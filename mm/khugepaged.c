// SPDX-License-Identifier: GPL-2.0
#define pr_fmt(fmt) KBUILD_MODNAME ": " fmt

#include <linux/mm.h>
#include <linux/sched.h>
#include <linux/sched/mm.h>
#include <linux/sched/coredump.h>
#include <linux/mmu_notifier.h>
#include <linux/rmap.h>
#include <linux/swap.h>
#include <linux/mm_inline.h>
#include <linux/kthread.h>
#include <linux/khugepaged.h>
#include <linux/freezer.h>
#include <linux/mman.h>
#include <linux/hashtable.h>
#include <linux/userfaultfd_k.h>
#include <linux/page_idle.h>
#include <linux/swapops.h>
#include <linux/shmem_fs.h>

#include <asm/tlb.h>
#include <asm/pgalloc.h>
#include "internal.h"

enum scan_result {
	SCAN_FAIL,
	SCAN_SUCCEED,
	SCAN_PMD_NULL,
	SCAN_EXCEED_NONE_PTE,
	SCAN_EXCEED_SWAP_PTE,
	SCAN_EXCEED_SHARED_PTE,
	SCAN_PTE_NON_PRESENT,
	SCAN_PTE_UFFD_WP,
	SCAN_PAGE_RO,
	SCAN_LACK_REFERENCED_PAGE,
	SCAN_PAGE_NULL,
	SCAN_SCAN_ABORT,
	SCAN_PAGE_COUNT,
	SCAN_PAGE_LRU,
	SCAN_PAGE_LOCK,
	SCAN_PAGE_ANON,
	SCAN_PAGE_COMPOUND,
	SCAN_ANY_PROCESS,
	SCAN_VMA_NULL,
	SCAN_VMA_CHECK,
	SCAN_ADDRESS_RANGE,
	SCAN_SWAP_CACHE_PAGE,
	SCAN_DEL_PAGE_LRU,
	SCAN_ALLOC_HUGE_PAGE_FAIL,
	SCAN_CGROUP_CHARGE_FAIL,
	SCAN_TRUNCATED,
	SCAN_PAGE_HAS_PRIVATE,
};

#define CREATE_TRACE_POINTS
#include <trace/events/huge_memory.h>

static struct task_struct *khugepaged_thread __read_mostly;
static DEFINE_MUTEX(khugepaged_mutex);

/* default scan 8*512 pte (or vmas) every 30 second */
static unsigned int khugepaged_pages_to_scan __read_mostly;
static unsigned int khugepaged_pages_collapsed;
static unsigned int khugepaged_full_scans;
static unsigned int khugepaged_scan_sleep_millisecs __read_mostly = 10000;
/* during fragmentation poll the hugepage allocator once every minute */
static unsigned int khugepaged_alloc_sleep_millisecs __read_mostly = 60000;
static unsigned long khugepaged_sleep_expire;
static DEFINE_SPINLOCK(khugepaged_mm_lock);
static DECLARE_WAIT_QUEUE_HEAD(khugepaged_wait);
/*
 * default collapse hugepages if there is at least one pte mapped like
 * it would have happened if the vma was large enough during page
 * fault.
 */
static unsigned int khugepaged_max_ptes_none __read_mostly;
static unsigned int khugepaged_max_ptes_swap __read_mostly;
static unsigned int khugepaged_max_ptes_shared __read_mostly;

#define MM_SLOTS_HASH_BITS 10
static __read_mostly DEFINE_HASHTABLE(mm_slots_hash, MM_SLOTS_HASH_BITS);

static struct kmem_cache *mm_slot_cache __read_mostly;

#define MAX_PTE_MAPPED_THP 8

/**
 * struct mm_slot - hash lookup from mm to mm_slot
 * @hash: hash collision list
 * @mm_node: khugepaged scan list headed in khugepaged_scan.mm_head
 * @mm: the mm that this information is valid for
 * @nr_pte_mapped_thp: number of pte mapped THP
 * @pte_mapped_thp: address array corresponding pte mapped THP
 */
struct mm_slot {
	struct hlist_node hash;
	struct list_head mm_node;
	struct mm_struct *mm;

	/* pte-mapped THP in this mm */
	int nr_pte_mapped_thp;
	unsigned long pte_mapped_thp[MAX_PTE_MAPPED_THP];
};

/**
 * struct khugepaged_scan - cursor for scanning
 * @mm_head: the head of the mm list to scan
 * @mm_slot: the current mm_slot we are scanning
 * @address: the next address inside that to be scanned
 *
 * There is only the one khugepaged_scan instance of this cursor structure.
 */
struct khugepaged_scan {
	struct list_head mm_head;
	struct mm_slot *mm_slot;
	unsigned long address;
};

static struct khugepaged_scan khugepaged_scan = {
	.mm_head = LIST_HEAD_INIT(khugepaged_scan.mm_head),
};

#ifdef CONFIG_SYSFS
static ssize_t scan_sleep_millisecs_show(struct kobject *kobj,
					 struct kobj_attribute *attr,
					 char *buf)
{
	return sysfs_emit(buf, "%u\n", khugepaged_scan_sleep_millisecs);
}

static ssize_t scan_sleep_millisecs_store(struct kobject *kobj,
					  struct kobj_attribute *attr,
					  const char *buf, size_t count)
{
	unsigned int msecs;
	int err;

	err = kstrtouint(buf, 10, &msecs);
	if (err)
		return -EINVAL;

	khugepaged_scan_sleep_millisecs = msecs;
	khugepaged_sleep_expire = 0;
	wake_up_interruptible(&khugepaged_wait);

	return count;
}
static struct kobj_attribute scan_sleep_millisecs_attr =
	__ATTR(scan_sleep_millisecs, 0644, scan_sleep_millisecs_show,
	       scan_sleep_millisecs_store);

static ssize_t alloc_sleep_millisecs_show(struct kobject *kobj,
					  struct kobj_attribute *attr,
					  char *buf)
{
	return sysfs_emit(buf, "%u\n", khugepaged_alloc_sleep_millisecs);
}

static ssize_t alloc_sleep_millisecs_store(struct kobject *kobj,
					   struct kobj_attribute *attr,
					   const char *buf, size_t count)
{
	unsigned int msecs;
	int err;

	err = kstrtouint(buf, 10, &msecs);
	if (err)
		return -EINVAL;

	khugepaged_alloc_sleep_millisecs = msecs;
	khugepaged_sleep_expire = 0;
	wake_up_interruptible(&khugepaged_wait);

	return count;
}
static struct kobj_attribute alloc_sleep_millisecs_attr =
	__ATTR(alloc_sleep_millisecs, 0644, alloc_sleep_millisecs_show,
	       alloc_sleep_millisecs_store);

static ssize_t pages_to_scan_show(struct kobject *kobj,
				  struct kobj_attribute *attr,
				  char *buf)
{
	return sysfs_emit(buf, "%u\n", khugepaged_pages_to_scan);
}
static ssize_t pages_to_scan_store(struct kobject *kobj,
				   struct kobj_attribute *attr,
				   const char *buf, size_t count)
{
	unsigned int pages;
	int err;

	err = kstrtouint(buf, 10, &pages);
	if (err || !pages)
		return -EINVAL;

	khugepaged_pages_to_scan = pages;

	return count;
}
static struct kobj_attribute pages_to_scan_attr =
	__ATTR(pages_to_scan, 0644, pages_to_scan_show,
	       pages_to_scan_store);

static ssize_t pages_collapsed_show(struct kobject *kobj,
				    struct kobj_attribute *attr,
				    char *buf)
{
	return sysfs_emit(buf, "%u\n", khugepaged_pages_collapsed);
}
static struct kobj_attribute pages_collapsed_attr =
	__ATTR_RO(pages_collapsed);

static ssize_t full_scans_show(struct kobject *kobj,
			       struct kobj_attribute *attr,
			       char *buf)
{
	return sysfs_emit(buf, "%u\n", khugepaged_full_scans);
}
static struct kobj_attribute full_scans_attr =
	__ATTR_RO(full_scans);

static ssize_t khugepaged_defrag_show(struct kobject *kobj,
				      struct kobj_attribute *attr, char *buf)
{
	return single_hugepage_flag_show(kobj, attr, buf,
					 TRANSPARENT_HUGEPAGE_DEFRAG_KHUGEPAGED_FLAG);
}
static ssize_t khugepaged_defrag_store(struct kobject *kobj,
				       struct kobj_attribute *attr,
				       const char *buf, size_t count)
{
	return single_hugepage_flag_store(kobj, attr, buf, count,
				 TRANSPARENT_HUGEPAGE_DEFRAG_KHUGEPAGED_FLAG);
}
static struct kobj_attribute khugepaged_defrag_attr =
	__ATTR(defrag, 0644, khugepaged_defrag_show,
	       khugepaged_defrag_store);

/*
 * max_ptes_none controls if khugepaged should collapse hugepages over
 * any unmapped ptes in turn potentially increasing the memory
 * footprint of the vmas. When max_ptes_none is 0 khugepaged will not
 * reduce the available free memory in the system as it
 * runs. Increasing max_ptes_none will instead potentially reduce the
 * free memory in the system during the khugepaged scan.
 */
static ssize_t khugepaged_max_ptes_none_show(struct kobject *kobj,
					     struct kobj_attribute *attr,
					     char *buf)
{
	return sysfs_emit(buf, "%u\n", khugepaged_max_ptes_none);
}
static ssize_t khugepaged_max_ptes_none_store(struct kobject *kobj,
					      struct kobj_attribute *attr,
					      const char *buf, size_t count)
{
	int err;
	unsigned long max_ptes_none;

	err = kstrtoul(buf, 10, &max_ptes_none);
	if (err || max_ptes_none > HPAGE_PMD_NR-1)
		return -EINVAL;

	khugepaged_max_ptes_none = max_ptes_none;

	return count;
}
static struct kobj_attribute khugepaged_max_ptes_none_attr =
	__ATTR(max_ptes_none, 0644, khugepaged_max_ptes_none_show,
	       khugepaged_max_ptes_none_store);

static ssize_t khugepaged_max_ptes_swap_show(struct kobject *kobj,
					     struct kobj_attribute *attr,
					     char *buf)
{
	return sysfs_emit(buf, "%u\n", khugepaged_max_ptes_swap);
}

static ssize_t khugepaged_max_ptes_swap_store(struct kobject *kobj,
					      struct kobj_attribute *attr,
					      const char *buf, size_t count)
{
	int err;
	unsigned long max_ptes_swap;

	err  = kstrtoul(buf, 10, &max_ptes_swap);
	if (err || max_ptes_swap > HPAGE_PMD_NR-1)
		return -EINVAL;

	khugepaged_max_ptes_swap = max_ptes_swap;

	return count;
}

static struct kobj_attribute khugepaged_max_ptes_swap_attr =
	__ATTR(max_ptes_swap, 0644, khugepaged_max_ptes_swap_show,
	       khugepaged_max_ptes_swap_store);

static ssize_t khugepaged_max_ptes_shared_show(struct kobject *kobj,
					       struct kobj_attribute *attr,
					       char *buf)
{
	return sysfs_emit(buf, "%u\n", khugepaged_max_ptes_shared);
}

static ssize_t khugepaged_max_ptes_shared_store(struct kobject *kobj,
					      struct kobj_attribute *attr,
					      const char *buf, size_t count)
{
	int err;
	unsigned long max_ptes_shared;

	err  = kstrtoul(buf, 10, &max_ptes_shared);
	if (err || max_ptes_shared > HPAGE_PMD_NR-1)
		return -EINVAL;

	khugepaged_max_ptes_shared = max_ptes_shared;

	return count;
}

static struct kobj_attribute khugepaged_max_ptes_shared_attr =
	__ATTR(max_ptes_shared, 0644, khugepaged_max_ptes_shared_show,
	       khugepaged_max_ptes_shared_store);

static struct attribute *khugepaged_attr[] = {
	&khugepaged_defrag_attr.attr,
	&khugepaged_max_ptes_none_attr.attr,
	&khugepaged_max_ptes_swap_attr.attr,
	&khugepaged_max_ptes_shared_attr.attr,
	&pages_to_scan_attr.attr,
	&pages_collapsed_attr.attr,
	&full_scans_attr.attr,
	&scan_sleep_millisecs_attr.attr,
	&alloc_sleep_millisecs_attr.attr,
	NULL,
};

struct attribute_group khugepaged_attr_group = {
	.attrs = khugepaged_attr,
	.name = "khugepaged",
};
#endif /* CONFIG_SYSFS */

int hugepage_madvise(struct vm_area_struct *vma,
		     unsigned long *vm_flags, int advice)
{
	switch (advice) {
	case MADV_HUGEPAGE:
#ifdef CONFIG_S390
		/*
		 * qemu blindly sets MADV_HUGEPAGE on all allocations, but s390
		 * can't handle this properly after s390_enable_sie, so we simply
		 * ignore the madvise to prevent qemu from causing a SIGSEGV.
		 */
		if (mm_has_pgste(vma->vm_mm))
			return 0;
#endif
		*vm_flags &= ~VM_NOHUGEPAGE;
		*vm_flags |= VM_HUGEPAGE;
		/*
		 * If the vma become good for khugepaged to scan,
		 * register it here without waiting a page fault that
		 * may not happen any time soon.
		 */
		if (!(*vm_flags & VM_NO_KHUGEPAGED) &&
				khugepaged_enter_vma_merge(vma, *vm_flags))
			return -ENOMEM;
		break;
	case MADV_NOHUGEPAGE:
		*vm_flags &= ~VM_HUGEPAGE;
		*vm_flags |= VM_NOHUGEPAGE;
		/*
		 * Setting VM_NOHUGEPAGE will prevent khugepaged from scanning
		 * this vma even if we leave the mm registered in khugepaged if
		 * it got registered before VM_NOHUGEPAGE was set.
		 */
		break;
	}

	return 0;
}

int __init khugepaged_init(void)
{
	mm_slot_cache = kmem_cache_create("khugepaged_mm_slot",
					  sizeof(struct mm_slot),
					  __alignof__(struct mm_slot), 0, NULL);
	if (!mm_slot_cache)
		return -ENOMEM;

	khugepaged_pages_to_scan = HPAGE_PMD_NR * 8;
	khugepaged_max_ptes_none = HPAGE_PMD_NR - 1;
	khugepaged_max_ptes_swap = HPAGE_PMD_NR / 8;
	khugepaged_max_ptes_shared = HPAGE_PMD_NR / 2;

	return 0;
}

void __init khugepaged_destroy(void)
{
	kmem_cache_destroy(mm_slot_cache);
}

static inline struct mm_slot *alloc_mm_slot(void)
{
	if (!mm_slot_cache)	/* initialization failed */
		return NULL;
	return kmem_cache_zalloc(mm_slot_cache, GFP_KERNEL);
}

static inline void free_mm_slot(struct mm_slot *mm_slot)
{
	kmem_cache_free(mm_slot_cache, mm_slot);
}

static struct mm_slot *get_mm_slot(struct mm_struct *mm)
{
	struct mm_slot *mm_slot;

	hash_for_each_possible(mm_slots_hash, mm_slot, hash, (unsigned long)mm)
		if (mm == mm_slot->mm)
			return mm_slot;

	return NULL;
}

static void insert_to_mm_slots_hash(struct mm_struct *mm,
				    struct mm_slot *mm_slot)
{
	mm_slot->mm = mm;
	hash_add(mm_slots_hash, &mm_slot->hash, (long)mm);
}

static inline int khugepaged_test_exit(struct mm_struct *mm)
{
	return atomic_read(&mm->mm_users) == 0;
}

static bool hugepage_vma_check(struct vm_area_struct *vma,
			       unsigned long vm_flags)
{
<<<<<<< HEAD
	/* Explicitly disabled through madvise. */
	if ((vm_flags & VM_NOHUGEPAGE) ||
	    test_bit(MMF_DISABLE_THP, &vma->vm_mm->flags))
=======
	if (!transhuge_vma_enabled(vma, vm_flags))
>>>>>>> 754a0abe
		return false;

	/* Enabled via shmem mount options or sysfs settings. */
	if (shmem_file(vma->vm_file) && shmem_huge_enabled(vma)) {
		return IS_ALIGNED((vma->vm_start >> PAGE_SHIFT) - vma->vm_pgoff,
				HPAGE_PMD_NR);
	}

	/* THP settings require madvise. */
	if (!(vm_flags & VM_HUGEPAGE) && !khugepaged_always())
		return false;

	/* Read-only file mappings need to be aligned for THP to work. */
	if (IS_ENABLED(CONFIG_READ_ONLY_THP_FOR_FS) && vma->vm_file &&
	    !inode_is_open_for_write(vma->vm_file->f_inode) &&
	    (vm_flags & VM_EXEC)) {
		return IS_ALIGNED((vma->vm_start >> PAGE_SHIFT) - vma->vm_pgoff,
				HPAGE_PMD_NR);
	}

	if (!vma->anon_vma || vma->vm_ops)
		return false;
	if (vma_is_temporary_stack(vma))
		return false;
	return !(vm_flags & VM_NO_KHUGEPAGED);
}

int __khugepaged_enter(struct mm_struct *mm)
{
	struct mm_slot *mm_slot;
	int wakeup;

	mm_slot = alloc_mm_slot();
	if (!mm_slot)
		return -ENOMEM;

	/* __khugepaged_exit() must not run from under us */
	VM_BUG_ON_MM(khugepaged_test_exit(mm), mm);
	if (unlikely(test_and_set_bit(MMF_VM_HUGEPAGE, &mm->flags))) {
		free_mm_slot(mm_slot);
		return 0;
	}

	spin_lock(&khugepaged_mm_lock);
	insert_to_mm_slots_hash(mm, mm_slot);
	/*
	 * Insert just behind the scanning cursor, to let the area settle
	 * down a little.
	 */
	wakeup = list_empty(&khugepaged_scan.mm_head);
	list_add_tail(&mm_slot->mm_node, &khugepaged_scan.mm_head);
	spin_unlock(&khugepaged_mm_lock);

	mmgrab(mm);
	if (wakeup)
		wake_up_interruptible(&khugepaged_wait);

	return 0;
}

int khugepaged_enter_vma_merge(struct vm_area_struct *vma,
			       unsigned long vm_flags)
{
	unsigned long hstart, hend;

	/*
	 * khugepaged only supports read-only files for non-shmem files.
	 * khugepaged does not yet work on special mappings. And
	 * file-private shmem THP is not supported.
	 */
	if (!hugepage_vma_check(vma, vm_flags))
		return 0;

	hstart = (vma->vm_start + ~HPAGE_PMD_MASK) & HPAGE_PMD_MASK;
	hend = vma->vm_end & HPAGE_PMD_MASK;
	if (hstart < hend)
		return khugepaged_enter(vma, vm_flags);
	return 0;
}

void __khugepaged_exit(struct mm_struct *mm)
{
	struct mm_slot *mm_slot;
	int free = 0;

	spin_lock(&khugepaged_mm_lock);
	mm_slot = get_mm_slot(mm);
	if (mm_slot && khugepaged_scan.mm_slot != mm_slot) {
		hash_del(&mm_slot->hash);
		list_del(&mm_slot->mm_node);
		free = 1;
	}
	spin_unlock(&khugepaged_mm_lock);

	if (free) {
		clear_bit(MMF_VM_HUGEPAGE, &mm->flags);
		free_mm_slot(mm_slot);
		mmdrop(mm);
	} else if (mm_slot) {
		/*
		 * This is required to serialize against
		 * khugepaged_test_exit() (which is guaranteed to run
		 * under mmap sem read mode). Stop here (after we
		 * return all pagetables will be destroyed) until
		 * khugepaged has finished working on the pagetables
		 * under the mmap_lock.
		 */
		mmap_write_lock(mm);
		mmap_write_unlock(mm);
	}
}

static void release_pte_page(struct page *page)
{
	mod_node_page_state(page_pgdat(page),
			NR_ISOLATED_ANON + page_is_file_lru(page),
			-compound_nr(page));
	unlock_page(page);
	putback_lru_page(page);
}

static void release_pte_pages(pte_t *pte, pte_t *_pte,
		struct list_head *compound_pagelist)
{
	struct page *page, *tmp;

	while (--_pte >= pte) {
		pte_t pteval = *_pte;

		page = pte_page(pteval);
		if (!pte_none(pteval) && !is_zero_pfn(pte_pfn(pteval)) &&
				!PageCompound(page))
			release_pte_page(page);
	}

	list_for_each_entry_safe(page, tmp, compound_pagelist, lru) {
		list_del(&page->lru);
		release_pte_page(page);
	}
}

static bool is_refcount_suitable(struct page *page)
{
	int expected_refcount;

	expected_refcount = total_mapcount(page);
	if (PageSwapCache(page))
		expected_refcount += compound_nr(page);

	return page_count(page) == expected_refcount;
}

static int __collapse_huge_page_isolate(struct vm_area_struct *vma,
					unsigned long address,
					pte_t *pte,
					struct list_head *compound_pagelist)
{
	struct page *page = NULL;
	pte_t *_pte;
	int none_or_zero = 0, shared = 0, result = 0, referenced = 0;
	bool writable = false;

	for (_pte = pte; _pte < pte+HPAGE_PMD_NR;
	     _pte++, address += PAGE_SIZE) {
		pte_t pteval = *_pte;
		if (pte_none(pteval) || (pte_present(pteval) &&
				is_zero_pfn(pte_pfn(pteval)))) {
			if (!userfaultfd_armed(vma) &&
			    ++none_or_zero <= khugepaged_max_ptes_none) {
				continue;
			} else {
				result = SCAN_EXCEED_NONE_PTE;
				goto out;
			}
		}
		if (!pte_present(pteval)) {
			result = SCAN_PTE_NON_PRESENT;
			goto out;
		}
		page = vm_normal_page(vma, address, pteval);
		if (unlikely(!page)) {
			result = SCAN_PAGE_NULL;
			goto out;
		}

		VM_BUG_ON_PAGE(!PageAnon(page), page);

		if (page_mapcount(page) > 1 &&
				++shared > khugepaged_max_ptes_shared) {
			result = SCAN_EXCEED_SHARED_PTE;
			goto out;
		}

		if (PageCompound(page)) {
			struct page *p;
			page = compound_head(page);

			/*
			 * Check if we have dealt with the compound page
			 * already
			 */
			list_for_each_entry(p, compound_pagelist, lru) {
				if (page == p)
					goto next;
			}
		}

		/*
		 * We can do it before isolate_lru_page because the
		 * page can't be freed from under us. NOTE: PG_lock
		 * is needed to serialize against split_huge_page
		 * when invoked from the VM.
		 */
		if (!trylock_page(page)) {
			result = SCAN_PAGE_LOCK;
			goto out;
		}

		/*
		 * Check if the page has any GUP (or other external) pins.
		 *
		 * The page table that maps the page has been already unlinked
		 * from the page table tree and this process cannot get
		 * an additional pin on the page.
		 *
		 * New pins can come later if the page is shared across fork,
		 * but not from this process. The other process cannot write to
		 * the page, only trigger CoW.
		 */
		if (!is_refcount_suitable(page)) {
			unlock_page(page);
			result = SCAN_PAGE_COUNT;
			goto out;
		}
		if (!pte_write(pteval) && PageSwapCache(page) &&
				!reuse_swap_page(page, NULL)) {
			/*
			 * Page is in the swap cache and cannot be re-used.
			 * It cannot be collapsed into a THP.
			 */
			unlock_page(page);
			result = SCAN_SWAP_CACHE_PAGE;
			goto out;
		}

		/*
		 * Isolate the page to avoid collapsing an hugepage
		 * currently in use by the VM.
		 */
		if (isolate_lru_page(page)) {
			unlock_page(page);
			result = SCAN_DEL_PAGE_LRU;
			goto out;
		}
		mod_node_page_state(page_pgdat(page),
				NR_ISOLATED_ANON + page_is_file_lru(page),
				compound_nr(page));
		VM_BUG_ON_PAGE(!PageLocked(page), page);
		VM_BUG_ON_PAGE(PageLRU(page), page);

		if (PageCompound(page))
			list_add_tail(&page->lru, compound_pagelist);
next:
		/* There should be enough young pte to collapse the page */
		if (pte_young(pteval) ||
		    page_is_young(page) || PageReferenced(page) ||
		    mmu_notifier_test_young(vma->vm_mm, address))
			referenced++;

		if (pte_write(pteval))
			writable = true;
	}

	if (unlikely(!writable)) {
		result = SCAN_PAGE_RO;
	} else if (unlikely(!referenced)) {
		result = SCAN_LACK_REFERENCED_PAGE;
	} else {
		result = SCAN_SUCCEED;
		trace_mm_collapse_huge_page_isolate(page, none_or_zero,
						    referenced, writable, result);
		return 1;
	}
out:
	release_pte_pages(pte, _pte, compound_pagelist);
	trace_mm_collapse_huge_page_isolate(page, none_or_zero,
					    referenced, writable, result);
	return 0;
}

static void __collapse_huge_page_copy(pte_t *pte, struct page *page,
				      struct vm_area_struct *vma,
				      unsigned long address,
				      spinlock_t *ptl,
				      struct list_head *compound_pagelist)
{
	struct page *src_page, *tmp;
	pte_t *_pte;
	for (_pte = pte; _pte < pte + HPAGE_PMD_NR;
				_pte++, page++, address += PAGE_SIZE) {
		pte_t pteval = *_pte;

		if (pte_none(pteval) || is_zero_pfn(pte_pfn(pteval))) {
			clear_user_highpage(page, address);
			add_mm_counter(vma->vm_mm, MM_ANONPAGES, 1);
			if (is_zero_pfn(pte_pfn(pteval))) {
				/*
				 * ptl mostly unnecessary.
				 */
				spin_lock(ptl);
				/*
				 * paravirt calls inside pte_clear here are
				 * superfluous.
				 */
				pte_clear(vma->vm_mm, address, _pte);
				spin_unlock(ptl);
			}
		} else {
			src_page = pte_page(pteval);
			copy_user_highpage(page, src_page, address, vma);
			if (!PageCompound(src_page))
				release_pte_page(src_page);
			/*
			 * ptl mostly unnecessary, but preempt has to
			 * be disabled to update the per-cpu stats
			 * inside page_remove_rmap().
			 */
			spin_lock(ptl);
			/*
			 * paravirt calls inside pte_clear here are
			 * superfluous.
			 */
			pte_clear(vma->vm_mm, address, _pte);
			page_remove_rmap(src_page, false);
			spin_unlock(ptl);
			free_page_and_swap_cache(src_page);
		}
	}

	list_for_each_entry_safe(src_page, tmp, compound_pagelist, lru) {
		list_del(&src_page->lru);
		release_pte_page(src_page);
	}
}

static void khugepaged_alloc_sleep(void)
{
	DEFINE_WAIT(wait);

	add_wait_queue(&khugepaged_wait, &wait);
	freezable_schedule_timeout_interruptible(
		msecs_to_jiffies(khugepaged_alloc_sleep_millisecs));
	remove_wait_queue(&khugepaged_wait, &wait);
}

static int khugepaged_node_load[MAX_NUMNODES];

static bool khugepaged_scan_abort(int nid)
{
	int i;

	/*
	 * If node_reclaim_mode is disabled, then no extra effort is made to
	 * allocate memory locally.
	 */
	if (!node_reclaim_enabled())
		return false;

	/* If there is a count for this node already, it must be acceptable */
	if (khugepaged_node_load[nid])
		return false;

	for (i = 0; i < MAX_NUMNODES; i++) {
		if (!khugepaged_node_load[i])
			continue;
		if (node_distance(nid, i) > node_reclaim_distance)
			return true;
	}
	return false;
}

/* Defrag for khugepaged will enter direct reclaim/compaction if necessary */
static inline gfp_t alloc_hugepage_khugepaged_gfpmask(void)
{
	return khugepaged_defrag() ? GFP_TRANSHUGE : GFP_TRANSHUGE_LIGHT;
}

#ifdef CONFIG_NUMA
static int khugepaged_find_target_node(void)
{
	static int last_khugepaged_target_node = NUMA_NO_NODE;
	int nid, target_node = 0, max_value = 0;

	/* find first node with max normal pages hit */
	for (nid = 0; nid < MAX_NUMNODES; nid++)
		if (khugepaged_node_load[nid] > max_value) {
			max_value = khugepaged_node_load[nid];
			target_node = nid;
		}

	/* do some balance if several nodes have the same hit record */
	if (target_node <= last_khugepaged_target_node)
		for (nid = last_khugepaged_target_node + 1; nid < MAX_NUMNODES;
				nid++)
			if (max_value == khugepaged_node_load[nid]) {
				target_node = nid;
				break;
			}

	last_khugepaged_target_node = target_node;
	return target_node;
}

static bool khugepaged_prealloc_page(struct page **hpage, bool *wait)
{
	if (IS_ERR(*hpage)) {
		if (!*wait)
			return false;

		*wait = false;
		*hpage = NULL;
		khugepaged_alloc_sleep();
	} else if (*hpage) {
		put_page(*hpage);
		*hpage = NULL;
	}

	return true;
}

static struct page *
khugepaged_alloc_page(struct page **hpage, gfp_t gfp, int node)
{
	VM_BUG_ON_PAGE(*hpage, *hpage);

	*hpage = __alloc_pages_node(node, gfp, HPAGE_PMD_ORDER);
	if (unlikely(!*hpage)) {
		count_vm_event(THP_COLLAPSE_ALLOC_FAILED);
		*hpage = ERR_PTR(-ENOMEM);
		return NULL;
	}

	prep_transhuge_page(*hpage);
	count_vm_event(THP_COLLAPSE_ALLOC);
	return *hpage;
}
#else
static int khugepaged_find_target_node(void)
{
	return 0;
}

static inline struct page *alloc_khugepaged_hugepage(void)
{
	struct page *page;

	page = alloc_pages(alloc_hugepage_khugepaged_gfpmask(),
			   HPAGE_PMD_ORDER);
	if (page)
		prep_transhuge_page(page);
	return page;
}

static struct page *khugepaged_alloc_hugepage(bool *wait)
{
	struct page *hpage;

	do {
		hpage = alloc_khugepaged_hugepage();
		if (!hpage) {
			count_vm_event(THP_COLLAPSE_ALLOC_FAILED);
			if (!*wait)
				return NULL;

			*wait = false;
			khugepaged_alloc_sleep();
		} else
			count_vm_event(THP_COLLAPSE_ALLOC);
	} while (unlikely(!hpage) && likely(khugepaged_enabled()));

	return hpage;
}

static bool khugepaged_prealloc_page(struct page **hpage, bool *wait)
{
	/*
	 * If the hpage allocated earlier was briefly exposed in page cache
	 * before collapse_file() failed, it is possible that racing lookups
	 * have not yet completed, and would then be unpleasantly surprised by
	 * finding the hpage reused for the same mapping at a different offset.
	 * Just release the previous allocation if there is any danger of that.
	 */
	if (*hpage && page_count(*hpage) > 1) {
		put_page(*hpage);
		*hpage = NULL;
	}

	if (!*hpage)
		*hpage = khugepaged_alloc_hugepage(wait);

	if (unlikely(!*hpage))
		return false;

	return true;
}

static struct page *
khugepaged_alloc_page(struct page **hpage, gfp_t gfp, int node)
{
	VM_BUG_ON(!*hpage);

	return  *hpage;
}
#endif

/*
 * If mmap_lock temporarily dropped, revalidate vma
 * before taking mmap_lock.
 * Return 0 if succeeds, otherwise return none-zero
 * value (scan code).
 */

static int hugepage_vma_revalidate(struct mm_struct *mm, unsigned long address,
		struct vm_area_struct **vmap)
{
	struct vm_area_struct *vma;
	unsigned long hstart, hend;

	if (unlikely(khugepaged_test_exit(mm)))
		return SCAN_ANY_PROCESS;

	*vmap = vma = find_vma(mm, address);
	if (!vma)
		return SCAN_VMA_NULL;

	hstart = (vma->vm_start + ~HPAGE_PMD_MASK) & HPAGE_PMD_MASK;
	hend = vma->vm_end & HPAGE_PMD_MASK;
	if (address < hstart || address + HPAGE_PMD_SIZE > hend)
		return SCAN_ADDRESS_RANGE;
	if (!hugepage_vma_check(vma, vma->vm_flags))
		return SCAN_VMA_CHECK;
	/* Anon VMA expected */
	if (!vma->anon_vma || vma->vm_ops)
		return SCAN_VMA_CHECK;
	return 0;
}

/*
 * Bring missing pages in from swap, to complete THP collapse.
 * Only done if khugepaged_scan_pmd believes it is worthwhile.
 *
 * Called and returns without pte mapped or spinlocks held,
 * but with mmap_lock held to protect against vma changes.
 */

static bool __collapse_huge_page_swapin(struct mm_struct *mm,
					struct vm_area_struct *vma,
					unsigned long haddr, pmd_t *pmd,
					int referenced)
{
	int swapped_in = 0;
	vm_fault_t ret = 0;
	unsigned long address, end = haddr + (HPAGE_PMD_NR * PAGE_SIZE);

	for (address = haddr; address < end; address += PAGE_SIZE) {
		struct vm_fault vmf = {
			.vma = vma,
			.address = address,
			.pgoff = linear_page_index(vma, haddr),
			.flags = FAULT_FLAG_ALLOW_RETRY,
			.pmd = pmd,
<<<<<<< HEAD
			.vma_flags = vma->vm_flags,
			.vma_page_prot = vma->vm_page_prot,
=======
>>>>>>> 754a0abe
		};

		vmf.pte = pte_offset_map(pmd, address);
		vmf.orig_pte = *vmf.pte;
		if (!is_swap_pte(vmf.orig_pte)) {
			pte_unmap(vmf.pte);
			continue;
		}
		swapped_in++;
		ret = do_swap_page(&vmf);

		/* do_swap_page returns VM_FAULT_RETRY with released mmap_lock */
		if (ret & VM_FAULT_RETRY) {
			mmap_read_lock(mm);
			if (hugepage_vma_revalidate(mm, haddr, &vma)) {
				/* vma is no longer available, don't continue to swapin */
				trace_mm_collapse_huge_page_swapin(mm, swapped_in, referenced, 0);
				return false;
			}
			/* check if the pmd is still valid */
			if (mm_find_pmd(mm, haddr) != pmd) {
				trace_mm_collapse_huge_page_swapin(mm, swapped_in, referenced, 0);
				return false;
			}
		}
		if (ret & VM_FAULT_ERROR) {
			trace_mm_collapse_huge_page_swapin(mm, swapped_in, referenced, 0);
			return false;
		}
	}

	/* Drain LRU add pagevec to remove extra pin on the swapped in pages */
	if (swapped_in)
		lru_add_drain();

	trace_mm_collapse_huge_page_swapin(mm, swapped_in, referenced, 1);
	return true;
}

static void collapse_huge_page(struct mm_struct *mm,
				   unsigned long address,
				   struct page **hpage,
				   int node, int referenced, int unmapped)
{
	LIST_HEAD(compound_pagelist);
	pmd_t *pmd, _pmd;
	pte_t *pte;
	pgtable_t pgtable;
	struct page *new_page;
	spinlock_t *pmd_ptl, *pte_ptl;
	int isolated = 0, result = 0;
	struct vm_area_struct *vma;
	struct mmu_notifier_range range;
	gfp_t gfp;

	VM_BUG_ON(address & ~HPAGE_PMD_MASK);

	/* Only allocate from the target node */
	gfp = alloc_hugepage_khugepaged_gfpmask() | __GFP_THISNODE;

	/*
	 * Before allocating the hugepage, release the mmap_lock read lock.
	 * The allocation can take potentially a long time if it involves
	 * sync compaction, and we do not need to hold the mmap_lock during
	 * that. We will recheck the vma after taking it again in write mode.
	 */
	mmap_read_unlock(mm);
	new_page = khugepaged_alloc_page(hpage, gfp, node);
	if (!new_page) {
		result = SCAN_ALLOC_HUGE_PAGE_FAIL;
		goto out_nolock;
	}

	if (unlikely(mem_cgroup_charge(new_page, mm, gfp))) {
		result = SCAN_CGROUP_CHARGE_FAIL;
		goto out_nolock;
	}
	count_memcg_page_event(new_page, THP_COLLAPSE_ALLOC);

	mmap_read_lock(mm);
	result = hugepage_vma_revalidate(mm, address, &vma);
	if (result) {
		mmap_read_unlock(mm);
		goto out_nolock;
	}

	pmd = mm_find_pmd(mm, address);
	if (!pmd) {
		result = SCAN_PMD_NULL;
		mmap_read_unlock(mm);
		goto out_nolock;
	}

	/*
	 * __collapse_huge_page_swapin always returns with mmap_lock locked.
	 * If it fails, we release mmap_lock and jump out_nolock.
	 * Continuing to collapse causes inconsistency.
	 */
	if (unmapped && !__collapse_huge_page_swapin(mm, vma, address,
						     pmd, referenced)) {
		mmap_read_unlock(mm);
		goto out_nolock;
	}

	mmap_read_unlock(mm);
	/*
	 * Prevent all access to pagetables with the exception of
	 * gup_fast later handled by the ptep_clear_flush and the VM
	 * handled by the anon_vma lock + PG_lock.
	 */
	mmap_write_lock(mm);
	result = hugepage_vma_revalidate(mm, address, &vma);
	if (result)
		goto out_up_write;
	/* check if the pmd is still valid */
	if (mm_find_pmd(mm, address) != pmd)
		goto out_up_write;

	vm_write_begin(vma);
	anon_vma_lock_write(vma->anon_vma);

	mmu_notifier_range_init(&range, MMU_NOTIFY_CLEAR, 0, NULL, mm,
				address, address + HPAGE_PMD_SIZE);
	mmu_notifier_invalidate_range_start(&range);

	pte = pte_offset_map(pmd, address);
	pte_ptl = pte_lockptr(mm, pmd);

	pmd_ptl = pmd_lock(mm, pmd); /* probably unnecessary */
	/*
	 * After this gup_fast can't run anymore. This also removes
	 * any huge TLB entry from the CPU so we won't allow
	 * huge and small TLB entries for the same virtual address
	 * to avoid the risk of CPU bugs in that area.
	 */
	_pmd = pmdp_collapse_flush(vma, address, pmd);
	spin_unlock(pmd_ptl);
	mmu_notifier_invalidate_range_end(&range);

	spin_lock(pte_ptl);
	isolated = __collapse_huge_page_isolate(vma, address, pte,
			&compound_pagelist);
	spin_unlock(pte_ptl);

	if (unlikely(!isolated)) {
		pte_unmap(pte);
		spin_lock(pmd_ptl);
		BUG_ON(!pmd_none(*pmd));
		/*
		 * We can only use set_pmd_at when establishing
		 * hugepmds and never for establishing regular pmds that
		 * points to regular pagetables. Use pmd_populate for that
		 */
		pmd_populate(mm, pmd, pmd_pgtable(_pmd));
		spin_unlock(pmd_ptl);
		anon_vma_unlock_write(vma->anon_vma);
		vm_write_end(vma);
		result = SCAN_FAIL;
		goto out_up_write;
	}

	/*
	 * All pages are isolated and locked so anon_vma rmap
	 * can't run anymore.
	 */
	anon_vma_unlock_write(vma->anon_vma);

	__collapse_huge_page_copy(pte, new_page, vma, address, pte_ptl,
			&compound_pagelist);
	pte_unmap(pte);
	/*
	 * spin_lock() below is not the equivalent of smp_wmb(), but
	 * the smp_wmb() inside __SetPageUptodate() can be reused to
	 * avoid the copy_huge_page writes to become visible after
	 * the set_pmd_at() write.
	 */
	__SetPageUptodate(new_page);
	pgtable = pmd_pgtable(_pmd);

	_pmd = mk_huge_pmd(new_page, vma->vm_page_prot);
	_pmd = maybe_pmd_mkwrite(pmd_mkdirty(_pmd), vma);

	spin_lock(pmd_ptl);
	BUG_ON(!pmd_none(*pmd));
	page_add_new_anon_rmap(new_page, vma, address, true);
	lru_cache_add_inactive_or_unevictable(new_page, vma);
	pgtable_trans_huge_deposit(mm, pmd, pgtable);
	set_pmd_at(mm, address, pmd, _pmd);
	update_mmu_cache_pmd(vma, address, pmd);
	spin_unlock(pmd_ptl);
	vm_write_end(vma);

	*hpage = NULL;

	khugepaged_pages_collapsed++;
	result = SCAN_SUCCEED;
out_up_write:
	mmap_write_unlock(mm);
out_nolock:
	if (!IS_ERR_OR_NULL(*hpage))
		mem_cgroup_uncharge(*hpage);
	trace_mm_collapse_huge_page(mm, isolated, result);
	return;
}

static int khugepaged_scan_pmd(struct mm_struct *mm,
			       struct vm_area_struct *vma,
			       unsigned long address,
			       struct page **hpage)
{
	pmd_t *pmd;
	pte_t *pte, *_pte;
	int ret = 0, result = 0, referenced = 0;
	int none_or_zero = 0, shared = 0;
	struct page *page = NULL;
	unsigned long _address;
	spinlock_t *ptl;
	int node = NUMA_NO_NODE, unmapped = 0;
	bool writable = false;

	VM_BUG_ON(address & ~HPAGE_PMD_MASK);

	pmd = mm_find_pmd(mm, address);
	if (!pmd) {
		result = SCAN_PMD_NULL;
		goto out;
	}

	memset(khugepaged_node_load, 0, sizeof(khugepaged_node_load));
	pte = pte_offset_map_lock(mm, pmd, address, &ptl);
	for (_address = address, _pte = pte; _pte < pte+HPAGE_PMD_NR;
	     _pte++, _address += PAGE_SIZE) {
		pte_t pteval = *_pte;
		if (is_swap_pte(pteval)) {
			if (++unmapped <= khugepaged_max_ptes_swap) {
				/*
				 * Always be strict with uffd-wp
				 * enabled swap entries.  Please see
				 * comment below for pte_uffd_wp().
				 */
				if (pte_swp_uffd_wp(pteval)) {
					result = SCAN_PTE_UFFD_WP;
					goto out_unmap;
				}
				continue;
			} else {
				result = SCAN_EXCEED_SWAP_PTE;
				goto out_unmap;
			}
		}
		if (pte_none(pteval) || is_zero_pfn(pte_pfn(pteval))) {
			if (!userfaultfd_armed(vma) &&
			    ++none_or_zero <= khugepaged_max_ptes_none) {
				continue;
			} else {
				result = SCAN_EXCEED_NONE_PTE;
				goto out_unmap;
			}
		}
		if (pte_uffd_wp(pteval)) {
			/*
			 * Don't collapse the page if any of the small
			 * PTEs are armed with uffd write protection.
			 * Here we can also mark the new huge pmd as
			 * write protected if any of the small ones is
			 * marked but that could bring unknown
			 * userfault messages that falls outside of
			 * the registered range.  So, just be simple.
			 */
			result = SCAN_PTE_UFFD_WP;
			goto out_unmap;
		}
		if (pte_write(pteval))
			writable = true;

		page = vm_normal_page(vma, _address, pteval);
		if (unlikely(!page)) {
			result = SCAN_PAGE_NULL;
			goto out_unmap;
		}

		if (page_mapcount(page) > 1 &&
				++shared > khugepaged_max_ptes_shared) {
			result = SCAN_EXCEED_SHARED_PTE;
			goto out_unmap;
		}

		page = compound_head(page);

		/*
		 * Record which node the original page is from and save this
		 * information to khugepaged_node_load[].
		 * Khupaged will allocate hugepage from the node has the max
		 * hit record.
		 */
		node = page_to_nid(page);
		if (khugepaged_scan_abort(node)) {
			result = SCAN_SCAN_ABORT;
			goto out_unmap;
		}
		khugepaged_node_load[node]++;
		if (!PageLRU(page)) {
			result = SCAN_PAGE_LRU;
			goto out_unmap;
		}
		if (PageLocked(page)) {
			result = SCAN_PAGE_LOCK;
			goto out_unmap;
		}
		if (!PageAnon(page)) {
			result = SCAN_PAGE_ANON;
			goto out_unmap;
		}

		/*
		 * Check if the page has any GUP (or other external) pins.
		 *
		 * Here the check is racy it may see totmal_mapcount > refcount
		 * in some cases.
		 * For example, one process with one forked child process.
		 * The parent has the PMD split due to MADV_DONTNEED, then
		 * the child is trying unmap the whole PMD, but khugepaged
		 * may be scanning the parent between the child has
		 * PageDoubleMap flag cleared and dec the mapcount.  So
		 * khugepaged may see total_mapcount > refcount.
		 *
		 * But such case is ephemeral we could always retry collapse
		 * later.  However it may report false positive if the page
		 * has excessive GUP pins (i.e. 512).  Anyway the same check
		 * will be done again later the risk seems low.
		 */
		if (!is_refcount_suitable(page)) {
			result = SCAN_PAGE_COUNT;
			goto out_unmap;
		}
		if (pte_young(pteval) ||
		    page_is_young(page) || PageReferenced(page) ||
		    mmu_notifier_test_young(vma->vm_mm, address))
			referenced++;
	}
	if (!writable) {
		result = SCAN_PAGE_RO;
	} else if (!referenced || (unmapped && referenced < HPAGE_PMD_NR/2)) {
		result = SCAN_LACK_REFERENCED_PAGE;
	} else {
		result = SCAN_SUCCEED;
		ret = 1;
	}
out_unmap:
	pte_unmap_unlock(pte, ptl);
	if (ret) {
		node = khugepaged_find_target_node();
		/* collapse_huge_page will return with the mmap_lock released */
		collapse_huge_page(mm, address, hpage, node,
				referenced, unmapped);
	}
out:
	trace_mm_khugepaged_scan_pmd(mm, page, writable, referenced,
				     none_or_zero, result, unmapped);
	return ret;
}

static void collect_mm_slot(struct mm_slot *mm_slot)
{
	struct mm_struct *mm = mm_slot->mm;

	lockdep_assert_held(&khugepaged_mm_lock);

	if (khugepaged_test_exit(mm)) {
		/* free mm_slot */
		hash_del(&mm_slot->hash);
		list_del(&mm_slot->mm_node);

		/*
		 * Not strictly needed because the mm exited already.
		 *
		 * clear_bit(MMF_VM_HUGEPAGE, &mm->flags);
		 */

		/* khugepaged_mm_lock actually not necessary for the below */
		free_mm_slot(mm_slot);
		mmdrop(mm);
	}
}

#ifdef CONFIG_SHMEM
/*
 * Notify khugepaged that given addr of the mm is pte-mapped THP. Then
 * khugepaged should try to collapse the page table.
 */
static int khugepaged_add_pte_mapped_thp(struct mm_struct *mm,
					 unsigned long addr)
{
	struct mm_slot *mm_slot;

	VM_BUG_ON(addr & ~HPAGE_PMD_MASK);

	spin_lock(&khugepaged_mm_lock);
	mm_slot = get_mm_slot(mm);
	if (likely(mm_slot && mm_slot->nr_pte_mapped_thp < MAX_PTE_MAPPED_THP))
		mm_slot->pte_mapped_thp[mm_slot->nr_pte_mapped_thp++] = addr;
	spin_unlock(&khugepaged_mm_lock);
	return 0;
}

/**
 * collapse_pte_mapped_thp - Try to collapse a pte-mapped THP for mm at
 * address haddr.
 *
 * @mm: process address space where collapse happens
 * @addr: THP collapse address
 *
 * This function checks whether all the PTEs in the PMD are pointing to the
 * right THP. If so, retract the page table so the THP can refault in with
 * as pmd-mapped.
 */
void collapse_pte_mapped_thp(struct mm_struct *mm, unsigned long addr)
{
	unsigned long haddr = addr & HPAGE_PMD_MASK;
	struct vm_area_struct *vma = find_vma(mm, haddr);
	struct page *hpage;
	pte_t *start_pte, *pte;
	pmd_t *pmd, _pmd;
	spinlock_t *ptl;
	int count = 0;
	int i;

	if (!vma || !vma->vm_file ||
	    !range_in_vma(vma, haddr, haddr + HPAGE_PMD_SIZE))
		return;

	/*
	 * This vm_flags may not have VM_HUGEPAGE if the page was not
	 * collapsed by this mm. But we can still collapse if the page is
	 * the valid THP. Add extra VM_HUGEPAGE so hugepage_vma_check()
	 * will not fail the vma for missing VM_HUGEPAGE
	 */
	if (!hugepage_vma_check(vma, vma->vm_flags | VM_HUGEPAGE))
		return;

	hpage = find_lock_page(vma->vm_file->f_mapping,
			       linear_page_index(vma, haddr));
	if (!hpage)
		return;

	if (!PageHead(hpage))
		goto drop_hpage;

	pmd = mm_find_pmd(mm, haddr);
	if (!pmd)
		goto drop_hpage;

	start_pte = pte_offset_map_lock(mm, pmd, haddr, &ptl);

	/* step 1: check all mapped PTEs are to the right huge page */
	for (i = 0, addr = haddr, pte = start_pte;
	     i < HPAGE_PMD_NR; i++, addr += PAGE_SIZE, pte++) {
		struct page *page;

		/* empty pte, skip */
		if (pte_none(*pte))
			continue;

		/* page swapped out, abort */
		if (!pte_present(*pte))
			goto abort;

		page = vm_normal_page(vma, addr, *pte);

		/*
		 * Note that uprobe, debugger, or MAP_PRIVATE may change the
		 * page table, but the new page will not be a subpage of hpage.
		 */
		if (hpage + i != page)
			goto abort;
		count++;
	}

	/* step 2: adjust rmap */
	for (i = 0, addr = haddr, pte = start_pte;
	     i < HPAGE_PMD_NR; i++, addr += PAGE_SIZE, pte++) {
		struct page *page;

		if (pte_none(*pte))
			continue;
		page = vm_normal_page(vma, addr, *pte);
		page_remove_rmap(page, false);
	}

	pte_unmap_unlock(start_pte, ptl);

	/* step 3: set proper refcount and mm_counters. */
	if (count) {
		page_ref_sub(hpage, count);
		add_mm_counter(vma->vm_mm, mm_counter_file(hpage), -count);
	}

	/* step 4: collapse pmd */
	ptl = pmd_lock(vma->vm_mm, pmd);
	_pmd = pmdp_collapse_flush(vma, haddr, pmd);
	spin_unlock(ptl);
	mm_dec_nr_ptes(mm);
	pte_free(mm, pmd_pgtable(_pmd));

drop_hpage:
	unlock_page(hpage);
	put_page(hpage);
	return;

abort:
	pte_unmap_unlock(start_pte, ptl);
	goto drop_hpage;
}

static void khugepaged_collapse_pte_mapped_thps(struct mm_slot *mm_slot)
{
	struct mm_struct *mm = mm_slot->mm;
	int i;

	if (likely(mm_slot->nr_pte_mapped_thp == 0))
		return;

	if (!mmap_write_trylock(mm))
		return;

	if (unlikely(khugepaged_test_exit(mm)))
		goto out;

	for (i = 0; i < mm_slot->nr_pte_mapped_thp; i++)
		collapse_pte_mapped_thp(mm, mm_slot->pte_mapped_thp[i]);

out:
	mm_slot->nr_pte_mapped_thp = 0;
	mmap_write_unlock(mm);
}

static void retract_page_tables(struct address_space *mapping, pgoff_t pgoff)
{
	struct vm_area_struct *vma;
	struct mm_struct *mm;
	unsigned long addr;
	pmd_t *pmd, _pmd;

	i_mmap_lock_write(mapping);
	vma_interval_tree_foreach(vma, &mapping->i_mmap, pgoff, pgoff) {
		/*
		 * Check vma->anon_vma to exclude MAP_PRIVATE mappings that
		 * got written to. These VMAs are likely not worth investing
		 * mmap_write_lock(mm) as PMD-mapping is likely to be split
		 * later.
		 *
		 * Not that vma->anon_vma check is racy: it can be set up after
		 * the check but before we took mmap_lock by the fault path.
		 * But page lock would prevent establishing any new ptes of the
		 * page, so we are safe.
		 *
		 * An alternative would be drop the check, but check that page
		 * table is clear before calling pmdp_collapse_flush() under
		 * ptl. It has higher chance to recover THP for the VMA, but
		 * has higher cost too.
		 */
		if (vma->anon_vma)
			continue;
		addr = vma->vm_start + ((pgoff - vma->vm_pgoff) << PAGE_SHIFT);
		if (addr & ~HPAGE_PMD_MASK)
			continue;
		if (vma->vm_end < addr + HPAGE_PMD_SIZE)
			continue;
		mm = vma->vm_mm;
		pmd = mm_find_pmd(mm, addr);
		if (!pmd)
			continue;
		/*
		 * We need exclusive mmap_lock to retract page table.
		 *
		 * We use trylock due to lock inversion: we need to acquire
		 * mmap_lock while holding page lock. Fault path does it in
		 * reverse order. Trylock is a way to avoid deadlock.
		 */
		if (mmap_write_trylock(mm)) {
			if (!khugepaged_test_exit(mm)) {
				spinlock_t *ptl = pmd_lock(mm, pmd);
				/* assume page table is clear */
				_pmd = pmdp_collapse_flush(vma, addr, pmd);
				spin_unlock(ptl);
				mm_dec_nr_ptes(mm);
				pte_free(mm, pmd_pgtable(_pmd));
			}
			mmap_write_unlock(mm);
		} else {
			/* Try again later */
			khugepaged_add_pte_mapped_thp(mm, addr);
		}
	}
	i_mmap_unlock_write(mapping);
}

/**
 * collapse_file - collapse filemap/tmpfs/shmem pages into huge one.
 *
 * @mm: process address space where collapse happens
 * @file: file that collapse on
 * @start: collapse start address
 * @hpage: new allocated huge page for collapse
 * @node: appointed node the new huge page allocate from
 *
 * Basic scheme is simple, details are more complex:
 *  - allocate and lock a new huge page;
 *  - scan page cache replacing old pages with the new one
 *    + swap/gup in pages if necessary;
 *    + fill in gaps;
 *    + keep old pages around in case rollback is required;
 *  - if replacing succeeds:
 *    + copy data over;
 *    + free old pages;
 *    + unlock huge page;
 *  - if replacing failed;
 *    + put all pages back and unfreeze them;
 *    + restore gaps in the page cache;
 *    + unlock and free huge page;
 */
static void collapse_file(struct mm_struct *mm,
		struct file *file, pgoff_t start,
		struct page **hpage, int node)
{
	struct address_space *mapping = file->f_mapping;
	gfp_t gfp;
	struct page *new_page;
	pgoff_t index, end = start + HPAGE_PMD_NR;
	LIST_HEAD(pagelist);
	XA_STATE_ORDER(xas, &mapping->i_pages, start, HPAGE_PMD_ORDER);
	int nr_none = 0, result = SCAN_SUCCEED;
	bool is_shmem = shmem_file(file);
	int nr;

	VM_BUG_ON(!IS_ENABLED(CONFIG_READ_ONLY_THP_FOR_FS) && !is_shmem);
	VM_BUG_ON(start & (HPAGE_PMD_NR - 1));

	/* Only allocate from the target node */
	gfp = alloc_hugepage_khugepaged_gfpmask() | __GFP_THISNODE;

	new_page = khugepaged_alloc_page(hpage, gfp, node);
	if (!new_page) {
		result = SCAN_ALLOC_HUGE_PAGE_FAIL;
		goto out;
	}

	if (unlikely(mem_cgroup_charge(new_page, mm, gfp))) {
		result = SCAN_CGROUP_CHARGE_FAIL;
		goto out;
	}
	count_memcg_page_event(new_page, THP_COLLAPSE_ALLOC);

	/* This will be less messy when we use multi-index entries */
	do {
		xas_lock_irq(&xas);
		xas_create_range(&xas);
		if (!xas_error(&xas))
			break;
		xas_unlock_irq(&xas);
		if (!xas_nomem(&xas, GFP_KERNEL)) {
			result = SCAN_FAIL;
			goto out;
		}
	} while (1);

	__SetPageLocked(new_page);
	if (is_shmem)
		__SetPageSwapBacked(new_page);
	new_page->index = start;
	new_page->mapping = mapping;

	/*
	 * At this point the new_page is locked and not up-to-date.
	 * It's safe to insert it into the page cache, because nobody would
	 * be able to map it or use it in another way until we unlock it.
	 */

	xas_set(&xas, start);
	for (index = start; index < end; index++) {
		struct page *page = xas_next(&xas);

		VM_BUG_ON(index != xas.xa_index);
		if (is_shmem) {
			if (!page) {
				/*
				 * Stop if extent has been truncated or
				 * hole-punched, and is now completely
				 * empty.
				 */
				if (index == start) {
					if (!xas_next_entry(&xas, end - 1)) {
						result = SCAN_TRUNCATED;
						goto xa_locked;
					}
					xas_set(&xas, index);
				}
				if (!shmem_charge(mapping->host, 1)) {
					result = SCAN_FAIL;
					goto xa_locked;
				}
				xas_store(&xas, new_page);
				nr_none++;
				continue;
			}

			if (xa_is_value(page) || !PageUptodate(page)) {
				xas_unlock_irq(&xas);
				/* swap in or instantiate fallocated page */
				if (shmem_getpage(mapping->host, index, &page,
						  SGP_NOHUGE)) {
					result = SCAN_FAIL;
					goto xa_unlocked;
				}
			} else if (trylock_page(page)) {
				get_page(page);
				xas_unlock_irq(&xas);
			} else {
				result = SCAN_PAGE_LOCK;
				goto xa_locked;
			}
		} else {	/* !is_shmem */
			if (!page || xa_is_value(page)) {
				xas_unlock_irq(&xas);
				page_cache_sync_readahead(mapping, &file->f_ra,
							  file, index,
							  end - index);
				/* drain pagevecs to help isolate_lru_page() */
				lru_add_drain();
				page = find_lock_page(mapping, index);
				if (unlikely(page == NULL)) {
					result = SCAN_FAIL;
					goto xa_unlocked;
				}
			} else if (PageDirty(page)) {
				/*
				 * khugepaged only works on read-only fd,
				 * so this page is dirty because it hasn't
				 * been flushed since first write. There
				 * won't be new dirty pages.
				 *
				 * Trigger async flush here and hope the
				 * writeback is done when khugepaged
				 * revisits this page.
				 *
				 * This is a one-off situation. We are not
				 * forcing writeback in loop.
				 */
				xas_unlock_irq(&xas);
				filemap_flush(mapping);
				result = SCAN_FAIL;
				goto xa_unlocked;
			} else if (trylock_page(page)) {
				get_page(page);
				xas_unlock_irq(&xas);
			} else {
				result = SCAN_PAGE_LOCK;
				goto xa_locked;
			}
		}

		/*
		 * The page must be locked, so we can drop the i_pages lock
		 * without racing with truncate.
		 */
		VM_BUG_ON_PAGE(!PageLocked(page), page);

		/* make sure the page is up to date */
		if (unlikely(!PageUptodate(page))) {
			result = SCAN_FAIL;
			goto out_unlock;
		}

		/*
		 * If file was truncated then extended, or hole-punched, before
		 * we locked the first page, then a THP might be there already.
		 */
		if (PageTransCompound(page)) {
			result = SCAN_PAGE_COMPOUND;
			goto out_unlock;
		}

		if (page_mapping(page) != mapping) {
			result = SCAN_TRUNCATED;
			goto out_unlock;
		}

		if (!is_shmem && PageDirty(page)) {
			/*
			 * khugepaged only works on read-only fd, so this
			 * page is dirty because it hasn't been flushed
			 * since first write.
			 */
			result = SCAN_FAIL;
			goto out_unlock;
		}

		if (isolate_lru_page(page)) {
			result = SCAN_DEL_PAGE_LRU;
			goto out_unlock;
		}

		if (page_has_private(page) &&
		    !try_to_release_page(page, GFP_KERNEL)) {
			result = SCAN_PAGE_HAS_PRIVATE;
			putback_lru_page(page);
			goto out_unlock;
		}

		if (page_mapped(page))
			unmap_mapping_pages(mapping, index, 1, false);

		xas_lock_irq(&xas);
		xas_set(&xas, index);

		VM_BUG_ON_PAGE(page != xas_load(&xas), page);
		VM_BUG_ON_PAGE(page_mapped(page), page);

		/*
		 * The page is expected to have page_count() == 3:
		 *  - we hold a pin on it;
		 *  - one reference from page cache;
		 *  - one from isolate_lru_page;
		 */
		if (!page_ref_freeze(page, 3)) {
			result = SCAN_PAGE_COUNT;
			xas_unlock_irq(&xas);
			putback_lru_page(page);
			goto out_unlock;
		}

		/*
		 * Add the page to the list to be able to undo the collapse if
		 * something go wrong.
		 */
		list_add_tail(&page->lru, &pagelist);

		/* Finally, replace with the new page. */
		xas_store(&xas, new_page);
		continue;
out_unlock:
		unlock_page(page);
		put_page(page);
		goto xa_unlocked;
	}
	nr = thp_nr_pages(new_page);

	if (is_shmem)
		__mod_lruvec_page_state(new_page, NR_SHMEM_THPS, nr);
	else {
		__mod_lruvec_page_state(new_page, NR_FILE_THPS, nr);
		filemap_nr_thps_inc(mapping);
		/*
		 * Paired with smp_mb() in do_dentry_open() to ensure
		 * i_writecount is up to date and the update to nr_thps is
		 * visible. Ensures the page cache will be truncated if the
		 * file is opened writable.
<<<<<<< HEAD
		*/
		smp_mb();
		if (inode_is_open_for_write(mapping->host)) {
			result = SCAN_FAIL;
			__dec_node_page_state(new_page, NR_FILE_THPS);
=======
		 */
		smp_mb();
		if (inode_is_open_for_write(mapping->host)) {
			result = SCAN_FAIL;
			__mod_lruvec_page_state(new_page, NR_FILE_THPS, -nr);
>>>>>>> 754a0abe
			filemap_nr_thps_dec(mapping);
			goto xa_locked;
		}
	}

	if (nr_none) {
		__mod_lruvec_page_state(new_page, NR_FILE_PAGES, nr_none);
		if (is_shmem)
			__mod_lruvec_page_state(new_page, NR_SHMEM, nr_none);
	}

xa_locked:
	xas_unlock_irq(&xas);
xa_unlocked:

	if (result == SCAN_SUCCEED) {
		struct page *page, *tmp;

		/*
		 * Replacing old pages with new one has succeeded, now we
		 * need to copy the content and free the old pages.
		 */
		index = start;
		list_for_each_entry_safe(page, tmp, &pagelist, lru) {
			while (index < page->index) {
				clear_highpage(new_page + (index % HPAGE_PMD_NR));
				index++;
			}
			copy_highpage(new_page + (page->index % HPAGE_PMD_NR),
					page);
			list_del(&page->lru);
			page->mapping = NULL;
			page_ref_unfreeze(page, 1);
			ClearPageActive(page);
			ClearPageUnevictable(page);
			unlock_page(page);
			put_page(page);
			index++;
		}
		while (index < end) {
			clear_highpage(new_page + (index % HPAGE_PMD_NR));
			index++;
		}

		SetPageUptodate(new_page);
		page_ref_add(new_page, HPAGE_PMD_NR - 1);
		if (is_shmem)
			set_page_dirty(new_page);
		lru_cache_add(new_page);

		/*
		 * Remove pte page tables, so we can re-fault the page as huge.
		 */
		retract_page_tables(mapping, start);
		*hpage = NULL;

		khugepaged_pages_collapsed++;
	} else {
		struct page *page;

		/* Something went wrong: roll back page cache changes */
		xas_lock_irq(&xas);
		mapping->nrpages -= nr_none;

		if (is_shmem)
			shmem_uncharge(mapping->host, nr_none);

		xas_set(&xas, start);
		xas_for_each(&xas, page, end - 1) {
			page = list_first_entry_or_null(&pagelist,
					struct page, lru);
			if (!page || xas.xa_index < page->index) {
				if (!nr_none)
					break;
				nr_none--;
				/* Put holes back where they were */
				xas_store(&xas, NULL);
				continue;
			}

			VM_BUG_ON_PAGE(page->index != xas.xa_index, page);

			/* Unfreeze the page. */
			list_del(&page->lru);
			page_ref_unfreeze(page, 2);
			xas_store(&xas, page);
			xas_pause(&xas);
			xas_unlock_irq(&xas);
			unlock_page(page);
			putback_lru_page(page);
			xas_lock_irq(&xas);
		}
		VM_BUG_ON(nr_none);
		xas_unlock_irq(&xas);

		new_page->mapping = NULL;
	}

	unlock_page(new_page);
out:
	VM_BUG_ON(!list_empty(&pagelist));
	if (!IS_ERR_OR_NULL(*hpage))
		mem_cgroup_uncharge(*hpage);
	/* TODO: tracepoints */
}

static void khugepaged_scan_file(struct mm_struct *mm,
		struct file *file, pgoff_t start, struct page **hpage)
{
	struct page *page = NULL;
	struct address_space *mapping = file->f_mapping;
	XA_STATE(xas, &mapping->i_pages, start);
	int present, swap;
	int node = NUMA_NO_NODE;
	int result = SCAN_SUCCEED;

	present = 0;
	swap = 0;
	memset(khugepaged_node_load, 0, sizeof(khugepaged_node_load));
	rcu_read_lock();
	xas_for_each(&xas, page, start + HPAGE_PMD_NR - 1) {
		if (xas_retry(&xas, page))
			continue;

		if (xa_is_value(page)) {
			if (++swap > khugepaged_max_ptes_swap) {
				result = SCAN_EXCEED_SWAP_PTE;
				break;
			}
			continue;
		}

		if (PageTransCompound(page)) {
			result = SCAN_PAGE_COMPOUND;
			break;
		}

		node = page_to_nid(page);
		if (khugepaged_scan_abort(node)) {
			result = SCAN_SCAN_ABORT;
			break;
		}
		khugepaged_node_load[node]++;

		if (!PageLRU(page)) {
			result = SCAN_PAGE_LRU;
			break;
		}

		if (page_count(page) !=
		    1 + page_mapcount(page) + page_has_private(page)) {
			result = SCAN_PAGE_COUNT;
			break;
		}

		/*
		 * We probably should check if the page is referenced here, but
		 * nobody would transfer pte_young() to PageReferenced() for us.
		 * And rmap walk here is just too costly...
		 */

		present++;

		if (need_resched()) {
			xas_pause(&xas);
			cond_resched_rcu();
		}
	}
	rcu_read_unlock();

	if (result == SCAN_SUCCEED) {
		if (present < HPAGE_PMD_NR - khugepaged_max_ptes_none) {
			result = SCAN_EXCEED_NONE_PTE;
		} else {
			node = khugepaged_find_target_node();
			collapse_file(mm, file, start, hpage, node);
		}
	}

	/* TODO: tracepoints */
}
#else
static void khugepaged_scan_file(struct mm_struct *mm,
		struct file *file, pgoff_t start, struct page **hpage)
{
	BUILD_BUG();
}

static void khugepaged_collapse_pte_mapped_thps(struct mm_slot *mm_slot)
{
}
#endif

static unsigned int khugepaged_scan_mm_slot(unsigned int pages,
					    struct page **hpage)
	__releases(&khugepaged_mm_lock)
	__acquires(&khugepaged_mm_lock)
{
	struct mm_slot *mm_slot;
	struct mm_struct *mm;
	struct vm_area_struct *vma;
	int progress = 0;

	VM_BUG_ON(!pages);
	lockdep_assert_held(&khugepaged_mm_lock);

	if (khugepaged_scan.mm_slot)
		mm_slot = khugepaged_scan.mm_slot;
	else {
		mm_slot = list_entry(khugepaged_scan.mm_head.next,
				     struct mm_slot, mm_node);
		khugepaged_scan.address = 0;
		khugepaged_scan.mm_slot = mm_slot;
	}
	spin_unlock(&khugepaged_mm_lock);
	khugepaged_collapse_pte_mapped_thps(mm_slot);

	mm = mm_slot->mm;
	/*
	 * Don't wait for semaphore (to avoid long wait times).  Just move to
	 * the next mm on the list.
	 */
	vma = NULL;
	if (unlikely(!mmap_read_trylock(mm)))
		goto breakouterloop_mmap_lock;
	if (likely(!khugepaged_test_exit(mm)))
		vma = find_vma(mm, khugepaged_scan.address);

	progress++;
	for (; vma; vma = vma->vm_next) {
		unsigned long hstart, hend;

		cond_resched();
		if (unlikely(khugepaged_test_exit(mm))) {
			progress++;
			break;
		}
		if (!hugepage_vma_check(vma, vma->vm_flags)) {
skip:
			progress++;
			continue;
		}
		hstart = (vma->vm_start + ~HPAGE_PMD_MASK) & HPAGE_PMD_MASK;
		hend = vma->vm_end & HPAGE_PMD_MASK;
		if (hstart >= hend)
			goto skip;
		if (khugepaged_scan.address > hend)
			goto skip;
		if (khugepaged_scan.address < hstart)
			khugepaged_scan.address = hstart;
		VM_BUG_ON(khugepaged_scan.address & ~HPAGE_PMD_MASK);
		if (shmem_file(vma->vm_file) && !shmem_huge_enabled(vma))
			goto skip;

		while (khugepaged_scan.address < hend) {
			int ret;
			cond_resched();
			if (unlikely(khugepaged_test_exit(mm)))
				goto breakouterloop;

			VM_BUG_ON(khugepaged_scan.address < hstart ||
				  khugepaged_scan.address + HPAGE_PMD_SIZE >
				  hend);
			if (IS_ENABLED(CONFIG_SHMEM) && vma->vm_file) {
				struct file *file = get_file(vma->vm_file);
				pgoff_t pgoff = linear_page_index(vma,
						khugepaged_scan.address);

				mmap_read_unlock(mm);
				ret = 1;
				khugepaged_scan_file(mm, file, pgoff, hpage);
				fput(file);
			} else {
				ret = khugepaged_scan_pmd(mm, vma,
						khugepaged_scan.address,
						hpage);
			}
			/* move to next address */
			khugepaged_scan.address += HPAGE_PMD_SIZE;
			progress += HPAGE_PMD_NR;
			if (ret)
				/* we released mmap_lock so break loop */
				goto breakouterloop_mmap_lock;
			if (progress >= pages)
				goto breakouterloop;
		}
	}
breakouterloop:
	mmap_read_unlock(mm); /* exit_mmap will destroy ptes after this */
breakouterloop_mmap_lock:

	spin_lock(&khugepaged_mm_lock);
	VM_BUG_ON(khugepaged_scan.mm_slot != mm_slot);
	/*
	 * Release the current mm_slot if this mm is about to die, or
	 * if we scanned all vmas of this mm.
	 */
	if (khugepaged_test_exit(mm) || !vma) {
		/*
		 * Make sure that if mm_users is reaching zero while
		 * khugepaged runs here, khugepaged_exit will find
		 * mm_slot not pointing to the exiting mm.
		 */
		if (mm_slot->mm_node.next != &khugepaged_scan.mm_head) {
			khugepaged_scan.mm_slot = list_entry(
				mm_slot->mm_node.next,
				struct mm_slot, mm_node);
			khugepaged_scan.address = 0;
		} else {
			khugepaged_scan.mm_slot = NULL;
			khugepaged_full_scans++;
		}

		collect_mm_slot(mm_slot);
	}

	return progress;
}

static int khugepaged_has_work(void)
{
	return !list_empty(&khugepaged_scan.mm_head) &&
		khugepaged_enabled();
}

static int khugepaged_wait_event(void)
{
	return !list_empty(&khugepaged_scan.mm_head) ||
		kthread_should_stop();
}

static void khugepaged_do_scan(void)
{
	struct page *hpage = NULL;
	unsigned int progress = 0, pass_through_head = 0;
	unsigned int pages = READ_ONCE(khugepaged_pages_to_scan);
	bool wait = true;

	lru_add_drain_all();

	while (progress < pages) {
		if (!khugepaged_prealloc_page(&hpage, &wait))
			break;

		cond_resched();

		if (unlikely(kthread_should_stop() || try_to_freeze()))
			break;

		spin_lock(&khugepaged_mm_lock);
		if (!khugepaged_scan.mm_slot)
			pass_through_head++;
		if (khugepaged_has_work() &&
		    pass_through_head < 2)
			progress += khugepaged_scan_mm_slot(pages - progress,
							    &hpage);
		else
			progress = pages;
		spin_unlock(&khugepaged_mm_lock);
	}

	if (!IS_ERR_OR_NULL(hpage))
		put_page(hpage);
}

static bool khugepaged_should_wakeup(void)
{
	return kthread_should_stop() ||
	       time_after_eq(jiffies, khugepaged_sleep_expire);
}

static void khugepaged_wait_work(void)
{
	if (khugepaged_has_work()) {
		const unsigned long scan_sleep_jiffies =
			msecs_to_jiffies(khugepaged_scan_sleep_millisecs);

		if (!scan_sleep_jiffies)
			return;

		khugepaged_sleep_expire = jiffies + scan_sleep_jiffies;
		wait_event_freezable_timeout(khugepaged_wait,
					     khugepaged_should_wakeup(),
					     scan_sleep_jiffies);
		return;
	}

	if (khugepaged_enabled())
		wait_event_freezable(khugepaged_wait, khugepaged_wait_event());
}

static int khugepaged(void *none)
{
	struct mm_slot *mm_slot;

	set_freezable();
	set_user_nice(current, MAX_NICE);

	while (!kthread_should_stop()) {
		khugepaged_do_scan();
		khugepaged_wait_work();
	}

	spin_lock(&khugepaged_mm_lock);
	mm_slot = khugepaged_scan.mm_slot;
	khugepaged_scan.mm_slot = NULL;
	if (mm_slot)
		collect_mm_slot(mm_slot);
	spin_unlock(&khugepaged_mm_lock);
	return 0;
}

static void set_recommended_min_free_kbytes(void)
{
	struct zone *zone;
	int nr_zones = 0;
	unsigned long recommended_min;

	for_each_populated_zone(zone) {
		/*
		 * We don't need to worry about fragmentation of
		 * ZONE_MOVABLE since it only has movable pages.
		 */
		if (zone_idx(zone) > gfp_zone(GFP_USER))
			continue;

		nr_zones++;
	}

	/* Ensure 2 pageblocks are free to assist fragmentation avoidance */
	recommended_min = pageblock_nr_pages * nr_zones * 2;

	/*
	 * Make sure that on average at least two pageblocks are almost free
	 * of another type, one for a migratetype to fall back to and a
	 * second to avoid subsequent fallbacks of other types There are 3
	 * MIGRATE_TYPES we care about.
	 */
	recommended_min += pageblock_nr_pages * nr_zones *
			   MIGRATE_PCPTYPES * MIGRATE_PCPTYPES;

	/* don't ever allow to reserve more than 5% of the lowmem */
	recommended_min = min(recommended_min,
			      (unsigned long) nr_free_buffer_pages() / 20);
	recommended_min <<= (PAGE_SHIFT-10);

	if (recommended_min > min_free_kbytes) {
		if (user_min_free_kbytes >= 0)
			pr_info("raising min_free_kbytes from %d to %lu to help transparent hugepage allocations\n",
				min_free_kbytes, recommended_min);

		min_free_kbytes = recommended_min;
	}
	setup_per_zone_wmarks();
}

int start_stop_khugepaged(void)
{
	int err = 0;

	mutex_lock(&khugepaged_mutex);
	if (khugepaged_enabled()) {
		if (!khugepaged_thread)
			khugepaged_thread = kthread_run(khugepaged, NULL,
							"khugepaged");
		if (IS_ERR(khugepaged_thread)) {
			pr_err("khugepaged: kthread_run(khugepaged) failed\n");
			err = PTR_ERR(khugepaged_thread);
			khugepaged_thread = NULL;
			goto fail;
		}

		if (!list_empty(&khugepaged_scan.mm_head))
			wake_up_interruptible(&khugepaged_wait);

		set_recommended_min_free_kbytes();
	} else if (khugepaged_thread) {
		kthread_stop(khugepaged_thread);
		khugepaged_thread = NULL;
	}
fail:
	mutex_unlock(&khugepaged_mutex);
	return err;
}

void khugepaged_min_free_kbytes_update(void)
{
	mutex_lock(&khugepaged_mutex);
	if (khugepaged_enabled() && khugepaged_thread)
		set_recommended_min_free_kbytes();
	mutex_unlock(&khugepaged_mutex);
}<|MERGE_RESOLUTION|>--- conflicted
+++ resolved
@@ -442,13 +442,7 @@
 static bool hugepage_vma_check(struct vm_area_struct *vma,
 			       unsigned long vm_flags)
 {
-<<<<<<< HEAD
-	/* Explicitly disabled through madvise. */
-	if ((vm_flags & VM_NOHUGEPAGE) ||
-	    test_bit(MMF_DISABLE_THP, &vma->vm_mm->flags))
-=======
 	if (!transhuge_vma_enabled(vma, vm_flags))
->>>>>>> 754a0abe
 		return false;
 
 	/* Enabled via shmem mount options or sysfs settings. */
@@ -1020,11 +1014,8 @@
 			.pgoff = linear_page_index(vma, haddr),
 			.flags = FAULT_FLAG_ALLOW_RETRY,
 			.pmd = pmd,
-<<<<<<< HEAD
 			.vma_flags = vma->vm_flags,
 			.vma_page_prot = vma->vm_page_prot,
-=======
->>>>>>> 754a0abe
 		};
 
 		vmf.pte = pte_offset_map(pmd, address);
@@ -1882,19 +1873,11 @@
 		 * i_writecount is up to date and the update to nr_thps is
 		 * visible. Ensures the page cache will be truncated if the
 		 * file is opened writable.
-<<<<<<< HEAD
-		*/
-		smp_mb();
-		if (inode_is_open_for_write(mapping->host)) {
-			result = SCAN_FAIL;
-			__dec_node_page_state(new_page, NR_FILE_THPS);
-=======
 		 */
 		smp_mb();
 		if (inode_is_open_for_write(mapping->host)) {
 			result = SCAN_FAIL;
 			__mod_lruvec_page_state(new_page, NR_FILE_THPS, -nr);
->>>>>>> 754a0abe
 			filemap_nr_thps_dec(mapping);
 			goto xa_locked;
 		}
