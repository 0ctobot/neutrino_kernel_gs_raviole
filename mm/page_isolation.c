--- conflicted
+++ resolved
@@ -174,15 +174,9 @@
  * A call to drain_all_pages() after isolation can flush most of them. However
  * in some cases pages might still end up on pcp lists and that would allow
  * for their allocation even when they are in fact isolated already. Depending
-<<<<<<< HEAD
- * on how strong of a guarantee the caller needs, further drain_all_pages()
- * might be needed (e.g. __offline_pages will need to call it after check for
- * isolated range for a next retry).
-=======
  * on how strong of a guarantee the caller needs, zone_pcp_disable/enable()
  * might be used to flush and disable pcplist before isolation and enable after
  * unisolation.
->>>>>>> 754a0abe
  *
  * Return: 0 on success and -EBUSY if any part of range cannot be isolated.
  */
