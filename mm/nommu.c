--- conflicted
+++ resolved
@@ -1665,7 +1665,6 @@
 }
 EXPORT_SYMBOL(filemap_map_pages);
 
-<<<<<<< HEAD
 #ifdef CONFIG_SPECULATIVE_PAGE_FAULT
 bool filemap_allow_speculation(void)
 {
@@ -1674,12 +1673,8 @@
 }
 #endif
 
-int __access_remote_vm(struct task_struct *tsk, struct mm_struct *mm,
-		unsigned long addr, void *buf, int len, unsigned int gup_flags)
-=======
 int __access_remote_vm(struct mm_struct *mm, unsigned long addr, void *buf,
 		       int len, unsigned int gup_flags)
->>>>>>> 754a0abe
 {
 	struct vm_area_struct *vma;
 	int write = gup_flags & FOLL_WRITE;
