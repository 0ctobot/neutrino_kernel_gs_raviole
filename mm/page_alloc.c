// SPDX-License-Identifier: GPL-2.0-only
/*
 *  linux/mm/page_alloc.c
 *
 *  Manages the free list, the system allocates free pages here.
 *  Note that kmalloc() lives in slab.c
 *
 *  Copyright (C) 1991, 1992, 1993, 1994  Linus Torvalds
 *  Swap reorganised 29.12.95, Stephen Tweedie
 *  Support of BIGMEM added by Gerhard Wichert, Siemens AG, July 1999
 *  Reshaped it to be a zoned allocator, Ingo Molnar, Red Hat, 1999
 *  Discontiguous memory support, Kanoj Sarcar, SGI, Nov 1999
 *  Zone balancing, Kanoj Sarcar, SGI, Jan 2000
 *  Per cpu hot/cold page lists, bulk allocation, Martin J. Bligh, Sept 2002
 *          (lots of bits borrowed from Ingo Molnar & Andrew Morton)
 */

#include <linux/stddef.h>
#include <linux/mm.h>
#include <linux/highmem.h>
#include <linux/swap.h>
#include <linux/interrupt.h>
#include <linux/pagemap.h>
#include <linux/jiffies.h>
#include <linux/memblock.h>
#include <linux/compiler.h>
#include <linux/kernel.h>
#include <linux/kasan.h>
#include <linux/module.h>
#include <linux/suspend.h>
#include <linux/pagevec.h>
#include <linux/blkdev.h>
#include <linux/slab.h>
#include <linux/ratelimit.h>
#include <linux/oom.h>
#include <linux/topology.h>
#include <linux/sysctl.h>
#include <linux/cpu.h>
#include <linux/cpuset.h>
#include <linux/memory_hotplug.h>
#include <linux/nodemask.h>
#include <linux/vmalloc.h>
#include <linux/vmstat.h>
#include <linux/mempolicy.h>
#include <linux/memremap.h>
#include <linux/stop_machine.h>
#include <linux/random.h>
#include <linux/sort.h>
#include <linux/pfn.h>
#include <linux/backing-dev.h>
#include <linux/fault-inject.h>
#include <linux/page-isolation.h>
#include <linux/debugobjects.h>
#include <linux/kmemleak.h>
#include <linux/compaction.h>
#include <trace/events/kmem.h>
#include <trace/events/oom.h>
#include <linux/prefetch.h>
#include <linux/mm_inline.h>
#include <linux/mmu_notifier.h>
#include <linux/migrate.h>
#include <linux/hugetlb.h>
#include <linux/sched/rt.h>
#include <linux/sched/mm.h>
#include <linux/page_owner.h>
#include <linux/page_pinner.h>
#include <linux/kthread.h>
#include <linux/memcontrol.h>
#include <linux/ftrace.h>
#include <linux/lockdep.h>
#include <linux/nmi.h>
#include <linux/psi.h>
#include <linux/padata.h>
#include <linux/khugepaged.h>
<<<<<<< HEAD
#include <trace/hooks/mm.h>

=======
#include <linux/buffer_head.h>
>>>>>>> 754a0abe
#include <asm/sections.h>
#include <asm/tlbflush.h>
#include <asm/div64.h>
#include "internal.h"
#include "shuffle.h"
#include "page_reporting.h"

/* Free Page Internal flags: for internal, non-pcp variants of free_pages(). */
typedef int __bitwise fpi_t;

/* No special request */
#define FPI_NONE		((__force fpi_t)0)

/*
 * Skip free page reporting notification for the (possibly merged) page.
 * This does not hinder free page reporting from grabbing the page,
 * reporting it and marking it "reported" -  it only skips notifying
 * the free page reporting infrastructure about a newly freed page. For
 * example, used when temporarily pulling a page from a freelist and
 * putting it back unmodified.
 */
#define FPI_SKIP_REPORT_NOTIFY	((__force fpi_t)BIT(0))

/*
 * Place the (possibly merged) page to the tail of the freelist. Will ignore
 * page shuffling (relevant code - e.g., memory onlining - is expected to
 * shuffle the whole zone).
 *
 * Note: No code should rely on this flag for correctness - it's purely
 *       to allow for optimizations when handing back either fresh pages
 *       (memory onlining) or untouched pages (page isolation, free page
 *       reporting).
 */
#define FPI_TO_TAIL		((__force fpi_t)BIT(1))

/*
 * Don't poison memory with KASAN (only for the tag-based modes).
 * During boot, all non-reserved memblock memory is exposed to page_alloc.
 * Poisoning all that memory lengthens boot time, especially on systems with
 * large amount of RAM. This flag is used to skip that poisoning.
 * This is only done for the tag-based KASAN modes, as those are able to
 * detect memory corruptions with the memory tags assigned by default.
 * All memory allocated normally after boot gets poisoned as usual.
 */
#define FPI_SKIP_KASAN_POISON	((__force fpi_t)BIT(2))

/* prevent >1 _updater_ of zone percpu pageset ->high and ->batch fields */
static DEFINE_MUTEX(pcp_batch_high_lock);
#define MIN_PERCPU_PAGELIST_HIGH_FRACTION (8)

struct pagesets {
	local_lock_t lock;
};
static DEFINE_PER_CPU(struct pagesets, pagesets) = {
	.lock = INIT_LOCAL_LOCK(lock),
};

#ifdef CONFIG_USE_PERCPU_NUMA_NODE_ID
DEFINE_PER_CPU(int, numa_node);
EXPORT_PER_CPU_SYMBOL(numa_node);
#endif

DEFINE_STATIC_KEY_TRUE(vm_numa_stat_key);

#ifdef CONFIG_HAVE_MEMORYLESS_NODES
/*
 * N.B., Do NOT reference the '_numa_mem_' per cpu variable directly.
 * It will not be defined when CONFIG_HAVE_MEMORYLESS_NODES is not defined.
 * Use the accessor functions set_numa_mem(), numa_mem_id() and cpu_to_mem()
 * defined in <linux/topology.h>.
 */
DEFINE_PER_CPU(int, _numa_mem_);		/* Kernel "local memory" node */
EXPORT_PER_CPU_SYMBOL(_numa_mem_);
#endif

/* work_structs for global per-cpu drains */
struct pcpu_drain {
	struct zone *zone;
	struct work_struct work;
};
static DEFINE_MUTEX(pcpu_drain_mutex);
static DEFINE_PER_CPU(struct pcpu_drain, pcpu_drain);

#ifdef CONFIG_GCC_PLUGIN_LATENT_ENTROPY
volatile unsigned long latent_entropy __latent_entropy;
EXPORT_SYMBOL(latent_entropy);
#endif

/*
 * Array of node states.
 */
nodemask_t node_states[NR_NODE_STATES] __read_mostly = {
	[N_POSSIBLE] = NODE_MASK_ALL,
	[N_ONLINE] = { { [0] = 1UL } },
#ifndef CONFIG_NUMA
	[N_NORMAL_MEMORY] = { { [0] = 1UL } },
#ifdef CONFIG_HIGHMEM
	[N_HIGH_MEMORY] = { { [0] = 1UL } },
#endif
	[N_MEMORY] = { { [0] = 1UL } },
	[N_CPU] = { { [0] = 1UL } },
#endif	/* NUMA */
};
EXPORT_SYMBOL(node_states);

atomic_long_t _totalram_pages __read_mostly;
EXPORT_SYMBOL(_totalram_pages);
unsigned long totalreserve_pages __read_mostly;
unsigned long totalcma_pages __read_mostly;

int percpu_pagelist_high_fraction;
gfp_t gfp_allowed_mask __read_mostly = GFP_BOOT_MASK;
<<<<<<< HEAD
DEFINE_STATIC_KEY_FALSE(init_on_alloc);
EXPORT_SYMBOL(init_on_alloc);

DEFINE_STATIC_KEY_FALSE(init_on_free);
=======
DEFINE_STATIC_KEY_MAYBE(CONFIG_INIT_ON_ALLOC_DEFAULT_ON, init_on_alloc);
EXPORT_SYMBOL(init_on_alloc);

DEFINE_STATIC_KEY_MAYBE(CONFIG_INIT_ON_FREE_DEFAULT_ON, init_on_free);
>>>>>>> 754a0abe
EXPORT_SYMBOL(init_on_free);

static bool _init_on_alloc_enabled_early __read_mostly
				= IS_ENABLED(CONFIG_INIT_ON_ALLOC_DEFAULT_ON);
static int __init early_init_on_alloc(char *buf)
{

	return kstrtobool(buf, &_init_on_alloc_enabled_early);
}
early_param("init_on_alloc", early_init_on_alloc);

static bool _init_on_free_enabled_early __read_mostly
				= IS_ENABLED(CONFIG_INIT_ON_FREE_DEFAULT_ON);
static int __init early_init_on_free(char *buf)
{
	return kstrtobool(buf, &_init_on_free_enabled_early);
}
early_param("init_on_free", early_init_on_free);

/*
 * A cached value of the page's pageblock's migratetype, used when the page is
 * put on a pcplist. Used to avoid the pageblock migratetype lookup when
 * freeing from pcplists in most cases, at the cost of possibly becoming stale.
 * Also the migratetype set in the page does not necessarily match the pcplist
 * index, e.g. page might have MIGRATE_CMA set but be on a pcplist with any
 * other index - this ensures that it will be put on the correct CMA freelist.
 */
static inline int get_pcppage_migratetype(struct page *page)
{
	return page->index;
}

static inline void set_pcppage_migratetype(struct page *page, int migratetype)
{
	page->index = migratetype;
}

#ifdef CONFIG_PM_SLEEP
/*
 * The following functions are used by the suspend/hibernate code to temporarily
 * change gfp_allowed_mask in order to avoid using I/O during memory allocations
 * while devices are suspended.  To avoid races with the suspend/hibernate code,
 * they should always be called with system_transition_mutex held
 * (gfp_allowed_mask also should only be modified with system_transition_mutex
 * held, unless the suspend/hibernate code is guaranteed not to run in parallel
 * with that modification).
 */

static gfp_t saved_gfp_mask;

void pm_restore_gfp_mask(void)
{
	WARN_ON(!mutex_is_locked(&system_transition_mutex));
	if (saved_gfp_mask) {
		gfp_allowed_mask = saved_gfp_mask;
		saved_gfp_mask = 0;
	}
}

void pm_restrict_gfp_mask(void)
{
	WARN_ON(!mutex_is_locked(&system_transition_mutex));
	WARN_ON(saved_gfp_mask);
	saved_gfp_mask = gfp_allowed_mask;
	gfp_allowed_mask &= ~(__GFP_IO | __GFP_FS);
}

bool pm_suspended_storage(void)
{
	if ((gfp_allowed_mask & (__GFP_IO | __GFP_FS)) == (__GFP_IO | __GFP_FS))
		return false;
	return true;
}
#endif /* CONFIG_PM_SLEEP */

#ifdef CONFIG_HUGETLB_PAGE_SIZE_VARIABLE
unsigned int pageblock_order __read_mostly;
#endif

static void __free_pages_ok(struct page *page, unsigned int order,
			    fpi_t fpi_flags);

/*
 * results with 256, 32 in the lowmem_reserve sysctl:
 *	1G machine -> (16M dma, 800M-16M normal, 1G-800M high)
 *	1G machine -> (16M dma, 784M normal, 224M high)
 *	NORMAL allocation will leave 784M/256 of ram reserved in the ZONE_DMA
 *	HIGHMEM allocation will leave 224M/32 of ram reserved in ZONE_NORMAL
 *	HIGHMEM allocation will leave (224M+784M)/256 of ram reserved in ZONE_DMA
 *
 * TBD: should special case ZONE_DMA32 machines here - in those we normally
 * don't need any ZONE_NORMAL reservation
 */
int sysctl_lowmem_reserve_ratio[MAX_NR_ZONES] = {
#ifdef CONFIG_ZONE_DMA
	[ZONE_DMA] = 256,
#endif
#ifdef CONFIG_ZONE_DMA32
	[ZONE_DMA32] = 256,
#endif
	[ZONE_NORMAL] = 32,
#ifdef CONFIG_HIGHMEM
	[ZONE_HIGHMEM] = 0,
#endif
	[ZONE_MOVABLE] = 0,
};

static char * const zone_names[MAX_NR_ZONES] = {
#ifdef CONFIG_ZONE_DMA
	 "DMA",
#endif
#ifdef CONFIG_ZONE_DMA32
	 "DMA32",
#endif
	 "Normal",
#ifdef CONFIG_HIGHMEM
	 "HighMem",
#endif
	 "Movable",
#ifdef CONFIG_ZONE_DEVICE
	 "Device",
#endif
};

const char * const migratetype_names[MIGRATE_TYPES] = {
	"Unmovable",
	"Movable",
	"Reclaimable",
	"HighAtomic",
#ifdef CONFIG_CMA
	"CMA",
#endif
#ifdef CONFIG_MEMORY_ISOLATION
	"Isolate",
#endif
};

compound_page_dtor * const compound_page_dtors[NR_COMPOUND_DTORS] = {
	[NULL_COMPOUND_DTOR] = NULL,
	[COMPOUND_PAGE_DTOR] = free_compound_page,
#ifdef CONFIG_HUGETLB_PAGE
	[HUGETLB_PAGE_DTOR] = free_huge_page,
#endif
#ifdef CONFIG_TRANSPARENT_HUGEPAGE
	[TRANSHUGE_PAGE_DTOR] = free_transhuge_page,
#endif
};

/*
 * Try to keep at least this much lowmem free.  Do not allow normal
 * allocations below this point, only high priority ones. Automatically
 * tuned according to the amount of memory in the system.
 */
int min_free_kbytes = 1024;
int user_min_free_kbytes = -1;
int watermark_boost_factor __read_mostly = 15000;
int watermark_scale_factor = 10;

/*
 * Extra memory for the system to try freeing. Used to temporarily
 * free memory, to make space for new workloads. Anyone can allocate
 * down to the min watermarks controlled by min_free_kbytes above.
 */
int extra_free_kbytes = 0;

static unsigned long nr_kernel_pages __initdata;
static unsigned long nr_all_pages __initdata;
static unsigned long dma_reserve __initdata;

static unsigned long arch_zone_lowest_possible_pfn[MAX_NR_ZONES] __initdata;
static unsigned long arch_zone_highest_possible_pfn[MAX_NR_ZONES] __initdata;
static unsigned long required_kernelcore __initdata;
static unsigned long required_kernelcore_percent __initdata;
static unsigned long required_movablecore __initdata;
static unsigned long required_movablecore_percent __initdata;
static unsigned long zone_movable_pfn[MAX_NUMNODES] __initdata;
static bool mirrored_kernelcore __meminitdata;

/* movable_zone is the "real" zone pages in ZONE_MOVABLE are taken from */
int movable_zone;
EXPORT_SYMBOL(movable_zone);

#if MAX_NUMNODES > 1
unsigned int nr_node_ids __read_mostly = MAX_NUMNODES;
unsigned int nr_online_nodes __read_mostly = 1;
EXPORT_SYMBOL(nr_node_ids);
EXPORT_SYMBOL(nr_online_nodes);
#endif

int page_group_by_mobility_disabled __read_mostly;

#ifdef CONFIG_DEFERRED_STRUCT_PAGE_INIT
/*
 * During boot we initialize deferred pages on-demand, as needed, but once
 * page_alloc_init_late() has finished, the deferred pages are all initialized,
 * and we can permanently disable that path.
 */
static DEFINE_STATIC_KEY_TRUE(deferred_pages);

/*
 * Calling kasan_poison_pages() only after deferred memory initialization
 * has completed. Poisoning pages during deferred memory init will greatly
 * lengthen the process and cause problem in large memory systems as the
 * deferred pages initialization is done with interrupt disabled.
 *
 * Assuming that there will be no reference to those newly initialized
 * pages before they are ever allocated, this should have no effect on
 * KASAN memory tracking as the poison will be properly inserted at page
 * allocation time. The only corner case is when pages are allocated by
 * on-demand allocation and then freed again before the deferred pages
 * initialization is done, but this is not likely to happen.
 */
static inline bool should_skip_kasan_poison(struct page *page, fpi_t fpi_flags)
{
	return static_branch_unlikely(&deferred_pages) ||
	       (!IS_ENABLED(CONFIG_KASAN_GENERIC) &&
		(fpi_flags & FPI_SKIP_KASAN_POISON)) ||
	       PageSkipKASanPoison(page);
}

/* Returns true if the struct page for the pfn is uninitialised */
static inline bool __meminit early_page_uninitialised(unsigned long pfn)
{
	int nid = early_pfn_to_nid(pfn);

	if (node_online(nid) && pfn >= NODE_DATA(nid)->first_deferred_pfn)
		return true;

	return false;
}

/*
 * Returns true when the remaining initialisation should be deferred until
 * later in the boot cycle when it can be parallelised.
 */
static bool __meminit
defer_init(int nid, unsigned long pfn, unsigned long end_pfn)
{
	static unsigned long prev_end_pfn, nr_initialised;

	/*
	 * prev_end_pfn static that contains the end of previous zone
	 * No need to protect because called very early in boot before smp_init.
	 */
	if (prev_end_pfn != end_pfn) {
		prev_end_pfn = end_pfn;
		nr_initialised = 0;
	}

	/* Always populate low zones for address-constrained allocations */
	if (end_pfn < pgdat_end_pfn(NODE_DATA(nid)))
		return false;

	if (NODE_DATA(nid)->first_deferred_pfn != ULONG_MAX)
		return true;
	/*
	 * We start only with one section of pages, more pages are added as
	 * needed until the rest of deferred pages are initialized.
	 */
	nr_initialised++;
	if ((nr_initialised > PAGES_PER_SECTION) &&
	    (pfn & (PAGES_PER_SECTION - 1)) == 0) {
		NODE_DATA(nid)->first_deferred_pfn = pfn;
		return true;
	}
	return false;
}
#else
static inline bool should_skip_kasan_poison(struct page *page, fpi_t fpi_flags)
{
	return (!IS_ENABLED(CONFIG_KASAN_GENERIC) &&
		(fpi_flags & FPI_SKIP_KASAN_POISON)) ||
	       PageSkipKASanPoison(page);
}

static inline bool early_page_uninitialised(unsigned long pfn)
{
	return false;
}

static inline bool defer_init(int nid, unsigned long pfn, unsigned long end_pfn)
{
	return false;
}
#endif

/* Return a pointer to the bitmap storing bits affecting a block of pages */
static inline unsigned long *get_pageblock_bitmap(const struct page *page,
							unsigned long pfn)
{
#ifdef CONFIG_SPARSEMEM
	return section_to_usemap(__pfn_to_section(pfn));
#else
	return page_zone(page)->pageblock_flags;
#endif /* CONFIG_SPARSEMEM */
}

static inline int pfn_to_bitidx(const struct page *page, unsigned long pfn)
{
#ifdef CONFIG_SPARSEMEM
	pfn &= (PAGES_PER_SECTION-1);
#else
	pfn = pfn - round_down(page_zone(page)->zone_start_pfn, pageblock_nr_pages);
#endif /* CONFIG_SPARSEMEM */
	return (pfn >> pageblock_order) * NR_PAGEBLOCK_BITS;
}

static __always_inline
unsigned long __get_pfnblock_flags_mask(const struct page *page,
					unsigned long pfn,
					unsigned long mask)
{
	unsigned long *bitmap;
	unsigned long bitidx, word_bitidx;
	unsigned long word;

	bitmap = get_pageblock_bitmap(page, pfn);
	bitidx = pfn_to_bitidx(page, pfn);
	word_bitidx = bitidx / BITS_PER_LONG;
	bitidx &= (BITS_PER_LONG-1);

	word = bitmap[word_bitidx];
	return (word >> bitidx) & mask;
}

/**
 * get_pfnblock_flags_mask - Return the requested group of flags for the pageblock_nr_pages block of pages
 * @page: The page within the block of interest
 * @pfn: The target page frame number
 * @mask: mask of bits that the caller is interested in
 *
 * Return: pageblock_bits flags
 */
unsigned long get_pfnblock_flags_mask(const struct page *page,
					unsigned long pfn, unsigned long mask)
{
	return __get_pfnblock_flags_mask(page, pfn, mask);
}
EXPORT_SYMBOL_GPL(get_pfnblock_flags_mask);

int isolate_anon_lru_page(struct page *page)
{
	int ret;

	if (!PageLRU(page) || !PageAnon(page))
		return -EINVAL;

	if (!get_page_unless_zero(page))
		return -EINVAL;

	ret = isolate_lru_page(page);
	put_page(page);

	return ret;
}
EXPORT_SYMBOL_GPL(isolate_anon_lru_page);

static __always_inline int get_pfnblock_migratetype(const struct page *page,
					unsigned long pfn)
{
	return __get_pfnblock_flags_mask(page, pfn, MIGRATETYPE_MASK);
}

/**
 * set_pfnblock_flags_mask - Set the requested group of flags for a pageblock_nr_pages block of pages
 * @page: The page within the block of interest
 * @flags: The flags to set
 * @pfn: The target page frame number
 * @mask: mask of bits that the caller is interested in
 */
void set_pfnblock_flags_mask(struct page *page, unsigned long flags,
					unsigned long pfn,
					unsigned long mask)
{
	unsigned long *bitmap;
	unsigned long bitidx, word_bitidx;
	unsigned long old_word, word;

	BUILD_BUG_ON(NR_PAGEBLOCK_BITS != 4);
	BUILD_BUG_ON(MIGRATE_TYPES > (1 << PB_migratetype_bits));

	bitmap = get_pageblock_bitmap(page, pfn);
	bitidx = pfn_to_bitidx(page, pfn);
	word_bitidx = bitidx / BITS_PER_LONG;
	bitidx &= (BITS_PER_LONG-1);

	VM_BUG_ON_PAGE(!zone_spans_pfn(page_zone(page), pfn), page);

	mask <<= bitidx;
	flags <<= bitidx;

	word = READ_ONCE(bitmap[word_bitidx]);
	for (;;) {
		old_word = cmpxchg(&bitmap[word_bitidx], word, (word & ~mask) | flags);
		if (word == old_word)
			break;
		word = old_word;
	}
}

void set_pageblock_migratetype(struct page *page, int migratetype)
{
	if (unlikely(page_group_by_mobility_disabled &&
		     migratetype < MIGRATE_PCPTYPES))
		migratetype = MIGRATE_UNMOVABLE;

	set_pfnblock_flags_mask(page, (unsigned long)migratetype,
				page_to_pfn(page), MIGRATETYPE_MASK);
}

#ifdef CONFIG_DEBUG_VM
static int page_outside_zone_boundaries(struct zone *zone, struct page *page)
{
	int ret = 0;
	unsigned seq;
	unsigned long pfn = page_to_pfn(page);
	unsigned long sp, start_pfn;

	do {
		seq = zone_span_seqbegin(zone);
		start_pfn = zone->zone_start_pfn;
		sp = zone->spanned_pages;
		if (!zone_spans_pfn(zone, pfn))
			ret = 1;
	} while (zone_span_seqretry(zone, seq));

	if (ret)
		pr_err("page 0x%lx outside node %d zone %s [ 0x%lx - 0x%lx ]\n",
			pfn, zone_to_nid(zone), zone->name,
			start_pfn, start_pfn + sp);

	return ret;
}

static int page_is_consistent(struct zone *zone, struct page *page)
{
	if (!pfn_valid_within(page_to_pfn(page)))
		return 0;
	if (zone != page_zone(page))
		return 0;

	return 1;
}
/*
 * Temporary debugging check for pages not lying within a given zone.
 */
static int __maybe_unused bad_range(struct zone *zone, struct page *page)
{
	if (page_outside_zone_boundaries(zone, page))
		return 1;
	if (!page_is_consistent(zone, page))
		return 1;

	return 0;
}
#else
static inline int __maybe_unused bad_range(struct zone *zone, struct page *page)
{
	return 0;
}
#endif

static void bad_page(struct page *page, const char *reason)
{
	static unsigned long resume;
	static unsigned long nr_shown;
	static unsigned long nr_unshown;

	/*
	 * Allow a burst of 60 reports, then keep quiet for that minute;
	 * or allow a steady drip of one report per second.
	 */
	if (nr_shown == 60) {
		if (time_before(jiffies, resume)) {
			nr_unshown++;
			goto out;
		}
		if (nr_unshown) {
			pr_alert(
			      "BUG: Bad page state: %lu messages suppressed\n",
				nr_unshown);
			nr_unshown = 0;
		}
		nr_shown = 0;
	}
	if (nr_shown++ == 0)
		resume = jiffies + 60 * HZ;

	pr_alert("BUG: Bad page state in process %s  pfn:%05lx\n",
		current->comm, page_to_pfn(page));
	dump_page(page, reason);

	print_modules();
	dump_stack();
out:
	/* Leave bad fields for debug, except PageBuddy could make trouble */
	page_mapcount_reset(page); /* remove PageBuddy */
	add_taint(TAINT_BAD_PAGE, LOCKDEP_NOW_UNRELIABLE);
}

static inline unsigned int order_to_pindex(int migratetype, int order)
{
	int base = order;

#ifdef CONFIG_TRANSPARENT_HUGEPAGE
	if (order > PAGE_ALLOC_COSTLY_ORDER) {
		VM_BUG_ON(order != pageblock_order);
		base = PAGE_ALLOC_COSTLY_ORDER + 1;
	}
#else
	VM_BUG_ON(order > PAGE_ALLOC_COSTLY_ORDER);
#endif

	return (MIGRATE_PCPTYPES * base) + migratetype;
}

static inline int pindex_to_order(unsigned int pindex)
{
	int order = pindex / MIGRATE_PCPTYPES;

#ifdef CONFIG_TRANSPARENT_HUGEPAGE
	if (order > PAGE_ALLOC_COSTLY_ORDER) {
		order = pageblock_order;
		VM_BUG_ON(order != pageblock_order);
	}
#else
	VM_BUG_ON(order > PAGE_ALLOC_COSTLY_ORDER);
#endif

	return order;
}

static inline bool pcp_allowed_order(unsigned int order)
{
	if (order <= PAGE_ALLOC_COSTLY_ORDER)
		return true;
#ifdef CONFIG_TRANSPARENT_HUGEPAGE
	if (order == pageblock_order)
		return true;
#endif
	return false;
}

static inline void free_the_page(struct page *page, unsigned int order)
{
	if (pcp_allowed_order(order))		/* Via pcp? */
		free_unref_page(page, order);
	else
		__free_pages_ok(page, order, FPI_NONE);
}

/*
 * Higher-order pages are called "compound pages".  They are structured thusly:
 *
 * The first PAGE_SIZE page is called the "head page" and have PG_head set.
 *
 * The remaining PAGE_SIZE pages are called "tail pages". PageTail() is encoded
 * in bit 0 of page->compound_head. The rest of bits is pointer to head page.
 *
 * The first tail page's ->compound_dtor holds the offset in array of compound
 * page destructors. See compound_page_dtors.
 *
 * The first tail page's ->compound_order holds the order of allocation.
 * This usage means that zero-order pages may not be compound.
 */

void free_compound_page(struct page *page)
{
	mem_cgroup_uncharge(page);
	free_the_page(page, compound_order(page));
}

void prep_compound_page(struct page *page, unsigned int order)
{
	int i;
	int nr_pages = 1 << order;

	__SetPageHead(page);
	for (i = 1; i < nr_pages; i++) {
		struct page *p = page + i;
		p->mapping = TAIL_MAPPING;
		set_compound_head(p, page);
	}

	set_compound_page_dtor(page, COMPOUND_PAGE_DTOR);
	set_compound_order(page, order);
	atomic_set(compound_mapcount_ptr(page), -1);
	if (hpage_pincount_available(page))
		atomic_set(compound_pincount_ptr(page), 0);
}

#ifdef CONFIG_DEBUG_PAGEALLOC
unsigned int _debug_guardpage_minorder;

bool _debug_pagealloc_enabled_early __read_mostly
			= IS_ENABLED(CONFIG_DEBUG_PAGEALLOC_ENABLE_DEFAULT);
EXPORT_SYMBOL(_debug_pagealloc_enabled_early);
DEFINE_STATIC_KEY_FALSE(_debug_pagealloc_enabled);
EXPORT_SYMBOL(_debug_pagealloc_enabled);

DEFINE_STATIC_KEY_FALSE(_debug_guardpage_enabled);

static int __init early_debug_pagealloc(char *buf)
{
	return kstrtobool(buf, &_debug_pagealloc_enabled_early);
}
early_param("debug_pagealloc", early_debug_pagealloc);

static int __init debug_guardpage_minorder_setup(char *buf)
{
	unsigned long res;

	if (kstrtoul(buf, 10, &res) < 0 ||  res > MAX_ORDER / 2) {
		pr_err("Bad debug_guardpage_minorder value\n");
		return 0;
	}
	_debug_guardpage_minorder = res;
	pr_info("Setting debug_guardpage_minorder to %lu\n", res);
	return 0;
}
early_param("debug_guardpage_minorder", debug_guardpage_minorder_setup);

static inline bool set_page_guard(struct zone *zone, struct page *page,
				unsigned int order, int migratetype)
{
	if (!debug_guardpage_enabled())
		return false;

	if (order >= debug_guardpage_minorder())
		return false;

	__SetPageGuard(page);
	INIT_LIST_HEAD(&page->lru);
	set_page_private(page, order);
	/* Guard pages are not available for any usage */
	__mod_zone_freepage_state(zone, -(1 << order), migratetype);

	return true;
}

static inline void clear_page_guard(struct zone *zone, struct page *page,
				unsigned int order, int migratetype)
{
	if (!debug_guardpage_enabled())
		return;

	__ClearPageGuard(page);

	set_page_private(page, 0);
	if (!is_migrate_isolate(migratetype))
		__mod_zone_freepage_state(zone, (1 << order), migratetype);
}
#else
static inline bool set_page_guard(struct zone *zone, struct page *page,
			unsigned int order, int migratetype) { return false; }
static inline void clear_page_guard(struct zone *zone, struct page *page,
				unsigned int order, int migratetype) {}
#endif

/*
 * Enable static keys related to various memory debugging and hardening options.
 * Some override others, and depend on early params that are evaluated in the
 * order of appearance. So we need to first gather the full picture of what was
 * enabled, and then make decisions.
 */
void init_mem_debugging_and_hardening(void)
{
	bool page_poisoning_requested = false;

#ifdef CONFIG_PAGE_POISONING
	/*
	 * Page poisoning is debug page alloc for some arches. If
	 * either of those options are enabled, enable poisoning.
	 */
	if (page_poisoning_enabled() ||
	     (!IS_ENABLED(CONFIG_ARCH_SUPPORTS_DEBUG_PAGEALLOC) &&
	      debug_pagealloc_enabled())) {
		static_branch_enable(&_page_poisoning_enabled);
		page_poisoning_requested = true;
	}
#endif

	if (_init_on_alloc_enabled_early) {
		if (page_poisoning_requested)
			pr_info("mem auto-init: CONFIG_PAGE_POISONING is on, "
				"will take precedence over init_on_alloc\n");
		else
			static_branch_enable(&init_on_alloc);
	}
	if (_init_on_free_enabled_early) {
		if (page_poisoning_requested)
			pr_info("mem auto-init: CONFIG_PAGE_POISONING is on, "
				"will take precedence over init_on_free\n");
		else
			static_branch_enable(&init_on_free);
	}

#ifdef CONFIG_DEBUG_PAGEALLOC
	if (!debug_pagealloc_enabled())
		return;

	static_branch_enable(&_debug_pagealloc_enabled);

	if (!debug_guardpage_minorder())
		return;

	static_branch_enable(&_debug_guardpage_enabled);
#endif
}

static inline void set_buddy_order(struct page *page, unsigned int order)
{
	set_page_private(page, order);
	__SetPageBuddy(page);
}

/*
 * This function checks whether a page is free && is the buddy
 * we can coalesce a page and its buddy if
 * (a) the buddy is not in a hole (check before calling!) &&
 * (b) the buddy is in the buddy system &&
 * (c) a page and its buddy have the same order &&
 * (d) a page and its buddy are in the same zone.
 *
 * For recording whether a page is in the buddy system, we set PageBuddy.
 * Setting, clearing, and testing PageBuddy is serialized by zone->lock.
 *
 * For recording page's order, we use page_private(page).
 */
static inline bool page_is_buddy(struct page *page, struct page *buddy,
							unsigned int order)
{
	if (!page_is_guard(buddy) && !PageBuddy(buddy))
		return false;

	if (buddy_order(buddy) != order)
		return false;

	/*
	 * zone check is done late to avoid uselessly calculating
	 * zone/node ids for pages that could never merge.
	 */
	if (page_zone_id(page) != page_zone_id(buddy))
		return false;

	VM_BUG_ON_PAGE(page_count(buddy) != 0, buddy);

	return true;
}

#ifdef CONFIG_COMPACTION
static inline struct capture_control *task_capc(struct zone *zone)
{
	struct capture_control *capc = current->capture_control;

	return unlikely(capc) &&
		!(current->flags & PF_KTHREAD) &&
		!capc->page &&
		capc->cc->zone == zone ? capc : NULL;
}

static inline bool
compaction_capture(struct capture_control *capc, struct page *page,
		   int order, int migratetype)
{
	if (!capc || order != capc->cc->order)
		return false;

	/* Do not accidentally pollute CMA or isolated regions*/
	if (is_migrate_cma(migratetype) ||
	    is_migrate_isolate(migratetype))
		return false;

	/*
	 * Do not let lower order allocations pollute a movable pageblock.
	 * This might let an unmovable request use a reclaimable pageblock
	 * and vice-versa but no more than normal fallback logic which can
	 * have trouble finding a high-order free page.
	 */
	if (order < pageblock_order && migratetype == MIGRATE_MOVABLE)
		return false;

	capc->page = page;
	return true;
}

#else
static inline struct capture_control *task_capc(struct zone *zone)
{
	return NULL;
}

static inline bool
compaction_capture(struct capture_control *capc, struct page *page,
		   int order, int migratetype)
{
	return false;
}
#endif /* CONFIG_COMPACTION */

/* Used for pages not on another list */
static inline void add_to_free_list(struct page *page, struct zone *zone,
				    unsigned int order, int migratetype)
{
	struct free_area *area = &zone->free_area[order];

	list_add(&page->lru, &area->free_list[migratetype]);
	area->nr_free++;
}

/* Used for pages not on another list */
static inline void add_to_free_list_tail(struct page *page, struct zone *zone,
					 unsigned int order, int migratetype)
{
	struct free_area *area = &zone->free_area[order];

	list_add_tail(&page->lru, &area->free_list[migratetype]);
	area->nr_free++;
}

/*
 * Used for pages which are on another list. Move the pages to the tail
 * of the list - so the moved pages won't immediately be considered for
 * allocation again (e.g., optimization for memory onlining).
 */
static inline void move_to_free_list(struct page *page, struct zone *zone,
				     unsigned int order, int migratetype)
{
	struct free_area *area = &zone->free_area[order];

	list_move_tail(&page->lru, &area->free_list[migratetype]);
}

static inline void del_page_from_free_list(struct page *page, struct zone *zone,
					   unsigned int order)
{
	/* clear reported state and update reported page count */
	if (page_reported(page))
		__ClearPageReported(page);

	list_del(&page->lru);
	__ClearPageBuddy(page);
	set_page_private(page, 0);
	zone->free_area[order].nr_free--;
}

/*
 * If this is not the largest possible page, check if the buddy
 * of the next-highest order is free. If it is, it's possible
 * that pages are being freed that will coalesce soon. In case,
 * that is happening, add the free page to the tail of the list
 * so it's less likely to be used soon and more likely to be merged
 * as a higher order page
 */
static inline bool
buddy_merge_likely(unsigned long pfn, unsigned long buddy_pfn,
		   struct page *page, unsigned int order)
{
	struct page *higher_page, *higher_buddy;
	unsigned long combined_pfn;

	if (order >= MAX_ORDER - 2)
		return false;

	if (!pfn_valid_within(buddy_pfn))
		return false;

	combined_pfn = buddy_pfn & pfn;
	higher_page = page + (combined_pfn - pfn);
	buddy_pfn = __find_buddy_pfn(combined_pfn, order + 1);
	higher_buddy = higher_page + (buddy_pfn - combined_pfn);

	return pfn_valid_within(buddy_pfn) &&
	       page_is_buddy(higher_page, higher_buddy, order + 1);
}

/*
 * Freeing function for a buddy system allocator.
 *
 * The concept of a buddy system is to maintain direct-mapped table
 * (containing bit values) for memory blocks of various "orders".
 * The bottom level table contains the map for the smallest allocatable
 * units of memory (here, pages), and each level above it describes
 * pairs of units from the levels below, hence, "buddies".
 * At a high level, all that happens here is marking the table entry
 * at the bottom level available, and propagating the changes upward
 * as necessary, plus some accounting needed to play nicely with other
 * parts of the VM system.
 * At each level, we keep a list of pages, which are heads of continuous
 * free pages of length of (1 << order) and marked with PageBuddy.
 * Page's order is recorded in page_private(page) field.
 * So when we are allocating or freeing one, we can derive the state of the
 * other.  That is, if we allocate a small block, and both were
 * free, the remainder of the region must be split into blocks.
 * If a block is freed, and its buddy is also free, then this
 * triggers coalescing into a block of larger size.
 *
 * -- nyc
 */

static inline void __free_one_page(struct page *page,
		unsigned long pfn,
		struct zone *zone, unsigned int order,
		int migratetype, fpi_t fpi_flags)
{
	struct capture_control *capc = task_capc(zone);
	unsigned long buddy_pfn;
	unsigned long combined_pfn;
	unsigned int max_order;
	struct page *buddy;
	bool to_tail;

	max_order = min_t(unsigned int, MAX_ORDER - 1, pageblock_order);

	VM_BUG_ON(!zone_is_initialized(zone));
	VM_BUG_ON_PAGE(page->flags & PAGE_FLAGS_CHECK_AT_PREP, page);

	VM_BUG_ON(migratetype == -1);
	if (likely(!is_migrate_isolate(migratetype)))
		__mod_zone_freepage_state(zone, 1 << order, migratetype);

	VM_BUG_ON_PAGE(pfn & ((1 << order) - 1), page);
	VM_BUG_ON_PAGE(bad_range(zone, page), page);

continue_merging:
	while (order < max_order) {
		if (compaction_capture(capc, page, order, migratetype)) {
			__mod_zone_freepage_state(zone, -(1 << order),
								migratetype);
			return;
		}
		buddy_pfn = __find_buddy_pfn(pfn, order);
		buddy = page + (buddy_pfn - pfn);

		if (!pfn_valid_within(buddy_pfn))
			goto done_merging;
		if (!page_is_buddy(page, buddy, order))
			goto done_merging;
		/*
		 * Our buddy is free or it is CONFIG_DEBUG_PAGEALLOC guard page,
		 * merge with it and move up one order.
		 */
		if (page_is_guard(buddy))
			clear_page_guard(zone, buddy, order, migratetype);
		else
			del_page_from_free_list(buddy, zone, order);
		combined_pfn = buddy_pfn & pfn;
		page = page + (combined_pfn - pfn);
		pfn = combined_pfn;
		order++;
	}
	if (order < MAX_ORDER - 1) {
		/* If we are here, it means order is >= pageblock_order.
		 * We want to prevent merge between freepages on isolate
		 * pageblock and normal pageblock. Without this, pageblock
		 * isolation could cause incorrect freepage or CMA accounting.
		 *
		 * We don't want to hit this code for the more frequent
		 * low-order merging.
		 */
		if (unlikely(has_isolate_pageblock(zone))) {
			int buddy_mt;

			buddy_pfn = __find_buddy_pfn(pfn, order);
			buddy = page + (buddy_pfn - pfn);
			buddy_mt = get_pageblock_migratetype(buddy);

			if (migratetype != buddy_mt
					&& (is_migrate_isolate(migratetype) ||
						is_migrate_isolate(buddy_mt)))
				goto done_merging;
		}
		max_order = order + 1;
		goto continue_merging;
	}

done_merging:
	set_buddy_order(page, order);

	if (fpi_flags & FPI_TO_TAIL)
		to_tail = true;
	else if (is_shuffle_order(order))
		to_tail = shuffle_pick_tail();
	else
		to_tail = buddy_merge_likely(pfn, buddy_pfn, page, order);

	if (to_tail)
		add_to_free_list_tail(page, zone, order, migratetype);
	else
		add_to_free_list(page, zone, order, migratetype);

	/* Notify page reporting subsystem of freed page */
	if (!(fpi_flags & FPI_SKIP_REPORT_NOTIFY))
		page_reporting_notify_free(order);
}

/*
 * A bad page could be due to a number of fields. Instead of multiple branches,
 * try and check multiple fields with one check. The caller must do a detailed
 * check if necessary.
 */
static inline bool page_expected_state(struct page *page,
					unsigned long check_flags)
{
	if (unlikely(atomic_read(&page->_mapcount) != -1))
		return false;

	if (unlikely((unsigned long)page->mapping |
			page_ref_count(page) |
#ifdef CONFIG_MEMCG
			page->memcg_data |
#endif
			(page->flags & check_flags)))
		return false;

	return true;
}

static const char *page_bad_reason(struct page *page, unsigned long flags)
{
	const char *bad_reason = NULL;

	if (unlikely(atomic_read(&page->_mapcount) != -1))
		bad_reason = "nonzero mapcount";
	if (unlikely(page->mapping != NULL))
		bad_reason = "non-NULL mapping";
	if (unlikely(page_ref_count(page) != 0))
		bad_reason = "nonzero _refcount";
	if (unlikely(page->flags & flags)) {
		if (flags == PAGE_FLAGS_CHECK_AT_PREP)
			bad_reason = "PAGE_FLAGS_CHECK_AT_PREP flag(s) set";
		else
			bad_reason = "PAGE_FLAGS_CHECK_AT_FREE flag(s) set";
	}
#ifdef CONFIG_MEMCG
	if (unlikely(page->memcg_data))
		bad_reason = "page still charged to cgroup";
#endif
	return bad_reason;
}

static void check_free_page_bad(struct page *page)
{
	bad_page(page,
		 page_bad_reason(page, PAGE_FLAGS_CHECK_AT_FREE));
}

static inline int check_free_page(struct page *page)
{
	if (likely(page_expected_state(page, PAGE_FLAGS_CHECK_AT_FREE)))
		return 0;

	/* Something has gone sideways, find it */
	check_free_page_bad(page);
	return 1;
}

static int free_tail_pages_check(struct page *head_page, struct page *page)
{
	int ret = 1;

	/*
	 * We rely page->lru.next never has bit 0 set, unless the page
	 * is PageTail(). Let's make sure that's true even for poisoned ->lru.
	 */
	BUILD_BUG_ON((unsigned long)LIST_POISON1 & 1);

	if (!IS_ENABLED(CONFIG_DEBUG_VM)) {
		ret = 0;
		goto out;
	}
	switch (page - head_page) {
	case 1:
		/* the first tail page: ->mapping may be compound_mapcount() */
		if (unlikely(compound_mapcount(page))) {
			bad_page(page, "nonzero compound_mapcount");
			goto out;
		}
		break;
	case 2:
		/*
		 * the second tail page: ->mapping is
		 * deferred_list.next -- ignore value.
		 */
		break;
	default:
		if (page->mapping != TAIL_MAPPING) {
			bad_page(page, "corrupted mapping in tail page");
			goto out;
		}
		break;
	}
	if (unlikely(!PageTail(page))) {
		bad_page(page, "PageTail not set");
		goto out;
	}
	if (unlikely(compound_head(page) != head_page)) {
		bad_page(page, "compound_head not consistent");
		goto out;
	}
	ret = 0;
out:
	page->mapping = NULL;
	clear_compound_head(page);
	return ret;
}

static void kernel_init_free_pages(struct page *page, int numpages, bool zero_tags)
{
	int i;

	if (zero_tags) {
		for (i = 0; i < numpages; i++)
			tag_clear_highpage(page + i);
		return;
	}

	/* s390's use of memset() could override KASAN redzones. */
	kasan_disable_current();
	for (i = 0; i < numpages; i++) {
		u8 tag = page_kasan_tag(page + i);
		page_kasan_tag_reset(page + i);
		clear_highpage(page + i);
		page_kasan_tag_set(page + i, tag);
	}
	kasan_enable_current();
}

static __always_inline bool free_pages_prepare(struct page *page,
			unsigned int order, bool check_free, fpi_t fpi_flags)
{
	int bad = 0;
	bool skip_kasan_poison = should_skip_kasan_poison(page, fpi_flags);

	VM_BUG_ON_PAGE(PageTail(page), page);

	trace_mm_page_free(page, order);

	if (unlikely(PageHWPoison(page)) && !order) {
		/*
		 * Do not let hwpoison pages hit pcplists/buddy
		 * Untie memcg state and reset page's owner
		 */
		if (memcg_kmem_enabled() && PageMemcgKmem(page))
			__memcg_kmem_uncharge_page(page, order);
		reset_page_owner(page, order);
		free_page_pinner(page, order);
		return false;
	}

	/*
	 * Check tail pages before head page information is cleared to
	 * avoid checking PageCompound for order-0 pages.
	 */
	if (unlikely(order)) {
		bool compound = PageCompound(page);
		int i;

		VM_BUG_ON_PAGE(compound && compound_order(page) != order, page);

		if (compound)
			ClearPageDoubleMap(page);
		for (i = 1; i < (1 << order); i++) {
			if (compound)
				bad += free_tail_pages_check(page, page + i);
			if (unlikely(check_free_page(page + i))) {
				bad++;
				continue;
			}
			(page + i)->flags &= ~PAGE_FLAGS_CHECK_AT_PREP;
		}
	}
	if (PageMappingFlags(page))
		page->mapping = NULL;
	if (memcg_kmem_enabled() && PageMemcgKmem(page))
		__memcg_kmem_uncharge_page(page, order);
	if (check_free)
		bad += check_free_page(page);
	if (bad)
		return false;

	page_cpupid_reset_last(page);
	page->flags &= ~PAGE_FLAGS_CHECK_AT_PREP;
	reset_page_owner(page, order);
	free_page_pinner(page, order);

	if (!PageHighMem(page)) {
		debug_check_no_locks_freed(page_address(page),
					   PAGE_SIZE << order);
		debug_check_no_obj_freed(page_address(page),
					   PAGE_SIZE << order);
	}

	kernel_poison_pages(page, 1 << order);

	/*
	 * As memory initialization might be integrated into KASAN,
	 * kasan_free_pages and kernel_init_free_pages must be
	 * kept together to avoid discrepancies in behavior.
	 *
	 * With hardware tag-based KASAN, memory tags must be set before the
	 * page becomes unavailable via debug_pagealloc or arch_free_page.
	 */
	if (kasan_has_integrated_init()) {
		if (!skip_kasan_poison)
			kasan_free_pages(page, order);
	} else {
		bool init = want_init_on_free();

		if (init)
			kernel_init_free_pages(page, 1 << order, false);
		if (!skip_kasan_poison)
			kasan_poison_pages(page, order, init);
	}

	/*
	 * arch_free_page() can make the page's contents inaccessible.  s390
	 * does this.  So nothing which can access the page's contents should
	 * happen after this.
	 */
	arch_free_page(page, order);

	debug_pagealloc_unmap_pages(page, 1 << order);

	return true;
}

#ifdef CONFIG_DEBUG_VM
/*
 * With DEBUG_VM enabled, order-0 pages are checked immediately when being freed
 * to pcp lists. With debug_pagealloc also enabled, they are also rechecked when
 * moved from pcp lists to free lists.
 */
static bool free_pcp_prepare(struct page *page, unsigned int order)
{
<<<<<<< HEAD
	return free_pages_prepare(page, 0, true, FPI_NONE);
=======
	return free_pages_prepare(page, order, true, FPI_NONE);
>>>>>>> 754a0abe
}

static bool bulkfree_pcp_prepare(struct page *page)
{
	if (debug_pagealloc_enabled_static())
		return check_free_page(page);
	else
		return false;
}
#else
/*
 * With DEBUG_VM disabled, order-0 pages being freed are checked only when
 * moving from pcp lists to free list in order to reduce overhead. With
 * debug_pagealloc enabled, they are checked also immediately when being freed
 * to the pcp lists.
 */
static bool free_pcp_prepare(struct page *page, unsigned int order)
{
	if (debug_pagealloc_enabled_static())
<<<<<<< HEAD
		return free_pages_prepare(page, 0, true, FPI_NONE);
	else
		return free_pages_prepare(page, 0, false, FPI_NONE);
=======
		return free_pages_prepare(page, order, true, FPI_NONE);
	else
		return free_pages_prepare(page, order, false, FPI_NONE);
>>>>>>> 754a0abe
}

static bool bulkfree_pcp_prepare(struct page *page)
{
	return check_free_page(page);
}
#endif /* CONFIG_DEBUG_VM */

static inline void prefetch_buddy(struct page *page)
{
	unsigned long pfn = page_to_pfn(page);
	unsigned long buddy_pfn = __find_buddy_pfn(pfn, 0);
	struct page *buddy = page + (buddy_pfn - pfn);

	prefetch(buddy);
}

/*
 * Frees a number of pages from the PCP lists
 * Assumes all pages on list are in same zone, and of same order.
 * count is the number of pages to free.
 *
 * If the zone was previously in an "all pages pinned" state then look to
 * see if this freeing clears that state.
 *
 * And clear the zone's pages_scanned counter, to hold off the "all pages are
 * pinned" detection logic.
 */
static void free_pcppages_bulk(struct zone *zone, int count,
					struct per_cpu_pages *pcp)
{
	int pindex = 0;
	int batch_free = 0;
	int nr_freed = 0;
	unsigned int order;
	int prefetch_nr = READ_ONCE(pcp->batch);
	bool isolated_pageblocks;
	struct page *page, *tmp;
	LIST_HEAD(head);

	/*
	 * Ensure proper count is passed which otherwise would stuck in the
	 * below while (list_empty(list)) loop.
	 */
	count = min(pcp->count, count);
	while (count > 0) {
		struct list_head *list;

		/*
		 * Remove pages from lists in a round-robin fashion. A
		 * batch_free count is maintained that is incremented when an
		 * empty list is encountered.  This is so more pages are freed
		 * off fuller lists instead of spinning excessively around empty
		 * lists
		 */
		do {
			batch_free++;
			if (++pindex == NR_PCP_LISTS)
				pindex = 0;
			list = &pcp->lists[pindex];
		} while (list_empty(list));

		/* This is the only non-empty list. Free them all. */
		if (batch_free == NR_PCP_LISTS)
			batch_free = count;

		order = pindex_to_order(pindex);
		BUILD_BUG_ON(MAX_ORDER >= (1<<NR_PCP_ORDER_WIDTH));
		do {
			page = list_last_entry(list, struct page, lru);
			/* must delete to avoid corrupting pcp list */
			list_del(&page->lru);
			nr_freed += 1 << order;
			count -= 1 << order;

			if (bulkfree_pcp_prepare(page))
				continue;

			/* Encode order with the migratetype */
			page->index <<= NR_PCP_ORDER_WIDTH;
			page->index |= order;

			list_add_tail(&page->lru, &head);

			/*
			 * We are going to put the page back to the global
			 * pool, prefetch its buddy to speed up later access
			 * under zone->lock. It is believed the overhead of
			 * an additional test and calculating buddy_pfn here
			 * can be offset by reduced memory latency later. To
			 * avoid excessive prefetching due to large count, only
			 * prefetch buddy for the first pcp->batch nr of pages.
			 */
			if (prefetch_nr) {
				prefetch_buddy(page);
				prefetch_nr--;
			}
		} while (count > 0 && --batch_free && !list_empty(list));
	}
	pcp->count -= nr_freed;

	/*
	 * local_lock_irq held so equivalent to spin_lock_irqsave for
	 * both PREEMPT_RT and non-PREEMPT_RT configurations.
	 */
	spin_lock(&zone->lock);
	isolated_pageblocks = has_isolate_pageblock(zone);

	/*
	 * Use safe version since after __free_one_page(),
	 * page->lru.next will not point to original list.
	 */
	list_for_each_entry_safe(page, tmp, &head, lru) {
		int mt = get_pcppage_migratetype(page);

		/* mt has been encoded with the order (see above) */
		order = mt & NR_PCP_ORDER_MASK;
		mt >>= NR_PCP_ORDER_WIDTH;

		/* MIGRATE_ISOLATE page should not go to pcplists */
		VM_BUG_ON_PAGE(is_migrate_isolate(mt), page);
		/* Pageblock could have been isolated meanwhile */
		if (unlikely(isolated_pageblocks))
			mt = get_pageblock_migratetype(page);

		__free_one_page(page, page_to_pfn(page), zone, order, mt, FPI_NONE);
		trace_mm_page_pcpu_drain(page, order, mt);
	}
	spin_unlock(&zone->lock);
}

static void free_one_page(struct zone *zone,
				struct page *page, unsigned long pfn,
				unsigned int order,
				int migratetype, fpi_t fpi_flags)
{
	unsigned long flags;

	spin_lock_irqsave(&zone->lock, flags);
	if (unlikely(has_isolate_pageblock(zone) ||
		is_migrate_isolate(migratetype))) {
		migratetype = get_pfnblock_migratetype(page, pfn);
	}
	__free_one_page(page, pfn, zone, order, migratetype, fpi_flags);
	spin_unlock_irqrestore(&zone->lock, flags);
}

static void __meminit __init_single_page(struct page *page, unsigned long pfn,
				unsigned long zone, int nid)
{
	mm_zero_struct_page(page);
	set_page_links(page, zone, nid, pfn);
	init_page_count(page);
	page_mapcount_reset(page);
	page_cpupid_reset_last(page);
	page_kasan_tag_reset(page);

	INIT_LIST_HEAD(&page->lru);
#ifdef WANT_PAGE_VIRTUAL
	/* The shift won't overflow because ZONE_NORMAL is below 4G. */
	if (!is_highmem_idx(zone))
		set_page_address(page, __va(pfn << PAGE_SHIFT));
#endif
}

#ifdef CONFIG_DEFERRED_STRUCT_PAGE_INIT
static void __meminit init_reserved_page(unsigned long pfn)
{
	pg_data_t *pgdat;
	int nid, zid;

	if (!early_page_uninitialised(pfn))
		return;

	nid = early_pfn_to_nid(pfn);
	pgdat = NODE_DATA(nid);

	for (zid = 0; zid < MAX_NR_ZONES; zid++) {
		struct zone *zone = &pgdat->node_zones[zid];

		if (pfn >= zone->zone_start_pfn && pfn < zone_end_pfn(zone))
			break;
	}
	__init_single_page(pfn_to_page(pfn), pfn, zid, nid);
}
#else
static inline void init_reserved_page(unsigned long pfn)
{
}
#endif /* CONFIG_DEFERRED_STRUCT_PAGE_INIT */

/*
 * Initialised pages do not have PageReserved set. This function is
 * called for each range allocated by the bootmem allocator and
 * marks the pages PageReserved. The remaining valid pages are later
 * sent to the buddy page allocator.
 */
void __meminit reserve_bootmem_region(phys_addr_t start, phys_addr_t end)
{
	unsigned long start_pfn = PFN_DOWN(start);
	unsigned long end_pfn = PFN_UP(end);

	for (; start_pfn < end_pfn; start_pfn++) {
		if (pfn_valid(start_pfn)) {
			struct page *page = pfn_to_page(start_pfn);

			init_reserved_page(start_pfn);

			/* Avoid false-positive PageTail() */
			INIT_LIST_HEAD(&page->lru);

			/*
			 * no need for atomic set_bit because the struct
			 * page is not visible yet so nobody should
			 * access it yet.
			 */
			__SetPageReserved(page);
		}
	}
}

static void __free_pages_ok(struct page *page, unsigned int order,
			    fpi_t fpi_flags)
{
	unsigned long flags;
	int migratetype;
	unsigned long pfn = page_to_pfn(page);
	struct zone *zone = page_zone(page);

	if (!free_pages_prepare(page, order, true, fpi_flags))
		return;

	migratetype = get_pfnblock_migratetype(page, pfn);

	spin_lock_irqsave(&zone->lock, flags);
	if (unlikely(has_isolate_pageblock(zone) ||
		is_migrate_isolate(migratetype))) {
		migratetype = get_pfnblock_migratetype(page, pfn);
	}
	__free_one_page(page, pfn, zone, order, migratetype, fpi_flags);
	spin_unlock_irqrestore(&zone->lock, flags);

	__count_vm_events(PGFREE, 1 << order);
}

void __free_pages_core(struct page *page, unsigned int order)
{
	unsigned int nr_pages = 1 << order;
	struct page *p = page;
	unsigned int loop;

	/*
	 * When initializing the memmap, __init_single_page() sets the refcount
	 * of all pages to 1 ("allocated"/"not free"). We have to set the
	 * refcount of all involved pages to 0.
	 */
	prefetchw(p);
	for (loop = 0; loop < (nr_pages - 1); loop++, p++) {
		prefetchw(p + 1);
		__ClearPageReserved(p);
		set_page_count(p, 0);
	}
	__ClearPageReserved(p);
	set_page_count(p, 0);

	atomic_long_add(nr_pages, &page_zone(page)->managed_pages);

	/*
	 * Bypass PCP and place fresh pages right to the tail, primarily
	 * relevant for memory onlining.
	 */
	__free_pages_ok(page, order, FPI_TO_TAIL | FPI_SKIP_KASAN_POISON);
}

#ifdef CONFIG_NUMA

/*
 * During memory init memblocks map pfns to nids. The search is expensive and
 * this caches recent lookups. The implementation of __early_pfn_to_nid
 * treats start/end as pfns.
 */
struct mminit_pfnnid_cache {
	unsigned long last_start;
	unsigned long last_end;
	int last_nid;
};

static struct mminit_pfnnid_cache early_pfnnid_cache __meminitdata;

/*
 * Required by SPARSEMEM. Given a PFN, return what node the PFN is on.
 */
static int __meminit __early_pfn_to_nid(unsigned long pfn,
					struct mminit_pfnnid_cache *state)
{
	unsigned long start_pfn, end_pfn;
	int nid;

	if (state->last_start <= pfn && pfn < state->last_end)
		return state->last_nid;

	nid = memblock_search_pfn_nid(pfn, &start_pfn, &end_pfn);
	if (nid != NUMA_NO_NODE) {
		state->last_start = start_pfn;
		state->last_end = end_pfn;
		state->last_nid = nid;
	}

	return nid;
}

int __meminit early_pfn_to_nid(unsigned long pfn)
{
	static DEFINE_SPINLOCK(early_pfn_lock);
	int nid;

	spin_lock(&early_pfn_lock);
	nid = __early_pfn_to_nid(pfn, &early_pfnnid_cache);
	if (nid < 0)
		nid = first_online_node;
	spin_unlock(&early_pfn_lock);

	return nid;
}
#endif /* CONFIG_NUMA */

void __init memblock_free_pages(struct page *page, unsigned long pfn,
							unsigned int order)
{
	if (early_page_uninitialised(pfn))
		return;
	__free_pages_core(page, order);
}

/*
 * Check that the whole (or subset of) a pageblock given by the interval of
 * [start_pfn, end_pfn) is valid and within the same zone, before scanning it
 * with the migration of free compaction scanner. The scanners then need to
 * use only pfn_valid_within() check for arches that allow holes within
 * pageblocks.
 *
 * Return struct page pointer of start_pfn, or NULL if checks were not passed.
 *
 * It's possible on some configurations to have a setup like node0 node1 node0
 * i.e. it's possible that all pages within a zones range of pages do not
 * belong to a single zone. We assume that a border between node0 and node1
 * can occur within a single pageblock, but not a node0 node1 node0
 * interleaving within a single pageblock. It is therefore sufficient to check
 * the first and last page of a pageblock and avoid checking each individual
 * page in a pageblock.
 */
struct page *__pageblock_pfn_to_page(unsigned long start_pfn,
				     unsigned long end_pfn, struct zone *zone)
{
	struct page *start_page;
	struct page *end_page;

	/* end_pfn is one past the range we are checking */
	end_pfn--;

	if (!pfn_valid(start_pfn) || !pfn_valid(end_pfn))
		return NULL;

	start_page = pfn_to_online_page(start_pfn);
	if (!start_page)
		return NULL;

	if (page_zone(start_page) != zone)
		return NULL;

	end_page = pfn_to_page(end_pfn);

	/* This gives a shorter code than deriving page_zone(end_page) */
	if (page_zone_id(start_page) != page_zone_id(end_page))
		return NULL;

	return start_page;
}

void set_zone_contiguous(struct zone *zone)
{
	unsigned long block_start_pfn = zone->zone_start_pfn;
	unsigned long block_end_pfn;

	block_end_pfn = ALIGN(block_start_pfn + 1, pageblock_nr_pages);
	for (; block_start_pfn < zone_end_pfn(zone);
			block_start_pfn = block_end_pfn,
			 block_end_pfn += pageblock_nr_pages) {

		block_end_pfn = min(block_end_pfn, zone_end_pfn(zone));

		if (!__pageblock_pfn_to_page(block_start_pfn,
					     block_end_pfn, zone))
			return;
		cond_resched();
	}

	/* We confirm that there is no hole */
	zone->contiguous = true;
}

void clear_zone_contiguous(struct zone *zone)
{
	zone->contiguous = false;
}

#ifdef CONFIG_DEFERRED_STRUCT_PAGE_INIT
static void __init deferred_free_range(unsigned long pfn,
				       unsigned long nr_pages)
{
	struct page *page;
	unsigned long i;

	if (!nr_pages)
		return;

	page = pfn_to_page(pfn);

	/* Free a large naturally-aligned chunk if possible */
	if (nr_pages == pageblock_nr_pages &&
	    (pfn & (pageblock_nr_pages - 1)) == 0) {
		set_pageblock_migratetype(page, MIGRATE_MOVABLE);
		__free_pages_core(page, pageblock_order);
		return;
	}

	for (i = 0; i < nr_pages; i++, page++, pfn++) {
		if ((pfn & (pageblock_nr_pages - 1)) == 0)
			set_pageblock_migratetype(page, MIGRATE_MOVABLE);
		__free_pages_core(page, 0);
	}
}

/* Completion tracking for deferred_init_memmap() threads */
static atomic_t pgdat_init_n_undone __initdata;
static __initdata DECLARE_COMPLETION(pgdat_init_all_done_comp);

static inline void __init pgdat_init_report_one_done(void)
{
	if (atomic_dec_and_test(&pgdat_init_n_undone))
		complete(&pgdat_init_all_done_comp);
}

/*
 * Returns true if page needs to be initialized or freed to buddy allocator.
 *
 * First we check if pfn is valid on architectures where it is possible to have
 * holes within pageblock_nr_pages. On systems where it is not possible, this
 * function is optimized out.
 *
 * Then, we check if a current large page is valid by only checking the validity
 * of the head pfn.
 */
static inline bool __init deferred_pfn_valid(unsigned long pfn)
{
	if (!pfn_valid_within(pfn))
		return false;
	if (!(pfn & (pageblock_nr_pages - 1)) && !pfn_valid(pfn))
		return false;
	return true;
}

/*
 * Free pages to buddy allocator. Try to free aligned pages in
 * pageblock_nr_pages sizes.
 */
static void __init deferred_free_pages(unsigned long pfn,
				       unsigned long end_pfn)
{
	unsigned long nr_pgmask = pageblock_nr_pages - 1;
	unsigned long nr_free = 0;

	for (; pfn < end_pfn; pfn++) {
		if (!deferred_pfn_valid(pfn)) {
			deferred_free_range(pfn - nr_free, nr_free);
			nr_free = 0;
		} else if (!(pfn & nr_pgmask)) {
			deferred_free_range(pfn - nr_free, nr_free);
			nr_free = 1;
		} else {
			nr_free++;
		}
	}
	/* Free the last block of pages to allocator */
	deferred_free_range(pfn - nr_free, nr_free);
}

/*
 * Initialize struct pages.  We minimize pfn page lookups and scheduler checks
 * by performing it only once every pageblock_nr_pages.
 * Return number of pages initialized.
 */
static unsigned long  __init deferred_init_pages(struct zone *zone,
						 unsigned long pfn,
						 unsigned long end_pfn)
{
	unsigned long nr_pgmask = pageblock_nr_pages - 1;
	int nid = zone_to_nid(zone);
	unsigned long nr_pages = 0;
	int zid = zone_idx(zone);
	struct page *page = NULL;

	for (; pfn < end_pfn; pfn++) {
		if (!deferred_pfn_valid(pfn)) {
			page = NULL;
			continue;
		} else if (!page || !(pfn & nr_pgmask)) {
			page = pfn_to_page(pfn);
		} else {
			page++;
		}
		__init_single_page(page, pfn, zid, nid);
		nr_pages++;
	}
	return (nr_pages);
}

/*
 * This function is meant to pre-load the iterator for the zone init.
 * Specifically it walks through the ranges until we are caught up to the
 * first_init_pfn value and exits there. If we never encounter the value we
 * return false indicating there are no valid ranges left.
 */
static bool __init
deferred_init_mem_pfn_range_in_zone(u64 *i, struct zone *zone,
				    unsigned long *spfn, unsigned long *epfn,
				    unsigned long first_init_pfn)
{
	u64 j;

	/*
	 * Start out by walking through the ranges in this zone that have
	 * already been initialized. We don't need to do anything with them
	 * so we just need to flush them out of the system.
	 */
	for_each_free_mem_pfn_range_in_zone(j, zone, spfn, epfn) {
		if (*epfn <= first_init_pfn)
			continue;
		if (*spfn < first_init_pfn)
			*spfn = first_init_pfn;
		*i = j;
		return true;
	}

	return false;
}

/*
 * Initialize and free pages. We do it in two loops: first we initialize
 * struct page, then free to buddy allocator, because while we are
 * freeing pages we can access pages that are ahead (computing buddy
 * page in __free_one_page()).
 *
 * In order to try and keep some memory in the cache we have the loop
 * broken along max page order boundaries. This way we will not cause
 * any issues with the buddy page computation.
 */
static unsigned long __init
deferred_init_maxorder(u64 *i, struct zone *zone, unsigned long *start_pfn,
		       unsigned long *end_pfn)
{
	unsigned long mo_pfn = ALIGN(*start_pfn + 1, MAX_ORDER_NR_PAGES);
	unsigned long spfn = *start_pfn, epfn = *end_pfn;
	unsigned long nr_pages = 0;
	u64 j = *i;

	/* First we loop through and initialize the page values */
	for_each_free_mem_pfn_range_in_zone_from(j, zone, start_pfn, end_pfn) {
		unsigned long t;

		if (mo_pfn <= *start_pfn)
			break;

		t = min(mo_pfn, *end_pfn);
		nr_pages += deferred_init_pages(zone, *start_pfn, t);

		if (mo_pfn < *end_pfn) {
			*start_pfn = mo_pfn;
			break;
		}
	}

	/* Reset values and now loop through freeing pages as needed */
	swap(j, *i);

	for_each_free_mem_pfn_range_in_zone_from(j, zone, &spfn, &epfn) {
		unsigned long t;

		if (mo_pfn <= spfn)
			break;

		t = min(mo_pfn, epfn);
		deferred_free_pages(spfn, t);

		if (mo_pfn <= epfn)
			break;
	}

	return nr_pages;
}

static void __init
deferred_init_memmap_chunk(unsigned long start_pfn, unsigned long end_pfn,
			   void *arg)
{
	unsigned long spfn, epfn;
	struct zone *zone = arg;
	u64 i;

	deferred_init_mem_pfn_range_in_zone(&i, zone, &spfn, &epfn, start_pfn);

	/*
	 * Initialize and free pages in MAX_ORDER sized increments so that we
	 * can avoid introducing any issues with the buddy allocator.
	 */
	while (spfn < end_pfn) {
		deferred_init_maxorder(&i, zone, &spfn, &epfn);
		cond_resched();
	}
}

/* An arch may override for more concurrency. */
__weak int __init
deferred_page_init_max_threads(const struct cpumask *node_cpumask)
{
	return 1;
}

/* Initialise remaining memory on a node */
static int __init deferred_init_memmap(void *data)
{
	pg_data_t *pgdat = data;
	const struct cpumask *cpumask = cpumask_of_node(pgdat->node_id);
	unsigned long spfn = 0, epfn = 0;
	unsigned long first_init_pfn, flags;
	unsigned long start = jiffies;
	struct zone *zone;
	int zid, max_threads;
	u64 i;

	/* Bind memory initialisation thread to a local node if possible */
	if (!cpumask_empty(cpumask))
		set_cpus_allowed_ptr(current, cpumask);

	pgdat_resize_lock(pgdat, &flags);
	first_init_pfn = pgdat->first_deferred_pfn;
	if (first_init_pfn == ULONG_MAX) {
		pgdat_resize_unlock(pgdat, &flags);
		pgdat_init_report_one_done();
		return 0;
	}

	/* Sanity check boundaries */
	BUG_ON(pgdat->first_deferred_pfn < pgdat->node_start_pfn);
	BUG_ON(pgdat->first_deferred_pfn > pgdat_end_pfn(pgdat));
	pgdat->first_deferred_pfn = ULONG_MAX;

	/*
	 * Once we unlock here, the zone cannot be grown anymore, thus if an
	 * interrupt thread must allocate this early in boot, zone must be
	 * pre-grown prior to start of deferred page initialization.
	 */
	pgdat_resize_unlock(pgdat, &flags);

	/* Only the highest zone is deferred so find it */
	for (zid = 0; zid < MAX_NR_ZONES; zid++) {
		zone = pgdat->node_zones + zid;
		if (first_init_pfn < zone_end_pfn(zone))
			break;
	}

	/* If the zone is empty somebody else may have cleared out the zone */
	if (!deferred_init_mem_pfn_range_in_zone(&i, zone, &spfn, &epfn,
						 first_init_pfn))
		goto zone_empty;

	max_threads = deferred_page_init_max_threads(cpumask);

	while (spfn < epfn) {
		unsigned long epfn_align = ALIGN(epfn, PAGES_PER_SECTION);
		struct padata_mt_job job = {
			.thread_fn   = deferred_init_memmap_chunk,
			.fn_arg      = zone,
			.start       = spfn,
			.size        = epfn_align - spfn,
			.align       = PAGES_PER_SECTION,
			.min_chunk   = PAGES_PER_SECTION,
			.max_threads = max_threads,
		};

		padata_do_multithreaded(&job);
		deferred_init_mem_pfn_range_in_zone(&i, zone, &spfn, &epfn,
						    epfn_align);
	}
zone_empty:
	/* Sanity check that the next zone really is unpopulated */
	WARN_ON(++zid < MAX_NR_ZONES && populated_zone(++zone));

	pr_info("node %d deferred pages initialised in %ums\n",
		pgdat->node_id, jiffies_to_msecs(jiffies - start));

	pgdat_init_report_one_done();
	return 0;
}

/*
 * If this zone has deferred pages, try to grow it by initializing enough
 * deferred pages to satisfy the allocation specified by order, rounded up to
 * the nearest PAGES_PER_SECTION boundary.  So we're adding memory in increments
 * of SECTION_SIZE bytes by initializing struct pages in increments of
 * PAGES_PER_SECTION * sizeof(struct page) bytes.
 *
 * Return true when zone was grown, otherwise return false. We return true even
 * when we grow less than requested, to let the caller decide if there are
 * enough pages to satisfy the allocation.
 *
 * Note: We use noinline because this function is needed only during boot, and
 * it is called from a __ref function _deferred_grow_zone. This way we are
 * making sure that it is not inlined into permanent text section.
 */
static noinline bool __init
deferred_grow_zone(struct zone *zone, unsigned int order)
{
	unsigned long nr_pages_needed = ALIGN(1 << order, PAGES_PER_SECTION);
	pg_data_t *pgdat = zone->zone_pgdat;
	unsigned long first_deferred_pfn = pgdat->first_deferred_pfn;
	unsigned long spfn, epfn, flags;
	unsigned long nr_pages = 0;
	u64 i;

	/* Only the last zone may have deferred pages */
	if (zone_end_pfn(zone) != pgdat_end_pfn(pgdat))
		return false;

	pgdat_resize_lock(pgdat, &flags);

	/*
	 * If someone grew this zone while we were waiting for spinlock, return
	 * true, as there might be enough pages already.
	 */
	if (first_deferred_pfn != pgdat->first_deferred_pfn) {
		pgdat_resize_unlock(pgdat, &flags);
		return true;
	}

	/* If the zone is empty somebody else may have cleared out the zone */
	if (!deferred_init_mem_pfn_range_in_zone(&i, zone, &spfn, &epfn,
						 first_deferred_pfn)) {
		pgdat->first_deferred_pfn = ULONG_MAX;
		pgdat_resize_unlock(pgdat, &flags);
		/* Retry only once. */
		return first_deferred_pfn != ULONG_MAX;
	}

	/*
	 * Initialize and free pages in MAX_ORDER sized increments so
	 * that we can avoid introducing any issues with the buddy
	 * allocator.
	 */
	while (spfn < epfn) {
		/* update our first deferred PFN for this section */
		first_deferred_pfn = spfn;

		nr_pages += deferred_init_maxorder(&i, zone, &spfn, &epfn);
		touch_nmi_watchdog();

		/* We should only stop along section boundaries */
		if ((first_deferred_pfn ^ spfn) < PAGES_PER_SECTION)
			continue;

		/* If our quota has been met we can stop here */
		if (nr_pages >= nr_pages_needed)
			break;
	}

	pgdat->first_deferred_pfn = spfn;
	pgdat_resize_unlock(pgdat, &flags);

	return nr_pages > 0;
}

/*
 * deferred_grow_zone() is __init, but it is called from
 * get_page_from_freelist() during early boot until deferred_pages permanently
 * disables this call. This is why we have refdata wrapper to avoid warning,
 * and to ensure that the function body gets unloaded.
 */
static bool __ref
_deferred_grow_zone(struct zone *zone, unsigned int order)
{
	return deferred_grow_zone(zone, order);
}

#endif /* CONFIG_DEFERRED_STRUCT_PAGE_INIT */

void __init page_alloc_init_late(void)
{
	struct zone *zone;
	int nid;

#ifdef CONFIG_DEFERRED_STRUCT_PAGE_INIT

	/* There will be num_node_state(N_MEMORY) threads */
	atomic_set(&pgdat_init_n_undone, num_node_state(N_MEMORY));
	for_each_node_state(nid, N_MEMORY) {
		kthread_run(deferred_init_memmap, NODE_DATA(nid), "pgdatinit%d", nid);
	}

	/* Block until all are initialised */
	wait_for_completion(&pgdat_init_all_done_comp);

	/*
	 * We initialized the rest of the deferred pages.  Permanently disable
	 * on-demand struct page initialization.
	 */
	static_branch_disable(&deferred_pages);

	/* Reinit limits that are based on free pages after the kernel is up */
	files_maxfiles_init();
#endif

	buffer_init();

	/* Discard memblock private memory */
	memblock_discard();

	for_each_node_state(nid, N_MEMORY)
		shuffle_free_memory(NODE_DATA(nid));

	for_each_populated_zone(zone)
		set_zone_contiguous(zone);
}

#ifdef CONFIG_CMA
/* Free whole pageblock and set its migration type to MIGRATE_CMA. */
void __init init_cma_reserved_pageblock(struct page *page)
{
	unsigned i = pageblock_nr_pages;
	struct page *p = page;

	do {
		__ClearPageReserved(p);
		set_page_count(p, 0);
	} while (++p, --i);

	set_pageblock_migratetype(page, MIGRATE_CMA);

	if (pageblock_order >= MAX_ORDER) {
		i = pageblock_nr_pages;
		p = page;
		do {
			set_page_refcounted(p);
			__free_pages(p, MAX_ORDER - 1);
			p += MAX_ORDER_NR_PAGES;
		} while (i -= MAX_ORDER_NR_PAGES);
	} else {
		set_page_refcounted(page);
		__free_pages(page, pageblock_order);
	}

	adjust_managed_page_count(page, pageblock_nr_pages);
	page_zone(page)->cma_pages += pageblock_nr_pages;
}
#endif

/*
 * The order of subdivision here is critical for the IO subsystem.
 * Please do not alter this order without good reasons and regression
 * testing. Specifically, as large blocks of memory are subdivided,
 * the order in which smaller blocks are delivered depends on the order
 * they're subdivided in this function. This is the primary factor
 * influencing the order in which pages are delivered to the IO
 * subsystem according to empirical testing, and this is also justified
 * by considering the behavior of a buddy system containing a single
 * large block of memory acted on by a series of small allocations.
 * This behavior is a critical factor in sglist merging's success.
 *
 * -- nyc
 */
static inline void expand(struct zone *zone, struct page *page,
	int low, int high, int migratetype)
{
	unsigned long size = 1 << high;

	while (high > low) {
		high--;
		size >>= 1;
		VM_BUG_ON_PAGE(bad_range(zone, &page[size]), &page[size]);

		/*
		 * Mark as guard pages (or page), that will allow to
		 * merge back to allocator when buddy will be freed.
		 * Corresponding page table entries will not be touched,
		 * pages will stay not present in virtual address space
		 */
		if (set_page_guard(zone, &page[size], high, migratetype))
			continue;

		add_to_free_list(&page[size], zone, high, migratetype);
		set_buddy_order(&page[size], high);
	}
}

static void check_new_page_bad(struct page *page)
{
	if (unlikely(page->flags & __PG_HWPOISON)) {
		/* Don't complain about hwpoisoned pages */
		page_mapcount_reset(page); /* remove PageBuddy */
		return;
	}

	bad_page(page,
		 page_bad_reason(page, PAGE_FLAGS_CHECK_AT_PREP));
}

/*
 * This page is about to be returned from the page allocator
 */
static inline int check_new_page(struct page *page)
{
	if (likely(page_expected_state(page,
				PAGE_FLAGS_CHECK_AT_PREP|__PG_HWPOISON)))
		return 0;

	check_new_page_bad(page);
	return 1;
}

#ifdef CONFIG_DEBUG_VM
/*
 * With DEBUG_VM enabled, order-0 pages are checked for expected state when
 * being allocated from pcp lists. With debug_pagealloc also enabled, they are
 * also checked when pcp lists are refilled from the free lists.
 */
static inline bool check_pcp_refill(struct page *page)
{
	if (debug_pagealloc_enabled_static())
		return check_new_page(page);
	else
		return false;
}

static inline bool check_new_pcp(struct page *page)
{
	return check_new_page(page);
}
#else
/*
 * With DEBUG_VM disabled, free order-0 pages are checked for expected state
 * when pcp lists are being refilled from the free lists. With debug_pagealloc
 * enabled, they are also checked when being allocated from the pcp lists.
 */
static inline bool check_pcp_refill(struct page *page)
{
	return check_new_page(page);
}
static inline bool check_new_pcp(struct page *page)
{
	if (debug_pagealloc_enabled_static())
		return check_new_page(page);
	else
		return false;
}
#endif /* CONFIG_DEBUG_VM */

static bool check_new_pages(struct page *page, unsigned int order)
{
	int i;
	for (i = 0; i < (1 << order); i++) {
		struct page *p = page + i;

		if (unlikely(check_new_page(p)))
			return true;
	}

	return false;
}

inline void post_alloc_hook(struct page *page, unsigned int order,
				gfp_t gfp_flags)
{
	set_page_private(page, 0);
	set_page_refcounted(page);

	arch_alloc_page(page, order);
	debug_pagealloc_map_pages(page, 1 << order);

	/*
<<<<<<< HEAD
=======
	 * Page unpoisoning must happen before memory initialization.
	 * Otherwise, the poison pattern will be overwritten for __GFP_ZERO
	 * allocations and the page unpoisoning code will complain.
	 */
	kernel_unpoison_pages(page, 1 << order);

	/*
>>>>>>> 754a0abe
	 * As memory initialization might be integrated into KASAN,
	 * kasan_alloc_pages and kernel_init_free_pages must be
	 * kept together to avoid discrepancies in behavior.
	 */
	if (kasan_has_integrated_init()) {
		kasan_alloc_pages(page, order, gfp_flags);
	} else {
		bool init = !want_init_on_free() && want_init_on_alloc(gfp_flags);

		kasan_unpoison_pages(page, order, init);
		if (init)
			kernel_init_free_pages(page, 1 << order,
					       gfp_flags & __GFP_ZEROTAGS);
	}

<<<<<<< HEAD
	kernel_unpoison_pages(page, 1 << order);
=======
>>>>>>> 754a0abe
	set_page_owner(page, order, gfp_flags);
}

static void prep_new_page(struct page *page, unsigned int order, gfp_t gfp_flags,
							unsigned int alloc_flags)
{
	post_alloc_hook(page, order, gfp_flags);

	if (order && (gfp_flags & __GFP_COMP))
		prep_compound_page(page, order);

	/*
	 * page is set pfmemalloc when ALLOC_NO_WATERMARKS was necessary to
	 * allocate the page. The expectation is that the caller is taking
	 * steps that will free more memory. The caller should avoid the page
	 * being used for !PFMEMALLOC purposes.
	 */
	if (alloc_flags & ALLOC_NO_WATERMARKS)
		set_page_pfmemalloc(page);
	else
		clear_page_pfmemalloc(page);
}

/*
 * Go through the free lists for the given migratetype and remove
 * the smallest available page from the freelists
 */
static __always_inline
struct page *__rmqueue_smallest(struct zone *zone, unsigned int order,
						int migratetype)
{
	unsigned int current_order;
	struct free_area *area;
	struct page *page;

	/* Find a page of the appropriate size in the preferred list */
	for (current_order = order; current_order < MAX_ORDER; ++current_order) {
		area = &(zone->free_area[current_order]);
		page = get_page_from_free_area(area, migratetype);
		if (!page)
			continue;
		del_page_from_free_list(page, zone, current_order);
		expand(zone, page, order, current_order, migratetype);
		set_pcppage_migratetype(page, migratetype);
		return page;
	}

	return NULL;
}


/*
 * This array describes the order lists are fallen back to when
 * the free lists for the desirable migrate type are depleted
 */
static int fallbacks[MIGRATE_TYPES][3] = {
	[MIGRATE_UNMOVABLE]   = { MIGRATE_RECLAIMABLE, MIGRATE_MOVABLE,   MIGRATE_TYPES },
	[MIGRATE_MOVABLE]     = { MIGRATE_RECLAIMABLE, MIGRATE_UNMOVABLE, MIGRATE_TYPES },
	[MIGRATE_RECLAIMABLE] = { MIGRATE_UNMOVABLE,   MIGRATE_MOVABLE,   MIGRATE_TYPES },
#ifdef CONFIG_CMA
	[MIGRATE_CMA]         = { MIGRATE_TYPES }, /* Never used */
#endif
#ifdef CONFIG_MEMORY_ISOLATION
	[MIGRATE_ISOLATE]     = { MIGRATE_TYPES }, /* Never used */
#endif
};

#ifdef CONFIG_CMA
static __always_inline struct page *__rmqueue_cma_fallback(struct zone *zone,
					unsigned int order)
{
	return __rmqueue_smallest(zone, order, MIGRATE_CMA);
}
#else
static inline struct page *__rmqueue_cma_fallback(struct zone *zone,
					unsigned int order) { return NULL; }
#endif

/*
 * Move the free pages in a range to the freelist tail of the requested type.
 * Note that start_page and end_pages are not aligned on a pageblock
 * boundary. If alignment is required, use move_freepages_block()
 */
static int move_freepages(struct zone *zone,
			  unsigned long start_pfn, unsigned long end_pfn,
			  int migratetype, int *num_movable)
{
	struct page *page;
	unsigned long pfn;
	unsigned int order;
	int pages_moved = 0;

	for (pfn = start_pfn; pfn <= end_pfn;) {
		if (!pfn_valid_within(pfn)) {
			pfn++;
			continue;
		}

		page = pfn_to_page(pfn);
		if (!PageBuddy(page)) {
			/*
			 * We assume that pages that could be isolated for
			 * migration are movable. But we don't actually try
			 * isolating, as that would be expensive.
			 */
			if (num_movable &&
					(PageLRU(page) || __PageMovable(page)))
				(*num_movable)++;
			pfn++;
			continue;
		}

		/* Make sure we are not inadvertently changing nodes */
		VM_BUG_ON_PAGE(page_to_nid(page) != zone_to_nid(zone), page);
		VM_BUG_ON_PAGE(page_zone(page) != zone, page);

		order = buddy_order(page);
		move_to_free_list(page, zone, order, migratetype);
		pfn += 1 << order;
		pages_moved += 1 << order;
	}

	return pages_moved;
}

int move_freepages_block(struct zone *zone, struct page *page,
				int migratetype, int *num_movable)
{
	unsigned long start_pfn, end_pfn, pfn;

	if (num_movable)
		*num_movable = 0;

	pfn = page_to_pfn(page);
	start_pfn = pfn & ~(pageblock_nr_pages - 1);
	end_pfn = start_pfn + pageblock_nr_pages - 1;

	/* Do not cross zone boundaries */
	if (!zone_spans_pfn(zone, start_pfn))
		start_pfn = pfn;
	if (!zone_spans_pfn(zone, end_pfn))
		return 0;

	return move_freepages(zone, start_pfn, end_pfn, migratetype,
								num_movable);
}

static void change_pageblock_range(struct page *pageblock_page,
					int start_order, int migratetype)
{
	int nr_pageblocks = 1 << (start_order - pageblock_order);

	while (nr_pageblocks--) {
		set_pageblock_migratetype(pageblock_page, migratetype);
		pageblock_page += pageblock_nr_pages;
	}
}

/*
 * When we are falling back to another migratetype during allocation, try to
 * steal extra free pages from the same pageblocks to satisfy further
 * allocations, instead of polluting multiple pageblocks.
 *
 * If we are stealing a relatively large buddy page, it is likely there will
 * be more free pages in the pageblock, so try to steal them all. For
 * reclaimable and unmovable allocations, we steal regardless of page size,
 * as fragmentation caused by those allocations polluting movable pageblocks
 * is worse than movable allocations stealing from unmovable and reclaimable
 * pageblocks.
 */
static bool can_steal_fallback(unsigned int order, int start_mt)
{
	/*
	 * Leaving this order check is intended, although there is
	 * relaxed order check in next check. The reason is that
	 * we can actually steal whole pageblock if this condition met,
	 * but, below check doesn't guarantee it and that is just heuristic
	 * so could be changed anytime.
	 */
	if (order >= pageblock_order)
		return true;

	if (order >= pageblock_order / 2 ||
		start_mt == MIGRATE_RECLAIMABLE ||
		start_mt == MIGRATE_UNMOVABLE ||
		page_group_by_mobility_disabled)
		return true;

	return false;
}

static inline bool boost_watermark(struct zone *zone)
{
	unsigned long max_boost;

	if (!watermark_boost_factor)
		return false;
	/*
	 * Don't bother in zones that are unlikely to produce results.
	 * On small machines, including kdump capture kernels running
	 * in a small area, boosting the watermark can cause an out of
	 * memory situation immediately.
	 */
	if ((pageblock_nr_pages * 4) > zone_managed_pages(zone))
		return false;

	max_boost = mult_frac(zone->_watermark[WMARK_HIGH],
			watermark_boost_factor, 10000);

	/*
	 * high watermark may be uninitialised if fragmentation occurs
	 * very early in boot so do not boost. We do not fall
	 * through and boost by pageblock_nr_pages as failing
	 * allocations that early means that reclaim is not going
	 * to help and it may even be impossible to reclaim the
	 * boosted watermark resulting in a hang.
	 */
	if (!max_boost)
		return false;

	max_boost = max(pageblock_nr_pages, max_boost);

	zone->watermark_boost = min(zone->watermark_boost + pageblock_nr_pages,
		max_boost);

	return true;
}

/*
 * This function implements actual steal behaviour. If order is large enough,
 * we can steal whole pageblock. If not, we first move freepages in this
 * pageblock to our migratetype and determine how many already-allocated pages
 * are there in the pageblock with a compatible migratetype. If at least half
 * of pages are free or compatible, we can change migratetype of the pageblock
 * itself, so pages freed in the future will be put on the correct free list.
 */
static void steal_suitable_fallback(struct zone *zone, struct page *page,
		unsigned int alloc_flags, int start_type, bool whole_block)
{
	unsigned int current_order = buddy_order(page);
	int free_pages, movable_pages, alike_pages;
	int old_block_type;

	old_block_type = get_pageblock_migratetype(page);

	/*
	 * This can happen due to races and we want to prevent broken
	 * highatomic accounting.
	 */
	if (is_migrate_highatomic(old_block_type))
		goto single_page;

	/* Take ownership for orders >= pageblock_order */
	if (current_order >= pageblock_order) {
		change_pageblock_range(page, current_order, start_type);
		goto single_page;
	}

	/*
	 * Boost watermarks to increase reclaim pressure to reduce the
	 * likelihood of future fallbacks. Wake kswapd now as the node
	 * may be balanced overall and kswapd will not wake naturally.
	 */
	if (boost_watermark(zone) && (alloc_flags & ALLOC_KSWAPD))
		set_bit(ZONE_BOOSTED_WATERMARK, &zone->flags);

	/* We are not allowed to try stealing from the whole block */
	if (!whole_block)
		goto single_page;

	free_pages = move_freepages_block(zone, page, start_type,
						&movable_pages);
	/*
	 * Determine how many pages are compatible with our allocation.
	 * For movable allocation, it's the number of movable pages which
	 * we just obtained. For other types it's a bit more tricky.
	 */
	if (start_type == MIGRATE_MOVABLE) {
		alike_pages = movable_pages;
	} else {
		/*
		 * If we are falling back a RECLAIMABLE or UNMOVABLE allocation
		 * to MOVABLE pageblock, consider all non-movable pages as
		 * compatible. If it's UNMOVABLE falling back to RECLAIMABLE or
		 * vice versa, be conservative since we can't distinguish the
		 * exact migratetype of non-movable pages.
		 */
		if (old_block_type == MIGRATE_MOVABLE)
			alike_pages = pageblock_nr_pages
						- (free_pages + movable_pages);
		else
			alike_pages = 0;
	}

	/* moving whole block can fail due to zone boundary conditions */
	if (!free_pages)
		goto single_page;

	/*
	 * If a sufficient number of pages in the block are either free or of
	 * comparable migratability as our allocation, claim the whole block.
	 */
	if (free_pages + alike_pages >= (1 << (pageblock_order-1)) ||
			page_group_by_mobility_disabled)
		set_pageblock_migratetype(page, start_type);

	return;

single_page:
	move_to_free_list(page, zone, current_order, start_type);
}

/*
 * Check whether there is a suitable fallback freepage with requested order.
 * If only_stealable is true, this function returns fallback_mt only if
 * we can steal other freepages all together. This would help to reduce
 * fragmentation due to mixed migratetype pages in one pageblock.
 */
int find_suitable_fallback(struct free_area *area, unsigned int order,
			int migratetype, bool only_stealable, bool *can_steal)
{
	int i;
	int fallback_mt;

	if (area->nr_free == 0)
		return -1;

	*can_steal = false;
	for (i = 0;; i++) {
		fallback_mt = fallbacks[migratetype][i];
		if (fallback_mt == MIGRATE_TYPES)
			break;

		if (free_area_empty(area, fallback_mt))
			continue;

		if (can_steal_fallback(order, migratetype))
			*can_steal = true;

		if (!only_stealable)
			return fallback_mt;

		if (*can_steal)
			return fallback_mt;
	}

	return -1;
}

/*
 * Reserve a pageblock for exclusive use of high-order atomic allocations if
 * there are no empty page blocks that contain a page with a suitable order
 */
static void reserve_highatomic_pageblock(struct page *page, struct zone *zone,
				unsigned int alloc_order)
{
	int mt;
	unsigned long max_managed, flags;

	/*
	 * Limit the number reserved to 1 pageblock or roughly 1% of a zone.
	 * Check is race-prone but harmless.
	 */
	max_managed = (zone_managed_pages(zone) / 100) + pageblock_nr_pages;
	if (zone->nr_reserved_highatomic >= max_managed)
		return;

	spin_lock_irqsave(&zone->lock, flags);

	/* Recheck the nr_reserved_highatomic limit under the lock */
	if (zone->nr_reserved_highatomic >= max_managed)
		goto out_unlock;

	/* Yoink! */
	mt = get_pageblock_migratetype(page);
	if (!is_migrate_highatomic(mt) && !is_migrate_isolate(mt)
	    && !is_migrate_cma(mt)) {
		zone->nr_reserved_highatomic += pageblock_nr_pages;
		set_pageblock_migratetype(page, MIGRATE_HIGHATOMIC);
		move_freepages_block(zone, page, MIGRATE_HIGHATOMIC, NULL);
	}

out_unlock:
	spin_unlock_irqrestore(&zone->lock, flags);
}

/*
 * Used when an allocation is about to fail under memory pressure. This
 * potentially hurts the reliability of high-order allocations when under
 * intense memory pressure but failed atomic allocations should be easier
 * to recover from than an OOM.
 *
 * If @force is true, try to unreserve a pageblock even though highatomic
 * pageblock is exhausted.
 */
static bool unreserve_highatomic_pageblock(const struct alloc_context *ac,
						bool force)
{
	struct zonelist *zonelist = ac->zonelist;
	unsigned long flags;
	struct zoneref *z;
	struct zone *zone;
	struct page *page;
	int order;
	bool ret;

	for_each_zone_zonelist_nodemask(zone, z, zonelist, ac->highest_zoneidx,
								ac->nodemask) {
		/*
		 * Preserve at least one pageblock unless memory pressure
		 * is really high.
		 */
		if (!force && zone->nr_reserved_highatomic <=
					pageblock_nr_pages)
			continue;

		spin_lock_irqsave(&zone->lock, flags);
		for (order = 0; order < MAX_ORDER; order++) {
			struct free_area *area = &(zone->free_area[order]);

			page = get_page_from_free_area(area, MIGRATE_HIGHATOMIC);
			if (!page)
				continue;

			/*
			 * In page freeing path, migratetype change is racy so
			 * we can counter several free pages in a pageblock
			 * in this loop although we changed the pageblock type
			 * from highatomic to ac->migratetype. So we should
			 * adjust the count once.
			 */
			if (is_migrate_highatomic_page(page)) {
				/*
				 * It should never happen but changes to
				 * locking could inadvertently allow a per-cpu
				 * drain to add pages to MIGRATE_HIGHATOMIC
				 * while unreserving so be safe and watch for
				 * underflows.
				 */
				zone->nr_reserved_highatomic -= min(
						pageblock_nr_pages,
						zone->nr_reserved_highatomic);
			}

			/*
			 * Convert to ac->migratetype and avoid the normal
			 * pageblock stealing heuristics. Minimally, the caller
			 * is doing the work and needs the pages. More
			 * importantly, if the block was always converted to
			 * MIGRATE_UNMOVABLE or another type then the number
			 * of pageblocks that cannot be completely freed
			 * may increase.
			 */
			set_pageblock_migratetype(page, ac->migratetype);
			ret = move_freepages_block(zone, page, ac->migratetype,
									NULL);
			if (ret) {
				spin_unlock_irqrestore(&zone->lock, flags);
				return ret;
			}
		}
		spin_unlock_irqrestore(&zone->lock, flags);
	}

	return false;
}

/*
 * Try finding a free buddy page on the fallback list and put it on the free
 * list of requested migratetype, possibly along with other pages from the same
 * block, depending on fragmentation avoidance heuristics. Returns true if
 * fallback was found so that __rmqueue_smallest() can grab it.
 *
 * The use of signed ints for order and current_order is a deliberate
 * deviation from the rest of this file, to make the for loop
 * condition simpler.
 */
static __always_inline bool
__rmqueue_fallback(struct zone *zone, int order, int start_migratetype,
						unsigned int alloc_flags)
{
	struct free_area *area;
	int current_order;
	int min_order = order;
	struct page *page;
	int fallback_mt;
	bool can_steal;

	/*
	 * Do not steal pages from freelists belonging to other pageblocks
	 * i.e. orders < pageblock_order. If there are no local zones free,
	 * the zonelists will be reiterated without ALLOC_NOFRAGMENT.
	 */
	if (alloc_flags & ALLOC_NOFRAGMENT)
		min_order = pageblock_order;

	/*
	 * Find the largest available free page in the other list. This roughly
	 * approximates finding the pageblock with the most free pages, which
	 * would be too costly to do exactly.
	 */
	for (current_order = MAX_ORDER - 1; current_order >= min_order;
				--current_order) {
		area = &(zone->free_area[current_order]);
		fallback_mt = find_suitable_fallback(area, current_order,
				start_migratetype, false, &can_steal);
		if (fallback_mt == -1)
			continue;

		/*
		 * We cannot steal all free pages from the pageblock and the
		 * requested migratetype is movable. In that case it's better to
		 * steal and split the smallest available page instead of the
		 * largest available page, because even if the next movable
		 * allocation falls back into a different pageblock than this
		 * one, it won't cause permanent fragmentation.
		 */
		if (!can_steal && start_migratetype == MIGRATE_MOVABLE
					&& current_order > order)
			goto find_smallest;

		goto do_steal;
	}

	return false;

find_smallest:
	for (current_order = order; current_order < MAX_ORDER;
							current_order++) {
		area = &(zone->free_area[current_order]);
		fallback_mt = find_suitable_fallback(area, current_order,
				start_migratetype, false, &can_steal);
		if (fallback_mt != -1)
			break;
	}

	/*
	 * This should not happen - we already found a suitable fallback
	 * when looking for the largest page.
	 */
	VM_BUG_ON(current_order == MAX_ORDER);

do_steal:
	page = get_page_from_free_area(area, fallback_mt);

	steal_suitable_fallback(zone, page, alloc_flags, start_migratetype,
								can_steal);

	trace_mm_page_alloc_extfrag(page, order, current_order,
		start_migratetype, fallback_mt);

	return true;

}

/*
 * Do the hard work of removing an element from the buddy allocator.
 * Call me with the zone->lock already held.
 */
static __always_inline struct page *
__rmqueue(struct zone *zone, unsigned int order, int migratetype,
						unsigned int alloc_flags)
{
	struct page *page;

	if (IS_ENABLED(CONFIG_CMA)) {
		/*
		 * Balance movable allocations between regular and CMA areas by
		 * allocating from CMA when over half of the zone's free memory
		 * is in the CMA area.
		 */
		if (alloc_flags & ALLOC_CMA &&
		    zone_page_state(zone, NR_FREE_CMA_PAGES) >
		    zone_page_state(zone, NR_FREE_PAGES) / 2) {
			page = __rmqueue_cma_fallback(zone, order);
			if (page)
				goto out;
		}
	}
retry:
	page = __rmqueue_smallest(zone, order, migratetype);
	if (unlikely(!page)) {
		if (alloc_flags & ALLOC_CMA)
			page = __rmqueue_cma_fallback(zone, order);

		if (!page && __rmqueue_fallback(zone, order, migratetype,
								alloc_flags))
			goto retry;
	}
out:
	if (page)
		trace_mm_page_alloc_zone_locked(page, order, migratetype);
	return page;
}

/*
 * Obtain a specified number of elements from the buddy allocator, all under
 * a single hold of the lock, for efficiency.  Add them to the supplied list.
 * Returns the number of new pages which were placed at *list.
 */
static int rmqueue_bulk(struct zone *zone, unsigned int order,
			unsigned long count, struct list_head *list,
			int migratetype, unsigned int alloc_flags)
{
	int i, allocated = 0;

	/*
	 * local_lock_irq held so equivalent to spin_lock_irqsave for
	 * both PREEMPT_RT and non-PREEMPT_RT configurations.
	 */
	spin_lock(&zone->lock);
	for (i = 0; i < count; ++i) {
		struct page *page = __rmqueue(zone, order, migratetype,
								alloc_flags);
		if (unlikely(page == NULL))
			break;

		if (unlikely(check_pcp_refill(page)))
			continue;

		/*
		 * Split buddy pages returned by expand() are received here in
		 * physical page order. The page is added to the tail of
		 * caller's list. From the callers perspective, the linked list
		 * is ordered by page number under some conditions. This is
		 * useful for IO devices that can forward direction from the
		 * head, thus also in the physical page order. This is useful
		 * for IO devices that can merge IO requests if the physical
		 * pages are ordered properly.
		 */
		list_add_tail(&page->lru, list);
		allocated++;
		if (is_migrate_cma(get_pcppage_migratetype(page)))
			__mod_zone_page_state(zone, NR_FREE_CMA_PAGES,
					      -(1 << order));
	}

	/*
	 * i pages were removed from the buddy list even if some leak due
	 * to check_pcp_refill failing so adjust NR_FREE_PAGES based
	 * on i. Do not confuse with 'allocated' which is the number of
	 * pages added to the pcp list.
	 */
	__mod_zone_page_state(zone, NR_FREE_PAGES, -(i << order));
	spin_unlock(&zone->lock);
	return allocated;
}

#ifdef CONFIG_NUMA
/*
 * Called from the vmstat counter updater to drain pagesets of this
 * currently executing processor on remote nodes after they have
 * expired.
 *
 * Note that this function must be called with the thread pinned to
 * a single processor.
 */
void drain_zone_pages(struct zone *zone, struct per_cpu_pages *pcp)
{
	unsigned long flags;
	int to_drain, batch;

	local_lock_irqsave(&pagesets.lock, flags);
	batch = READ_ONCE(pcp->batch);
	to_drain = min(pcp->count, batch);
	if (to_drain > 0)
		free_pcppages_bulk(zone, to_drain, pcp);
	local_unlock_irqrestore(&pagesets.lock, flags);
}
#endif

/*
 * Drain pcplists of the indicated processor and zone.
 *
 * The processor must either be the current processor and the
 * thread pinned to the current processor or a processor that
 * is not online.
 */
static void drain_pages_zone(unsigned int cpu, struct zone *zone)
{
	unsigned long flags;
	struct per_cpu_pages *pcp;

	local_lock_irqsave(&pagesets.lock, flags);

	pcp = per_cpu_ptr(zone->per_cpu_pageset, cpu);
	if (pcp->count)
		free_pcppages_bulk(zone, pcp->count, pcp);

	local_unlock_irqrestore(&pagesets.lock, flags);
}

/*
 * Drain pcplists of all zones on the indicated processor.
 *
 * The processor must either be the current processor and the
 * thread pinned to the current processor or a processor that
 * is not online.
 */
static void drain_pages(unsigned int cpu)
{
	struct zone *zone;

	for_each_populated_zone(zone) {
		drain_pages_zone(cpu, zone);
	}
}

/*
 * Spill all of this CPU's per-cpu pages back into the buddy allocator.
 *
 * The CPU has to be pinned. When zone parameter is non-NULL, spill just
 * the single zone's pages.
 */
void drain_local_pages(struct zone *zone)
{
	int cpu = smp_processor_id();

	if (zone)
		drain_pages_zone(cpu, zone);
	else
		drain_pages(cpu);
}

static void drain_local_pages_wq(struct work_struct *work)
{
	struct pcpu_drain *drain;

	drain = container_of(work, struct pcpu_drain, work);

	/*
	 * drain_all_pages doesn't use proper cpu hotplug protection so
	 * we can race with cpu offline when the WQ can move this from
	 * a cpu pinned worker to an unbound one. We can operate on a different
	 * cpu which is alright but we also have to make sure to not move to
	 * a different one.
	 */
	preempt_disable();
	drain_local_pages(drain->zone);
	preempt_enable();
}

/*
 * The implementation of drain_all_pages(), exposing an extra parameter to
 * drain on all cpus.
 *
 * drain_all_pages() is optimized to only execute on cpus where pcplists are
 * not empty. The check for non-emptiness can however race with a free to
 * pcplist that has not yet increased the pcp->count from 0 to 1. Callers
 * that need the guarantee that every CPU has drained can disable the
 * optimizing racy check.
 */
static void __drain_all_pages(struct zone *zone, bool force_all_cpus)
{
	int cpu;

	/*
	 * Allocate in the BSS so we won't require allocation in
	 * direct reclaim path for CONFIG_CPUMASK_OFFSTACK=y
	 */
	static cpumask_t cpus_with_pcps;

	/*
	 * Make sure nobody triggers this path before mm_percpu_wq is fully
	 * initialized.
	 */
	if (WARN_ON_ONCE(!mm_percpu_wq))
		return;

	/*
	 * Do not drain if one is already in progress unless it's specific to
	 * a zone. Such callers are primarily CMA and memory hotplug and need
	 * the drain to be complete when the call returns.
	 */
	if (unlikely(!mutex_trylock(&pcpu_drain_mutex))) {
		if (!zone)
			return;
		mutex_lock(&pcpu_drain_mutex);
	}

	/*
	 * We don't care about racing with CPU hotplug event
	 * as offline notification will cause the notified
	 * cpu to drain that CPU pcps and on_each_cpu_mask
	 * disables preemption as part of its processing
	 */
	for_each_online_cpu(cpu) {
		struct per_cpu_pages *pcp;
		struct zone *z;
		bool has_pcps = false;

		if (force_all_cpus) {
			/*
			 * The pcp.count check is racy, some callers need a
			 * guarantee that no cpu is missed.
			 */
			has_pcps = true;
		} else if (zone) {
			pcp = per_cpu_ptr(zone->per_cpu_pageset, cpu);
			if (pcp->count)
				has_pcps = true;
		} else {
			for_each_populated_zone(z) {
				pcp = per_cpu_ptr(z->per_cpu_pageset, cpu);
				if (pcp->count) {
					has_pcps = true;
					break;
				}
			}
		}

		if (has_pcps)
			cpumask_set_cpu(cpu, &cpus_with_pcps);
		else
			cpumask_clear_cpu(cpu, &cpus_with_pcps);
	}

	for_each_cpu(cpu, &cpus_with_pcps) {
		struct pcpu_drain *drain = per_cpu_ptr(&pcpu_drain, cpu);

		drain->zone = zone;
		INIT_WORK(&drain->work, drain_local_pages_wq);
		queue_work_on(cpu, mm_percpu_wq, &drain->work);
	}
	for_each_cpu(cpu, &cpus_with_pcps)
		flush_work(&per_cpu_ptr(&pcpu_drain, cpu)->work);

	mutex_unlock(&pcpu_drain_mutex);
}

/*
 * Spill all the per-cpu pages from all CPUs back into the buddy allocator.
 *
 * When zone parameter is non-NULL, spill just the single zone's pages.
 *
 * Note that this can be extremely slow as the draining happens in a workqueue.
 */
void drain_all_pages(struct zone *zone)
{
	__drain_all_pages(zone, false);
}

#ifdef CONFIG_HIBERNATION

/*
 * Touch the watchdog for every WD_PAGE_COUNT pages.
 */
#define WD_PAGE_COUNT	(128*1024)

void mark_free_pages(struct zone *zone)
{
	unsigned long pfn, max_zone_pfn, page_count = WD_PAGE_COUNT;
	unsigned long flags;
	unsigned int order, t;
	struct page *page;

	if (zone_is_empty(zone))
		return;

	spin_lock_irqsave(&zone->lock, flags);

	max_zone_pfn = zone_end_pfn(zone);
	for (pfn = zone->zone_start_pfn; pfn < max_zone_pfn; pfn++)
		if (pfn_valid(pfn)) {
			page = pfn_to_page(pfn);

			if (!--page_count) {
				touch_nmi_watchdog();
				page_count = WD_PAGE_COUNT;
			}

			if (page_zone(page) != zone)
				continue;

			if (!swsusp_page_is_forbidden(page))
				swsusp_unset_page_free(page);
		}

	for_each_migratetype_order(order, t) {
		list_for_each_entry(page,
				&zone->free_area[order].free_list[t], lru) {
			unsigned long i;

			pfn = page_to_pfn(page);
			for (i = 0; i < (1UL << order); i++) {
				if (!--page_count) {
					touch_nmi_watchdog();
					page_count = WD_PAGE_COUNT;
				}
				swsusp_set_page_free(pfn_to_page(pfn + i));
			}
		}
	}
	spin_unlock_irqrestore(&zone->lock, flags);
}
#endif /* CONFIG_PM */

static bool free_unref_page_prepare(struct page *page, unsigned long pfn,
							unsigned int order)
{
	int migratetype;

	if (!free_pcp_prepare(page, order))
		return false;

	migratetype = get_pfnblock_migratetype(page, pfn);
	set_pcppage_migratetype(page, migratetype);
	return true;
}

static int nr_pcp_free(struct per_cpu_pages *pcp, int high, int batch)
{
	int min_nr_free, max_nr_free;

	/* Check for PCP disabled or boot pageset */
	if (unlikely(high < batch))
		return 1;

	/* Leave at least pcp->batch pages on the list */
	min_nr_free = batch;
	max_nr_free = high - batch;

	/*
	 * Double the number of pages freed each time there is subsequent
	 * freeing of pages without any allocation.
	 */
	batch <<= pcp->free_factor;
	if (batch < max_nr_free)
		pcp->free_factor++;
	batch = clamp(batch, min_nr_free, max_nr_free);

	return batch;
}

static int nr_pcp_high(struct per_cpu_pages *pcp, struct zone *zone)
{
	int high = READ_ONCE(pcp->high);

	if (unlikely(!high))
		return 0;

	if (!test_bit(ZONE_RECLAIM_ACTIVE, &zone->flags))
		return high;

	/*
	 * If reclaim is active, limit the number of pages that can be
	 * stored on pcp lists
	 */
	return min(READ_ONCE(pcp->batch) << 2, high);
}

static void free_unref_page_commit(struct page *page, unsigned long pfn,
				   int migratetype, unsigned int order)
{
	struct zone *zone = page_zone(page);
	struct per_cpu_pages *pcp;
	int high;
	int pindex;

	__count_vm_event(PGFREE);
	pcp = this_cpu_ptr(zone->per_cpu_pageset);
	pindex = order_to_pindex(migratetype, order);
	list_add(&page->lru, &pcp->lists[pindex]);
	pcp->count += 1 << order;
	high = nr_pcp_high(pcp, zone);
	if (pcp->count >= high) {
		int batch = READ_ONCE(pcp->batch);

		free_pcppages_bulk(zone, nr_pcp_free(pcp, high, batch), pcp);
	}
}

/*
 * Free a pcp page
 */
void free_unref_page(struct page *page, unsigned int order)
{
	unsigned long flags;
	unsigned long pfn = page_to_pfn(page);
	int migratetype;

	if (!free_unref_page_prepare(page, pfn, order))
		return;

	/*
	 * We only track unmovable, reclaimable and movable on pcp lists.
	 * Place ISOLATE pages on the isolated list because they are being
	 * offlined but treat HIGHATOMIC as movable pages so we can get those
	 * areas back if necessary. Otherwise, we may have to free
	 * excessively into the page allocator
	 */
	migratetype = get_pcppage_migratetype(page);
	if (unlikely(migratetype >= MIGRATE_PCPTYPES)) {
		if (unlikely(is_migrate_isolate(migratetype))) {
			free_one_page(page_zone(page), page, pfn, order, migratetype, FPI_NONE);
			return;
		}
		migratetype = MIGRATE_MOVABLE;
	}

	local_lock_irqsave(&pagesets.lock, flags);
	free_unref_page_commit(page, pfn, migratetype, order);
	local_unlock_irqrestore(&pagesets.lock, flags);
}

/*
 * Free a list of 0-order pages
 */
void free_unref_page_list(struct list_head *list)
{
	struct page *page, *next;
	unsigned long flags, pfn;
	int batch_count = 0;
	int migratetype;

	/* Prepare pages for freeing */
	list_for_each_entry_safe(page, next, list, lru) {
		pfn = page_to_pfn(page);
		if (!free_unref_page_prepare(page, pfn, 0))
			list_del(&page->lru);

		/*
		 * Free isolated pages directly to the allocator, see
		 * comment in free_unref_page.
		 */
		migratetype = get_pcppage_migratetype(page);
		if (unlikely(migratetype >= MIGRATE_PCPTYPES)) {
			if (unlikely(is_migrate_isolate(migratetype))) {
				list_del(&page->lru);
				free_one_page(page_zone(page), page, pfn, 0,
							migratetype, FPI_NONE);
				continue;
			}

			/*
			 * Non-isolated types over MIGRATE_PCPTYPES get added
			 * to the MIGRATE_MOVABLE pcp list.
			 */
			set_pcppage_migratetype(page, MIGRATE_MOVABLE);
		}

		set_page_private(page, pfn);
	}

	local_lock_irqsave(&pagesets.lock, flags);
	list_for_each_entry_safe(page, next, list, lru) {
		pfn = page_private(page);
		set_page_private(page, 0);
		migratetype = get_pcppage_migratetype(page);
		trace_mm_page_free_batched(page);
		free_unref_page_commit(page, pfn, migratetype, 0);

		/*
		 * Guard against excessive IRQ disabled times when we get
		 * a large list of pages to free.
		 */
		if (++batch_count == SWAP_CLUSTER_MAX) {
			local_unlock_irqrestore(&pagesets.lock, flags);
			batch_count = 0;
			local_lock_irqsave(&pagesets.lock, flags);
		}
	}
	local_unlock_irqrestore(&pagesets.lock, flags);
}

/*
 * split_page takes a non-compound higher-order page, and splits it into
 * n (1<<order) sub-pages: page[0..n]
 * Each sub-page must be freed individually.
 *
 * Note: this is probably too low level an operation for use in drivers.
 * Please consult with lkml before using this in your driver.
 */
void split_page(struct page *page, unsigned int order)
{
	int i;

	VM_BUG_ON_PAGE(PageCompound(page), page);
	VM_BUG_ON_PAGE(!page_count(page), page);

	for (i = 1; i < (1 << order); i++)
		set_page_refcounted(page + i);
	split_page_owner(page, 1 << order);
	split_page_memcg(page, 1 << order);
}
EXPORT_SYMBOL_GPL(split_page);

int __isolate_free_page(struct page *page, unsigned int order)
{
	unsigned long watermark;
	struct zone *zone;
	int mt;

	BUG_ON(!PageBuddy(page));

	zone = page_zone(page);
	mt = get_pageblock_migratetype(page);

	if (!is_migrate_isolate(mt)) {
		/*
		 * Obey watermarks as if the page was being allocated. We can
		 * emulate a high-order watermark check with a raised order-0
		 * watermark, because we already know our high-order page
		 * exists.
		 */
		watermark = zone->_watermark[WMARK_MIN] + (1UL << order);
		if (!zone_watermark_ok(zone, 0, watermark, 0, ALLOC_CMA))
			return 0;

		__mod_zone_freepage_state(zone, -(1UL << order), mt);
	}

	/* Remove page from free list */

	del_page_from_free_list(page, zone, order);

	/*
	 * Set the pageblock if the isolated page is at least half of a
	 * pageblock
	 */
	if (order >= pageblock_order - 1) {
		struct page *endpage = page + (1 << order) - 1;
		for (; page < endpage; page += pageblock_nr_pages) {
			int mt = get_pageblock_migratetype(page);
			if (!is_migrate_isolate(mt) && !is_migrate_cma(mt)
			    && !is_migrate_highatomic(mt))
				set_pageblock_migratetype(page,
							  MIGRATE_MOVABLE);
		}
	}


	return 1UL << order;
}

/**
 * __putback_isolated_page - Return a now-isolated page back where we got it
 * @page: Page that was isolated
 * @order: Order of the isolated page
 * @mt: The page's pageblock's migratetype
 *
 * This function is meant to return a page pulled from the free lists via
 * __isolate_free_page back to the free lists they were pulled from.
 */
void __putback_isolated_page(struct page *page, unsigned int order, int mt)
{
	struct zone *zone = page_zone(page);

	/* zone lock should be held when this function is called */
	lockdep_assert_held(&zone->lock);

	/* Return isolated page to tail of freelist. */
	__free_one_page(page, page_to_pfn(page), zone, order, mt,
			FPI_SKIP_REPORT_NOTIFY | FPI_TO_TAIL);
}

/*
 * Update NUMA hit/miss statistics
 *
 * Must be called with interrupts disabled.
 */
static inline void zone_statistics(struct zone *preferred_zone, struct zone *z,
				   long nr_account)
{
#ifdef CONFIG_NUMA
	enum numa_stat_item local_stat = NUMA_LOCAL;

	/* skip numa counters update if numa stats is disabled */
	if (!static_branch_likely(&vm_numa_stat_key))
		return;

	if (zone_to_nid(z) != numa_node_id())
		local_stat = NUMA_OTHER;

	if (zone_to_nid(z) == zone_to_nid(preferred_zone))
		__count_numa_events(z, NUMA_HIT, nr_account);
	else {
		__count_numa_events(z, NUMA_MISS, nr_account);
		__count_numa_events(preferred_zone, NUMA_FOREIGN, nr_account);
	}
	__count_numa_events(z, local_stat, nr_account);
#endif
}

/* Remove page from the per-cpu list, caller must protect the list */
static inline
struct page *__rmqueue_pcplist(struct zone *zone, unsigned int order,
			int migratetype,
			unsigned int alloc_flags,
			struct per_cpu_pages *pcp,
			struct list_head *list)
{
	struct page *page;

	do {
<<<<<<< HEAD
		/* First try to get CMA pages */
		if (migratetype == MIGRATE_MOVABLE &&
				alloc_flags & ALLOC_CMA) {
			list = get_populated_pcp_list(zone, 0, pcp,
					get_cma_migrate_type(), alloc_flags);
		}
=======
		if (list_empty(list)) {
			int batch = READ_ONCE(pcp->batch);
			int alloced;
>>>>>>> 754a0abe

			/*
			 * Scale batch relative to order if batch implies
			 * free pages can be stored on the PCP. Batch can
			 * be 1 for small zones or for boot pagesets which
			 * should never store free pages as the pages may
			 * belong to arbitrary zones.
			 */
			if (batch > 1)
				batch = max(batch >> order, 2);
			alloced = rmqueue_bulk(zone, order,
					batch, list,
					migratetype, alloc_flags);

			pcp->count += alloced << order;
			if (unlikely(list_empty(list)))
				return NULL;
		}

		page = list_first_entry(list, struct page, lru);
		list_del(&page->lru);
		pcp->count -= 1 << order;
	} while (check_new_pcp(page));

	return page;
}

/* Lock and remove page from the per-cpu list */
static struct page *rmqueue_pcplist(struct zone *preferred_zone,
			struct zone *zone, unsigned int order,
			gfp_t gfp_flags, int migratetype,
			unsigned int alloc_flags)
{
	struct per_cpu_pages *pcp;
	struct list_head *list;
	struct page *page;
	unsigned long flags;

	local_lock_irqsave(&pagesets.lock, flags);

	/*
	 * On allocation, reduce the number of pages that are batch freed.
	 * See nr_pcp_free() where free_factor is increased for subsequent
	 * frees.
	 */
	pcp = this_cpu_ptr(zone->per_cpu_pageset);
	pcp->free_factor >>= 1;
	list = &pcp->lists[order_to_pindex(migratetype, order)];
	page = __rmqueue_pcplist(zone, order, migratetype, alloc_flags, pcp, list);
	local_unlock_irqrestore(&pagesets.lock, flags);
	if (page) {
		__count_zid_vm_events(PGALLOC, page_zonenum(page), 1);
		zone_statistics(preferred_zone, zone, 1);
	}
	return page;
}

/*
 * Allocate a page from the given zone. Use pcplists for order-0 allocations.
 */
static inline
struct page *rmqueue(struct zone *preferred_zone,
			struct zone *zone, unsigned int order,
			gfp_t gfp_flags, unsigned int alloc_flags,
			int migratetype)
{
	unsigned long flags;
	struct page *page;

	if (likely(pcp_allowed_order(order))) {
		/*
		 * MIGRATE_MOVABLE pcplist could have the pages on CMA area and
		 * we need to skip it when CMA area isn't allowed.
		 */
		if (!IS_ENABLED(CONFIG_CMA) || alloc_flags & ALLOC_CMA ||
				migratetype != MIGRATE_MOVABLE) {
			page = rmqueue_pcplist(preferred_zone, zone, order,
					gfp_flags, migratetype, alloc_flags);
			goto out;
		}
	}

	/*
	 * We most definitely don't want callers attempting to
	 * allocate greater than order-1 page units with __GFP_NOFAIL.
	 */
	WARN_ON_ONCE((gfp_flags & __GFP_NOFAIL) && (order > 1));
	spin_lock_irqsave(&zone->lock, flags);

	do {
		page = NULL;
		/*
		 * order-0 request can reach here when the pcplist is skipped
		 * due to non-CMA allocation context. HIGHATOMIC area is
		 * reserved for high-order atomic allocation, so order-0
		 * request should skip it.
		 */
		if (order > 0 && alloc_flags & ALLOC_HARDER) {
			page = __rmqueue_smallest(zone, order, MIGRATE_HIGHATOMIC);
			if (page)
				trace_mm_page_alloc_zone_locked(page, order, migratetype);
		}
<<<<<<< HEAD
		if (!page) {
			if (migratetype == MIGRATE_MOVABLE &&
					alloc_flags & ALLOC_CMA)
				page = __rmqueue_cma(zone, order, migratetype,
						     alloc_flags);
			if (!page)
				page = __rmqueue(zone, order, migratetype,
						 alloc_flags);
		}
=======
		if (!page)
			page = __rmqueue(zone, order, migratetype, alloc_flags);
>>>>>>> 754a0abe
	} while (page && check_new_pages(page, order));
	if (!page)
		goto failed;

	__mod_zone_freepage_state(zone, -(1 << order),
				  get_pcppage_migratetype(page));
	spin_unlock_irqrestore(&zone->lock, flags);

	__count_zid_vm_events(PGALLOC, page_zonenum(page), 1 << order);
<<<<<<< HEAD
	zone_statistics(preferred_zone, zone);
	trace_android_vh_rmqueue(preferred_zone, zone, order,
			gfp_flags, alloc_flags, migratetype);
	local_irq_restore(flags);
=======
	zone_statistics(preferred_zone, zone, 1);
>>>>>>> 754a0abe

out:
	/* Separate test+clear to avoid unnecessary atomics */
	if (test_bit(ZONE_BOOSTED_WATERMARK, &zone->flags)) {
		clear_bit(ZONE_BOOSTED_WATERMARK, &zone->flags);
		wakeup_kswapd(zone, 0, 0, zone_idx(zone));
	}

	VM_BUG_ON_PAGE(page && bad_range(zone, page), page);
	return page;

failed:
	spin_unlock_irqrestore(&zone->lock, flags);
	return NULL;
}

#ifdef CONFIG_FAIL_PAGE_ALLOC

static struct {
	struct fault_attr attr;

	bool ignore_gfp_highmem;
	bool ignore_gfp_reclaim;
	u32 min_order;
} fail_page_alloc = {
	.attr = FAULT_ATTR_INITIALIZER,
	.ignore_gfp_reclaim = true,
	.ignore_gfp_highmem = true,
	.min_order = 1,
};

static int __init setup_fail_page_alloc(char *str)
{
	return setup_fault_attr(&fail_page_alloc.attr, str);
}
__setup("fail_page_alloc=", setup_fail_page_alloc);

static bool __should_fail_alloc_page(gfp_t gfp_mask, unsigned int order)
{
	if (order < fail_page_alloc.min_order)
		return false;
	if (gfp_mask & __GFP_NOFAIL)
		return false;
	if (fail_page_alloc.ignore_gfp_highmem && (gfp_mask & __GFP_HIGHMEM))
		return false;
	if (fail_page_alloc.ignore_gfp_reclaim &&
			(gfp_mask & __GFP_DIRECT_RECLAIM))
		return false;

	return should_fail(&fail_page_alloc.attr, 1 << order);
}

#ifdef CONFIG_FAULT_INJECTION_DEBUG_FS

static int __init fail_page_alloc_debugfs(void)
{
	umode_t mode = S_IFREG | 0600;
	struct dentry *dir;

	dir = fault_create_debugfs_attr("fail_page_alloc", NULL,
					&fail_page_alloc.attr);

	debugfs_create_bool("ignore-gfp-wait", mode, dir,
			    &fail_page_alloc.ignore_gfp_reclaim);
	debugfs_create_bool("ignore-gfp-highmem", mode, dir,
			    &fail_page_alloc.ignore_gfp_highmem);
	debugfs_create_u32("min-order", mode, dir, &fail_page_alloc.min_order);

	return 0;
}

late_initcall(fail_page_alloc_debugfs);

#endif /* CONFIG_FAULT_INJECTION_DEBUG_FS */

#else /* CONFIG_FAIL_PAGE_ALLOC */

static inline bool __should_fail_alloc_page(gfp_t gfp_mask, unsigned int order)
{
	return false;
}

#endif /* CONFIG_FAIL_PAGE_ALLOC */

noinline bool should_fail_alloc_page(gfp_t gfp_mask, unsigned int order)
{
	return __should_fail_alloc_page(gfp_mask, order);
}
ALLOW_ERROR_INJECTION(should_fail_alloc_page, TRUE);

static inline long __zone_watermark_unusable_free(struct zone *z,
				unsigned int order, unsigned int alloc_flags)
{
	const bool alloc_harder = (alloc_flags & (ALLOC_HARDER|ALLOC_OOM));
	long unusable_free = (1 << order) - 1;

	/*
	 * If the caller does not have rights to ALLOC_HARDER then subtract
	 * the high-atomic reserves. This will over-estimate the size of the
	 * atomic reserve but it avoids a search.
	 */
	if (likely(!alloc_harder))
		unusable_free += z->nr_reserved_highatomic;

#ifdef CONFIG_CMA
	/* If allocation can't use CMA areas don't use free CMA pages */
	if (!(alloc_flags & ALLOC_CMA))
		unusable_free += zone_page_state(z, NR_FREE_CMA_PAGES);
#endif

	return unusable_free;
}

/*
 * Return true if free base pages are above 'mark'. For high-order checks it
 * will return true of the order-0 watermark is reached and there is at least
 * one free page of a suitable size. Checking now avoids taking the zone lock
 * to check in the allocation paths if no pages are free.
 */
bool __zone_watermark_ok(struct zone *z, unsigned int order, unsigned long mark,
			 int highest_zoneidx, unsigned int alloc_flags,
			 long free_pages)
{
	long min = mark;
	int o;
	const bool alloc_harder = (alloc_flags & (ALLOC_HARDER|ALLOC_OOM));

	/* free_pages may go negative - that's OK */
	free_pages -= __zone_watermark_unusable_free(z, order, alloc_flags);

	if (alloc_flags & ALLOC_HIGH)
		min -= min / 2;

	if (unlikely(alloc_harder)) {
		/*
		 * OOM victims can try even harder than normal ALLOC_HARDER
		 * users on the grounds that it's definitely going to be in
		 * the exit path shortly and free memory. Any allocation it
		 * makes during the free path will be small and short-lived.
		 */
		if (alloc_flags & ALLOC_OOM)
			min -= min / 2;
		else
			min -= min / 4;
	}

	/*
	 * Check watermarks for an order-0 allocation request. If these
	 * are not met, then a high-order request also cannot go ahead
	 * even if a suitable page happened to be free.
	 */
	if (free_pages <= min + z->lowmem_reserve[highest_zoneidx])
		return false;

	/* If this is an order-0 request then the watermark is fine */
	if (!order)
		return true;

	/* For a high-order request, check at least one suitable page is free */
	for (o = order; o < MAX_ORDER; o++) {
		struct free_area *area = &z->free_area[o];
		int mt;

		if (!area->nr_free)
			continue;

		for (mt = 0; mt < MIGRATE_PCPTYPES; mt++) {
			if (!free_area_empty(area, mt))
				return true;
		}

#ifdef CONFIG_CMA
		if ((alloc_flags & ALLOC_CMA) &&
		    !free_area_empty(area, MIGRATE_CMA)) {
			return true;
		}
#endif
		if (alloc_harder && !free_area_empty(area, MIGRATE_HIGHATOMIC))
			return true;
	}
	return false;
}

bool zone_watermark_ok(struct zone *z, unsigned int order, unsigned long mark,
		      int highest_zoneidx, unsigned int alloc_flags)
{
	return __zone_watermark_ok(z, order, mark, highest_zoneidx, alloc_flags,
					zone_page_state(z, NR_FREE_PAGES));
}
EXPORT_SYMBOL_GPL(zone_watermark_ok);

static inline bool zone_watermark_fast(struct zone *z, unsigned int order,
				unsigned long mark, int highest_zoneidx,
				unsigned int alloc_flags, gfp_t gfp_mask)
{
	long free_pages;

	free_pages = zone_page_state(z, NR_FREE_PAGES);

	/*
	 * Fast check for order-0 only. If this fails then the reserves
	 * need to be calculated.
	 */
	if (!order) {
		long fast_free;

		fast_free = free_pages;
		fast_free -= __zone_watermark_unusable_free(z, 0, alloc_flags);
		if (fast_free > mark + z->lowmem_reserve[highest_zoneidx])
			return true;
	}

	if (__zone_watermark_ok(z, order, mark, highest_zoneidx, alloc_flags,
					free_pages))
		return true;
	/*
	 * Ignore watermark boosting for GFP_ATOMIC order-0 allocations
	 * when checking the min watermark. The min watermark is the
	 * point where boosting is ignored so that kswapd is woken up
	 * when below the low watermark.
	 */
	if (unlikely(!order && (gfp_mask & __GFP_ATOMIC) && z->watermark_boost
		&& ((alloc_flags & ALLOC_WMARK_MASK) == WMARK_MIN))) {
		mark = z->_watermark[WMARK_MIN];
		return __zone_watermark_ok(z, order, mark, highest_zoneidx,
					alloc_flags, free_pages);
	}

	return false;
}

bool zone_watermark_ok_safe(struct zone *z, unsigned int order,
			unsigned long mark, int highest_zoneidx)
{
	long free_pages = zone_page_state(z, NR_FREE_PAGES);

	if (z->percpu_drift_mark && free_pages < z->percpu_drift_mark)
		free_pages = zone_page_state_snapshot(z, NR_FREE_PAGES);

	return __zone_watermark_ok(z, order, mark, highest_zoneidx, 0,
								free_pages);
}
EXPORT_SYMBOL_GPL(zone_watermark_ok_safe);

#ifdef CONFIG_NUMA
static bool zone_allows_reclaim(struct zone *local_zone, struct zone *zone)
{
	return node_distance(zone_to_nid(local_zone), zone_to_nid(zone)) <=
				node_reclaim_distance;
}
#else	/* CONFIG_NUMA */
static bool zone_allows_reclaim(struct zone *local_zone, struct zone *zone)
{
	return true;
}
#endif	/* CONFIG_NUMA */

/*
 * The restriction on ZONE_DMA32 as being a suitable zone to use to avoid
 * fragmentation is subtle. If the preferred zone was HIGHMEM then
 * premature use of a lower zone may cause lowmem pressure problems that
 * are worse than fragmentation. If the next zone is ZONE_DMA then it is
 * probably too small. It only makes sense to spread allocations to avoid
 * fragmentation between the Normal and DMA32 zones.
 */
static inline unsigned int
alloc_flags_nofragment(struct zone *zone, gfp_t gfp_mask)
{
	unsigned int alloc_flags;

	/*
	 * __GFP_KSWAPD_RECLAIM is assumed to be the same as ALLOC_KSWAPD
	 * to save a branch.
	 */
	alloc_flags = (__force int) (gfp_mask & __GFP_KSWAPD_RECLAIM);

#ifdef CONFIG_ZONE_DMA32
	if (!zone)
		return alloc_flags;

	if (zone_idx(zone) != ZONE_NORMAL)
		return alloc_flags;

	/*
	 * If ZONE_DMA32 exists, assume it is the one after ZONE_NORMAL and
	 * the pointer is within zone->zone_pgdat->node_zones[]. Also assume
	 * on UMA that if Normal is populated then so is DMA32.
	 */
	BUILD_BUG_ON(ZONE_NORMAL - ZONE_DMA32 != 1);
	if (nr_online_nodes > 1 && !populated_zone(--zone))
		return alloc_flags;

	alloc_flags |= ALLOC_NOFRAGMENT;
#endif /* CONFIG_ZONE_DMA32 */
	return alloc_flags;
}

/* Must be called after current_gfp_context() which can change gfp_mask */
static inline unsigned int gfp_to_alloc_flags_cma(gfp_t gfp_mask,
						  unsigned int alloc_flags)
{
#ifdef CONFIG_CMA
	if (gfp_migratetype(gfp_mask) == MIGRATE_MOVABLE)
		alloc_flags |= ALLOC_CMA;
#endif
	return alloc_flags;
}

/*
 * get_page_from_freelist goes through the zonelist trying to allocate
 * a page.
 */
static struct page *
get_page_from_freelist(gfp_t gfp_mask, unsigned int order, int alloc_flags,
						const struct alloc_context *ac)
{
	struct zoneref *z;
	struct zone *zone;
	struct pglist_data *last_pgdat_dirty_limit = NULL;
	bool no_fallback;

retry:
	/*
	 * Scan zonelist, looking for a zone with enough free.
	 * See also __cpuset_node_allowed() comment in kernel/cpuset.c.
	 */
	no_fallback = alloc_flags & ALLOC_NOFRAGMENT;
	z = ac->preferred_zoneref;
	for_next_zone_zonelist_nodemask(zone, z, ac->highest_zoneidx,
					ac->nodemask) {
		struct page *page;
		unsigned long mark;

		if (cpusets_enabled() &&
			(alloc_flags & ALLOC_CPUSET) &&
			!__cpuset_zone_allowed(zone, gfp_mask))
				continue;
		/*
		 * When allocating a page cache page for writing, we
		 * want to get it from a node that is within its dirty
		 * limit, such that no single node holds more than its
		 * proportional share of globally allowed dirty pages.
		 * The dirty limits take into account the node's
		 * lowmem reserves and high watermark so that kswapd
		 * should be able to balance it without having to
		 * write pages from its LRU list.
		 *
		 * XXX: For now, allow allocations to potentially
		 * exceed the per-node dirty limit in the slowpath
		 * (spread_dirty_pages unset) before going into reclaim,
		 * which is important when on a NUMA setup the allowed
		 * nodes are together not big enough to reach the
		 * global limit.  The proper fix for these situations
		 * will require awareness of nodes in the
		 * dirty-throttling and the flusher threads.
		 */
		if (ac->spread_dirty_pages) {
			if (last_pgdat_dirty_limit == zone->zone_pgdat)
				continue;

			if (!node_dirty_ok(zone->zone_pgdat)) {
				last_pgdat_dirty_limit = zone->zone_pgdat;
				continue;
			}
		}

		if (no_fallback && nr_online_nodes > 1 &&
		    zone != ac->preferred_zoneref->zone) {
			int local_nid;

			/*
			 * If moving to a remote node, retry but allow
			 * fragmenting fallbacks. Locality is more important
			 * than fragmentation avoidance.
			 */
			local_nid = zone_to_nid(ac->preferred_zoneref->zone);
			if (zone_to_nid(zone) != local_nid) {
				alloc_flags &= ~ALLOC_NOFRAGMENT;
				goto retry;
			}
		}

		mark = wmark_pages(zone, alloc_flags & ALLOC_WMARK_MASK);
		if (!zone_watermark_fast(zone, order, mark,
				       ac->highest_zoneidx, alloc_flags,
				       gfp_mask)) {
			int ret;

#ifdef CONFIG_DEFERRED_STRUCT_PAGE_INIT
			/*
			 * Watermark failed for this zone, but see if we can
			 * grow this zone if it contains deferred pages.
			 */
			if (static_branch_unlikely(&deferred_pages)) {
				if (_deferred_grow_zone(zone, order))
					goto try_this_zone;
			}
#endif
			/* Checked here to keep the fast path fast */
			BUILD_BUG_ON(ALLOC_NO_WATERMARKS < NR_WMARK);
			if (alloc_flags & ALLOC_NO_WATERMARKS)
				goto try_this_zone;

			if (!node_reclaim_enabled() ||
			    !zone_allows_reclaim(ac->preferred_zoneref->zone, zone))
				continue;

			ret = node_reclaim(zone->zone_pgdat, gfp_mask, order);
			switch (ret) {
			case NODE_RECLAIM_NOSCAN:
				/* did not scan */
				continue;
			case NODE_RECLAIM_FULL:
				/* scanned but unreclaimable */
				continue;
			default:
				/* did we reclaim enough */
				if (zone_watermark_ok(zone, order, mark,
					ac->highest_zoneidx, alloc_flags))
					goto try_this_zone;

				continue;
			}
		}

try_this_zone:
		page = rmqueue(ac->preferred_zoneref->zone, zone, order,
				gfp_mask, alloc_flags, ac->migratetype);
		if (page) {
			prep_new_page(page, order, gfp_mask, alloc_flags);

			/*
			 * If this is a high-order atomic allocation then check
			 * if the pageblock should be reserved for the future
			 */
			if (unlikely(order && (alloc_flags & ALLOC_HARDER)))
				reserve_highatomic_pageblock(page, zone, order);

			return page;
		} else {
#ifdef CONFIG_DEFERRED_STRUCT_PAGE_INIT
			/* Try again if zone has deferred pages */
			if (static_branch_unlikely(&deferred_pages)) {
				if (_deferred_grow_zone(zone, order))
					goto try_this_zone;
			}
#endif
		}
	}

	/*
	 * It's possible on a UMA machine to get through all zones that are
	 * fragmented. If avoiding fragmentation, reset and try again.
	 */
	if (no_fallback) {
		alloc_flags &= ~ALLOC_NOFRAGMENT;
		goto retry;
	}

	return NULL;
}

static void warn_alloc_show_mem(gfp_t gfp_mask, nodemask_t *nodemask)
{
	unsigned int filter = SHOW_MEM_FILTER_NODES;

	/*
	 * This documents exceptions given to allocations in certain
	 * contexts that are allowed to allocate outside current's set
	 * of allowed nodes.
	 */
	if (!(gfp_mask & __GFP_NOMEMALLOC))
		if (tsk_is_oom_victim(current) ||
		    (current->flags & (PF_MEMALLOC | PF_EXITING)))
			filter &= ~SHOW_MEM_FILTER_NODES;
	if (in_interrupt() || !(gfp_mask & __GFP_DIRECT_RECLAIM))
		filter &= ~SHOW_MEM_FILTER_NODES;

	show_mem(filter, nodemask);
}

void warn_alloc(gfp_t gfp_mask, nodemask_t *nodemask, const char *fmt, ...)
{
	struct va_format vaf;
	va_list args;
	static DEFINE_RATELIMIT_STATE(nopage_rs, 10*HZ, 1);

	if ((gfp_mask & __GFP_NOWARN) || !__ratelimit(&nopage_rs))
		return;

	va_start(args, fmt);
	vaf.fmt = fmt;
	vaf.va = &args;
	pr_warn("%s: %pV, mode:%#x(%pGg), nodemask=%*pbl",
			current->comm, &vaf, gfp_mask, &gfp_mask,
			nodemask_pr_args(nodemask));
	va_end(args);

	cpuset_print_current_mems_allowed();
	pr_cont("\n");
	dump_stack();
	warn_alloc_show_mem(gfp_mask, nodemask);
}

static inline struct page *
__alloc_pages_cpuset_fallback(gfp_t gfp_mask, unsigned int order,
			      unsigned int alloc_flags,
			      const struct alloc_context *ac)
{
	struct page *page;

	page = get_page_from_freelist(gfp_mask, order,
			alloc_flags|ALLOC_CPUSET, ac);
	/*
	 * fallback to ignore cpuset restriction if our nodes
	 * are depleted
	 */
	if (!page)
		page = get_page_from_freelist(gfp_mask, order,
				alloc_flags, ac);

	return page;
}

static inline struct page *
__alloc_pages_may_oom(gfp_t gfp_mask, unsigned int order,
	const struct alloc_context *ac, unsigned long *did_some_progress)
{
	struct oom_control oc = {
		.zonelist = ac->zonelist,
		.nodemask = ac->nodemask,
		.memcg = NULL,
		.gfp_mask = gfp_mask,
		.order = order,
	};
	struct page *page;

	*did_some_progress = 0;

	/*
	 * Acquire the oom lock.  If that fails, somebody else is
	 * making progress for us.
	 */
	if (!mutex_trylock(&oom_lock)) {
		*did_some_progress = 1;
		schedule_timeout_uninterruptible(1);
		return NULL;
	}

	/*
	 * Go through the zonelist yet one more time, keep very high watermark
	 * here, this is only to catch a parallel oom killing, we must fail if
	 * we're still under heavy pressure. But make sure that this reclaim
	 * attempt shall not depend on __GFP_DIRECT_RECLAIM && !__GFP_NORETRY
	 * allocation which will never fail due to oom_lock already held.
	 */
	page = get_page_from_freelist((gfp_mask | __GFP_HARDWALL) &
				      ~__GFP_DIRECT_RECLAIM, order,
				      ALLOC_WMARK_HIGH|ALLOC_CPUSET, ac);
	if (page)
		goto out;

	/* Coredumps can quickly deplete all memory reserves */
	if (current->flags & PF_DUMPCORE)
		goto out;
	/* The OOM killer will not help higher order allocs */
	if (order > PAGE_ALLOC_COSTLY_ORDER)
		goto out;
	/*
	 * We have already exhausted all our reclaim opportunities without any
	 * success so it is time to admit defeat. We will skip the OOM killer
	 * because it is very likely that the caller has a more reasonable
	 * fallback than shooting a random task.
	 *
	 * The OOM killer may not free memory on a specific node.
	 */
	if (gfp_mask & (__GFP_RETRY_MAYFAIL | __GFP_THISNODE))
		goto out;
	/* The OOM killer does not needlessly kill tasks for lowmem */
	if (ac->highest_zoneidx < ZONE_NORMAL)
		goto out;
	if (pm_suspended_storage())
		goto out;
	/*
	 * XXX: GFP_NOFS allocations should rather fail than rely on
	 * other request to make a forward progress.
	 * We are in an unfortunate situation where out_of_memory cannot
	 * do much for this context but let's try it to at least get
	 * access to memory reserved if the current task is killed (see
	 * out_of_memory). Once filesystems are ready to handle allocation
	 * failures more gracefully we should just bail out here.
	 */

	/* Exhausted what can be done so it's blame time */
	if (out_of_memory(&oc) || WARN_ON_ONCE(gfp_mask & __GFP_NOFAIL)) {
		*did_some_progress = 1;

		/*
		 * Help non-failing allocations by giving them access to memory
		 * reserves
		 */
		if (gfp_mask & __GFP_NOFAIL)
			page = __alloc_pages_cpuset_fallback(gfp_mask, order,
					ALLOC_NO_WATERMARKS, ac);
	}
out:
	mutex_unlock(&oom_lock);
	return page;
}

/*
 * Maximum number of compaction retries with a progress before OOM
 * killer is consider as the only way to move forward.
 */
#define MAX_COMPACT_RETRIES 16

#ifdef CONFIG_COMPACTION
/* Try memory compaction for high-order allocations before reclaim */
static struct page *
__alloc_pages_direct_compact(gfp_t gfp_mask, unsigned int order,
		unsigned int alloc_flags, const struct alloc_context *ac,
		enum compact_priority prio, enum compact_result *compact_result)
{
	struct page *page = NULL;
	unsigned long pflags;
	unsigned int noreclaim_flag;

	if (!order)
		return NULL;

	psi_memstall_enter(&pflags);
	noreclaim_flag = memalloc_noreclaim_save();

	*compact_result = try_to_compact_pages(gfp_mask, order, alloc_flags, ac,
								prio, &page);

	memalloc_noreclaim_restore(noreclaim_flag);
	psi_memstall_leave(&pflags);

	if (*compact_result == COMPACT_SKIPPED)
		return NULL;
	/*
	 * At least in one zone compaction wasn't deferred or skipped, so let's
	 * count a compaction stall
	 */
	count_vm_event(COMPACTSTALL);

	/* Prep a captured page if available */
	if (page)
		prep_new_page(page, order, gfp_mask, alloc_flags);

	/* Try get a page from the freelist if available */
	if (!page)
		page = get_page_from_freelist(gfp_mask, order, alloc_flags, ac);

	if (page) {
		struct zone *zone = page_zone(page);

		zone->compact_blockskip_flush = false;
		compaction_defer_reset(zone, order, true);
		count_vm_event(COMPACTSUCCESS);
		return page;
	}

	/*
	 * It's bad if compaction run occurs and fails. The most likely reason
	 * is that pages exist, but not enough to satisfy watermarks.
	 */
	count_vm_event(COMPACTFAIL);

	cond_resched();

	return NULL;
}

static inline bool
should_compact_retry(struct alloc_context *ac, int order, int alloc_flags,
		     enum compact_result compact_result,
		     enum compact_priority *compact_priority,
		     int *compaction_retries)
{
	int max_retries = MAX_COMPACT_RETRIES;
	int min_priority;
	bool ret = false;
	int retries = *compaction_retries;
	enum compact_priority priority = *compact_priority;

	if (!order)
		return false;

	if (fatal_signal_pending(current))
		return false;

	if (compaction_made_progress(compact_result))
		(*compaction_retries)++;

	/*
	 * compaction considers all the zone as desperately out of memory
	 * so it doesn't really make much sense to retry except when the
	 * failure could be caused by insufficient priority
	 */
	if (compaction_failed(compact_result))
		goto check_priority;

	/*
	 * compaction was skipped because there are not enough order-0 pages
	 * to work with, so we retry only if it looks like reclaim can help.
	 */
	if (compaction_needs_reclaim(compact_result)) {
		ret = compaction_zonelist_suitable(ac, order, alloc_flags);
		goto out;
	}

	/*
	 * make sure the compaction wasn't deferred or didn't bail out early
	 * due to locks contention before we declare that we should give up.
	 * But the next retry should use a higher priority if allowed, so
	 * we don't just keep bailing out endlessly.
	 */
	if (compaction_withdrawn(compact_result)) {
		goto check_priority;
	}

	/*
	 * !costly requests are much more important than __GFP_RETRY_MAYFAIL
	 * costly ones because they are de facto nofail and invoke OOM
	 * killer to move on while costly can fail and users are ready
	 * to cope with that. 1/4 retries is rather arbitrary but we
	 * would need much more detailed feedback from compaction to
	 * make a better decision.
	 */
	if (order > PAGE_ALLOC_COSTLY_ORDER)
		max_retries /= 4;
	if (*compaction_retries <= max_retries) {
		ret = true;
		goto out;
	}

	/*
	 * Make sure there are attempts at the highest priority if we exhausted
	 * all retries or failed at the lower priorities.
	 */
check_priority:
	min_priority = (order > PAGE_ALLOC_COSTLY_ORDER) ?
			MIN_COMPACT_COSTLY_PRIORITY : MIN_COMPACT_PRIORITY;

	if (*compact_priority > min_priority) {
		(*compact_priority)--;
		*compaction_retries = 0;
		ret = true;
	}
out:
	trace_compact_retry(order, priority, compact_result, retries, max_retries, ret);
	return ret;
}
#else
static inline struct page *
__alloc_pages_direct_compact(gfp_t gfp_mask, unsigned int order,
		unsigned int alloc_flags, const struct alloc_context *ac,
		enum compact_priority prio, enum compact_result *compact_result)
{
	*compact_result = COMPACT_SKIPPED;
	return NULL;
}

static inline bool
should_compact_retry(struct alloc_context *ac, unsigned int order, int alloc_flags,
		     enum compact_result compact_result,
		     enum compact_priority *compact_priority,
		     int *compaction_retries)
{
	struct zone *zone;
	struct zoneref *z;

	if (!order || order > PAGE_ALLOC_COSTLY_ORDER)
		return false;

	/*
	 * There are setups with compaction disabled which would prefer to loop
	 * inside the allocator rather than hit the oom killer prematurely.
	 * Let's give them a good hope and keep retrying while the order-0
	 * watermarks are OK.
	 */
	for_each_zone_zonelist_nodemask(zone, z, ac->zonelist,
				ac->highest_zoneidx, ac->nodemask) {
		if (zone_watermark_ok(zone, 0, min_wmark_pages(zone),
					ac->highest_zoneidx, alloc_flags))
			return true;
	}
	return false;
}
#endif /* CONFIG_COMPACTION */

#ifdef CONFIG_LOCKDEP
static struct lockdep_map __fs_reclaim_map =
	STATIC_LOCKDEP_MAP_INIT("fs_reclaim", &__fs_reclaim_map);

static bool __need_reclaim(gfp_t gfp_mask)
{
	/* no reclaim without waiting on it */
	if (!(gfp_mask & __GFP_DIRECT_RECLAIM))
		return false;

	/* this guy won't enter reclaim */
	if (current->flags & PF_MEMALLOC)
		return false;

	if (gfp_mask & __GFP_NOLOCKDEP)
		return false;

	return true;
}

void __fs_reclaim_acquire(void)
{
	lock_map_acquire(&__fs_reclaim_map);
}

void __fs_reclaim_release(void)
{
	lock_map_release(&__fs_reclaim_map);
}

void fs_reclaim_acquire(gfp_t gfp_mask)
{
	gfp_mask = current_gfp_context(gfp_mask);

	if (__need_reclaim(gfp_mask)) {
		if (gfp_mask & __GFP_FS)
			__fs_reclaim_acquire();

#ifdef CONFIG_MMU_NOTIFIER
		lock_map_acquire(&__mmu_notifier_invalidate_range_start_map);
		lock_map_release(&__mmu_notifier_invalidate_range_start_map);
#endif

	}
}
EXPORT_SYMBOL_GPL(fs_reclaim_acquire);

void fs_reclaim_release(gfp_t gfp_mask)
{
	gfp_mask = current_gfp_context(gfp_mask);

	if (__need_reclaim(gfp_mask)) {
		if (gfp_mask & __GFP_FS)
			__fs_reclaim_release();
	}
}
EXPORT_SYMBOL_GPL(fs_reclaim_release);
#endif

/* Perform direct synchronous page reclaim */
static unsigned long
__perform_reclaim(gfp_t gfp_mask, unsigned int order,
					const struct alloc_context *ac)
{
	unsigned int noreclaim_flag;
	unsigned long pflags, progress;

	cond_resched();

	/* We now go into synchronous reclaim */
	cpuset_memory_pressure_bump();
	psi_memstall_enter(&pflags);
	fs_reclaim_acquire(gfp_mask);
	noreclaim_flag = memalloc_noreclaim_save();

	progress = try_to_free_pages(ac->zonelist, order, gfp_mask,
								ac->nodemask);

	memalloc_noreclaim_restore(noreclaim_flag);
	fs_reclaim_release(gfp_mask);
	psi_memstall_leave(&pflags);

	cond_resched();

	return progress;
}

/* The really slow allocator path where we enter direct reclaim */
static inline struct page *
__alloc_pages_direct_reclaim(gfp_t gfp_mask, unsigned int order,
		unsigned int alloc_flags, const struct alloc_context *ac,
		unsigned long *did_some_progress)
{
	struct page *page = NULL;
	bool drained = false;

	*did_some_progress = __perform_reclaim(gfp_mask, order, ac);
	if (unlikely(!(*did_some_progress)))
		return NULL;

retry:
	page = get_page_from_freelist(gfp_mask, order, alloc_flags, ac);

	/*
	 * If an allocation failed after direct reclaim, it could be because
	 * pages are pinned on the per-cpu lists or in high alloc reserves.
	 * Shrink them and try again
	 */
	if (!page && !drained) {
		unreserve_highatomic_pageblock(ac, false);
		drain_all_pages(NULL);
		drained = true;
		goto retry;
	}

	return page;
}

static void wake_all_kswapds(unsigned int order, gfp_t gfp_mask,
			     const struct alloc_context *ac)
{
	struct zoneref *z;
	struct zone *zone;
	pg_data_t *last_pgdat = NULL;
	enum zone_type highest_zoneidx = ac->highest_zoneidx;

	for_each_zone_zonelist_nodemask(zone, z, ac->zonelist, highest_zoneidx,
					ac->nodemask) {
		if (last_pgdat != zone->zone_pgdat)
			wakeup_kswapd(zone, gfp_mask, order, highest_zoneidx);
		last_pgdat = zone->zone_pgdat;
	}
}

static inline unsigned int
gfp_to_alloc_flags(gfp_t gfp_mask)
{
	unsigned int alloc_flags = ALLOC_WMARK_MIN | ALLOC_CPUSET;

	/*
	 * __GFP_HIGH is assumed to be the same as ALLOC_HIGH
	 * and __GFP_KSWAPD_RECLAIM is assumed to be the same as ALLOC_KSWAPD
	 * to save two branches.
	 */
	BUILD_BUG_ON(__GFP_HIGH != (__force gfp_t) ALLOC_HIGH);
	BUILD_BUG_ON(__GFP_KSWAPD_RECLAIM != (__force gfp_t) ALLOC_KSWAPD);

	/*
	 * The caller may dip into page reserves a bit more if the caller
	 * cannot run direct reclaim, or if the caller has realtime scheduling
	 * policy or is asking for __GFP_HIGH memory.  GFP_ATOMIC requests will
	 * set both ALLOC_HARDER (__GFP_ATOMIC) and ALLOC_HIGH (__GFP_HIGH).
	 */
	alloc_flags |= (__force int)
		(gfp_mask & (__GFP_HIGH | __GFP_KSWAPD_RECLAIM));

	if (gfp_mask & __GFP_ATOMIC) {
		/*
		 * Not worth trying to allocate harder for __GFP_NOMEMALLOC even
		 * if it can't schedule.
		 */
		if (!(gfp_mask & __GFP_NOMEMALLOC))
			alloc_flags |= ALLOC_HARDER;
		/*
		 * Ignore cpuset mems for GFP_ATOMIC rather than fail, see the
		 * comment for __cpuset_node_allowed().
		 */
		alloc_flags &= ~ALLOC_CPUSET;
	} else if (unlikely(rt_task(current)) && !in_interrupt())
		alloc_flags |= ALLOC_HARDER;

	alloc_flags = gfp_to_alloc_flags_cma(gfp_mask, alloc_flags);

	return alloc_flags;
}

static bool oom_reserves_allowed(struct task_struct *tsk)
{
	if (!tsk_is_oom_victim(tsk))
		return false;

	/*
	 * !MMU doesn't have oom reaper so give access to memory reserves
	 * only to the thread with TIF_MEMDIE set
	 */
	if (!IS_ENABLED(CONFIG_MMU) && !test_thread_flag(TIF_MEMDIE))
		return false;

	return true;
}

/*
 * Distinguish requests which really need access to full memory
 * reserves from oom victims which can live with a portion of it
 */
static inline int __gfp_pfmemalloc_flags(gfp_t gfp_mask)
{
	if (unlikely(gfp_mask & __GFP_NOMEMALLOC))
		return 0;
	if (gfp_mask & __GFP_MEMALLOC)
		return ALLOC_NO_WATERMARKS;
	if (in_serving_softirq() && (current->flags & PF_MEMALLOC))
		return ALLOC_NO_WATERMARKS;
	if (!in_interrupt()) {
		if (current->flags & PF_MEMALLOC)
			return ALLOC_NO_WATERMARKS;
		else if (oom_reserves_allowed(current))
			return ALLOC_OOM;
	}

	return 0;
}

bool gfp_pfmemalloc_allowed(gfp_t gfp_mask)
{
	return !!__gfp_pfmemalloc_flags(gfp_mask);
}

/*
 * Checks whether it makes sense to retry the reclaim to make a forward progress
 * for the given allocation request.
 *
 * We give up when we either have tried MAX_RECLAIM_RETRIES in a row
 * without success, or when we couldn't even meet the watermark if we
 * reclaimed all remaining pages on the LRU lists.
 *
 * Returns true if a retry is viable or false to enter the oom path.
 */
static inline bool
should_reclaim_retry(gfp_t gfp_mask, unsigned order,
		     struct alloc_context *ac, int alloc_flags,
		     bool did_some_progress, int *no_progress_loops)
{
	struct zone *zone;
	struct zoneref *z;
	bool ret = false;

	/*
	 * Costly allocations might have made a progress but this doesn't mean
	 * their order will become available due to high fragmentation so
	 * always increment the no progress counter for them
	 */
	if (did_some_progress && order <= PAGE_ALLOC_COSTLY_ORDER)
		*no_progress_loops = 0;
	else
		(*no_progress_loops)++;

	/*
	 * Make sure we converge to OOM if we cannot make any progress
	 * several times in the row.
	 */
	if (*no_progress_loops > MAX_RECLAIM_RETRIES) {
		/* Before OOM, exhaust highatomic_reserve */
		return unreserve_highatomic_pageblock(ac, true);
	}

	/*
	 * Keep reclaiming pages while there is a chance this will lead
	 * somewhere.  If none of the target zones can satisfy our allocation
	 * request even if all reclaimable pages are considered then we are
	 * screwed and have to go OOM.
	 */
	for_each_zone_zonelist_nodemask(zone, z, ac->zonelist,
				ac->highest_zoneidx, ac->nodemask) {
		unsigned long available;
		unsigned long reclaimable;
		unsigned long min_wmark = min_wmark_pages(zone);
		bool wmark;

		available = reclaimable = zone_reclaimable_pages(zone);
		available += zone_page_state_snapshot(zone, NR_FREE_PAGES);

		/*
		 * Would the allocation succeed if we reclaimed all
		 * reclaimable pages?
		 */
		wmark = __zone_watermark_ok(zone, order, min_wmark,
				ac->highest_zoneidx, alloc_flags, available);
		trace_reclaim_retry_zone(z, order, reclaimable,
				available, min_wmark, *no_progress_loops, wmark);
		if (wmark) {
			/*
			 * If we didn't make any progress and have a lot of
			 * dirty + writeback pages then we should wait for
			 * an IO to complete to slow down the reclaim and
			 * prevent from pre mature OOM
			 */
			if (!did_some_progress) {
				unsigned long write_pending;

				write_pending = zone_page_state_snapshot(zone,
							NR_ZONE_WRITE_PENDING);

				if (2 * write_pending > reclaimable) {
					congestion_wait(BLK_RW_ASYNC, HZ/10);
					return true;
				}
			}

			ret = true;
			goto out;
		}
	}

out:
	/*
	 * Memory allocation/reclaim might be called from a WQ context and the
	 * current implementation of the WQ concurrency control doesn't
	 * recognize that a particular WQ is congested if the worker thread is
	 * looping without ever sleeping. Therefore we have to do a short sleep
	 * here rather than calling cond_resched().
	 */
	if (current->flags & PF_WQ_WORKER)
		schedule_timeout_uninterruptible(1);
	else
		cond_resched();
	return ret;
}

static inline bool
check_retry_cpuset(int cpuset_mems_cookie, struct alloc_context *ac)
{
	/*
	 * It's possible that cpuset's mems_allowed and the nodemask from
	 * mempolicy don't intersect. This should be normally dealt with by
	 * policy_nodemask(), but it's possible to race with cpuset update in
	 * such a way the check therein was true, and then it became false
	 * before we got our cpuset_mems_cookie here.
	 * This assumes that for all allocations, ac->nodemask can come only
	 * from MPOL_BIND mempolicy (whose documented semantics is to be ignored
	 * when it does not intersect with the cpuset restrictions) or the
	 * caller can deal with a violated nodemask.
	 */
	if (cpusets_enabled() && ac->nodemask &&
			!cpuset_nodemask_valid_mems_allowed(ac->nodemask)) {
		ac->nodemask = NULL;
		return true;
	}

	/*
	 * When updating a task's mems_allowed or mempolicy nodemask, it is
	 * possible to race with parallel threads in such a way that our
	 * allocation can fail while the mask is being updated. If we are about
	 * to fail, check if the cpuset changed during allocation and if so,
	 * retry.
	 */
	if (read_mems_allowed_retry(cpuset_mems_cookie))
		return true;

	return false;
}

static inline struct page *
__alloc_pages_slowpath(gfp_t gfp_mask, unsigned int order,
						struct alloc_context *ac)
{
	bool can_direct_reclaim = gfp_mask & __GFP_DIRECT_RECLAIM;
	const bool costly_order = order > PAGE_ALLOC_COSTLY_ORDER;
	struct page *page = NULL;
	unsigned int alloc_flags;
	unsigned long did_some_progress;
	enum compact_priority compact_priority;
	enum compact_result compact_result;
	int compaction_retries;
	int no_progress_loops;
	unsigned int cpuset_mems_cookie;
	int reserve_flags;
	unsigned long alloc_start = jiffies;
	/*
	 * We also sanity check to catch abuse of atomic reserves being used by
	 * callers that are not in atomic context.
	 */
	if (WARN_ON_ONCE((gfp_mask & (__GFP_ATOMIC|__GFP_DIRECT_RECLAIM)) ==
				(__GFP_ATOMIC|__GFP_DIRECT_RECLAIM)))
		gfp_mask &= ~__GFP_ATOMIC;

retry_cpuset:
	compaction_retries = 0;
	no_progress_loops = 0;
	compact_priority = DEF_COMPACT_PRIORITY;
	cpuset_mems_cookie = read_mems_allowed_begin();

	/*
	 * The fast path uses conservative alloc_flags to succeed only until
	 * kswapd needs to be woken up, and to avoid the cost of setting up
	 * alloc_flags precisely. So we do that now.
	 */
	alloc_flags = gfp_to_alloc_flags(gfp_mask);

	/*
	 * We need to recalculate the starting point for the zonelist iterator
	 * because we might have used different nodemask in the fast path, or
	 * there was a cpuset modification and we are retrying - otherwise we
	 * could end up iterating over non-eligible zones endlessly.
	 */
	ac->preferred_zoneref = first_zones_zonelist(ac->zonelist,
					ac->highest_zoneidx, ac->nodemask);
	if (!ac->preferred_zoneref->zone)
		goto nopage;

	if (alloc_flags & ALLOC_KSWAPD)
		wake_all_kswapds(order, gfp_mask, ac);

	/*
	 * The adjusted alloc_flags might result in immediate success, so try
	 * that first
	 */
	page = get_page_from_freelist(gfp_mask, order, alloc_flags, ac);
	if (page)
		goto got_pg;

	/*
	 * For costly allocations, try direct compaction first, as it's likely
	 * that we have enough base pages and don't need to reclaim. For non-
	 * movable high-order allocations, do that as well, as compaction will
	 * try prevent permanent fragmentation by migrating from blocks of the
	 * same migratetype.
	 * Don't try this for allocations that are allowed to ignore
	 * watermarks, as the ALLOC_NO_WATERMARKS attempt didn't yet happen.
	 */
	if (can_direct_reclaim &&
			(costly_order ||
			   (order > 0 && ac->migratetype != MIGRATE_MOVABLE))
			&& !gfp_pfmemalloc_allowed(gfp_mask)) {
		page = __alloc_pages_direct_compact(gfp_mask, order,
						alloc_flags, ac,
						INIT_COMPACT_PRIORITY,
						&compact_result);
		if (page)
			goto got_pg;

		/*
		 * Checks for costly allocations with __GFP_NORETRY, which
		 * includes some THP page fault allocations
		 */
		if (costly_order && (gfp_mask & __GFP_NORETRY)) {
			/*
			 * If allocating entire pageblock(s) and compaction
			 * failed because all zones are below low watermarks
			 * or is prohibited because it recently failed at this
			 * order, fail immediately unless the allocator has
			 * requested compaction and reclaim retry.
			 *
			 * Reclaim is
			 *  - potentially very expensive because zones are far
			 *    below their low watermarks or this is part of very
			 *    bursty high order allocations,
			 *  - not guaranteed to help because isolate_freepages()
			 *    may not iterate over freed pages as part of its
			 *    linear scan, and
			 *  - unlikely to make entire pageblocks free on its
			 *    own.
			 */
			if (compact_result == COMPACT_SKIPPED ||
			    compact_result == COMPACT_DEFERRED)
				goto nopage;

			/*
			 * Looks like reclaim/compaction is worth trying, but
			 * sync compaction could be very expensive, so keep
			 * using async compaction.
			 */
			compact_priority = INIT_COMPACT_PRIORITY;
		}
	}

retry:
	/* Ensure kswapd doesn't accidentally go to sleep as long as we loop */
	if (alloc_flags & ALLOC_KSWAPD)
		wake_all_kswapds(order, gfp_mask, ac);

	reserve_flags = __gfp_pfmemalloc_flags(gfp_mask);
	if (reserve_flags)
		alloc_flags = gfp_to_alloc_flags_cma(gfp_mask, reserve_flags);

	/*
	 * Reset the nodemask and zonelist iterators if memory policies can be
	 * ignored. These allocations are high priority and system rather than
	 * user oriented.
	 */
	if (!(alloc_flags & ALLOC_CPUSET) || reserve_flags) {
		ac->nodemask = NULL;
		ac->preferred_zoneref = first_zones_zonelist(ac->zonelist,
					ac->highest_zoneidx, ac->nodemask);
	}

	/* Attempt with potentially adjusted zonelist and alloc_flags */
	page = get_page_from_freelist(gfp_mask, order, alloc_flags, ac);
	if (page)
		goto got_pg;

	/* Caller is not willing to reclaim, we can't balance anything */
	if (!can_direct_reclaim)
		goto nopage;

	/* Avoid recursion of direct reclaim */
	if (current->flags & PF_MEMALLOC)
		goto nopage;

	/* Try direct reclaim and then allocating */
	page = __alloc_pages_direct_reclaim(gfp_mask, order, alloc_flags, ac,
							&did_some_progress);
	if (page)
		goto got_pg;

	/* Try direct compaction and then allocating */
	page = __alloc_pages_direct_compact(gfp_mask, order, alloc_flags, ac,
					compact_priority, &compact_result);
	if (page)
		goto got_pg;

	/* Do not loop if specifically requested */
	if (gfp_mask & __GFP_NORETRY)
		goto nopage;

	/*
	 * Do not retry costly high order allocations unless they are
	 * __GFP_RETRY_MAYFAIL
	 */
	if (costly_order && !(gfp_mask & __GFP_RETRY_MAYFAIL))
		goto nopage;

	if (should_reclaim_retry(gfp_mask, order, ac, alloc_flags,
				 did_some_progress > 0, &no_progress_loops))
		goto retry;

	/*
	 * It doesn't make any sense to retry for the compaction if the order-0
	 * reclaim is not able to make any progress because the current
	 * implementation of the compaction depends on the sufficient amount
	 * of free memory (see __compaction_suitable)
	 */
	if (did_some_progress > 0 &&
			should_compact_retry(ac, order, alloc_flags,
				compact_result, &compact_priority,
				&compaction_retries))
		goto retry;


	/* Deal with possible cpuset update races before we start OOM killing */
	if (check_retry_cpuset(cpuset_mems_cookie, ac))
		goto retry_cpuset;

	/* Reclaim has failed us, start killing things */
	page = __alloc_pages_may_oom(gfp_mask, order, ac, &did_some_progress);
	if (page)
		goto got_pg;

	/* Avoid allocations with no watermarks from looping endlessly */
	if (tsk_is_oom_victim(current) &&
	    (alloc_flags & ALLOC_OOM ||
	     (gfp_mask & __GFP_NOMEMALLOC)))
		goto nopage;

	/* Retry as long as the OOM killer is making progress */
	if (did_some_progress) {
		no_progress_loops = 0;
		goto retry;
	}

nopage:
	/* Deal with possible cpuset update races before we fail */
	if (check_retry_cpuset(cpuset_mems_cookie, ac))
		goto retry_cpuset;

	/*
	 * Make sure that __GFP_NOFAIL request doesn't leak out and make sure
	 * we always retry
	 */
	if (gfp_mask & __GFP_NOFAIL) {
		/*
		 * All existing users of the __GFP_NOFAIL are blockable, so warn
		 * of any new users that actually require GFP_NOWAIT
		 */
		if (WARN_ON_ONCE(!can_direct_reclaim))
			goto fail;

		/*
		 * PF_MEMALLOC request from this context is rather bizarre
		 * because we cannot reclaim anything and only can loop waiting
		 * for somebody to do a work for us
		 */
		WARN_ON_ONCE(current->flags & PF_MEMALLOC);

		/*
		 * non failing costly orders are a hard requirement which we
		 * are not prepared for much so let's warn about these users
		 * so that we can identify them and convert them to something
		 * else.
		 */
		WARN_ON_ONCE(order > PAGE_ALLOC_COSTLY_ORDER);

		/*
		 * Help non-failing allocations by giving them access to memory
		 * reserves but do not use ALLOC_NO_WATERMARKS because this
		 * could deplete whole memory reserves which would just make
		 * the situation worse
		 */
		page = __alloc_pages_cpuset_fallback(gfp_mask, order, ALLOC_HARDER, ac);
		if (page)
			goto got_pg;

		cond_resched();
		goto retry;
	}
fail:
	warn_alloc(gfp_mask, ac->nodemask,
			"page allocation failure: order:%u", order);
got_pg:
	trace_android_vh_alloc_pages_slowpath(gfp_mask, order, alloc_start);
	return page;
}

static inline bool prepare_alloc_pages(gfp_t gfp_mask, unsigned int order,
		int preferred_nid, nodemask_t *nodemask,
		struct alloc_context *ac, gfp_t *alloc_gfp,
		unsigned int *alloc_flags)
{
	ac->highest_zoneidx = gfp_zone(gfp_mask);
	ac->zonelist = node_zonelist(preferred_nid, gfp_mask);
	ac->nodemask = nodemask;
	ac->migratetype = gfp_migratetype(gfp_mask);

	if (cpusets_enabled()) {
		*alloc_gfp |= __GFP_HARDWALL;
		/*
		 * When we are in the interrupt context, it is irrelevant
		 * to the current task context. It means that any node ok.
		 */
		if (!in_interrupt() && !ac->nodemask)
			ac->nodemask = &cpuset_current_mems_allowed;
		else
			*alloc_flags |= ALLOC_CPUSET;
	}

	fs_reclaim_acquire(gfp_mask);
	fs_reclaim_release(gfp_mask);

	might_sleep_if(gfp_mask & __GFP_DIRECT_RECLAIM);

	if (should_fail_alloc_page(gfp_mask, order))
		return false;

	*alloc_flags = gfp_to_alloc_flags_cma(gfp_mask, *alloc_flags);

	/* Dirty zone balancing only done in the fast path */
	ac->spread_dirty_pages = (gfp_mask & __GFP_WRITE);

	/*
	 * The preferred zone is used for statistics but crucially it is
	 * also used as the starting point for the zonelist iterator. It
	 * may get reset for allocations that ignore memory policies.
	 */
	ac->preferred_zoneref = first_zones_zonelist(ac->zonelist,
					ac->highest_zoneidx, ac->nodemask);

	return true;
}

/*
 * __alloc_pages_bulk - Allocate a number of order-0 pages to a list or array
 * @gfp: GFP flags for the allocation
 * @preferred_nid: The preferred NUMA node ID to allocate from
 * @nodemask: Set of nodes to allocate from, may be NULL
 * @nr_pages: The number of pages desired on the list or array
 * @page_list: Optional list to store the allocated pages
 * @page_array: Optional array to store the pages
 *
 * This is a batched version of the page allocator that attempts to
 * allocate nr_pages quickly. Pages are added to page_list if page_list
 * is not NULL, otherwise it is assumed that the page_array is valid.
 *
 * For lists, nr_pages is the number of pages that should be allocated.
 *
 * For arrays, only NULL elements are populated with pages and nr_pages
 * is the maximum number of pages that will be stored in the array.
 *
 * Returns the number of pages on the list or array.
 */
unsigned long __alloc_pages_bulk(gfp_t gfp, int preferred_nid,
			nodemask_t *nodemask, int nr_pages,
			struct list_head *page_list,
			struct page **page_array)
{
	struct page *page;
	unsigned long flags;
	struct zone *zone;
	struct zoneref *z;
	struct per_cpu_pages *pcp;
	struct list_head *pcp_list;
	struct alloc_context ac;
	gfp_t alloc_gfp;
	unsigned int alloc_flags = ALLOC_WMARK_LOW;
	int nr_populated = 0, nr_account = 0;

	/*
	 * Skip populated array elements to determine if any pages need
	 * to be allocated before disabling IRQs.
	 */
	while (page_array && nr_populated < nr_pages && page_array[nr_populated])
		nr_populated++;

	/* No pages requested? */
	if (unlikely(nr_pages <= 0))
		goto out;

	/* Already populated array? */
	if (unlikely(page_array && nr_pages - nr_populated == 0))
		goto out;

	/* Use the single page allocator for one page. */
	if (nr_pages - nr_populated == 1)
		goto failed;

#ifdef CONFIG_PAGE_OWNER
	/*
	 * PAGE_OWNER may recurse into the allocator to allocate space to
	 * save the stack with pagesets.lock held. Releasing/reacquiring
	 * removes much of the performance benefit of bulk allocation so
	 * force the caller to allocate one page at a time as it'll have
	 * similar performance to added complexity to the bulk allocator.
	 */
	if (static_branch_unlikely(&page_owner_inited))
		goto failed;
#endif

	/* May set ALLOC_NOFRAGMENT, fragmentation will return 1 page. */
	gfp &= gfp_allowed_mask;
	alloc_gfp = gfp;
	if (!prepare_alloc_pages(gfp, 0, preferred_nid, nodemask, &ac, &alloc_gfp, &alloc_flags))
		goto out;
	gfp = alloc_gfp;

	/* Find an allowed local zone that meets the low watermark. */
	for_each_zone_zonelist_nodemask(zone, z, ac.zonelist, ac.highest_zoneidx, ac.nodemask) {
		unsigned long mark;

		if (cpusets_enabled() && (alloc_flags & ALLOC_CPUSET) &&
		    !__cpuset_zone_allowed(zone, gfp)) {
			continue;
		}

		if (nr_online_nodes > 1 && zone != ac.preferred_zoneref->zone &&
		    zone_to_nid(zone) != zone_to_nid(ac.preferred_zoneref->zone)) {
			goto failed;
		}

		mark = wmark_pages(zone, alloc_flags & ALLOC_WMARK_MASK) + nr_pages;
		if (zone_watermark_fast(zone, 0,  mark,
				zonelist_zone_idx(ac.preferred_zoneref),
				alloc_flags, gfp)) {
			break;
		}
	}

	/*
	 * If there are no allowed local zones that meets the watermarks then
	 * try to allocate a single page and reclaim if necessary.
	 */
	if (unlikely(!zone))
		goto failed;

	/* Attempt the batch allocation */
	local_lock_irqsave(&pagesets.lock, flags);
	pcp = this_cpu_ptr(zone->per_cpu_pageset);
	pcp_list = &pcp->lists[order_to_pindex(ac.migratetype, 0)];

	while (nr_populated < nr_pages) {

		/* Skip existing pages */
		if (page_array && page_array[nr_populated]) {
			nr_populated++;
			continue;
		}

		page = __rmqueue_pcplist(zone, 0, ac.migratetype, alloc_flags,
								pcp, pcp_list);
		if (unlikely(!page)) {
			/* Try and get at least one page */
			if (!nr_populated)
				goto failed_irq;
			break;
		}
		nr_account++;

		prep_new_page(page, 0, gfp, 0);
		if (page_list)
			list_add(&page->lru, page_list);
		else
			page_array[nr_populated] = page;
		nr_populated++;
	}

	local_unlock_irqrestore(&pagesets.lock, flags);

	__count_zid_vm_events(PGALLOC, zone_idx(zone), nr_account);
	zone_statistics(ac.preferred_zoneref->zone, zone, nr_account);

out:
	return nr_populated;

failed_irq:
	local_unlock_irqrestore(&pagesets.lock, flags);

failed:
	page = __alloc_pages(gfp, 0, preferred_nid, nodemask);
	if (page) {
		if (page_list)
			list_add(&page->lru, page_list);
		else
			page_array[nr_populated] = page;
		nr_populated++;
	}

	goto out;
}
EXPORT_SYMBOL_GPL(__alloc_pages_bulk);

/*
 * This is the 'heart' of the zoned buddy allocator.
 */
struct page *__alloc_pages(gfp_t gfp, unsigned int order, int preferred_nid,
							nodemask_t *nodemask)
{
	struct page *page;
	unsigned int alloc_flags = ALLOC_WMARK_LOW;
	gfp_t alloc_gfp; /* The gfp_t that was actually used for allocation */
	struct alloc_context ac = { };

	/*
	 * There are several places where we assume that the order value is sane
	 * so bail out early if the request is out of bound.
	 */
	if (unlikely(order >= MAX_ORDER)) {
		WARN_ON_ONCE(!(gfp & __GFP_NOWARN));
		return NULL;
	}

	gfp &= gfp_allowed_mask;
	/*
	 * Apply scoped allocation constraints. This is mainly about GFP_NOFS
	 * resp. GFP_NOIO which has to be inherited for all allocation requests
	 * from a particular context which has been marked by
	 * memalloc_no{fs,io}_{save,restore}. And PF_MEMALLOC_PIN which ensures
	 * movable zones are not used during allocation.
	 */
	gfp = current_gfp_context(gfp);
	alloc_gfp = gfp;
	if (!prepare_alloc_pages(gfp, order, preferred_nid, nodemask, &ac,
			&alloc_gfp, &alloc_flags))
		return NULL;

	/*
	 * Forbid the first pass from falling back to types that fragment
	 * memory until all local zones are considered.
	 */
	alloc_flags |= alloc_flags_nofragment(ac.preferred_zoneref->zone, gfp);

	/* First allocation attempt */
	page = get_page_from_freelist(alloc_gfp, order, alloc_flags, &ac);
	if (likely(page))
		goto out;

	alloc_gfp = gfp;
	ac.spread_dirty_pages = false;

	/*
	 * Restore the original nodemask if it was potentially replaced with
	 * &cpuset_current_mems_allowed to optimize the fast-path attempt.
	 */
	ac.nodemask = nodemask;

	page = __alloc_pages_slowpath(alloc_gfp, order, &ac);

out:
	if (memcg_kmem_enabled() && (gfp & __GFP_ACCOUNT) && page &&
	    unlikely(__memcg_kmem_charge_page(page, gfp, order) != 0)) {
		__free_pages(page, order);
		page = NULL;
	}

	trace_mm_page_alloc(page, order, alloc_gfp, ac.migratetype);

	return page;
}
EXPORT_SYMBOL(__alloc_pages);

/*
 * Common helper functions. Never use with __GFP_HIGHMEM because the returned
 * address cannot represent highmem pages. Use alloc_pages and then kmap if
 * you need to access high mem.
 */
unsigned long __get_free_pages(gfp_t gfp_mask, unsigned int order)
{
	struct page *page;

	page = alloc_pages(gfp_mask & ~__GFP_HIGHMEM, order);
	if (!page)
		return 0;
	return (unsigned long) page_address(page);
}
EXPORT_SYMBOL(__get_free_pages);

unsigned long get_zeroed_page(gfp_t gfp_mask)
{
	return __get_free_pages(gfp_mask | __GFP_ZERO, 0);
}
EXPORT_SYMBOL(get_zeroed_page);

/**
 * __free_pages - Free pages allocated with alloc_pages().
 * @page: The page pointer returned from alloc_pages().
 * @order: The order of the allocation.
 *
 * This function can free multi-page allocations that are not compound
 * pages.  It does not check that the @order passed in matches that of
 * the allocation, so it is easy to leak memory.  Freeing more memory
 * than was allocated will probably emit a warning.
 *
 * If the last reference to this page is speculative, it will be released
 * by put_page() which only frees the first page of a non-compound
 * allocation.  To prevent the remaining pages from being leaked, we free
 * the subsequent pages here.  If you want to use the page's reference
 * count to decide when to free the allocation, you should allocate a
 * compound page, and use put_page() instead of __free_pages().
 *
 * Context: May be called in interrupt context or while holding a normal
 * spinlock, but not in NMI context or while holding a raw spinlock.
 */
void __free_pages(struct page *page, unsigned int order)
{
	if (put_page_testzero(page))
		free_the_page(page, order);
	else if (!PageHead(page))
		while (order-- > 0)
			free_the_page(page + (1 << order), order);
}
EXPORT_SYMBOL(__free_pages);

void free_pages(unsigned long addr, unsigned int order)
{
	if (addr != 0) {
		VM_BUG_ON(!virt_addr_valid((void *)addr));
		__free_pages(virt_to_page((void *)addr), order);
	}
}

EXPORT_SYMBOL(free_pages);

/*
 * Page Fragment:
 *  An arbitrary-length arbitrary-offset area of memory which resides
 *  within a 0 or higher order page.  Multiple fragments within that page
 *  are individually refcounted, in the page's reference counter.
 *
 * The page_frag functions below provide a simple allocation framework for
 * page fragments.  This is used by the network stack and network device
 * drivers to provide a backing region of memory for use as either an
 * sk_buff->head, or to be used in the "frags" portion of skb_shared_info.
 */
static struct page *__page_frag_cache_refill(struct page_frag_cache *nc,
					     gfp_t gfp_mask)
{
	struct page *page = NULL;
	gfp_t gfp = gfp_mask;

#if (PAGE_SIZE < PAGE_FRAG_CACHE_MAX_SIZE)
	gfp_mask |= __GFP_COMP | __GFP_NOWARN | __GFP_NORETRY |
		    __GFP_NOMEMALLOC;
	page = alloc_pages_node(NUMA_NO_NODE, gfp_mask,
				PAGE_FRAG_CACHE_MAX_ORDER);
	nc->size = page ? PAGE_FRAG_CACHE_MAX_SIZE : PAGE_SIZE;
#endif
	if (unlikely(!page))
		page = alloc_pages_node(NUMA_NO_NODE, gfp, 0);

	nc->va = page ? page_address(page) : NULL;

	return page;
}

void __page_frag_cache_drain(struct page *page, unsigned int count)
{
	VM_BUG_ON_PAGE(page_ref_count(page) == 0, page);

	if (page_ref_sub_and_test(page, count))
		free_the_page(page, compound_order(page));
}
EXPORT_SYMBOL(__page_frag_cache_drain);

void *page_frag_alloc_align(struct page_frag_cache *nc,
		      unsigned int fragsz, gfp_t gfp_mask,
		      unsigned int align_mask)
{
	unsigned int size = PAGE_SIZE;
	struct page *page;
	int offset;

	if (unlikely(!nc->va)) {
refill:
		page = __page_frag_cache_refill(nc, gfp_mask);
		if (!page)
			return NULL;

#if (PAGE_SIZE < PAGE_FRAG_CACHE_MAX_SIZE)
		/* if size can vary use size else just use PAGE_SIZE */
		size = nc->size;
#endif
		/* Even if we own the page, we do not use atomic_set().
		 * This would break get_page_unless_zero() users.
		 */
		page_ref_add(page, PAGE_FRAG_CACHE_MAX_SIZE);

		/* reset page count bias and offset to start of new frag */
		nc->pfmemalloc = page_is_pfmemalloc(page);
		nc->pagecnt_bias = PAGE_FRAG_CACHE_MAX_SIZE + 1;
		nc->offset = size;
	}

	offset = nc->offset - fragsz;
	if (unlikely(offset < 0)) {
		page = virt_to_page(nc->va);

		if (!page_ref_sub_and_test(page, nc->pagecnt_bias))
			goto refill;

		if (unlikely(nc->pfmemalloc)) {
			free_the_page(page, compound_order(page));
			goto refill;
		}

#if (PAGE_SIZE < PAGE_FRAG_CACHE_MAX_SIZE)
		/* if size can vary use size else just use PAGE_SIZE */
		size = nc->size;
#endif
		/* OK, page count is 0, we can safely set it */
		set_page_count(page, PAGE_FRAG_CACHE_MAX_SIZE + 1);

		/* reset page count bias and offset to start of new frag */
		nc->pagecnt_bias = PAGE_FRAG_CACHE_MAX_SIZE + 1;
		offset = size - fragsz;
	}

	nc->pagecnt_bias--;
	offset &= align_mask;
	nc->offset = offset;

	return nc->va + offset;
}
EXPORT_SYMBOL(page_frag_alloc_align);

/*
 * Frees a page fragment allocated out of either a compound or order 0 page.
 */
void page_frag_free(void *addr)
{
	struct page *page = virt_to_head_page(addr);

	if (unlikely(put_page_testzero(page)))
		free_the_page(page, compound_order(page));
}
EXPORT_SYMBOL(page_frag_free);

static void *make_alloc_exact(unsigned long addr, unsigned int order,
		size_t size)
{
	if (addr) {
		unsigned long alloc_end = addr + (PAGE_SIZE << order);
		unsigned long used = addr + PAGE_ALIGN(size);

		split_page(virt_to_page((void *)addr), order);
		while (used < alloc_end) {
			free_page(used);
			used += PAGE_SIZE;
		}
	}
	return (void *)addr;
}

/**
 * alloc_pages_exact - allocate an exact number physically-contiguous pages.
 * @size: the number of bytes to allocate
 * @gfp_mask: GFP flags for the allocation, must not contain __GFP_COMP
 *
 * This function is similar to alloc_pages(), except that it allocates the
 * minimum number of pages to satisfy the request.  alloc_pages() can only
 * allocate memory in power-of-two pages.
 *
 * This function is also limited by MAX_ORDER.
 *
 * Memory allocated by this function must be released by free_pages_exact().
 *
 * Return: pointer to the allocated area or %NULL in case of error.
 */
void *alloc_pages_exact(size_t size, gfp_t gfp_mask)
{
	unsigned int order = get_order(size);
	unsigned long addr;

	if (WARN_ON_ONCE(gfp_mask & __GFP_COMP))
		gfp_mask &= ~__GFP_COMP;

	addr = __get_free_pages(gfp_mask, order);
	return make_alloc_exact(addr, order, size);
}
EXPORT_SYMBOL(alloc_pages_exact);

/**
 * alloc_pages_exact_nid - allocate an exact number of physically-contiguous
 *			   pages on a node.
 * @nid: the preferred node ID where memory should be allocated
 * @size: the number of bytes to allocate
 * @gfp_mask: GFP flags for the allocation, must not contain __GFP_COMP
 *
 * Like alloc_pages_exact(), but try to allocate on node nid first before falling
 * back.
 *
 * Return: pointer to the allocated area or %NULL in case of error.
 */
void * __meminit alloc_pages_exact_nid(int nid, size_t size, gfp_t gfp_mask)
{
	unsigned int order = get_order(size);
	struct page *p;

	if (WARN_ON_ONCE(gfp_mask & __GFP_COMP))
		gfp_mask &= ~__GFP_COMP;

	p = alloc_pages_node(nid, gfp_mask, order);
	if (!p)
		return NULL;
	return make_alloc_exact((unsigned long)page_address(p), order, size);
}

/**
 * free_pages_exact - release memory allocated via alloc_pages_exact()
 * @virt: the value returned by alloc_pages_exact.
 * @size: size of allocation, same value as passed to alloc_pages_exact().
 *
 * Release the memory allocated by a previous call to alloc_pages_exact.
 */
void free_pages_exact(void *virt, size_t size)
{
	unsigned long addr = (unsigned long)virt;
	unsigned long end = addr + PAGE_ALIGN(size);

	while (addr < end) {
		free_page(addr);
		addr += PAGE_SIZE;
	}
}
EXPORT_SYMBOL(free_pages_exact);

/**
 * nr_free_zone_pages - count number of pages beyond high watermark
 * @offset: The zone index of the highest zone
 *
 * nr_free_zone_pages() counts the number of pages which are beyond the
 * high watermark within all zones at or below a given zone index.  For each
 * zone, the number of pages is calculated as:
 *
 *     nr_free_zone_pages = managed_pages - high_pages
 *
 * Return: number of pages beyond high watermark.
 */
static unsigned long nr_free_zone_pages(int offset)
{
	struct zoneref *z;
	struct zone *zone;

	/* Just pick one node, since fallback list is circular */
	unsigned long sum = 0;

	struct zonelist *zonelist = node_zonelist(numa_node_id(), GFP_KERNEL);

	for_each_zone_zonelist(zone, z, zonelist, offset) {
		unsigned long size = zone_managed_pages(zone);
		unsigned long high = high_wmark_pages(zone);
		if (size > high)
			sum += size - high;
	}

	return sum;
}

/**
 * nr_free_buffer_pages - count number of pages beyond high watermark
 *
 * nr_free_buffer_pages() counts the number of pages which are beyond the high
 * watermark within ZONE_DMA and ZONE_NORMAL.
 *
 * Return: number of pages beyond high watermark within ZONE_DMA and
 * ZONE_NORMAL.
 */
unsigned long nr_free_buffer_pages(void)
{
	return nr_free_zone_pages(gfp_zone(GFP_USER));
}
EXPORT_SYMBOL_GPL(nr_free_buffer_pages);

static inline void show_node(struct zone *zone)
{
	if (IS_ENABLED(CONFIG_NUMA))
		printk("Node %d ", zone_to_nid(zone));
}

long si_mem_available(void)
{
	long available;
	unsigned long pagecache;
	unsigned long wmark_low = 0;
	unsigned long pages[NR_LRU_LISTS];
	unsigned long reclaimable;
	struct zone *zone;
	int lru;

	for (lru = LRU_BASE; lru < NR_LRU_LISTS; lru++)
		pages[lru] = global_node_page_state(NR_LRU_BASE + lru);

	for_each_zone(zone)
		wmark_low += low_wmark_pages(zone);

	/*
	 * Estimate the amount of memory available for userspace allocations,
	 * without causing swapping.
	 */
	available = global_zone_page_state(NR_FREE_PAGES) - totalreserve_pages;

	/*
	 * Not all the page cache can be freed, otherwise the system will
	 * start swapping. Assume at least half of the page cache, or the
	 * low watermark worth of cache, needs to stay.
	 */
	pagecache = pages[LRU_ACTIVE_FILE] + pages[LRU_INACTIVE_FILE];
	pagecache -= min(pagecache / 2, wmark_low);
	available += pagecache;

	/*
	 * Part of the reclaimable slab and other kernel memory consists of
	 * items that are in use, and cannot be freed. Cap this estimate at the
	 * low watermark.
	 */
	reclaimable = global_node_page_state_pages(NR_SLAB_RECLAIMABLE_B) +
		global_node_page_state(NR_KERNEL_MISC_RECLAIMABLE);
	available += reclaimable - min(reclaimable / 2, wmark_low);

	if (available < 0)
		available = 0;
	return available;
}
EXPORT_SYMBOL_GPL(si_mem_available);

void si_meminfo(struct sysinfo *val)
{
	val->totalram = totalram_pages();
	val->sharedram = global_node_page_state(NR_SHMEM);
	val->freeram = global_zone_page_state(NR_FREE_PAGES);
	val->bufferram = nr_blockdev_pages();
	val->totalhigh = totalhigh_pages();
	val->freehigh = nr_free_highpages();
	val->mem_unit = PAGE_SIZE;
}

EXPORT_SYMBOL(si_meminfo);

#ifdef CONFIG_NUMA
void si_meminfo_node(struct sysinfo *val, int nid)
{
	int zone_type;		/* needs to be signed */
	unsigned long managed_pages = 0;
	unsigned long managed_highpages = 0;
	unsigned long free_highpages = 0;
	pg_data_t *pgdat = NODE_DATA(nid);

	for (zone_type = 0; zone_type < MAX_NR_ZONES; zone_type++)
		managed_pages += zone_managed_pages(&pgdat->node_zones[zone_type]);
	val->totalram = managed_pages;
	val->sharedram = node_page_state(pgdat, NR_SHMEM);
	val->freeram = sum_zone_node_page_state(nid, NR_FREE_PAGES);
#ifdef CONFIG_HIGHMEM
	for (zone_type = 0; zone_type < MAX_NR_ZONES; zone_type++) {
		struct zone *zone = &pgdat->node_zones[zone_type];

		if (is_highmem(zone)) {
			managed_highpages += zone_managed_pages(zone);
			free_highpages += zone_page_state(zone, NR_FREE_PAGES);
		}
	}
	val->totalhigh = managed_highpages;
	val->freehigh = free_highpages;
#else
	val->totalhigh = managed_highpages;
	val->freehigh = free_highpages;
#endif
	val->mem_unit = PAGE_SIZE;
}
#endif

/*
 * Determine whether the node should be displayed or not, depending on whether
 * SHOW_MEM_FILTER_NODES was passed to show_free_areas().
 */
static bool show_mem_node_skip(unsigned int flags, int nid, nodemask_t *nodemask)
{
	if (!(flags & SHOW_MEM_FILTER_NODES))
		return false;

	/*
	 * no node mask - aka implicit memory numa policy. Do not bother with
	 * the synchronization - read_mems_allowed_begin - because we do not
	 * have to be precise here.
	 */
	if (!nodemask)
		nodemask = &cpuset_current_mems_allowed;

	return !node_isset(nid, *nodemask);
}

#define K(x) ((x) << (PAGE_SHIFT-10))

static void show_migration_types(unsigned char type)
{
	static const char types[MIGRATE_TYPES] = {
		[MIGRATE_UNMOVABLE]	= 'U',
		[MIGRATE_MOVABLE]	= 'M',
		[MIGRATE_RECLAIMABLE]	= 'E',
		[MIGRATE_HIGHATOMIC]	= 'H',
#ifdef CONFIG_CMA
		[MIGRATE_CMA]		= 'C',
#endif
#ifdef CONFIG_MEMORY_ISOLATION
		[MIGRATE_ISOLATE]	= 'I',
#endif
	};
	char tmp[MIGRATE_TYPES + 1];
	char *p = tmp;
	int i;

	for (i = 0; i < MIGRATE_TYPES; i++) {
		if (type & (1 << i))
			*p++ = types[i];
	}

	*p = '\0';
	printk(KERN_CONT "(%s) ", tmp);
}

/*
 * Show free area list (used inside shift_scroll-lock stuff)
 * We also calculate the percentage fragmentation. We do this by counting the
 * memory on each free list with the exception of the first item on the list.
 *
 * Bits in @filter:
 * SHOW_MEM_FILTER_NODES: suppress nodes that are not allowed by current's
 *   cpuset.
 */
void show_free_areas(unsigned int filter, nodemask_t *nodemask)
{
	unsigned long free_pcp = 0;
	int cpu;
	struct zone *zone;
	pg_data_t *pgdat;

	for_each_populated_zone(zone) {
		if (show_mem_node_skip(filter, zone_to_nid(zone), nodemask))
			continue;

		for_each_online_cpu(cpu)
			free_pcp += per_cpu_ptr(zone->per_cpu_pageset, cpu)->count;
	}

	printk("active_anon:%lu inactive_anon:%lu isolated_anon:%lu\n"
		" active_file:%lu inactive_file:%lu isolated_file:%lu\n"
		" unevictable:%lu dirty:%lu writeback:%lu\n"
		" slab_reclaimable:%lu slab_unreclaimable:%lu\n"
		" mapped:%lu shmem:%lu pagetables:%lu bounce:%lu\n"
		" free:%lu free_pcp:%lu free_cma:%lu\n",
		global_node_page_state(NR_ACTIVE_ANON),
		global_node_page_state(NR_INACTIVE_ANON),
		global_node_page_state(NR_ISOLATED_ANON),
		global_node_page_state(NR_ACTIVE_FILE),
		global_node_page_state(NR_INACTIVE_FILE),
		global_node_page_state(NR_ISOLATED_FILE),
		global_node_page_state(NR_UNEVICTABLE),
		global_node_page_state(NR_FILE_DIRTY),
		global_node_page_state(NR_WRITEBACK),
		global_node_page_state_pages(NR_SLAB_RECLAIMABLE_B),
		global_node_page_state_pages(NR_SLAB_UNRECLAIMABLE_B),
		global_node_page_state(NR_FILE_MAPPED),
		global_node_page_state(NR_SHMEM),
		global_node_page_state(NR_PAGETABLE),
		global_zone_page_state(NR_BOUNCE),
		global_zone_page_state(NR_FREE_PAGES),
		free_pcp,
		global_zone_page_state(NR_FREE_CMA_PAGES));

	for_each_online_pgdat(pgdat) {
		if (show_mem_node_skip(filter, pgdat->node_id, nodemask))
			continue;

		printk("Node %d"
			" active_anon:%lukB"
			" inactive_anon:%lukB"
			" active_file:%lukB"
			" inactive_file:%lukB"
			" unevictable:%lukB"
			" isolated(anon):%lukB"
			" isolated(file):%lukB"
			" mapped:%lukB"
			" dirty:%lukB"
			" writeback:%lukB"
			" shmem:%lukB"
#ifdef CONFIG_TRANSPARENT_HUGEPAGE
			" shmem_thp: %lukB"
			" shmem_pmdmapped: %lukB"
			" anon_thp: %lukB"
#endif
			" writeback_tmp:%lukB"
			" kernel_stack:%lukB"
#ifdef CONFIG_SHADOW_CALL_STACK
			" shadow_call_stack:%lukB"
#endif
			" pagetables:%lukB"
			" all_unreclaimable? %s"
			"\n",
			pgdat->node_id,
			K(node_page_state(pgdat, NR_ACTIVE_ANON)),
			K(node_page_state(pgdat, NR_INACTIVE_ANON)),
			K(node_page_state(pgdat, NR_ACTIVE_FILE)),
			K(node_page_state(pgdat, NR_INACTIVE_FILE)),
			K(node_page_state(pgdat, NR_UNEVICTABLE)),
			K(node_page_state(pgdat, NR_ISOLATED_ANON)),
			K(node_page_state(pgdat, NR_ISOLATED_FILE)),
			K(node_page_state(pgdat, NR_FILE_MAPPED)),
			K(node_page_state(pgdat, NR_FILE_DIRTY)),
			K(node_page_state(pgdat, NR_WRITEBACK)),
			K(node_page_state(pgdat, NR_SHMEM)),
#ifdef CONFIG_TRANSPARENT_HUGEPAGE
			K(node_page_state(pgdat, NR_SHMEM_THPS)),
			K(node_page_state(pgdat, NR_SHMEM_PMDMAPPED)),
			K(node_page_state(pgdat, NR_ANON_THPS)),
#endif
			K(node_page_state(pgdat, NR_WRITEBACK_TEMP)),
			node_page_state(pgdat, NR_KERNEL_STACK_KB),
#ifdef CONFIG_SHADOW_CALL_STACK
			node_page_state(pgdat, NR_KERNEL_SCS_KB),
#endif
			K(node_page_state(pgdat, NR_PAGETABLE)),
			pgdat->kswapd_failures >= MAX_RECLAIM_RETRIES ?
				"yes" : "no");
	}

	for_each_populated_zone(zone) {
		int i;

		if (show_mem_node_skip(filter, zone_to_nid(zone), nodemask))
			continue;

		free_pcp = 0;
		for_each_online_cpu(cpu)
			free_pcp += per_cpu_ptr(zone->per_cpu_pageset, cpu)->count;

		show_node(zone);
		printk(KERN_CONT
			"%s"
			" free:%lukB"
			" min:%lukB"
			" low:%lukB"
			" high:%lukB"
			" reserved_highatomic:%luKB"
			" active_anon:%lukB"
			" inactive_anon:%lukB"
			" active_file:%lukB"
			" inactive_file:%lukB"
			" unevictable:%lukB"
			" writepending:%lukB"
			" present:%lukB"
			" managed:%lukB"
			" mlocked:%lukB"
			" bounce:%lukB"
			" free_pcp:%lukB"
			" local_pcp:%ukB"
			" free_cma:%lukB"
			"\n",
			zone->name,
			K(zone_page_state(zone, NR_FREE_PAGES)),
			K(min_wmark_pages(zone)),
			K(low_wmark_pages(zone)),
			K(high_wmark_pages(zone)),
			K(zone->nr_reserved_highatomic),
			K(zone_page_state(zone, NR_ZONE_ACTIVE_ANON)),
			K(zone_page_state(zone, NR_ZONE_INACTIVE_ANON)),
			K(zone_page_state(zone, NR_ZONE_ACTIVE_FILE)),
			K(zone_page_state(zone, NR_ZONE_INACTIVE_FILE)),
			K(zone_page_state(zone, NR_ZONE_UNEVICTABLE)),
			K(zone_page_state(zone, NR_ZONE_WRITE_PENDING)),
			K(zone->present_pages),
			K(zone_managed_pages(zone)),
			K(zone_page_state(zone, NR_MLOCK)),
			K(zone_page_state(zone, NR_BOUNCE)),
			K(free_pcp),
			K(this_cpu_read(zone->per_cpu_pageset->count)),
			K(zone_page_state(zone, NR_FREE_CMA_PAGES)));
		printk("lowmem_reserve[]:");
		for (i = 0; i < MAX_NR_ZONES; i++)
			printk(KERN_CONT " %ld", zone->lowmem_reserve[i]);
		printk(KERN_CONT "\n");
	}

	for_each_populated_zone(zone) {
		unsigned int order;
		unsigned long nr[MAX_ORDER], flags, total = 0;
		unsigned char types[MAX_ORDER];

		if (show_mem_node_skip(filter, zone_to_nid(zone), nodemask))
			continue;
		show_node(zone);
		printk(KERN_CONT "%s: ", zone->name);

		spin_lock_irqsave(&zone->lock, flags);
		for (order = 0; order < MAX_ORDER; order++) {
			struct free_area *area = &zone->free_area[order];
			int type;

			nr[order] = area->nr_free;
			total += nr[order] << order;

			types[order] = 0;
			for (type = 0; type < MIGRATE_TYPES; type++) {
				if (!free_area_empty(area, type))
					types[order] |= 1 << type;
			}
		}
		spin_unlock_irqrestore(&zone->lock, flags);
		for (order = 0; order < MAX_ORDER; order++) {
			printk(KERN_CONT "%lu*%lukB ",
			       nr[order], K(1UL) << order);
			if (nr[order])
				show_migration_types(types[order]);
		}
		printk(KERN_CONT "= %lukB\n", K(total));
	}

	hugetlb_show_meminfo();

	printk("%ld total pagecache pages\n", global_node_page_state(NR_FILE_PAGES));

	show_swap_cache_info();
}

static void zoneref_set_zone(struct zone *zone, struct zoneref *zoneref)
{
	zoneref->zone = zone;
	zoneref->zone_idx = zone_idx(zone);
}

/*
 * Builds allocation fallback zone lists.
 *
 * Add all populated zones of a node to the zonelist.
 */
static int build_zonerefs_node(pg_data_t *pgdat, struct zoneref *zonerefs)
{
	struct zone *zone;
	enum zone_type zone_type = MAX_NR_ZONES;
	int nr_zones = 0;

	do {
		zone_type--;
		zone = pgdat->node_zones + zone_type;
		if (managed_zone(zone)) {
			zoneref_set_zone(zone, &zonerefs[nr_zones++]);
			check_highest_zone(zone_type);
		}
	} while (zone_type);

	return nr_zones;
}

#ifdef CONFIG_NUMA

static int __parse_numa_zonelist_order(char *s)
{
	/*
	 * We used to support different zonelists modes but they turned
	 * out to be just not useful. Let's keep the warning in place
	 * if somebody still use the cmd line parameter so that we do
	 * not fail it silently
	 */
	if (!(*s == 'd' || *s == 'D' || *s == 'n' || *s == 'N')) {
		pr_warn("Ignoring unsupported numa_zonelist_order value:  %s\n", s);
		return -EINVAL;
	}
	return 0;
}

char numa_zonelist_order[] = "Node";

/*
 * sysctl handler for numa_zonelist_order
 */
int numa_zonelist_order_handler(struct ctl_table *table, int write,
		void *buffer, size_t *length, loff_t *ppos)
{
	if (write)
		return __parse_numa_zonelist_order(buffer);
	return proc_dostring(table, write, buffer, length, ppos);
}


#define MAX_NODE_LOAD (nr_online_nodes)
static int node_load[MAX_NUMNODES];

/**
 * find_next_best_node - find the next node that should appear in a given node's fallback list
 * @node: node whose fallback list we're appending
 * @used_node_mask: nodemask_t of already used nodes
 *
 * We use a number of factors to determine which is the next node that should
 * appear on a given node's fallback list.  The node should not have appeared
 * already in @node's fallback list, and it should be the next closest node
 * according to the distance array (which contains arbitrary distance values
 * from each node to each node in the system), and should also prefer nodes
 * with no CPUs, since presumably they'll have very little allocation pressure
 * on them otherwise.
 *
 * Return: node id of the found node or %NUMA_NO_NODE if no node is found.
 */
static int find_next_best_node(int node, nodemask_t *used_node_mask)
{
	int n, val;
	int min_val = INT_MAX;
	int best_node = NUMA_NO_NODE;

	/* Use the local node if we haven't already */
	if (!node_isset(node, *used_node_mask)) {
		node_set(node, *used_node_mask);
		return node;
	}

	for_each_node_state(n, N_MEMORY) {

		/* Don't want a node to appear more than once */
		if (node_isset(n, *used_node_mask))
			continue;

		/* Use the distance array to find the distance */
		val = node_distance(node, n);

		/* Penalize nodes under us ("prefer the next node") */
		val += (n < node);

		/* Give preference to headless and unused nodes */
		if (!cpumask_empty(cpumask_of_node(n)))
			val += PENALTY_FOR_NODE_WITH_CPUS;

		/* Slight preference for less loaded node */
		val *= (MAX_NODE_LOAD*MAX_NUMNODES);
		val += node_load[n];

		if (val < min_val) {
			min_val = val;
			best_node = n;
		}
	}

	if (best_node >= 0)
		node_set(best_node, *used_node_mask);

	return best_node;
}


/*
 * Build zonelists ordered by node and zones within node.
 * This results in maximum locality--normal zone overflows into local
 * DMA zone, if any--but risks exhausting DMA zone.
 */
static void build_zonelists_in_node_order(pg_data_t *pgdat, int *node_order,
		unsigned nr_nodes)
{
	struct zoneref *zonerefs;
	int i;

	zonerefs = pgdat->node_zonelists[ZONELIST_FALLBACK]._zonerefs;

	for (i = 0; i < nr_nodes; i++) {
		int nr_zones;

		pg_data_t *node = NODE_DATA(node_order[i]);

		nr_zones = build_zonerefs_node(node, zonerefs);
		zonerefs += nr_zones;
	}
	zonerefs->zone = NULL;
	zonerefs->zone_idx = 0;
}

/*
 * Build gfp_thisnode zonelists
 */
static void build_thisnode_zonelists(pg_data_t *pgdat)
{
	struct zoneref *zonerefs;
	int nr_zones;

	zonerefs = pgdat->node_zonelists[ZONELIST_NOFALLBACK]._zonerefs;
	nr_zones = build_zonerefs_node(pgdat, zonerefs);
	zonerefs += nr_zones;
	zonerefs->zone = NULL;
	zonerefs->zone_idx = 0;
}

/*
 * Build zonelists ordered by zone and nodes within zones.
 * This results in conserving DMA zone[s] until all Normal memory is
 * exhausted, but results in overflowing to remote node while memory
 * may still exist in local DMA zone.
 */

static void build_zonelists(pg_data_t *pgdat)
{
	static int node_order[MAX_NUMNODES];
	int node, load, nr_nodes = 0;
	nodemask_t used_mask = NODE_MASK_NONE;
	int local_node, prev_node;

	/* NUMA-aware ordering of nodes */
	local_node = pgdat->node_id;
	load = nr_online_nodes;
	prev_node = local_node;

	memset(node_order, 0, sizeof(node_order));
	while ((node = find_next_best_node(local_node, &used_mask)) >= 0) {
		/*
		 * We don't want to pressure a particular node.
		 * So adding penalty to the first node in same
		 * distance group to make it round-robin.
		 */
		if (node_distance(local_node, node) !=
		    node_distance(local_node, prev_node))
			node_load[node] = load;

		node_order[nr_nodes++] = node;
		prev_node = node;
		load--;
	}

	build_zonelists_in_node_order(pgdat, node_order, nr_nodes);
	build_thisnode_zonelists(pgdat);
}

#ifdef CONFIG_HAVE_MEMORYLESS_NODES
/*
 * Return node id of node used for "local" allocations.
 * I.e., first node id of first zone in arg node's generic zonelist.
 * Used for initializing percpu 'numa_mem', which is used primarily
 * for kernel allocations, so use GFP_KERNEL flags to locate zonelist.
 */
int local_memory_node(int node)
{
	struct zoneref *z;

	z = first_zones_zonelist(node_zonelist(node, GFP_KERNEL),
				   gfp_zone(GFP_KERNEL),
				   NULL);
	return zone_to_nid(z->zone);
}
#endif

static void setup_min_unmapped_ratio(void);
static void setup_min_slab_ratio(void);
#else	/* CONFIG_NUMA */

static void build_zonelists(pg_data_t *pgdat)
{
	int node, local_node;
	struct zoneref *zonerefs;
	int nr_zones;

	local_node = pgdat->node_id;

	zonerefs = pgdat->node_zonelists[ZONELIST_FALLBACK]._zonerefs;
	nr_zones = build_zonerefs_node(pgdat, zonerefs);
	zonerefs += nr_zones;

	/*
	 * Now we build the zonelist so that it contains the zones
	 * of all the other nodes.
	 * We don't want to pressure a particular node, so when
	 * building the zones for node N, we make sure that the
	 * zones coming right after the local ones are those from
	 * node N+1 (modulo N)
	 */
	for (node = local_node + 1; node < MAX_NUMNODES; node++) {
		if (!node_online(node))
			continue;
		nr_zones = build_zonerefs_node(NODE_DATA(node), zonerefs);
		zonerefs += nr_zones;
	}
	for (node = 0; node < local_node; node++) {
		if (!node_online(node))
			continue;
		nr_zones = build_zonerefs_node(NODE_DATA(node), zonerefs);
		zonerefs += nr_zones;
	}

	zonerefs->zone = NULL;
	zonerefs->zone_idx = 0;
}

#endif	/* CONFIG_NUMA */

/*
 * Boot pageset table. One per cpu which is going to be used for all
 * zones and all nodes. The parameters will be set in such a way
 * that an item put on a list will immediately be handed over to
 * the buddy list. This is safe since pageset manipulation is done
 * with interrupts disabled.
 *
 * The boot_pagesets must be kept even after bootup is complete for
 * unused processors and/or zones. They do play a role for bootstrapping
 * hotplugged processors.
 *
 * zoneinfo_show() and maybe other functions do
 * not check if the processor is online before following the pageset pointer.
 * Other parts of the kernel may not check if the zone is available.
 */
static void per_cpu_pages_init(struct per_cpu_pages *pcp, struct per_cpu_zonestat *pzstats);
/* These effectively disable the pcplists in the boot pageset completely */
#define BOOT_PAGESET_HIGH	0
#define BOOT_PAGESET_BATCH	1
static DEFINE_PER_CPU(struct per_cpu_pages, boot_pageset);
static DEFINE_PER_CPU(struct per_cpu_zonestat, boot_zonestats);
static DEFINE_PER_CPU(struct per_cpu_nodestat, boot_nodestats);

static void __build_all_zonelists(void *data)
{
	int nid;
	int __maybe_unused cpu;
	pg_data_t *self = data;
	static DEFINE_SPINLOCK(lock);

	spin_lock(&lock);

#ifdef CONFIG_NUMA
	memset(node_load, 0, sizeof(node_load));
#endif

	/*
	 * This node is hotadded and no memory is yet present.   So just
	 * building zonelists is fine - no need to touch other nodes.
	 */
	if (self && !node_online(self->node_id)) {
		build_zonelists(self);
	} else {
		for_each_online_node(nid) {
			pg_data_t *pgdat = NODE_DATA(nid);

			build_zonelists(pgdat);
		}

#ifdef CONFIG_HAVE_MEMORYLESS_NODES
		/*
		 * We now know the "local memory node" for each node--
		 * i.e., the node of the first zone in the generic zonelist.
		 * Set up numa_mem percpu variable for on-line cpus.  During
		 * boot, only the boot cpu should be on-line;  we'll init the
		 * secondary cpus' numa_mem as they come on-line.  During
		 * node/memory hotplug, we'll fixup all on-line cpus.
		 */
		for_each_online_cpu(cpu)
			set_cpu_numa_mem(cpu, local_memory_node(cpu_to_node(cpu)));
#endif
	}

	spin_unlock(&lock);
}

static noinline void __init
build_all_zonelists_init(void)
{
	int cpu;

	__build_all_zonelists(NULL);

	/*
	 * Initialize the boot_pagesets that are going to be used
	 * for bootstrapping processors. The real pagesets for
	 * each zone will be allocated later when the per cpu
	 * allocator is available.
	 *
	 * boot_pagesets are used also for bootstrapping offline
	 * cpus if the system is already booted because the pagesets
	 * are needed to initialize allocators on a specific cpu too.
	 * F.e. the percpu allocator needs the page allocator which
	 * needs the percpu allocator in order to allocate its pagesets
	 * (a chicken-egg dilemma).
	 */
	for_each_possible_cpu(cpu)
		per_cpu_pages_init(&per_cpu(boot_pageset, cpu), &per_cpu(boot_zonestats, cpu));

	mminit_verify_zonelist();
	cpuset_init_current_mems_allowed();
}

/*
 * unless system_state == SYSTEM_BOOTING.
 *
 * __ref due to call of __init annotated helper build_all_zonelists_init
 * [protected by SYSTEM_BOOTING].
 */
void __ref build_all_zonelists(pg_data_t *pgdat)
{
	unsigned long vm_total_pages;

	if (system_state == SYSTEM_BOOTING) {
		build_all_zonelists_init();
	} else {
		__build_all_zonelists(pgdat);
		/* cpuset refresh routine should be here */
	}
	/* Get the number of free pages beyond high watermark in all zones. */
	vm_total_pages = nr_free_zone_pages(gfp_zone(GFP_HIGHUSER_MOVABLE));
	/*
	 * Disable grouping by mobility if the number of pages in the
	 * system is too low to allow the mechanism to work. It would be
	 * more accurate, but expensive to check per-zone. This check is
	 * made on memory-hotadd so a system can start with mobility
	 * disabled and enable it later
	 */
	if (vm_total_pages < (pageblock_nr_pages * MIGRATE_TYPES))
		page_group_by_mobility_disabled = 1;
	else
		page_group_by_mobility_disabled = 0;

	pr_info("Built %u zonelists, mobility grouping %s.  Total pages: %ld\n",
		nr_online_nodes,
		page_group_by_mobility_disabled ? "off" : "on",
		vm_total_pages);
#ifdef CONFIG_NUMA
	pr_info("Policy zone: %s\n", zone_names[policy_zone]);
#endif
}

/* If zone is ZONE_MOVABLE but memory is mirrored, it is an overlapped init */
static bool __meminit
overlap_memmap_init(unsigned long zone, unsigned long *pfn)
{
	static struct memblock_region *r;

	if (mirrored_kernelcore && zone == ZONE_MOVABLE) {
		if (!r || *pfn >= memblock_region_memory_end_pfn(r)) {
			for_each_mem_region(r) {
				if (*pfn < memblock_region_memory_end_pfn(r))
					break;
			}
		}
		if (*pfn >= memblock_region_memory_base_pfn(r) &&
		    memblock_is_mirror(r)) {
			*pfn = memblock_region_memory_end_pfn(r);
			return true;
		}
	}
	return false;
}

/*
 * Initially all pages are reserved - free ones are freed
 * up by memblock_free_all() once the early boot process is
 * done. Non-atomic initialization, single-pass.
 *
 * All aligned pageblocks are initialized to the specified migratetype
 * (usually MIGRATE_MOVABLE). Besides setting the migratetype, no related
 * zone stats (e.g., nr_isolate_pageblock) are touched.
 */
<<<<<<< HEAD
void __meminit memmap_init_zone(unsigned long size, int nid, unsigned long zone,
=======
void __meminit memmap_init_range(unsigned long size, int nid, unsigned long zone,
>>>>>>> 754a0abe
		unsigned long start_pfn, unsigned long zone_end_pfn,
		enum meminit_context context,
		struct vmem_altmap *altmap, int migratetype)
{
	unsigned long pfn, end_pfn = start_pfn + size;
	struct page *page;

	if (highest_memmap_pfn < end_pfn - 1)
		highest_memmap_pfn = end_pfn - 1;

#ifdef CONFIG_ZONE_DEVICE
	/*
	 * Honor reservation requested by the driver for this ZONE_DEVICE
	 * memory. We limit the total number of pages to initialize to just
	 * those that might contain the memory mapping. We will defer the
	 * ZONE_DEVICE page initialization until after we have released
	 * the hotplug lock.
	 */
	if (zone == ZONE_DEVICE) {
		if (!altmap)
			return;

		if (start_pfn == altmap->base_pfn)
			start_pfn += altmap->reserve;
		end_pfn = altmap->base_pfn + vmem_altmap_offset(altmap);
	}
#endif

	for (pfn = start_pfn; pfn < end_pfn; ) {
		/*
		 * There can be holes in boot-time mem_map[]s handed to this
		 * function.  They do not exist on hotplugged memory.
		 */
		if (context == MEMINIT_EARLY) {
			if (overlap_memmap_init(zone, &pfn))
				continue;
			if (defer_init(nid, pfn, zone_end_pfn))
				break;
		}

		page = pfn_to_page(pfn);
		__init_single_page(page, pfn, zone, nid);
		if (context == MEMINIT_HOTPLUG)
			__SetPageReserved(page);

		/*
		 * Usually, we want to mark the pageblock MIGRATE_MOVABLE,
		 * such that unmovable allocations won't be scattered all
		 * over the place during system boot.
		 */
		if (IS_ALIGNED(pfn, pageblock_nr_pages)) {
			set_pageblock_migratetype(page, migratetype);
			cond_resched();
		}
		pfn++;
	}
}

#ifdef CONFIG_ZONE_DEVICE
void __ref memmap_init_zone_device(struct zone *zone,
				   unsigned long start_pfn,
				   unsigned long nr_pages,
				   struct dev_pagemap *pgmap)
{
	unsigned long pfn, end_pfn = start_pfn + nr_pages;
	struct pglist_data *pgdat = zone->zone_pgdat;
	struct vmem_altmap *altmap = pgmap_altmap(pgmap);
	unsigned long zone_idx = zone_idx(zone);
	unsigned long start = jiffies;
	int nid = pgdat->node_id;

	if (WARN_ON_ONCE(!pgmap || zone_idx(zone) != ZONE_DEVICE))
		return;

	/*
	 * The call to memmap_init should have already taken care
	 * of the pages reserved for the memmap, so we can just jump to
	 * the end of that region and start processing the device pages.
	 */
	if (altmap) {
		start_pfn = altmap->base_pfn + vmem_altmap_offset(altmap);
		nr_pages = end_pfn - start_pfn;
	}

	for (pfn = start_pfn; pfn < end_pfn; pfn++) {
		struct page *page = pfn_to_page(pfn);

		__init_single_page(page, pfn, zone_idx, nid);

		/*
		 * Mark page reserved as it will need to wait for onlining
		 * phase for it to be fully associated with a zone.
		 *
		 * We can use the non-atomic __set_bit operation for setting
		 * the flag as we are still initializing the pages.
		 */
		__SetPageReserved(page);

		/*
		 * ZONE_DEVICE pages union ->lru with a ->pgmap back pointer
		 * and zone_device_data.  It is a bug if a ZONE_DEVICE page is
		 * ever freed or placed on a driver-private list.
		 */
		page->pgmap = pgmap;
		page->zone_device_data = NULL;

		/*
		 * Mark the block movable so that blocks are reserved for
		 * movable at startup. This will force kernel allocations
		 * to reserve their blocks rather than leaking throughout
		 * the address space during boot when many long-lived
		 * kernel allocations are made.
		 *
		 * Please note that MEMINIT_HOTPLUG path doesn't clear memmap
		 * because this is done early in section_activate()
		 */
		if (IS_ALIGNED(pfn, pageblock_nr_pages)) {
			set_pageblock_migratetype(page, MIGRATE_MOVABLE);
			cond_resched();
		}
	}

	pr_info("%s initialised %lu pages in %ums\n", __func__,
		nr_pages, jiffies_to_msecs(jiffies - start));
}

#endif
static void __meminit zone_init_free_lists(struct zone *zone)
{
	unsigned int order, t;
	for_each_migratetype_order(order, t) {
		INIT_LIST_HEAD(&zone->free_area[order].free_list[t]);
		zone->free_area[order].nr_free = 0;
	}
}

<<<<<<< HEAD
#if !defined(CONFIG_FLAT_NODE_MEM_MAP)
/*
 * Only struct pages that correspond to ranges defined by memblock.memory
 * are zeroed and initialized by going through __init_single_page() during
 * memmap_init_zone().
=======
#if !defined(CONFIG_FLATMEM)
/*
 * Only struct pages that correspond to ranges defined by memblock.memory
 * are zeroed and initialized by going through __init_single_page() during
 * memmap_init_zone_range().
>>>>>>> 754a0abe
 *
 * But, there could be struct pages that correspond to holes in
 * memblock.memory. This can happen because of the following reasons:
 * - physical memory bank size is not necessarily the exact multiple of the
 *   arbitrary section size
 * - early reserved memory may not be listed in memblock.memory
 * - memory layouts defined with memmap= kernel parameter may not align
 *   nicely with memmap sections
 *
 * Explicitly initialize those struct pages so that:
 * - PG_Reserved is set
 * - zone and node links point to zone and node that span the page if the
 *   hole is in the middle of a zone
 * - zone and node links point to adjacent zone/node if the hole falls on
 *   the zone boundary; the pages in such holes will be prepended to the
 *   zone/node above the hole except for the trailing pages in the last
 *   section that will be appended to the zone/node below.
 */
<<<<<<< HEAD
static u64 __meminit init_unavailable_range(unsigned long spfn,
					    unsigned long epfn,
					    int zone, int node)
=======
static void __init init_unavailable_range(unsigned long spfn,
					  unsigned long epfn,
					  int zone, int node)
>>>>>>> 754a0abe
{
	unsigned long pfn;
	u64 pgcnt = 0;

	for (pfn = spfn; pfn < epfn; pfn++) {
		if (!pfn_valid(ALIGN_DOWN(pfn, pageblock_nr_pages))) {
			pfn = ALIGN_DOWN(pfn, pageblock_nr_pages)
				+ pageblock_nr_pages - 1;
			continue;
		}
		__init_single_page(pfn_to_page(pfn), pfn, zone, node);
		__SetPageReserved(pfn_to_page(pfn));
		pgcnt++;
	}

<<<<<<< HEAD
	return pgcnt;
}
#else
static inline u64 init_unavailable_range(unsigned long spfn, unsigned long epfn,
					 int zone, int node)
{
	return 0;
}
#endif

void __meminit __weak memmap_init(unsigned long size, int nid,
				  unsigned long zone,
				  unsigned long range_start_pfn)
=======
	if (pgcnt)
		pr_info("On node %d, zone %s: %lld pages in unavailable ranges",
			node, zone_names[zone], pgcnt);
}
#else
static inline void init_unavailable_range(unsigned long spfn,
					  unsigned long epfn,
					  int zone, int node)
{
}
#endif

static void __init memmap_init_zone_range(struct zone *zone,
					  unsigned long start_pfn,
					  unsigned long end_pfn,
					  unsigned long *hole_pfn)
{
	unsigned long zone_start_pfn = zone->zone_start_pfn;
	unsigned long zone_end_pfn = zone_start_pfn + zone->spanned_pages;
	int nid = zone_to_nid(zone), zone_id = zone_idx(zone);

	start_pfn = clamp(start_pfn, zone_start_pfn, zone_end_pfn);
	end_pfn = clamp(end_pfn, zone_start_pfn, zone_end_pfn);

	if (start_pfn >= end_pfn)
		return;

	memmap_init_range(end_pfn - start_pfn, nid, zone_id, start_pfn,
			  zone_end_pfn, MEMINIT_EARLY, NULL, MIGRATE_MOVABLE);

	if (*hole_pfn < start_pfn)
		init_unavailable_range(*hole_pfn, start_pfn, zone_id, nid);

	*hole_pfn = end_pfn;
}

static void __init memmap_init(void)
>>>>>>> 754a0abe
{
	static unsigned long hole_pfn;
	unsigned long start_pfn, end_pfn;
<<<<<<< HEAD
	unsigned long range_end_pfn = range_start_pfn + size;
	int i;
	u64 pgcnt = 0;
=======
	unsigned long hole_pfn = 0;
	int i, j, zone_id, nid;
>>>>>>> 754a0abe

	for_each_mem_pfn_range(i, MAX_NUMNODES, &start_pfn, &end_pfn, &nid) {
		struct pglist_data *node = NODE_DATA(nid);

		for (j = 0; j < MAX_NR_ZONES; j++) {
			struct zone *zone = node->node_zones + j;

			if (!populated_zone(zone))
				continue;

<<<<<<< HEAD
		if (end_pfn > start_pfn) {
			size = end_pfn - start_pfn;
			memmap_init_zone(size, nid, zone, start_pfn, range_end_pfn,
					 MEMINIT_EARLY, NULL, MIGRATE_MOVABLE);
=======
			memmap_init_zone_range(zone, start_pfn, end_pfn,
					       &hole_pfn);
			zone_id = j;
>>>>>>> 754a0abe
		}

		if (hole_pfn < start_pfn)
			pgcnt += init_unavailable_range(hole_pfn, start_pfn,
							zone, nid);
		hole_pfn = end_pfn;
	}

#ifdef CONFIG_SPARSEMEM
	/*
<<<<<<< HEAD
	 * Initialize the hole in the range [zone_end_pfn, section_end].
	 * If zone boundary falls in the middle of a section, this hole
	 * will be re-initialized during the call to this function for the
	 * higher zone.
	 */
	end_pfn = round_up(range_end_pfn, PAGES_PER_SECTION);
	if (hole_pfn < end_pfn)
		pgcnt += init_unavailable_range(hole_pfn, end_pfn,
						zone, nid);
#endif

	if (pgcnt)
		pr_info("  %s zone: %llu pages in unavailable ranges\n",
			zone_names[zone], pgcnt);
=======
	 * Initialize the memory map for hole in the range [memory_end,
	 * section_end].
	 * Append the pages in this hole to the highest zone in the last
	 * node.
	 * The call to init_unavailable_range() is outside the ifdef to
	 * silence the compiler warining about zone_id set but not used;
	 * for FLATMEM it is a nop anyway
	 */
	end_pfn = round_up(end_pfn, PAGES_PER_SECTION);
	if (hole_pfn < end_pfn)
#endif
		init_unavailable_range(hole_pfn, end_pfn, zone_id, nid);
>>>>>>> 754a0abe
}

static int zone_batchsize(struct zone *zone)
{
#ifdef CONFIG_MMU
	int batch;

	/*
	 * The number of pages to batch allocate is either ~0.1%
	 * of the zone or 1MB, whichever is smaller. The batch
	 * size is striking a balance between allocation latency
	 * and zone lock contention.
	 */
	batch = min(zone_managed_pages(zone) >> 10, (1024 * 1024) / PAGE_SIZE);
	batch /= 4;		/* We effectively *= 4 below */
	if (batch < 1)
		batch = 1;

	/*
	 * Clamp the batch to a 2^n - 1 value. Having a power
	 * of 2 value was found to be more likely to have
	 * suboptimal cache aliasing properties in some cases.
	 *
	 * For example if 2 tasks are alternately allocating
	 * batches of pages, one task can end up with a lot
	 * of pages of one half of the possible page colors
	 * and the other with pages of the other colors.
	 */
	batch = rounddown_pow_of_two(batch + batch/2) - 1;

	return batch;

#else
	/* The deferral and batching of frees should be suppressed under NOMMU
	 * conditions.
	 *
	 * The problem is that NOMMU needs to be able to allocate large chunks
	 * of contiguous memory as there's no hardware page translation to
	 * assemble apparent contiguous memory from discontiguous pages.
	 *
	 * Queueing large contiguous runs of pages for batching, however,
	 * causes the pages to actually be freed in smaller chunks.  As there
	 * can be a significant delay between the individual batches being
	 * recycled, this leads to the once large chunks of space being
	 * fragmented and becoming unavailable for high-order allocations.
	 */
	return 0;
#endif
}

static int zone_highsize(struct zone *zone, int batch, int cpu_online)
{
#ifdef CONFIG_MMU
	int high;
	int nr_split_cpus;
	unsigned long total_pages;

	if (!percpu_pagelist_high_fraction) {
		/*
		 * By default, the high value of the pcp is based on the zone
		 * low watermark so that if they are full then background
		 * reclaim will not be started prematurely.
		 */
		total_pages = low_wmark_pages(zone);
	} else {
		/*
		 * If percpu_pagelist_high_fraction is configured, the high
		 * value is based on a fraction of the managed pages in the
		 * zone.
		 */
		total_pages = zone_managed_pages(zone) / percpu_pagelist_high_fraction;
	}

	/*
	 * Split the high value across all online CPUs local to the zone. Note
	 * that early in boot that CPUs may not be online yet and that during
	 * CPU hotplug that the cpumask is not yet updated when a CPU is being
	 * onlined. For memory nodes that have no CPUs, split pcp->high across
	 * all online CPUs to mitigate the risk that reclaim is triggered
	 * prematurely due to pages stored on pcp lists.
	 */
	nr_split_cpus = cpumask_weight(cpumask_of_node(zone_to_nid(zone))) + cpu_online;
	if (!nr_split_cpus)
		nr_split_cpus = num_online_cpus();
	high = total_pages / nr_split_cpus;

	/*
	 * Ensure high is at least batch*4. The multiple is based on the
	 * historical relationship between high and batch.
	 */
	high = max(high, batch << 2);

	return high;
#else
	return 0;
#endif
}

/*
 * pcp->high and pcp->batch values are related and generally batch is lower
 * than high. They are also related to pcp->count such that count is lower
 * than high, and as soon as it reaches high, the pcplist is flushed.
 *
 * However, guaranteeing these relations at all times would require e.g. write
 * barriers here but also careful usage of read barriers at the read side, and
 * thus be prone to error and bad for performance. Thus the update only prevents
 * store tearing. Any new users of pcp->batch and pcp->high should ensure they
 * can cope with those fields changing asynchronously, and fully trust only the
 * pcp->count field on the local CPU with interrupts disabled.
 *
 * mutex_is_locked(&pcp_batch_high_lock) required when calling this function
 * outside of boot time (or some other assurance that no concurrent updaters
 * exist).
 */
static void pageset_update(struct per_cpu_pages *pcp, unsigned long high,
		unsigned long batch)
{
	WRITE_ONCE(pcp->batch, batch);
	WRITE_ONCE(pcp->high, high);
}

static void per_cpu_pages_init(struct per_cpu_pages *pcp, struct per_cpu_zonestat *pzstats)
{
	int pindex;

	memset(pcp, 0, sizeof(*pcp));
	memset(pzstats, 0, sizeof(*pzstats));

	for (pindex = 0; pindex < NR_PCP_LISTS; pindex++)
		INIT_LIST_HEAD(&pcp->lists[pindex]);

	/*
	 * Set batch and high values safe for a boot pageset. A true percpu
	 * pageset's initialization will update them subsequently. Here we don't
	 * need to be as careful as pageset_update() as nobody can access the
	 * pageset yet.
	 */
	pcp->high = BOOT_PAGESET_HIGH;
	pcp->batch = BOOT_PAGESET_BATCH;
	pcp->free_factor = 0;
}

static void __zone_set_pageset_high_and_batch(struct zone *zone, unsigned long high,
		unsigned long batch)
{
	struct per_cpu_pages *pcp;
	int cpu;

	for_each_possible_cpu(cpu) {
		pcp = per_cpu_ptr(zone->per_cpu_pageset, cpu);
		pageset_update(pcp, high, batch);
	}
}

/*
 * Calculate and set new high and batch values for all per-cpu pagesets of a
 * zone based on the zone's size.
 */
static void zone_set_pageset_high_and_batch(struct zone *zone, int cpu_online)
{
	int new_high, new_batch;

	new_batch = max(1, zone_batchsize(zone));
	new_high = zone_highsize(zone, new_batch, cpu_online);

	if (zone->pageset_high == new_high &&
	    zone->pageset_batch == new_batch)
		return;

	zone->pageset_high = new_high;
	zone->pageset_batch = new_batch;

	__zone_set_pageset_high_and_batch(zone, new_high, new_batch);
}

void __meminit setup_zone_pageset(struct zone *zone)
{
	int cpu;

	/* Size may be 0 on !SMP && !NUMA */
	if (sizeof(struct per_cpu_zonestat) > 0)
		zone->per_cpu_zonestats = alloc_percpu(struct per_cpu_zonestat);

	zone->per_cpu_pageset = alloc_percpu(struct per_cpu_pages);
	for_each_possible_cpu(cpu) {
		struct per_cpu_pages *pcp;
		struct per_cpu_zonestat *pzstats;

		pcp = per_cpu_ptr(zone->per_cpu_pageset, cpu);
		pzstats = per_cpu_ptr(zone->per_cpu_zonestats, cpu);
		per_cpu_pages_init(pcp, pzstats);
	}

	zone_set_pageset_high_and_batch(zone, 0);
}

/*
 * Allocate per cpu pagesets and initialize them.
 * Before this call only boot pagesets were available.
 */
void __init setup_per_cpu_pageset(void)
{
	struct pglist_data *pgdat;
	struct zone *zone;
	int __maybe_unused cpu;

	for_each_populated_zone(zone)
		setup_zone_pageset(zone);

#ifdef CONFIG_NUMA
	/*
	 * Unpopulated zones continue using the boot pagesets.
	 * The numa stats for these pagesets need to be reset.
	 * Otherwise, they will end up skewing the stats of
	 * the nodes these zones are associated with.
	 */
	for_each_possible_cpu(cpu) {
		struct per_cpu_zonestat *pzstats = &per_cpu(boot_zonestats, cpu);
		memset(pzstats->vm_numa_event, 0,
		       sizeof(pzstats->vm_numa_event));
	}
#endif

	for_each_online_pgdat(pgdat)
		pgdat->per_cpu_nodestats =
			alloc_percpu(struct per_cpu_nodestat);
}

static __meminit void zone_pcp_init(struct zone *zone)
{
	/*
	 * per cpu subsystem is not up at this point. The following code
	 * relies on the ability of the linker to provide the
	 * offset of a (static) per cpu variable into the per cpu area.
	 */
	zone->per_cpu_pageset = &boot_pageset;
	zone->per_cpu_zonestats = &boot_zonestats;
	zone->pageset_high = BOOT_PAGESET_HIGH;
	zone->pageset_batch = BOOT_PAGESET_BATCH;

	if (populated_zone(zone))
		pr_debug("  %s zone: %lu pages, LIFO batch:%u\n", zone->name,
			 zone->present_pages, zone_batchsize(zone));
}

void __meminit init_currently_empty_zone(struct zone *zone,
					unsigned long zone_start_pfn,
					unsigned long size)
{
	struct pglist_data *pgdat = zone->zone_pgdat;
	int zone_idx = zone_idx(zone) + 1;

	if (zone_idx > pgdat->nr_zones)
		pgdat->nr_zones = zone_idx;

	zone->zone_start_pfn = zone_start_pfn;

	mminit_dprintk(MMINIT_TRACE, "memmap_init",
			"Initialising map node %d zone %lu pfns %lu -> %lu\n",
			pgdat->node_id,
			(unsigned long)zone_idx(zone),
			zone_start_pfn, (zone_start_pfn + size));

	zone_init_free_lists(zone);
	zone->initialized = 1;
}

/**
 * get_pfn_range_for_nid - Return the start and end page frames for a node
 * @nid: The nid to return the range for. If MAX_NUMNODES, the min and max PFN are returned.
 * @start_pfn: Passed by reference. On return, it will have the node start_pfn.
 * @end_pfn: Passed by reference. On return, it will have the node end_pfn.
 *
 * It returns the start and end page frame of a node based on information
 * provided by memblock_set_node(). If called for a node
 * with no available memory, a warning is printed and the start and end
 * PFNs will be 0.
 */
void __init get_pfn_range_for_nid(unsigned int nid,
			unsigned long *start_pfn, unsigned long *end_pfn)
{
	unsigned long this_start_pfn, this_end_pfn;
	int i;

	*start_pfn = -1UL;
	*end_pfn = 0;

	for_each_mem_pfn_range(i, nid, &this_start_pfn, &this_end_pfn, NULL) {
		*start_pfn = min(*start_pfn, this_start_pfn);
		*end_pfn = max(*end_pfn, this_end_pfn);
	}

	if (*start_pfn == -1UL)
		*start_pfn = 0;
}

/*
 * This finds a zone that can be used for ZONE_MOVABLE pages. The
 * assumption is made that zones within a node are ordered in monotonic
 * increasing memory addresses so that the "highest" populated zone is used
 */
static void __init find_usable_zone_for_movable(void)
{
	int zone_index;
	for (zone_index = MAX_NR_ZONES - 1; zone_index >= 0; zone_index--) {
		if (zone_index == ZONE_MOVABLE)
			continue;

		if (arch_zone_highest_possible_pfn[zone_index] >
				arch_zone_lowest_possible_pfn[zone_index])
			break;
	}

	VM_BUG_ON(zone_index == -1);
	movable_zone = zone_index;
}

/*
 * The zone ranges provided by the architecture do not include ZONE_MOVABLE
 * because it is sized independent of architecture. Unlike the other zones,
 * the starting point for ZONE_MOVABLE is not fixed. It may be different
 * in each node depending on the size of each node and how evenly kernelcore
 * is distributed. This helper function adjusts the zone ranges
 * provided by the architecture for a given node by using the end of the
 * highest usable zone for ZONE_MOVABLE. This preserves the assumption that
 * zones within a node are in order of monotonic increases memory addresses
 */
static void __init adjust_zone_range_for_zone_movable(int nid,
					unsigned long zone_type,
					unsigned long node_start_pfn,
					unsigned long node_end_pfn,
					unsigned long *zone_start_pfn,
					unsigned long *zone_end_pfn)
{
	/* Only adjust if ZONE_MOVABLE is on this node */
	if (zone_movable_pfn[nid]) {
		/* Size ZONE_MOVABLE */
		if (zone_type == ZONE_MOVABLE) {
			*zone_start_pfn = zone_movable_pfn[nid];
			*zone_end_pfn = min(node_end_pfn,
				arch_zone_highest_possible_pfn[movable_zone]);

		/* Adjust for ZONE_MOVABLE starting within this range */
		} else if (!mirrored_kernelcore &&
			*zone_start_pfn < zone_movable_pfn[nid] &&
			*zone_end_pfn > zone_movable_pfn[nid]) {
			*zone_end_pfn = zone_movable_pfn[nid];

		/* Check if this whole range is within ZONE_MOVABLE */
		} else if (*zone_start_pfn >= zone_movable_pfn[nid])
			*zone_start_pfn = *zone_end_pfn;
	}
}

/*
 * Return the number of pages a zone spans in a node, including holes
 * present_pages = zone_spanned_pages_in_node() - zone_absent_pages_in_node()
 */
static unsigned long __init zone_spanned_pages_in_node(int nid,
					unsigned long zone_type,
					unsigned long node_start_pfn,
					unsigned long node_end_pfn,
					unsigned long *zone_start_pfn,
					unsigned long *zone_end_pfn)
{
	unsigned long zone_low = arch_zone_lowest_possible_pfn[zone_type];
	unsigned long zone_high = arch_zone_highest_possible_pfn[zone_type];
	/* When hotadd a new node from cpu_up(), the node should be empty */
	if (!node_start_pfn && !node_end_pfn)
		return 0;

	/* Get the start and end of the zone */
	*zone_start_pfn = clamp(node_start_pfn, zone_low, zone_high);
	*zone_end_pfn = clamp(node_end_pfn, zone_low, zone_high);
	adjust_zone_range_for_zone_movable(nid, zone_type,
				node_start_pfn, node_end_pfn,
				zone_start_pfn, zone_end_pfn);

	/* Check that this node has pages within the zone's required range */
	if (*zone_end_pfn < node_start_pfn || *zone_start_pfn > node_end_pfn)
		return 0;

	/* Move the zone boundaries inside the node if necessary */
	*zone_end_pfn = min(*zone_end_pfn, node_end_pfn);
	*zone_start_pfn = max(*zone_start_pfn, node_start_pfn);

	/* Return the spanned pages */
	return *zone_end_pfn - *zone_start_pfn;
}

/*
 * Return the number of holes in a range on a node. If nid is MAX_NUMNODES,
 * then all holes in the requested range will be accounted for.
 */
unsigned long __init __absent_pages_in_range(int nid,
				unsigned long range_start_pfn,
				unsigned long range_end_pfn)
{
	unsigned long nr_absent = range_end_pfn - range_start_pfn;
	unsigned long start_pfn, end_pfn;
	int i;

	for_each_mem_pfn_range(i, nid, &start_pfn, &end_pfn, NULL) {
		start_pfn = clamp(start_pfn, range_start_pfn, range_end_pfn);
		end_pfn = clamp(end_pfn, range_start_pfn, range_end_pfn);
		nr_absent -= end_pfn - start_pfn;
	}
	return nr_absent;
}

/**
 * absent_pages_in_range - Return number of page frames in holes within a range
 * @start_pfn: The start PFN to start searching for holes
 * @end_pfn: The end PFN to stop searching for holes
 *
 * Return: the number of pages frames in memory holes within a range.
 */
unsigned long __init absent_pages_in_range(unsigned long start_pfn,
							unsigned long end_pfn)
{
	return __absent_pages_in_range(MAX_NUMNODES, start_pfn, end_pfn);
}

/* Return the number of page frames in holes in a zone on a node */
static unsigned long __init zone_absent_pages_in_node(int nid,
					unsigned long zone_type,
					unsigned long node_start_pfn,
					unsigned long node_end_pfn)
{
	unsigned long zone_low = arch_zone_lowest_possible_pfn[zone_type];
	unsigned long zone_high = arch_zone_highest_possible_pfn[zone_type];
	unsigned long zone_start_pfn, zone_end_pfn;
	unsigned long nr_absent;

	/* When hotadd a new node from cpu_up(), the node should be empty */
	if (!node_start_pfn && !node_end_pfn)
		return 0;

	zone_start_pfn = clamp(node_start_pfn, zone_low, zone_high);
	zone_end_pfn = clamp(node_end_pfn, zone_low, zone_high);

	adjust_zone_range_for_zone_movable(nid, zone_type,
			node_start_pfn, node_end_pfn,
			&zone_start_pfn, &zone_end_pfn);
	nr_absent = __absent_pages_in_range(nid, zone_start_pfn, zone_end_pfn);

	/*
	 * ZONE_MOVABLE handling.
	 * Treat pages to be ZONE_MOVABLE in ZONE_NORMAL as absent pages
	 * and vice versa.
	 */
	if (mirrored_kernelcore && zone_movable_pfn[nid]) {
		unsigned long start_pfn, end_pfn;
		struct memblock_region *r;

		for_each_mem_region(r) {
			start_pfn = clamp(memblock_region_memory_base_pfn(r),
					  zone_start_pfn, zone_end_pfn);
			end_pfn = clamp(memblock_region_memory_end_pfn(r),
					zone_start_pfn, zone_end_pfn);

			if (zone_type == ZONE_MOVABLE &&
			    memblock_is_mirror(r))
				nr_absent += end_pfn - start_pfn;

			if (zone_type == ZONE_NORMAL &&
			    !memblock_is_mirror(r))
				nr_absent += end_pfn - start_pfn;
		}
	}

	return nr_absent;
}

static void __init calculate_node_totalpages(struct pglist_data *pgdat,
						unsigned long node_start_pfn,
						unsigned long node_end_pfn)
{
	unsigned long realtotalpages = 0, totalpages = 0;
	enum zone_type i;

	for (i = 0; i < MAX_NR_ZONES; i++) {
		struct zone *zone = pgdat->node_zones + i;
		unsigned long zone_start_pfn, zone_end_pfn;
		unsigned long spanned, absent;
		unsigned long size, real_size;

		spanned = zone_spanned_pages_in_node(pgdat->node_id, i,
						     node_start_pfn,
						     node_end_pfn,
						     &zone_start_pfn,
						     &zone_end_pfn);
		absent = zone_absent_pages_in_node(pgdat->node_id, i,
						   node_start_pfn,
						   node_end_pfn);

		size = spanned;
		real_size = size - absent;

		if (size)
			zone->zone_start_pfn = zone_start_pfn;
		else
			zone->zone_start_pfn = 0;
		zone->spanned_pages = size;
		zone->present_pages = real_size;

		totalpages += size;
		realtotalpages += real_size;
	}

	pgdat->node_spanned_pages = totalpages;
	pgdat->node_present_pages = realtotalpages;
	pr_debug("On node %d totalpages: %lu\n", pgdat->node_id, realtotalpages);
}

#ifndef CONFIG_SPARSEMEM
/*
 * Calculate the size of the zone->blockflags rounded to an unsigned long
 * Start by making sure zonesize is a multiple of pageblock_order by rounding
 * up. Then use 1 NR_PAGEBLOCK_BITS worth of bits per pageblock, finally
 * round what is now in bits to nearest long in bits, then return it in
 * bytes.
 */
static unsigned long __init usemap_size(unsigned long zone_start_pfn, unsigned long zonesize)
{
	unsigned long usemapsize;

	zonesize += zone_start_pfn & (pageblock_nr_pages-1);
	usemapsize = roundup(zonesize, pageblock_nr_pages);
	usemapsize = usemapsize >> pageblock_order;
	usemapsize *= NR_PAGEBLOCK_BITS;
	usemapsize = roundup(usemapsize, 8 * sizeof(unsigned long));

	return usemapsize / 8;
}

static void __ref setup_usemap(struct zone *zone)
{
	unsigned long usemapsize = usemap_size(zone->zone_start_pfn,
					       zone->spanned_pages);
	zone->pageblock_flags = NULL;
	if (usemapsize) {
		zone->pageblock_flags =
			memblock_alloc_node(usemapsize, SMP_CACHE_BYTES,
					    zone_to_nid(zone));
		if (!zone->pageblock_flags)
			panic("Failed to allocate %ld bytes for zone %s pageblock flags on node %d\n",
			      usemapsize, zone->name, zone_to_nid(zone));
	}
}
#else
static inline void setup_usemap(struct zone *zone) {}
#endif /* CONFIG_SPARSEMEM */

#ifdef CONFIG_HUGETLB_PAGE_SIZE_VARIABLE

/* Initialise the number of pages represented by NR_PAGEBLOCK_BITS */
void __init set_pageblock_order(void)
{
	unsigned int order;

	/* Check that pageblock_nr_pages has not already been setup */
	if (pageblock_order)
		return;

	if (HPAGE_SHIFT > PAGE_SHIFT)
		order = HUGETLB_PAGE_ORDER;
	else
		order = MAX_ORDER - 1;

	/*
	 * Assume the largest contiguous order of interest is a huge page.
	 * This value may be variable depending on boot parameters on IA64 and
	 * powerpc.
	 */
	pageblock_order = order;
}
#else /* CONFIG_HUGETLB_PAGE_SIZE_VARIABLE */

/*
 * When CONFIG_HUGETLB_PAGE_SIZE_VARIABLE is not set, set_pageblock_order()
 * is unused as pageblock_order is set at compile-time. See
 * include/linux/pageblock-flags.h for the values of pageblock_order based on
 * the kernel config
 */
void __init set_pageblock_order(void)
{
}

#endif /* CONFIG_HUGETLB_PAGE_SIZE_VARIABLE */

static unsigned long __init calc_memmap_size(unsigned long spanned_pages,
						unsigned long present_pages)
{
	unsigned long pages = spanned_pages;

	/*
	 * Provide a more accurate estimation if there are holes within
	 * the zone and SPARSEMEM is in use. If there are holes within the
	 * zone, each populated memory region may cost us one or two extra
	 * memmap pages due to alignment because memmap pages for each
	 * populated regions may not be naturally aligned on page boundary.
	 * So the (present_pages >> 4) heuristic is a tradeoff for that.
	 */
	if (spanned_pages > present_pages + (present_pages >> 4) &&
	    IS_ENABLED(CONFIG_SPARSEMEM))
		pages = present_pages;

	return PAGE_ALIGN(pages * sizeof(struct page)) >> PAGE_SHIFT;
}

#ifdef CONFIG_TRANSPARENT_HUGEPAGE
static void pgdat_init_split_queue(struct pglist_data *pgdat)
{
	struct deferred_split *ds_queue = &pgdat->deferred_split_queue;

	spin_lock_init(&ds_queue->split_queue_lock);
	INIT_LIST_HEAD(&ds_queue->split_queue);
	ds_queue->split_queue_len = 0;
}
#else
static void pgdat_init_split_queue(struct pglist_data *pgdat) {}
#endif

#ifdef CONFIG_COMPACTION
static void pgdat_init_kcompactd(struct pglist_data *pgdat)
{
	init_waitqueue_head(&pgdat->kcompactd_wait);
}
#else
static void pgdat_init_kcompactd(struct pglist_data *pgdat) {}
#endif

static void __meminit pgdat_init_internals(struct pglist_data *pgdat)
{
	pgdat_resize_init(pgdat);

	pgdat_init_split_queue(pgdat);
	pgdat_init_kcompactd(pgdat);

	init_waitqueue_head(&pgdat->kswapd_wait);
	init_waitqueue_head(&pgdat->pfmemalloc_wait);

	pgdat_page_ext_init(pgdat);
	lruvec_init(&pgdat->__lruvec);
}

static void __meminit zone_init_internals(struct zone *zone, enum zone_type idx, int nid,
							unsigned long remaining_pages)
{
	atomic_long_set(&zone->managed_pages, remaining_pages);
	zone_set_nid(zone, nid);
	zone->name = zone_names[idx];
	zone->zone_pgdat = NODE_DATA(nid);
	spin_lock_init(&zone->lock);
	zone_seqlock_init(zone);
	zone_pcp_init(zone);
}

/*
 * Set up the zone data structures
 * - init pgdat internals
 * - init all zones belonging to this node
 *
 * NOTE: this function is only called during memory hotplug
 */
#ifdef CONFIG_MEMORY_HOTPLUG
void __ref free_area_init_core_hotplug(int nid)
{
	enum zone_type z;
	pg_data_t *pgdat = NODE_DATA(nid);

	pgdat_init_internals(pgdat);
	for (z = 0; z < MAX_NR_ZONES; z++)
		zone_init_internals(&pgdat->node_zones[z], z, nid, 0);
}
#endif

/*
 * Set up the zone data structures:
 *   - mark all pages reserved
 *   - mark all memory queues empty
 *   - clear the memory bitmaps
 *
 * NOTE: pgdat should get zeroed by caller.
 * NOTE: this function is only called during early init.
 */
static void __init free_area_init_core(struct pglist_data *pgdat)
{
	enum zone_type j;
	int nid = pgdat->node_id;

	pgdat_init_internals(pgdat);
	pgdat->per_cpu_nodestats = &boot_nodestats;

	for (j = 0; j < MAX_NR_ZONES; j++) {
		struct zone *zone = pgdat->node_zones + j;
		unsigned long size, freesize, memmap_pages;

		size = zone->spanned_pages;
		freesize = zone->present_pages;

		/*
		 * Adjust freesize so that it accounts for how much memory
		 * is used by this zone for memmap. This affects the watermark
		 * and per-cpu initialisations
		 */
		memmap_pages = calc_memmap_size(size, freesize);
		if (!is_highmem_idx(j)) {
			if (freesize >= memmap_pages) {
				freesize -= memmap_pages;
				if (memmap_pages)
					pr_debug("  %s zone: %lu pages used for memmap\n",
						 zone_names[j], memmap_pages);
			} else
				pr_warn("  %s zone: %lu memmap pages exceeds freesize %lu\n",
					zone_names[j], memmap_pages, freesize);
		}

		/* Account for reserved pages */
		if (j == 0 && freesize > dma_reserve) {
			freesize -= dma_reserve;
			pr_debug("  %s zone: %lu pages reserved\n", zone_names[0], dma_reserve);
		}

		if (!is_highmem_idx(j))
			nr_kernel_pages += freesize;
		/* Charge for highmem memmap if there are enough kernel pages */
		else if (nr_kernel_pages > memmap_pages * 2)
			nr_kernel_pages -= memmap_pages;
		nr_all_pages += freesize;

		/*
		 * Set an approximate value for lowmem here, it will be adjusted
		 * when the bootmem allocator frees pages into the buddy system.
		 * And all highmem pages will be managed by the buddy system.
		 */
		zone_init_internals(zone, j, nid, freesize);

		if (!size)
			continue;

		set_pageblock_order();
		setup_usemap(zone);
		init_currently_empty_zone(zone, zone->zone_start_pfn, size);
	}
}

#ifdef CONFIG_FLATMEM
static void __ref alloc_node_mem_map(struct pglist_data *pgdat)
{
	unsigned long __maybe_unused start = 0;
	unsigned long __maybe_unused offset = 0;

	/* Skip empty nodes */
	if (!pgdat->node_spanned_pages)
		return;

	start = pgdat->node_start_pfn & ~(MAX_ORDER_NR_PAGES - 1);
	offset = pgdat->node_start_pfn - start;
	/* ia64 gets its own node_mem_map, before this, without bootmem */
	if (!pgdat->node_mem_map) {
		unsigned long size, end;
		struct page *map;

		/*
		 * The zone's endpoints aren't required to be MAX_ORDER
		 * aligned but the node_mem_map endpoints must be in order
		 * for the buddy allocator to function correctly.
		 */
		end = pgdat_end_pfn(pgdat);
		end = ALIGN(end, MAX_ORDER_NR_PAGES);
		size =  (end - start) * sizeof(struct page);
		map = memblock_alloc_node(size, SMP_CACHE_BYTES,
					  pgdat->node_id);
		if (!map)
			panic("Failed to allocate %ld bytes for node %d memory map\n",
			      size, pgdat->node_id);
		pgdat->node_mem_map = map + offset;
	}
	pr_debug("%s: node %d, pgdat %08lx, node_mem_map %08lx\n",
				__func__, pgdat->node_id, (unsigned long)pgdat,
				(unsigned long)pgdat->node_mem_map);
#ifndef CONFIG_NUMA
	/*
	 * With no DISCONTIG, the global mem_map is just set as node 0's
	 */
	if (pgdat == NODE_DATA(0)) {
		mem_map = NODE_DATA(0)->node_mem_map;
		if (page_to_pfn(mem_map) != pgdat->node_start_pfn)
			mem_map -= offset;
	}
#endif
}
#else
static void __ref alloc_node_mem_map(struct pglist_data *pgdat) { }
#endif /* CONFIG_FLATMEM */

#ifdef CONFIG_DEFERRED_STRUCT_PAGE_INIT
static inline void pgdat_set_deferred_range(pg_data_t *pgdat)
{
	pgdat->first_deferred_pfn = ULONG_MAX;
}
#else
static inline void pgdat_set_deferred_range(pg_data_t *pgdat) {}
#endif

static void __init free_area_init_node(int nid)
{
	pg_data_t *pgdat = NODE_DATA(nid);
	unsigned long start_pfn = 0;
	unsigned long end_pfn = 0;

	/* pg_data_t should be reset to zero when it's allocated */
	WARN_ON(pgdat->nr_zones || pgdat->kswapd_highest_zoneidx);

	get_pfn_range_for_nid(nid, &start_pfn, &end_pfn);

	pgdat->node_id = nid;
	pgdat->node_start_pfn = start_pfn;
	pgdat->per_cpu_nodestats = NULL;

	pr_info("Initmem setup node %d [mem %#018Lx-%#018Lx]\n", nid,
		(u64)start_pfn << PAGE_SHIFT,
		end_pfn ? ((u64)end_pfn << PAGE_SHIFT) - 1 : 0);
	calculate_node_totalpages(pgdat, start_pfn, end_pfn);

	alloc_node_mem_map(pgdat);
	pgdat_set_deferred_range(pgdat);

	free_area_init_core(pgdat);
}

void __init free_area_init_memoryless_node(int nid)
{
	free_area_init_node(nid);
}

#if MAX_NUMNODES > 1
/*
 * Figure out the number of possible node ids.
 */
void __init setup_nr_node_ids(void)
{
	unsigned int highest;

	highest = find_last_bit(node_possible_map.bits, MAX_NUMNODES);
	nr_node_ids = highest + 1;
}
#endif

/**
 * node_map_pfn_alignment - determine the maximum internode alignment
 *
 * This function should be called after node map is populated and sorted.
 * It calculates the maximum power of two alignment which can distinguish
 * all the nodes.
 *
 * For example, if all nodes are 1GiB and aligned to 1GiB, the return value
 * would indicate 1GiB alignment with (1 << (30 - PAGE_SHIFT)).  If the
 * nodes are shifted by 256MiB, 256MiB.  Note that if only the last node is
 * shifted, 1GiB is enough and this function will indicate so.
 *
 * This is used to test whether pfn -> nid mapping of the chosen memory
 * model has fine enough granularity to avoid incorrect mapping for the
 * populated node map.
 *
 * Return: the determined alignment in pfn's.  0 if there is no alignment
 * requirement (single node).
 */
unsigned long __init node_map_pfn_alignment(void)
{
	unsigned long accl_mask = 0, last_end = 0;
	unsigned long start, end, mask;
	int last_nid = NUMA_NO_NODE;
	int i, nid;

	for_each_mem_pfn_range(i, MAX_NUMNODES, &start, &end, &nid) {
		if (!start || last_nid < 0 || last_nid == nid) {
			last_nid = nid;
			last_end = end;
			continue;
		}

		/*
		 * Start with a mask granular enough to pin-point to the
		 * start pfn and tick off bits one-by-one until it becomes
		 * too coarse to separate the current node from the last.
		 */
		mask = ~((1 << __ffs(start)) - 1);
		while (mask && last_end <= (start & (mask << 1)))
			mask <<= 1;

		/* accumulate all internode masks */
		accl_mask |= mask;
	}

	/* convert mask to number of pages */
	return ~accl_mask + 1;
}

/**
 * find_min_pfn_with_active_regions - Find the minimum PFN registered
 *
 * Return: the minimum PFN based on information provided via
 * memblock_set_node().
 */
unsigned long __init find_min_pfn_with_active_regions(void)
{
	return PHYS_PFN(memblock_start_of_DRAM());
}

/*
 * early_calculate_totalpages()
 * Sum pages in active regions for movable zone.
 * Populate N_MEMORY for calculating usable_nodes.
 */
static unsigned long __init early_calculate_totalpages(void)
{
	unsigned long totalpages = 0;
	unsigned long start_pfn, end_pfn;
	int i, nid;

	for_each_mem_pfn_range(i, MAX_NUMNODES, &start_pfn, &end_pfn, &nid) {
		unsigned long pages = end_pfn - start_pfn;

		totalpages += pages;
		if (pages)
			node_set_state(nid, N_MEMORY);
	}
	return totalpages;
}

/*
 * Find the PFN the Movable zone begins in each node. Kernel memory
 * is spread evenly between nodes as long as the nodes have enough
 * memory. When they don't, some nodes will have more kernelcore than
 * others
 */
static void __init find_zone_movable_pfns_for_nodes(void)
{
	int i, nid;
	unsigned long usable_startpfn;
	unsigned long kernelcore_node, kernelcore_remaining;
	/* save the state before borrow the nodemask */
	nodemask_t saved_node_state = node_states[N_MEMORY];
	unsigned long totalpages = early_calculate_totalpages();
	int usable_nodes = nodes_weight(node_states[N_MEMORY]);
	struct memblock_region *r;

	/* Need to find movable_zone earlier when movable_node is specified. */
	find_usable_zone_for_movable();

	/*
	 * If movable_node is specified, ignore kernelcore and movablecore
	 * options.
	 */
	if (movable_node_is_enabled()) {
		for_each_mem_region(r) {
			if (!memblock_is_hotpluggable(r))
				continue;

			nid = memblock_get_region_node(r);

			usable_startpfn = PFN_DOWN(r->base);
			zone_movable_pfn[nid] = zone_movable_pfn[nid] ?
				min(usable_startpfn, zone_movable_pfn[nid]) :
				usable_startpfn;
		}

		goto out2;
	}

	/*
	 * If kernelcore=mirror is specified, ignore movablecore option
	 */
	if (mirrored_kernelcore) {
		bool mem_below_4gb_not_mirrored = false;

		for_each_mem_region(r) {
			if (memblock_is_mirror(r))
				continue;

			nid = memblock_get_region_node(r);

			usable_startpfn = memblock_region_memory_base_pfn(r);

			if (usable_startpfn < 0x100000) {
				mem_below_4gb_not_mirrored = true;
				continue;
			}

			zone_movable_pfn[nid] = zone_movable_pfn[nid] ?
				min(usable_startpfn, zone_movable_pfn[nid]) :
				usable_startpfn;
		}

		if (mem_below_4gb_not_mirrored)
			pr_warn("This configuration results in unmirrored kernel memory.\n");

		goto out2;
	}

	/*
	 * If kernelcore=nn% or movablecore=nn% was specified, calculate the
	 * amount of necessary memory.
	 */
	if (required_kernelcore_percent)
		required_kernelcore = (totalpages * 100 * required_kernelcore_percent) /
				       10000UL;
	if (required_movablecore_percent)
		required_movablecore = (totalpages * 100 * required_movablecore_percent) /
					10000UL;

	/*
	 * If movablecore= was specified, calculate what size of
	 * kernelcore that corresponds so that memory usable for
	 * any allocation type is evenly spread. If both kernelcore
	 * and movablecore are specified, then the value of kernelcore
	 * will be used for required_kernelcore if it's greater than
	 * what movablecore would have allowed.
	 */
	if (required_movablecore) {
		unsigned long corepages;

		/*
		 * Round-up so that ZONE_MOVABLE is at least as large as what
		 * was requested by the user
		 */
		required_movablecore =
			roundup(required_movablecore, MAX_ORDER_NR_PAGES);
		required_movablecore = min(totalpages, required_movablecore);
		corepages = totalpages - required_movablecore;

		required_kernelcore = max(required_kernelcore, corepages);
	}

	/*
	 * If kernelcore was not specified or kernelcore size is larger
	 * than totalpages, there is no ZONE_MOVABLE.
	 */
	if (!required_kernelcore || required_kernelcore >= totalpages)
		goto out;

	/* usable_startpfn is the lowest possible pfn ZONE_MOVABLE can be at */
	usable_startpfn = arch_zone_lowest_possible_pfn[movable_zone];

restart:
	/* Spread kernelcore memory as evenly as possible throughout nodes */
	kernelcore_node = required_kernelcore / usable_nodes;
	for_each_node_state(nid, N_MEMORY) {
		unsigned long start_pfn, end_pfn;

		/*
		 * Recalculate kernelcore_node if the division per node
		 * now exceeds what is necessary to satisfy the requested
		 * amount of memory for the kernel
		 */
		if (required_kernelcore < kernelcore_node)
			kernelcore_node = required_kernelcore / usable_nodes;

		/*
		 * As the map is walked, we track how much memory is usable
		 * by the kernel using kernelcore_remaining. When it is
		 * 0, the rest of the node is usable by ZONE_MOVABLE
		 */
		kernelcore_remaining = kernelcore_node;

		/* Go through each range of PFNs within this node */
		for_each_mem_pfn_range(i, nid, &start_pfn, &end_pfn, NULL) {
			unsigned long size_pages;

			start_pfn = max(start_pfn, zone_movable_pfn[nid]);
			if (start_pfn >= end_pfn)
				continue;

			/* Account for what is only usable for kernelcore */
			if (start_pfn < usable_startpfn) {
				unsigned long kernel_pages;
				kernel_pages = min(end_pfn, usable_startpfn)
								- start_pfn;

				kernelcore_remaining -= min(kernel_pages,
							kernelcore_remaining);
				required_kernelcore -= min(kernel_pages,
							required_kernelcore);

				/* Continue if range is now fully accounted */
				if (end_pfn <= usable_startpfn) {

					/*
					 * Push zone_movable_pfn to the end so
					 * that if we have to rebalance
					 * kernelcore across nodes, we will
					 * not double account here
					 */
					zone_movable_pfn[nid] = end_pfn;
					continue;
				}
				start_pfn = usable_startpfn;
			}

			/*
			 * The usable PFN range for ZONE_MOVABLE is from
			 * start_pfn->end_pfn. Calculate size_pages as the
			 * number of pages used as kernelcore
			 */
			size_pages = end_pfn - start_pfn;
			if (size_pages > kernelcore_remaining)
				size_pages = kernelcore_remaining;
			zone_movable_pfn[nid] = start_pfn + size_pages;

			/*
			 * Some kernelcore has been met, update counts and
			 * break if the kernelcore for this node has been
			 * satisfied
			 */
			required_kernelcore -= min(required_kernelcore,
								size_pages);
			kernelcore_remaining -= size_pages;
			if (!kernelcore_remaining)
				break;
		}
	}

	/*
	 * If there is still required_kernelcore, we do another pass with one
	 * less node in the count. This will push zone_movable_pfn[nid] further
	 * along on the nodes that still have memory until kernelcore is
	 * satisfied
	 */
	usable_nodes--;
	if (usable_nodes && required_kernelcore > usable_nodes)
		goto restart;

out2:
	/* Align start of ZONE_MOVABLE on all nids to MAX_ORDER_NR_PAGES */
	for (nid = 0; nid < MAX_NUMNODES; nid++)
		zone_movable_pfn[nid] =
			roundup(zone_movable_pfn[nid], MAX_ORDER_NR_PAGES);

out:
	/* restore the node_state */
	node_states[N_MEMORY] = saved_node_state;
}

/* Any regular or high memory on that node ? */
static void check_for_memory(pg_data_t *pgdat, int nid)
{
	enum zone_type zone_type;

	for (zone_type = 0; zone_type <= ZONE_MOVABLE - 1; zone_type++) {
		struct zone *zone = &pgdat->node_zones[zone_type];
		if (populated_zone(zone)) {
			if (IS_ENABLED(CONFIG_HIGHMEM))
				node_set_state(nid, N_HIGH_MEMORY);
			if (zone_type <= ZONE_NORMAL)
				node_set_state(nid, N_NORMAL_MEMORY);
			break;
		}
	}
}

/*
 * Some architectures, e.g. ARC may have ZONE_HIGHMEM below ZONE_NORMAL. For
 * such cases we allow max_zone_pfn sorted in the descending order
 */
bool __weak arch_has_descending_max_zone_pfns(void)
{
	return false;
}

/**
 * free_area_init - Initialise all pg_data_t and zone data
 * @max_zone_pfn: an array of max PFNs for each zone
 *
 * This will call free_area_init_node() for each active node in the system.
 * Using the page ranges provided by memblock_set_node(), the size of each
 * zone in each node and their holes is calculated. If the maximum PFN
 * between two adjacent zones match, it is assumed that the zone is empty.
 * For example, if arch_max_dma_pfn == arch_max_dma32_pfn, it is assumed
 * that arch_max_dma32_pfn has no pages. It is also assumed that a zone
 * starts where the previous one ended. For example, ZONE_DMA32 starts
 * at arch_max_dma_pfn.
 */
void __init free_area_init(unsigned long *max_zone_pfn)
{
	unsigned long start_pfn, end_pfn;
	int i, nid, zone;
	bool descending;

	/* Record where the zone boundaries are */
	memset(arch_zone_lowest_possible_pfn, 0,
				sizeof(arch_zone_lowest_possible_pfn));
	memset(arch_zone_highest_possible_pfn, 0,
				sizeof(arch_zone_highest_possible_pfn));

	start_pfn = find_min_pfn_with_active_regions();
	descending = arch_has_descending_max_zone_pfns();

	for (i = 0; i < MAX_NR_ZONES; i++) {
		if (descending)
			zone = MAX_NR_ZONES - i - 1;
		else
			zone = i;

		if (zone == ZONE_MOVABLE)
			continue;

		end_pfn = max(max_zone_pfn[zone], start_pfn);
		arch_zone_lowest_possible_pfn[zone] = start_pfn;
		arch_zone_highest_possible_pfn[zone] = end_pfn;

		start_pfn = end_pfn;
	}

	/* Find the PFNs that ZONE_MOVABLE begins at in each node */
	memset(zone_movable_pfn, 0, sizeof(zone_movable_pfn));
	find_zone_movable_pfns_for_nodes();

	/* Print out the zone ranges */
	pr_info("Zone ranges:\n");
	for (i = 0; i < MAX_NR_ZONES; i++) {
		if (i == ZONE_MOVABLE)
			continue;
		pr_info("  %-8s ", zone_names[i]);
		if (arch_zone_lowest_possible_pfn[i] ==
				arch_zone_highest_possible_pfn[i])
			pr_cont("empty\n");
		else
			pr_cont("[mem %#018Lx-%#018Lx]\n",
				(u64)arch_zone_lowest_possible_pfn[i]
					<< PAGE_SHIFT,
				((u64)arch_zone_highest_possible_pfn[i]
					<< PAGE_SHIFT) - 1);
	}

	/* Print out the PFNs ZONE_MOVABLE begins at in each node */
	pr_info("Movable zone start for each node\n");
	for (i = 0; i < MAX_NUMNODES; i++) {
		if (zone_movable_pfn[i])
			pr_info("  Node %d: %#018Lx\n", i,
			       (u64)zone_movable_pfn[i] << PAGE_SHIFT);
	}

	/*
	 * Print out the early node map, and initialize the
	 * subsection-map relative to active online memory ranges to
	 * enable future "sub-section" extensions of the memory map.
	 */
	pr_info("Early memory node ranges\n");
	for_each_mem_pfn_range(i, MAX_NUMNODES, &start_pfn, &end_pfn, &nid) {
		pr_info("  node %3d: [mem %#018Lx-%#018Lx]\n", nid,
			(u64)start_pfn << PAGE_SHIFT,
			((u64)end_pfn << PAGE_SHIFT) - 1);
		subsection_map_init(start_pfn, end_pfn - start_pfn);
	}

	/* Initialise every node */
	mminit_verify_pageflags_layout();
	setup_nr_node_ids();
	for_each_online_node(nid) {
		pg_data_t *pgdat = NODE_DATA(nid);
		free_area_init_node(nid);

		/* Any memory on that node */
		if (pgdat->node_present_pages)
			node_set_state(nid, N_MEMORY);
		check_for_memory(pgdat, nid);
	}

	memmap_init();
}

static int __init cmdline_parse_core(char *p, unsigned long *core,
				     unsigned long *percent)
{
	unsigned long long coremem;
	char *endptr;

	if (!p)
		return -EINVAL;

	/* Value may be a percentage of total memory, otherwise bytes */
	coremem = simple_strtoull(p, &endptr, 0);
	if (*endptr == '%') {
		/* Paranoid check for percent values greater than 100 */
		WARN_ON(coremem > 100);

		*percent = coremem;
	} else {
		coremem = memparse(p, &p);
		/* Paranoid check that UL is enough for the coremem value */
		WARN_ON((coremem >> PAGE_SHIFT) > ULONG_MAX);

		*core = coremem >> PAGE_SHIFT;
		*percent = 0UL;
	}
	return 0;
}

/*
 * kernelcore=size sets the amount of memory for use for allocations that
 * cannot be reclaimed or migrated.
 */
static int __init cmdline_parse_kernelcore(char *p)
{
	/* parse kernelcore=mirror */
	if (parse_option_str(p, "mirror")) {
		mirrored_kernelcore = true;
		return 0;
	}

	return cmdline_parse_core(p, &required_kernelcore,
				  &required_kernelcore_percent);
}

/*
 * movablecore=size sets the amount of memory for use for allocations that
 * can be reclaimed or migrated.
 */
static int __init cmdline_parse_movablecore(char *p)
{
	return cmdline_parse_core(p, &required_movablecore,
				  &required_movablecore_percent);
}

early_param("kernelcore", cmdline_parse_kernelcore);
early_param("movablecore", cmdline_parse_movablecore);

void adjust_managed_page_count(struct page *page, long count)
{
	atomic_long_add(count, &page_zone(page)->managed_pages);
	totalram_pages_add(count);
#ifdef CONFIG_HIGHMEM
	if (PageHighMem(page))
		totalhigh_pages_add(count);
#endif
}
EXPORT_SYMBOL(adjust_managed_page_count);

unsigned long free_reserved_area(void *start, void *end, int poison, const char *s)
{
	void *pos;
	unsigned long pages = 0;

	start = (void *)PAGE_ALIGN((unsigned long)start);
	end = (void *)((unsigned long)end & PAGE_MASK);
	for (pos = start; pos < end; pos += PAGE_SIZE, pages++) {
		struct page *page = virt_to_page(pos);
		void *direct_map_addr;

		/*
		 * 'direct_map_addr' might be different from 'pos'
		 * because some architectures' virt_to_page()
		 * work with aliases.  Getting the direct map
		 * address ensures that we get a _writeable_
		 * alias for the memset().
		 */
		direct_map_addr = page_address(page);
		/*
		 * Perform a kasan-unchecked memset() since this memory
		 * has not been initialized.
		 */
		direct_map_addr = kasan_reset_tag(direct_map_addr);
		if ((unsigned int)poison <= 0xFF)
			memset(direct_map_addr, poison, PAGE_SIZE);

		free_reserved_page(page);
	}

	if (pages && s)
		pr_info("Freeing %s memory: %ldK\n",
			s, pages << (PAGE_SHIFT - 10));

	return pages;
}

void __init mem_init_print_info(void)
{
	unsigned long physpages, codesize, datasize, rosize, bss_size;
	unsigned long init_code_size, init_data_size;

	physpages = get_num_physpages();
	codesize = _etext - _stext;
	datasize = _edata - _sdata;
	rosize = __end_rodata - __start_rodata;
	bss_size = __bss_stop - __bss_start;
	init_data_size = __init_end - __init_begin;
	init_code_size = _einittext - _sinittext;

	/*
	 * Detect special cases and adjust section sizes accordingly:
	 * 1) .init.* may be embedded into .data sections
	 * 2) .init.text.* may be out of [__init_begin, __init_end],
	 *    please refer to arch/tile/kernel/vmlinux.lds.S.
	 * 3) .rodata.* may be embedded into .text or .data sections.
	 */
#define adj_init_size(start, end, size, pos, adj) \
	do { \
		if (start <= pos && pos < end && size > adj) \
			size -= adj; \
	} while (0)

	adj_init_size(__init_begin, __init_end, init_data_size,
		     _sinittext, init_code_size);
	adj_init_size(_stext, _etext, codesize, _sinittext, init_code_size);
	adj_init_size(_sdata, _edata, datasize, __init_begin, init_data_size);
	adj_init_size(_stext, _etext, codesize, __start_rodata, rosize);
	adj_init_size(_sdata, _edata, datasize, __start_rodata, rosize);

#undef	adj_init_size

	pr_info("Memory: %luK/%luK available (%luK kernel code, %luK rwdata, %luK rodata, %luK init, %luK bss, %luK reserved, %luK cma-reserved"
#ifdef	CONFIG_HIGHMEM
		", %luK highmem"
#endif
		")\n",
		nr_free_pages() << (PAGE_SHIFT - 10),
		physpages << (PAGE_SHIFT - 10),
		codesize >> 10, datasize >> 10, rosize >> 10,
		(init_data_size + init_code_size) >> 10, bss_size >> 10,
		(physpages - totalram_pages() - totalcma_pages) << (PAGE_SHIFT - 10),
		totalcma_pages << (PAGE_SHIFT - 10)
#ifdef	CONFIG_HIGHMEM
		, totalhigh_pages() << (PAGE_SHIFT - 10)
#endif
		);
}

/**
 * set_dma_reserve - set the specified number of pages reserved in the first zone
 * @new_dma_reserve: The number of pages to mark reserved
 *
 * The per-cpu batchsize and zone watermarks are determined by managed_pages.
 * In the DMA zone, a significant percentage may be consumed by kernel image
 * and other unfreeable allocations which can skew the watermarks badly. This
 * function may optionally be used to account for unfreeable pages in the
 * first zone (e.g., ZONE_DMA). The effect will be lower watermarks and
 * smaller per-cpu batchsize.
 */
void __init set_dma_reserve(unsigned long new_dma_reserve)
{
	dma_reserve = new_dma_reserve;
}

static int page_alloc_cpu_dead(unsigned int cpu)
{
	struct zone *zone;

	lru_add_drain_cpu(cpu);
	drain_pages(cpu);

	/*
	 * Spill the event counters of the dead processor
	 * into the current processors event counters.
	 * This artificially elevates the count of the current
	 * processor.
	 */
	vm_events_fold_cpu(cpu);

	/*
	 * Zero the differential counters of the dead processor
	 * so that the vm statistics are consistent.
	 *
	 * This is only okay since the processor is dead and cannot
	 * race with what we are doing.
	 */
	cpu_vm_stats_fold(cpu);

	for_each_populated_zone(zone)
		zone_pcp_update(zone, 0);

	return 0;
}

static int page_alloc_cpu_online(unsigned int cpu)
{
	struct zone *zone;

	for_each_populated_zone(zone)
		zone_pcp_update(zone, 1);
	return 0;
}

#ifdef CONFIG_NUMA
int hashdist = HASHDIST_DEFAULT;

static int __init set_hashdist(char *str)
{
	if (!str)
		return 0;
	hashdist = simple_strtoul(str, &str, 0);
	return 1;
}
__setup("hashdist=", set_hashdist);
#endif

void __init page_alloc_init(void)
{
	int ret;

#ifdef CONFIG_NUMA
	if (num_node_state(N_MEMORY) == 1)
		hashdist = 0;
#endif

	ret = cpuhp_setup_state_nocalls(CPUHP_PAGE_ALLOC,
					"mm/page_alloc:pcp",
					page_alloc_cpu_online,
					page_alloc_cpu_dead);
	WARN_ON(ret < 0);
}

/*
 * calculate_totalreserve_pages - called when sysctl_lowmem_reserve_ratio
 *	or min_free_kbytes changes.
 */
static void calculate_totalreserve_pages(void)
{
	struct pglist_data *pgdat;
	unsigned long reserve_pages = 0;
	enum zone_type i, j;

	for_each_online_pgdat(pgdat) {

		pgdat->totalreserve_pages = 0;

		for (i = 0; i < MAX_NR_ZONES; i++) {
			struct zone *zone = pgdat->node_zones + i;
			long max = 0;
			unsigned long managed_pages = zone_managed_pages(zone);

			/* Find valid and maximum lowmem_reserve in the zone */
			for (j = i; j < MAX_NR_ZONES; j++) {
				if (zone->lowmem_reserve[j] > max)
					max = zone->lowmem_reserve[j];
			}

			/* we treat the high watermark as reserved pages. */
			max += high_wmark_pages(zone);

			if (max > managed_pages)
				max = managed_pages;

			pgdat->totalreserve_pages += max;

			reserve_pages += max;
		}
	}
	totalreserve_pages = reserve_pages;
}

/*
 * setup_per_zone_lowmem_reserve - called whenever
 *	sysctl_lowmem_reserve_ratio changes.  Ensures that each zone
 *	has a correct pages reserved value, so an adequate number of
 *	pages are left in the zone after a successful __alloc_pages().
 */
static void setup_per_zone_lowmem_reserve(void)
{
	struct pglist_data *pgdat;
	enum zone_type i, j;

	for_each_online_pgdat(pgdat) {
		for (i = 0; i < MAX_NR_ZONES - 1; i++) {
			struct zone *zone = &pgdat->node_zones[i];
			int ratio = sysctl_lowmem_reserve_ratio[i];
			bool clear = !ratio || !zone_managed_pages(zone);
			unsigned long managed_pages = 0;

			for (j = i + 1; j < MAX_NR_ZONES; j++) {
				struct zone *upper_zone = &pgdat->node_zones[j];

				managed_pages += zone_managed_pages(upper_zone);

				if (clear)
					zone->lowmem_reserve[j] = 0;
				else
					zone->lowmem_reserve[j] = managed_pages / ratio;
			}
		}
	}

	/* update totalreserve_pages */
	calculate_totalreserve_pages();
}

static void __setup_per_zone_wmarks(void)
{
	unsigned long pages_min = min_free_kbytes >> (PAGE_SHIFT - 10);
	unsigned long pages_low = extra_free_kbytes >> (PAGE_SHIFT - 10);
	unsigned long lowmem_pages = 0;
	struct zone *zone;
	unsigned long flags;

	/* Calculate total number of !ZONE_HIGHMEM pages */
	for_each_zone(zone) {
		if (!is_highmem(zone))
			lowmem_pages += zone_managed_pages(zone);
	}

	for_each_zone(zone) {
		u64 tmp, low;

		spin_lock_irqsave(&zone->lock, flags);
		tmp = (u64)pages_min * zone_managed_pages(zone);
		do_div(tmp, lowmem_pages);
		low = (u64)pages_low * zone_managed_pages(zone);
		do_div(low, nr_free_zone_pages(gfp_zone(GFP_HIGHUSER_MOVABLE)));
		if (is_highmem(zone)) {
			/*
			 * __GFP_HIGH and PF_MEMALLOC allocations usually don't
			 * need highmem pages, so cap pages_min to a small
			 * value here.
			 *
			 * The WMARK_HIGH-WMARK_LOW and (WMARK_LOW-WMARK_MIN)
			 * deltas control async page reclaim, and so should
			 * not be capped for highmem.
			 */
			unsigned long min_pages;

			min_pages = zone_managed_pages(zone) / 1024;
			min_pages = clamp(min_pages, SWAP_CLUSTER_MAX, 128UL);
			zone->_watermark[WMARK_MIN] = min_pages;
		} else {
			/*
			 * If it's a lowmem zone, reserve a number of pages
			 * proportionate to the zone's size.
			 */
			zone->_watermark[WMARK_MIN] = tmp;
		}

		/*
		 * Set the kswapd watermarks distance according to the
		 * scale factor in proportion to available memory, but
		 * ensure a minimum size on small systems.
		 */
		tmp = max_t(u64, tmp >> 2,
			    mult_frac(zone_managed_pages(zone),
				      watermark_scale_factor, 10000));

		zone->watermark_boost = 0;
		zone->_watermark[WMARK_LOW]  = min_wmark_pages(zone) + low + tmp;
		zone->_watermark[WMARK_HIGH] = min_wmark_pages(zone) + low + tmp * 2;

		spin_unlock_irqrestore(&zone->lock, flags);
	}

	/* update totalreserve_pages */
	calculate_totalreserve_pages();
}

/**
 * setup_per_zone_wmarks - called when min_free_kbytes changes
 * or when memory is hot-{added|removed}
 *
 * Ensures that the watermark[min,low,high] values for each zone are set
 * correctly with respect to min_free_kbytes.
 */
void setup_per_zone_wmarks(void)
{
	struct zone *zone;
	static DEFINE_SPINLOCK(lock);

	spin_lock(&lock);
	__setup_per_zone_wmarks();
	spin_unlock(&lock);

	/*
	 * The watermark size have changed so update the pcpu batch
	 * and high limits or the limits may be inappropriate.
	 */
	for_each_zone(zone)
		zone_pcp_update(zone, 0);
}

/*
 * Initialise min_free_kbytes.
 *
 * For small machines we want it small (128k min).  For large machines
 * we want it large (256MB max).  But it is not linear, because network
 * bandwidth does not increase linearly with machine size.  We use
 *
 *	min_free_kbytes = 4 * sqrt(lowmem_kbytes), for better accuracy:
 *	min_free_kbytes = sqrt(lowmem_kbytes * 16)
 *
 * which yields
 *
 * 16MB:	512k
 * 32MB:	724k
 * 64MB:	1024k
 * 128MB:	1448k
 * 256MB:	2048k
 * 512MB:	2896k
 * 1024MB:	4096k
 * 2048MB:	5792k
 * 4096MB:	8192k
 * 8192MB:	11584k
 * 16384MB:	16384k
 */
int __meminit init_per_zone_wmark_min(void)
{
	unsigned long lowmem_kbytes;
	int new_min_free_kbytes;

	lowmem_kbytes = nr_free_buffer_pages() * (PAGE_SIZE >> 10);
	new_min_free_kbytes = int_sqrt(lowmem_kbytes * 16);

	if (new_min_free_kbytes > user_min_free_kbytes) {
		min_free_kbytes = new_min_free_kbytes;
		if (min_free_kbytes < 128)
			min_free_kbytes = 128;
		if (min_free_kbytes > 262144)
			min_free_kbytes = 262144;
	} else {
		pr_warn("min_free_kbytes is not updated to %d because user defined value %d is preferred\n",
				new_min_free_kbytes, user_min_free_kbytes);
	}
	setup_per_zone_wmarks();
	refresh_zone_stat_thresholds();
	setup_per_zone_lowmem_reserve();

#ifdef CONFIG_NUMA
	setup_min_unmapped_ratio();
	setup_min_slab_ratio();
#endif

	khugepaged_min_free_kbytes_update();

	return 0;
}
postcore_initcall(init_per_zone_wmark_min)

/*
 * min_free_kbytes_sysctl_handler - just a wrapper around proc_dointvec() so
 *	that we can call two helper functions whenever min_free_kbytes
 *	or extra_free_kbytes changes.
 */
int min_free_kbytes_sysctl_handler(struct ctl_table *table, int write,
		void *buffer, size_t *length, loff_t *ppos)
{
	int rc;

	rc = proc_dointvec_minmax(table, write, buffer, length, ppos);
	if (rc)
		return rc;

	if (write) {
		user_min_free_kbytes = min_free_kbytes;
		setup_per_zone_wmarks();
	}
	return 0;
}

int watermark_scale_factor_sysctl_handler(struct ctl_table *table, int write,
		void *buffer, size_t *length, loff_t *ppos)
{
	int rc;

	rc = proc_dointvec_minmax(table, write, buffer, length, ppos);
	if (rc)
		return rc;

	if (write)
		setup_per_zone_wmarks();

	return 0;
}

#ifdef CONFIG_NUMA
static void setup_min_unmapped_ratio(void)
{
	pg_data_t *pgdat;
	struct zone *zone;

	for_each_online_pgdat(pgdat)
		pgdat->min_unmapped_pages = 0;

	for_each_zone(zone)
		zone->zone_pgdat->min_unmapped_pages += (zone_managed_pages(zone) *
						         sysctl_min_unmapped_ratio) / 100;
}


int sysctl_min_unmapped_ratio_sysctl_handler(struct ctl_table *table, int write,
		void *buffer, size_t *length, loff_t *ppos)
{
	int rc;

	rc = proc_dointvec_minmax(table, write, buffer, length, ppos);
	if (rc)
		return rc;

	setup_min_unmapped_ratio();

	return 0;
}

static void setup_min_slab_ratio(void)
{
	pg_data_t *pgdat;
	struct zone *zone;

	for_each_online_pgdat(pgdat)
		pgdat->min_slab_pages = 0;

	for_each_zone(zone)
		zone->zone_pgdat->min_slab_pages += (zone_managed_pages(zone) *
						     sysctl_min_slab_ratio) / 100;
}

int sysctl_min_slab_ratio_sysctl_handler(struct ctl_table *table, int write,
		void *buffer, size_t *length, loff_t *ppos)
{
	int rc;

	rc = proc_dointvec_minmax(table, write, buffer, length, ppos);
	if (rc)
		return rc;

	setup_min_slab_ratio();

	return 0;
}
#endif

/*
 * lowmem_reserve_ratio_sysctl_handler - just a wrapper around
 *	proc_dointvec() so that we can call setup_per_zone_lowmem_reserve()
 *	whenever sysctl_lowmem_reserve_ratio changes.
 *
 * The reserve ratio obviously has absolutely no relation with the
 * minimum watermarks. The lowmem reserve ratio can only make sense
 * if in function of the boot time zone sizes.
 */
int lowmem_reserve_ratio_sysctl_handler(struct ctl_table *table, int write,
		void *buffer, size_t *length, loff_t *ppos)
{
	int i;

	proc_dointvec_minmax(table, write, buffer, length, ppos);

	for (i = 0; i < MAX_NR_ZONES; i++) {
		if (sysctl_lowmem_reserve_ratio[i] < 1)
			sysctl_lowmem_reserve_ratio[i] = 0;
	}

	setup_per_zone_lowmem_reserve();
	return 0;
}

/*
 * percpu_pagelist_high_fraction - changes the pcp->high for each zone on each
 * cpu. It is the fraction of total pages in each zone that a hot per cpu
 * pagelist can have before it gets flushed back to buddy allocator.
 */
int percpu_pagelist_high_fraction_sysctl_handler(struct ctl_table *table,
		int write, void *buffer, size_t *length, loff_t *ppos)
{
	struct zone *zone;
	int old_percpu_pagelist_high_fraction;
	int ret;

	mutex_lock(&pcp_batch_high_lock);
	old_percpu_pagelist_high_fraction = percpu_pagelist_high_fraction;

	ret = proc_dointvec_minmax(table, write, buffer, length, ppos);
	if (!write || ret < 0)
		goto out;

	/* Sanity checking to avoid pcp imbalance */
	if (percpu_pagelist_high_fraction &&
	    percpu_pagelist_high_fraction < MIN_PERCPU_PAGELIST_HIGH_FRACTION) {
		percpu_pagelist_high_fraction = old_percpu_pagelist_high_fraction;
		ret = -EINVAL;
		goto out;
	}

	/* No change? */
	if (percpu_pagelist_high_fraction == old_percpu_pagelist_high_fraction)
		goto out;

	for_each_populated_zone(zone)
		zone_set_pageset_high_and_batch(zone, 0);
out:
	mutex_unlock(&pcp_batch_high_lock);
	return ret;
}

#ifndef __HAVE_ARCH_RESERVED_KERNEL_PAGES
/*
 * Returns the number of pages that arch has reserved but
 * is not known to alloc_large_system_hash().
 */
static unsigned long __init arch_reserved_kernel_pages(void)
{
	return 0;
}
#endif

/*
 * Adaptive scale is meant to reduce sizes of hash tables on large memory
 * machines. As memory size is increased the scale is also increased but at
 * slower pace.  Starting from ADAPT_SCALE_BASE (64G), every time memory
 * quadruples the scale is increased by one, which means the size of hash table
 * only doubles, instead of quadrupling as well.
 * Because 32-bit systems cannot have large physical memory, where this scaling
 * makes sense, it is disabled on such platforms.
 */
#if __BITS_PER_LONG > 32
#define ADAPT_SCALE_BASE	(64ul << 30)
#define ADAPT_SCALE_SHIFT	2
#define ADAPT_SCALE_NPAGES	(ADAPT_SCALE_BASE >> PAGE_SHIFT)
#endif

/*
 * allocate a large system hash table from bootmem
 * - it is assumed that the hash table must contain an exact power-of-2
 *   quantity of entries
 * - limit is the number of hash buckets, not the total allocation size
 */
void *__init alloc_large_system_hash(const char *tablename,
				     unsigned long bucketsize,
				     unsigned long numentries,
				     int scale,
				     int flags,
				     unsigned int *_hash_shift,
				     unsigned int *_hash_mask,
				     unsigned long low_limit,
				     unsigned long high_limit)
{
	unsigned long long max = high_limit;
	unsigned long log2qty, size;
	void *table = NULL;
	gfp_t gfp_flags;
	bool virt;
	bool huge;

	/* allow the kernel cmdline to have a say */
	if (!numentries) {
		/* round applicable memory size up to nearest megabyte */
		numentries = nr_kernel_pages;
		numentries -= arch_reserved_kernel_pages();

		/* It isn't necessary when PAGE_SIZE >= 1MB */
		if (PAGE_SHIFT < 20)
			numentries = round_up(numentries, (1<<20)/PAGE_SIZE);

#if __BITS_PER_LONG > 32
		if (!high_limit) {
			unsigned long adapt;

			for (adapt = ADAPT_SCALE_NPAGES; adapt < numentries;
			     adapt <<= ADAPT_SCALE_SHIFT)
				scale++;
		}
#endif

		/* limit to 1 bucket per 2^scale bytes of low memory */
		if (scale > PAGE_SHIFT)
			numentries >>= (scale - PAGE_SHIFT);
		else
			numentries <<= (PAGE_SHIFT - scale);

		/* Make sure we've got at least a 0-order allocation.. */
		if (unlikely(flags & HASH_SMALL)) {
			/* Makes no sense without HASH_EARLY */
			WARN_ON(!(flags & HASH_EARLY));
			if (!(numentries >> *_hash_shift)) {
				numentries = 1UL << *_hash_shift;
				BUG_ON(!numentries);
			}
		} else if (unlikely((numentries * bucketsize) < PAGE_SIZE))
			numentries = PAGE_SIZE / bucketsize;
	}
	numentries = roundup_pow_of_two(numentries);

	/* limit allocation size to 1/16 total memory by default */
	if (max == 0) {
		max = ((unsigned long long)nr_all_pages << PAGE_SHIFT) >> 4;
		do_div(max, bucketsize);
	}
	max = min(max, 0x80000000ULL);

	if (numentries < low_limit)
		numentries = low_limit;
	if (numentries > max)
		numentries = max;

	log2qty = ilog2(numentries);

	gfp_flags = (flags & HASH_ZERO) ? GFP_ATOMIC | __GFP_ZERO : GFP_ATOMIC;
	do {
		virt = false;
		size = bucketsize << log2qty;
		if (flags & HASH_EARLY) {
			if (flags & HASH_ZERO)
				table = memblock_alloc(size, SMP_CACHE_BYTES);
			else
				table = memblock_alloc_raw(size,
							   SMP_CACHE_BYTES);
		} else if (get_order(size) >= MAX_ORDER || hashdist) {
			table = __vmalloc(size, gfp_flags);
			virt = true;
			huge = is_vm_area_hugepages(table);
		} else {
			/*
			 * If bucketsize is not a power-of-two, we may free
			 * some pages at the end of hash table which
			 * alloc_pages_exact() automatically does
			 */
			table = alloc_pages_exact(size, gfp_flags);
			kmemleak_alloc(table, size, 1, gfp_flags);
		}
	} while (!table && size > PAGE_SIZE && --log2qty);

	if (!table)
		panic("Failed to allocate %s hash table\n", tablename);

	pr_info("%s hash table entries: %ld (order: %d, %lu bytes, %s)\n",
		tablename, 1UL << log2qty, ilog2(size) - PAGE_SHIFT, size,
		virt ? (huge ? "vmalloc hugepage" : "vmalloc") : "linear");

	if (_hash_shift)
		*_hash_shift = log2qty;
	if (_hash_mask)
		*_hash_mask = (1 << log2qty) - 1;

	return table;
}

/*
 * This function checks whether pageblock includes unmovable pages or not.
 *
 * PageLRU check without isolation or lru_lock could race so that
 * MIGRATE_MOVABLE block might include unmovable pages. And __PageMovable
 * check without lock_page also may miss some movable non-lru pages at
 * race condition. So you can't expect this function should be exact.
 *
 * Returns a page without holding a reference. If the caller wants to
 * dereference that page (e.g., dumping), it has to make sure that it
 * cannot get removed (e.g., via memory unplug) concurrently.
 *
 */
struct page *has_unmovable_pages(struct zone *zone, struct page *page,
				 int migratetype, int flags)
{
	unsigned long iter = 0;
	unsigned long pfn = page_to_pfn(page);
	unsigned long offset = pfn % pageblock_nr_pages;

	if (is_migrate_cma_page(page)) {
		/*
		 * CMA allocations (alloc_contig_range) really need to mark
		 * isolate CMA pageblocks even when they are not movable in fact
		 * so consider them movable here.
		 */
		if (is_migrate_cma(migratetype))
			return NULL;

		return page;
	}

	for (; iter < pageblock_nr_pages - offset; iter++) {
		if (!pfn_valid_within(pfn + iter))
			continue;

		page = pfn_to_page(pfn + iter);

		/*
		 * Both, bootmem allocations and memory holes are marked
		 * PG_reserved and are unmovable. We can even have unmovable
		 * allocations inside ZONE_MOVABLE, for example when
		 * specifying "movablecore".
		 */
		if (PageReserved(page))
			return page;

		/*
		 * If the zone is movable and we have ruled out all reserved
		 * pages then it should be reasonably safe to assume the rest
		 * is movable.
		 */
		if (zone_idx(zone) == ZONE_MOVABLE)
			continue;

		/*
		 * Hugepages are not in LRU lists, but they're movable.
		 * THPs are on the LRU, but need to be counted as #small pages.
		 * We need not scan over tail pages because we don't
		 * handle each tail page individually in migration.
		 */
		if (PageHuge(page) || PageTransCompound(page)) {
			struct page *head = compound_head(page);
			unsigned int skip_pages;

			if (PageHuge(page)) {
				if (!hugepage_migration_supported(page_hstate(head)))
					return page;
			} else if (!PageLRU(head) && !__PageMovable(head)) {
				return page;
			}

			skip_pages = compound_nr(head) - (page - head);
			iter += skip_pages - 1;
			continue;
		}

		/*
		 * We can't use page_count without pin a page
		 * because another CPU can free compound page.
		 * This check already skips compound tails of THP
		 * because their page->_refcount is zero at all time.
		 */
		if (!page_ref_count(page)) {
			if (PageBuddy(page))
				iter += (1 << buddy_order(page)) - 1;
			continue;
		}

		/*
		 * The HWPoisoned page may be not in buddy system, and
		 * page_count() is not 0.
		 */
		if ((flags & MEMORY_OFFLINE) && PageHWPoison(page))
			continue;

		/*
		 * We treat all PageOffline() pages as movable when offlining
		 * to give drivers a chance to decrement their reference count
		 * in MEM_GOING_OFFLINE in order to indicate that these pages
		 * can be offlined as there are no direct references anymore.
		 * For actually unmovable PageOffline() where the driver does
		 * not support this, we will fail later when trying to actually
		 * move these pages that still have a reference count > 0.
		 * (false negatives in this function only)
		 */
		if ((flags & MEMORY_OFFLINE) && PageOffline(page))
			continue;

		if (__PageMovable(page) || PageLRU(page))
			continue;

		/*
		 * If there are RECLAIMABLE pages, we need to check
		 * it.  But now, memory offline itself doesn't call
		 * shrink_node_slabs() and it still to be fixed.
		 */
		return page;
	}
	return NULL;
}

#ifdef CONFIG_CONTIG_ALLOC
static unsigned long pfn_max_align_down(unsigned long pfn)
{
	return pfn & ~(max_t(unsigned long, MAX_ORDER_NR_PAGES,
			     pageblock_nr_pages) - 1);
}

unsigned long pfn_max_align_up(unsigned long pfn)
{
	return ALIGN(pfn, max_t(unsigned long, MAX_ORDER_NR_PAGES,
				pageblock_nr_pages));
}

#if defined(CONFIG_DYNAMIC_DEBUG) || \
	(defined(CONFIG_DYNAMIC_DEBUG_CORE) && defined(DYNAMIC_DEBUG_MODULE))
/* Usage: See admin-guide/dynamic-debug-howto.rst */
static void alloc_contig_dump_pages(struct list_head *page_list)
{
	DEFINE_DYNAMIC_DEBUG_METADATA(descriptor, "migrate failure");

	if (DYNAMIC_DEBUG_BRANCH(descriptor)) {
		struct page *page;
<<<<<<< HEAD
		unsigned long nr_skip = 0;
		unsigned long nr_pages = 0;

		dump_stack();
		list_for_each_entry(page, page_list, lru) {
			nr_pages++;
			/* The page will be freed by putback_movable_pages soon */
			if (page_count(page) == 1) {
				nr_skip++;
				continue;
			}
			dump_page(page, "migration failure");
		}
		pr_warn("total dump_pages %lu skipping %lu\n", nr_pages, nr_skip);
=======

		dump_stack();
		list_for_each_entry(page, page_list, lru)
			dump_page(page, "migration failure");
>>>>>>> 754a0abe
	}
}
#else
static inline void alloc_contig_dump_pages(struct list_head *page_list)
{
}
#endif

/* [start, end) must belong to a single zone. */
static int __alloc_contig_migrate_range(struct compact_control *cc,
					unsigned long start, unsigned long end,
					struct acr_info *info)
{
	/* This function is based on compact_zone() from compaction.c. */
	unsigned int nr_reclaimed;
	unsigned long pfn = start;
	unsigned int tries = 0;
	unsigned int max_tries = 5;
	int ret = 0;
	struct page *page;
	struct migration_target_control mtc = {
		.nid = zone_to_nid(cc->zone),
		.gfp_mask = GFP_USER | __GFP_MOVABLE | __GFP_RETRY_MAYFAIL,
	};

<<<<<<< HEAD
	if (cc->alloc_contig && cc->mode == MIGRATE_ASYNC)
		max_tries = 1;

=======
>>>>>>> 754a0abe
	lru_cache_disable();

	while (pfn < end || !list_empty(&cc->migratepages)) {
		if (fatal_signal_pending(current)) {
			ret = -EINTR;
			break;
		}

		if (list_empty(&cc->migratepages)) {
			cc->nr_migratepages = 0;
			ret = isolate_migratepages_range(cc, pfn, end);
			if (ret && ret != -EAGAIN)
				break;
			pfn = cc->migrate_pfn;
			tries = 0;
<<<<<<< HEAD
		} else if (++tries == max_tries) {
			ret = ret < 0 ? ret : -EBUSY;
=======
		} else if (++tries == 5) {
			ret = -EBUSY;
>>>>>>> 754a0abe
			break;
		}

		nr_reclaimed = reclaim_clean_pages_from_list(cc->zone,
							&cc->migratepages);
		info->nr_reclaimed += nr_reclaimed;
		cc->nr_migratepages -= nr_reclaimed;

		list_for_each_entry(page, &cc->migratepages, lru)
			info->nr_mapped += page_mapcount(page);

		ret = migrate_pages(&cc->migratepages, alloc_migration_target,
				NULL, (unsigned long)&mtc, cc->mode, MR_CONTIG_RANGE);
<<<<<<< HEAD
		if (!ret)
			info->nr_migrated += cc->nr_migratepages;
=======

		/*
		 * On -ENOMEM, migrate_pages() bails out right away. It is pointless
		 * to retry again over this error, so do the same here.
		 */
		if (ret == -ENOMEM)
			break;
>>>>>>> 754a0abe
	}

	lru_cache_enable();
	if (ret < 0) {
<<<<<<< HEAD
		if (ret == -EBUSY) {
			alloc_contig_dump_pages(&cc->migratepages);
			page_pinner_mark_migration_failed_pages(&cc->migratepages);
		}

		if (!list_empty(&cc->migratepages)) {
			page = list_first_entry(&cc->migratepages, struct page , lru);
			info->failed_pfn = page_to_pfn(page);
		}

=======
		if (ret == -EBUSY)
			alloc_contig_dump_pages(&cc->migratepages);
>>>>>>> 754a0abe
		putback_movable_pages(&cc->migratepages);
		info->err |= ACR_ERR_MIGRATE;
		return ret;
	}
	return 0;
}

/**
 * alloc_contig_range() -- tries to allocate given range of pages
 * @start:	start PFN to allocate
 * @end:	one-past-the-last PFN to allocate
 * @migratetype:	migratetype of the underlying pageblocks (either
 *			#MIGRATE_MOVABLE or #MIGRATE_CMA).  All pageblocks
 *			in range must have the same migratetype and it must
 *			be either of the two.
 * @gfp_mask:	GFP mask to use during compaction
 *
 * The PFN range does not have to be pageblock or MAX_ORDER_NR_PAGES
 * aligned.  The PFN range must belong to a single zone.
 *
 * The first thing this routine does is attempt to MIGRATE_ISOLATE all
 * pageblocks in the range.  Once isolated, the pageblocks should not
 * be modified by others.
 *
 * Return: zero on success or negative error code.  On success all
 * pages which PFN is in [start, end) are allocated for the caller and
 * need to be freed with free_contig_range().
 */
int alloc_contig_range(unsigned long start, unsigned long end,
		       unsigned migratetype, gfp_t gfp_mask,
		       struct acr_info *info)
{
	unsigned long outer_start, outer_end;
	unsigned int order;
	int ret = 0;

	struct compact_control cc = {
		.nr_migratepages = 0,
		.order = -1,
		.zone = page_zone(pfn_to_page(start)),
		.mode = gfp_mask & __GFP_NORETRY ? MIGRATE_ASYNC : MIGRATE_SYNC,
		.ignore_skip_hint = true,
		.no_set_skip_hint = true,
		.gfp_mask = current_gfp_context(gfp_mask),
		.alloc_contig = true,
	};
	INIT_LIST_HEAD(&cc.migratepages);

	/*
	 * What we do here is we mark all pageblocks in range as
	 * MIGRATE_ISOLATE.  Because pageblock and max order pages may
	 * have different sizes, and due to the way page allocator
	 * work, we align the range to biggest of the two pages so
	 * that page allocator won't try to merge buddies from
	 * different pageblocks and change MIGRATE_ISOLATE to some
	 * other migration type.
	 *
	 * Once the pageblocks are marked as MIGRATE_ISOLATE, we
	 * migrate the pages from an unaligned range (ie. pages that
	 * we are interested in).  This will put all the pages in
	 * range back to page allocator as MIGRATE_ISOLATE.
	 *
	 * When this is done, we take the pages in range from page
	 * allocator removing them from the buddy system.  This way
	 * page allocator will never consider using them.
	 *
	 * This lets us mark the pageblocks back as
	 * MIGRATE_CMA/MIGRATE_MOVABLE so that free pages in the
	 * aligned range but not in the unaligned, original range are
	 * put back to page allocator so that buddy can use them.
	 */

	ret = start_isolate_page_range(pfn_max_align_down(start),
				       pfn_max_align_up(end), migratetype, 0,
				       &info->failed_pfn);
	if (ret) {
		info->err |= ACR_ERR_ISOLATE;
		return ret;
	}

	drain_all_pages(cc.zone);

	drain_all_pages(cc.zone);

	/*
	 * In case of -EBUSY, we'd like to know which page causes problem.
	 * So, just fall through. test_pages_isolated() has a tracepoint
	 * which will report the busy page.
	 *
	 * It is possible that busy pages could become available before
	 * the call to test_pages_isolated, and the range will actually be
	 * allocated.  So, if we fall through be sure to clear ret so that
	 * -EBUSY is not accidentally used or returned to caller.
	 */
	ret = __alloc_contig_migrate_range(&cc, start, end, info);
	if (ret && (ret != -EBUSY || (gfp_mask & __GFP_NORETRY)))
		goto done;
	ret = 0;

	/*
	 * Pages from [start, end) are within a MAX_ORDER_NR_PAGES
	 * aligned blocks that are marked as MIGRATE_ISOLATE.  What's
	 * more, all pages in [start, end) are free in page allocator.
	 * What we are going to do is to allocate all pages from
	 * [start, end) (that is remove them from page allocator).
	 *
	 * The only problem is that pages at the beginning and at the
	 * end of interesting range may be not aligned with pages that
	 * page allocator holds, ie. they can be part of higher order
	 * pages.  Because of this, we reserve the bigger range and
	 * once this is done free the pages we are not interested in.
	 *
	 * We don't have to hold zone->lock here because the pages are
	 * isolated thus they won't get removed from buddy.
	 */

	order = 0;
	outer_start = start;
	while (!PageBuddy(pfn_to_page(outer_start))) {
		if (++order >= MAX_ORDER) {
			outer_start = start;
			break;
		}
		outer_start &= ~0UL << order;
	}

	if (outer_start != start) {
		order = buddy_order(pfn_to_page(outer_start));

		/*
		 * outer_start page could be small order buddy page and
		 * it doesn't include start page. Adjust outer_start
		 * in this case to report failed page properly
		 * on tracepoint in test_pages_isolated()
		 */
		if (outer_start + (1UL << order) <= start)
			outer_start = start;
	}

	/* Make sure the range is really isolated. */
<<<<<<< HEAD
	if (test_pages_isolated(outer_start, end, 0, &info->failed_pfn)) {
		pr_info_ratelimited("%s: [%lx, %lx) PFNs busy\n",
			__func__, outer_start, end);
=======
	if (test_pages_isolated(outer_start, end, 0)) {
>>>>>>> 754a0abe
		ret = -EBUSY;
		info->err |= ACR_ERR_TEST;
		goto done;
	}

	/* Grab isolated pages from freelists. */
	outer_end = isolate_freepages_range(&cc, outer_start, end);
	if (!outer_end) {
		ret = -EBUSY;
		goto done;
	}

	/* Free head and tail (if any) */
	if (start != outer_start)
		free_contig_range(outer_start, start - outer_start);
	if (end != outer_end)
		free_contig_range(end, outer_end - end);

done:
	undo_isolate_page_range(pfn_max_align_down(start),
				pfn_max_align_up(end), migratetype);
	return ret;
}
EXPORT_SYMBOL(alloc_contig_range);

static int __alloc_contig_pages(unsigned long start_pfn,
				unsigned long nr_pages, gfp_t gfp_mask)
{
	struct acr_info dummy;
	unsigned long end_pfn = start_pfn + nr_pages;

	return alloc_contig_range(start_pfn, end_pfn, MIGRATE_MOVABLE,
				  gfp_mask, &dummy);
}

static bool pfn_range_valid_contig(struct zone *z, unsigned long start_pfn,
				   unsigned long nr_pages)
{
	unsigned long i, end_pfn = start_pfn + nr_pages;
	struct page *page;

	for (i = start_pfn; i < end_pfn; i++) {
		page = pfn_to_online_page(i);
		if (!page)
			return false;

		if (page_zone(page) != z)
			return false;

		if (PageReserved(page))
			return false;
	}
	return true;
}

static bool zone_spans_last_pfn(const struct zone *zone,
				unsigned long start_pfn, unsigned long nr_pages)
{
	unsigned long last_pfn = start_pfn + nr_pages - 1;

	return zone_spans_pfn(zone, last_pfn);
}

/**
 * alloc_contig_pages() -- tries to find and allocate contiguous range of pages
 * @nr_pages:	Number of contiguous pages to allocate
 * @gfp_mask:	GFP mask to limit search and used during compaction
 * @nid:	Target node
 * @nodemask:	Mask for other possible nodes
 *
 * This routine is a wrapper around alloc_contig_range(). It scans over zones
 * on an applicable zonelist to find a contiguous pfn range which can then be
 * tried for allocation with alloc_contig_range(). This routine is intended
 * for allocation requests which can not be fulfilled with the buddy allocator.
 *
 * The allocated memory is always aligned to a page boundary. If nr_pages is a
 * power of two then the alignment is guaranteed to be to the given nr_pages
 * (e.g. 1GB request would be aligned to 1GB).
 *
 * Allocated pages can be freed with free_contig_range() or by manually calling
 * __free_page() on each allocated page.
 *
 * Return: pointer to contiguous pages on success, or NULL if not successful.
 */
struct page *alloc_contig_pages(unsigned long nr_pages, gfp_t gfp_mask,
				int nid, nodemask_t *nodemask)
{
	unsigned long ret, pfn, flags;
	struct zonelist *zonelist;
	struct zone *zone;
	struct zoneref *z;

	zonelist = node_zonelist(nid, gfp_mask);
	for_each_zone_zonelist_nodemask(zone, z, zonelist,
					gfp_zone(gfp_mask), nodemask) {
		spin_lock_irqsave(&zone->lock, flags);

		pfn = ALIGN(zone->zone_start_pfn, nr_pages);
		while (zone_spans_last_pfn(zone, pfn, nr_pages)) {
			if (pfn_range_valid_contig(zone, pfn, nr_pages)) {
				/*
				 * We release the zone lock here because
				 * alloc_contig_range() will also lock the zone
				 * at some point. If there's an allocation
				 * spinning on this lock, it may win the race
				 * and cause alloc_contig_range() to fail...
				 */
				spin_unlock_irqrestore(&zone->lock, flags);
				ret = __alloc_contig_pages(pfn, nr_pages,
							gfp_mask);
				if (!ret)
					return pfn_to_page(pfn);
				spin_lock_irqsave(&zone->lock, flags);
			}
			pfn += nr_pages;
		}
		spin_unlock_irqrestore(&zone->lock, flags);
	}
	return NULL;
}
#endif /* CONFIG_CONTIG_ALLOC */

void free_contig_range(unsigned long pfn, unsigned long nr_pages)
{
	unsigned long count = 0;

	for (; nr_pages--; pfn++) {
		struct page *page = pfn_to_page(pfn);

		count += page_count(page) != 1;
		__free_page(page);
	}
	WARN(count != 0, "%lu pages are still in use!\n", count);
}
EXPORT_SYMBOL(free_contig_range);

/*
 * The zone indicated has a new number of managed_pages; batch sizes and percpu
 * page high values need to be recalculated.
 */
void zone_pcp_update(struct zone *zone, int cpu_online)
{
	mutex_lock(&pcp_batch_high_lock);
	zone_set_pageset_high_and_batch(zone, cpu_online);
	mutex_unlock(&pcp_batch_high_lock);
}

/*
 * Effectively disable pcplists for the zone by setting the high limit to 0
 * and draining all cpus. A concurrent page freeing on another CPU that's about
 * to put the page on pcplist will either finish before the drain and the page
 * will be drained, or observe the new high limit and skip the pcplist.
 *
 * Must be paired with a call to zone_pcp_enable().
 */
void zone_pcp_disable(struct zone *zone)
{
	mutex_lock(&pcp_batch_high_lock);
	__zone_set_pageset_high_and_batch(zone, 0, 1);
	__drain_all_pages(zone, true);
}

void zone_pcp_enable(struct zone *zone)
{
	__zone_set_pageset_high_and_batch(zone, zone->pageset_high, zone->pageset_batch);
	mutex_unlock(&pcp_batch_high_lock);
}

void zone_pcp_reset(struct zone *zone)
{
	int cpu;
	struct per_cpu_zonestat *pzstats;

	if (zone->per_cpu_pageset != &boot_pageset) {
		for_each_online_cpu(cpu) {
			pzstats = per_cpu_ptr(zone->per_cpu_zonestats, cpu);
			drain_zonestat(zone, pzstats);
		}
		free_percpu(zone->per_cpu_pageset);
		free_percpu(zone->per_cpu_zonestats);
		zone->per_cpu_pageset = &boot_pageset;
		zone->per_cpu_zonestats = &boot_zonestats;
	}
}

#ifdef CONFIG_MEMORY_HOTREMOVE
/*
 * All pages in the range must be in a single zone, must not contain holes,
 * must span full sections, and must be isolated before calling this function.
 */
void __offline_isolated_pages(unsigned long start_pfn, unsigned long end_pfn)
{
	unsigned long pfn = start_pfn;
	struct page *page;
	struct zone *zone;
	unsigned int order;
	unsigned long flags;

	offline_mem_sections(pfn, end_pfn);
	zone = page_zone(pfn_to_page(pfn));
	spin_lock_irqsave(&zone->lock, flags);
	while (pfn < end_pfn) {
		page = pfn_to_page(pfn);
		/*
		 * The HWPoisoned page may be not in buddy system, and
		 * page_count() is not 0.
		 */
		if (unlikely(!PageBuddy(page) && PageHWPoison(page))) {
			pfn++;
			continue;
		}
		/*
		 * At this point all remaining PageOffline() pages have a
		 * reference count of 0 and can simply be skipped.
		 */
		if (PageOffline(page)) {
			BUG_ON(page_count(page));
			BUG_ON(PageBuddy(page));
			pfn++;
			continue;
		}

		BUG_ON(page_count(page));
		BUG_ON(!PageBuddy(page));
		order = buddy_order(page);
		del_page_from_free_list(page, zone, order);
		pfn += (1 << order);
	}
	spin_unlock_irqrestore(&zone->lock, flags);
}
#endif

bool is_free_buddy_page(struct page *page)
{
	struct zone *zone = page_zone(page);
	unsigned long pfn = page_to_pfn(page);
	unsigned long flags;
	unsigned int order;

	spin_lock_irqsave(&zone->lock, flags);
	for (order = 0; order < MAX_ORDER; order++) {
		struct page *page_head = page - (pfn & ((1 << order) - 1));

		if (PageBuddy(page_head) && buddy_order(page_head) >= order)
			break;
	}
	spin_unlock_irqrestore(&zone->lock, flags);

	return order < MAX_ORDER;
}

#ifdef CONFIG_MEMORY_FAILURE
/*
 * Break down a higher-order page in sub-pages, and keep our target out of
 * buddy allocator.
 */
static void break_down_buddy_pages(struct zone *zone, struct page *page,
				   struct page *target, int low, int high,
				   int migratetype)
{
	unsigned long size = 1 << high;
	struct page *current_buddy, *next_page;

	while (high > low) {
		high--;
		size >>= 1;

		if (target >= &page[size]) {
			next_page = page + size;
			current_buddy = page;
		} else {
			next_page = page;
			current_buddy = page + size;
		}

		if (set_page_guard(zone, current_buddy, high, migratetype))
			continue;

		if (current_buddy != target) {
			add_to_free_list(current_buddy, zone, high, migratetype);
			set_buddy_order(current_buddy, high);
			page = next_page;
		}
	}
}

/*
 * Take a page that will be marked as poisoned off the buddy allocator.
 */
bool take_page_off_buddy(struct page *page)
{
	struct zone *zone = page_zone(page);
	unsigned long pfn = page_to_pfn(page);
	unsigned long flags;
	unsigned int order;
	bool ret = false;

	spin_lock_irqsave(&zone->lock, flags);
	for (order = 0; order < MAX_ORDER; order++) {
		struct page *page_head = page - (pfn & ((1 << order) - 1));
		int page_order = buddy_order(page_head);

		if (PageBuddy(page_head) && page_order >= order) {
			unsigned long pfn_head = page_to_pfn(page_head);
			int migratetype = get_pfnblock_migratetype(page_head,
								   pfn_head);

			del_page_from_free_list(page_head, zone, page_order);
			break_down_buddy_pages(zone, page_head, page, 0,
						page_order, migratetype);
			if (!is_migrate_isolate(migratetype))
				__mod_zone_freepage_state(zone, -1, migratetype);
			ret = true;
			break;
		}
		if (page_count(page_head) > 0)
			break;
	}
	spin_unlock_irqrestore(&zone->lock, flags);
	return ret;
}
#endif<|MERGE_RESOLUTION|>--- conflicted
+++ resolved
@@ -72,12 +72,8 @@
 #include <linux/psi.h>
 #include <linux/padata.h>
 #include <linux/khugepaged.h>
-<<<<<<< HEAD
+#include <linux/buffer_head.h>
 #include <trace/hooks/mm.h>
-
-=======
-#include <linux/buffer_head.h>
->>>>>>> 754a0abe
 #include <asm/sections.h>
 #include <asm/tlbflush.h>
 #include <asm/div64.h>
@@ -190,17 +186,10 @@
 
 int percpu_pagelist_high_fraction;
 gfp_t gfp_allowed_mask __read_mostly = GFP_BOOT_MASK;
-<<<<<<< HEAD
-DEFINE_STATIC_KEY_FALSE(init_on_alloc);
-EXPORT_SYMBOL(init_on_alloc);
-
-DEFINE_STATIC_KEY_FALSE(init_on_free);
-=======
 DEFINE_STATIC_KEY_MAYBE(CONFIG_INIT_ON_ALLOC_DEFAULT_ON, init_on_alloc);
 EXPORT_SYMBOL(init_on_alloc);
 
 DEFINE_STATIC_KEY_MAYBE(CONFIG_INIT_ON_FREE_DEFAULT_ON, init_on_free);
->>>>>>> 754a0abe
 EXPORT_SYMBOL(init_on_free);
 
 static bool _init_on_alloc_enabled_early __read_mostly
@@ -1436,11 +1425,7 @@
  */
 static bool free_pcp_prepare(struct page *page, unsigned int order)
 {
-<<<<<<< HEAD
-	return free_pages_prepare(page, 0, true, FPI_NONE);
-=======
 	return free_pages_prepare(page, order, true, FPI_NONE);
->>>>>>> 754a0abe
 }
 
 static bool bulkfree_pcp_prepare(struct page *page)
@@ -1460,15 +1445,9 @@
 static bool free_pcp_prepare(struct page *page, unsigned int order)
 {
 	if (debug_pagealloc_enabled_static())
-<<<<<<< HEAD
-		return free_pages_prepare(page, 0, true, FPI_NONE);
-	else
-		return free_pages_prepare(page, 0, false, FPI_NONE);
-=======
 		return free_pages_prepare(page, order, true, FPI_NONE);
 	else
 		return free_pages_prepare(page, order, false, FPI_NONE);
->>>>>>> 754a0abe
 }
 
 static bool bulkfree_pcp_prepare(struct page *page)
@@ -2457,8 +2436,6 @@
 	debug_pagealloc_map_pages(page, 1 << order);
 
 	/*
-<<<<<<< HEAD
-=======
 	 * Page unpoisoning must happen before memory initialization.
 	 * Otherwise, the poison pattern will be overwritten for __GFP_ZERO
 	 * allocations and the page unpoisoning code will complain.
@@ -2466,7 +2443,6 @@
 	kernel_unpoison_pages(page, 1 << order);
 
 	/*
->>>>>>> 754a0abe
 	 * As memory initialization might be integrated into KASAN,
 	 * kasan_alloc_pages and kernel_init_free_pages must be
 	 * kept together to avoid discrepancies in behavior.
@@ -2482,10 +2458,6 @@
 					       gfp_flags & __GFP_ZEROTAGS);
 	}
 
-<<<<<<< HEAD
-	kernel_unpoison_pages(page, 1 << order);
-=======
->>>>>>> 754a0abe
 	set_page_owner(page, order, gfp_flags);
 }
 
@@ -3681,18 +3653,9 @@
 	struct page *page;
 
 	do {
-<<<<<<< HEAD
-		/* First try to get CMA pages */
-		if (migratetype == MIGRATE_MOVABLE &&
-				alloc_flags & ALLOC_CMA) {
-			list = get_populated_pcp_list(zone, 0, pcp,
-					get_cma_migrate_type(), alloc_flags);
-		}
-=======
 		if (list_empty(list)) {
 			int batch = READ_ONCE(pcp->batch);
 			int alloced;
->>>>>>> 754a0abe
 
 			/*
 			 * Scale batch relative to order if batch implies
@@ -3795,20 +3758,8 @@
 			if (page)
 				trace_mm_page_alloc_zone_locked(page, order, migratetype);
 		}
-<<<<<<< HEAD
-		if (!page) {
-			if (migratetype == MIGRATE_MOVABLE &&
-					alloc_flags & ALLOC_CMA)
-				page = __rmqueue_cma(zone, order, migratetype,
-						     alloc_flags);
-			if (!page)
-				page = __rmqueue(zone, order, migratetype,
-						 alloc_flags);
-		}
-=======
 		if (!page)
 			page = __rmqueue(zone, order, migratetype, alloc_flags);
->>>>>>> 754a0abe
 	} while (page && check_new_pages(page, order));
 	if (!page)
 		goto failed;
@@ -3818,14 +3769,9 @@
 	spin_unlock_irqrestore(&zone->lock, flags);
 
 	__count_zid_vm_events(PGALLOC, page_zonenum(page), 1 << order);
-<<<<<<< HEAD
-	zone_statistics(preferred_zone, zone);
+	zone_statistics(preferred_zone, zone, 1);
 	trace_android_vh_rmqueue(preferred_zone, zone, order,
 			gfp_flags, alloc_flags, migratetype);
-	local_irq_restore(flags);
-=======
-	zone_statistics(preferred_zone, zone, 1);
->>>>>>> 754a0abe
 
 out:
 	/* Separate test+clear to avoid unnecessary atomics */
@@ -6594,11 +6540,7 @@
  * (usually MIGRATE_MOVABLE). Besides setting the migratetype, no related
  * zone stats (e.g., nr_isolate_pageblock) are touched.
  */
-<<<<<<< HEAD
-void __meminit memmap_init_zone(unsigned long size, int nid, unsigned long zone,
-=======
 void __meminit memmap_init_range(unsigned long size, int nid, unsigned long zone,
->>>>>>> 754a0abe
 		unsigned long start_pfn, unsigned long zone_end_pfn,
 		enum meminit_context context,
 		struct vmem_altmap *altmap, int migratetype)
@@ -6735,19 +6677,11 @@
 	}
 }
 
-<<<<<<< HEAD
-#if !defined(CONFIG_FLAT_NODE_MEM_MAP)
-/*
- * Only struct pages that correspond to ranges defined by memblock.memory
- * are zeroed and initialized by going through __init_single_page() during
- * memmap_init_zone().
-=======
 #if !defined(CONFIG_FLATMEM)
 /*
  * Only struct pages that correspond to ranges defined by memblock.memory
  * are zeroed and initialized by going through __init_single_page() during
  * memmap_init_zone_range().
->>>>>>> 754a0abe
  *
  * But, there could be struct pages that correspond to holes in
  * memblock.memory. This can happen because of the following reasons:
@@ -6766,15 +6700,9 @@
  *   zone/node above the hole except for the trailing pages in the last
  *   section that will be appended to the zone/node below.
  */
-<<<<<<< HEAD
-static u64 __meminit init_unavailable_range(unsigned long spfn,
-					    unsigned long epfn,
-					    int zone, int node)
-=======
 static void __init init_unavailable_range(unsigned long spfn,
 					  unsigned long epfn,
 					  int zone, int node)
->>>>>>> 754a0abe
 {
 	unsigned long pfn;
 	u64 pgcnt = 0;
@@ -6790,21 +6718,6 @@
 		pgcnt++;
 	}
 
-<<<<<<< HEAD
-	return pgcnt;
-}
-#else
-static inline u64 init_unavailable_range(unsigned long spfn, unsigned long epfn,
-					 int zone, int node)
-{
-	return 0;
-}
-#endif
-
-void __meminit __weak memmap_init(unsigned long size, int nid,
-				  unsigned long zone,
-				  unsigned long range_start_pfn)
-=======
 	if (pgcnt)
 		pr_info("On node %d, zone %s: %lld pages in unavailable ranges",
 			node, zone_names[zone], pgcnt);
@@ -6842,18 +6755,10 @@
 }
 
 static void __init memmap_init(void)
->>>>>>> 754a0abe
-{
-	static unsigned long hole_pfn;
+{
 	unsigned long start_pfn, end_pfn;
-<<<<<<< HEAD
-	unsigned long range_end_pfn = range_start_pfn + size;
-	int i;
-	u64 pgcnt = 0;
-=======
 	unsigned long hole_pfn = 0;
 	int i, j, zone_id, nid;
->>>>>>> 754a0abe
 
 	for_each_mem_pfn_range(i, MAX_NUMNODES, &start_pfn, &end_pfn, &nid) {
 		struct pglist_data *node = NODE_DATA(nid);
@@ -6864,42 +6769,14 @@
 			if (!populated_zone(zone))
 				continue;
 
-<<<<<<< HEAD
-		if (end_pfn > start_pfn) {
-			size = end_pfn - start_pfn;
-			memmap_init_zone(size, nid, zone, start_pfn, range_end_pfn,
-					 MEMINIT_EARLY, NULL, MIGRATE_MOVABLE);
-=======
 			memmap_init_zone_range(zone, start_pfn, end_pfn,
 					       &hole_pfn);
 			zone_id = j;
->>>>>>> 754a0abe
 		}
-
-		if (hole_pfn < start_pfn)
-			pgcnt += init_unavailable_range(hole_pfn, start_pfn,
-							zone, nid);
-		hole_pfn = end_pfn;
 	}
 
 #ifdef CONFIG_SPARSEMEM
 	/*
-<<<<<<< HEAD
-	 * Initialize the hole in the range [zone_end_pfn, section_end].
-	 * If zone boundary falls in the middle of a section, this hole
-	 * will be re-initialized during the call to this function for the
-	 * higher zone.
-	 */
-	end_pfn = round_up(range_end_pfn, PAGES_PER_SECTION);
-	if (hole_pfn < end_pfn)
-		pgcnt += init_unavailable_range(hole_pfn, end_pfn,
-						zone, nid);
-#endif
-
-	if (pgcnt)
-		pr_info("  %s zone: %llu pages in unavailable ranges\n",
-			zone_names[zone], pgcnt);
-=======
 	 * Initialize the memory map for hole in the range [memory_end,
 	 * section_end].
 	 * Append the pages in this hole to the highest zone in the last
@@ -6912,7 +6789,6 @@
 	if (hole_pfn < end_pfn)
 #endif
 		init_unavailable_range(hole_pfn, end_pfn, zone_id, nid);
->>>>>>> 754a0abe
 }
 
 static int zone_batchsize(struct zone *zone)
@@ -9089,7 +8965,6 @@
 
 	if (DYNAMIC_DEBUG_BRANCH(descriptor)) {
 		struct page *page;
-<<<<<<< HEAD
 		unsigned long nr_skip = 0;
 		unsigned long nr_pages = 0;
 
@@ -9104,12 +8979,6 @@
 			dump_page(page, "migration failure");
 		}
 		pr_warn("total dump_pages %lu skipping %lu\n", nr_pages, nr_skip);
-=======
-
-		dump_stack();
-		list_for_each_entry(page, page_list, lru)
-			dump_page(page, "migration failure");
->>>>>>> 754a0abe
 	}
 }
 #else
@@ -9135,12 +9004,9 @@
 		.gfp_mask = GFP_USER | __GFP_MOVABLE | __GFP_RETRY_MAYFAIL,
 	};
 
-<<<<<<< HEAD
 	if (cc->alloc_contig && cc->mode == MIGRATE_ASYNC)
 		max_tries = 1;
 
-=======
->>>>>>> 754a0abe
 	lru_cache_disable();
 
 	while (pfn < end || !list_empty(&cc->migratepages)) {
@@ -9156,13 +9022,8 @@
 				break;
 			pfn = cc->migrate_pfn;
 			tries = 0;
-<<<<<<< HEAD
 		} else if (++tries == max_tries) {
-			ret = ret < 0 ? ret : -EBUSY;
-=======
-		} else if (++tries == 5) {
 			ret = -EBUSY;
->>>>>>> 754a0abe
 			break;
 		}
 
@@ -9176,10 +9037,8 @@
 
 		ret = migrate_pages(&cc->migratepages, alloc_migration_target,
 				NULL, (unsigned long)&mtc, cc->mode, MR_CONTIG_RANGE);
-<<<<<<< HEAD
 		if (!ret)
 			info->nr_migrated += cc->nr_migratepages;
-=======
 
 		/*
 		 * On -ENOMEM, migrate_pages() bails out right away. It is pointless
@@ -9187,12 +9046,10 @@
 		 */
 		if (ret == -ENOMEM)
 			break;
->>>>>>> 754a0abe
 	}
 
 	lru_cache_enable();
 	if (ret < 0) {
-<<<<<<< HEAD
 		if (ret == -EBUSY) {
 			alloc_contig_dump_pages(&cc->migratepages);
 			page_pinner_mark_migration_failed_pages(&cc->migratepages);
@@ -9203,10 +9060,6 @@
 			info->failed_pfn = page_to_pfn(page);
 		}
 
-=======
-		if (ret == -EBUSY)
-			alloc_contig_dump_pages(&cc->migratepages);
->>>>>>> 754a0abe
 		putback_movable_pages(&cc->migratepages);
 		info->err |= ACR_ERR_MIGRATE;
 		return ret;
@@ -9289,8 +9142,6 @@
 
 	drain_all_pages(cc.zone);
 
-	drain_all_pages(cc.zone);
-
 	/*
 	 * In case of -EBUSY, we'd like to know which page causes problem.
 	 * So, just fall through. test_pages_isolated() has a tracepoint
@@ -9347,13 +9198,7 @@
 	}
 
 	/* Make sure the range is really isolated. */
-<<<<<<< HEAD
 	if (test_pages_isolated(outer_start, end, 0, &info->failed_pfn)) {
-		pr_info_ratelimited("%s: [%lx, %lx) PFNs busy\n",
-			__func__, outer_start, end);
-=======
-	if (test_pages_isolated(outer_start, end, 0)) {
->>>>>>> 754a0abe
 		ret = -EBUSY;
 		info->err |= ACR_ERR_TEST;
 		goto done;
