--- conflicted
+++ resolved
@@ -68,36 +68,6 @@
 	unsigned long find_total;
 } swap_cache_info;
 
-<<<<<<< HEAD
-unsigned long total_swapcache_pages(void)
-{
-	unsigned int i, j, nr;
-	unsigned long ret = 0;
-	struct address_space *spaces;
-	struct swap_info_struct *si;
-
-	for (i = 0; i < MAX_SWAPFILES; i++) {
-		swp_entry_t entry = swp_entry(i, 1);
-
-		/* Avoid get_swap_device() to warn for bad swap entry */
-		if (!swp_swap_info(entry))
-			continue;
-		/* Prevent swapoff to free swapper_spaces */
-		si = get_swap_device(entry);
-		if (!si)
-			continue;
-		nr = nr_swapper_spaces[i];
-		spaces = swapper_spaces[i];
-		for (j = 0; j < nr; j++)
-			ret += spaces[j].nrpages;
-		put_swap_device(si);
-	}
-	return ret;
-}
-EXPORT_SYMBOL_GPL(total_swapcache_pages);
-
-=======
->>>>>>> 754a0abe
 static atomic_t swapin_readahead_hits = ATOMIC_INIT(4);
 
 void show_swap_cache_info(void)
