// SPDX-License-Identifier: GPL-2.0-or-later
/* memcontrol.c - Memory Controller
 *
 * Copyright IBM Corporation, 2007
 * Author Balbir Singh <balbir@linux.vnet.ibm.com>
 *
 * Copyright 2007 OpenVZ SWsoft Inc
 * Author: Pavel Emelianov <xemul@openvz.org>
 *
 * Memory thresholds
 * Copyright (C) 2009 Nokia Corporation
 * Author: Kirill A. Shutemov
 *
 * Kernel Memory Controller
 * Copyright (C) 2012 Parallels Inc. and Google Inc.
 * Authors: Glauber Costa and Suleiman Souhlal
 *
 * Native page reclaim
 * Charge lifetime sanitation
 * Lockless page tracking & accounting
 * Unified hierarchy configuration model
 * Copyright (C) 2015 Red Hat, Inc., Johannes Weiner
 *
 * Per memcg lru locking
 * Copyright (C) 2020 Alibaba, Inc, Alex Shi
 */

#include <linux/page_counter.h>
#include <linux/memcontrol.h>
#include <linux/cgroup.h>
#include <linux/pagewalk.h>
#include <linux/sched/mm.h>
#include <linux/shmem_fs.h>
#include <linux/hugetlb.h>
#include <linux/pagemap.h>
#include <linux/vm_event_item.h>
#include <linux/smp.h>
#include <linux/page-flags.h>
#include <linux/backing-dev.h>
#include <linux/bit_spinlock.h>
#include <linux/rcupdate.h>
#include <linux/limits.h>
#include <linux/export.h>
#include <linux/mutex.h>
#include <linux/rbtree.h>
#include <linux/slab.h>
#include <linux/swap.h>
#include <linux/swapops.h>
#include <linux/spinlock.h>
#include <linux/eventfd.h>
#include <linux/poll.h>
#include <linux/sort.h>
#include <linux/fs.h>
#include <linux/seq_file.h>
#include <linux/vmpressure.h>
#include <linux/mm_inline.h>
#include <linux/swap_cgroup.h>
#include <linux/cpu.h>
#include <linux/oom.h>
#include <linux/lockdep.h>
#include <linux/file.h>
#include <linux/tracehook.h>
#include <linux/psi.h>
#include <linux/seq_buf.h>
#include "internal.h"
#include <net/sock.h>
#include <net/ip.h>
#include "slab.h"

#include <linux/uaccess.h>

#include <trace/events/vmscan.h>
#include <trace/hooks/mm.h>

struct cgroup_subsys memory_cgrp_subsys __read_mostly;
EXPORT_SYMBOL(memory_cgrp_subsys);

struct mem_cgroup *root_mem_cgroup __read_mostly;

/* Active memory cgroup to use from an interrupt context */
DEFINE_PER_CPU(struct mem_cgroup *, int_active_memcg);
EXPORT_PER_CPU_SYMBOL_GPL(int_active_memcg);

/* Socket memory accounting disabled? */
static bool cgroup_memory_nosocket __ro_after_init;

/* Kernel memory accounting disabled? */
bool cgroup_memory_nokmem __ro_after_init;

/* Whether the swap controller is active */
#ifdef CONFIG_MEMCG_SWAP
bool cgroup_memory_noswap __ro_after_init;
#else
#define cgroup_memory_noswap		1
#endif

#ifdef CONFIG_CGROUP_WRITEBACK
static DECLARE_WAIT_QUEUE_HEAD(memcg_cgwb_frn_waitq);
#endif

/* Whether legacy memory+swap accounting is active */
static bool do_memsw_account(void)
{
	return !cgroup_subsys_on_dfl(memory_cgrp_subsys) && !cgroup_memory_noswap;
}

#define THRESHOLDS_EVENTS_TARGET 128
#define SOFTLIMIT_EVENTS_TARGET 1024

/*
 * Cgroups above their limits are maintained in a RB-Tree, independent of
 * their hierarchy representation
 */

struct mem_cgroup_tree_per_node {
	struct rb_root rb_root;
	struct rb_node *rb_rightmost;
	spinlock_t lock;
};

struct mem_cgroup_tree {
	struct mem_cgroup_tree_per_node *rb_tree_per_node[MAX_NUMNODES];
};

static struct mem_cgroup_tree soft_limit_tree __read_mostly;

/* for OOM */
struct mem_cgroup_eventfd_list {
	struct list_head list;
	struct eventfd_ctx *eventfd;
};

/*
 * cgroup_event represents events which userspace want to receive.
 */
struct mem_cgroup_event {
	/*
	 * memcg which the event belongs to.
	 */
	struct mem_cgroup *memcg;
	/*
	 * eventfd to signal userspace about the event.
	 */
	struct eventfd_ctx *eventfd;
	/*
	 * Each of these stored in a list by the cgroup.
	 */
	struct list_head list;
	/*
	 * register_event() callback will be used to add new userspace
	 * waiter for changes related to this event.  Use eventfd_signal()
	 * on eventfd to send notification to userspace.
	 */
	int (*register_event)(struct mem_cgroup *memcg,
			      struct eventfd_ctx *eventfd, const char *args);
	/*
	 * unregister_event() callback will be called when userspace closes
	 * the eventfd or on cgroup removing.  This callback must be set,
	 * if you want provide notification functionality.
	 */
	void (*unregister_event)(struct mem_cgroup *memcg,
				 struct eventfd_ctx *eventfd);
	/*
	 * All fields below needed to unregister event when
	 * userspace closes eventfd.
	 */
	poll_table pt;
	wait_queue_head_t *wqh;
	wait_queue_entry_t wait;
	struct work_struct remove;
};

static void mem_cgroup_threshold(struct mem_cgroup *memcg);
static void mem_cgroup_oom_notify(struct mem_cgroup *memcg);

/* Stuffs for move charges at task migration. */
/*
 * Types of charges to be moved.
 */
#define MOVE_ANON	0x1U
#define MOVE_FILE	0x2U
#define MOVE_MASK	(MOVE_ANON | MOVE_FILE)

/* "mc" and its members are protected by cgroup_mutex */
static struct move_charge_struct {
	spinlock_t	  lock; /* for from, to */
	struct mm_struct  *mm;
	struct mem_cgroup *from;
	struct mem_cgroup *to;
	unsigned long flags;
	unsigned long precharge;
	unsigned long moved_charge;
	unsigned long moved_swap;
	struct task_struct *moving_task;	/* a task moving charges */
	wait_queue_head_t waitq;		/* a waitq for other context */
} mc = {
	.lock = __SPIN_LOCK_UNLOCKED(mc.lock),
	.waitq = __WAIT_QUEUE_HEAD_INITIALIZER(mc.waitq),
};

/*
 * Maximum loops in mem_cgroup_hierarchical_reclaim(), used for soft
 * limit reclaim to prevent infinite loops, if they ever occur.
 */
#define	MEM_CGROUP_MAX_RECLAIM_LOOPS		100
#define	MEM_CGROUP_MAX_SOFT_LIMIT_RECLAIM_LOOPS	2

/* for encoding cft->private value on file */
enum res_type {
	_MEM,
	_MEMSWAP,
	_OOM_TYPE,
	_KMEM,
	_TCP,
};

#define MEMFILE_PRIVATE(x, val)	((x) << 16 | (val))
#define MEMFILE_TYPE(val)	((val) >> 16 & 0xffff)
#define MEMFILE_ATTR(val)	((val) & 0xffff)
/* Used for OOM notifier */
#define OOM_CONTROL		(0)

/*
 * Iteration constructs for visiting all cgroups (under a tree).  If
 * loops are exited prematurely (break), mem_cgroup_iter_break() must
 * be used for reference counting.
 */
#define for_each_mem_cgroup_tree(iter, root)		\
	for (iter = mem_cgroup_iter(root, NULL, NULL);	\
	     iter != NULL;				\
	     iter = mem_cgroup_iter(root, iter, NULL))

#define for_each_mem_cgroup(iter)			\
	for (iter = mem_cgroup_iter(NULL, NULL, NULL);	\
	     iter != NULL;				\
	     iter = mem_cgroup_iter(NULL, iter, NULL))

static inline bool should_force_charge(void)
{
	return tsk_is_oom_victim(current) || fatal_signal_pending(current) ||
		(current->flags & PF_EXITING);
}

/* Some nice accessors for the vmpressure. */
struct vmpressure *memcg_to_vmpressure(struct mem_cgroup *memcg)
{
	if (!memcg)
		memcg = root_mem_cgroup;
	return &memcg->vmpressure;
}

struct cgroup_subsys_state *vmpressure_to_css(struct vmpressure *vmpr)
{
	return &container_of(vmpr, struct mem_cgroup, vmpressure)->css;
}

#ifdef CONFIG_MEMCG_KMEM
extern spinlock_t css_set_lock;

bool mem_cgroup_kmem_disabled(void)
{
	return cgroup_memory_nokmem;
}

static void obj_cgroup_uncharge_pages(struct obj_cgroup *objcg,
				      unsigned int nr_pages);

static void obj_cgroup_release(struct percpu_ref *ref)
{
	struct obj_cgroup *objcg = container_of(ref, struct obj_cgroup, refcnt);
	unsigned int nr_bytes;
	unsigned int nr_pages;
	unsigned long flags;

	/*
	 * At this point all allocated objects are freed, and
	 * objcg->nr_charged_bytes can't have an arbitrary byte value.
	 * However, it can be PAGE_SIZE or (x * PAGE_SIZE).
	 *
	 * The following sequence can lead to it:
	 * 1) CPU0: objcg == stock->cached_objcg
	 * 2) CPU1: we do a small allocation (e.g. 92 bytes),
	 *          PAGE_SIZE bytes are charged
	 * 3) CPU1: a process from another memcg is allocating something,
	 *          the stock if flushed,
	 *          objcg->nr_charged_bytes = PAGE_SIZE - 92
	 * 5) CPU0: we do release this object,
	 *          92 bytes are added to stock->nr_bytes
	 * 6) CPU0: stock is flushed,
	 *          92 bytes are added to objcg->nr_charged_bytes
	 *
	 * In the result, nr_charged_bytes == PAGE_SIZE.
	 * This page will be uncharged in obj_cgroup_release().
	 */
	nr_bytes = atomic_read(&objcg->nr_charged_bytes);
	WARN_ON_ONCE(nr_bytes & (PAGE_SIZE - 1));
	nr_pages = nr_bytes >> PAGE_SHIFT;

	if (nr_pages)
		obj_cgroup_uncharge_pages(objcg, nr_pages);

	spin_lock_irqsave(&css_set_lock, flags);
	list_del(&objcg->list);
	spin_unlock_irqrestore(&css_set_lock, flags);

	percpu_ref_exit(ref);
	kfree_rcu(objcg, rcu);
}

static struct obj_cgroup *obj_cgroup_alloc(void)
{
	struct obj_cgroup *objcg;
	int ret;

	objcg = kzalloc(sizeof(struct obj_cgroup), GFP_KERNEL);
	if (!objcg)
		return NULL;

	ret = percpu_ref_init(&objcg->refcnt, obj_cgroup_release, 0,
			      GFP_KERNEL);
	if (ret) {
		kfree(objcg);
		return NULL;
	}
	INIT_LIST_HEAD(&objcg->list);
	return objcg;
}

static void memcg_reparent_objcgs(struct mem_cgroup *memcg,
				  struct mem_cgroup *parent)
{
	struct obj_cgroup *objcg, *iter;

	objcg = rcu_replace_pointer(memcg->objcg, NULL, true);

	spin_lock_irq(&css_set_lock);

	/* 1) Ready to reparent active objcg. */
	list_add(&objcg->list, &memcg->objcg_list);
	/* 2) Reparent active objcg and already reparented objcgs to parent. */
	list_for_each_entry(iter, &memcg->objcg_list, list)
		WRITE_ONCE(iter->memcg, parent);
	/* 3) Move already reparented objcgs to the parent's list */
	list_splice(&memcg->objcg_list, &parent->objcg_list);

	spin_unlock_irq(&css_set_lock);

	percpu_ref_kill(&objcg->refcnt);
}

/*
 * This will be used as a shrinker list's index.
 * The main reason for not using cgroup id for this:
 *  this works better in sparse environments, where we have a lot of memcgs,
 *  but only a few kmem-limited. Or also, if we have, for instance, 200
 *  memcgs, and none but the 200th is kmem-limited, we'd have to have a
 *  200 entry array for that.
 *
 * The current size of the caches array is stored in memcg_nr_cache_ids. It
 * will double each time we have to increase it.
 */
static DEFINE_IDA(memcg_cache_ida);
int memcg_nr_cache_ids;

/* Protects memcg_nr_cache_ids */
static DECLARE_RWSEM(memcg_cache_ids_sem);

void memcg_get_cache_ids(void)
{
	down_read(&memcg_cache_ids_sem);
}

void memcg_put_cache_ids(void)
{
	up_read(&memcg_cache_ids_sem);
}

/*
 * MIN_SIZE is different than 1, because we would like to avoid going through
 * the alloc/free process all the time. In a small machine, 4 kmem-limited
 * cgroups is a reasonable guess. In the future, it could be a parameter or
 * tunable, but that is strictly not necessary.
 *
 * MAX_SIZE should be as large as the number of cgrp_ids. Ideally, we could get
 * this constant directly from cgroup, but it is understandable that this is
 * better kept as an internal representation in cgroup.c. In any case, the
 * cgrp_id space is not getting any smaller, and we don't have to necessarily
 * increase ours as well if it increases.
 */
#define MEMCG_CACHES_MIN_SIZE 4
#define MEMCG_CACHES_MAX_SIZE MEM_CGROUP_ID_MAX

/*
 * A lot of the calls to the cache allocation functions are expected to be
 * inlined by the compiler. Since the calls to memcg_slab_pre_alloc_hook() are
 * conditional to this static branch, we'll have to allow modules that does
 * kmem_cache_alloc and the such to see this symbol as well
 */
DEFINE_STATIC_KEY_FALSE(memcg_kmem_enabled_key);
EXPORT_SYMBOL(memcg_kmem_enabled_key);
#endif

/**
 * mem_cgroup_css_from_page - css of the memcg associated with a page
 * @page: page of interest
 *
 * If memcg is bound to the default hierarchy, css of the memcg associated
 * with @page is returned.  The returned css remains associated with @page
 * until it is released.
 *
 * If memcg is bound to a traditional hierarchy, the css of root_mem_cgroup
 * is returned.
 */
struct cgroup_subsys_state *mem_cgroup_css_from_page(struct page *page)
{
	struct mem_cgroup *memcg;

	memcg = page_memcg(page);

	if (!memcg || !cgroup_subsys_on_dfl(memory_cgrp_subsys))
		memcg = root_mem_cgroup;

	return &memcg->css;
}

/**
 * page_cgroup_ino - return inode number of the memcg a page is charged to
 * @page: the page
 *
 * Look up the closest online ancestor of the memory cgroup @page is charged to
 * and return its inode number or 0 if @page is not charged to any cgroup. It
 * is safe to call this function without holding a reference to @page.
 *
 * Note, this function is inherently racy, because there is nothing to prevent
 * the cgroup inode from getting torn down and potentially reallocated a moment
 * after page_cgroup_ino() returns, so it only should be used by callers that
 * do not care (such as procfs interfaces).
 */
ino_t page_cgroup_ino(struct page *page)
{
	struct mem_cgroup *memcg;
	unsigned long ino = 0;

	rcu_read_lock();
	memcg = page_memcg_check(page);

	while (memcg && !(memcg->css.flags & CSS_ONLINE))
		memcg = parent_mem_cgroup(memcg);
	if (memcg)
		ino = cgroup_ino(memcg->css.cgroup);
	rcu_read_unlock();
	return ino;
}

static struct mem_cgroup_per_node *
mem_cgroup_page_nodeinfo(struct mem_cgroup *memcg, struct page *page)
{
	int nid = page_to_nid(page);

	return memcg->nodeinfo[nid];
}

static struct mem_cgroup_tree_per_node *
soft_limit_tree_node(int nid)
{
	return soft_limit_tree.rb_tree_per_node[nid];
}

static struct mem_cgroup_tree_per_node *
soft_limit_tree_from_page(struct page *page)
{
	int nid = page_to_nid(page);

	return soft_limit_tree.rb_tree_per_node[nid];
}

static void __mem_cgroup_insert_exceeded(struct mem_cgroup_per_node *mz,
					 struct mem_cgroup_tree_per_node *mctz,
					 unsigned long new_usage_in_excess)
{
	struct rb_node **p = &mctz->rb_root.rb_node;
	struct rb_node *parent = NULL;
	struct mem_cgroup_per_node *mz_node;
	bool rightmost = true;

	if (mz->on_tree)
		return;

	mz->usage_in_excess = new_usage_in_excess;
	if (!mz->usage_in_excess)
		return;
	while (*p) {
		parent = *p;
		mz_node = rb_entry(parent, struct mem_cgroup_per_node,
					tree_node);
		if (mz->usage_in_excess < mz_node->usage_in_excess) {
			p = &(*p)->rb_left;
			rightmost = false;
		} else {
			p = &(*p)->rb_right;
		}
	}

	if (rightmost)
		mctz->rb_rightmost = &mz->tree_node;

	rb_link_node(&mz->tree_node, parent, p);
	rb_insert_color(&mz->tree_node, &mctz->rb_root);
	mz->on_tree = true;
}

static void __mem_cgroup_remove_exceeded(struct mem_cgroup_per_node *mz,
					 struct mem_cgroup_tree_per_node *mctz)
{
	if (!mz->on_tree)
		return;

	if (&mz->tree_node == mctz->rb_rightmost)
		mctz->rb_rightmost = rb_prev(&mz->tree_node);

	rb_erase(&mz->tree_node, &mctz->rb_root);
	mz->on_tree = false;
}

static void mem_cgroup_remove_exceeded(struct mem_cgroup_per_node *mz,
				       struct mem_cgroup_tree_per_node *mctz)
{
	unsigned long flags;

	spin_lock_irqsave(&mctz->lock, flags);
	__mem_cgroup_remove_exceeded(mz, mctz);
	spin_unlock_irqrestore(&mctz->lock, flags);
}

static unsigned long soft_limit_excess(struct mem_cgroup *memcg)
{
	unsigned long nr_pages = page_counter_read(&memcg->memory);
	unsigned long soft_limit = READ_ONCE(memcg->soft_limit);
	unsigned long excess = 0;

	if (nr_pages > soft_limit)
		excess = nr_pages - soft_limit;

	return excess;
}

static void mem_cgroup_update_tree(struct mem_cgroup *memcg, struct page *page)
{
	unsigned long excess;
	struct mem_cgroup_per_node *mz;
	struct mem_cgroup_tree_per_node *mctz;

	mctz = soft_limit_tree_from_page(page);
	if (!mctz)
		return;
	/*
	 * Necessary to update all ancestors when hierarchy is used.
	 * because their event counter is not touched.
	 */
	for (; memcg; memcg = parent_mem_cgroup(memcg)) {
		mz = mem_cgroup_page_nodeinfo(memcg, page);
		excess = soft_limit_excess(memcg);
		/*
		 * We have to update the tree if mz is on RB-tree or
		 * mem is over its softlimit.
		 */
		if (excess || mz->on_tree) {
			unsigned long flags;

			spin_lock_irqsave(&mctz->lock, flags);
			/* if on-tree, remove it */
			if (mz->on_tree)
				__mem_cgroup_remove_exceeded(mz, mctz);
			/*
			 * Insert again. mz->usage_in_excess will be updated.
			 * If excess is 0, no tree ops.
			 */
			__mem_cgroup_insert_exceeded(mz, mctz, excess);
			spin_unlock_irqrestore(&mctz->lock, flags);
		}
	}
}

static void mem_cgroup_remove_from_trees(struct mem_cgroup *memcg)
{
	struct mem_cgroup_tree_per_node *mctz;
	struct mem_cgroup_per_node *mz;
	int nid;

	for_each_node(nid) {
		mz = memcg->nodeinfo[nid];
		mctz = soft_limit_tree_node(nid);
		if (mctz)
			mem_cgroup_remove_exceeded(mz, mctz);
	}
}

static struct mem_cgroup_per_node *
__mem_cgroup_largest_soft_limit_node(struct mem_cgroup_tree_per_node *mctz)
{
	struct mem_cgroup_per_node *mz;

retry:
	mz = NULL;
	if (!mctz->rb_rightmost)
		goto done;		/* Nothing to reclaim from */

	mz = rb_entry(mctz->rb_rightmost,
		      struct mem_cgroup_per_node, tree_node);
	/*
	 * Remove the node now but someone else can add it back,
	 * we will to add it back at the end of reclaim to its correct
	 * position in the tree.
	 */
	__mem_cgroup_remove_exceeded(mz, mctz);
	if (!soft_limit_excess(mz->memcg) ||
	    !css_tryget(&mz->memcg->css))
		goto retry;
done:
	return mz;
}

static struct mem_cgroup_per_node *
mem_cgroup_largest_soft_limit_node(struct mem_cgroup_tree_per_node *mctz)
{
	struct mem_cgroup_per_node *mz;

	spin_lock_irq(&mctz->lock);
	mz = __mem_cgroup_largest_soft_limit_node(mctz);
	spin_unlock_irq(&mctz->lock);
	return mz;
}

/**
 * __mod_memcg_state - update cgroup memory statistics
 * @memcg: the memory cgroup
 * @idx: the stat item - can be enum memcg_stat_item or enum node_stat_item
 * @val: delta to add to the counter, can be negative
 */
void __mod_memcg_state(struct mem_cgroup *memcg, int idx, int val)
{
	if (mem_cgroup_disabled())
		return;

	__this_cpu_add(memcg->vmstats_percpu->state[idx], val);
	cgroup_rstat_updated(memcg->css.cgroup, smp_processor_id());
}

/* idx can be of type enum memcg_stat_item or node_stat_item. */
static unsigned long memcg_page_state(struct mem_cgroup *memcg, int idx)
{
	long x = READ_ONCE(memcg->vmstats.state[idx]);
#ifdef CONFIG_SMP
	if (x < 0)
		x = 0;
#endif
	return x;
}

/* idx can be of type enum memcg_stat_item or node_stat_item. */
static unsigned long memcg_page_state_local(struct mem_cgroup *memcg, int idx)
{
	long x = 0;
	int cpu;

	for_each_possible_cpu(cpu)
		x += per_cpu(memcg->vmstats_percpu->state[idx], cpu);
#ifdef CONFIG_SMP
	if (x < 0)
		x = 0;
#endif
	return x;
}

static struct mem_cgroup_per_node *
parent_nodeinfo(struct mem_cgroup_per_node *pn, int nid)
{
	struct mem_cgroup *parent;

	parent = parent_mem_cgroup(pn->memcg);
	if (!parent)
		return NULL;
	return parent->nodeinfo[nid];
}

void __mod_memcg_lruvec_state(struct lruvec *lruvec, enum node_stat_item idx,
			      int val)
{
	struct mem_cgroup_per_node *pn;
	struct mem_cgroup *memcg;
	long x, threshold = MEMCG_CHARGE_BATCH;

	pn = container_of(lruvec, struct mem_cgroup_per_node, lruvec);
	memcg = pn->memcg;

	/* Update memcg */
	__mod_memcg_state(memcg, idx, val);

	/* Update lruvec */
	__this_cpu_add(pn->lruvec_stat_local->count[idx], val);

	if (vmstat_item_in_bytes(idx))
		threshold <<= PAGE_SHIFT;

	x = val + __this_cpu_read(pn->lruvec_stat_cpu->count[idx]);
	if (unlikely(abs(x) > threshold)) {
		pg_data_t *pgdat = lruvec_pgdat(lruvec);
		struct mem_cgroup_per_node *pi;

		for (pi = pn; pi; pi = parent_nodeinfo(pi, pgdat->node_id))
			atomic_long_add(x, &pi->lruvec_stat[idx]);
		x = 0;
	}
	__this_cpu_write(pn->lruvec_stat_cpu->count[idx], x);
}

/**
 * __mod_lruvec_state - update lruvec memory statistics
 * @lruvec: the lruvec
 * @idx: the stat item
 * @val: delta to add to the counter, can be negative
 *
 * The lruvec is the intersection of the NUMA node and a cgroup. This
 * function updates the all three counters that are affected by a
 * change of state at this level: per-node, per-cgroup, per-lruvec.
 */
void __mod_lruvec_state(struct lruvec *lruvec, enum node_stat_item idx,
			int val)
{
	/* Update node */
	__mod_node_page_state(lruvec_pgdat(lruvec), idx, val);

	/* Update memcg and lruvec */
	if (!mem_cgroup_disabled())
		__mod_memcg_lruvec_state(lruvec, idx, val);
}

void __mod_lruvec_page_state(struct page *page, enum node_stat_item idx,
			     int val)
{
	struct page *head = compound_head(page); /* rmap on tail pages */
	struct mem_cgroup *memcg;
	pg_data_t *pgdat = page_pgdat(page);
	struct lruvec *lruvec;

	rcu_read_lock();
	memcg = page_memcg(head);
	/* Untracked pages have no memcg, no lruvec. Update only the node */
	if (!memcg) {
		rcu_read_unlock();
		__mod_node_page_state(pgdat, idx, val);
		return;
	}

	lruvec = mem_cgroup_lruvec(memcg, pgdat);
	__mod_lruvec_state(lruvec, idx, val);
	rcu_read_unlock();
}
EXPORT_SYMBOL(__mod_lruvec_page_state);

void __mod_lruvec_kmem_state(void *p, enum node_stat_item idx, int val)
{
	pg_data_t *pgdat = page_pgdat(virt_to_page(p));
	struct mem_cgroup *memcg;
	struct lruvec *lruvec;

	rcu_read_lock();
	memcg = mem_cgroup_from_obj(p);

	/*
	 * Untracked pages have no memcg, no lruvec. Update only the
	 * node. If we reparent the slab objects to the root memcg,
	 * when we free the slab object, we need to update the per-memcg
	 * vmstats to keep it correct for the root memcg.
	 */
	if (!memcg) {
		__mod_node_page_state(pgdat, idx, val);
	} else {
		lruvec = mem_cgroup_lruvec(memcg, pgdat);
		__mod_lruvec_state(lruvec, idx, val);
	}
	rcu_read_unlock();
}

/*
 * mod_objcg_mlstate() may be called with irq enabled, so
 * mod_memcg_lruvec_state() should be used.
 */
static inline void mod_objcg_mlstate(struct obj_cgroup *objcg,
				     struct pglist_data *pgdat,
				     enum node_stat_item idx, int nr)
{
	struct mem_cgroup *memcg;
	struct lruvec *lruvec;

	rcu_read_lock();
	memcg = obj_cgroup_memcg(objcg);
	lruvec = mem_cgroup_lruvec(memcg, pgdat);
	mod_memcg_lruvec_state(lruvec, idx, nr);
	rcu_read_unlock();
}

/**
 * __count_memcg_events - account VM events in a cgroup
 * @memcg: the memory cgroup
 * @idx: the event item
 * @count: the number of events that occurred
 */
void __count_memcg_events(struct mem_cgroup *memcg, enum vm_event_item idx,
			  unsigned long count)
{
	if (mem_cgroup_disabled())
		return;

	__this_cpu_add(memcg->vmstats_percpu->events[idx], count);
	cgroup_rstat_updated(memcg->css.cgroup, smp_processor_id());
}

static unsigned long memcg_events(struct mem_cgroup *memcg, int event)
{
	return READ_ONCE(memcg->vmstats.events[event]);
}

static unsigned long memcg_events_local(struct mem_cgroup *memcg, int event)
{
	long x = 0;
	int cpu;

	for_each_possible_cpu(cpu)
		x += per_cpu(memcg->vmstats_percpu->events[event], cpu);
	return x;
}

static void mem_cgroup_charge_statistics(struct mem_cgroup *memcg,
					 struct page *page,
					 int nr_pages)
{
	/* pagein of a big page is an event. So, ignore page size */
	if (nr_pages > 0)
		__count_memcg_events(memcg, PGPGIN, 1);
	else {
		__count_memcg_events(memcg, PGPGOUT, 1);
		nr_pages = -nr_pages; /* for event */
	}

	__this_cpu_add(memcg->vmstats_percpu->nr_page_events, nr_pages);
}

static bool mem_cgroup_event_ratelimit(struct mem_cgroup *memcg,
				       enum mem_cgroup_events_target target)
{
	unsigned long val, next;

	val = __this_cpu_read(memcg->vmstats_percpu->nr_page_events);
	next = __this_cpu_read(memcg->vmstats_percpu->targets[target]);
	/* from time_after() in jiffies.h */
	if ((long)(next - val) < 0) {
		switch (target) {
		case MEM_CGROUP_TARGET_THRESH:
			next = val + THRESHOLDS_EVENTS_TARGET;
			break;
		case MEM_CGROUP_TARGET_SOFTLIMIT:
			next = val + SOFTLIMIT_EVENTS_TARGET;
			break;
		default:
			break;
		}
		__this_cpu_write(memcg->vmstats_percpu->targets[target], next);
		return true;
	}
	return false;
}

/*
 * Check events in order.
 *
 */
static void memcg_check_events(struct mem_cgroup *memcg, struct page *page)
{
	/* threshold event is triggered in finer grain than soft limit */
	if (unlikely(mem_cgroup_event_ratelimit(memcg,
						MEM_CGROUP_TARGET_THRESH))) {
		bool do_softlimit;

		do_softlimit = mem_cgroup_event_ratelimit(memcg,
						MEM_CGROUP_TARGET_SOFTLIMIT);
		mem_cgroup_threshold(memcg);
		if (unlikely(do_softlimit))
			mem_cgroup_update_tree(memcg, page);
	}
}

struct mem_cgroup *mem_cgroup_from_task(struct task_struct *p)
{
	/*
	 * mm_update_next_owner() may clear mm->owner to NULL
	 * if it races with swapoff, page migration, etc.
	 * So this can be called with p == NULL.
	 */
	if (unlikely(!p))
		return NULL;

	return mem_cgroup_from_css(task_css(p, memory_cgrp_id));
}
EXPORT_SYMBOL(mem_cgroup_from_task);

static __always_inline struct mem_cgroup *active_memcg(void)
{
	if (in_interrupt())
		return this_cpu_read(int_active_memcg);
	else
		return current->active_memcg;
}

/**
 * get_mem_cgroup_from_mm: Obtain a reference on given mm_struct's memcg.
 * @mm: mm from which memcg should be extracted. It can be NULL.
 *
 * Obtain a reference on mm->memcg and returns it if successful. If mm
 * is NULL, then the memcg is chosen as follows:
 * 1) The active memcg, if set.
 * 2) current->mm->memcg, if available
 * 3) root memcg
 * If mem_cgroup is disabled, NULL is returned.
 */
struct mem_cgroup *get_mem_cgroup_from_mm(struct mm_struct *mm)
{
	struct mem_cgroup *memcg;

	if (mem_cgroup_disabled())
		return NULL;

	/*
	 * Page cache insertions can happen without an
	 * actual mm context, e.g. during disk probing
	 * on boot, loopback IO, acct() writes etc.
	 *
	 * No need to css_get on root memcg as the reference
	 * counting is disabled on the root level in the
	 * cgroup core. See CSS_NO_REF.
	 */
	if (unlikely(!mm)) {
		memcg = active_memcg();
		if (unlikely(memcg)) {
			/* remote memcg must hold a ref */
			css_get(&memcg->css);
			return memcg;
		}
		mm = current->mm;
		if (unlikely(!mm))
			return root_mem_cgroup;
	}

	rcu_read_lock();
	do {
		memcg = mem_cgroup_from_task(rcu_dereference(mm->owner));
		if (unlikely(!memcg))
			memcg = root_mem_cgroup;
	} while (!css_tryget(&memcg->css));
	rcu_read_unlock();
	return memcg;
}
EXPORT_SYMBOL(get_mem_cgroup_from_mm);

<<<<<<< HEAD
/**
 * get_mem_cgroup_from_page: Obtain a reference on given page's memcg.
 * @page: page from which memcg should be extracted.
 *
 * Obtain a reference on page->memcg and returns it if successful. Otherwise
 * root_mem_cgroup is returned.
 */
struct mem_cgroup *get_mem_cgroup_from_page(struct page *page)
{
	struct mem_cgroup *memcg = page->mem_cgroup;

	if (mem_cgroup_disabled())
		return NULL;

	rcu_read_lock();
	/* Page should not get uncharged and freed memcg under us. */
	if (!memcg || WARN_ON_ONCE(!css_tryget(&memcg->css)))
		memcg = root_mem_cgroup;
	rcu_read_unlock();
	return memcg;
}
EXPORT_SYMBOL(get_mem_cgroup_from_page);

static __always_inline struct mem_cgroup *active_memcg(void)
{
	if (in_interrupt())
		return this_cpu_read(int_active_memcg);
	else
		return current->active_memcg;
}

static __always_inline struct mem_cgroup *get_active_memcg(void)
{
	struct mem_cgroup *memcg;

	rcu_read_lock();
	memcg = active_memcg();
	/* remote memcg must hold a ref. */
	if (memcg && WARN_ON_ONCE(!css_tryget(&memcg->css)))
		memcg = root_mem_cgroup;
	rcu_read_unlock();

	return memcg;
}

=======
>>>>>>> 754a0abe
static __always_inline bool memcg_kmem_bypass(void)
{
	/* Allow remote memcg charging from any context. */
	if (unlikely(active_memcg()))
		return false;

	/* Memcg to charge can't be determined. */
	if (in_interrupt() || !current->mm || (current->flags & PF_KTHREAD))
		return true;

	return false;
}

/**
 * mem_cgroup_iter - iterate over memory cgroup hierarchy
 * @root: hierarchy root
 * @prev: previously returned memcg, NULL on first invocation
 * @reclaim: cookie for shared reclaim walks, NULL for full walks
 *
 * Returns references to children of the hierarchy below @root, or
 * @root itself, or %NULL after a full round-trip.
 *
 * Caller must pass the return value in @prev on subsequent
 * invocations for reference counting, or use mem_cgroup_iter_break()
 * to cancel a hierarchy walk before the round-trip is complete.
 *
 * Reclaimers can specify a node in @reclaim to divide up the memcgs
 * in the hierarchy among all concurrent reclaimers operating on the
 * same node.
 */
struct mem_cgroup *mem_cgroup_iter(struct mem_cgroup *root,
				   struct mem_cgroup *prev,
				   struct mem_cgroup_reclaim_cookie *reclaim)
{
	struct mem_cgroup_reclaim_iter *iter;
	struct cgroup_subsys_state *css = NULL;
	struct mem_cgroup *memcg = NULL;
	struct mem_cgroup *pos = NULL;

	if (mem_cgroup_disabled())
		return NULL;

	if (!root)
		root = root_mem_cgroup;

	if (prev && !reclaim)
		pos = prev;

	rcu_read_lock();

	if (reclaim) {
		struct mem_cgroup_per_node *mz;

		mz = root->nodeinfo[reclaim->pgdat->node_id];
		iter = &mz->iter;

		if (prev && reclaim->generation != iter->generation)
			goto out_unlock;

		while (1) {
			pos = READ_ONCE(iter->position);
			if (!pos || css_tryget(&pos->css))
				break;
			/*
			 * css reference reached zero, so iter->position will
			 * be cleared by ->css_released. However, we should not
			 * rely on this happening soon, because ->css_released
			 * is called from a work queue, and by busy-waiting we
			 * might block it. So we clear iter->position right
			 * away.
			 */
			(void)cmpxchg(&iter->position, pos, NULL);
		}
	}

	if (pos)
		css = &pos->css;

	for (;;) {
		css = css_next_descendant_pre(css, &root->css);
		if (!css) {
			/*
			 * Reclaimers share the hierarchy walk, and a
			 * new one might jump in right at the end of
			 * the hierarchy - make sure they see at least
			 * one group and restart from the beginning.
			 */
			if (!prev)
				continue;
			break;
		}

		/*
		 * Verify the css and acquire a reference.  The root
		 * is provided by the caller, so we know it's alive
		 * and kicking, and don't take an extra reference.
		 */
		memcg = mem_cgroup_from_css(css);

		if (css == &root->css)
			break;

		if (css_tryget(css))
			break;

		memcg = NULL;
	}

	if (reclaim) {
		/*
		 * The position could have already been updated by a competing
		 * thread, so check that the value hasn't changed since we read
		 * it to avoid reclaiming from the same cgroup twice.
		 */
		(void)cmpxchg(&iter->position, pos, memcg);

		if (pos)
			css_put(&pos->css);

		if (!memcg)
			iter->generation++;
		else if (!prev)
			reclaim->generation = iter->generation;
	}

out_unlock:
	rcu_read_unlock();
	if (prev && prev != root)
		css_put(&prev->css);

	return memcg;
}

/**
 * mem_cgroup_iter_break - abort a hierarchy walk prematurely
 * @root: hierarchy root
 * @prev: last visited hierarchy member as returned by mem_cgroup_iter()
 */
void mem_cgroup_iter_break(struct mem_cgroup *root,
			   struct mem_cgroup *prev)
{
	if (!root)
		root = root_mem_cgroup;
	if (prev && prev != root)
		css_put(&prev->css);
}

static void __invalidate_reclaim_iterators(struct mem_cgroup *from,
					struct mem_cgroup *dead_memcg)
{
	struct mem_cgroup_reclaim_iter *iter;
	struct mem_cgroup_per_node *mz;
	int nid;

	for_each_node(nid) {
		mz = from->nodeinfo[nid];
		iter = &mz->iter;
		cmpxchg(&iter->position, dead_memcg, NULL);
	}
}

static void invalidate_reclaim_iterators(struct mem_cgroup *dead_memcg)
{
	struct mem_cgroup *memcg = dead_memcg;
	struct mem_cgroup *last;

	do {
		__invalidate_reclaim_iterators(memcg, dead_memcg);
		last = memcg;
	} while ((memcg = parent_mem_cgroup(memcg)));

	/*
	 * When cgruop1 non-hierarchy mode is used,
	 * parent_mem_cgroup() does not walk all the way up to the
	 * cgroup root (root_mem_cgroup). So we have to handle
	 * dead_memcg from cgroup root separately.
	 */
	if (last != root_mem_cgroup)
		__invalidate_reclaim_iterators(root_mem_cgroup,
						dead_memcg);
}

/**
 * mem_cgroup_scan_tasks - iterate over tasks of a memory cgroup hierarchy
 * @memcg: hierarchy root
 * @fn: function to call for each task
 * @arg: argument passed to @fn
 *
 * This function iterates over tasks attached to @memcg or to any of its
 * descendants and calls @fn for each task. If @fn returns a non-zero
 * value, the function breaks the iteration loop and returns the value.
 * Otherwise, it will iterate over all tasks and return 0.
 *
 * This function must not be called for the root memory cgroup.
 */
int mem_cgroup_scan_tasks(struct mem_cgroup *memcg,
			  int (*fn)(struct task_struct *, void *), void *arg)
{
	struct mem_cgroup *iter;
	int ret = 0;

	BUG_ON(memcg == root_mem_cgroup);

	for_each_mem_cgroup_tree(iter, memcg) {
		struct css_task_iter it;
		struct task_struct *task;

		css_task_iter_start(&iter->css, CSS_TASK_ITER_PROCS, &it);
		while (!ret && (task = css_task_iter_next(&it)))
			ret = fn(task, arg);
		css_task_iter_end(&it);
		if (ret) {
			mem_cgroup_iter_break(memcg, iter);
			break;
		}
	}
	return ret;
}

#ifdef CONFIG_DEBUG_VM
void lruvec_memcg_debug(struct lruvec *lruvec, struct page *page)
{
	struct mem_cgroup *memcg;

	if (mem_cgroup_disabled())
		return;

	memcg = page_memcg(page);

	if (!memcg)
		VM_BUG_ON_PAGE(lruvec_memcg(lruvec) != root_mem_cgroup, page);
	else
		VM_BUG_ON_PAGE(lruvec_memcg(lruvec) != memcg, page);
}
#endif

/**
 * lock_page_lruvec - lock and return lruvec for a given page.
 * @page: the page
 *
 * These functions are safe to use under any of the following conditions:
 * - page locked
 * - PageLRU cleared
 * - lock_page_memcg()
 * - page->_refcount is zero
 */
struct lruvec *lock_page_lruvec(struct page *page)
{
	struct lruvec *lruvec;

	lruvec = mem_cgroup_page_lruvec(page);
	spin_lock(&lruvec->lru_lock);

	lruvec_memcg_debug(lruvec, page);

	return lruvec;
}

struct lruvec *lock_page_lruvec_irq(struct page *page)
{
	struct lruvec *lruvec;

	lruvec = mem_cgroup_page_lruvec(page);
	spin_lock_irq(&lruvec->lru_lock);

	lruvec_memcg_debug(lruvec, page);

	return lruvec;
}

struct lruvec *lock_page_lruvec_irqsave(struct page *page, unsigned long *flags)
{
	struct lruvec *lruvec;

	lruvec = mem_cgroup_page_lruvec(page);
	spin_lock_irqsave(&lruvec->lru_lock, *flags);

	lruvec_memcg_debug(lruvec, page);

	return lruvec;
}

/**
 * mem_cgroup_update_lru_size - account for adding or removing an lru page
 * @lruvec: mem_cgroup per zone lru vector
 * @lru: index of lru list the page is sitting on
 * @zid: zone id of the accounted pages
 * @nr_pages: positive when adding or negative when removing
 *
 * This function must be called under lru_lock, just before a page is added
 * to or just after a page is removed from an lru list (that ordering being
 * so as to allow it to check that lru_size 0 is consistent with list_empty).
 */
void mem_cgroup_update_lru_size(struct lruvec *lruvec, enum lru_list lru,
				int zid, int nr_pages)
{
	struct mem_cgroup_per_node *mz;
	unsigned long *lru_size;
	long size;

	if (mem_cgroup_disabled())
		return;

	mz = container_of(lruvec, struct mem_cgroup_per_node, lruvec);
	lru_size = &mz->lru_zone_size[zid][lru];

	if (nr_pages < 0)
		*lru_size += nr_pages;

	size = *lru_size;
	if (WARN_ONCE(size < 0,
		"%s(%p, %d, %d): lru_size %ld\n",
		__func__, lruvec, lru, nr_pages, size)) {
		VM_BUG_ON(1);
		*lru_size = 0;
	}

	if (nr_pages > 0)
		*lru_size += nr_pages;
}

/**
 * mem_cgroup_margin - calculate chargeable space of a memory cgroup
 * @memcg: the memory cgroup
 *
 * Returns the maximum amount of memory @mem can be charged with, in
 * pages.
 */
static unsigned long mem_cgroup_margin(struct mem_cgroup *memcg)
{
	unsigned long margin = 0;
	unsigned long count;
	unsigned long limit;

	count = page_counter_read(&memcg->memory);
	limit = READ_ONCE(memcg->memory.max);
	if (count < limit)
		margin = limit - count;

	if (do_memsw_account()) {
		count = page_counter_read(&memcg->memsw);
		limit = READ_ONCE(memcg->memsw.max);
		if (count < limit)
			margin = min(margin, limit - count);
		else
			margin = 0;
	}

	return margin;
}

/*
 * A routine for checking "mem" is under move_account() or not.
 *
 * Checking a cgroup is mc.from or mc.to or under hierarchy of
 * moving cgroups. This is for waiting at high-memory pressure
 * caused by "move".
 */
static bool mem_cgroup_under_move(struct mem_cgroup *memcg)
{
	struct mem_cgroup *from;
	struct mem_cgroup *to;
	bool ret = false;
	/*
	 * Unlike task_move routines, we access mc.to, mc.from not under
	 * mutual exclusion by cgroup_mutex. Here, we take spinlock instead.
	 */
	spin_lock(&mc.lock);
	from = mc.from;
	to = mc.to;
	if (!from)
		goto unlock;

	ret = mem_cgroup_is_descendant(from, memcg) ||
		mem_cgroup_is_descendant(to, memcg);
unlock:
	spin_unlock(&mc.lock);
	return ret;
}

static bool mem_cgroup_wait_acct_move(struct mem_cgroup *memcg)
{
	if (mc.moving_task && current != mc.moving_task) {
		if (mem_cgroup_under_move(memcg)) {
			DEFINE_WAIT(wait);
			prepare_to_wait(&mc.waitq, &wait, TASK_INTERRUPTIBLE);
			/* moving charge context might have finished. */
			if (mc.moving_task)
				schedule();
			finish_wait(&mc.waitq, &wait);
			return true;
		}
	}
	return false;
}

struct memory_stat {
	const char *name;
	unsigned int idx;
};

static const struct memory_stat memory_stats[] = {
	{ "anon",			NR_ANON_MAPPED			},
	{ "file",			NR_FILE_PAGES			},
	{ "kernel_stack",		NR_KERNEL_STACK_KB		},
	{ "pagetables",			NR_PAGETABLE			},
	{ "percpu",			MEMCG_PERCPU_B			},
	{ "sock",			MEMCG_SOCK			},
	{ "shmem",			NR_SHMEM			},
	{ "file_mapped",		NR_FILE_MAPPED			},
	{ "file_dirty",			NR_FILE_DIRTY			},
	{ "file_writeback",		NR_WRITEBACK			},
#ifdef CONFIG_SWAP
	{ "swapcached",			NR_SWAPCACHE			},
#endif
#ifdef CONFIG_TRANSPARENT_HUGEPAGE
	{ "anon_thp",			NR_ANON_THPS			},
	{ "file_thp",			NR_FILE_THPS			},
	{ "shmem_thp",			NR_SHMEM_THPS			},
#endif
	{ "inactive_anon",		NR_INACTIVE_ANON		},
	{ "active_anon",		NR_ACTIVE_ANON			},
	{ "inactive_file",		NR_INACTIVE_FILE		},
	{ "active_file",		NR_ACTIVE_FILE			},
	{ "unevictable",		NR_UNEVICTABLE			},
	{ "slab_reclaimable",		NR_SLAB_RECLAIMABLE_B		},
	{ "slab_unreclaimable",		NR_SLAB_UNRECLAIMABLE_B		},

	/* The memory events */
	{ "workingset_refault_anon",	WORKINGSET_REFAULT_ANON		},
	{ "workingset_refault_file",	WORKINGSET_REFAULT_FILE		},
	{ "workingset_activate_anon",	WORKINGSET_ACTIVATE_ANON	},
	{ "workingset_activate_file",	WORKINGSET_ACTIVATE_FILE	},
	{ "workingset_restore_anon",	WORKINGSET_RESTORE_ANON		},
	{ "workingset_restore_file",	WORKINGSET_RESTORE_FILE		},
	{ "workingset_nodereclaim",	WORKINGSET_NODERECLAIM		},
};

/* Translate stat items to the correct unit for memory.stat output */
static int memcg_page_state_unit(int item)
{
	switch (item) {
	case MEMCG_PERCPU_B:
	case NR_SLAB_RECLAIMABLE_B:
	case NR_SLAB_UNRECLAIMABLE_B:
	case WORKINGSET_REFAULT_ANON:
	case WORKINGSET_REFAULT_FILE:
	case WORKINGSET_ACTIVATE_ANON:
	case WORKINGSET_ACTIVATE_FILE:
	case WORKINGSET_RESTORE_ANON:
	case WORKINGSET_RESTORE_FILE:
	case WORKINGSET_NODERECLAIM:
		return 1;
	case NR_KERNEL_STACK_KB:
		return SZ_1K;
	default:
		return PAGE_SIZE;
	}
}

static inline unsigned long memcg_page_state_output(struct mem_cgroup *memcg,
						    int item)
{
	return memcg_page_state(memcg, item) * memcg_page_state_unit(item);
}

static char *memory_stat_format(struct mem_cgroup *memcg)
{
	struct seq_buf s;
	int i;

	seq_buf_init(&s, kmalloc(PAGE_SIZE, GFP_KERNEL), PAGE_SIZE);
	if (!s.buffer)
		return NULL;

	/*
	 * Provide statistics on the state of the memory subsystem as
	 * well as cumulative event counters that show past behavior.
	 *
	 * This list is ordered following a combination of these gradients:
	 * 1) generic big picture -> specifics and details
	 * 2) reflecting userspace activity -> reflecting kernel heuristics
	 *
	 * Current memory state:
	 */
	cgroup_rstat_flush(memcg->css.cgroup);

	for (i = 0; i < ARRAY_SIZE(memory_stats); i++) {
		u64 size;

		size = memcg_page_state_output(memcg, memory_stats[i].idx);
		seq_buf_printf(&s, "%s %llu\n", memory_stats[i].name, size);

		if (unlikely(memory_stats[i].idx == NR_SLAB_UNRECLAIMABLE_B)) {
			size += memcg_page_state_output(memcg,
							NR_SLAB_RECLAIMABLE_B);
			seq_buf_printf(&s, "slab %llu\n", size);
		}
	}

	/* Accumulated memory events */

	seq_buf_printf(&s, "%s %lu\n", vm_event_name(PGFAULT),
		       memcg_events(memcg, PGFAULT));
	seq_buf_printf(&s, "%s %lu\n", vm_event_name(PGMAJFAULT),
		       memcg_events(memcg, PGMAJFAULT));
	seq_buf_printf(&s, "%s %lu\n",  vm_event_name(PGREFILL),
		       memcg_events(memcg, PGREFILL));
	seq_buf_printf(&s, "pgscan %lu\n",
		       memcg_events(memcg, PGSCAN_KSWAPD) +
		       memcg_events(memcg, PGSCAN_DIRECT));
	seq_buf_printf(&s, "pgsteal %lu\n",
		       memcg_events(memcg, PGSTEAL_KSWAPD) +
		       memcg_events(memcg, PGSTEAL_DIRECT));
	seq_buf_printf(&s, "%s %lu\n", vm_event_name(PGACTIVATE),
		       memcg_events(memcg, PGACTIVATE));
	seq_buf_printf(&s, "%s %lu\n", vm_event_name(PGDEACTIVATE),
		       memcg_events(memcg, PGDEACTIVATE));
	seq_buf_printf(&s, "%s %lu\n", vm_event_name(PGLAZYFREE),
		       memcg_events(memcg, PGLAZYFREE));
	seq_buf_printf(&s, "%s %lu\n", vm_event_name(PGLAZYFREED),
		       memcg_events(memcg, PGLAZYFREED));

#ifdef CONFIG_TRANSPARENT_HUGEPAGE
	seq_buf_printf(&s, "%s %lu\n", vm_event_name(THP_FAULT_ALLOC),
		       memcg_events(memcg, THP_FAULT_ALLOC));
	seq_buf_printf(&s, "%s %lu\n", vm_event_name(THP_COLLAPSE_ALLOC),
		       memcg_events(memcg, THP_COLLAPSE_ALLOC));
#endif /* CONFIG_TRANSPARENT_HUGEPAGE */

	/* The above should easily fit into one page */
	WARN_ON_ONCE(seq_buf_has_overflowed(&s));

	return s.buffer;
}

#define K(x) ((x) << (PAGE_SHIFT-10))
/**
 * mem_cgroup_print_oom_context: Print OOM information relevant to
 * memory controller.
 * @memcg: The memory cgroup that went over limit
 * @p: Task that is going to be killed
 *
 * NOTE: @memcg and @p's mem_cgroup can be different when hierarchy is
 * enabled
 */
void mem_cgroup_print_oom_context(struct mem_cgroup *memcg, struct task_struct *p)
{
	rcu_read_lock();

	if (memcg) {
		pr_cont(",oom_memcg=");
		pr_cont_cgroup_path(memcg->css.cgroup);
	} else
		pr_cont(",global_oom");
	if (p) {
		pr_cont(",task_memcg=");
		pr_cont_cgroup_path(task_cgroup(p, memory_cgrp_id));
	}
	rcu_read_unlock();
}

/**
 * mem_cgroup_print_oom_meminfo: Print OOM memory information relevant to
 * memory controller.
 * @memcg: The memory cgroup that went over limit
 */
void mem_cgroup_print_oom_meminfo(struct mem_cgroup *memcg)
{
	char *buf;

	pr_info("memory: usage %llukB, limit %llukB, failcnt %lu\n",
		K((u64)page_counter_read(&memcg->memory)),
		K((u64)READ_ONCE(memcg->memory.max)), memcg->memory.failcnt);
	if (cgroup_subsys_on_dfl(memory_cgrp_subsys))
		pr_info("swap: usage %llukB, limit %llukB, failcnt %lu\n",
			K((u64)page_counter_read(&memcg->swap)),
			K((u64)READ_ONCE(memcg->swap.max)), memcg->swap.failcnt);
	else {
		pr_info("memory+swap: usage %llukB, limit %llukB, failcnt %lu\n",
			K((u64)page_counter_read(&memcg->memsw)),
			K((u64)memcg->memsw.max), memcg->memsw.failcnt);
		pr_info("kmem: usage %llukB, limit %llukB, failcnt %lu\n",
			K((u64)page_counter_read(&memcg->kmem)),
			K((u64)memcg->kmem.max), memcg->kmem.failcnt);
	}

	pr_info("Memory cgroup stats for ");
	pr_cont_cgroup_path(memcg->css.cgroup);
	pr_cont(":");
	buf = memory_stat_format(memcg);
	if (!buf)
		return;
	pr_info("%s", buf);
	kfree(buf);
}

/*
 * Return the memory (and swap, if configured) limit for a memcg.
 */
unsigned long mem_cgroup_get_max(struct mem_cgroup *memcg)
{
	unsigned long max = READ_ONCE(memcg->memory.max);

	if (cgroup_subsys_on_dfl(memory_cgrp_subsys)) {
		if (mem_cgroup_swappiness(memcg))
			max += min(READ_ONCE(memcg->swap.max),
				   (unsigned long)total_swap_pages);
	} else { /* v1 */
		if (mem_cgroup_swappiness(memcg)) {
			/* Calculate swap excess capacity from memsw limit */
			unsigned long swap = READ_ONCE(memcg->memsw.max) - max;

			max += min(swap, (unsigned long)total_swap_pages);
		}
	}
	return max;
}

unsigned long mem_cgroup_size(struct mem_cgroup *memcg)
{
	return page_counter_read(&memcg->memory);
}

static bool mem_cgroup_out_of_memory(struct mem_cgroup *memcg, gfp_t gfp_mask,
				     int order)
{
	struct oom_control oc = {
		.zonelist = NULL,
		.nodemask = NULL,
		.memcg = memcg,
		.gfp_mask = gfp_mask,
		.order = order,
	};
	bool ret = true;

	if (mutex_lock_killable(&oom_lock))
		return true;

	if (mem_cgroup_margin(memcg) >= (1 << order))
		goto unlock;

	/*
	 * A few threads which were not waiting at mutex_lock_killable() can
	 * fail to bail out. Therefore, check again after holding oom_lock.
	 */
	ret = should_force_charge() || out_of_memory(&oc);

unlock:
	mutex_unlock(&oom_lock);
	return ret;
}

static int mem_cgroup_soft_reclaim(struct mem_cgroup *root_memcg,
				   pg_data_t *pgdat,
				   gfp_t gfp_mask,
				   unsigned long *total_scanned)
{
	struct mem_cgroup *victim = NULL;
	int total = 0;
	int loop = 0;
	unsigned long excess;
	unsigned long nr_scanned;
	struct mem_cgroup_reclaim_cookie reclaim = {
		.pgdat = pgdat,
	};

	excess = soft_limit_excess(root_memcg);

	while (1) {
		victim = mem_cgroup_iter(root_memcg, victim, &reclaim);
		if (!victim) {
			loop++;
			if (loop >= 2) {
				/*
				 * If we have not been able to reclaim
				 * anything, it might because there are
				 * no reclaimable pages under this hierarchy
				 */
				if (!total)
					break;
				/*
				 * We want to do more targeted reclaim.
				 * excess >> 2 is not to excessive so as to
				 * reclaim too much, nor too less that we keep
				 * coming back to reclaim from this cgroup
				 */
				if (total >= (excess >> 2) ||
					(loop > MEM_CGROUP_MAX_RECLAIM_LOOPS))
					break;
			}
			continue;
		}
		total += mem_cgroup_shrink_node(victim, gfp_mask, false,
					pgdat, &nr_scanned);
		*total_scanned += nr_scanned;
		if (!soft_limit_excess(root_memcg))
			break;
	}
	mem_cgroup_iter_break(root_memcg, victim);
	return total;
}

#ifdef CONFIG_LOCKDEP
static struct lockdep_map memcg_oom_lock_dep_map = {
	.name = "memcg_oom_lock",
};
#endif

static DEFINE_SPINLOCK(memcg_oom_lock);

/*
 * Check OOM-Killer is already running under our hierarchy.
 * If someone is running, return false.
 */
static bool mem_cgroup_oom_trylock(struct mem_cgroup *memcg)
{
	struct mem_cgroup *iter, *failed = NULL;

	spin_lock(&memcg_oom_lock);

	for_each_mem_cgroup_tree(iter, memcg) {
		if (iter->oom_lock) {
			/*
			 * this subtree of our hierarchy is already locked
			 * so we cannot give a lock.
			 */
			failed = iter;
			mem_cgroup_iter_break(memcg, iter);
			break;
		} else
			iter->oom_lock = true;
	}

	if (failed) {
		/*
		 * OK, we failed to lock the whole subtree so we have
		 * to clean up what we set up to the failing subtree
		 */
		for_each_mem_cgroup_tree(iter, memcg) {
			if (iter == failed) {
				mem_cgroup_iter_break(memcg, iter);
				break;
			}
			iter->oom_lock = false;
		}
	} else
		mutex_acquire(&memcg_oom_lock_dep_map, 0, 1, _RET_IP_);

	spin_unlock(&memcg_oom_lock);

	return !failed;
}

static void mem_cgroup_oom_unlock(struct mem_cgroup *memcg)
{
	struct mem_cgroup *iter;

	spin_lock(&memcg_oom_lock);
	mutex_release(&memcg_oom_lock_dep_map, _RET_IP_);
	for_each_mem_cgroup_tree(iter, memcg)
		iter->oom_lock = false;
	spin_unlock(&memcg_oom_lock);
}

static void mem_cgroup_mark_under_oom(struct mem_cgroup *memcg)
{
	struct mem_cgroup *iter;

	spin_lock(&memcg_oom_lock);
	for_each_mem_cgroup_tree(iter, memcg)
		iter->under_oom++;
	spin_unlock(&memcg_oom_lock);
}

static void mem_cgroup_unmark_under_oom(struct mem_cgroup *memcg)
{
	struct mem_cgroup *iter;

	/*
	 * Be careful about under_oom underflows because a child memcg
	 * could have been added after mem_cgroup_mark_under_oom.
	 */
	spin_lock(&memcg_oom_lock);
	for_each_mem_cgroup_tree(iter, memcg)
		if (iter->under_oom > 0)
			iter->under_oom--;
	spin_unlock(&memcg_oom_lock);
}

static DECLARE_WAIT_QUEUE_HEAD(memcg_oom_waitq);

struct oom_wait_info {
	struct mem_cgroup *memcg;
	wait_queue_entry_t	wait;
};

static int memcg_oom_wake_function(wait_queue_entry_t *wait,
	unsigned mode, int sync, void *arg)
{
	struct mem_cgroup *wake_memcg = (struct mem_cgroup *)arg;
	struct mem_cgroup *oom_wait_memcg;
	struct oom_wait_info *oom_wait_info;

	oom_wait_info = container_of(wait, struct oom_wait_info, wait);
	oom_wait_memcg = oom_wait_info->memcg;

	if (!mem_cgroup_is_descendant(wake_memcg, oom_wait_memcg) &&
	    !mem_cgroup_is_descendant(oom_wait_memcg, wake_memcg))
		return 0;
	return autoremove_wake_function(wait, mode, sync, arg);
}

static void memcg_oom_recover(struct mem_cgroup *memcg)
{
	/*
	 * For the following lockless ->under_oom test, the only required
	 * guarantee is that it must see the state asserted by an OOM when
	 * this function is called as a result of userland actions
	 * triggered by the notification of the OOM.  This is trivially
	 * achieved by invoking mem_cgroup_mark_under_oom() before
	 * triggering notification.
	 */
	if (memcg && memcg->under_oom)
		__wake_up(&memcg_oom_waitq, TASK_NORMAL, 0, memcg);
}

enum oom_status {
	OOM_SUCCESS,
	OOM_FAILED,
	OOM_ASYNC,
	OOM_SKIPPED
};

static enum oom_status mem_cgroup_oom(struct mem_cgroup *memcg, gfp_t mask, int order)
{
	enum oom_status ret;
	bool locked;

	if (order > PAGE_ALLOC_COSTLY_ORDER)
		return OOM_SKIPPED;

	memcg_memory_event(memcg, MEMCG_OOM);

	/*
	 * We are in the middle of the charge context here, so we
	 * don't want to block when potentially sitting on a callstack
	 * that holds all kinds of filesystem and mm locks.
	 *
	 * cgroup1 allows disabling the OOM killer and waiting for outside
	 * handling until the charge can succeed; remember the context and put
	 * the task to sleep at the end of the page fault when all locks are
	 * released.
	 *
	 * On the other hand, in-kernel OOM killer allows for an async victim
	 * memory reclaim (oom_reaper) and that means that we are not solely
	 * relying on the oom victim to make a forward progress and we can
	 * invoke the oom killer here.
	 *
	 * Please note that mem_cgroup_out_of_memory might fail to find a
	 * victim and then we have to bail out from the charge path.
	 */
	if (memcg->oom_kill_disable) {
		if (!current->in_user_fault)
			return OOM_SKIPPED;
		css_get(&memcg->css);
		current->memcg_in_oom = memcg;
		current->memcg_oom_gfp_mask = mask;
		current->memcg_oom_order = order;

		return OOM_ASYNC;
	}

	mem_cgroup_mark_under_oom(memcg);

	locked = mem_cgroup_oom_trylock(memcg);

	if (locked)
		mem_cgroup_oom_notify(memcg);

	mem_cgroup_unmark_under_oom(memcg);
	if (mem_cgroup_out_of_memory(memcg, mask, order))
		ret = OOM_SUCCESS;
	else
		ret = OOM_FAILED;

	if (locked)
		mem_cgroup_oom_unlock(memcg);

	return ret;
}

/**
 * mem_cgroup_oom_synchronize - complete memcg OOM handling
 * @handle: actually kill/wait or just clean up the OOM state
 *
 * This has to be called at the end of a page fault if the memcg OOM
 * handler was enabled.
 *
 * Memcg supports userspace OOM handling where failed allocations must
 * sleep on a waitqueue until the userspace task resolves the
 * situation.  Sleeping directly in the charge context with all kinds
 * of locks held is not a good idea, instead we remember an OOM state
 * in the task and mem_cgroup_oom_synchronize() has to be called at
 * the end of the page fault to complete the OOM handling.
 *
 * Returns %true if an ongoing memcg OOM situation was detected and
 * completed, %false otherwise.
 */
bool mem_cgroup_oom_synchronize(bool handle)
{
	struct mem_cgroup *memcg = current->memcg_in_oom;
	struct oom_wait_info owait;
	bool locked;

	/* OOM is global, do not handle */
	if (!memcg)
		return false;

	if (!handle)
		goto cleanup;

	owait.memcg = memcg;
	owait.wait.flags = 0;
	owait.wait.func = memcg_oom_wake_function;
	owait.wait.private = current;
	INIT_LIST_HEAD(&owait.wait.entry);

	prepare_to_wait(&memcg_oom_waitq, &owait.wait, TASK_KILLABLE);
	mem_cgroup_mark_under_oom(memcg);

	locked = mem_cgroup_oom_trylock(memcg);

	if (locked)
		mem_cgroup_oom_notify(memcg);

	if (locked && !memcg->oom_kill_disable) {
		mem_cgroup_unmark_under_oom(memcg);
		finish_wait(&memcg_oom_waitq, &owait.wait);
		mem_cgroup_out_of_memory(memcg, current->memcg_oom_gfp_mask,
					 current->memcg_oom_order);
	} else {
		schedule();
		mem_cgroup_unmark_under_oom(memcg);
		finish_wait(&memcg_oom_waitq, &owait.wait);
	}

	if (locked) {
		mem_cgroup_oom_unlock(memcg);
		/*
		 * There is no guarantee that an OOM-lock contender
		 * sees the wakeups triggered by the OOM kill
		 * uncharges.  Wake any sleepers explicitly.
		 */
		memcg_oom_recover(memcg);
	}
cleanup:
	current->memcg_in_oom = NULL;
	css_put(&memcg->css);
	return true;
}

/**
 * mem_cgroup_get_oom_group - get a memory cgroup to clean up after OOM
 * @victim: task to be killed by the OOM killer
 * @oom_domain: memcg in case of memcg OOM, NULL in case of system-wide OOM
 *
 * Returns a pointer to a memory cgroup, which has to be cleaned up
 * by killing all belonging OOM-killable tasks.
 *
 * Caller has to call mem_cgroup_put() on the returned non-NULL memcg.
 */
struct mem_cgroup *mem_cgroup_get_oom_group(struct task_struct *victim,
					    struct mem_cgroup *oom_domain)
{
	struct mem_cgroup *oom_group = NULL;
	struct mem_cgroup *memcg;

	if (!cgroup_subsys_on_dfl(memory_cgrp_subsys))
		return NULL;

	if (!oom_domain)
		oom_domain = root_mem_cgroup;

	rcu_read_lock();

	memcg = mem_cgroup_from_task(victim);
	if (memcg == root_mem_cgroup)
		goto out;

	/*
	 * If the victim task has been asynchronously moved to a different
	 * memory cgroup, we might end up killing tasks outside oom_domain.
	 * In this case it's better to ignore memory.group.oom.
	 */
	if (unlikely(!mem_cgroup_is_descendant(memcg, oom_domain)))
		goto out;

	/*
	 * Traverse the memory cgroup hierarchy from the victim task's
	 * cgroup up to the OOMing cgroup (or root) to find the
	 * highest-level memory cgroup with oom.group set.
	 */
	for (; memcg; memcg = parent_mem_cgroup(memcg)) {
		if (memcg->oom_group)
			oom_group = memcg;

		if (memcg == oom_domain)
			break;
	}

	if (oom_group)
		css_get(&oom_group->css);
out:
	rcu_read_unlock();

	return oom_group;
}

void mem_cgroup_print_oom_group(struct mem_cgroup *memcg)
{
	pr_info("Tasks in ");
	pr_cont_cgroup_path(memcg->css.cgroup);
	pr_cont(" are going to be killed due to memory.oom.group set\n");
}

/**
 * lock_page_memcg - lock a page and memcg binding
 * @page: the page
 *
 * This function protects unlocked LRU pages from being moved to
 * another cgroup.
 *
 * It ensures lifetime of the locked memcg. Caller is responsible
 * for the lifetime of the page.
 */
void lock_page_memcg(struct page *page)
{
	struct page *head = compound_head(page); /* rmap on tail pages */
	struct mem_cgroup *memcg;
	unsigned long flags;

	/*
	 * The RCU lock is held throughout the transaction.  The fast
	 * path can get away without acquiring the memcg->move_lock
	 * because page moving starts with an RCU grace period.
         */
	rcu_read_lock();

	if (mem_cgroup_disabled())
		return;
again:
	memcg = page_memcg(head);
	if (unlikely(!memcg))
		return;

#ifdef CONFIG_PROVE_LOCKING
	local_irq_save(flags);
	might_lock(&memcg->move_lock);
	local_irq_restore(flags);
#endif

	if (atomic_read(&memcg->moving_account) <= 0)
		return;

	spin_lock_irqsave(&memcg->move_lock, flags);
	if (memcg != page_memcg(head)) {
		spin_unlock_irqrestore(&memcg->move_lock, flags);
		goto again;
	}

	/*
	 * When charge migration first begins, we can have multiple
	 * critical sections holding the fast-path RCU lock and one
	 * holding the slowpath move_lock. Track the task who has the
	 * move_lock for unlock_page_memcg().
	 */
	memcg->move_lock_task = current;
	memcg->move_lock_flags = flags;
}
EXPORT_SYMBOL(lock_page_memcg);

static void __unlock_page_memcg(struct mem_cgroup *memcg)
{
	if (memcg && memcg->move_lock_task == current) {
		unsigned long flags = memcg->move_lock_flags;

		memcg->move_lock_task = NULL;
		memcg->move_lock_flags = 0;

		spin_unlock_irqrestore(&memcg->move_lock, flags);
	}

	rcu_read_unlock();
}

/**
 * unlock_page_memcg - unlock a page and memcg binding
 * @page: the page
 */
void unlock_page_memcg(struct page *page)
{
	struct page *head = compound_head(page);

	__unlock_page_memcg(page_memcg(head));
}
EXPORT_SYMBOL(unlock_page_memcg);

struct obj_stock {
#ifdef CONFIG_MEMCG_KMEM
	struct obj_cgroup *cached_objcg;
	struct pglist_data *cached_pgdat;
	unsigned int nr_bytes;
	int nr_slab_reclaimable_b;
	int nr_slab_unreclaimable_b;
#else
	int dummy[0];
#endif
};

struct memcg_stock_pcp {
	struct mem_cgroup *cached; /* this never be root cgroup */
	unsigned int nr_pages;
	struct obj_stock task_obj;
	struct obj_stock irq_obj;

	struct work_struct work;
	unsigned long flags;
#define FLUSHING_CACHED_CHARGE	0
};
static DEFINE_PER_CPU(struct memcg_stock_pcp, memcg_stock);
static DEFINE_MUTEX(percpu_charge_mutex);

#ifdef CONFIG_MEMCG_KMEM
static void drain_obj_stock(struct obj_stock *stock);
static bool obj_stock_flush_required(struct memcg_stock_pcp *stock,
				     struct mem_cgroup *root_memcg);

#else
static inline void drain_obj_stock(struct obj_stock *stock)
{
}
static bool obj_stock_flush_required(struct memcg_stock_pcp *stock,
				     struct mem_cgroup *root_memcg)
{
	return false;
}
#endif

/*
 * Most kmem_cache_alloc() calls are from user context. The irq disable/enable
 * sequence used in this case to access content from object stock is slow.
 * To optimize for user context access, there are now two object stocks for
 * task context and interrupt context access respectively.
 *
 * The task context object stock can be accessed by disabling preemption only
 * which is cheap in non-preempt kernel. The interrupt context object stock
 * can only be accessed after disabling interrupt. User context code can
 * access interrupt object stock, but not vice versa.
 */
static inline struct obj_stock *get_obj_stock(unsigned long *pflags)
{
	struct memcg_stock_pcp *stock;

	if (likely(in_task())) {
		*pflags = 0UL;
		preempt_disable();
		stock = this_cpu_ptr(&memcg_stock);
		return &stock->task_obj;
	}

	local_irq_save(*pflags);
	stock = this_cpu_ptr(&memcg_stock);
	return &stock->irq_obj;
}

static inline void put_obj_stock(unsigned long flags)
{
	if (likely(in_task()))
		preempt_enable();
	else
		local_irq_restore(flags);
}

/**
 * consume_stock: Try to consume stocked charge on this cpu.
 * @memcg: memcg to consume from.
 * @nr_pages: how many pages to charge.
 *
 * The charges will only happen if @memcg matches the current cpu's memcg
 * stock, and at least @nr_pages are available in that stock.  Failure to
 * service an allocation will refill the stock.
 *
 * returns true if successful, false otherwise.
 */
static bool consume_stock(struct mem_cgroup *memcg, unsigned int nr_pages)
{
	struct memcg_stock_pcp *stock;
	unsigned long flags;
	bool ret = false;

	if (nr_pages > MEMCG_CHARGE_BATCH)
		return ret;

	local_irq_save(flags);

	stock = this_cpu_ptr(&memcg_stock);
	if (memcg == stock->cached && stock->nr_pages >= nr_pages) {
		stock->nr_pages -= nr_pages;
		ret = true;
	}

	local_irq_restore(flags);

	return ret;
}

/*
 * Returns stocks cached in percpu and reset cached information.
 */
static void drain_stock(struct memcg_stock_pcp *stock)
{
	struct mem_cgroup *old = stock->cached;

	if (!old)
		return;

	if (stock->nr_pages) {
		page_counter_uncharge(&old->memory, stock->nr_pages);
		if (do_memsw_account())
			page_counter_uncharge(&old->memsw, stock->nr_pages);
		stock->nr_pages = 0;
	}

	css_put(&old->css);
	stock->cached = NULL;
}

static void drain_local_stock(struct work_struct *dummy)
{
	struct memcg_stock_pcp *stock;
	unsigned long flags;

	/*
	 * The only protection from memory hotplug vs. drain_stock races is
	 * that we always operate on local CPU stock here with IRQ disabled
	 */
	local_irq_save(flags);

	stock = this_cpu_ptr(&memcg_stock);
	drain_obj_stock(&stock->irq_obj);
	if (in_task())
		drain_obj_stock(&stock->task_obj);
	drain_stock(stock);
	clear_bit(FLUSHING_CACHED_CHARGE, &stock->flags);

	local_irq_restore(flags);
}

/*
 * Cache charges(val) to local per_cpu area.
 * This will be consumed by consume_stock() function, later.
 */
static void refill_stock(struct mem_cgroup *memcg, unsigned int nr_pages)
{
	struct memcg_stock_pcp *stock;
	unsigned long flags;

	local_irq_save(flags);

	stock = this_cpu_ptr(&memcg_stock);
	if (stock->cached != memcg) { /* reset if necessary */
		drain_stock(stock);
		css_get(&memcg->css);
		stock->cached = memcg;
	}
	stock->nr_pages += nr_pages;

	if (stock->nr_pages > MEMCG_CHARGE_BATCH)
		drain_stock(stock);

	local_irq_restore(flags);
}

/*
 * Drains all per-CPU charge caches for given root_memcg resp. subtree
 * of the hierarchy under it.
 */
static void drain_all_stock(struct mem_cgroup *root_memcg)
{
	int cpu, curcpu;

	/* If someone's already draining, avoid adding running more workers. */
	if (!mutex_trylock(&percpu_charge_mutex))
		return;
	/*
	 * Notify other cpus that system-wide "drain" is running
	 * We do not care about races with the cpu hotplug because cpu down
	 * as well as workers from this path always operate on the local
	 * per-cpu data. CPU up doesn't touch memcg_stock at all.
	 */
	curcpu = get_cpu();
	for_each_online_cpu(cpu) {
		struct memcg_stock_pcp *stock = &per_cpu(memcg_stock, cpu);
		struct mem_cgroup *memcg;
		bool flush = false;

		rcu_read_lock();
		memcg = stock->cached;
		if (memcg && stock->nr_pages &&
		    mem_cgroup_is_descendant(memcg, root_memcg))
			flush = true;
		if (obj_stock_flush_required(stock, root_memcg))
			flush = true;
		rcu_read_unlock();

		if (flush &&
		    !test_and_set_bit(FLUSHING_CACHED_CHARGE, &stock->flags)) {
			if (cpu == curcpu)
				drain_local_stock(&stock->work);
			else
				schedule_work_on(cpu, &stock->work);
		}
	}
	put_cpu();
	mutex_unlock(&percpu_charge_mutex);
}

static void memcg_flush_lruvec_page_state(struct mem_cgroup *memcg, int cpu)
{
	int nid;

	for_each_node(nid) {
		struct mem_cgroup_per_node *pn = memcg->nodeinfo[nid];
		unsigned long stat[NR_VM_NODE_STAT_ITEMS];
		struct batched_lruvec_stat *lstatc;
		int i;

		lstatc = per_cpu_ptr(pn->lruvec_stat_cpu, cpu);
		for (i = 0; i < NR_VM_NODE_STAT_ITEMS; i++) {
			stat[i] = lstatc->count[i];
			lstatc->count[i] = 0;
		}

		do {
			for (i = 0; i < NR_VM_NODE_STAT_ITEMS; i++)
				atomic_long_add(stat[i], &pn->lruvec_stat[i]);
		} while ((pn = parent_nodeinfo(pn, nid)));
	}
}

static int memcg_hotplug_cpu_dead(unsigned int cpu)
{
	struct memcg_stock_pcp *stock;
	struct mem_cgroup *memcg;

	stock = &per_cpu(memcg_stock, cpu);
	drain_stock(stock);

	for_each_mem_cgroup(memcg)
		memcg_flush_lruvec_page_state(memcg, cpu);

	return 0;
}

static unsigned long reclaim_high(struct mem_cgroup *memcg,
				  unsigned int nr_pages,
				  gfp_t gfp_mask)
{
	unsigned long nr_reclaimed = 0;

	do {
		unsigned long pflags;

		if (page_counter_read(&memcg->memory) <=
		    READ_ONCE(memcg->memory.high))
			continue;

		memcg_memory_event(memcg, MEMCG_HIGH);

		psi_memstall_enter(&pflags);
		nr_reclaimed += try_to_free_mem_cgroup_pages(memcg, nr_pages,
							     gfp_mask, true);
		psi_memstall_leave(&pflags);
	} while ((memcg = parent_mem_cgroup(memcg)) &&
		 !mem_cgroup_is_root(memcg));

	return nr_reclaimed;
}

static void high_work_func(struct work_struct *work)
{
	struct mem_cgroup *memcg;

	memcg = container_of(work, struct mem_cgroup, high_work);
	reclaim_high(memcg, MEMCG_CHARGE_BATCH, GFP_KERNEL);
}

/*
 * Clamp the maximum sleep time per allocation batch to 2 seconds. This is
 * enough to still cause a significant slowdown in most cases, while still
 * allowing diagnostics and tracing to proceed without becoming stuck.
 */
#define MEMCG_MAX_HIGH_DELAY_JIFFIES (2UL*HZ)

/*
 * When calculating the delay, we use these either side of the exponentiation to
 * maintain precision and scale to a reasonable number of jiffies (see the table
 * below.
 *
 * - MEMCG_DELAY_PRECISION_SHIFT: Extra precision bits while translating the
 *   overage ratio to a delay.
 * - MEMCG_DELAY_SCALING_SHIFT: The number of bits to scale down the
 *   proposed penalty in order to reduce to a reasonable number of jiffies, and
 *   to produce a reasonable delay curve.
 *
 * MEMCG_DELAY_SCALING_SHIFT just happens to be a number that produces a
 * reasonable delay curve compared to precision-adjusted overage, not
 * penalising heavily at first, but still making sure that growth beyond the
 * limit penalises misbehaviour cgroups by slowing them down exponentially. For
 * example, with a high of 100 megabytes:
 *
 *  +-------+------------------------+
 *  | usage | time to allocate in ms |
 *  +-------+------------------------+
 *  | 100M  |                      0 |
 *  | 101M  |                      6 |
 *  | 102M  |                     25 |
 *  | 103M  |                     57 |
 *  | 104M  |                    102 |
 *  | 105M  |                    159 |
 *  | 106M  |                    230 |
 *  | 107M  |                    313 |
 *  | 108M  |                    409 |
 *  | 109M  |                    518 |
 *  | 110M  |                    639 |
 *  | 111M  |                    774 |
 *  | 112M  |                    921 |
 *  | 113M  |                   1081 |
 *  | 114M  |                   1254 |
 *  | 115M  |                   1439 |
 *  | 116M  |                   1638 |
 *  | 117M  |                   1849 |
 *  | 118M  |                   2000 |
 *  | 119M  |                   2000 |
 *  | 120M  |                   2000 |
 *  +-------+------------------------+
 */
 #define MEMCG_DELAY_PRECISION_SHIFT 20
 #define MEMCG_DELAY_SCALING_SHIFT 14

static u64 calculate_overage(unsigned long usage, unsigned long high)
{
	u64 overage;

	if (usage <= high)
		return 0;

	/*
	 * Prevent division by 0 in overage calculation by acting as if
	 * it was a threshold of 1 page
	 */
	high = max(high, 1UL);

	overage = usage - high;
	overage <<= MEMCG_DELAY_PRECISION_SHIFT;
	return div64_u64(overage, high);
}

static u64 mem_find_max_overage(struct mem_cgroup *memcg)
{
	u64 overage, max_overage = 0;

	do {
		overage = calculate_overage(page_counter_read(&memcg->memory),
					    READ_ONCE(memcg->memory.high));
		max_overage = max(overage, max_overage);
	} while ((memcg = parent_mem_cgroup(memcg)) &&
		 !mem_cgroup_is_root(memcg));

	return max_overage;
}

static u64 swap_find_max_overage(struct mem_cgroup *memcg)
{
	u64 overage, max_overage = 0;

	do {
		overage = calculate_overage(page_counter_read(&memcg->swap),
					    READ_ONCE(memcg->swap.high));
		if (overage)
			memcg_memory_event(memcg, MEMCG_SWAP_HIGH);
		max_overage = max(overage, max_overage);
	} while ((memcg = parent_mem_cgroup(memcg)) &&
		 !mem_cgroup_is_root(memcg));

	return max_overage;
}

/*
 * Get the number of jiffies that we should penalise a mischievous cgroup which
 * is exceeding its memory.high by checking both it and its ancestors.
 */
static unsigned long calculate_high_delay(struct mem_cgroup *memcg,
					  unsigned int nr_pages,
					  u64 max_overage)
{
	unsigned long penalty_jiffies;

	if (!max_overage)
		return 0;

	/*
	 * We use overage compared to memory.high to calculate the number of
	 * jiffies to sleep (penalty_jiffies). Ideally this value should be
	 * fairly lenient on small overages, and increasingly harsh when the
	 * memcg in question makes it clear that it has no intention of stopping
	 * its crazy behaviour, so we exponentially increase the delay based on
	 * overage amount.
	 */
	penalty_jiffies = max_overage * max_overage * HZ;
	penalty_jiffies >>= MEMCG_DELAY_PRECISION_SHIFT;
	penalty_jiffies >>= MEMCG_DELAY_SCALING_SHIFT;

	/*
	 * Factor in the task's own contribution to the overage, such that four
	 * N-sized allocations are throttled approximately the same as one
	 * 4N-sized allocation.
	 *
	 * MEMCG_CHARGE_BATCH pages is nominal, so work out how much smaller or
	 * larger the current charge patch is than that.
	 */
	return penalty_jiffies * nr_pages / MEMCG_CHARGE_BATCH;
}

/*
 * Scheduled by try_charge() to be executed from the userland return path
 * and reclaims memory over the high limit.
 */
void mem_cgroup_handle_over_high(void)
{
	unsigned long penalty_jiffies;
	unsigned long pflags;
	unsigned long nr_reclaimed;
	unsigned int nr_pages = current->memcg_nr_pages_over_high;
	int nr_retries = MAX_RECLAIM_RETRIES;
	struct mem_cgroup *memcg;
	bool in_retry = false;

	if (likely(!nr_pages))
		return;

	memcg = get_mem_cgroup_from_mm(current->mm);
	current->memcg_nr_pages_over_high = 0;

retry_reclaim:
	/*
	 * The allocating task should reclaim at least the batch size, but for
	 * subsequent retries we only want to do what's necessary to prevent oom
	 * or breaching resource isolation.
	 *
	 * This is distinct from memory.max or page allocator behaviour because
	 * memory.high is currently batched, whereas memory.max and the page
	 * allocator run every time an allocation is made.
	 */
	nr_reclaimed = reclaim_high(memcg,
				    in_retry ? SWAP_CLUSTER_MAX : nr_pages,
				    GFP_KERNEL);

	/*
	 * memory.high is breached and reclaim is unable to keep up. Throttle
	 * allocators proactively to slow down excessive growth.
	 */
	penalty_jiffies = calculate_high_delay(memcg, nr_pages,
					       mem_find_max_overage(memcg));

	penalty_jiffies += calculate_high_delay(memcg, nr_pages,
						swap_find_max_overage(memcg));

	/*
	 * Clamp the max delay per usermode return so as to still keep the
	 * application moving forwards and also permit diagnostics, albeit
	 * extremely slowly.
	 */
	penalty_jiffies = min(penalty_jiffies, MEMCG_MAX_HIGH_DELAY_JIFFIES);

	/*
	 * Don't sleep if the amount of jiffies this memcg owes us is so low
	 * that it's not even worth doing, in an attempt to be nice to those who
	 * go only a small amount over their memory.high value and maybe haven't
	 * been aggressively reclaimed enough yet.
	 */
	if (penalty_jiffies <= HZ / 100)
		goto out;

	/*
	 * If reclaim is making forward progress but we're still over
	 * memory.high, we want to encourage that rather than doing allocator
	 * throttling.
	 */
	if (nr_reclaimed || nr_retries--) {
		in_retry = true;
		goto retry_reclaim;
	}

	/*
	 * If we exit early, we're guaranteed to die (since
	 * schedule_timeout_killable sets TASK_KILLABLE). This means we don't
	 * need to account for any ill-begotten jiffies to pay them off later.
	 */
	psi_memstall_enter(&pflags);
	schedule_timeout_killable(penalty_jiffies);
	psi_memstall_leave(&pflags);

out:
	css_put(&memcg->css);
}

static int try_charge_memcg(struct mem_cgroup *memcg, gfp_t gfp_mask,
			unsigned int nr_pages)
{
	unsigned int batch = max(MEMCG_CHARGE_BATCH, nr_pages);
	int nr_retries = MAX_RECLAIM_RETRIES;
	struct mem_cgroup *mem_over_limit;
	struct page_counter *counter;
	enum oom_status oom_status;
	unsigned long nr_reclaimed;
	bool may_swap = true;
	bool drained = false;
	unsigned long pflags;

retry:
	if (consume_stock(memcg, nr_pages))
		return 0;

	if (!do_memsw_account() ||
	    page_counter_try_charge(&memcg->memsw, batch, &counter)) {
		if (page_counter_try_charge(&memcg->memory, batch, &counter))
			goto done_restock;
		if (do_memsw_account())
			page_counter_uncharge(&memcg->memsw, batch);
		mem_over_limit = mem_cgroup_from_counter(counter, memory);
	} else {
		mem_over_limit = mem_cgroup_from_counter(counter, memsw);
		may_swap = false;
	}

	if (batch > nr_pages) {
		batch = nr_pages;
		goto retry;
	}

	/*
	 * Memcg doesn't have a dedicated reserve for atomic
	 * allocations. But like the global atomic pool, we need to
	 * put the burden of reclaim on regular allocation requests
	 * and let these go through as privileged allocations.
	 */
	if (gfp_mask & __GFP_ATOMIC)
		goto force;

	/*
	 * Unlike in global OOM situations, memcg is not in a physical
	 * memory shortage.  Allow dying and OOM-killed tasks to
	 * bypass the last charges so that they can exit quickly and
	 * free their memory.
	 */
	if (unlikely(should_force_charge()))
		goto force;

	/*
	 * Prevent unbounded recursion when reclaim operations need to
	 * allocate memory. This might exceed the limits temporarily,
	 * but we prefer facilitating memory reclaim and getting back
	 * under the limit over triggering OOM kills in these cases.
	 */
	if (unlikely(current->flags & PF_MEMALLOC))
		goto force;

	if (unlikely(task_in_memcg_oom(current)))
		goto nomem;

	if (!gfpflags_allow_blocking(gfp_mask))
		goto nomem;

	memcg_memory_event(mem_over_limit, MEMCG_MAX);

	psi_memstall_enter(&pflags);
	nr_reclaimed = try_to_free_mem_cgroup_pages(mem_over_limit, nr_pages,
						    gfp_mask, may_swap);
	psi_memstall_leave(&pflags);

	if (mem_cgroup_margin(mem_over_limit) >= nr_pages)
		goto retry;

	if (!drained) {
		drain_all_stock(mem_over_limit);
		drained = true;
		goto retry;
	}

	if (gfp_mask & __GFP_NORETRY)
		goto nomem;
	/*
	 * Even though the limit is exceeded at this point, reclaim
	 * may have been able to free some pages.  Retry the charge
	 * before killing the task.
	 *
	 * Only for regular pages, though: huge pages are rather
	 * unlikely to succeed so close to the limit, and we fall back
	 * to regular pages anyway in case of failure.
	 */
	if (nr_reclaimed && nr_pages <= (1 << PAGE_ALLOC_COSTLY_ORDER))
		goto retry;
	/*
	 * At task move, charge accounts can be doubly counted. So, it's
	 * better to wait until the end of task_move if something is going on.
	 */
	if (mem_cgroup_wait_acct_move(mem_over_limit))
		goto retry;

	if (nr_retries--)
		goto retry;

	if (gfp_mask & __GFP_RETRY_MAYFAIL)
		goto nomem;

	if (fatal_signal_pending(current))
		goto force;

	/*
	 * keep retrying as long as the memcg oom killer is able to make
	 * a forward progress or bypass the charge if the oom killer
	 * couldn't make any progress.
	 */
	oom_status = mem_cgroup_oom(mem_over_limit, gfp_mask,
		       get_order(nr_pages * PAGE_SIZE));
	switch (oom_status) {
	case OOM_SUCCESS:
		nr_retries = MAX_RECLAIM_RETRIES;
		goto retry;
	case OOM_FAILED:
		goto force;
	default:
		goto nomem;
	}
nomem:
	if (!(gfp_mask & __GFP_NOFAIL))
		return -ENOMEM;
force:
	/*
	 * The allocation either can't fail or will lead to more memory
	 * being freed very soon.  Allow memory usage go over the limit
	 * temporarily by force charging it.
	 */
	page_counter_charge(&memcg->memory, nr_pages);
	if (do_memsw_account())
		page_counter_charge(&memcg->memsw, nr_pages);

	return 0;

done_restock:
	if (batch > nr_pages)
		refill_stock(memcg, batch - nr_pages);

	/*
	 * If the hierarchy is above the normal consumption range, schedule
	 * reclaim on returning to userland.  We can perform reclaim here
	 * if __GFP_RECLAIM but let's always punt for simplicity and so that
	 * GFP_KERNEL can consistently be used during reclaim.  @memcg is
	 * not recorded as it most likely matches current's and won't
	 * change in the meantime.  As high limit is checked again before
	 * reclaim, the cost of mismatch is negligible.
	 */
	do {
		bool mem_high, swap_high;

		mem_high = page_counter_read(&memcg->memory) >
			READ_ONCE(memcg->memory.high);
		swap_high = page_counter_read(&memcg->swap) >
			READ_ONCE(memcg->swap.high);

		/* Don't bother a random interrupted task */
		if (in_interrupt()) {
			if (mem_high) {
				schedule_work(&memcg->high_work);
				break;
			}
			continue;
		}

		if (mem_high || swap_high) {
			/*
			 * The allocating tasks in this cgroup will need to do
			 * reclaim or be throttled to prevent further growth
			 * of the memory or swap footprints.
			 *
			 * Target some best-effort fairness between the tasks,
			 * and distribute reclaim work and delay penalties
			 * based on how much each task is actually allocating.
			 */
			current->memcg_nr_pages_over_high += batch;
			set_notify_resume(current);
			break;
		}
	} while ((memcg = parent_mem_cgroup(memcg)));

	return 0;
}

static inline int try_charge(struct mem_cgroup *memcg, gfp_t gfp_mask,
			     unsigned int nr_pages)
{
	if (mem_cgroup_is_root(memcg))
		return 0;

	return try_charge_memcg(memcg, gfp_mask, nr_pages);
}

#if defined(CONFIG_MEMCG_KMEM) || defined(CONFIG_MMU)
static void cancel_charge(struct mem_cgroup *memcg, unsigned int nr_pages)
{
	if (mem_cgroup_is_root(memcg))
		return;

	page_counter_uncharge(&memcg->memory, nr_pages);
	if (do_memsw_account())
		page_counter_uncharge(&memcg->memsw, nr_pages);
}
#endif

static void commit_charge(struct page *page, struct mem_cgroup *memcg)
{
	VM_BUG_ON_PAGE(page_memcg(page), page);
	/*
	 * Any of the following ensures page's memcg stability:
	 *
	 * - the page lock
	 * - LRU isolation
	 * - lock_page_memcg()
	 * - exclusive reference
	 */
	page->memcg_data = (unsigned long)memcg;
}

static struct mem_cgroup *get_mem_cgroup_from_objcg(struct obj_cgroup *objcg)
{
	struct mem_cgroup *memcg;

	rcu_read_lock();
retry:
	memcg = obj_cgroup_memcg(objcg);
	if (unlikely(!css_tryget(&memcg->css)))
		goto retry;
	rcu_read_unlock();

	return memcg;
}

#ifdef CONFIG_MEMCG_KMEM
/*
 * The allocated objcg pointers array is not accounted directly.
 * Moreover, it should not come from DMA buffer and is not readily
 * reclaimable. So those GFP bits should be masked off.
 */
#define OBJCGS_CLEAR_MASK	(__GFP_DMA | __GFP_RECLAIMABLE | __GFP_ACCOUNT)

int memcg_alloc_page_obj_cgroups(struct page *page, struct kmem_cache *s,
				 gfp_t gfp, bool new_page)
{
	unsigned int objects = objs_per_slab_page(s, page);
	unsigned long memcg_data;
	void *vec;

	gfp &= ~OBJCGS_CLEAR_MASK;
	vec = kcalloc_node(objects, sizeof(struct obj_cgroup *), gfp,
			   page_to_nid(page));
	if (!vec)
		return -ENOMEM;

	memcg_data = (unsigned long) vec | MEMCG_DATA_OBJCGS;
	if (new_page) {
		/*
		 * If the slab page is brand new and nobody can yet access
		 * it's memcg_data, no synchronization is required and
		 * memcg_data can be simply assigned.
		 */
		page->memcg_data = memcg_data;
	} else if (cmpxchg(&page->memcg_data, 0, memcg_data)) {
		/*
		 * If the slab page is already in use, somebody can allocate
		 * and assign obj_cgroups in parallel. In this case the existing
		 * objcg vector should be reused.
		 */
		kfree(vec);
		return 0;
	}

	kmemleak_not_leak(vec);
	return 0;
}

/*
 * Returns a pointer to the memory cgroup to which the kernel object is charged.
 *
 * A passed kernel object can be a slab object or a generic kernel page, so
 * different mechanisms for getting the memory cgroup pointer should be used.
 * In certain cases (e.g. kernel stacks or large kmallocs with SLUB) the caller
 * can not know for sure how the kernel object is implemented.
 * mem_cgroup_from_obj() can be safely used in such cases.
 *
 * The caller must ensure the memcg lifetime, e.g. by taking rcu_read_lock(),
 * cgroup_mutex, etc.
 */
struct mem_cgroup *mem_cgroup_from_obj(void *p)
{
	struct page *page;

	if (mem_cgroup_disabled())
		return NULL;

	page = virt_to_head_page(p);

	/*
	 * Slab objects are accounted individually, not per-page.
	 * Memcg membership data for each individual object is saved in
	 * the page->obj_cgroups.
	 */
	if (page_objcgs_check(page)) {
		struct obj_cgroup *objcg;
		unsigned int off;

		off = obj_to_index(page->slab_cache, page, p);
		objcg = page_objcgs(page)[off];
		if (objcg)
			return obj_cgroup_memcg(objcg);

		return NULL;
	}

	/*
	 * page_memcg_check() is used here, because page_has_obj_cgroups()
	 * check above could fail because the object cgroups vector wasn't set
	 * at that moment, but it can be set concurrently.
	 * page_memcg_check(page) will guarantee that a proper memory
	 * cgroup pointer or NULL will be returned.
	 */
	return page_memcg_check(page);
}

__always_inline struct obj_cgroup *get_obj_cgroup_from_current(void)
{
	struct obj_cgroup *objcg = NULL;
	struct mem_cgroup *memcg;

	if (memcg_kmem_bypass())
		return NULL;

	rcu_read_lock();
	if (unlikely(active_memcg()))
		memcg = active_memcg();
	else
		memcg = mem_cgroup_from_task(current);

	for (; memcg != root_mem_cgroup; memcg = parent_mem_cgroup(memcg)) {
		objcg = rcu_dereference(memcg->objcg);
		if (objcg && obj_cgroup_tryget(objcg))
			break;
		objcg = NULL;
	}
	rcu_read_unlock();

	return objcg;
}

static int memcg_alloc_cache_id(void)
{
	int id, size;
	int err;

	id = ida_simple_get(&memcg_cache_ida,
			    0, MEMCG_CACHES_MAX_SIZE, GFP_KERNEL);
	if (id < 0)
		return id;

	if (id < memcg_nr_cache_ids)
		return id;

	/*
	 * There's no space for the new id in memcg_caches arrays,
	 * so we have to grow them.
	 */
	down_write(&memcg_cache_ids_sem);

	size = 2 * (id + 1);
	if (size < MEMCG_CACHES_MIN_SIZE)
		size = MEMCG_CACHES_MIN_SIZE;
	else if (size > MEMCG_CACHES_MAX_SIZE)
		size = MEMCG_CACHES_MAX_SIZE;

	err = memcg_update_all_list_lrus(size);
	if (!err)
		memcg_nr_cache_ids = size;

	up_write(&memcg_cache_ids_sem);

	if (err) {
		ida_simple_remove(&memcg_cache_ida, id);
		return err;
	}
	return id;
}

static void memcg_free_cache_id(int id)
{
	ida_simple_remove(&memcg_cache_ida, id);
}

/*
 * obj_cgroup_uncharge_pages: uncharge a number of kernel pages from a objcg
 * @objcg: object cgroup to uncharge
 * @nr_pages: number of pages to uncharge
 */
static void obj_cgroup_uncharge_pages(struct obj_cgroup *objcg,
				      unsigned int nr_pages)
{
	struct mem_cgroup *memcg;

	memcg = get_mem_cgroup_from_objcg(objcg);

	if (!cgroup_subsys_on_dfl(memory_cgrp_subsys))
		page_counter_uncharge(&memcg->kmem, nr_pages);
	refill_stock(memcg, nr_pages);

	css_put(&memcg->css);
}

/*
 * obj_cgroup_charge_pages: charge a number of kernel pages to a objcg
 * @objcg: object cgroup to charge
 * @gfp: reclaim mode
 * @nr_pages: number of pages to charge
 *
 * Returns 0 on success, an error code on failure.
 */
static int obj_cgroup_charge_pages(struct obj_cgroup *objcg, gfp_t gfp,
				   unsigned int nr_pages)
{
	struct page_counter *counter;
	struct mem_cgroup *memcg;
	int ret;

	memcg = get_mem_cgroup_from_objcg(objcg);

	ret = try_charge_memcg(memcg, gfp, nr_pages);
	if (ret)
		goto out;

	if (!cgroup_subsys_on_dfl(memory_cgrp_subsys) &&
	    !page_counter_try_charge(&memcg->kmem, nr_pages, &counter)) {

		/*
		 * Enforce __GFP_NOFAIL allocation because callers are not
		 * prepared to see failures and likely do not have any failure
		 * handling code.
		 */
		if (gfp & __GFP_NOFAIL) {
			page_counter_charge(&memcg->kmem, nr_pages);
			goto out;
		}
		cancel_charge(memcg, nr_pages);
		ret = -ENOMEM;
	}
out:
	css_put(&memcg->css);

<<<<<<< HEAD
	refill_stock(memcg, nr_pages);
=======
	return ret;
>>>>>>> 754a0abe
}

/**
 * __memcg_kmem_charge_page: charge a kmem page to the current memory cgroup
 * @page: page to charge
 * @gfp: reclaim mode
 * @order: allocation order
 *
 * Returns 0 on success, an error code on failure.
 */
int __memcg_kmem_charge_page(struct page *page, gfp_t gfp, int order)
{
	struct obj_cgroup *objcg;
	int ret = 0;

	objcg = get_obj_cgroup_from_current();
	if (objcg) {
		ret = obj_cgroup_charge_pages(objcg, gfp, 1 << order);
		if (!ret) {
			page->memcg_data = (unsigned long)objcg |
				MEMCG_DATA_KMEM;
			return 0;
		}
		obj_cgroup_put(objcg);
	}
	return ret;
}

/**
 * __memcg_kmem_uncharge_page: uncharge a kmem page
 * @page: page to uncharge
 * @order: allocation order
 */
void __memcg_kmem_uncharge_page(struct page *page, int order)
{
	struct obj_cgroup *objcg;
	unsigned int nr_pages = 1 << order;

	if (!PageMemcgKmem(page))
		return;

	objcg = __page_objcg(page);
	obj_cgroup_uncharge_pages(objcg, nr_pages);
	page->memcg_data = 0;
	obj_cgroup_put(objcg);
}

void mod_objcg_state(struct obj_cgroup *objcg, struct pglist_data *pgdat,
		     enum node_stat_item idx, int nr)
{
	unsigned long flags;
	struct obj_stock *stock = get_obj_stock(&flags);
	int *bytes;

	/*
	 * Save vmstat data in stock and skip vmstat array update unless
	 * accumulating over a page of vmstat data or when pgdat or idx
	 * changes.
	 */
	if (stock->cached_objcg != objcg) {
		drain_obj_stock(stock);
		obj_cgroup_get(objcg);
		stock->nr_bytes = atomic_read(&objcg->nr_charged_bytes)
				? atomic_xchg(&objcg->nr_charged_bytes, 0) : 0;
		stock->cached_objcg = objcg;
		stock->cached_pgdat = pgdat;
	} else if (stock->cached_pgdat != pgdat) {
		/* Flush the existing cached vmstat data */
		if (stock->nr_slab_reclaimable_b) {
			mod_objcg_mlstate(objcg, pgdat, NR_SLAB_RECLAIMABLE_B,
					  stock->nr_slab_reclaimable_b);
			stock->nr_slab_reclaimable_b = 0;
		}
		if (stock->nr_slab_unreclaimable_b) {
			mod_objcg_mlstate(objcg, pgdat, NR_SLAB_UNRECLAIMABLE_B,
					  stock->nr_slab_unreclaimable_b);
			stock->nr_slab_unreclaimable_b = 0;
		}
		stock->cached_pgdat = pgdat;
	}

	bytes = (idx == NR_SLAB_RECLAIMABLE_B) ? &stock->nr_slab_reclaimable_b
					       : &stock->nr_slab_unreclaimable_b;
	/*
	 * Even for large object >= PAGE_SIZE, the vmstat data will still be
	 * cached locally at least once before pushing it out.
	 */
	if (!*bytes) {
		*bytes = nr;
		nr = 0;
	} else {
		*bytes += nr;
		if (abs(*bytes) > PAGE_SIZE) {
			nr = *bytes;
			*bytes = 0;
		} else {
			nr = 0;
		}
	}
	if (nr)
		mod_objcg_mlstate(objcg, pgdat, idx, nr);

	put_obj_stock(flags);
}

static bool consume_obj_stock(struct obj_cgroup *objcg, unsigned int nr_bytes)
{
	unsigned long flags;
	struct obj_stock *stock = get_obj_stock(&flags);
	bool ret = false;

	if (objcg == stock->cached_objcg && stock->nr_bytes >= nr_bytes) {
		stock->nr_bytes -= nr_bytes;
		ret = true;
	}

	put_obj_stock(flags);

	return ret;
}

static void drain_obj_stock(struct obj_stock *stock)
{
	struct obj_cgroup *old = stock->cached_objcg;

	if (!old)
		return;

	if (stock->nr_bytes) {
		unsigned int nr_pages = stock->nr_bytes >> PAGE_SHIFT;
		unsigned int nr_bytes = stock->nr_bytes & (PAGE_SIZE - 1);

<<<<<<< HEAD
		if (nr_pages) {
			struct mem_cgroup *memcg;

			rcu_read_lock();
retry:
			memcg = obj_cgroup_memcg(old);
			if (unlikely(!css_tryget(&memcg->css)))
				goto retry;
			rcu_read_unlock();

			__memcg_kmem_uncharge(memcg, nr_pages);
			css_put(&memcg->css);
		}
=======
		if (nr_pages)
			obj_cgroup_uncharge_pages(old, nr_pages);
>>>>>>> 754a0abe

		/*
		 * The leftover is flushed to the centralized per-memcg value.
		 * On the next attempt to refill obj stock it will be moved
		 * to a per-cpu stock (probably, on an other CPU), see
		 * refill_obj_stock().
		 *
		 * How often it's flushed is a trade-off between the memory
		 * limit enforcement accuracy and potential CPU contention,
		 * so it might be changed in the future.
		 */
		atomic_add(nr_bytes, &old->nr_charged_bytes);
		stock->nr_bytes = 0;
	}

	/*
	 * Flush the vmstat data in current stock
	 */
	if (stock->nr_slab_reclaimable_b || stock->nr_slab_unreclaimable_b) {
		if (stock->nr_slab_reclaimable_b) {
			mod_objcg_mlstate(old, stock->cached_pgdat,
					  NR_SLAB_RECLAIMABLE_B,
					  stock->nr_slab_reclaimable_b);
			stock->nr_slab_reclaimable_b = 0;
		}
		if (stock->nr_slab_unreclaimable_b) {
			mod_objcg_mlstate(old, stock->cached_pgdat,
					  NR_SLAB_UNRECLAIMABLE_B,
					  stock->nr_slab_unreclaimable_b);
			stock->nr_slab_unreclaimable_b = 0;
		}
		stock->cached_pgdat = NULL;
	}

	obj_cgroup_put(old);
	stock->cached_objcg = NULL;
}

static bool obj_stock_flush_required(struct memcg_stock_pcp *stock,
				     struct mem_cgroup *root_memcg)
{
	struct mem_cgroup *memcg;

	if (in_task() && stock->task_obj.cached_objcg) {
		memcg = obj_cgroup_memcg(stock->task_obj.cached_objcg);
		if (memcg && mem_cgroup_is_descendant(memcg, root_memcg))
			return true;
	}
	if (stock->irq_obj.cached_objcg) {
		memcg = obj_cgroup_memcg(stock->irq_obj.cached_objcg);
		if (memcg && mem_cgroup_is_descendant(memcg, root_memcg))
			return true;
	}

	return false;
}

static void refill_obj_stock(struct obj_cgroup *objcg, unsigned int nr_bytes,
			     bool allow_uncharge)
{
	unsigned long flags;
	struct obj_stock *stock = get_obj_stock(&flags);
	unsigned int nr_pages = 0;

	if (stock->cached_objcg != objcg) { /* reset if necessary */
		drain_obj_stock(stock);
		obj_cgroup_get(objcg);
		stock->cached_objcg = objcg;
		stock->nr_bytes = atomic_read(&objcg->nr_charged_bytes)
				? atomic_xchg(&objcg->nr_charged_bytes, 0) : 0;
		allow_uncharge = true;	/* Allow uncharge when objcg changes */
	}
	stock->nr_bytes += nr_bytes;

	if (allow_uncharge && (stock->nr_bytes > PAGE_SIZE)) {
		nr_pages = stock->nr_bytes >> PAGE_SHIFT;
		stock->nr_bytes &= (PAGE_SIZE - 1);
	}

	put_obj_stock(flags);

	if (nr_pages)
		obj_cgroup_uncharge_pages(objcg, nr_pages);
}

int obj_cgroup_charge(struct obj_cgroup *objcg, gfp_t gfp, size_t size)
{
	unsigned int nr_pages, nr_bytes;
	int ret;

	if (consume_obj_stock(objcg, size))
		return 0;

	/*
	 * In theory, objcg->nr_charged_bytes can have enough
	 * pre-charged bytes to satisfy the allocation. However,
	 * flushing objcg->nr_charged_bytes requires two atomic
	 * operations, and objcg->nr_charged_bytes can't be big.
	 * The shared objcg->nr_charged_bytes can also become a
	 * performance bottleneck if all tasks of the same memcg are
	 * trying to update it. So it's better to ignore it and try
	 * grab some new pages. The stock's nr_bytes will be flushed to
	 * objcg->nr_charged_bytes later on when objcg changes.
	 *
	 * The stock's nr_bytes may contain enough pre-charged bytes
	 * to allow one less page from being charged, but we can't rely
	 * on the pre-charged bytes not being changed outside of
	 * consume_obj_stock() or refill_obj_stock(). So ignore those
	 * pre-charged bytes as well when charging pages. To avoid a
	 * page uncharge right after a page charge, we set the
	 * allow_uncharge flag to false when calling refill_obj_stock()
	 * to temporarily allow the pre-charged bytes to exceed the page
	 * size limit. The maximum reachable value of the pre-charged
	 * bytes is (sizeof(object) + PAGE_SIZE - 2) if there is no data
	 * race.
	 */
<<<<<<< HEAD
	rcu_read_lock();
retry:
	memcg = obj_cgroup_memcg(objcg);
	if (unlikely(!css_tryget(&memcg->css)))
		goto retry;
	rcu_read_unlock();

=======
>>>>>>> 754a0abe
	nr_pages = size >> PAGE_SHIFT;
	nr_bytes = size & (PAGE_SIZE - 1);

	if (nr_bytes)
		nr_pages += 1;

	ret = obj_cgroup_charge_pages(objcg, gfp, nr_pages);
	if (!ret && nr_bytes)
		refill_obj_stock(objcg, PAGE_SIZE - nr_bytes, false);

	return ret;
}

void obj_cgroup_uncharge(struct obj_cgroup *objcg, size_t size)
{
	refill_obj_stock(objcg, size, true);
}

#endif /* CONFIG_MEMCG_KMEM */

/*
<<<<<<< HEAD
 * Because head->mem_cgroup is not set on tails, set it now.
 */
void split_page_memcg(struct page *head, unsigned int nr)
{
	struct mem_cgroup *memcg = head->mem_cgroup;
	int kmemcg = PageKmemcg(head);
=======
 * Because page_memcg(head) is not set on tails, set it now.
 */
void split_page_memcg(struct page *head, unsigned int nr)
{
	struct mem_cgroup *memcg = page_memcg(head);
>>>>>>> 754a0abe
	int i;

	if (mem_cgroup_disabled() || !memcg)
		return;

<<<<<<< HEAD
	for (i = 1; i < nr; i++) {
		head[i].mem_cgroup = memcg;
		if (kmemcg)
			__SetPageKmemcg(head + i);
	}
	css_get_many(&memcg->css, nr - 1);
=======
	for (i = 1; i < nr; i++)
		head[i].memcg_data = head->memcg_data;

	if (PageMemcgKmem(head))
		obj_cgroup_get_many(__page_objcg(head), nr - 1);
	else
		css_get_many(&memcg->css, nr - 1);
>>>>>>> 754a0abe
}

#ifdef CONFIG_MEMCG_SWAP
/**
 * mem_cgroup_move_swap_account - move swap charge and swap_cgroup's record.
 * @entry: swap entry to be moved
 * @from:  mem_cgroup which the entry is moved from
 * @to:  mem_cgroup which the entry is moved to
 *
 * It succeeds only when the swap_cgroup's record for this entry is the same
 * as the mem_cgroup's id of @from.
 *
 * Returns 0 on success, -EINVAL on failure.
 *
 * The caller must have charged to @to, IOW, called page_counter_charge() about
 * both res and memsw, and called css_get().
 */
static int mem_cgroup_move_swap_account(swp_entry_t entry,
				struct mem_cgroup *from, struct mem_cgroup *to)
{
	unsigned short old_id, new_id;

	old_id = mem_cgroup_id(from);
	new_id = mem_cgroup_id(to);

	if (swap_cgroup_cmpxchg(entry, old_id, new_id) == old_id) {
		mod_memcg_state(from, MEMCG_SWAP, -1);
		mod_memcg_state(to, MEMCG_SWAP, 1);
		return 0;
	}
	return -EINVAL;
}
#else
static inline int mem_cgroup_move_swap_account(swp_entry_t entry,
				struct mem_cgroup *from, struct mem_cgroup *to)
{
	return -EINVAL;
}
#endif

static DEFINE_MUTEX(memcg_max_mutex);

static int mem_cgroup_resize_max(struct mem_cgroup *memcg,
				 unsigned long max, bool memsw)
{
	bool enlarge = false;
	bool drained = false;
	int ret;
	bool limits_invariant;
	struct page_counter *counter = memsw ? &memcg->memsw : &memcg->memory;

	do {
		if (signal_pending(current)) {
			ret = -EINTR;
			break;
		}

		mutex_lock(&memcg_max_mutex);
		/*
		 * Make sure that the new limit (memsw or memory limit) doesn't
		 * break our basic invariant rule memory.max <= memsw.max.
		 */
		limits_invariant = memsw ? max >= READ_ONCE(memcg->memory.max) :
					   max <= memcg->memsw.max;
		if (!limits_invariant) {
			mutex_unlock(&memcg_max_mutex);
			ret = -EINVAL;
			break;
		}
		if (max > counter->max)
			enlarge = true;
		ret = page_counter_set_max(counter, max);
		mutex_unlock(&memcg_max_mutex);

		if (!ret)
			break;

		if (!drained) {
			drain_all_stock(memcg);
			drained = true;
			continue;
		}

		if (!try_to_free_mem_cgroup_pages(memcg, 1,
					GFP_KERNEL, !memsw)) {
			ret = -EBUSY;
			break;
		}
	} while (true);

	if (!ret && enlarge)
		memcg_oom_recover(memcg);

	return ret;
}

unsigned long mem_cgroup_soft_limit_reclaim(pg_data_t *pgdat, int order,
					    gfp_t gfp_mask,
					    unsigned long *total_scanned)
{
	unsigned long nr_reclaimed = 0;
	struct mem_cgroup_per_node *mz, *next_mz = NULL;
	unsigned long reclaimed;
	int loop = 0;
	struct mem_cgroup_tree_per_node *mctz;
	unsigned long excess;
	unsigned long nr_scanned;

	if (order > 0)
		return 0;

	mctz = soft_limit_tree_node(pgdat->node_id);

	/*
	 * Do not even bother to check the largest node if the root
	 * is empty. Do it lockless to prevent lock bouncing. Races
	 * are acceptable as soft limit is best effort anyway.
	 */
	if (!mctz || RB_EMPTY_ROOT(&mctz->rb_root))
		return 0;

	/*
	 * This loop can run a while, specially if mem_cgroup's continuously
	 * keep exceeding their soft limit and putting the system under
	 * pressure
	 */
	do {
		if (next_mz)
			mz = next_mz;
		else
			mz = mem_cgroup_largest_soft_limit_node(mctz);
		if (!mz)
			break;

		nr_scanned = 0;
		reclaimed = mem_cgroup_soft_reclaim(mz->memcg, pgdat,
						    gfp_mask, &nr_scanned);
		nr_reclaimed += reclaimed;
		*total_scanned += nr_scanned;
		spin_lock_irq(&mctz->lock);
		__mem_cgroup_remove_exceeded(mz, mctz);

		/*
		 * If we failed to reclaim anything from this memory cgroup
		 * it is time to move on to the next cgroup
		 */
		next_mz = NULL;
		if (!reclaimed)
			next_mz = __mem_cgroup_largest_soft_limit_node(mctz);

		excess = soft_limit_excess(mz->memcg);
		/*
		 * One school of thought says that we should not add
		 * back the node to the tree if reclaim returns 0.
		 * But our reclaim could return 0, simply because due
		 * to priority we are exposing a smaller subset of
		 * memory to reclaim from. Consider this as a longer
		 * term TODO.
		 */
		/* If excess == 0, no tree ops */
		__mem_cgroup_insert_exceeded(mz, mctz, excess);
		spin_unlock_irq(&mctz->lock);
		css_put(&mz->memcg->css);
		loop++;
		/*
		 * Could not reclaim anything and there are no more
		 * mem cgroups to try or we seem to be looping without
		 * reclaiming anything.
		 */
		if (!nr_reclaimed &&
			(next_mz == NULL ||
			loop > MEM_CGROUP_MAX_SOFT_LIMIT_RECLAIM_LOOPS))
			break;
	} while (!nr_reclaimed);
	if (next_mz)
		css_put(&next_mz->memcg->css);
	return nr_reclaimed;
}

/*
 * Reclaims as many pages from the given memcg as possible.
 *
 * Caller is responsible for holding css reference for memcg.
 */
static int mem_cgroup_force_empty(struct mem_cgroup *memcg)
{
	int nr_retries = MAX_RECLAIM_RETRIES;

	/* we call try-to-free pages for make this cgroup empty */
	lru_add_drain_all();

	drain_all_stock(memcg);

	/* try to free all pages in this cgroup */
	while (nr_retries && page_counter_read(&memcg->memory)) {
		int progress;

		if (signal_pending(current))
			return -EINTR;

		progress = try_to_free_mem_cgroup_pages(memcg, 1,
							GFP_KERNEL, true);
		if (!progress) {
			nr_retries--;
			/* maybe some writeback is necessary */
			congestion_wait(BLK_RW_ASYNC, HZ/10);
		}

	}

	return 0;
}

static ssize_t mem_cgroup_force_empty_write(struct kernfs_open_file *of,
					    char *buf, size_t nbytes,
					    loff_t off)
{
	struct mem_cgroup *memcg = mem_cgroup_from_css(of_css(of));

	if (mem_cgroup_is_root(memcg))
		return -EINVAL;
	return mem_cgroup_force_empty(memcg) ?: nbytes;
}

static u64 mem_cgroup_hierarchy_read(struct cgroup_subsys_state *css,
				     struct cftype *cft)
{
	return 1;
}

static int mem_cgroup_hierarchy_write(struct cgroup_subsys_state *css,
				      struct cftype *cft, u64 val)
{
	if (val == 1)
		return 0;

	pr_warn_once("Non-hierarchical mode is deprecated. "
		     "Please report your usecase to linux-mm@kvack.org if you "
		     "depend on this functionality.\n");

	return -EINVAL;
}

static unsigned long mem_cgroup_usage(struct mem_cgroup *memcg, bool swap)
{
	unsigned long val;

	if (mem_cgroup_is_root(memcg)) {
		cgroup_rstat_flush(memcg->css.cgroup);
		val = memcg_page_state(memcg, NR_FILE_PAGES) +
			memcg_page_state(memcg, NR_ANON_MAPPED);
		if (swap)
			val += memcg_page_state(memcg, MEMCG_SWAP);
	} else {
		if (!swap)
			val = page_counter_read(&memcg->memory);
		else
			val = page_counter_read(&memcg->memsw);
	}
	return val;
}

enum {
	RES_USAGE,
	RES_LIMIT,
	RES_MAX_USAGE,
	RES_FAILCNT,
	RES_SOFT_LIMIT,
};

static u64 mem_cgroup_read_u64(struct cgroup_subsys_state *css,
			       struct cftype *cft)
{
	struct mem_cgroup *memcg = mem_cgroup_from_css(css);
	struct page_counter *counter;

	switch (MEMFILE_TYPE(cft->private)) {
	case _MEM:
		counter = &memcg->memory;
		break;
	case _MEMSWAP:
		counter = &memcg->memsw;
		break;
	case _KMEM:
		counter = &memcg->kmem;
		break;
	case _TCP:
		counter = &memcg->tcpmem;
		break;
	default:
		BUG();
	}

	switch (MEMFILE_ATTR(cft->private)) {
	case RES_USAGE:
		if (counter == &memcg->memory)
			return (u64)mem_cgroup_usage(memcg, false) * PAGE_SIZE;
		if (counter == &memcg->memsw)
			return (u64)mem_cgroup_usage(memcg, true) * PAGE_SIZE;
		return (u64)page_counter_read(counter) * PAGE_SIZE;
	case RES_LIMIT:
		return (u64)counter->max * PAGE_SIZE;
	case RES_MAX_USAGE:
		return (u64)counter->watermark * PAGE_SIZE;
	case RES_FAILCNT:
		return counter->failcnt;
	case RES_SOFT_LIMIT:
		return (u64)memcg->soft_limit * PAGE_SIZE;
	default:
		BUG();
	}
}

#ifdef CONFIG_MEMCG_KMEM
static int memcg_online_kmem(struct mem_cgroup *memcg)
{
	struct obj_cgroup *objcg;
	int memcg_id;

	if (cgroup_memory_nokmem)
		return 0;

	BUG_ON(memcg->kmemcg_id >= 0);
	BUG_ON(memcg->kmem_state);

	memcg_id = memcg_alloc_cache_id();
	if (memcg_id < 0)
		return memcg_id;

	objcg = obj_cgroup_alloc();
	if (!objcg) {
		memcg_free_cache_id(memcg_id);
		return -ENOMEM;
	}
	objcg->memcg = memcg;
	rcu_assign_pointer(memcg->objcg, objcg);

	static_branch_enable(&memcg_kmem_enabled_key);

	memcg->kmemcg_id = memcg_id;
	memcg->kmem_state = KMEM_ONLINE;

	return 0;
}

static void memcg_offline_kmem(struct mem_cgroup *memcg)
{
	struct cgroup_subsys_state *css;
	struct mem_cgroup *parent, *child;
	int kmemcg_id;

	if (memcg->kmem_state != KMEM_ONLINE)
		return;

	memcg->kmem_state = KMEM_ALLOCATED;

	parent = parent_mem_cgroup(memcg);
	if (!parent)
		parent = root_mem_cgroup;

	memcg_reparent_objcgs(memcg, parent);

	kmemcg_id = memcg->kmemcg_id;
	BUG_ON(kmemcg_id < 0);

	/*
	 * Change kmemcg_id of this cgroup and all its descendants to the
	 * parent's id, and then move all entries from this cgroup's list_lrus
	 * to ones of the parent. After we have finished, all list_lrus
	 * corresponding to this cgroup are guaranteed to remain empty. The
	 * ordering is imposed by list_lru_node->lock taken by
	 * memcg_drain_all_list_lrus().
	 */
	rcu_read_lock(); /* can be called from css_free w/o cgroup_mutex */
	css_for_each_descendant_pre(css, &memcg->css) {
		child = mem_cgroup_from_css(css);
		BUG_ON(child->kmemcg_id != kmemcg_id);
		child->kmemcg_id = parent->kmemcg_id;
	}
	rcu_read_unlock();

	memcg_drain_all_list_lrus(kmemcg_id, parent);

	memcg_free_cache_id(kmemcg_id);
}

static void memcg_free_kmem(struct mem_cgroup *memcg)
{
	/* css_alloc() failed, offlining didn't happen */
	if (unlikely(memcg->kmem_state == KMEM_ONLINE))
		memcg_offline_kmem(memcg);
}
#else
static int memcg_online_kmem(struct mem_cgroup *memcg)
{
	return 0;
}
static void memcg_offline_kmem(struct mem_cgroup *memcg)
{
}
static void memcg_free_kmem(struct mem_cgroup *memcg)
{
}
#endif /* CONFIG_MEMCG_KMEM */

static int memcg_update_kmem_max(struct mem_cgroup *memcg,
				 unsigned long max)
{
	int ret;

	mutex_lock(&memcg_max_mutex);
	ret = page_counter_set_max(&memcg->kmem, max);
	mutex_unlock(&memcg_max_mutex);
	return ret;
}

static int memcg_update_tcp_max(struct mem_cgroup *memcg, unsigned long max)
{
	int ret;

	mutex_lock(&memcg_max_mutex);

	ret = page_counter_set_max(&memcg->tcpmem, max);
	if (ret)
		goto out;

	if (!memcg->tcpmem_active) {
		/*
		 * The active flag needs to be written after the static_key
		 * update. This is what guarantees that the socket activation
		 * function is the last one to run. See mem_cgroup_sk_alloc()
		 * for details, and note that we don't mark any socket as
		 * belonging to this memcg until that flag is up.
		 *
		 * We need to do this, because static_keys will span multiple
		 * sites, but we can't control their order. If we mark a socket
		 * as accounted, but the accounting functions are not patched in
		 * yet, we'll lose accounting.
		 *
		 * We never race with the readers in mem_cgroup_sk_alloc(),
		 * because when this value change, the code to process it is not
		 * patched in yet.
		 */
		static_branch_inc(&memcg_sockets_enabled_key);
		memcg->tcpmem_active = true;
	}
out:
	mutex_unlock(&memcg_max_mutex);
	return ret;
}

/*
 * The user of this function is...
 * RES_LIMIT.
 */
static ssize_t mem_cgroup_write(struct kernfs_open_file *of,
				char *buf, size_t nbytes, loff_t off)
{
	struct mem_cgroup *memcg = mem_cgroup_from_css(of_css(of));
	unsigned long nr_pages;
	int ret;

	buf = strstrip(buf);
	ret = page_counter_memparse(buf, "-1", &nr_pages);
	if (ret)
		return ret;

	switch (MEMFILE_ATTR(of_cft(of)->private)) {
	case RES_LIMIT:
		if (mem_cgroup_is_root(memcg)) { /* Can't set limit on root */
			ret = -EINVAL;
			break;
		}
		switch (MEMFILE_TYPE(of_cft(of)->private)) {
		case _MEM:
			ret = mem_cgroup_resize_max(memcg, nr_pages, false);
			break;
		case _MEMSWAP:
			ret = mem_cgroup_resize_max(memcg, nr_pages, true);
			break;
		case _KMEM:
			pr_warn_once("kmem.limit_in_bytes is deprecated and will be removed. "
				     "Please report your usecase to linux-mm@kvack.org if you "
				     "depend on this functionality.\n");
			ret = memcg_update_kmem_max(memcg, nr_pages);
			break;
		case _TCP:
			ret = memcg_update_tcp_max(memcg, nr_pages);
			break;
		}
		break;
	case RES_SOFT_LIMIT:
		memcg->soft_limit = nr_pages;
		ret = 0;
		break;
	}
	return ret ?: nbytes;
}

static ssize_t mem_cgroup_reset(struct kernfs_open_file *of, char *buf,
				size_t nbytes, loff_t off)
{
	struct mem_cgroup *memcg = mem_cgroup_from_css(of_css(of));
	struct page_counter *counter;

	switch (MEMFILE_TYPE(of_cft(of)->private)) {
	case _MEM:
		counter = &memcg->memory;
		break;
	case _MEMSWAP:
		counter = &memcg->memsw;
		break;
	case _KMEM:
		counter = &memcg->kmem;
		break;
	case _TCP:
		counter = &memcg->tcpmem;
		break;
	default:
		BUG();
	}

	switch (MEMFILE_ATTR(of_cft(of)->private)) {
	case RES_MAX_USAGE:
		page_counter_reset_watermark(counter);
		break;
	case RES_FAILCNT:
		counter->failcnt = 0;
		break;
	default:
		BUG();
	}

	return nbytes;
}

static u64 mem_cgroup_move_charge_read(struct cgroup_subsys_state *css,
					struct cftype *cft)
{
	return mem_cgroup_from_css(css)->move_charge_at_immigrate;
}

#ifdef CONFIG_MMU
static int mem_cgroup_move_charge_write(struct cgroup_subsys_state *css,
					struct cftype *cft, u64 val)
{
	struct mem_cgroup *memcg = mem_cgroup_from_css(css);

	if (val & ~MOVE_MASK)
		return -EINVAL;

	/*
	 * No kind of locking is needed in here, because ->can_attach() will
	 * check this value once in the beginning of the process, and then carry
	 * on with stale data. This means that changes to this value will only
	 * affect task migrations starting after the change.
	 */
	memcg->move_charge_at_immigrate = val;
	return 0;
}
#else
static int mem_cgroup_move_charge_write(struct cgroup_subsys_state *css,
					struct cftype *cft, u64 val)
{
	return -ENOSYS;
}
#endif

#ifdef CONFIG_NUMA

#define LRU_ALL_FILE (BIT(LRU_INACTIVE_FILE) | BIT(LRU_ACTIVE_FILE))
#define LRU_ALL_ANON (BIT(LRU_INACTIVE_ANON) | BIT(LRU_ACTIVE_ANON))
#define LRU_ALL	     ((1 << NR_LRU_LISTS) - 1)

static unsigned long mem_cgroup_node_nr_lru_pages(struct mem_cgroup *memcg,
				int nid, unsigned int lru_mask, bool tree)
{
	struct lruvec *lruvec = mem_cgroup_lruvec(memcg, NODE_DATA(nid));
	unsigned long nr = 0;
	enum lru_list lru;

	VM_BUG_ON((unsigned)nid >= nr_node_ids);

	for_each_lru(lru) {
		if (!(BIT(lru) & lru_mask))
			continue;
		if (tree)
			nr += lruvec_page_state(lruvec, NR_LRU_BASE + lru);
		else
			nr += lruvec_page_state_local(lruvec, NR_LRU_BASE + lru);
	}
	return nr;
}

static unsigned long mem_cgroup_nr_lru_pages(struct mem_cgroup *memcg,
					     unsigned int lru_mask,
					     bool tree)
{
	unsigned long nr = 0;
	enum lru_list lru;

	for_each_lru(lru) {
		if (!(BIT(lru) & lru_mask))
			continue;
		if (tree)
			nr += memcg_page_state(memcg, NR_LRU_BASE + lru);
		else
			nr += memcg_page_state_local(memcg, NR_LRU_BASE + lru);
	}
	return nr;
}

static int memcg_numa_stat_show(struct seq_file *m, void *v)
{
	struct numa_stat {
		const char *name;
		unsigned int lru_mask;
	};

	static const struct numa_stat stats[] = {
		{ "total", LRU_ALL },
		{ "file", LRU_ALL_FILE },
		{ "anon", LRU_ALL_ANON },
		{ "unevictable", BIT(LRU_UNEVICTABLE) },
	};
	const struct numa_stat *stat;
	int nid;
	struct mem_cgroup *memcg = mem_cgroup_from_seq(m);

	cgroup_rstat_flush(memcg->css.cgroup);

	for (stat = stats; stat < stats + ARRAY_SIZE(stats); stat++) {
		seq_printf(m, "%s=%lu", stat->name,
			   mem_cgroup_nr_lru_pages(memcg, stat->lru_mask,
						   false));
		for_each_node_state(nid, N_MEMORY)
			seq_printf(m, " N%d=%lu", nid,
				   mem_cgroup_node_nr_lru_pages(memcg, nid,
							stat->lru_mask, false));
		seq_putc(m, '\n');
	}

	for (stat = stats; stat < stats + ARRAY_SIZE(stats); stat++) {

		seq_printf(m, "hierarchical_%s=%lu", stat->name,
			   mem_cgroup_nr_lru_pages(memcg, stat->lru_mask,
						   true));
		for_each_node_state(nid, N_MEMORY)
			seq_printf(m, " N%d=%lu", nid,
				   mem_cgroup_node_nr_lru_pages(memcg, nid,
							stat->lru_mask, true));
		seq_putc(m, '\n');
	}

	return 0;
}
#endif /* CONFIG_NUMA */

static const unsigned int memcg1_stats[] = {
	NR_FILE_PAGES,
	NR_ANON_MAPPED,
#ifdef CONFIG_TRANSPARENT_HUGEPAGE
	NR_ANON_THPS,
#endif
	NR_SHMEM,
	NR_FILE_MAPPED,
	NR_FILE_DIRTY,
	NR_WRITEBACK,
	MEMCG_SWAP,
};

static const char *const memcg1_stat_names[] = {
	"cache",
	"rss",
#ifdef CONFIG_TRANSPARENT_HUGEPAGE
	"rss_huge",
#endif
	"shmem",
	"mapped_file",
	"dirty",
	"writeback",
	"swap",
};

/* Universal VM events cgroup1 shows, original sort order */
static const unsigned int memcg1_events[] = {
	PGPGIN,
	PGPGOUT,
	PGFAULT,
	PGMAJFAULT,
};

static int memcg_stat_show(struct seq_file *m, void *v)
{
	struct mem_cgroup *memcg = mem_cgroup_from_seq(m);
	unsigned long memory, memsw;
	struct mem_cgroup *mi;
	unsigned int i;

	BUILD_BUG_ON(ARRAY_SIZE(memcg1_stat_names) != ARRAY_SIZE(memcg1_stats));

	cgroup_rstat_flush(memcg->css.cgroup);

	for (i = 0; i < ARRAY_SIZE(memcg1_stats); i++) {
		unsigned long nr;

		if (memcg1_stats[i] == MEMCG_SWAP && !do_memsw_account())
			continue;
		nr = memcg_page_state_local(memcg, memcg1_stats[i]);
		seq_printf(m, "%s %lu\n", memcg1_stat_names[i], nr * PAGE_SIZE);
	}

	for (i = 0; i < ARRAY_SIZE(memcg1_events); i++)
		seq_printf(m, "%s %lu\n", vm_event_name(memcg1_events[i]),
			   memcg_events_local(memcg, memcg1_events[i]));

	for (i = 0; i < NR_LRU_LISTS; i++)
		seq_printf(m, "%s %lu\n", lru_list_name(i),
			   memcg_page_state_local(memcg, NR_LRU_BASE + i) *
			   PAGE_SIZE);

	/* Hierarchical information */
	memory = memsw = PAGE_COUNTER_MAX;
	for (mi = memcg; mi; mi = parent_mem_cgroup(mi)) {
		memory = min(memory, READ_ONCE(mi->memory.max));
		memsw = min(memsw, READ_ONCE(mi->memsw.max));
	}
	seq_printf(m, "hierarchical_memory_limit %llu\n",
		   (u64)memory * PAGE_SIZE);
	if (do_memsw_account())
		seq_printf(m, "hierarchical_memsw_limit %llu\n",
			   (u64)memsw * PAGE_SIZE);

	for (i = 0; i < ARRAY_SIZE(memcg1_stats); i++) {
		unsigned long nr;

		if (memcg1_stats[i] == MEMCG_SWAP && !do_memsw_account())
			continue;
		nr = memcg_page_state(memcg, memcg1_stats[i]);
		seq_printf(m, "total_%s %llu\n", memcg1_stat_names[i],
						(u64)nr * PAGE_SIZE);
	}

	for (i = 0; i < ARRAY_SIZE(memcg1_events); i++)
		seq_printf(m, "total_%s %llu\n",
			   vm_event_name(memcg1_events[i]),
			   (u64)memcg_events(memcg, memcg1_events[i]));

	for (i = 0; i < NR_LRU_LISTS; i++)
		seq_printf(m, "total_%s %llu\n", lru_list_name(i),
			   (u64)memcg_page_state(memcg, NR_LRU_BASE + i) *
			   PAGE_SIZE);

#ifdef CONFIG_DEBUG_VM
	{
		pg_data_t *pgdat;
		struct mem_cgroup_per_node *mz;
		unsigned long anon_cost = 0;
		unsigned long file_cost = 0;

		for_each_online_pgdat(pgdat) {
			mz = memcg->nodeinfo[pgdat->node_id];

			anon_cost += mz->lruvec.anon_cost;
			file_cost += mz->lruvec.file_cost;
		}
		seq_printf(m, "anon_cost %lu\n", anon_cost);
		seq_printf(m, "file_cost %lu\n", file_cost);
	}
#endif

	return 0;
}

static u64 mem_cgroup_swappiness_read(struct cgroup_subsys_state *css,
				      struct cftype *cft)
{
	struct mem_cgroup *memcg = mem_cgroup_from_css(css);

	return mem_cgroup_swappiness(memcg);
}

static int mem_cgroup_swappiness_write(struct cgroup_subsys_state *css,
				       struct cftype *cft, u64 val)
{
	struct mem_cgroup *memcg = mem_cgroup_from_css(css);

	if (val > 100)
		return -EINVAL;

	if (!mem_cgroup_is_root(memcg))
		memcg->swappiness = val;
	else
		vm_swappiness = val;

	return 0;
}

static void __mem_cgroup_threshold(struct mem_cgroup *memcg, bool swap)
{
	struct mem_cgroup_threshold_ary *t;
	unsigned long usage;
	int i;

	rcu_read_lock();
	if (!swap)
		t = rcu_dereference(memcg->thresholds.primary);
	else
		t = rcu_dereference(memcg->memsw_thresholds.primary);

	if (!t)
		goto unlock;

	usage = mem_cgroup_usage(memcg, swap);

	/*
	 * current_threshold points to threshold just below or equal to usage.
	 * If it's not true, a threshold was crossed after last
	 * call of __mem_cgroup_threshold().
	 */
	i = t->current_threshold;

	/*
	 * Iterate backward over array of thresholds starting from
	 * current_threshold and check if a threshold is crossed.
	 * If none of thresholds below usage is crossed, we read
	 * only one element of the array here.
	 */
	for (; i >= 0 && unlikely(t->entries[i].threshold > usage); i--)
		eventfd_signal(t->entries[i].eventfd, 1);

	/* i = current_threshold + 1 */
	i++;

	/*
	 * Iterate forward over array of thresholds starting from
	 * current_threshold+1 and check if a threshold is crossed.
	 * If none of thresholds above usage is crossed, we read
	 * only one element of the array here.
	 */
	for (; i < t->size && unlikely(t->entries[i].threshold <= usage); i++)
		eventfd_signal(t->entries[i].eventfd, 1);

	/* Update current_threshold */
	t->current_threshold = i - 1;
unlock:
	rcu_read_unlock();
}

static void mem_cgroup_threshold(struct mem_cgroup *memcg)
{
	while (memcg) {
		__mem_cgroup_threshold(memcg, false);
		if (do_memsw_account())
			__mem_cgroup_threshold(memcg, true);

		memcg = parent_mem_cgroup(memcg);
	}
}

static int compare_thresholds(const void *a, const void *b)
{
	const struct mem_cgroup_threshold *_a = a;
	const struct mem_cgroup_threshold *_b = b;

	if (_a->threshold > _b->threshold)
		return 1;

	if (_a->threshold < _b->threshold)
		return -1;

	return 0;
}

static int mem_cgroup_oom_notify_cb(struct mem_cgroup *memcg)
{
	struct mem_cgroup_eventfd_list *ev;

	spin_lock(&memcg_oom_lock);

	list_for_each_entry(ev, &memcg->oom_notify, list)
		eventfd_signal(ev->eventfd, 1);

	spin_unlock(&memcg_oom_lock);
	return 0;
}

static void mem_cgroup_oom_notify(struct mem_cgroup *memcg)
{
	struct mem_cgroup *iter;

	for_each_mem_cgroup_tree(iter, memcg)
		mem_cgroup_oom_notify_cb(iter);
}

static int __mem_cgroup_usage_register_event(struct mem_cgroup *memcg,
	struct eventfd_ctx *eventfd, const char *args, enum res_type type)
{
	struct mem_cgroup_thresholds *thresholds;
	struct mem_cgroup_threshold_ary *new;
	unsigned long threshold;
	unsigned long usage;
	int i, size, ret;

	ret = page_counter_memparse(args, "-1", &threshold);
	if (ret)
		return ret;

	mutex_lock(&memcg->thresholds_lock);

	if (type == _MEM) {
		thresholds = &memcg->thresholds;
		usage = mem_cgroup_usage(memcg, false);
	} else if (type == _MEMSWAP) {
		thresholds = &memcg->memsw_thresholds;
		usage = mem_cgroup_usage(memcg, true);
	} else
		BUG();

	/* Check if a threshold crossed before adding a new one */
	if (thresholds->primary)
		__mem_cgroup_threshold(memcg, type == _MEMSWAP);

	size = thresholds->primary ? thresholds->primary->size + 1 : 1;

	/* Allocate memory for new array of thresholds */
	new = kmalloc(struct_size(new, entries, size), GFP_KERNEL);
	if (!new) {
		ret = -ENOMEM;
		goto unlock;
	}
	new->size = size;

	/* Copy thresholds (if any) to new array */
	if (thresholds->primary)
		memcpy(new->entries, thresholds->primary->entries,
		       flex_array_size(new, entries, size - 1));

	/* Add new threshold */
	new->entries[size - 1].eventfd = eventfd;
	new->entries[size - 1].threshold = threshold;

	/* Sort thresholds. Registering of new threshold isn't time-critical */
	sort(new->entries, size, sizeof(*new->entries),
			compare_thresholds, NULL);

	/* Find current threshold */
	new->current_threshold = -1;
	for (i = 0; i < size; i++) {
		if (new->entries[i].threshold <= usage) {
			/*
			 * new->current_threshold will not be used until
			 * rcu_assign_pointer(), so it's safe to increment
			 * it here.
			 */
			++new->current_threshold;
		} else
			break;
	}

	/* Free old spare buffer and save old primary buffer as spare */
	kfree(thresholds->spare);
	thresholds->spare = thresholds->primary;

	rcu_assign_pointer(thresholds->primary, new);

	/* To be sure that nobody uses thresholds */
	synchronize_rcu();

unlock:
	mutex_unlock(&memcg->thresholds_lock);

	return ret;
}

static int mem_cgroup_usage_register_event(struct mem_cgroup *memcg,
	struct eventfd_ctx *eventfd, const char *args)
{
	return __mem_cgroup_usage_register_event(memcg, eventfd, args, _MEM);
}

static int memsw_cgroup_usage_register_event(struct mem_cgroup *memcg,
	struct eventfd_ctx *eventfd, const char *args)
{
	return __mem_cgroup_usage_register_event(memcg, eventfd, args, _MEMSWAP);
}

static void __mem_cgroup_usage_unregister_event(struct mem_cgroup *memcg,
	struct eventfd_ctx *eventfd, enum res_type type)
{
	struct mem_cgroup_thresholds *thresholds;
	struct mem_cgroup_threshold_ary *new;
	unsigned long usage;
	int i, j, size, entries;

	mutex_lock(&memcg->thresholds_lock);

	if (type == _MEM) {
		thresholds = &memcg->thresholds;
		usage = mem_cgroup_usage(memcg, false);
	} else if (type == _MEMSWAP) {
		thresholds = &memcg->memsw_thresholds;
		usage = mem_cgroup_usage(memcg, true);
	} else
		BUG();

	if (!thresholds->primary)
		goto unlock;

	/* Check if a threshold crossed before removing */
	__mem_cgroup_threshold(memcg, type == _MEMSWAP);

	/* Calculate new number of threshold */
	size = entries = 0;
	for (i = 0; i < thresholds->primary->size; i++) {
		if (thresholds->primary->entries[i].eventfd != eventfd)
			size++;
		else
			entries++;
	}

	new = thresholds->spare;

	/* If no items related to eventfd have been cleared, nothing to do */
	if (!entries)
		goto unlock;

	/* Set thresholds array to NULL if we don't have thresholds */
	if (!size) {
		kfree(new);
		new = NULL;
		goto swap_buffers;
	}

	new->size = size;

	/* Copy thresholds and find current threshold */
	new->current_threshold = -1;
	for (i = 0, j = 0; i < thresholds->primary->size; i++) {
		if (thresholds->primary->entries[i].eventfd == eventfd)
			continue;

		new->entries[j] = thresholds->primary->entries[i];
		if (new->entries[j].threshold <= usage) {
			/*
			 * new->current_threshold will not be used
			 * until rcu_assign_pointer(), so it's safe to increment
			 * it here.
			 */
			++new->current_threshold;
		}
		j++;
	}

swap_buffers:
	/* Swap primary and spare array */
	thresholds->spare = thresholds->primary;

	rcu_assign_pointer(thresholds->primary, new);

	/* To be sure that nobody uses thresholds */
	synchronize_rcu();

	/* If all events are unregistered, free the spare array */
	if (!new) {
		kfree(thresholds->spare);
		thresholds->spare = NULL;
	}
unlock:
	mutex_unlock(&memcg->thresholds_lock);
}

static void mem_cgroup_usage_unregister_event(struct mem_cgroup *memcg,
	struct eventfd_ctx *eventfd)
{
	return __mem_cgroup_usage_unregister_event(memcg, eventfd, _MEM);
}

static void memsw_cgroup_usage_unregister_event(struct mem_cgroup *memcg,
	struct eventfd_ctx *eventfd)
{
	return __mem_cgroup_usage_unregister_event(memcg, eventfd, _MEMSWAP);
}

static int mem_cgroup_oom_register_event(struct mem_cgroup *memcg,
	struct eventfd_ctx *eventfd, const char *args)
{
	struct mem_cgroup_eventfd_list *event;

	event = kmalloc(sizeof(*event),	GFP_KERNEL);
	if (!event)
		return -ENOMEM;

	spin_lock(&memcg_oom_lock);

	event->eventfd = eventfd;
	list_add(&event->list, &memcg->oom_notify);

	/* already in OOM ? */
	if (memcg->under_oom)
		eventfd_signal(eventfd, 1);
	spin_unlock(&memcg_oom_lock);

	return 0;
}

static void mem_cgroup_oom_unregister_event(struct mem_cgroup *memcg,
	struct eventfd_ctx *eventfd)
{
	struct mem_cgroup_eventfd_list *ev, *tmp;

	spin_lock(&memcg_oom_lock);

	list_for_each_entry_safe(ev, tmp, &memcg->oom_notify, list) {
		if (ev->eventfd == eventfd) {
			list_del(&ev->list);
			kfree(ev);
		}
	}

	spin_unlock(&memcg_oom_lock);
}

static int mem_cgroup_oom_control_read(struct seq_file *sf, void *v)
{
	struct mem_cgroup *memcg = mem_cgroup_from_seq(sf);

	seq_printf(sf, "oom_kill_disable %d\n", memcg->oom_kill_disable);
	seq_printf(sf, "under_oom %d\n", (bool)memcg->under_oom);
	seq_printf(sf, "oom_kill %lu\n",
		   atomic_long_read(&memcg->memory_events[MEMCG_OOM_KILL]));
	return 0;
}

static int mem_cgroup_oom_control_write(struct cgroup_subsys_state *css,
	struct cftype *cft, u64 val)
{
	struct mem_cgroup *memcg = mem_cgroup_from_css(css);

	/* cannot set to root cgroup and only 0 and 1 are allowed */
	if (mem_cgroup_is_root(memcg) || !((val == 0) || (val == 1)))
		return -EINVAL;

	memcg->oom_kill_disable = val;
	if (!val)
		memcg_oom_recover(memcg);

	return 0;
}

#ifdef CONFIG_CGROUP_WRITEBACK

#include <trace/events/writeback.h>

static int memcg_wb_domain_init(struct mem_cgroup *memcg, gfp_t gfp)
{
	return wb_domain_init(&memcg->cgwb_domain, gfp);
}

static void memcg_wb_domain_exit(struct mem_cgroup *memcg)
{
	wb_domain_exit(&memcg->cgwb_domain);
}

static void memcg_wb_domain_size_changed(struct mem_cgroup *memcg)
{
	wb_domain_size_changed(&memcg->cgwb_domain);
}

struct wb_domain *mem_cgroup_wb_domain(struct bdi_writeback *wb)
{
	struct mem_cgroup *memcg = mem_cgroup_from_css(wb->memcg_css);

	if (!memcg->css.parent)
		return NULL;

	return &memcg->cgwb_domain;
}

/**
 * mem_cgroup_wb_stats - retrieve writeback related stats from its memcg
 * @wb: bdi_writeback in question
 * @pfilepages: out parameter for number of file pages
 * @pheadroom: out parameter for number of allocatable pages according to memcg
 * @pdirty: out parameter for number of dirty pages
 * @pwriteback: out parameter for number of pages under writeback
 *
 * Determine the numbers of file, headroom, dirty, and writeback pages in
 * @wb's memcg.  File, dirty and writeback are self-explanatory.  Headroom
 * is a bit more involved.
 *
 * A memcg's headroom is "min(max, high) - used".  In the hierarchy, the
 * headroom is calculated as the lowest headroom of itself and the
 * ancestors.  Note that this doesn't consider the actual amount of
 * available memory in the system.  The caller should further cap
 * *@pheadroom accordingly.
 */
void mem_cgroup_wb_stats(struct bdi_writeback *wb, unsigned long *pfilepages,
			 unsigned long *pheadroom, unsigned long *pdirty,
			 unsigned long *pwriteback)
{
	struct mem_cgroup *memcg = mem_cgroup_from_css(wb->memcg_css);
	struct mem_cgroup *parent;

	cgroup_rstat_flush_irqsafe(memcg->css.cgroup);

	*pdirty = memcg_page_state(memcg, NR_FILE_DIRTY);
	*pwriteback = memcg_page_state(memcg, NR_WRITEBACK);
	*pfilepages = memcg_page_state(memcg, NR_INACTIVE_FILE) +
			memcg_page_state(memcg, NR_ACTIVE_FILE);

	*pheadroom = PAGE_COUNTER_MAX;
	while ((parent = parent_mem_cgroup(memcg))) {
		unsigned long ceiling = min(READ_ONCE(memcg->memory.max),
					    READ_ONCE(memcg->memory.high));
		unsigned long used = page_counter_read(&memcg->memory);

		*pheadroom = min(*pheadroom, ceiling - min(ceiling, used));
		memcg = parent;
	}
}

/*
 * Foreign dirty flushing
 *
 * There's an inherent mismatch between memcg and writeback.  The former
 * tracks ownership per-page while the latter per-inode.  This was a
 * deliberate design decision because honoring per-page ownership in the
 * writeback path is complicated, may lead to higher CPU and IO overheads
 * and deemed unnecessary given that write-sharing an inode across
 * different cgroups isn't a common use-case.
 *
 * Combined with inode majority-writer ownership switching, this works well
 * enough in most cases but there are some pathological cases.  For
 * example, let's say there are two cgroups A and B which keep writing to
 * different but confined parts of the same inode.  B owns the inode and
 * A's memory is limited far below B's.  A's dirty ratio can rise enough to
 * trigger balance_dirty_pages() sleeps but B's can be low enough to avoid
 * triggering background writeback.  A will be slowed down without a way to
 * make writeback of the dirty pages happen.
 *
 * Conditions like the above can lead to a cgroup getting repeatedly and
 * severely throttled after making some progress after each
 * dirty_expire_interval while the underlying IO device is almost
 * completely idle.
 *
 * Solving this problem completely requires matching the ownership tracking
 * granularities between memcg and writeback in either direction.  However,
 * the more egregious behaviors can be avoided by simply remembering the
 * most recent foreign dirtying events and initiating remote flushes on
 * them when local writeback isn't enough to keep the memory clean enough.
 *
 * The following two functions implement such mechanism.  When a foreign
 * page - a page whose memcg and writeback ownerships don't match - is
 * dirtied, mem_cgroup_track_foreign_dirty() records the inode owning
 * bdi_writeback on the page owning memcg.  When balance_dirty_pages()
 * decides that the memcg needs to sleep due to high dirty ratio, it calls
 * mem_cgroup_flush_foreign() which queues writeback on the recorded
 * foreign bdi_writebacks which haven't expired.  Both the numbers of
 * recorded bdi_writebacks and concurrent in-flight foreign writebacks are
 * limited to MEMCG_CGWB_FRN_CNT.
 *
 * The mechanism only remembers IDs and doesn't hold any object references.
 * As being wrong occasionally doesn't matter, updates and accesses to the
 * records are lockless and racy.
 */
void mem_cgroup_track_foreign_dirty_slowpath(struct page *page,
					     struct bdi_writeback *wb)
{
	struct mem_cgroup *memcg = page_memcg(page);
	struct memcg_cgwb_frn *frn;
	u64 now = get_jiffies_64();
	u64 oldest_at = now;
	int oldest = -1;
	int i;

	trace_track_foreign_dirty(page, wb);

	/*
	 * Pick the slot to use.  If there is already a slot for @wb, keep
	 * using it.  If not replace the oldest one which isn't being
	 * written out.
	 */
	for (i = 0; i < MEMCG_CGWB_FRN_CNT; i++) {
		frn = &memcg->cgwb_frn[i];
		if (frn->bdi_id == wb->bdi->id &&
		    frn->memcg_id == wb->memcg_css->id)
			break;
		if (time_before64(frn->at, oldest_at) &&
		    atomic_read(&frn->done.cnt) == 1) {
			oldest = i;
			oldest_at = frn->at;
		}
	}

	if (i < MEMCG_CGWB_FRN_CNT) {
		/*
		 * Re-using an existing one.  Update timestamp lazily to
		 * avoid making the cacheline hot.  We want them to be
		 * reasonably up-to-date and significantly shorter than
		 * dirty_expire_interval as that's what expires the record.
		 * Use the shorter of 1s and dirty_expire_interval / 8.
		 */
		unsigned long update_intv =
			min_t(unsigned long, HZ,
			      msecs_to_jiffies(dirty_expire_interval * 10) / 8);

		if (time_before64(frn->at, now - update_intv))
			frn->at = now;
	} else if (oldest >= 0) {
		/* replace the oldest free one */
		frn = &memcg->cgwb_frn[oldest];
		frn->bdi_id = wb->bdi->id;
		frn->memcg_id = wb->memcg_css->id;
		frn->at = now;
	}
}

/* issue foreign writeback flushes for recorded foreign dirtying events */
void mem_cgroup_flush_foreign(struct bdi_writeback *wb)
{
	struct mem_cgroup *memcg = mem_cgroup_from_css(wb->memcg_css);
	unsigned long intv = msecs_to_jiffies(dirty_expire_interval * 10);
	u64 now = jiffies_64;
	int i;

	for (i = 0; i < MEMCG_CGWB_FRN_CNT; i++) {
		struct memcg_cgwb_frn *frn = &memcg->cgwb_frn[i];

		/*
		 * If the record is older than dirty_expire_interval,
		 * writeback on it has already started.  No need to kick it
		 * off again.  Also, don't start a new one if there's
		 * already one in flight.
		 */
		if (time_after64(frn->at, now - intv) &&
		    atomic_read(&frn->done.cnt) == 1) {
			frn->at = 0;
			trace_flush_foreign(wb, frn->bdi_id, frn->memcg_id);
			cgroup_writeback_by_id(frn->bdi_id, frn->memcg_id, 0,
					       WB_REASON_FOREIGN_FLUSH,
					       &frn->done);
		}
	}
}

#else	/* CONFIG_CGROUP_WRITEBACK */

static int memcg_wb_domain_init(struct mem_cgroup *memcg, gfp_t gfp)
{
	return 0;
}

static void memcg_wb_domain_exit(struct mem_cgroup *memcg)
{
}

static void memcg_wb_domain_size_changed(struct mem_cgroup *memcg)
{
}

#endif	/* CONFIG_CGROUP_WRITEBACK */

/*
 * DO NOT USE IN NEW FILES.
 *
 * "cgroup.event_control" implementation.
 *
 * This is way over-engineered.  It tries to support fully configurable
 * events for each user.  Such level of flexibility is completely
 * unnecessary especially in the light of the planned unified hierarchy.
 *
 * Please deprecate this and replace with something simpler if at all
 * possible.
 */

/*
 * Unregister event and free resources.
 *
 * Gets called from workqueue.
 */
static void memcg_event_remove(struct work_struct *work)
{
	struct mem_cgroup_event *event =
		container_of(work, struct mem_cgroup_event, remove);
	struct mem_cgroup *memcg = event->memcg;

	remove_wait_queue(event->wqh, &event->wait);

	event->unregister_event(memcg, event->eventfd);

	/* Notify userspace the event is going away. */
	eventfd_signal(event->eventfd, 1);

	eventfd_ctx_put(event->eventfd);
	kfree(event);
	css_put(&memcg->css);
}

/*
 * Gets called on EPOLLHUP on eventfd when user closes it.
 *
 * Called with wqh->lock held and interrupts disabled.
 */
static int memcg_event_wake(wait_queue_entry_t *wait, unsigned mode,
			    int sync, void *key)
{
	struct mem_cgroup_event *event =
		container_of(wait, struct mem_cgroup_event, wait);
	struct mem_cgroup *memcg = event->memcg;
	__poll_t flags = key_to_poll(key);

	if (flags & EPOLLHUP) {
		/*
		 * If the event has been detached at cgroup removal, we
		 * can simply return knowing the other side will cleanup
		 * for us.
		 *
		 * We can't race against event freeing since the other
		 * side will require wqh->lock via remove_wait_queue(),
		 * which we hold.
		 */
		spin_lock(&memcg->event_list_lock);
		if (!list_empty(&event->list)) {
			list_del_init(&event->list);
			/*
			 * We are in atomic context, but cgroup_event_remove()
			 * may sleep, so we have to call it in workqueue.
			 */
			schedule_work(&event->remove);
		}
		spin_unlock(&memcg->event_list_lock);
	}

	return 0;
}

static void memcg_event_ptable_queue_proc(struct file *file,
		wait_queue_head_t *wqh, poll_table *pt)
{
	struct mem_cgroup_event *event =
		container_of(pt, struct mem_cgroup_event, pt);

	event->wqh = wqh;
	add_wait_queue(wqh, &event->wait);
}

/*
 * DO NOT USE IN NEW FILES.
 *
 * Parse input and register new cgroup event handler.
 *
 * Input must be in format '<event_fd> <control_fd> <args>'.
 * Interpretation of args is defined by control file implementation.
 */
static ssize_t memcg_write_event_control(struct kernfs_open_file *of,
					 char *buf, size_t nbytes, loff_t off)
{
	struct cgroup_subsys_state *css = of_css(of);
	struct mem_cgroup *memcg = mem_cgroup_from_css(css);
	struct mem_cgroup_event *event;
	struct cgroup_subsys_state *cfile_css;
	unsigned int efd, cfd;
	struct fd efile;
	struct fd cfile;
	const char *name;
	char *endp;
	int ret;

	buf = strstrip(buf);

	efd = simple_strtoul(buf, &endp, 10);
	if (*endp != ' ')
		return -EINVAL;
	buf = endp + 1;

	cfd = simple_strtoul(buf, &endp, 10);
	if ((*endp != ' ') && (*endp != '\0'))
		return -EINVAL;
	buf = endp + 1;

	event = kzalloc(sizeof(*event), GFP_KERNEL);
	if (!event)
		return -ENOMEM;

	event->memcg = memcg;
	INIT_LIST_HEAD(&event->list);
	init_poll_funcptr(&event->pt, memcg_event_ptable_queue_proc);
	init_waitqueue_func_entry(&event->wait, memcg_event_wake);
	INIT_WORK(&event->remove, memcg_event_remove);

	efile = fdget(efd);
	if (!efile.file) {
		ret = -EBADF;
		goto out_kfree;
	}

	event->eventfd = eventfd_ctx_fileget(efile.file);
	if (IS_ERR(event->eventfd)) {
		ret = PTR_ERR(event->eventfd);
		goto out_put_efile;
	}

	cfile = fdget(cfd);
	if (!cfile.file) {
		ret = -EBADF;
		goto out_put_eventfd;
	}

	/* the process need read permission on control file */
	/* AV: shouldn't we check that it's been opened for read instead? */
	ret = file_permission(cfile.file, MAY_READ);
	if (ret < 0)
		goto out_put_cfile;

	/*
	 * Determine the event callbacks and set them in @event.  This used
	 * to be done via struct cftype but cgroup core no longer knows
	 * about these events.  The following is crude but the whole thing
	 * is for compatibility anyway.
	 *
	 * DO NOT ADD NEW FILES.
	 */
	name = cfile.file->f_path.dentry->d_name.name;

	if (!strcmp(name, "memory.usage_in_bytes")) {
		event->register_event = mem_cgroup_usage_register_event;
		event->unregister_event = mem_cgroup_usage_unregister_event;
	} else if (!strcmp(name, "memory.oom_control")) {
		event->register_event = mem_cgroup_oom_register_event;
		event->unregister_event = mem_cgroup_oom_unregister_event;
	} else if (!strcmp(name, "memory.pressure_level")) {
		event->register_event = vmpressure_register_event;
		event->unregister_event = vmpressure_unregister_event;
	} else if (!strcmp(name, "memory.memsw.usage_in_bytes")) {
		event->register_event = memsw_cgroup_usage_register_event;
		event->unregister_event = memsw_cgroup_usage_unregister_event;
	} else {
		ret = -EINVAL;
		goto out_put_cfile;
	}

	/*
	 * Verify @cfile should belong to @css.  Also, remaining events are
	 * automatically removed on cgroup destruction but the removal is
	 * asynchronous, so take an extra ref on @css.
	 */
	cfile_css = css_tryget_online_from_dir(cfile.file->f_path.dentry->d_parent,
					       &memory_cgrp_subsys);
	ret = -EINVAL;
	if (IS_ERR(cfile_css))
		goto out_put_cfile;
	if (cfile_css != css) {
		css_put(cfile_css);
		goto out_put_cfile;
	}

	ret = event->register_event(memcg, event->eventfd, buf);
	if (ret)
		goto out_put_css;

	vfs_poll(efile.file, &event->pt);

	spin_lock(&memcg->event_list_lock);
	list_add(&event->list, &memcg->event_list);
	spin_unlock(&memcg->event_list_lock);

	fdput(cfile);
	fdput(efile);

	return nbytes;

out_put_css:
	css_put(css);
out_put_cfile:
	fdput(cfile);
out_put_eventfd:
	eventfd_ctx_put(event->eventfd);
out_put_efile:
	fdput(efile);
out_kfree:
	kfree(event);

	return ret;
}

static struct cftype mem_cgroup_legacy_files[] = {
	{
		.name = "usage_in_bytes",
		.private = MEMFILE_PRIVATE(_MEM, RES_USAGE),
		.read_u64 = mem_cgroup_read_u64,
	},
	{
		.name = "max_usage_in_bytes",
		.private = MEMFILE_PRIVATE(_MEM, RES_MAX_USAGE),
		.write = mem_cgroup_reset,
		.read_u64 = mem_cgroup_read_u64,
	},
	{
		.name = "limit_in_bytes",
		.private = MEMFILE_PRIVATE(_MEM, RES_LIMIT),
		.write = mem_cgroup_write,
		.read_u64 = mem_cgroup_read_u64,
	},
	{
		.name = "soft_limit_in_bytes",
		.private = MEMFILE_PRIVATE(_MEM, RES_SOFT_LIMIT),
		.write = mem_cgroup_write,
		.read_u64 = mem_cgroup_read_u64,
	},
	{
		.name = "failcnt",
		.private = MEMFILE_PRIVATE(_MEM, RES_FAILCNT),
		.write = mem_cgroup_reset,
		.read_u64 = mem_cgroup_read_u64,
	},
	{
		.name = "stat",
		.seq_show = memcg_stat_show,
	},
	{
		.name = "force_empty",
		.write = mem_cgroup_force_empty_write,
	},
	{
		.name = "use_hierarchy",
		.write_u64 = mem_cgroup_hierarchy_write,
		.read_u64 = mem_cgroup_hierarchy_read,
	},
	{
		.name = "cgroup.event_control",		/* XXX: for compat */
		.write = memcg_write_event_control,
		.flags = CFTYPE_NO_PREFIX | CFTYPE_WORLD_WRITABLE,
	},
	{
		.name = "swappiness",
		.read_u64 = mem_cgroup_swappiness_read,
		.write_u64 = mem_cgroup_swappiness_write,
	},
	{
		.name = "move_charge_at_immigrate",
		.read_u64 = mem_cgroup_move_charge_read,
		.write_u64 = mem_cgroup_move_charge_write,
	},
	{
		.name = "oom_control",
		.seq_show = mem_cgroup_oom_control_read,
		.write_u64 = mem_cgroup_oom_control_write,
		.private = MEMFILE_PRIVATE(_OOM_TYPE, OOM_CONTROL),
	},
	{
		.name = "pressure_level",
	},
#ifdef CONFIG_NUMA
	{
		.name = "numa_stat",
		.seq_show = memcg_numa_stat_show,
	},
#endif
	{
		.name = "kmem.limit_in_bytes",
		.private = MEMFILE_PRIVATE(_KMEM, RES_LIMIT),
		.write = mem_cgroup_write,
		.read_u64 = mem_cgroup_read_u64,
	},
	{
		.name = "kmem.usage_in_bytes",
		.private = MEMFILE_PRIVATE(_KMEM, RES_USAGE),
		.read_u64 = mem_cgroup_read_u64,
	},
	{
		.name = "kmem.failcnt",
		.private = MEMFILE_PRIVATE(_KMEM, RES_FAILCNT),
		.write = mem_cgroup_reset,
		.read_u64 = mem_cgroup_read_u64,
	},
	{
		.name = "kmem.max_usage_in_bytes",
		.private = MEMFILE_PRIVATE(_KMEM, RES_MAX_USAGE),
		.write = mem_cgroup_reset,
		.read_u64 = mem_cgroup_read_u64,
	},
#if defined(CONFIG_MEMCG_KMEM) && \
	(defined(CONFIG_SLAB) || defined(CONFIG_SLUB_DEBUG))
	{
		.name = "kmem.slabinfo",
		.seq_show = memcg_slab_show,
	},
#endif
	{
		.name = "kmem.tcp.limit_in_bytes",
		.private = MEMFILE_PRIVATE(_TCP, RES_LIMIT),
		.write = mem_cgroup_write,
		.read_u64 = mem_cgroup_read_u64,
	},
	{
		.name = "kmem.tcp.usage_in_bytes",
		.private = MEMFILE_PRIVATE(_TCP, RES_USAGE),
		.read_u64 = mem_cgroup_read_u64,
	},
	{
		.name = "kmem.tcp.failcnt",
		.private = MEMFILE_PRIVATE(_TCP, RES_FAILCNT),
		.write = mem_cgroup_reset,
		.read_u64 = mem_cgroup_read_u64,
	},
	{
		.name = "kmem.tcp.max_usage_in_bytes",
		.private = MEMFILE_PRIVATE(_TCP, RES_MAX_USAGE),
		.write = mem_cgroup_reset,
		.read_u64 = mem_cgroup_read_u64,
	},
	{ },	/* terminate */
};

/*
 * Private memory cgroup IDR
 *
 * Swap-out records and page cache shadow entries need to store memcg
 * references in constrained space, so we maintain an ID space that is
 * limited to 16 bit (MEM_CGROUP_ID_MAX), limiting the total number of
 * memory-controlled cgroups to 64k.
 *
 * However, there usually are many references to the offline CSS after
 * the cgroup has been destroyed, such as page cache or reclaimable
 * slab objects, that don't need to hang on to the ID. We want to keep
 * those dead CSS from occupying IDs, or we might quickly exhaust the
 * relatively small ID space and prevent the creation of new cgroups
 * even when there are much fewer than 64k cgroups - possibly none.
 *
 * Maintain a private 16-bit ID space for memcg, and allow the ID to
 * be freed and recycled when it's no longer needed, which is usually
 * when the CSS is offlined.
 *
 * The only exception to that are records of swapped out tmpfs/shmem
 * pages that need to be attributed to live ancestors on swapin. But
 * those references are manageable from userspace.
 */

static DEFINE_IDR(mem_cgroup_idr);

static void mem_cgroup_id_remove(struct mem_cgroup *memcg)
{
	if (memcg->id.id > 0) {
		trace_android_vh_mem_cgroup_id_remove(memcg);
		idr_remove(&mem_cgroup_idr, memcg->id.id);
		memcg->id.id = 0;
	}
}

static void __maybe_unused mem_cgroup_id_get_many(struct mem_cgroup *memcg,
						  unsigned int n)
{
	refcount_add(n, &memcg->id.ref);
}

static void mem_cgroup_id_put_many(struct mem_cgroup *memcg, unsigned int n)
{
	if (refcount_sub_and_test(n, &memcg->id.ref)) {
		mem_cgroup_id_remove(memcg);

		/* Memcg ID pins CSS */
		css_put(&memcg->css);
	}
}

static inline void mem_cgroup_id_put(struct mem_cgroup *memcg)
{
	mem_cgroup_id_put_many(memcg, 1);
}

/**
 * mem_cgroup_from_id - look up a memcg from a memcg id
 * @id: the memcg id to look up
 *
 * Caller must hold rcu_read_lock().
 */
struct mem_cgroup *mem_cgroup_from_id(unsigned short id)
{
	WARN_ON_ONCE(!rcu_read_lock_held());
	return idr_find(&mem_cgroup_idr, id);
}
EXPORT_SYMBOL_GPL(mem_cgroup_from_id);

static int alloc_mem_cgroup_per_node_info(struct mem_cgroup *memcg, int node)
{
	struct mem_cgroup_per_node *pn;
	int tmp = node;
	/*
	 * This routine is called against possible nodes.
	 * But it's BUG to call kmalloc() against offline node.
	 *
	 * TODO: this routine can waste much memory for nodes which will
	 *       never be onlined. It's better to use memory hotplug callback
	 *       function.
	 */
	if (!node_state(node, N_NORMAL_MEMORY))
		tmp = -1;
	pn = kzalloc_node(sizeof(*pn), GFP_KERNEL, tmp);
	if (!pn)
		return 1;

	pn->lruvec_stat_local = alloc_percpu_gfp(struct lruvec_stat,
						 GFP_KERNEL_ACCOUNT);
	if (!pn->lruvec_stat_local) {
		kfree(pn);
		return 1;
	}

	pn->lruvec_stat_cpu = alloc_percpu_gfp(struct batched_lruvec_stat,
					       GFP_KERNEL_ACCOUNT);
	if (!pn->lruvec_stat_cpu) {
		free_percpu(pn->lruvec_stat_local);
		kfree(pn);
		return 1;
	}

	lruvec_init(&pn->lruvec);
	pn->usage_in_excess = 0;
	pn->on_tree = false;
	pn->memcg = memcg;

	memcg->nodeinfo[node] = pn;
	return 0;
}

static void free_mem_cgroup_per_node_info(struct mem_cgroup *memcg, int node)
{
	struct mem_cgroup_per_node *pn = memcg->nodeinfo[node];

	if (!pn)
		return;

	free_percpu(pn->lruvec_stat_cpu);
	free_percpu(pn->lruvec_stat_local);
	kfree(pn);
}

static void __mem_cgroup_free(struct mem_cgroup *memcg)
{
	int node;

	trace_android_vh_mem_cgroup_free(memcg);
	for_each_node(node)
		free_mem_cgroup_per_node_info(memcg, node);
	free_percpu(memcg->vmstats_percpu);
	kfree(memcg);
}

static void mem_cgroup_free(struct mem_cgroup *memcg)
{
	int cpu;

	memcg_wb_domain_exit(memcg);
	/*
	 * Flush percpu lruvec stats to guarantee the value
	 * correctness on parent's and all ancestor levels.
	 */
	for_each_online_cpu(cpu)
		memcg_flush_lruvec_page_state(memcg, cpu);
	__mem_cgroup_free(memcg);
}

static struct mem_cgroup *mem_cgroup_alloc(void)
{
	struct mem_cgroup *memcg;
	unsigned int size;
	int node;
	int __maybe_unused i;
	long error = -ENOMEM;

	size = sizeof(struct mem_cgroup);
	size += nr_node_ids * sizeof(struct mem_cgroup_per_node *);

	memcg = kzalloc(size, GFP_KERNEL);
	if (!memcg)
		return ERR_PTR(error);

	memcg->id.id = idr_alloc(&mem_cgroup_idr, NULL,
				 1, MEM_CGROUP_ID_MAX,
				 GFP_KERNEL);
	if (memcg->id.id < 0) {
		error = memcg->id.id;
		goto fail;
	}

	memcg->vmstats_percpu = alloc_percpu_gfp(struct memcg_vmstats_percpu,
						 GFP_KERNEL_ACCOUNT);
	if (!memcg->vmstats_percpu)
		goto fail;

	for_each_node(node)
		if (alloc_mem_cgroup_per_node_info(memcg, node))
			goto fail;

	if (memcg_wb_domain_init(memcg, GFP_KERNEL))
		goto fail;

	INIT_WORK(&memcg->high_work, high_work_func);
	INIT_LIST_HEAD(&memcg->oom_notify);
	mutex_init(&memcg->thresholds_lock);
	spin_lock_init(&memcg->move_lock);
	vmpressure_init(&memcg->vmpressure);
	INIT_LIST_HEAD(&memcg->event_list);
	spin_lock_init(&memcg->event_list_lock);
	memcg->socket_pressure = jiffies;
#ifdef CONFIG_MEMCG_KMEM
	memcg->kmemcg_id = -1;
	INIT_LIST_HEAD(&memcg->objcg_list);
#endif
#ifdef CONFIG_CGROUP_WRITEBACK
	INIT_LIST_HEAD(&memcg->cgwb_list);
	for (i = 0; i < MEMCG_CGWB_FRN_CNT; i++)
		memcg->cgwb_frn[i].done =
			__WB_COMPLETION_INIT(&memcg_cgwb_frn_waitq);
#endif
#ifdef CONFIG_TRANSPARENT_HUGEPAGE
	spin_lock_init(&memcg->deferred_split_queue.split_queue_lock);
	INIT_LIST_HEAD(&memcg->deferred_split_queue.split_queue);
	memcg->deferred_split_queue.split_queue_len = 0;
#endif
	idr_replace(&mem_cgroup_idr, memcg, memcg->id.id);
	trace_android_vh_mem_cgroup_alloc(memcg);
	return memcg;
fail:
	mem_cgroup_id_remove(memcg);
	__mem_cgroup_free(memcg);
	return ERR_PTR(error);
}

static struct cgroup_subsys_state * __ref
mem_cgroup_css_alloc(struct cgroup_subsys_state *parent_css)
{
	struct mem_cgroup *parent = mem_cgroup_from_css(parent_css);
	struct mem_cgroup *memcg, *old_memcg;
	long error = -ENOMEM;

	old_memcg = set_active_memcg(parent);
	memcg = mem_cgroup_alloc();
	set_active_memcg(old_memcg);
	if (IS_ERR(memcg))
		return ERR_CAST(memcg);

	page_counter_set_high(&memcg->memory, PAGE_COUNTER_MAX);
	memcg->soft_limit = PAGE_COUNTER_MAX;
	page_counter_set_high(&memcg->swap, PAGE_COUNTER_MAX);
	if (parent) {
		memcg->swappiness = mem_cgroup_swappiness(parent);
		memcg->oom_kill_disable = parent->oom_kill_disable;

		page_counter_init(&memcg->memory, &parent->memory);
		page_counter_init(&memcg->swap, &parent->swap);
		page_counter_init(&memcg->kmem, &parent->kmem);
		page_counter_init(&memcg->tcpmem, &parent->tcpmem);
	} else {
		page_counter_init(&memcg->memory, NULL);
		page_counter_init(&memcg->swap, NULL);
		page_counter_init(&memcg->kmem, NULL);
		page_counter_init(&memcg->tcpmem, NULL);

		root_mem_cgroup = memcg;
		return &memcg->css;
	}

	/* The following stuff does not apply to the root */
	error = memcg_online_kmem(memcg);
	if (error)
		goto fail;

	if (cgroup_subsys_on_dfl(memory_cgrp_subsys) && !cgroup_memory_nosocket)
		static_branch_inc(&memcg_sockets_enabled_key);

	return &memcg->css;
fail:
	mem_cgroup_id_remove(memcg);
	mem_cgroup_free(memcg);
	return ERR_PTR(error);
}

static int mem_cgroup_css_online(struct cgroup_subsys_state *css)
{
	struct mem_cgroup *memcg = mem_cgroup_from_css(css);

	/*
	 * A memcg must be visible for expand_shrinker_info()
	 * by the time the maps are allocated. So, we allocate maps
	 * here, when for_each_mem_cgroup() can't skip it.
	 */
	if (alloc_shrinker_info(memcg)) {
		mem_cgroup_id_remove(memcg);
		return -ENOMEM;
	}

	/* Online state pins memcg ID, memcg ID pins CSS */
	refcount_set(&memcg->id.ref, 1);
	css_get(css);
	trace_android_vh_mem_cgroup_css_online(css, memcg);
	return 0;
}

static void mem_cgroup_css_offline(struct cgroup_subsys_state *css)
{
	struct mem_cgroup *memcg = mem_cgroup_from_css(css);
	struct mem_cgroup_event *event, *tmp;

	trace_android_vh_mem_cgroup_css_offline(css, memcg);
	/*
	 * Unregister events and notify userspace.
	 * Notify userspace about cgroup removing only after rmdir of cgroup
	 * directory to avoid race between userspace and kernelspace.
	 */
	spin_lock(&memcg->event_list_lock);
	list_for_each_entry_safe(event, tmp, &memcg->event_list, list) {
		list_del_init(&event->list);
		schedule_work(&event->remove);
	}
	spin_unlock(&memcg->event_list_lock);

	page_counter_set_min(&memcg->memory, 0);
	page_counter_set_low(&memcg->memory, 0);

	memcg_offline_kmem(memcg);
	reparent_shrinker_deferred(memcg);
	wb_memcg_offline(memcg);

	drain_all_stock(memcg);

	mem_cgroup_id_put(memcg);
}

static void mem_cgroup_css_released(struct cgroup_subsys_state *css)
{
	struct mem_cgroup *memcg = mem_cgroup_from_css(css);

	invalidate_reclaim_iterators(memcg);
}

static void mem_cgroup_css_free(struct cgroup_subsys_state *css)
{
	struct mem_cgroup *memcg = mem_cgroup_from_css(css);
	int __maybe_unused i;

#ifdef CONFIG_CGROUP_WRITEBACK
	for (i = 0; i < MEMCG_CGWB_FRN_CNT; i++)
		wb_wait_for_completion(&memcg->cgwb_frn[i].done);
#endif
	if (cgroup_subsys_on_dfl(memory_cgrp_subsys) && !cgroup_memory_nosocket)
		static_branch_dec(&memcg_sockets_enabled_key);

	if (!cgroup_subsys_on_dfl(memory_cgrp_subsys) && memcg->tcpmem_active)
		static_branch_dec(&memcg_sockets_enabled_key);

	vmpressure_cleanup(&memcg->vmpressure);
	cancel_work_sync(&memcg->high_work);
	mem_cgroup_remove_from_trees(memcg);
	free_shrinker_info(memcg);
	memcg_free_kmem(memcg);
	mem_cgroup_free(memcg);
}

/**
 * mem_cgroup_css_reset - reset the states of a mem_cgroup
 * @css: the target css
 *
 * Reset the states of the mem_cgroup associated with @css.  This is
 * invoked when the userland requests disabling on the default hierarchy
 * but the memcg is pinned through dependency.  The memcg should stop
 * applying policies and should revert to the vanilla state as it may be
 * made visible again.
 *
 * The current implementation only resets the essential configurations.
 * This needs to be expanded to cover all the visible parts.
 */
static void mem_cgroup_css_reset(struct cgroup_subsys_state *css)
{
	struct mem_cgroup *memcg = mem_cgroup_from_css(css);

	page_counter_set_max(&memcg->memory, PAGE_COUNTER_MAX);
	page_counter_set_max(&memcg->swap, PAGE_COUNTER_MAX);
	page_counter_set_max(&memcg->kmem, PAGE_COUNTER_MAX);
	page_counter_set_max(&memcg->tcpmem, PAGE_COUNTER_MAX);
	page_counter_set_min(&memcg->memory, 0);
	page_counter_set_low(&memcg->memory, 0);
	page_counter_set_high(&memcg->memory, PAGE_COUNTER_MAX);
	memcg->soft_limit = PAGE_COUNTER_MAX;
	page_counter_set_high(&memcg->swap, PAGE_COUNTER_MAX);
	memcg_wb_domain_size_changed(memcg);
}

static void mem_cgroup_css_rstat_flush(struct cgroup_subsys_state *css, int cpu)
{
	struct mem_cgroup *memcg = mem_cgroup_from_css(css);
	struct mem_cgroup *parent = parent_mem_cgroup(memcg);
	struct memcg_vmstats_percpu *statc;
	long delta, v;
	int i;

	statc = per_cpu_ptr(memcg->vmstats_percpu, cpu);

	for (i = 0; i < MEMCG_NR_STAT; i++) {
		/*
		 * Collect the aggregated propagation counts of groups
		 * below us. We're in a per-cpu loop here and this is
		 * a global counter, so the first cycle will get them.
		 */
		delta = memcg->vmstats.state_pending[i];
		if (delta)
			memcg->vmstats.state_pending[i] = 0;

		/* Add CPU changes on this level since the last flush */
		v = READ_ONCE(statc->state[i]);
		if (v != statc->state_prev[i]) {
			delta += v - statc->state_prev[i];
			statc->state_prev[i] = v;
		}

		if (!delta)
			continue;

		/* Aggregate counts on this level and propagate upwards */
		memcg->vmstats.state[i] += delta;
		if (parent)
			parent->vmstats.state_pending[i] += delta;
	}

	for (i = 0; i < NR_VM_EVENT_ITEMS; i++) {
		delta = memcg->vmstats.events_pending[i];
		if (delta)
			memcg->vmstats.events_pending[i] = 0;

		v = READ_ONCE(statc->events[i]);
		if (v != statc->events_prev[i]) {
			delta += v - statc->events_prev[i];
			statc->events_prev[i] = v;
		}

		if (!delta)
			continue;

		memcg->vmstats.events[i] += delta;
		if (parent)
			parent->vmstats.events_pending[i] += delta;
	}
}

#ifdef CONFIG_MMU
/* Handlers for move charge at task migration. */
static int mem_cgroup_do_precharge(unsigned long count)
{
	int ret;

	/* Try a single bulk charge without reclaim first, kswapd may wake */
	ret = try_charge(mc.to, GFP_KERNEL & ~__GFP_DIRECT_RECLAIM, count);
	if (!ret) {
		mc.precharge += count;
		return ret;
	}

	/* Try charges one by one with reclaim, but do not retry */
	while (count--) {
		ret = try_charge(mc.to, GFP_KERNEL | __GFP_NORETRY, 1);
		if (ret)
			return ret;
		mc.precharge++;
		cond_resched();
	}
	return 0;
}

union mc_target {
	struct page	*page;
	swp_entry_t	ent;
};

enum mc_target_type {
	MC_TARGET_NONE = 0,
	MC_TARGET_PAGE,
	MC_TARGET_SWAP,
	MC_TARGET_DEVICE,
};

static struct page *mc_handle_present_pte(struct vm_area_struct *vma,
						unsigned long addr, pte_t ptent)
{
	struct page *page = vm_normal_page(vma, addr, ptent);

	if (!page || !page_mapped(page))
		return NULL;
	if (PageAnon(page)) {
		if (!(mc.flags & MOVE_ANON))
			return NULL;
	} else {
		if (!(mc.flags & MOVE_FILE))
			return NULL;
	}
	if (!get_page_unless_zero(page))
		return NULL;

	return page;
}

#if defined(CONFIG_SWAP) || defined(CONFIG_DEVICE_PRIVATE)
static struct page *mc_handle_swap_pte(struct vm_area_struct *vma,
			pte_t ptent, swp_entry_t *entry)
{
	struct page *page = NULL;
	swp_entry_t ent = pte_to_swp_entry(ptent);

	if (!(mc.flags & MOVE_ANON))
		return NULL;

	/*
	 * Handle MEMORY_DEVICE_PRIVATE which are ZONE_DEVICE page belonging to
	 * a device and because they are not accessible by CPU they are store
	 * as special swap entry in the CPU page table.
	 */
	if (is_device_private_entry(ent)) {
		page = pfn_swap_entry_to_page(ent);
		/*
		 * MEMORY_DEVICE_PRIVATE means ZONE_DEVICE page and which have
		 * a refcount of 1 when free (unlike normal page)
		 */
		if (!page_ref_add_unless(page, 1, 1))
			return NULL;
		return page;
	}

	if (non_swap_entry(ent))
		return NULL;

	/*
	 * Because lookup_swap_cache() updates some statistics counter,
	 * we call find_get_page() with swapper_space directly.
	 */
	page = find_get_page(swap_address_space(ent), swp_offset(ent));
	entry->val = ent.val;

	return page;
}
#else
static struct page *mc_handle_swap_pte(struct vm_area_struct *vma,
			pte_t ptent, swp_entry_t *entry)
{
	return NULL;
}
#endif

static struct page *mc_handle_file_pte(struct vm_area_struct *vma,
			unsigned long addr, pte_t ptent, swp_entry_t *entry)
{
	if (!vma->vm_file) /* anonymous vma */
		return NULL;
	if (!(mc.flags & MOVE_FILE))
		return NULL;

	/* page is moved even if it's not RSS of this task(page-faulted). */
	/* shmem/tmpfs may report page out on swap: account for that too. */
	return find_get_incore_page(vma->vm_file->f_mapping,
			linear_page_index(vma, addr));
}

/**
 * mem_cgroup_move_account - move account of the page
 * @page: the page
 * @compound: charge the page as compound or small page
 * @from: mem_cgroup which the page is moved from.
 * @to:	mem_cgroup which the page is moved to. @from != @to.
 *
 * The caller must make sure the page is not on LRU (isolate_page() is useful.)
 *
 * This function doesn't do "charge" to new cgroup and doesn't do "uncharge"
 * from old cgroup.
 */
static int mem_cgroup_move_account(struct page *page,
				   bool compound,
				   struct mem_cgroup *from,
				   struct mem_cgroup *to)
{
	struct lruvec *from_vec, *to_vec;
	struct pglist_data *pgdat;
	unsigned int nr_pages = compound ? thp_nr_pages(page) : 1;
	int ret;

	VM_BUG_ON(from == to);
	VM_BUG_ON_PAGE(PageLRU(page), page);
	VM_BUG_ON(compound && !PageTransHuge(page));

	/*
	 * Prevent mem_cgroup_migrate() from looking at
	 * page's memory cgroup of its source page while we change it.
	 */
	ret = -EBUSY;
	if (!trylock_page(page))
		goto out;

	ret = -EINVAL;
	if (page_memcg(page) != from)
		goto out_unlock;

	pgdat = page_pgdat(page);
	from_vec = mem_cgroup_lruvec(from, pgdat);
	to_vec = mem_cgroup_lruvec(to, pgdat);

	lock_page_memcg(page);

	if (PageAnon(page)) {
		if (page_mapped(page)) {
			__mod_lruvec_state(from_vec, NR_ANON_MAPPED, -nr_pages);
			__mod_lruvec_state(to_vec, NR_ANON_MAPPED, nr_pages);
			if (PageTransHuge(page)) {
				__dec_lruvec_state(from_vec, NR_ANON_THPS);
				__inc_lruvec_state(to_vec, NR_ANON_THPS);
			}
		}
	} else {
		__mod_lruvec_state(from_vec, NR_FILE_PAGES, -nr_pages);
		__mod_lruvec_state(to_vec, NR_FILE_PAGES, nr_pages);

		if (PageSwapBacked(page)) {
			__mod_lruvec_state(from_vec, NR_SHMEM, -nr_pages);
			__mod_lruvec_state(to_vec, NR_SHMEM, nr_pages);
		}

		if (page_mapped(page)) {
			__mod_lruvec_state(from_vec, NR_FILE_MAPPED, -nr_pages);
			__mod_lruvec_state(to_vec, NR_FILE_MAPPED, nr_pages);
		}

		if (PageDirty(page)) {
			struct address_space *mapping = page_mapping(page);

			if (mapping_can_writeback(mapping)) {
				__mod_lruvec_state(from_vec, NR_FILE_DIRTY,
						   -nr_pages);
				__mod_lruvec_state(to_vec, NR_FILE_DIRTY,
						   nr_pages);
			}
		}
	}

	if (PageWriteback(page)) {
		__mod_lruvec_state(from_vec, NR_WRITEBACK, -nr_pages);
		__mod_lruvec_state(to_vec, NR_WRITEBACK, nr_pages);
	}

	/*
	 * All state has been migrated, let's switch to the new memcg.
	 *
	 * It is safe to change page's memcg here because the page
	 * is referenced, charged, isolated, and locked: we can't race
	 * with (un)charging, migration, LRU putback, or anything else
	 * that would rely on a stable page's memory cgroup.
	 *
	 * Note that lock_page_memcg is a memcg lock, not a page lock,
	 * to save space. As soon as we switch page's memory cgroup to a
	 * new memcg that isn't locked, the above state can change
	 * concurrently again. Make sure we're truly done with it.
	 */
	smp_mb();

	css_get(&to->css);
	css_put(&from->css);

	page->memcg_data = (unsigned long)to;

	__unlock_page_memcg(from);

	ret = 0;

	local_irq_disable();
	mem_cgroup_charge_statistics(to, page, nr_pages);
	memcg_check_events(to, page);
	mem_cgroup_charge_statistics(from, page, -nr_pages);
	memcg_check_events(from, page);
	local_irq_enable();
out_unlock:
	unlock_page(page);
out:
	return ret;
}

/**
 * get_mctgt_type - get target type of moving charge
 * @vma: the vma the pte to be checked belongs
 * @addr: the address corresponding to the pte to be checked
 * @ptent: the pte to be checked
 * @target: the pointer the target page or swap ent will be stored(can be NULL)
 *
 * Returns
 *   0(MC_TARGET_NONE): if the pte is not a target for move charge.
 *   1(MC_TARGET_PAGE): if the page corresponding to this pte is a target for
 *     move charge. if @target is not NULL, the page is stored in target->page
 *     with extra refcnt got(Callers should handle it).
 *   2(MC_TARGET_SWAP): if the swap entry corresponding to this pte is a
 *     target for charge migration. if @target is not NULL, the entry is stored
 *     in target->ent.
 *   3(MC_TARGET_DEVICE): like MC_TARGET_PAGE  but page is MEMORY_DEVICE_PRIVATE
 *     (so ZONE_DEVICE page and thus not on the lru).
 *     For now we such page is charge like a regular page would be as for all
 *     intent and purposes it is just special memory taking the place of a
 *     regular page.
 *
 *     See Documentations/vm/hmm.txt and include/linux/hmm.h
 *
 * Called with pte lock held.
 */

static enum mc_target_type get_mctgt_type(struct vm_area_struct *vma,
		unsigned long addr, pte_t ptent, union mc_target *target)
{
	struct page *page = NULL;
	enum mc_target_type ret = MC_TARGET_NONE;
	swp_entry_t ent = { .val = 0 };

	if (pte_present(ptent))
		page = mc_handle_present_pte(vma, addr, ptent);
	else if (is_swap_pte(ptent))
		page = mc_handle_swap_pte(vma, ptent, &ent);
	else if (pte_none(ptent))
		page = mc_handle_file_pte(vma, addr, ptent, &ent);

	if (!page && !ent.val)
		return ret;
	if (page) {
		/*
		 * Do only loose check w/o serialization.
		 * mem_cgroup_move_account() checks the page is valid or
		 * not under LRU exclusion.
		 */
		if (page_memcg(page) == mc.from) {
			ret = MC_TARGET_PAGE;
			if (is_device_private_page(page))
				ret = MC_TARGET_DEVICE;
			if (target)
				target->page = page;
		}
		if (!ret || !target)
			put_page(page);
	}
	/*
	 * There is a swap entry and a page doesn't exist or isn't charged.
	 * But we cannot move a tail-page in a THP.
	 */
	if (ent.val && !ret && (!page || !PageTransCompound(page)) &&
	    mem_cgroup_id(mc.from) == lookup_swap_cgroup_id(ent)) {
		ret = MC_TARGET_SWAP;
		if (target)
			target->ent = ent;
	}
	return ret;
}

#ifdef CONFIG_TRANSPARENT_HUGEPAGE
/*
 * We don't consider PMD mapped swapping or file mapped pages because THP does
 * not support them for now.
 * Caller should make sure that pmd_trans_huge(pmd) is true.
 */
static enum mc_target_type get_mctgt_type_thp(struct vm_area_struct *vma,
		unsigned long addr, pmd_t pmd, union mc_target *target)
{
	struct page *page = NULL;
	enum mc_target_type ret = MC_TARGET_NONE;

	if (unlikely(is_swap_pmd(pmd))) {
		VM_BUG_ON(thp_migration_supported() &&
				  !is_pmd_migration_entry(pmd));
		return ret;
	}
	page = pmd_page(pmd);
	VM_BUG_ON_PAGE(!page || !PageHead(page), page);
	if (!(mc.flags & MOVE_ANON))
		return ret;
	if (page_memcg(page) == mc.from) {
		ret = MC_TARGET_PAGE;
		if (target) {
			get_page(page);
			target->page = page;
		}
	}
	return ret;
}
#else
static inline enum mc_target_type get_mctgt_type_thp(struct vm_area_struct *vma,
		unsigned long addr, pmd_t pmd, union mc_target *target)
{
	return MC_TARGET_NONE;
}
#endif

static int mem_cgroup_count_precharge_pte_range(pmd_t *pmd,
					unsigned long addr, unsigned long end,
					struct mm_walk *walk)
{
	struct vm_area_struct *vma = walk->vma;
	pte_t *pte;
	spinlock_t *ptl;

	ptl = pmd_trans_huge_lock(pmd, vma);
	if (ptl) {
		/*
		 * Note their can not be MC_TARGET_DEVICE for now as we do not
		 * support transparent huge page with MEMORY_DEVICE_PRIVATE but
		 * this might change.
		 */
		if (get_mctgt_type_thp(vma, addr, *pmd, NULL) == MC_TARGET_PAGE)
			mc.precharge += HPAGE_PMD_NR;
		spin_unlock(ptl);
		return 0;
	}

	if (pmd_trans_unstable(pmd))
		return 0;
	pte = pte_offset_map_lock(vma->vm_mm, pmd, addr, &ptl);
	for (; addr != end; pte++, addr += PAGE_SIZE)
		if (get_mctgt_type(vma, addr, *pte, NULL))
			mc.precharge++;	/* increment precharge temporarily */
	pte_unmap_unlock(pte - 1, ptl);
	cond_resched();

	return 0;
}

static const struct mm_walk_ops precharge_walk_ops = {
	.pmd_entry	= mem_cgroup_count_precharge_pte_range,
};

static unsigned long mem_cgroup_count_precharge(struct mm_struct *mm)
{
	unsigned long precharge;

	mmap_read_lock(mm);
	walk_page_range(mm, 0, mm->highest_vm_end, &precharge_walk_ops, NULL);
	mmap_read_unlock(mm);

	precharge = mc.precharge;
	mc.precharge = 0;

	return precharge;
}

static int mem_cgroup_precharge_mc(struct mm_struct *mm)
{
	unsigned long precharge = mem_cgroup_count_precharge(mm);

	VM_BUG_ON(mc.moving_task);
	mc.moving_task = current;
	return mem_cgroup_do_precharge(precharge);
}

/* cancels all extra charges on mc.from and mc.to, and wakes up all waiters. */
static void __mem_cgroup_clear_mc(void)
{
	struct mem_cgroup *from = mc.from;
	struct mem_cgroup *to = mc.to;

	/* we must uncharge all the leftover precharges from mc.to */
	if (mc.precharge) {
		cancel_charge(mc.to, mc.precharge);
		mc.precharge = 0;
	}
	/*
	 * we didn't uncharge from mc.from at mem_cgroup_move_account(), so
	 * we must uncharge here.
	 */
	if (mc.moved_charge) {
		cancel_charge(mc.from, mc.moved_charge);
		mc.moved_charge = 0;
	}
	/* we must fixup refcnts and charges */
	if (mc.moved_swap) {
		/* uncharge swap account from the old cgroup */
		if (!mem_cgroup_is_root(mc.from))
			page_counter_uncharge(&mc.from->memsw, mc.moved_swap);

		mem_cgroup_id_put_many(mc.from, mc.moved_swap);

		/*
		 * we charged both to->memory and to->memsw, so we
		 * should uncharge to->memory.
		 */
		if (!mem_cgroup_is_root(mc.to))
			page_counter_uncharge(&mc.to->memory, mc.moved_swap);

		mc.moved_swap = 0;
	}
	memcg_oom_recover(from);
	memcg_oom_recover(to);
	wake_up_all(&mc.waitq);
}

static void mem_cgroup_clear_mc(void)
{
	struct mm_struct *mm = mc.mm;

	/*
	 * we must clear moving_task before waking up waiters at the end of
	 * task migration.
	 */
	mc.moving_task = NULL;
	__mem_cgroup_clear_mc();
	spin_lock(&mc.lock);
	mc.from = NULL;
	mc.to = NULL;
	mc.mm = NULL;
	spin_unlock(&mc.lock);

	mmput(mm);
}

static int mem_cgroup_can_attach(struct cgroup_taskset *tset)
{
	struct cgroup_subsys_state *css;
	struct mem_cgroup *memcg = NULL; /* unneeded init to make gcc happy */
	struct mem_cgroup *from;
	struct task_struct *leader, *p;
	struct mm_struct *mm;
	unsigned long move_flags;
	int ret = 0;

	/* charge immigration isn't supported on the default hierarchy */
	if (cgroup_subsys_on_dfl(memory_cgrp_subsys))
		return 0;

	/*
	 * Multi-process migrations only happen on the default hierarchy
	 * where charge immigration is not used.  Perform charge
	 * immigration if @tset contains a leader and whine if there are
	 * multiple.
	 */
	p = NULL;
	cgroup_taskset_for_each_leader(leader, css, tset) {
		WARN_ON_ONCE(p);
		p = leader;
		memcg = mem_cgroup_from_css(css);
	}
	if (!p)
		return 0;

	/*
	 * We are now committed to this value whatever it is. Changes in this
	 * tunable will only affect upcoming migrations, not the current one.
	 * So we need to save it, and keep it going.
	 */
	move_flags = READ_ONCE(memcg->move_charge_at_immigrate);
	if (!move_flags)
		return 0;

	from = mem_cgroup_from_task(p);

	VM_BUG_ON(from == memcg);

	mm = get_task_mm(p);
	if (!mm)
		return 0;
	/* We move charges only when we move a owner of the mm */
	if (mm->owner == p) {
		VM_BUG_ON(mc.from);
		VM_BUG_ON(mc.to);
		VM_BUG_ON(mc.precharge);
		VM_BUG_ON(mc.moved_charge);
		VM_BUG_ON(mc.moved_swap);

		spin_lock(&mc.lock);
		mc.mm = mm;
		mc.from = from;
		mc.to = memcg;
		mc.flags = move_flags;
		spin_unlock(&mc.lock);
		/* We set mc.moving_task later */

		ret = mem_cgroup_precharge_mc(mm);
		if (ret)
			mem_cgroup_clear_mc();
	} else {
		mmput(mm);
	}
	return ret;
}

static void mem_cgroup_cancel_attach(struct cgroup_taskset *tset)
{
	if (mc.to)
		mem_cgroup_clear_mc();
}

static int mem_cgroup_move_charge_pte_range(pmd_t *pmd,
				unsigned long addr, unsigned long end,
				struct mm_walk *walk)
{
	int ret = 0;
	struct vm_area_struct *vma = walk->vma;
	pte_t *pte;
	spinlock_t *ptl;
	enum mc_target_type target_type;
	union mc_target target;
	struct page *page;

	ptl = pmd_trans_huge_lock(pmd, vma);
	if (ptl) {
		if (mc.precharge < HPAGE_PMD_NR) {
			spin_unlock(ptl);
			return 0;
		}
		target_type = get_mctgt_type_thp(vma, addr, *pmd, &target);
		if (target_type == MC_TARGET_PAGE) {
			page = target.page;
			if (!isolate_lru_page(page)) {
				if (!mem_cgroup_move_account(page, true,
							     mc.from, mc.to)) {
					mc.precharge -= HPAGE_PMD_NR;
					mc.moved_charge += HPAGE_PMD_NR;
				}
				putback_lru_page(page);
			}
			put_page(page);
		} else if (target_type == MC_TARGET_DEVICE) {
			page = target.page;
			if (!mem_cgroup_move_account(page, true,
						     mc.from, mc.to)) {
				mc.precharge -= HPAGE_PMD_NR;
				mc.moved_charge += HPAGE_PMD_NR;
			}
			put_page(page);
		}
		spin_unlock(ptl);
		return 0;
	}

	if (pmd_trans_unstable(pmd))
		return 0;
retry:
	pte = pte_offset_map_lock(vma->vm_mm, pmd, addr, &ptl);
	for (; addr != end; addr += PAGE_SIZE) {
		pte_t ptent = *(pte++);
		bool device = false;
		swp_entry_t ent;

		if (!mc.precharge)
			break;

		switch (get_mctgt_type(vma, addr, ptent, &target)) {
		case MC_TARGET_DEVICE:
			device = true;
			fallthrough;
		case MC_TARGET_PAGE:
			page = target.page;
			/*
			 * We can have a part of the split pmd here. Moving it
			 * can be done but it would be too convoluted so simply
			 * ignore such a partial THP and keep it in original
			 * memcg. There should be somebody mapping the head.
			 */
			if (PageTransCompound(page))
				goto put;
			if (!device && isolate_lru_page(page))
				goto put;
			if (!mem_cgroup_move_account(page, false,
						mc.from, mc.to)) {
				mc.precharge--;
				/* we uncharge from mc.from later. */
				mc.moved_charge++;
			}
			if (!device)
				putback_lru_page(page);
put:			/* get_mctgt_type() gets the page */
			put_page(page);
			break;
		case MC_TARGET_SWAP:
			ent = target.ent;
			if (!mem_cgroup_move_swap_account(ent, mc.from, mc.to)) {
				mc.precharge--;
				mem_cgroup_id_get_many(mc.to, 1);
				/* we fixup other refcnts and charges later. */
				mc.moved_swap++;
			}
			break;
		default:
			break;
		}
	}
	pte_unmap_unlock(pte - 1, ptl);
	cond_resched();

	if (addr != end) {
		/*
		 * We have consumed all precharges we got in can_attach().
		 * We try charge one by one, but don't do any additional
		 * charges to mc.to if we have failed in charge once in attach()
		 * phase.
		 */
		ret = mem_cgroup_do_precharge(1);
		if (!ret)
			goto retry;
	}

	return ret;
}

static const struct mm_walk_ops charge_walk_ops = {
	.pmd_entry	= mem_cgroup_move_charge_pte_range,
};

static void mem_cgroup_move_charge(void)
{
	lru_add_drain_all();
	/*
	 * Signal lock_page_memcg() to take the memcg's move_lock
	 * while we're moving its pages to another memcg. Then wait
	 * for already started RCU-only updates to finish.
	 */
	atomic_inc(&mc.from->moving_account);
	synchronize_rcu();
retry:
	if (unlikely(!mmap_read_trylock(mc.mm))) {
		/*
		 * Someone who are holding the mmap_lock might be waiting in
		 * waitq. So we cancel all extra charges, wake up all waiters,
		 * and retry. Because we cancel precharges, we might not be able
		 * to move enough charges, but moving charge is a best-effort
		 * feature anyway, so it wouldn't be a big problem.
		 */
		__mem_cgroup_clear_mc();
		cond_resched();
		goto retry;
	}
	/*
	 * When we have consumed all precharges and failed in doing
	 * additional charge, the page walk just aborts.
	 */
	walk_page_range(mc.mm, 0, mc.mm->highest_vm_end, &charge_walk_ops,
			NULL);

	mmap_read_unlock(mc.mm);
	atomic_dec(&mc.from->moving_account);
}

static void mem_cgroup_move_task(void)
{
	if (mc.to) {
		mem_cgroup_move_charge();
		mem_cgroup_clear_mc();
	}
}
#else	/* !CONFIG_MMU */
static int mem_cgroup_can_attach(struct cgroup_taskset *tset)
{
	return 0;
}
static void mem_cgroup_cancel_attach(struct cgroup_taskset *tset)
{
}
static void mem_cgroup_move_task(void)
{
}
#endif

static int seq_puts_memcg_tunable(struct seq_file *m, unsigned long value)
{
	if (value == PAGE_COUNTER_MAX)
		seq_puts(m, "max\n");
	else
		seq_printf(m, "%llu\n", (u64)value * PAGE_SIZE);

	return 0;
}

static u64 memory_current_read(struct cgroup_subsys_state *css,
			       struct cftype *cft)
{
	struct mem_cgroup *memcg = mem_cgroup_from_css(css);

	return (u64)page_counter_read(&memcg->memory) * PAGE_SIZE;
}

static int memory_min_show(struct seq_file *m, void *v)
{
	return seq_puts_memcg_tunable(m,
		READ_ONCE(mem_cgroup_from_seq(m)->memory.min));
}

static ssize_t memory_min_write(struct kernfs_open_file *of,
				char *buf, size_t nbytes, loff_t off)
{
	struct mem_cgroup *memcg = mem_cgroup_from_css(of_css(of));
	unsigned long min;
	int err;

	buf = strstrip(buf);
	err = page_counter_memparse(buf, "max", &min);
	if (err)
		return err;

	page_counter_set_min(&memcg->memory, min);

	return nbytes;
}

static int memory_low_show(struct seq_file *m, void *v)
{
	return seq_puts_memcg_tunable(m,
		READ_ONCE(mem_cgroup_from_seq(m)->memory.low));
}

static ssize_t memory_low_write(struct kernfs_open_file *of,
				char *buf, size_t nbytes, loff_t off)
{
	struct mem_cgroup *memcg = mem_cgroup_from_css(of_css(of));
	unsigned long low;
	int err;

	buf = strstrip(buf);
	err = page_counter_memparse(buf, "max", &low);
	if (err)
		return err;

	page_counter_set_low(&memcg->memory, low);

	return nbytes;
}

static int memory_high_show(struct seq_file *m, void *v)
{
	return seq_puts_memcg_tunable(m,
		READ_ONCE(mem_cgroup_from_seq(m)->memory.high));
}

static ssize_t memory_high_write(struct kernfs_open_file *of,
				 char *buf, size_t nbytes, loff_t off)
{
	struct mem_cgroup *memcg = mem_cgroup_from_css(of_css(of));
	unsigned int nr_retries = MAX_RECLAIM_RETRIES;
	bool drained = false;
	unsigned long high;
	int err;

	buf = strstrip(buf);
	err = page_counter_memparse(buf, "max", &high);
	if (err)
		return err;

	page_counter_set_high(&memcg->memory, high);

	for (;;) {
		unsigned long nr_pages = page_counter_read(&memcg->memory);
		unsigned long reclaimed;

		if (nr_pages <= high)
			break;

		if (signal_pending(current))
			break;

		if (!drained) {
			drain_all_stock(memcg);
			drained = true;
			continue;
		}

		reclaimed = try_to_free_mem_cgroup_pages(memcg, nr_pages - high,
							 GFP_KERNEL, true);

		if (!reclaimed && !nr_retries--)
			break;
	}

	memcg_wb_domain_size_changed(memcg);
	return nbytes;
}

static int memory_max_show(struct seq_file *m, void *v)
{
	return seq_puts_memcg_tunable(m,
		READ_ONCE(mem_cgroup_from_seq(m)->memory.max));
}

static ssize_t memory_max_write(struct kernfs_open_file *of,
				char *buf, size_t nbytes, loff_t off)
{
	struct mem_cgroup *memcg = mem_cgroup_from_css(of_css(of));
	unsigned int nr_reclaims = MAX_RECLAIM_RETRIES;
	bool drained = false;
	unsigned long max;
	int err;

	buf = strstrip(buf);
	err = page_counter_memparse(buf, "max", &max);
	if (err)
		return err;

	xchg(&memcg->memory.max, max);

	for (;;) {
		unsigned long nr_pages = page_counter_read(&memcg->memory);

		if (nr_pages <= max)
			break;

		if (signal_pending(current))
			break;

		if (!drained) {
			drain_all_stock(memcg);
			drained = true;
			continue;
		}

		if (nr_reclaims) {
			if (!try_to_free_mem_cgroup_pages(memcg, nr_pages - max,
							  GFP_KERNEL, true))
				nr_reclaims--;
			continue;
		}

		memcg_memory_event(memcg, MEMCG_OOM);
		if (!mem_cgroup_out_of_memory(memcg, GFP_KERNEL, 0))
			break;
	}

	memcg_wb_domain_size_changed(memcg);
	return nbytes;
}

static void __memory_events_show(struct seq_file *m, atomic_long_t *events)
{
	seq_printf(m, "low %lu\n", atomic_long_read(&events[MEMCG_LOW]));
	seq_printf(m, "high %lu\n", atomic_long_read(&events[MEMCG_HIGH]));
	seq_printf(m, "max %lu\n", atomic_long_read(&events[MEMCG_MAX]));
	seq_printf(m, "oom %lu\n", atomic_long_read(&events[MEMCG_OOM]));
	seq_printf(m, "oom_kill %lu\n",
		   atomic_long_read(&events[MEMCG_OOM_KILL]));
}

static int memory_events_show(struct seq_file *m, void *v)
{
	struct mem_cgroup *memcg = mem_cgroup_from_seq(m);

	__memory_events_show(m, memcg->memory_events);
	return 0;
}

static int memory_events_local_show(struct seq_file *m, void *v)
{
	struct mem_cgroup *memcg = mem_cgroup_from_seq(m);

	__memory_events_show(m, memcg->memory_events_local);
	return 0;
}

static int memory_stat_show(struct seq_file *m, void *v)
{
	struct mem_cgroup *memcg = mem_cgroup_from_seq(m);
	char *buf;

	buf = memory_stat_format(memcg);
	if (!buf)
		return -ENOMEM;
	seq_puts(m, buf);
	kfree(buf);
	return 0;
}

#ifdef CONFIG_NUMA
static inline unsigned long lruvec_page_state_output(struct lruvec *lruvec,
						     int item)
{
	return lruvec_page_state(lruvec, item) * memcg_page_state_unit(item);
}

static int memory_numa_stat_show(struct seq_file *m, void *v)
{
	int i;
	struct mem_cgroup *memcg = mem_cgroup_from_seq(m);

	for (i = 0; i < ARRAY_SIZE(memory_stats); i++) {
		int nid;

		if (memory_stats[i].idx >= NR_VM_NODE_STAT_ITEMS)
			continue;

		seq_printf(m, "%s", memory_stats[i].name);
		for_each_node_state(nid, N_MEMORY) {
			u64 size;
			struct lruvec *lruvec;

			lruvec = mem_cgroup_lruvec(memcg, NODE_DATA(nid));
			size = lruvec_page_state_output(lruvec,
							memory_stats[i].idx);
			seq_printf(m, " N%d=%llu", nid, size);
		}
		seq_putc(m, '\n');
	}

	return 0;
}
#endif

static int memory_oom_group_show(struct seq_file *m, void *v)
{
	struct mem_cgroup *memcg = mem_cgroup_from_seq(m);

	seq_printf(m, "%d\n", memcg->oom_group);

	return 0;
}

static ssize_t memory_oom_group_write(struct kernfs_open_file *of,
				      char *buf, size_t nbytes, loff_t off)
{
	struct mem_cgroup *memcg = mem_cgroup_from_css(of_css(of));
	int ret, oom_group;

	buf = strstrip(buf);
	if (!buf)
		return -EINVAL;

	ret = kstrtoint(buf, 0, &oom_group);
	if (ret)
		return ret;

	if (oom_group != 0 && oom_group != 1)
		return -EINVAL;

	memcg->oom_group = oom_group;

	return nbytes;
}

static struct cftype memory_files[] = {
	{
		.name = "current",
		.flags = CFTYPE_NOT_ON_ROOT,
		.read_u64 = memory_current_read,
	},
	{
		.name = "min",
		.flags = CFTYPE_NOT_ON_ROOT,
		.seq_show = memory_min_show,
		.write = memory_min_write,
	},
	{
		.name = "low",
		.flags = CFTYPE_NOT_ON_ROOT,
		.seq_show = memory_low_show,
		.write = memory_low_write,
	},
	{
		.name = "high",
		.flags = CFTYPE_NOT_ON_ROOT,
		.seq_show = memory_high_show,
		.write = memory_high_write,
	},
	{
		.name = "max",
		.flags = CFTYPE_NOT_ON_ROOT,
		.seq_show = memory_max_show,
		.write = memory_max_write,
	},
	{
		.name = "events",
		.flags = CFTYPE_NOT_ON_ROOT,
		.file_offset = offsetof(struct mem_cgroup, events_file),
		.seq_show = memory_events_show,
	},
	{
		.name = "events.local",
		.flags = CFTYPE_NOT_ON_ROOT,
		.file_offset = offsetof(struct mem_cgroup, events_local_file),
		.seq_show = memory_events_local_show,
	},
	{
		.name = "stat",
		.seq_show = memory_stat_show,
	},
#ifdef CONFIG_NUMA
	{
		.name = "numa_stat",
		.seq_show = memory_numa_stat_show,
	},
#endif
	{
		.name = "oom.group",
		.flags = CFTYPE_NOT_ON_ROOT | CFTYPE_NS_DELEGATABLE,
		.seq_show = memory_oom_group_show,
		.write = memory_oom_group_write,
	},
	{ }	/* terminate */
};

struct cgroup_subsys memory_cgrp_subsys = {
	.css_alloc = mem_cgroup_css_alloc,
	.css_online = mem_cgroup_css_online,
	.css_offline = mem_cgroup_css_offline,
	.css_released = mem_cgroup_css_released,
	.css_free = mem_cgroup_css_free,
	.css_reset = mem_cgroup_css_reset,
	.css_rstat_flush = mem_cgroup_css_rstat_flush,
	.can_attach = mem_cgroup_can_attach,
	.cancel_attach = mem_cgroup_cancel_attach,
	.post_attach = mem_cgroup_move_task,
	.dfl_cftypes = memory_files,
	.legacy_cftypes = mem_cgroup_legacy_files,
	.early_init = 0,
};

/*
 * This function calculates an individual cgroup's effective
 * protection which is derived from its own memory.min/low, its
 * parent's and siblings' settings, as well as the actual memory
 * distribution in the tree.
 *
 * The following rules apply to the effective protection values:
 *
 * 1. At the first level of reclaim, effective protection is equal to
 *    the declared protection in memory.min and memory.low.
 *
 * 2. To enable safe delegation of the protection configuration, at
 *    subsequent levels the effective protection is capped to the
 *    parent's effective protection.
 *
 * 3. To make complex and dynamic subtrees easier to configure, the
 *    user is allowed to overcommit the declared protection at a given
 *    level. If that is the case, the parent's effective protection is
 *    distributed to the children in proportion to how much protection
 *    they have declared and how much of it they are utilizing.
 *
 *    This makes distribution proportional, but also work-conserving:
 *    if one cgroup claims much more protection than it uses memory,
 *    the unused remainder is available to its siblings.
 *
 * 4. Conversely, when the declared protection is undercommitted at a
 *    given level, the distribution of the larger parental protection
 *    budget is NOT proportional. A cgroup's protection from a sibling
 *    is capped to its own memory.min/low setting.
 *
 * 5. However, to allow protecting recursive subtrees from each other
 *    without having to declare each individual cgroup's fixed share
 *    of the ancestor's claim to protection, any unutilized -
 *    "floating" - protection from up the tree is distributed in
 *    proportion to each cgroup's *usage*. This makes the protection
 *    neutral wrt sibling cgroups and lets them compete freely over
 *    the shared parental protection budget, but it protects the
 *    subtree as a whole from neighboring subtrees.
 *
 * Note that 4. and 5. are not in conflict: 4. is about protecting
 * against immediate siblings whereas 5. is about protecting against
 * neighboring subtrees.
 */
static unsigned long effective_protection(unsigned long usage,
					  unsigned long parent_usage,
					  unsigned long setting,
					  unsigned long parent_effective,
					  unsigned long siblings_protected)
{
	unsigned long protected;
	unsigned long ep;

	protected = min(usage, setting);
	/*
	 * If all cgroups at this level combined claim and use more
	 * protection then what the parent affords them, distribute
	 * shares in proportion to utilization.
	 *
	 * We are using actual utilization rather than the statically
	 * claimed protection in order to be work-conserving: claimed
	 * but unused protection is available to siblings that would
	 * otherwise get a smaller chunk than what they claimed.
	 */
	if (siblings_protected > parent_effective)
		return protected * parent_effective / siblings_protected;

	/*
	 * Ok, utilized protection of all children is within what the
	 * parent affords them, so we know whatever this child claims
	 * and utilizes is effectively protected.
	 *
	 * If there is unprotected usage beyond this value, reclaim
	 * will apply pressure in proportion to that amount.
	 *
	 * If there is unutilized protection, the cgroup will be fully
	 * shielded from reclaim, but we do return a smaller value for
	 * protection than what the group could enjoy in theory. This
	 * is okay. With the overcommit distribution above, effective
	 * protection is always dependent on how memory is actually
	 * consumed among the siblings anyway.
	 */
	ep = protected;

	/*
	 * If the children aren't claiming (all of) the protection
	 * afforded to them by the parent, distribute the remainder in
	 * proportion to the (unprotected) memory of each cgroup. That
	 * way, cgroups that aren't explicitly prioritized wrt each
	 * other compete freely over the allowance, but they are
	 * collectively protected from neighboring trees.
	 *
	 * We're using unprotected memory for the weight so that if
	 * some cgroups DO claim explicit protection, we don't protect
	 * the same bytes twice.
	 *
	 * Check both usage and parent_usage against the respective
	 * protected values. One should imply the other, but they
	 * aren't read atomically - make sure the division is sane.
	 */
	if (!(cgrp_dfl_root.flags & CGRP_ROOT_MEMORY_RECURSIVE_PROT))
		return ep;
	if (parent_effective > siblings_protected &&
	    parent_usage > siblings_protected &&
	    usage > protected) {
		unsigned long unclaimed;

		unclaimed = parent_effective - siblings_protected;
		unclaimed *= usage - protected;
		unclaimed /= parent_usage - siblings_protected;

		ep += unclaimed;
	}

	return ep;
}

/**
 * mem_cgroup_calculate_protection - check if memory consumption is in the normal range
 * @root: the top ancestor of the sub-tree being checked
 * @memcg: the memory cgroup to check
 *
 * WARNING: This function is not stateless! It can only be used as part
 *          of a top-down tree iteration, not for isolated queries.
 */
void mem_cgroup_calculate_protection(struct mem_cgroup *root,
				     struct mem_cgroup *memcg)
{
	unsigned long usage, parent_usage;
	struct mem_cgroup *parent;

	if (mem_cgroup_disabled())
		return;

	if (!root)
		root = root_mem_cgroup;

	/*
	 * Effective values of the reclaim targets are ignored so they
	 * can be stale. Have a look at mem_cgroup_protection for more
	 * details.
	 * TODO: calculation should be more robust so that we do not need
	 * that special casing.
	 */
	if (memcg == root)
		return;

	usage = page_counter_read(&memcg->memory);
	if (!usage)
		return;

	parent = parent_mem_cgroup(memcg);
	/* No parent means a non-hierarchical mode on v1 memcg */
	if (!parent)
		return;

	if (parent == root) {
		memcg->memory.emin = READ_ONCE(memcg->memory.min);
		memcg->memory.elow = READ_ONCE(memcg->memory.low);
		return;
	}

	parent_usage = page_counter_read(&parent->memory);

	WRITE_ONCE(memcg->memory.emin, effective_protection(usage, parent_usage,
			READ_ONCE(memcg->memory.min),
			READ_ONCE(parent->memory.emin),
			atomic_long_read(&parent->memory.children_min_usage)));

	WRITE_ONCE(memcg->memory.elow, effective_protection(usage, parent_usage,
			READ_ONCE(memcg->memory.low),
			READ_ONCE(parent->memory.elow),
			atomic_long_read(&parent->memory.children_low_usage)));
}

static int __mem_cgroup_charge(struct page *page, struct mem_cgroup *memcg,
			       gfp_t gfp)
{
	unsigned int nr_pages = thp_nr_pages(page);
	int ret;

	ret = try_charge(memcg, gfp, nr_pages);
	if (ret)
		goto out;

	css_get(&memcg->css);
	commit_charge(page, memcg);

	local_irq_disable();
	mem_cgroup_charge_statistics(memcg, page, nr_pages);
	memcg_check_events(memcg, page);
	local_irq_enable();
out:
	return ret;
}

/**
 * __mem_cgroup_charge - charge a newly allocated page to a cgroup
 * @page: page to charge
 * @mm: mm context of the victim
 * @gfp_mask: reclaim mode
 *
 * Try to charge @page to the memcg that @mm belongs to, reclaiming
 * pages according to @gfp_mask if necessary. if @mm is NULL, try to
 * charge to the active memcg.
 *
 * Do not use this for pages allocated for swapin.
 *
 * Returns 0 on success. Otherwise, an error code is returned.
 */
int __mem_cgroup_charge(struct page *page, struct mm_struct *mm,
			gfp_t gfp_mask)
{
	struct mem_cgroup *memcg;
	int ret;

<<<<<<< HEAD
	if (PageSwapCache(page)) {
		swp_entry_t ent = { .val = page_private(page), };
		unsigned short id;
=======
	if (mem_cgroup_disabled())
		return 0;

	memcg = get_mem_cgroup_from_mm(mm);
	ret = __mem_cgroup_charge(page, memcg, gfp_mask);
	css_put(&memcg->css);
>>>>>>> 754a0abe

	return ret;
}

/**
 * mem_cgroup_swapin_charge_page - charge a newly allocated page for swapin
 * @page: page to charge
 * @mm: mm context of the victim
 * @gfp: reclaim mode
 * @entry: swap entry for which the page is allocated
 *
 * This function charges a page allocated for swapin. Please call this before
 * adding the page to the swapcache.
 *
 * Returns 0 on success. Otherwise, an error code is returned.
 */
int mem_cgroup_swapin_charge_page(struct page *page, struct mm_struct *mm,
				  gfp_t gfp, swp_entry_t entry)
{
	struct mem_cgroup *memcg;
	unsigned short id;
	int ret;

	if (mem_cgroup_disabled())
		return 0;

	id = lookup_swap_cgroup_id(entry);
	rcu_read_lock();
	memcg = mem_cgroup_from_id(id);
	if (!memcg || !css_tryget_online(&memcg->css))
		memcg = get_mem_cgroup_from_mm(mm);
	rcu_read_unlock();

	ret = __mem_cgroup_charge(page, memcg, gfp);

	css_put(&memcg->css);
	return ret;
}

<<<<<<< HEAD
=======
/*
 * mem_cgroup_swapin_uncharge_swap - uncharge swap slot
 * @entry: swap entry for which the page is charged
 *
 * Call this function after successfully adding the charged page to swapcache.
 *
 * Note: This function assumes the page for which swap slot is being uncharged
 * is order 0 page.
 */
void mem_cgroup_swapin_uncharge_swap(swp_entry_t entry)
{
>>>>>>> 754a0abe
	/*
	 * Cgroup1's unified memory+swap counter has been charged with the
	 * new swapcache page, finish the transfer by uncharging the swap
	 * slot. The swap slot would also get uncharged when it dies, but
	 * it can stick around indefinitely and we'd count the page twice
	 * the entire time.
	 *
	 * Cgroup2 has separate resource counters for memory and swap,
	 * so this is a non-issue here. Memory and swap charge lifetimes
	 * correspond 1:1 to page and swap slot lifetimes: we charge the
	 * page to memory here, and uncharge swap when the slot is freed.
	 */
<<<<<<< HEAD
	if (do_memsw_account() && PageSwapCache(page)) {
		swp_entry_t entry = { .val = page_private(page) };
=======
	if (!mem_cgroup_disabled() && do_memsw_account()) {
>>>>>>> 754a0abe
		/*
		 * The swap entry might not get freed for a long time,
		 * let's not wait for it.  The page already received a
		 * memory+swap charge, drop the swap entry duplicate.
		 */
		mem_cgroup_uncharge_swap(entry, 1);
	}
}

struct uncharge_gather {
	struct mem_cgroup *memcg;
	unsigned long nr_memory;
	unsigned long pgpgout;
	unsigned long nr_kmem;
	struct page *dummy_page;
};

static inline void uncharge_gather_clear(struct uncharge_gather *ug)
{
	memset(ug, 0, sizeof(*ug));
}

static void uncharge_batch(const struct uncharge_gather *ug)
{
	unsigned long flags;

	if (ug->nr_memory) {
		page_counter_uncharge(&ug->memcg->memory, ug->nr_memory);
		if (do_memsw_account())
			page_counter_uncharge(&ug->memcg->memsw, ug->nr_memory);
		if (!cgroup_subsys_on_dfl(memory_cgrp_subsys) && ug->nr_kmem)
			page_counter_uncharge(&ug->memcg->kmem, ug->nr_kmem);
		memcg_oom_recover(ug->memcg);
	}

	local_irq_save(flags);
	__count_memcg_events(ug->memcg, PGPGOUT, ug->pgpgout);
	__this_cpu_add(ug->memcg->vmstats_percpu->nr_page_events, ug->nr_memory);
	memcg_check_events(ug->memcg, ug->dummy_page);
	local_irq_restore(flags);

	/* drop reference from uncharge_page */
	css_put(&ug->memcg->css);
}

static void uncharge_page(struct page *page, struct uncharge_gather *ug)
{
	unsigned long nr_pages;
	struct mem_cgroup *memcg;
	struct obj_cgroup *objcg;
	bool use_objcg = PageMemcgKmem(page);

	VM_BUG_ON_PAGE(PageLRU(page), page);

	/*
	 * Nobody should be changing or seriously looking at
	 * page memcg or objcg at this point, we have fully
	 * exclusive access to the page.
	 */
	if (use_objcg) {
		objcg = __page_objcg(page);
		/*
		 * This get matches the put at the end of the function and
		 * kmem pages do not hold memcg references anymore.
		 */
		memcg = get_mem_cgroup_from_objcg(objcg);
	} else {
		memcg = __page_memcg(page);
	}

	if (!memcg)
		return;

	if (ug->memcg != memcg) {
		if (ug->memcg) {
			uncharge_batch(ug);
			uncharge_gather_clear(ug);
		}
		ug->memcg = memcg;
		ug->dummy_page = page;

		/* pairs with css_put in uncharge_batch */
		css_get(&memcg->css);
	}

	nr_pages = compound_nr(page);

	if (use_objcg) {
		ug->nr_memory += nr_pages;
		ug->nr_kmem += nr_pages;

		page->memcg_data = 0;
		obj_cgroup_put(objcg);
	} else {
		/* LRU pages aren't accounted at the root level */
		if (!mem_cgroup_is_root(memcg))
			ug->nr_memory += nr_pages;
		ug->pgpgout++;

		page->memcg_data = 0;
	}

	css_put(&memcg->css);
}

/**
 * __mem_cgroup_uncharge - uncharge a page
 * @page: page to uncharge
 *
 * Uncharge a page previously charged with __mem_cgroup_charge().
 */
void __mem_cgroup_uncharge(struct page *page)
{
	struct uncharge_gather ug;

	/* Don't touch page->lru of any random page, pre-check: */
	if (!page_memcg(page))
		return;

	uncharge_gather_clear(&ug);
	uncharge_page(page, &ug);
	uncharge_batch(&ug);
}

/**
 * __mem_cgroup_uncharge_list - uncharge a list of page
 * @page_list: list of pages to uncharge
 *
 * Uncharge a list of pages previously charged with
 * __mem_cgroup_charge().
 */
void __mem_cgroup_uncharge_list(struct list_head *page_list)
{
<<<<<<< HEAD
	if (!list_empty(page_list))
		uncharge_list(page_list);
=======
	struct uncharge_gather ug;
	struct page *page;

	if (mem_cgroup_disabled())
		return;

	uncharge_gather_clear(&ug);
	list_for_each_entry(page, page_list, lru)
		uncharge_page(page, &ug);
	if (ug.memcg)
		uncharge_batch(&ug);
>>>>>>> 754a0abe
}

/**
 * mem_cgroup_migrate - charge a page's replacement
 * @oldpage: currently circulating page
 * @newpage: replacement page
 *
 * Charge @newpage as a replacement page for @oldpage. @oldpage will
 * be uncharged upon free.
 *
 * Both pages must be locked, @newpage->mapping must be set up.
 */
void mem_cgroup_migrate(struct page *oldpage, struct page *newpage)
{
	struct mem_cgroup *memcg;
	unsigned int nr_pages;
	unsigned long flags;

	VM_BUG_ON_PAGE(!PageLocked(oldpage), oldpage);
	VM_BUG_ON_PAGE(!PageLocked(newpage), newpage);
	VM_BUG_ON_PAGE(PageAnon(oldpage) != PageAnon(newpage), newpage);
	VM_BUG_ON_PAGE(PageTransHuge(oldpage) != PageTransHuge(newpage),
		       newpage);

	if (mem_cgroup_disabled())
		return;

	/* Page cache replacement: new page already charged? */
	if (page_memcg(newpage))
		return;

	memcg = page_memcg(oldpage);
	VM_WARN_ON_ONCE_PAGE(!memcg, oldpage);
	if (!memcg)
		return;

	/* Force-charge the new page. The old one will be freed soon */
	nr_pages = thp_nr_pages(newpage);

	if (!mem_cgroup_is_root(memcg)) {
		page_counter_charge(&memcg->memory, nr_pages);
		if (do_memsw_account())
			page_counter_charge(&memcg->memsw, nr_pages);
	}

	css_get(&memcg->css);
	commit_charge(newpage, memcg);

	local_irq_save(flags);
	mem_cgroup_charge_statistics(memcg, newpage, nr_pages);
	memcg_check_events(memcg, newpage);
	local_irq_restore(flags);
}

DEFINE_STATIC_KEY_FALSE(memcg_sockets_enabled_key);
EXPORT_SYMBOL(memcg_sockets_enabled_key);

void mem_cgroup_sk_alloc(struct sock *sk)
{
	struct mem_cgroup *memcg;

	if (!mem_cgroup_sockets_enabled)
		return;

	/* Do not associate the sock with unrelated interrupted task's memcg. */
	if (in_interrupt())
		return;

	rcu_read_lock();
	memcg = mem_cgroup_from_task(current);
	if (memcg == root_mem_cgroup)
		goto out;
	if (!cgroup_subsys_on_dfl(memory_cgrp_subsys) && !memcg->tcpmem_active)
		goto out;
	if (css_tryget(&memcg->css))
		sk->sk_memcg = memcg;
out:
	rcu_read_unlock();
}

void mem_cgroup_sk_free(struct sock *sk)
{
	if (sk->sk_memcg)
		css_put(&sk->sk_memcg->css);
}

/**
 * mem_cgroup_charge_skmem - charge socket memory
 * @memcg: memcg to charge
 * @nr_pages: number of pages to charge
 *
 * Charges @nr_pages to @memcg. Returns %true if the charge fit within
 * @memcg's configured limit, %false if the charge had to be forced.
 */
bool mem_cgroup_charge_skmem(struct mem_cgroup *memcg, unsigned int nr_pages)
{
	gfp_t gfp_mask = GFP_KERNEL;

	if (!cgroup_subsys_on_dfl(memory_cgrp_subsys)) {
		struct page_counter *fail;

		if (page_counter_try_charge(&memcg->tcpmem, nr_pages, &fail)) {
			memcg->tcpmem_pressure = 0;
			return true;
		}
		page_counter_charge(&memcg->tcpmem, nr_pages);
		memcg->tcpmem_pressure = 1;
		return false;
	}

	/* Don't block in the packet receive path */
	if (in_softirq())
		gfp_mask = GFP_NOWAIT;

	mod_memcg_state(memcg, MEMCG_SOCK, nr_pages);

	if (try_charge(memcg, gfp_mask, nr_pages) == 0)
		return true;

	try_charge(memcg, gfp_mask|__GFP_NOFAIL, nr_pages);
	return false;
}

/**
 * mem_cgroup_uncharge_skmem - uncharge socket memory
 * @memcg: memcg to uncharge
 * @nr_pages: number of pages to uncharge
 */
void mem_cgroup_uncharge_skmem(struct mem_cgroup *memcg, unsigned int nr_pages)
{
	if (!cgroup_subsys_on_dfl(memory_cgrp_subsys)) {
		page_counter_uncharge(&memcg->tcpmem, nr_pages);
		return;
	}

	mod_memcg_state(memcg, MEMCG_SOCK, -nr_pages);

	refill_stock(memcg, nr_pages);
}

static int __init cgroup_memory(char *s)
{
	char *token;

	while ((token = strsep(&s, ",")) != NULL) {
		if (!*token)
			continue;
		if (!strcmp(token, "nosocket"))
			cgroup_memory_nosocket = true;
		if (!strcmp(token, "nokmem"))
			cgroup_memory_nokmem = true;
	}
	return 0;
}
__setup("cgroup.memory=", cgroup_memory);

/*
 * subsys_initcall() for memory controller.
 *
 * Some parts like memcg_hotplug_cpu_dead() have to be initialized from this
 * context because of lock dependencies (cgroup_lock -> cpu hotplug) but
 * basically everything that doesn't depend on a specific mem_cgroup structure
 * should be initialized from here.
 */
static int __init mem_cgroup_init(void)
{
	int cpu, node;

	/*
	 * Currently s32 type (can refer to struct batched_lruvec_stat) is
	 * used for per-memcg-per-cpu caching of per-node statistics. In order
	 * to work fine, we should make sure that the overfill threshold can't
	 * exceed S32_MAX / PAGE_SIZE.
	 */
	BUILD_BUG_ON(MEMCG_CHARGE_BATCH > S32_MAX / PAGE_SIZE);

	cpuhp_setup_state_nocalls(CPUHP_MM_MEMCQ_DEAD, "mm/memctrl:dead", NULL,
				  memcg_hotplug_cpu_dead);

	for_each_possible_cpu(cpu)
		INIT_WORK(&per_cpu_ptr(&memcg_stock, cpu)->work,
			  drain_local_stock);

	for_each_node(node) {
		struct mem_cgroup_tree_per_node *rtpn;

		rtpn = kzalloc_node(sizeof(*rtpn), GFP_KERNEL,
				    node_online(node) ? node : NUMA_NO_NODE);

		rtpn->rb_root = RB_ROOT;
		rtpn->rb_rightmost = NULL;
		spin_lock_init(&rtpn->lock);
		soft_limit_tree.rb_tree_per_node[node] = rtpn;
	}

	return 0;
}
subsys_initcall(mem_cgroup_init);

#ifdef CONFIG_MEMCG_SWAP
static struct mem_cgroup *mem_cgroup_id_get_online(struct mem_cgroup *memcg)
{
	while (!refcount_inc_not_zero(&memcg->id.ref)) {
		/*
		 * The root cgroup cannot be destroyed, so it's refcount must
		 * always be >= 1.
		 */
		if (WARN_ON_ONCE(memcg == root_mem_cgroup)) {
			VM_BUG_ON(1);
			break;
		}
		memcg = parent_mem_cgroup(memcg);
		if (!memcg)
			memcg = root_mem_cgroup;
	}
	return memcg;
}

/**
 * mem_cgroup_swapout - transfer a memsw charge to swap
 * @page: page whose memsw charge to transfer
 * @entry: swap entry to move the charge to
 *
 * Transfer the memsw charge of @page to @entry.
 */
void mem_cgroup_swapout(struct page *page, swp_entry_t entry)
{
	struct mem_cgroup *memcg, *swap_memcg;
	unsigned int nr_entries;
	unsigned short oldid;

	VM_BUG_ON_PAGE(PageLRU(page), page);
	VM_BUG_ON_PAGE(page_count(page), page);

	if (mem_cgroup_disabled())
		return;

	if (cgroup_subsys_on_dfl(memory_cgrp_subsys))
		return;

	memcg = page_memcg(page);

	VM_WARN_ON_ONCE_PAGE(!memcg, page);
	if (!memcg)
		return;

	/*
	 * In case the memcg owning these pages has been offlined and doesn't
	 * have an ID allocated to it anymore, charge the closest online
	 * ancestor for the swap instead and transfer the memory+swap charge.
	 */
	swap_memcg = mem_cgroup_id_get_online(memcg);
	nr_entries = thp_nr_pages(page);
	/* Get references for the tail pages, too */
	if (nr_entries > 1)
		mem_cgroup_id_get_many(swap_memcg, nr_entries - 1);
	oldid = swap_cgroup_record(entry, mem_cgroup_id(swap_memcg),
				   nr_entries);
	VM_BUG_ON_PAGE(oldid, page);
	mod_memcg_state(swap_memcg, MEMCG_SWAP, nr_entries);

	page->memcg_data = 0;

	if (!mem_cgroup_is_root(memcg))
		page_counter_uncharge(&memcg->memory, nr_entries);

	if (!cgroup_memory_noswap && memcg != swap_memcg) {
		if (!mem_cgroup_is_root(swap_memcg))
			page_counter_charge(&swap_memcg->memsw, nr_entries);
		page_counter_uncharge(&memcg->memsw, nr_entries);
	}

	/*
	 * Interrupts should be disabled here because the caller holds the
	 * i_pages lock which is taken with interrupts-off. It is
	 * important here to have the interrupts disabled because it is the
	 * only synchronisation we have for updating the per-CPU variables.
	 */
	VM_BUG_ON(!irqs_disabled());
	mem_cgroup_charge_statistics(memcg, page, -nr_entries);
	memcg_check_events(memcg, page);

	css_put(&memcg->css);
}

/**
 * __mem_cgroup_try_charge_swap - try charging swap space for a page
 * @page: page being added to swap
 * @entry: swap entry to charge
 *
 * Try to charge @page's memcg for the swap space at @entry.
 *
 * Returns 0 on success, -ENOMEM on failure.
 */
int __mem_cgroup_try_charge_swap(struct page *page, swp_entry_t entry)
{
	unsigned int nr_pages = thp_nr_pages(page);
	struct page_counter *counter;
	struct mem_cgroup *memcg;
	unsigned short oldid;

	if (mem_cgroup_disabled())
		return 0;

	if (!cgroup_subsys_on_dfl(memory_cgrp_subsys))
		return 0;

	memcg = page_memcg(page);

	VM_WARN_ON_ONCE_PAGE(!memcg, page);
	if (!memcg)
		return 0;

	if (!entry.val) {
		memcg_memory_event(memcg, MEMCG_SWAP_FAIL);
		return 0;
	}

	memcg = mem_cgroup_id_get_online(memcg);

	if (!cgroup_memory_noswap && !mem_cgroup_is_root(memcg) &&
	    !page_counter_try_charge(&memcg->swap, nr_pages, &counter)) {
		memcg_memory_event(memcg, MEMCG_SWAP_MAX);
		memcg_memory_event(memcg, MEMCG_SWAP_FAIL);
		mem_cgroup_id_put(memcg);
		return -ENOMEM;
	}

	/* Get references for the tail pages, too */
	if (nr_pages > 1)
		mem_cgroup_id_get_many(memcg, nr_pages - 1);
	oldid = swap_cgroup_record(entry, mem_cgroup_id(memcg), nr_pages);
	VM_BUG_ON_PAGE(oldid, page);
	mod_memcg_state(memcg, MEMCG_SWAP, nr_pages);

	return 0;
}

/**
 * __mem_cgroup_uncharge_swap - uncharge swap space
 * @entry: swap entry to uncharge
 * @nr_pages: the amount of swap space to uncharge
 */
void __mem_cgroup_uncharge_swap(swp_entry_t entry, unsigned int nr_pages)
{
	struct mem_cgroup *memcg;
	unsigned short id;

	id = swap_cgroup_record(entry, 0, nr_pages);
	rcu_read_lock();
	memcg = mem_cgroup_from_id(id);
	if (memcg) {
		if (!cgroup_memory_noswap && !mem_cgroup_is_root(memcg)) {
			if (cgroup_subsys_on_dfl(memory_cgrp_subsys))
				page_counter_uncharge(&memcg->swap, nr_pages);
			else
				page_counter_uncharge(&memcg->memsw, nr_pages);
		}
		mod_memcg_state(memcg, MEMCG_SWAP, -nr_pages);
		mem_cgroup_id_put_many(memcg, nr_pages);
	}
	rcu_read_unlock();
}

long mem_cgroup_get_nr_swap_pages(struct mem_cgroup *memcg)
{
	long nr_swap_pages = get_nr_swap_pages();

	if (cgroup_memory_noswap || !cgroup_subsys_on_dfl(memory_cgrp_subsys))
		return nr_swap_pages;
	for (; memcg != root_mem_cgroup; memcg = parent_mem_cgroup(memcg))
		nr_swap_pages = min_t(long, nr_swap_pages,
				      READ_ONCE(memcg->swap.max) -
				      page_counter_read(&memcg->swap));
	return nr_swap_pages;
}

bool mem_cgroup_swap_full(struct page *page)
{
	struct mem_cgroup *memcg;

	VM_BUG_ON_PAGE(!PageLocked(page), page);

	if (vm_swap_full())
		return true;
	if (cgroup_memory_noswap || !cgroup_subsys_on_dfl(memory_cgrp_subsys))
		return false;

	memcg = page_memcg(page);
	if (!memcg)
		return false;

	for (; memcg != root_mem_cgroup; memcg = parent_mem_cgroup(memcg)) {
		unsigned long usage = page_counter_read(&memcg->swap);

		if (usage * 2 >= READ_ONCE(memcg->swap.high) ||
		    usage * 2 >= READ_ONCE(memcg->swap.max))
			return true;
	}

	return false;
}

static int __init setup_swap_account(char *s)
{
	if (!strcmp(s, "1"))
		cgroup_memory_noswap = false;
	else if (!strcmp(s, "0"))
		cgroup_memory_noswap = true;
	return 1;
}
__setup("swapaccount=", setup_swap_account);

static u64 swap_current_read(struct cgroup_subsys_state *css,
			     struct cftype *cft)
{
	struct mem_cgroup *memcg = mem_cgroup_from_css(css);

	return (u64)page_counter_read(&memcg->swap) * PAGE_SIZE;
}

static int swap_high_show(struct seq_file *m, void *v)
{
	return seq_puts_memcg_tunable(m,
		READ_ONCE(mem_cgroup_from_seq(m)->swap.high));
}

static ssize_t swap_high_write(struct kernfs_open_file *of,
			       char *buf, size_t nbytes, loff_t off)
{
	struct mem_cgroup *memcg = mem_cgroup_from_css(of_css(of));
	unsigned long high;
	int err;

	buf = strstrip(buf);
	err = page_counter_memparse(buf, "max", &high);
	if (err)
		return err;

	page_counter_set_high(&memcg->swap, high);

	return nbytes;
}

static int swap_max_show(struct seq_file *m, void *v)
{
	return seq_puts_memcg_tunable(m,
		READ_ONCE(mem_cgroup_from_seq(m)->swap.max));
}

static ssize_t swap_max_write(struct kernfs_open_file *of,
			      char *buf, size_t nbytes, loff_t off)
{
	struct mem_cgroup *memcg = mem_cgroup_from_css(of_css(of));
	unsigned long max;
	int err;

	buf = strstrip(buf);
	err = page_counter_memparse(buf, "max", &max);
	if (err)
		return err;

	xchg(&memcg->swap.max, max);

	return nbytes;
}

static int swap_events_show(struct seq_file *m, void *v)
{
	struct mem_cgroup *memcg = mem_cgroup_from_seq(m);

	seq_printf(m, "high %lu\n",
		   atomic_long_read(&memcg->memory_events[MEMCG_SWAP_HIGH]));
	seq_printf(m, "max %lu\n",
		   atomic_long_read(&memcg->memory_events[MEMCG_SWAP_MAX]));
	seq_printf(m, "fail %lu\n",
		   atomic_long_read(&memcg->memory_events[MEMCG_SWAP_FAIL]));

	return 0;
}

static struct cftype swap_files[] = {
	{
		.name = "swap.current",
		.flags = CFTYPE_NOT_ON_ROOT,
		.read_u64 = swap_current_read,
	},
	{
		.name = "swap.high",
		.flags = CFTYPE_NOT_ON_ROOT,
		.seq_show = swap_high_show,
		.write = swap_high_write,
	},
	{
		.name = "swap.max",
		.flags = CFTYPE_NOT_ON_ROOT,
		.seq_show = swap_max_show,
		.write = swap_max_write,
	},
	{
		.name = "swap.events",
		.flags = CFTYPE_NOT_ON_ROOT,
		.file_offset = offsetof(struct mem_cgroup, swap_events_file),
		.seq_show = swap_events_show,
	},
	{ }	/* terminate */
};

static struct cftype memsw_files[] = {
	{
		.name = "memsw.usage_in_bytes",
		.private = MEMFILE_PRIVATE(_MEMSWAP, RES_USAGE),
		.read_u64 = mem_cgroup_read_u64,
	},
	{
		.name = "memsw.max_usage_in_bytes",
		.private = MEMFILE_PRIVATE(_MEMSWAP, RES_MAX_USAGE),
		.write = mem_cgroup_reset,
		.read_u64 = mem_cgroup_read_u64,
	},
	{
		.name = "memsw.limit_in_bytes",
		.private = MEMFILE_PRIVATE(_MEMSWAP, RES_LIMIT),
		.write = mem_cgroup_write,
		.read_u64 = mem_cgroup_read_u64,
	},
	{
		.name = "memsw.failcnt",
		.private = MEMFILE_PRIVATE(_MEMSWAP, RES_FAILCNT),
		.write = mem_cgroup_reset,
		.read_u64 = mem_cgroup_read_u64,
	},
	{ },	/* terminate */
};

/*
 * If mem_cgroup_swap_init() is implemented as a subsys_initcall()
 * instead of a core_initcall(), this could mean cgroup_memory_noswap still
 * remains set to false even when memcg is disabled via "cgroup_disable=memory"
 * boot parameter. This may result in premature OOPS inside
 * mem_cgroup_get_nr_swap_pages() function in corner cases.
 */
static int __init mem_cgroup_swap_init(void)
{
	/* No memory control -> no swap control */
	if (mem_cgroup_disabled())
		cgroup_memory_noswap = true;

	if (cgroup_memory_noswap)
		return 0;

	WARN_ON(cgroup_add_dfl_cftypes(&memory_cgrp_subsys, swap_files));
	WARN_ON(cgroup_add_legacy_cftypes(&memory_cgrp_subsys, memsw_files));

	return 0;
}
core_initcall(mem_cgroup_swap_init);

#endif /* CONFIG_MEMCG_SWAP */<|MERGE_RESOLUTION|>--- conflicted
+++ resolved
@@ -962,54 +962,6 @@
 }
 EXPORT_SYMBOL(get_mem_cgroup_from_mm);
 
-<<<<<<< HEAD
-/**
- * get_mem_cgroup_from_page: Obtain a reference on given page's memcg.
- * @page: page from which memcg should be extracted.
- *
- * Obtain a reference on page->memcg and returns it if successful. Otherwise
- * root_mem_cgroup is returned.
- */
-struct mem_cgroup *get_mem_cgroup_from_page(struct page *page)
-{
-	struct mem_cgroup *memcg = page->mem_cgroup;
-
-	if (mem_cgroup_disabled())
-		return NULL;
-
-	rcu_read_lock();
-	/* Page should not get uncharged and freed memcg under us. */
-	if (!memcg || WARN_ON_ONCE(!css_tryget(&memcg->css)))
-		memcg = root_mem_cgroup;
-	rcu_read_unlock();
-	return memcg;
-}
-EXPORT_SYMBOL(get_mem_cgroup_from_page);
-
-static __always_inline struct mem_cgroup *active_memcg(void)
-{
-	if (in_interrupt())
-		return this_cpu_read(int_active_memcg);
-	else
-		return current->active_memcg;
-}
-
-static __always_inline struct mem_cgroup *get_active_memcg(void)
-{
-	struct mem_cgroup *memcg;
-
-	rcu_read_lock();
-	memcg = active_memcg();
-	/* remote memcg must hold a ref. */
-	if (memcg && WARN_ON_ONCE(!css_tryget(&memcg->css)))
-		memcg = root_mem_cgroup;
-	rcu_read_unlock();
-
-	return memcg;
-}
-
-=======
->>>>>>> 754a0abe
 static __always_inline bool memcg_kmem_bypass(void)
 {
 	/* Allow remote memcg charging from any context. */
@@ -3086,11 +3038,7 @@
 out:
 	css_put(&memcg->css);
 
-<<<<<<< HEAD
-	refill_stock(memcg, nr_pages);
-=======
 	return ret;
->>>>>>> 754a0abe
 }
 
 /**
@@ -3223,24 +3171,8 @@
 		unsigned int nr_pages = stock->nr_bytes >> PAGE_SHIFT;
 		unsigned int nr_bytes = stock->nr_bytes & (PAGE_SIZE - 1);
 
-<<<<<<< HEAD
-		if (nr_pages) {
-			struct mem_cgroup *memcg;
-
-			rcu_read_lock();
-retry:
-			memcg = obj_cgroup_memcg(old);
-			if (unlikely(!css_tryget(&memcg->css)))
-				goto retry;
-			rcu_read_unlock();
-
-			__memcg_kmem_uncharge(memcg, nr_pages);
-			css_put(&memcg->css);
-		}
-=======
 		if (nr_pages)
 			obj_cgroup_uncharge_pages(old, nr_pages);
->>>>>>> 754a0abe
 
 		/*
 		 * The leftover is flushed to the centralized per-memcg value.
@@ -3357,16 +3289,6 @@
 	 * bytes is (sizeof(object) + PAGE_SIZE - 2) if there is no data
 	 * race.
 	 */
-<<<<<<< HEAD
-	rcu_read_lock();
-retry:
-	memcg = obj_cgroup_memcg(objcg);
-	if (unlikely(!css_tryget(&memcg->css)))
-		goto retry;
-	rcu_read_unlock();
-
-=======
->>>>>>> 754a0abe
 	nr_pages = size >> PAGE_SHIFT;
 	nr_bytes = size & (PAGE_SIZE - 1);
 
@@ -3388,33 +3310,16 @@
 #endif /* CONFIG_MEMCG_KMEM */
 
 /*
-<<<<<<< HEAD
- * Because head->mem_cgroup is not set on tails, set it now.
+ * Because page_memcg(head) is not set on tails, set it now.
  */
 void split_page_memcg(struct page *head, unsigned int nr)
 {
-	struct mem_cgroup *memcg = head->mem_cgroup;
-	int kmemcg = PageKmemcg(head);
-=======
- * Because page_memcg(head) is not set on tails, set it now.
- */
-void split_page_memcg(struct page *head, unsigned int nr)
-{
 	struct mem_cgroup *memcg = page_memcg(head);
->>>>>>> 754a0abe
 	int i;
 
 	if (mem_cgroup_disabled() || !memcg)
 		return;
 
-<<<<<<< HEAD
-	for (i = 1; i < nr; i++) {
-		head[i].mem_cgroup = memcg;
-		if (kmemcg)
-			__SetPageKmemcg(head + i);
-	}
-	css_get_many(&memcg->css, nr - 1);
-=======
 	for (i = 1; i < nr; i++)
 		head[i].memcg_data = head->memcg_data;
 
@@ -3422,7 +3327,6 @@
 		obj_cgroup_get_many(__page_objcg(head), nr - 1);
 	else
 		css_get_many(&memcg->css, nr - 1);
->>>>>>> 754a0abe
 }
 
 #ifdef CONFIG_MEMCG_SWAP
@@ -5733,8 +5637,10 @@
 			__mod_lruvec_state(from_vec, NR_ANON_MAPPED, -nr_pages);
 			__mod_lruvec_state(to_vec, NR_ANON_MAPPED, nr_pages);
 			if (PageTransHuge(page)) {
-				__dec_lruvec_state(from_vec, NR_ANON_THPS);
-				__inc_lruvec_state(to_vec, NR_ANON_THPS);
+				__mod_lruvec_state(from_vec, NR_ANON_THPS,
+						   -nr_pages);
+				__mod_lruvec_state(to_vec, NR_ANON_THPS,
+						   nr_pages);
 			}
 		}
 	} else {
@@ -6843,18 +6749,9 @@
 	struct mem_cgroup *memcg;
 	int ret;
 
-<<<<<<< HEAD
-	if (PageSwapCache(page)) {
-		swp_entry_t ent = { .val = page_private(page), };
-		unsigned short id;
-=======
-	if (mem_cgroup_disabled())
-		return 0;
-
 	memcg = get_mem_cgroup_from_mm(mm);
 	ret = __mem_cgroup_charge(page, memcg, gfp_mask);
 	css_put(&memcg->css);
->>>>>>> 754a0abe
 
 	return ret;
 }
@@ -6894,8 +6791,6 @@
 	return ret;
 }
 
-<<<<<<< HEAD
-=======
 /*
  * mem_cgroup_swapin_uncharge_swap - uncharge swap slot
  * @entry: swap entry for which the page is charged
@@ -6907,7 +6802,6 @@
  */
 void mem_cgroup_swapin_uncharge_swap(swp_entry_t entry)
 {
->>>>>>> 754a0abe
 	/*
 	 * Cgroup1's unified memory+swap counter has been charged with the
 	 * new swapcache page, finish the transfer by uncharging the swap
@@ -6920,12 +6814,7 @@
 	 * correspond 1:1 to page and swap slot lifetimes: we charge the
 	 * page to memory here, and uncharge swap when the slot is freed.
 	 */
-<<<<<<< HEAD
-	if (do_memsw_account() && PageSwapCache(page)) {
-		swp_entry_t entry = { .val = page_private(page) };
-=======
 	if (!mem_cgroup_disabled() && do_memsw_account()) {
->>>>>>> 754a0abe
 		/*
 		 * The swap entry might not get freed for a long time,
 		 * let's not wait for it.  The page already received a
@@ -7059,22 +6948,14 @@
  */
 void __mem_cgroup_uncharge_list(struct list_head *page_list)
 {
-<<<<<<< HEAD
-	if (!list_empty(page_list))
-		uncharge_list(page_list);
-=======
 	struct uncharge_gather ug;
 	struct page *page;
-
-	if (mem_cgroup_disabled())
-		return;
 
 	uncharge_gather_clear(&ug);
 	list_for_each_entry(page, page_list, lru)
 		uncharge_page(page, &ug);
 	if (ug.memcg)
 		uncharge_batch(&ug);
->>>>>>> 754a0abe
 }
 
 /**
