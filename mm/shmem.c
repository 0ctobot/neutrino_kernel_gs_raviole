--- conflicted
+++ resolved
@@ -1852,20 +1852,6 @@
 		return 0;
 	}
 
-<<<<<<< HEAD
-	page = find_lock_entry(mapping, index);
-
-	if (page && vma && userfaultfd_minor(vma)) {
-		if (!xa_is_value(page)) {
-			unlock_page(page);
-			put_page(page);
-		}
-		*fault_type = handle_userfault(vmf, VM_UFFD_MINOR);
-		return 0;
-	}
-
-=======
->>>>>>> 754a0abe
 	if (xa_is_value(page)) {
 		error = shmem_swapin_page(inode, index, &page,
 					  sgp, gfp, vma, fault_type);
@@ -2386,14 +2372,6 @@
 	return inode;
 }
 
-<<<<<<< HEAD
-bool shmem_mapping(struct address_space *mapping)
-{
-	return mapping->a_ops == &shmem_aops;
-}
-
-=======
->>>>>>> 754a0abe
 #ifdef CONFIG_USERFAULTFD
 int shmem_mfill_atomic_pte(struct mm_struct *dst_mm,
 			   pmd_t *dst_pmd,
