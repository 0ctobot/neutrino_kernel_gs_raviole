--- conflicted
+++ resolved
@@ -100,21 +100,14 @@
 struct track {
 	unsigned long addr;	/* Called from address */
 #ifdef CONFIG_STACKTRACE
-<<<<<<< HEAD
-	unsigned long addrs[TRACK_ADDRS_COUNT];	/* Called from address */
-=======
 	unsigned long addrs[TRACK_ADDRS_COUNT]; /* Called from address */
->>>>>>> 754a0abe
 #endif
 	int cpu;		/* Was running on cpu */
 	int pid;		/* Pid context */
 	unsigned long when;	/* When did the operation occur */
-<<<<<<< HEAD
 #ifdef CONFIG_STACKTRACE
 	ANDROID_OEM_DATA(1);
 #endif
-=======
->>>>>>> 754a0abe
 };
 
 enum track_item { TRACK_ALLOC, TRACK_FREE };
@@ -244,18 +237,12 @@
 DECLARE_STATIC_KEY_FALSE(slub_debug_enabled);
 #endif
 extern void print_tracking(struct kmem_cache *s, void *object);
-<<<<<<< HEAD
-=======
 long validate_slab_cache(struct kmem_cache *s);
->>>>>>> 754a0abe
 extern unsigned long get_each_object_track(struct kmem_cache *s,
 		struct page *page, enum track_item alloc,
 		int (*fn)(const struct kmem_cache *, const void *,
 		const struct track *, void *), void *private);
-<<<<<<< HEAD
 extern slab_flags_t slub_debug;
-=======
->>>>>>> 754a0abe
 static inline bool __slub_debug_enabled(void)
 {
 	return static_branch_unlikely(&slub_debug_enabled);
@@ -264,13 +251,6 @@
 static inline void print_tracking(struct kmem_cache *s, void *object)
 {
 }
-<<<<<<< HEAD
-static inline bool __slub_debug_enabled(void)
-{
-	return false;
-}
-=======
->>>>>>> 754a0abe
 #ifdef CONFIG_SLUB
 static inline unsigned long get_each_object_track(struct kmem_cache *s,
 		struct page *page, enum track_item alloc,
@@ -280,13 +260,10 @@
 	return 0;
 }
 #endif
-<<<<<<< HEAD
-=======
 static inline bool __slub_debug_enabled(void)
 {
 	return false;
 }
->>>>>>> 754a0abe
 #endif
 
 /*
@@ -690,8 +667,6 @@
 static inline void debugfs_slab_release(struct kmem_cache *s) { }
 #endif
 
-<<<<<<< HEAD
-=======
 #ifdef CONFIG_PRINTK
 #define KS_ADDRS_COUNT 16
 struct kmem_obj_info {
@@ -707,5 +682,4 @@
 void kmem_obj_info(struct kmem_obj_info *kpp, void *object, struct page *page);
 #endif
 
->>>>>>> 754a0abe
 #endif /* MM_SLAB_H */