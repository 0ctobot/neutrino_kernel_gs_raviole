--- conflicted
+++ resolved
@@ -430,13 +430,8 @@
  * This function allocates part of contiguous memory on specific
  * contiguous memory area.
  */
-<<<<<<< HEAD
-struct page *cma_alloc(struct cma *cma, size_t count, unsigned int align,
-		       gfp_t gfp_mask)
-=======
 struct page *cma_alloc(struct cma *cma, unsigned long count,
-		       unsigned int align, bool no_warn)
->>>>>>> 754a0abe
+		       unsigned int align, gfp_t gfp_mask)
 {
 	unsigned long mask, offset;
 	unsigned long pfn = -1;
@@ -455,13 +450,8 @@
 	if (!cma || !cma->count || !cma->bitmap)
 		goto out;
 
-<<<<<<< HEAD
 	pr_debug("%s(cma %p, count %zu, align %d gfp_mask 0x%x)\n", __func__,
 			(void *)cma, count, align, gfp_mask);
-=======
-	pr_debug("%s(cma %p, count %lu, align %d)\n", __func__, (void *)cma,
-		 count, align);
->>>>>>> 754a0abe
 
 	if (!count)
 		goto out;
@@ -477,13 +467,9 @@
 		goto out;
 
 	for (;;) {
-<<<<<<< HEAD
 		struct acr_info info = {0};
 
-		mutex_lock(&cma->lock);
-=======
 		spin_lock_irq(&cma->lock);
->>>>>>> 754a0abe
 		bitmap_no = bitmap_find_next_zero_area_off(cma->bitmap,
 				bitmap_maxno, start, bitmap_count, mask,
 				offset);
@@ -521,7 +507,6 @@
 		spin_unlock_irq(&cma->lock);
 
 		pfn = cma->base_pfn + (bitmap_no << cma->order_per_bit);
-<<<<<<< HEAD
 		ret = alloc_contig_range(pfn, pfn + count, MIGRATE_CMA, gfp_mask, &info);
 		cma_info.nr_migrated += info.nr_migrated;
 		cma_info.nr_reclaimed += info.nr_reclaimed;
@@ -534,11 +519,6 @@
 			if (info.err & ACR_ERR_TEST)
 				cma_info.nr_test_fail++;
 		}
-=======
-		ret = alloc_contig_range(pfn, pfn + count, MIGRATE_CMA,
-				     GFP_KERNEL | (no_warn ? __GFP_NOWARN : 0));
-
->>>>>>> 754a0abe
 		if (ret == 0) {
 			page = pfn_to_page(pfn);
 			break;
@@ -553,7 +533,6 @@
 
 		trace_cma_alloc_busy_retry(cma->name, pfn, pfn_to_page(pfn),
 					   count, align);
-<<<<<<< HEAD
 
 		if (info.failed_pfn && gfp_mask & __GFP_NORETRY) {
 			/* try again from following failed page */
@@ -568,13 +547,6 @@
 
 	trace_cma_alloc_finish(cma->name, pfn, page, count, align);
 	trace_cma_alloc_info(cma->name, page, count, align, &cma_info);
-=======
-		/* try again with a bit different memory target */
-		start = bitmap_no + mask + 1;
-	}
-
-	trace_cma_alloc_finish(cma->name, pfn, page, count, align);
->>>>>>> 754a0abe
 
 	/*
 	 * CMA can allocate multiple page blocks, which results in different
@@ -586,24 +558,15 @@
 			page_kasan_tag_reset(page + i);
 	}
 
-<<<<<<< HEAD
 	if (ret && !(gfp_mask & __GFP_NOWARN)) {
-		pr_err("%s: %s: alloc failed, req-size: %zu pages, ret: %d\n",
-		       __func__, cma->name, count, ret);
-=======
-	if (ret && !no_warn) {
 		pr_err_ratelimited("%s: %s: alloc failed, req-size: %lu pages, ret: %d\n",
 				   __func__, cma->name, count, ret);
->>>>>>> 754a0abe
 		cma_debug_show_areas(cma);
 	}
 
 	pr_debug("%s(): returned %p\n", __func__, page);
 out:
-<<<<<<< HEAD
 	trace_android_vh_cma_alloc_finish(cma, page, count, align, gfp_mask, ts);
-=======
->>>>>>> 754a0abe
 	if (page) {
 		count_vm_event(CMA_ALLOC_SUCCESS);
 		cma_sysfs_account_success_pages(cma, count);
@@ -635,11 +598,7 @@
 	if (!cma || !pages)
 		return false;
 
-<<<<<<< HEAD
-	pr_debug("%s(page %p, count %u)\n", __func__, (void *)pages, count);
-=======
 	pr_debug("%s(page %p, count %lu)\n", __func__, (void *)pages, count);
->>>>>>> 754a0abe
 
 	pfn = page_to_pfn(pages);
 
