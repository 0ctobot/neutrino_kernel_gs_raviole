/* SPDX-License-Identifier: GPL-2.0 */
#ifndef __MM_KASAN_KASAN_H
#define __MM_KASAN_KASAN_H

#include <linux/kasan.h>
#include <linux/kfence.h>
#include <linux/stackdepot.h>

#ifdef CONFIG_KASAN_HW_TAGS

#include <linux/static_key.h>
#include "../slab.h"

DECLARE_STATIC_KEY_FALSE(kasan_flag_stacktrace);
extern bool kasan_flag_async __ro_after_init;

static inline bool kasan_stack_collection_enabled(void)
{
	return static_branch_unlikely(&kasan_flag_stacktrace);
}

static inline bool kasan_async_mode_enabled(void)
{
	return kasan_flag_async;
}
#else

static inline bool kasan_stack_collection_enabled(void)
{
	return true;
}

static inline bool kasan_async_mode_enabled(void)
{
	return false;
}

#endif

extern bool kasan_flag_panic __ro_after_init;
extern bool kasan_flag_async __ro_after_init;

#if defined(CONFIG_KASAN_GENERIC) || defined(CONFIG_KASAN_SW_TAGS)
#define KASAN_GRANULE_SIZE	(1UL << KASAN_SHADOW_SCALE_SHIFT)
#else
#include <asm/mte-kasan.h>
#define KASAN_GRANULE_SIZE	MTE_GRANULE_SIZE
#endif

#define KASAN_GRANULE_MASK	(KASAN_GRANULE_SIZE - 1)

#define KASAN_MEMORY_PER_SHADOW_PAGE	(KASAN_GRANULE_SIZE << PAGE_SHIFT)

#define KASAN_TAG_KERNEL	0xFF /* native kernel pointers tag */
#define KASAN_TAG_INVALID	0xFE /* inaccessible memory tag */
#define KASAN_TAG_MAX		0xFD /* maximum value for random tags */

#ifdef CONFIG_KASAN_HW_TAGS
<<<<<<< HEAD
#define KASAN_TAG_MIN		0xF0 /* mimimum value for random tags */
#else
#define KASAN_TAG_MIN		0x00 /* mimimum value for random tags */
=======
#define KASAN_TAG_MIN		0xF0 /* minimum value for random tags */
#else
#define KASAN_TAG_MIN		0x00 /* minimum value for random tags */
>>>>>>> 754a0abe
#endif

#ifdef CONFIG_KASAN_GENERIC
#define KASAN_FREE_PAGE         0xFF  /* page was freed */
#define KASAN_PAGE_REDZONE      0xFE  /* redzone for kmalloc_large allocations */
#define KASAN_KMALLOC_REDZONE   0xFC  /* redzone inside slub object */
#define KASAN_KMALLOC_FREE      0xFB  /* object was freed (kmem_cache_free/kfree) */
#define KASAN_KMALLOC_FREETRACK 0xFA  /* object was freed and has free track set */
#else
#define KASAN_FREE_PAGE         KASAN_TAG_INVALID
#define KASAN_PAGE_REDZONE      KASAN_TAG_INVALID
#define KASAN_KMALLOC_REDZONE   KASAN_TAG_INVALID
#define KASAN_KMALLOC_FREE      KASAN_TAG_INVALID
#define KASAN_KMALLOC_FREETRACK KASAN_TAG_INVALID
#endif

#define KASAN_GLOBAL_REDZONE    0xF9  /* redzone for global variable */
#define KASAN_VMALLOC_INVALID   0xF8  /* unallocated space in vmapped page */

/*
 * Stack redzone shadow values
 * (Those are compiler's ABI, don't change them)
 */
#define KASAN_STACK_LEFT        0xF1
#define KASAN_STACK_MID         0xF2
#define KASAN_STACK_RIGHT       0xF3
#define KASAN_STACK_PARTIAL     0xF4

/*
 * alloca redzone shadow values
 */
#define KASAN_ALLOCA_LEFT	0xCA
#define KASAN_ALLOCA_RIGHT	0xCB

#define KASAN_ALLOCA_REDZONE_SIZE	32

/*
 * Stack frame marker (compiler ABI).
 */
#define KASAN_CURRENT_STACK_FRAME_MAGIC 0x41B58AB3

/* Don't break randconfig/all*config builds */
#ifndef KASAN_ABI_VERSION
#define KASAN_ABI_VERSION 1
#endif

/* Metadata layout customization. */
#define META_BYTES_PER_BLOCK 1
#define META_BLOCKS_PER_ROW 16
#define META_BYTES_PER_ROW (META_BLOCKS_PER_ROW * META_BYTES_PER_BLOCK)
#define META_MEM_BYTES_PER_ROW (META_BYTES_PER_ROW * KASAN_GRANULE_SIZE)
#define META_ROWS_AROUND_ADDR 2

struct kasan_access_info {
	const void *access_addr;
	const void *first_bad_addr;
	size_t access_size;
	bool is_write;
	unsigned long ip;
};

/* The layout of struct dictated by compiler */
struct kasan_source_location {
	const char *filename;
	int line_no;
	int column_no;
};

/* The layout of struct dictated by compiler */
struct kasan_global {
	const void *beg;		/* Address of the beginning of the global variable. */
	size_t size;			/* Size of the global variable. */
	size_t size_with_redzone;	/* Size of the variable + size of the red zone. 32 bytes aligned */
	const void *name;
	const void *module_name;	/* Name of the module where the global variable is declared. */
	unsigned long has_dynamic_init;	/* This needed for C++ */
#if KASAN_ABI_VERSION >= 4
	struct kasan_source_location *location;
#endif
#if KASAN_ABI_VERSION >= 5
	char *odr_indicator;
#endif
};

/**
 * Structures to keep alloc and free tracks *
 */

#define KASAN_STACK_DEPTH 64

struct kasan_track {
	u32 pid;
	depot_stack_handle_t stack;
};

#if defined(CONFIG_KASAN_TAGS_IDENTIFY) && defined(CONFIG_KASAN_SW_TAGS)
#define KASAN_NR_FREE_STACKS 5
#else
#define KASAN_NR_FREE_STACKS 1
#endif

struct kasan_alloc_meta {
	struct kasan_track alloc_track;
#ifdef CONFIG_KASAN_GENERIC
	/*
	 * The auxiliary stack is stored into struct kasan_alloc_meta.
	 * The free stack is stored into struct kasan_free_meta.
	 */
	depot_stack_handle_t aux_stack[2];
#else
	struct kasan_track free_track[KASAN_NR_FREE_STACKS];
#endif
#ifdef CONFIG_KASAN_TAGS_IDENTIFY
	u8 free_pointer_tag[KASAN_NR_FREE_STACKS];
	u8 free_track_idx;
#endif
};

struct qlist_node {
	struct qlist_node *next;
};

/*
 * Generic mode either stores free meta in the object itself or in the redzone
 * after the object. In the former case free meta offset is 0, in the latter
 * case it has some sane value smaller than INT_MAX. Use INT_MAX as free meta
 * offset when free meta isn't present.
 */
#define KASAN_NO_FREE_META INT_MAX

struct kasan_free_meta {
#ifdef CONFIG_KASAN_GENERIC
	/* This field is used while the object is in the quarantine.
	 * Otherwise it might be used for the allocator freelist.
	 */
	struct qlist_node quarantine_link;
	struct kasan_track free_track;
#endif
};

struct kasan_alloc_meta *kasan_get_alloc_meta(struct kmem_cache *cache,
						const void *object);
#ifdef CONFIG_KASAN_GENERIC
struct kasan_free_meta *kasan_get_free_meta(struct kmem_cache *cache,
						const void *object);
#endif

#if defined(CONFIG_KASAN_GENERIC) || defined(CONFIG_KASAN_SW_TAGS)

static inline const void *kasan_shadow_to_mem(const void *shadow_addr)
{
	return (void *)(((unsigned long)shadow_addr - KASAN_SHADOW_OFFSET)
		<< KASAN_SHADOW_SCALE_SHIFT);
}

static inline bool addr_has_metadata(const void *addr)
{
	return (addr >= kasan_shadow_to_mem((void *)KASAN_SHADOW_START));
}

/**
 * kasan_check_range - Check memory region, and report if invalid access.
 * @addr: the accessed address
 * @size: the accessed size
 * @write: true if access is a write access
 * @ret_ip: return address
 * @return: true if access was valid, false if invalid
 */
bool kasan_check_range(unsigned long addr, size_t size, bool write,
				unsigned long ret_ip);

#else /* CONFIG_KASAN_GENERIC || CONFIG_KASAN_SW_TAGS */

static inline bool addr_has_metadata(const void *addr)
{
	return (is_vmalloc_addr(addr) || virt_addr_valid(addr));
}

#endif /* CONFIG_KASAN_GENERIC || CONFIG_KASAN_SW_TAGS */

#if defined(CONFIG_KASAN_SW_TAGS) || defined(CONFIG_KASAN_HW_TAGS)
void kasan_print_tags(u8 addr_tag, const void *addr);
#else
static inline void kasan_print_tags(u8 addr_tag, const void *addr) { }
#endif

void *kasan_find_first_bad_addr(void *addr, size_t size);
const char *kasan_get_bug_type(struct kasan_access_info *info);
void kasan_metadata_fetch_row(char *buffer, void *row);

#if defined(CONFIG_KASAN_GENERIC) && defined(CONFIG_KASAN_STACK)
void kasan_print_address_stack_frame(const void *addr);
#else
static inline void kasan_print_address_stack_frame(const void *addr) { }
#endif

bool kasan_report(unsigned long addr, size_t size,
		bool is_write, unsigned long ip);
void kasan_report_invalid_free(void *object, unsigned long ip);

struct page *kasan_addr_to_page(const void *addr);

depot_stack_handle_t kasan_save_stack(gfp_t flags);
void kasan_set_track(struct kasan_track *track, gfp_t flags);
void kasan_set_free_info(struct kmem_cache *cache, void *object, u8 tag);
struct kasan_track *kasan_get_free_track(struct kmem_cache *cache,
				void *object, u8 tag);

#if defined(CONFIG_KASAN_GENERIC) && \
	(defined(CONFIG_SLAB) || defined(CONFIG_SLUB))
bool kasan_quarantine_put(struct kmem_cache *cache, void *object);
void kasan_quarantine_reduce(void);
void kasan_quarantine_remove_cache(struct kmem_cache *cache);
#else
static inline bool kasan_quarantine_put(struct kmem_cache *cache, void *object) { return false; }
static inline void kasan_quarantine_reduce(void) { }
static inline void kasan_quarantine_remove_cache(struct kmem_cache *cache) { }
#endif

#ifndef arch_kasan_set_tag
static inline const void *arch_kasan_set_tag(const void *addr, u8 tag)
{
	return addr;
}
#endif
#ifndef arch_kasan_get_tag
#define arch_kasan_get_tag(addr)	0
#endif

#define set_tag(addr, tag)	((void *)arch_kasan_set_tag((addr), (tag)))
#define get_tag(addr)		arch_kasan_get_tag(addr)

#ifdef CONFIG_KASAN_HW_TAGS

#ifndef arch_enable_tagging_sync
#define arch_enable_tagging_sync()
#endif
#ifndef arch_enable_tagging_async
#define arch_enable_tagging_async()
#endif
#ifndef arch_init_tags
#define arch_init_tags(max_tag)
#endif
#ifndef arch_set_tagging_report_once
#define arch_set_tagging_report_once(state)
#endif
#ifndef arch_force_async_tag_fault
#define arch_force_async_tag_fault()
#endif
#ifndef arch_get_random_tag
#define arch_get_random_tag()	(0xFF)
#endif
#ifndef arch_get_mem_tag
#define arch_get_mem_tag(addr)	(0xFF)
#endif
#ifndef arch_set_mem_tag_range
#define arch_set_mem_tag_range(addr, size, tag, init) ((void *)(addr))
#endif

#define hw_enable_tagging_sync()		arch_enable_tagging_sync()
#define hw_enable_tagging_async()		arch_enable_tagging_async()
#define hw_init_tags(max_tag)			arch_init_tags(max_tag)
#define hw_set_tagging_report_once(state)	arch_set_tagging_report_once(state)
#define hw_force_async_tag_fault()		arch_force_async_tag_fault()
#define hw_get_random_tag()			arch_get_random_tag()
#define hw_get_mem_tag(addr)			arch_get_mem_tag(addr)
#define hw_set_mem_tag_range(addr, size, tag, init) \
			arch_set_mem_tag_range((addr), (size), (tag), (init))

#else /* CONFIG_KASAN_HW_TAGS */

#define hw_enable_tagging_sync()
#define hw_enable_tagging_async()
#define hw_set_tagging_report_once(state)
<<<<<<< HEAD

#endif /* CONFIG_KASAN_HW_TAGS */

#if defined(CONFIG_KASAN_HW_TAGS) && IS_ENABLED(CONFIG_KASAN_KUNIT_TEST)

void kasan_set_tagging_report_once(bool state);
void kasan_enable_tagging_sync(void);
void kasan_force_async_fault(void);

=======

#endif /* CONFIG_KASAN_HW_TAGS */

#if defined(CONFIG_KASAN_HW_TAGS) && IS_ENABLED(CONFIG_KASAN_KUNIT_TEST)

void kasan_set_tagging_report_once(bool state);
void kasan_enable_tagging_sync(void);
void kasan_force_async_fault(void);

>>>>>>> 754a0abe
#else /* CONFIG_KASAN_HW_TAGS || CONFIG_KASAN_KUNIT_TEST */

static inline void kasan_set_tagging_report_once(bool state) { }
static inline void kasan_enable_tagging_sync(void) { }
static inline void kasan_force_async_fault(void) { }

#endif /* CONFIG_KASAN_HW_TAGS || CONFIG_KASAN_KUNIT_TEST */

#ifdef CONFIG_KASAN_SW_TAGS
u8 kasan_random_tag(void);
#elif defined(CONFIG_KASAN_HW_TAGS)
static inline u8 kasan_random_tag(void) { return hw_get_random_tag(); }
#else
static inline u8 kasan_random_tag(void) { return 0; }
#endif

#ifdef CONFIG_KASAN_HW_TAGS

static inline void kasan_poison(const void *addr, size_t size, u8 value, bool init)
{
	addr = kasan_reset_tag(addr);

	/* Skip KFENCE memory if called explicitly outside of sl*b. */
	if (is_kfence_address(addr))
		return;

	if (WARN_ON((unsigned long)addr & KASAN_GRANULE_MASK))
		return;
	if (WARN_ON(size & KASAN_GRANULE_MASK))
		return;

	hw_set_mem_tag_range((void *)addr, size, value, init);
}

static inline void kasan_unpoison(const void *addr, size_t size, bool init)
{
	u8 tag = get_tag(addr);

	addr = kasan_reset_tag(addr);

	/* Skip KFENCE memory if called explicitly outside of sl*b. */
	if (is_kfence_address(addr))
		return;

	if (WARN_ON((unsigned long)addr & KASAN_GRANULE_MASK))
		return;
	/*
	 * Explicitly initialize the memory with the precise object size to
	 * avoid overwriting the SLAB redzone. This disables initialization in
	 * the arch code and may thus lead to performance penalty. The penalty
	 * is accepted since SLAB redzones aren't enabled in production builds.
	 */
	if (__slub_debug_enabled() &&
	    init && ((unsigned long)size & KASAN_GRANULE_MASK)) {
		init = false;
		memzero_explicit((void *)addr, size);
	}
	size = round_up(size, KASAN_GRANULE_SIZE);

	hw_set_mem_tag_range((void *)addr, size, tag, init);
}

static inline bool kasan_byte_accessible(const void *addr)
{
	u8 ptr_tag = get_tag(addr);
	u8 mem_tag = hw_get_mem_tag((void *)addr);

	return ptr_tag == KASAN_TAG_KERNEL || ptr_tag == mem_tag;
}

#else /* CONFIG_KASAN_HW_TAGS */

/**
<<<<<<< HEAD
 * kasan_poison - mark the memory range as unaccessible
=======
 * kasan_poison - mark the memory range as inaccessible
>>>>>>> 754a0abe
 * @addr - range start address, must be aligned to KASAN_GRANULE_SIZE
 * @size - range size, must be aligned to KASAN_GRANULE_SIZE
 * @value - value that's written to metadata for the range
 * @init - whether to initialize the memory range (only for hardware tag-based)
 *
 * The size gets aligned to KASAN_GRANULE_SIZE before marking the range.
 */
void kasan_poison(const void *addr, size_t size, u8 value, bool init);

/**
 * kasan_unpoison - mark the memory range as accessible
 * @addr - range start address, must be aligned to KASAN_GRANULE_SIZE
 * @size - range size, can be unaligned
 * @init - whether to initialize the memory range (only for hardware tag-based)
 *
 * For the tag-based modes, the @size gets aligned to KASAN_GRANULE_SIZE before
 * marking the range.
 * For the generic mode, the last granule of the memory range gets partially
 * unpoisoned based on the @size.
 */
void kasan_unpoison(const void *addr, size_t size, bool init);

bool kasan_byte_accessible(const void *addr);

#endif /* CONFIG_KASAN_HW_TAGS */

#ifdef CONFIG_KASAN_GENERIC

/**
 * kasan_poison_last_granule - mark the last granule of the memory range as
<<<<<<< HEAD
 * unaccessible
=======
 * inaccessible
>>>>>>> 754a0abe
 * @addr - range start address, must be aligned to KASAN_GRANULE_SIZE
 * @size - range size
 *
 * This function is only available for the generic mode, as it's the only mode
 * that has partially poisoned memory granules.
 */
void kasan_poison_last_granule(const void *address, size_t size);

#else /* CONFIG_KASAN_GENERIC */

static inline void kasan_poison_last_granule(const void *address, size_t size) { }

#endif /* CONFIG_KASAN_GENERIC */
<<<<<<< HEAD
=======

#ifndef kasan_arch_is_ready
static inline bool kasan_arch_is_ready(void)	{ return true; }
#elif !defined(CONFIG_KASAN_GENERIC) || !defined(CONFIG_KASAN_OUTLINE)
#error kasan_arch_is_ready only works in KASAN generic outline mode!
#endif
>>>>>>> 754a0abe

/*
 * Exported functions for interfaces called from assembly or from generated
 * code. Declarations here to avoid warning about missing declarations.
 */
asmlinkage void kasan_unpoison_task_stack_below(const void *watermark);
void __asan_register_globals(struct kasan_global *globals, size_t size);
void __asan_unregister_globals(struct kasan_global *globals, size_t size);
void __asan_handle_no_return(void);
void __asan_alloca_poison(unsigned long addr, size_t size);
void __asan_allocas_unpoison(const void *stack_top, const void *stack_bottom);

void __asan_load1(unsigned long addr);
void __asan_store1(unsigned long addr);
void __asan_load2(unsigned long addr);
void __asan_store2(unsigned long addr);
void __asan_load4(unsigned long addr);
void __asan_store4(unsigned long addr);
void __asan_load8(unsigned long addr);
void __asan_store8(unsigned long addr);
void __asan_load16(unsigned long addr);
void __asan_store16(unsigned long addr);
void __asan_loadN(unsigned long addr, size_t size);
void __asan_storeN(unsigned long addr, size_t size);

void __asan_load1_noabort(unsigned long addr);
void __asan_store1_noabort(unsigned long addr);
void __asan_load2_noabort(unsigned long addr);
void __asan_store2_noabort(unsigned long addr);
void __asan_load4_noabort(unsigned long addr);
void __asan_store4_noabort(unsigned long addr);
void __asan_load8_noabort(unsigned long addr);
void __asan_store8_noabort(unsigned long addr);
void __asan_load16_noabort(unsigned long addr);
void __asan_store16_noabort(unsigned long addr);
void __asan_loadN_noabort(unsigned long addr, size_t size);
void __asan_storeN_noabort(unsigned long addr, size_t size);

void __asan_report_load1_noabort(unsigned long addr);
void __asan_report_store1_noabort(unsigned long addr);
void __asan_report_load2_noabort(unsigned long addr);
void __asan_report_store2_noabort(unsigned long addr);
void __asan_report_load4_noabort(unsigned long addr);
void __asan_report_store4_noabort(unsigned long addr);
void __asan_report_load8_noabort(unsigned long addr);
void __asan_report_store8_noabort(unsigned long addr);
void __asan_report_load16_noabort(unsigned long addr);
void __asan_report_store16_noabort(unsigned long addr);
void __asan_report_load_n_noabort(unsigned long addr, size_t size);
void __asan_report_store_n_noabort(unsigned long addr, size_t size);

void __asan_set_shadow_00(const void *addr, size_t size);
void __asan_set_shadow_f1(const void *addr, size_t size);
void __asan_set_shadow_f2(const void *addr, size_t size);
void __asan_set_shadow_f3(const void *addr, size_t size);
void __asan_set_shadow_f5(const void *addr, size_t size);
void __asan_set_shadow_f8(const void *addr, size_t size);

void __hwasan_load1_noabort(unsigned long addr);
void __hwasan_store1_noabort(unsigned long addr);
void __hwasan_load2_noabort(unsigned long addr);
void __hwasan_store2_noabort(unsigned long addr);
void __hwasan_load4_noabort(unsigned long addr);
void __hwasan_store4_noabort(unsigned long addr);
void __hwasan_load8_noabort(unsigned long addr);
void __hwasan_store8_noabort(unsigned long addr);
void __hwasan_load16_noabort(unsigned long addr);
void __hwasan_store16_noabort(unsigned long addr);
void __hwasan_loadN_noabort(unsigned long addr, size_t size);
void __hwasan_storeN_noabort(unsigned long addr, size_t size);

void __hwasan_tag_memory(unsigned long addr, u8 tag, unsigned long size);

#endif<|MERGE_RESOLUTION|>--- conflicted
+++ resolved
@@ -56,15 +56,9 @@
 #define KASAN_TAG_MAX		0xFD /* maximum value for random tags */
 
 #ifdef CONFIG_KASAN_HW_TAGS
-<<<<<<< HEAD
-#define KASAN_TAG_MIN		0xF0 /* mimimum value for random tags */
-#else
-#define KASAN_TAG_MIN		0x00 /* mimimum value for random tags */
-=======
 #define KASAN_TAG_MIN		0xF0 /* minimum value for random tags */
 #else
 #define KASAN_TAG_MIN		0x00 /* minimum value for random tags */
->>>>>>> 754a0abe
 #endif
 
 #ifdef CONFIG_KASAN_GENERIC
@@ -339,7 +333,6 @@
 #define hw_enable_tagging_sync()
 #define hw_enable_tagging_async()
 #define hw_set_tagging_report_once(state)
-<<<<<<< HEAD
 
 #endif /* CONFIG_KASAN_HW_TAGS */
 
@@ -349,17 +342,6 @@
 void kasan_enable_tagging_sync(void);
 void kasan_force_async_fault(void);
 
-=======
-
-#endif /* CONFIG_KASAN_HW_TAGS */
-
-#if defined(CONFIG_KASAN_HW_TAGS) && IS_ENABLED(CONFIG_KASAN_KUNIT_TEST)
-
-void kasan_set_tagging_report_once(bool state);
-void kasan_enable_tagging_sync(void);
-void kasan_force_async_fault(void);
-
->>>>>>> 754a0abe
 #else /* CONFIG_KASAN_HW_TAGS || CONFIG_KASAN_KUNIT_TEST */
 
 static inline void kasan_set_tagging_report_once(bool state) { }
@@ -433,11 +415,7 @@
 #else /* CONFIG_KASAN_HW_TAGS */
 
 /**
-<<<<<<< HEAD
- * kasan_poison - mark the memory range as unaccessible
-=======
  * kasan_poison - mark the memory range as inaccessible
->>>>>>> 754a0abe
  * @addr - range start address, must be aligned to KASAN_GRANULE_SIZE
  * @size - range size, must be aligned to KASAN_GRANULE_SIZE
  * @value - value that's written to metadata for the range
@@ -468,11 +446,7 @@
 
 /**
  * kasan_poison_last_granule - mark the last granule of the memory range as
-<<<<<<< HEAD
- * unaccessible
-=======
  * inaccessible
->>>>>>> 754a0abe
  * @addr - range start address, must be aligned to KASAN_GRANULE_SIZE
  * @size - range size
  *
@@ -486,15 +460,12 @@
 static inline void kasan_poison_last_granule(const void *address, size_t size) { }
 
 #endif /* CONFIG_KASAN_GENERIC */
-<<<<<<< HEAD
-=======
 
 #ifndef kasan_arch_is_ready
 static inline bool kasan_arch_is_ready(void)	{ return true; }
 #elif !defined(CONFIG_KASAN_GENERIC) || !defined(CONFIG_KASAN_OUTLINE)
 #error kasan_arch_is_ready only works in KASAN generic outline mode!
 #endif
->>>>>>> 754a0abe
 
 /*
  * Exported functions for interfaces called from assembly or from generated
