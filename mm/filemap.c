--- conflicted
+++ resolved
@@ -1844,13 +1844,10 @@
 		if (fgp_flags & FGP_ENTRY)
 			return page;
 		page = NULL;
-<<<<<<< HEAD
+	}
 
 	trace_android_vh_pagecache_get_page(mapping, index, fgp_flags,
 					gfp_mask, page);
-=======
-	}
->>>>>>> 754a0abe
 	if (!page)
 		goto no_page;
 
@@ -3113,14 +3110,11 @@
 	}
 
 	if (pmd_none(*vmf->pmd)) {
-<<<<<<< HEAD
 		if (vmf->flags & FAULT_FLAG_SPECULATIVE) {
 			unlock_page(page);
 			put_page(page);
 			return true;
 		}
-=======
->>>>>>> 754a0abe
 		vmf->ptl = pmd_lock(mm, vmf->pmd);
 		if (likely(pmd_none(*vmf->pmd))) {
 			mm_inc_nr_ptes(mm);
@@ -3199,7 +3193,6 @@
 				  mapping, xas, end_pgoff);
 }
 
-<<<<<<< HEAD
 #ifdef CONFIG_SPECULATIVE_PAGE_FAULT
 bool filemap_allow_speculation(void)
 {
@@ -3208,8 +3201,6 @@
 EXPORT_SYMBOL_GPL(filemap_allow_speculation);
 #endif
 
-=======
->>>>>>> 754a0abe
 vm_fault_t filemap_map_pages(struct vm_fault *vmf,
 			     pgoff_t start_pgoff, pgoff_t end_pgoff)
 {
@@ -3227,7 +3218,6 @@
 	head = first_map_page(mapping, &xas, end_pgoff);
 	if (!head)
 		goto out;
-<<<<<<< HEAD
 
 	if (filemap_map_pmd(vmf, head)) {
 		if (pmd_none(*vmf->pmd) &&
@@ -3246,16 +3236,6 @@
 		goto out;
 	}
 
-=======
-
-	if (filemap_map_pmd(vmf, head)) {
-		ret = VM_FAULT_NOPAGE;
-		goto out;
-	}
-
-	addr = vma->vm_start + ((start_pgoff - vma->vm_pgoff) << PAGE_SHIFT);
-	vmf->pte = pte_offset_map_lock(vma->vm_mm, vmf->pmd, addr, &vmf->ptl);
->>>>>>> 754a0abe
 	do {
 		page = find_subpage(head, xas.xa_index);
 		if (PageHWPoison(page))
