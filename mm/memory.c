--- conflicted
+++ resolved
@@ -946,14 +946,10 @@
 
 	/* All done, just insert the new page copy in the child */
 	pte = mk_pte(new_page, dst_vma->vm_page_prot);
-<<<<<<< HEAD
 	pte = maybe_mkwrite(pte_mkdirty(pte), dst_vma->vm_flags);
-=======
-	pte = maybe_mkwrite(pte_mkdirty(pte), dst_vma);
 	if (userfaultfd_pte_wp(dst_vma, *src_pte))
 		/* Uffd-wp needs to be delivered to dest pte as well */
 		pte = pte_wrprotect(pte_mkuffd_wp(pte));
->>>>>>> 754a0abe
 	set_pte_at(dst_vma->vm_mm, addr, dst_pte, pte);
 	return 0;
 }
@@ -3310,12 +3306,8 @@
 		flush_cache_page(vma, vmf->address, pte_pfn(vmf->orig_pte));
 		entry = mk_pte(new_page, vmf->vma_page_prot);
 		entry = pte_sw_mkyoung(entry);
-<<<<<<< HEAD
 		entry = maybe_mkwrite(pte_mkdirty(entry), vmf->vma_flags);
-=======
-		entry = maybe_mkwrite(pte_mkdirty(entry), vma);
-
->>>>>>> 754a0abe
+
 		/*
 		 * Clear the pte entry and flush it first, before updating the
 		 * pte with the new entry, to keep TLBs on different CPUs in
@@ -3525,12 +3517,8 @@
 		     mm_tlb_flush_pending(vmf->vma->vm_mm)))
 		flush_tlb_page(vmf->vma, vmf->address);
 
-<<<<<<< HEAD
 	vmf->page = _vm_normal_page(vma, vmf->address, vmf->orig_pte,
 					vmf->vma_flags);
-=======
-	vmf->page = vm_normal_page(vma, vmf->address, vmf->orig_pte);
->>>>>>> 754a0abe
 	if (!vmf->page) {
 		/*
 		 * VM_MIXEDMAP !pfn_valid() case, or VM_SOFTDIRTY clear on a
@@ -3838,7 +3826,7 @@
 			 * read is disabled, fall back to the regular page fault
 			 * mechanism.
 			 */
-			delayacct_clear_flag(DELAYACCT_PF_SWAPIN);
+			delayacct_clear_flag(current, DELAYACCT_PF_SWAPIN);
 			ret = VM_FAULT_RETRY;
 			goto out;
 		} else {
@@ -3854,7 +3842,7 @@
 			 * faulted in this pte while we released the pte lock.
 			 */
 			if (!pte_map_lock(vmf)) {
-				delayacct_clear_flag(DELAYACCT_PF_SWAPIN);
+				delayacct_clear_flag(current, DELAYACCT_PF_SWAPIN);
 				ret = VM_FAULT_RETRY;
 				goto out;
 			}
@@ -4275,39 +4263,22 @@
 	bool write = vmf->flags & FAULT_FLAG_WRITE;
 	bool prefault = vmf->address != addr;
 	pte_t entry;
-<<<<<<< HEAD
 
 	flush_icache_page(vma, page);
-	entry = mk_pte(page, vmf->vma_page_prot);
+	entry = mk_pte(page, vma->vm_page_prot);
 
 	if (prefault && arch_wants_old_prefaulted_pte())
 		entry = pte_mkold(entry);
 	else
 		entry = pte_sw_mkyoung(entry);
 
-=======
-
-	flush_icache_page(vma, page);
-	entry = mk_pte(page, vma->vm_page_prot);
-
-	if (prefault && arch_wants_old_prefaulted_pte())
-		entry = pte_mkold(entry);
-	else
-		entry = pte_sw_mkyoung(entry);
-
->>>>>>> 754a0abe
 	if (write)
 		entry = maybe_mkwrite(pte_mkdirty(entry), vmf->vma_flags);
 	/* copy-on-write page */
 	if (write && !(vmf->vma_flags & VM_SHARED)) {
 		inc_mm_counter_fast(vma->vm_mm, MM_ANONPAGES);
-<<<<<<< HEAD
 		__page_add_new_anon_rmap(page, vma, addr, false);
 		__lru_cache_add_inactive_or_unevictable(page, vmf->vma_flags);
-=======
-		page_add_new_anon_rmap(page, vma, addr, false);
-		lru_cache_add_inactive_or_unevictable(page, vma);
->>>>>>> 754a0abe
 	} else {
 		inc_mm_counter_fast(vma->vm_mm, mm_counter_file(page));
 		page_add_file_rmap(page, false);
@@ -4337,12 +4308,7 @@
 	vm_fault_t ret;
 
 	/* Did we COW the page? */
-<<<<<<< HEAD
-	if ((vmf->flags & FAULT_FLAG_WRITE) &&
-	    !(vmf->vma_flags & VM_SHARED))
-=======
 	if ((vmf->flags & FAULT_FLAG_WRITE) && !(vma->vm_flags & VM_SHARED))
->>>>>>> 754a0abe
 		page = vmf->cow_page;
 	else
 		page = vmf->page;
@@ -4357,11 +4323,7 @@
 			return ret;
 	}
 
-<<<<<<< HEAD
 	if (pmd_none(*vmf->pmd) && !(vmf->flags & FAULT_FLAG_SPECULATIVE)) {
-=======
-	if (pmd_none(*vmf->pmd)) {
->>>>>>> 754a0abe
 		if (PageTransCompound(page)) {
 			ret = do_set_pmd(vmf, page);
 			if (ret != VM_FAULT_FALLBACK)
@@ -4376,14 +4338,11 @@
 	if (pmd_devmap_trans_unstable(vmf->pmd))
 		return 0;
 
-<<<<<<< HEAD
 	if (!pte_map_lock(vmf))
 		return VM_FAULT_RETRY;
 
-=======
 	vmf->pte = pte_offset_map_lock(vma->vm_mm, vmf->pmd,
 				      vmf->address, &vmf->ptl);
->>>>>>> 754a0abe
 	ret = 0;
 	/* Re-check under ptl */
 	if (likely(pte_none(*vmf->pte)))
@@ -4687,33 +4646,13 @@
 		goto out;
 	}
 
-<<<<<<< HEAD
-	/*
-	 * Make it present again, Depending on how arch implementes non
-	 * accessible ptes, some can allow access by kernel mode.
-	 */
-	old_pte = ptep_modify_prot_start(vma, vmf->address, vmf->pte);
-	pte = pte_modify(old_pte, vmf->vma_page_prot);
-	pte = pte_mkyoung(pte);
-	if (was_writable)
-		pte = pte_mkwrite(pte);
-	ptep_modify_prot_commit(vma, vmf->address, vmf->pte, old_pte, pte);
-	update_mmu_cache(vma, vmf->address, vmf->pte);
-
-	page = _vm_normal_page(vma, vmf->address, pte, vmf->vma_flags);
-	if (!page) {
-		pte_unmap_unlock(vmf->pte, vmf->ptl);
-		return 0;
-	}
-=======
 	/* Get the normal PTE  */
 	old_pte = ptep_get(vmf->pte);
-	pte = pte_modify(old_pte, vma->vm_page_prot);
-
-	page = vm_normal_page(vma, vmf->address, pte);
+	pte = pte_modify(old_pte, vmf->vma_page_prot);
+
+	page = _vm_normal_page(vma, vmf->address, pte, vmf->vma_flags);
 	if (!page)
 		goto out_map;
->>>>>>> 754a0abe
 
 	/* TODO: handle PTE-mapped THP */
 	if (PageCompound(page))
@@ -4748,12 +4687,7 @@
 	pte_unmap_unlock(vmf->pte, vmf->ptl);
 
 	/* Migrate to the requested node */
-<<<<<<< HEAD
-	migrated = migrate_misplaced_page(page, vmf, target_nid);
-	if (migrated) {
-=======
 	if (migrate_misplaced_page(page, vma, target_nid)) {
->>>>>>> 754a0abe
 		page_nid = target_nid;
 		flags |= TNF_MIGRATED;
 	} else {
@@ -4886,11 +4820,7 @@
 		 * concurrent faults and from rmap lookups.
 		 */
 		vmf->pte = NULL;
-<<<<<<< HEAD
 	} else if (!(vmf->flags & FAULT_FLAG_SPECULATIVE)) {
-=======
-	} else {
->>>>>>> 754a0abe
 		/*
 		 * If a huge pmd materialized under us just retry later.  Use
 		 * pmd_trans_unstable() via pmd_devmap_trans_unstable() instead
