--- conflicted
+++ resolved
@@ -657,11 +657,7 @@
 	 * expects the zone spans the pfn range. All the pages in the range
 	 * are reserved so nobody should be touching them so we should be safe
 	 */
-<<<<<<< HEAD
-	memmap_init_zone(nr_pages, nid, zone_idx(zone), start_pfn, 0,
-=======
 	memmap_init_range(nr_pages, nid, zone_idx(zone), start_pfn, 0,
->>>>>>> 754a0abe
 			 MEMINIT_HOTPLUG, altmap, migratetype);
 
 	set_zone_contiguous(zone);
@@ -1062,10 +1058,7 @@
 int __ref add_memory_resource(int nid, struct resource *res, mhp_t mhp_flags)
 {
 	struct mhp_params params = { .pgprot = pgprot_mhp(PAGE_KERNEL) };
-<<<<<<< HEAD
-=======
 	struct vmem_altmap mhp_altmap = {};
->>>>>>> 754a0abe
 	u64 start, size;
 	bool new_node = false;
 	int ret;
@@ -1665,9 +1658,6 @@
 	}
 	node = zone_to_nid(zone);
 
-<<<<<<< HEAD
-	lru_cache_disable();
-=======
 	/*
 	 * Disable pcplists so that page isolation cannot race with freeing
 	 * in a way that pages from isolated pageblock are left on pcplists.
@@ -1675,7 +1665,6 @@
 	zone_pcp_disable(zone);
 	lru_cache_disable();
 
->>>>>>> 754a0abe
 	/* set above range as isolated */
 	ret = start_isolate_page_range(start_pfn, end_pfn,
 				       MIGRATE_MOVABLE,
@@ -1684,8 +1673,6 @@
 		reason = "failure to isolate range";
 		goto failed_removal_pcplists_disabled;
 	}
-
-	drain_all_pages(zone);
 
 	arg.start_pfn = start_pfn;
 	arg.nr_pages = nr_pages;
@@ -1735,25 +1722,8 @@
 			goto failed_removal_isolated;
 		}
 
-<<<<<<< HEAD
-		/*
-		 * per-cpu pages are drained after start_isolate_page_range, but
-		 * if there are still pages that are not free, make sure that we
-		 * drain again, because when we isolated range we might have
-		 * raced with another thread that was adding pages to pcp list.
-		 *
-		 * Forward progress should be still guaranteed because
-		 * pages on the pcp list can only belong to MOVABLE_ZONE
-		 * because has_unmovable_pages explicitly checks for
-		 * PageBuddy on freed pages on other zones.
-		 */
 		ret = test_pages_isolated(start_pfn, end_pfn, MEMORY_OFFLINE, NULL);
-		if (ret)
-			drain_all_pages(zone);
-=======
-		ret = test_pages_isolated(start_pfn, end_pfn, MEMORY_OFFLINE);
-
->>>>>>> 754a0abe
+
 	} while (ret);
 
 	/* Mark all sections offline and remove free pages from the buddy. */
@@ -1770,11 +1740,8 @@
 	spin_unlock_irqrestore(&zone->lock, flags);
 
 	lru_cache_enable();
-<<<<<<< HEAD
-=======
 	zone_pcp_enable(zone);
 
->>>>>>> 754a0abe
 	/* removal success */
 	adjust_managed_page_count(pfn_to_page(start_pfn), -nr_pages);
 	adjust_present_page_count(zone, -nr_pages);
@@ -2017,7 +1984,6 @@
 }
 EXPORT_SYMBOL_GPL(remove_memory);
 
-<<<<<<< HEAD
 int remove_memory_subsection(int nid, u64 start, u64 size)
 {
 	if (size ==  memory_block_size_bytes())
@@ -2043,7 +2009,7 @@
 	return 0;
 }
 EXPORT_SYMBOL_GPL(remove_memory_subsection);
-=======
+
 static int try_offline_memory_block(struct memory_block *mem, void *arg)
 {
 	uint8_t online_type = MMOP_ONLINE_KERNEL;
@@ -2090,7 +2056,6 @@
 	(*online_types)++;
 	return 0;
 }
->>>>>>> 754a0abe
 
 /*
  * Try to offline and remove memory. Might take a long time to finish in case
