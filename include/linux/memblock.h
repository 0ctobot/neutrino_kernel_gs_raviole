--- conflicted
+++ resolved
@@ -462,11 +462,7 @@
 /*
  * Set the allocation direction to bottom-up or top-down.
  */
-<<<<<<< HEAD
-static inline __init void memblock_set_bottom_up(bool enable)
-=======
 static inline __init_memblock void memblock_set_bottom_up(bool enable)
->>>>>>> 754a0abe
 {
 	memblock.bottom_up = enable;
 }
@@ -476,11 +472,7 @@
  * if this is true, that said, memblock will allocate memory
  * in bottom-up direction.
  */
-<<<<<<< HEAD
-static inline __init bool memblock_bottom_up(void)
-=======
 static inline __init_memblock bool memblock_bottom_up(void)
->>>>>>> 754a0abe
 {
 	return memblock.bottom_up;
 }
