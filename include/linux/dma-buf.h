--- conflicted
+++ resolved
@@ -485,13 +485,10 @@
 	const struct dma_buf_attach_ops *importer_ops;
 	void *importer_priv;
 	void *priv;
-<<<<<<< HEAD
 	unsigned long dma_map_attrs;
 
 	ANDROID_KABI_RESERVE(1);
 	ANDROID_KABI_RESERVE(2);
-=======
->>>>>>> 754a0abe
 };
 
 /**
@@ -613,4 +610,5 @@
 int dma_buf_vmap(struct dma_buf *dmabuf, struct dma_buf_map *map);
 void dma_buf_vunmap(struct dma_buf *dmabuf, struct dma_buf_map *map);
 int dma_buf_get_flags(struct dma_buf *dmabuf, unsigned long *flags);
+int dma_buf_get_uuid(struct dma_buf *dmabuf, uuid_t *uuid);
 #endif /* __DMA_BUF_H__ */