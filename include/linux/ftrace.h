--- conflicted
+++ resolved
@@ -8,11 +8,7 @@
 #include <linux/types.h>
 #include <linux/kallsyms.h>
 
-<<<<<<< HEAD
-#ifdef CONFIG_FTRACE
-=======
-#ifdef CONFIG_FUNCTION_TRACER
->>>>>>> 81520a1b
+#ifdef CONFIG_FUNCTION_TRACER
 
 extern int ftrace_enabled;
 extern int
@@ -45,11 +41,7 @@
 # define unregister_ftrace_function(ops) do { } while (0)
 # define clear_ftrace_function(ops) do { } while (0)
 static inline void ftrace_kill_atomic(void) { }
-<<<<<<< HEAD
-#endif /* CONFIG_FTRACE */
-=======
 #endif /* CONFIG_FUNCTION_TRACER */
->>>>>>> 81520a1b
 
 #ifdef CONFIG_DYNAMIC_FTRACE
 # define FTRACE_HASHBITS	10
