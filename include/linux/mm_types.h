/* SPDX-License-Identifier: GPL-2.0 */
#ifndef _LINUX_MM_TYPES_H
#define _LINUX_MM_TYPES_H

#include <linux/mm_types_task.h>

#include <linux/auxvec.h>
#include <linux/list.h>
#include <linux/spinlock.h>
#include <linux/rbtree.h>
#include <linux/rwsem.h>
#include <linux/completion.h>
#include <linux/cpumask.h>
#include <linux/uprobes.h>
#include <linux/page-flags-layout.h>
#include <linux/workqueue.h>
#include <linux/seqlock.h>
<<<<<<< HEAD
#include <linux/android_kabi.h>
=======
>>>>>>> 754a0abe

#include <asm/mmu.h>

#ifndef AT_VECTOR_SIZE_ARCH
#define AT_VECTOR_SIZE_ARCH 0
#endif
#define AT_VECTOR_SIZE (2*(AT_VECTOR_SIZE_ARCH + AT_VECTOR_SIZE_BASE + 1))

#define INIT_PASID	0

struct address_space;
struct mem_cgroup;

/*
 * Each physical page in the system has a struct page associated with
 * it to keep track of whatever it is we are using the page for at the
 * moment. Note that we have no way to track which tasks are using
 * a page, though if it is a pagecache page, rmap structures can tell us
 * who is mapping it.
 *
 * If you allocate the page using alloc_pages(), you can use some of the
 * space in struct page for your own purposes.  The five words in the main
 * union are available, except for bit 0 of the first word which must be
 * kept clear.  Many users use this word to store a pointer to an object
 * which is guaranteed to be aligned.  If you use the same storage as
 * page->mapping, you must restore it to NULL before freeing the page.
 *
 * If your page will not be mapped to userspace, you can also use the four
 * bytes in the mapcount union, but you must call page_mapcount_reset()
 * before freeing it.
 *
 * If you want to use the refcount field, it must be used in such a way
 * that other CPUs temporarily incrementing and then decrementing the
 * refcount does not cause problems.  On receiving the page from
 * alloc_pages(), the refcount will be positive.
 *
 * If you allocate pages of order > 0, you can use some of the fields
 * in each subpage, but you may need to restore some of their values
 * afterwards.
 *
 * SLUB uses cmpxchg_double() to atomically update its freelist and
 * counters.  That requires that freelist & counters be adjacent and
 * double-word aligned.  We align all struct pages to double-word
 * boundaries, and ensure that 'freelist' is aligned within the
 * struct.
 */
#ifdef CONFIG_HAVE_ALIGNED_STRUCT_PAGE
#define _struct_page_alignment	__aligned(2 * sizeof(unsigned long))
#else
#define _struct_page_alignment
#endif

struct page {
	unsigned long flags;		/* Atomic flags, some possibly
					 * updated asynchronously */
	/*
	 * Five words (20/40 bytes) are available in this union.
	 * WARNING: bit 0 of the first word is used for PageTail(). That
	 * means the other users of this union MUST NOT use the bit to
	 * avoid collision and false-positive PageTail().
	 */
	union {
		struct {	/* Page cache and anonymous pages */
			/**
			 * @lru: Pageout list, eg. active_list protected by
			 * lruvec->lru_lock.  Sometimes used as a generic list
			 * by the page owner.
			 */
			struct list_head lru;
			/* See page-flags.h for PAGE_MAPPING_FLAGS */
			struct address_space *mapping;
			pgoff_t index;		/* Our offset within mapping. */
			/**
			 * @private: Mapping-private opaque data.
			 * Usually used for buffer_heads if PagePrivate.
			 * Used for swp_entry_t if PageSwapCache.
			 * Indicates order in the buddy system if PageBuddy.
			 */
			unsigned long private;
		};
		struct {	/* page_pool used by netstack */
			/**
<<<<<<< HEAD
=======
			 * @pp_magic: magic value to avoid recycling non
			 * page_pool allocated pages.
			 */
			unsigned long pp_magic;
			struct page_pool *pp;
			unsigned long _pp_mapping_pad;
			/**
>>>>>>> 754a0abe
			 * @dma_addr: might require a 64-bit value on
			 * 32-bit architectures.
			 */
			unsigned long dma_addr[2];
		};
		struct {	/* slab, slob and slub */
			union {
				struct list_head slab_list;
				struct {	/* Partial pages */
					struct page *next;
#ifdef CONFIG_64BIT
					int pages;	/* Nr of pages left */
					int pobjects;	/* Approximate count */
#else
					short int pages;
					short int pobjects;
#endif
				};
			};
			struct kmem_cache *slab_cache; /* not slob */
			/* Double-word boundary */
			void *freelist;		/* first free object */
			union {
				void *s_mem;	/* slab: first object */
				unsigned long counters;		/* SLUB */
				struct {			/* SLUB */
					unsigned inuse:16;
					unsigned objects:15;
					unsigned frozen:1;
				};
			};
		};
		struct {	/* Tail pages of compound page */
			unsigned long compound_head;	/* Bit zero is set */

			/* First tail page only */
			unsigned char compound_dtor;
			unsigned char compound_order;
			atomic_t compound_mapcount;
			unsigned int compound_nr; /* 1 << compound_order */
		};
		struct {	/* Second tail page of compound page */
			unsigned long _compound_pad_1;	/* compound_head */
			atomic_t hpage_pinned_refcount;
			/* For both global and memcg */
			struct list_head deferred_list;
		};
		struct {	/* Page table pages */
			unsigned long _pt_pad_1;	/* compound_head */
			pgtable_t pmd_huge_pte; /* protected by page->ptl */
			unsigned long _pt_pad_2;	/* mapping */
			union {
				struct mm_struct *pt_mm; /* x86 pgds only */
				atomic_t pt_frag_refcount; /* powerpc */
			};
#if ALLOC_SPLIT_PTLOCKS
			spinlock_t *ptl;
#else
			spinlock_t ptl;
#endif
		};
		struct {	/* ZONE_DEVICE pages */
			/** @pgmap: Points to the hosting device page map. */
			struct dev_pagemap *pgmap;
			void *zone_device_data;
			/*
			 * ZONE_DEVICE private pages are counted as being
			 * mapped so the next 3 words hold the mapping, index,
			 * and private fields from the source anonymous or
			 * page cache page while the page is migrated to device
			 * private memory.
			 * ZONE_DEVICE MEMORY_DEVICE_FS_DAX pages also
			 * use the mapping, index, and private fields when
			 * pmem backed DAX files are mapped.
			 */
		};

		/** @rcu_head: You can use this to free a page by RCU. */
		struct rcu_head rcu_head;
	};

	union {		/* This union is 4 bytes in size. */
		/*
		 * If the page can be mapped to userspace, encodes the number
		 * of times this page is referenced by a page table.
		 */
		atomic_t _mapcount;

		/*
		 * If the page is neither PageSlab nor mappable to userspace,
		 * the value stored here may help determine what this page
		 * is used for.  See page-flags.h for a list of page types
		 * which are currently stored here.
		 */
		unsigned int page_type;

		unsigned int active;		/* SLAB */
		int units;			/* SLOB */
	};

	/* Usage count. *DO NOT USE DIRECTLY*. See page_ref.h */
	atomic_t _refcount;

#ifdef CONFIG_MEMCG
	unsigned long memcg_data;
#endif

	/*
	 * On machines where all RAM is mapped into kernel address space,
	 * we can simply calculate the virtual address. On machines with
	 * highmem some memory is mapped into kernel virtual memory
	 * dynamically, so we need a place to store that address.
	 * Note that this field could be 16 bits on x86 ... ;)
	 *
	 * Architectures with slow multiplication can define
	 * WANT_PAGE_VIRTUAL in asm/page.h
	 */
#if defined(WANT_PAGE_VIRTUAL)
	void *virtual;			/* Kernel virtual address (NULL if
					   not kmapped, ie. highmem) */
#endif /* WANT_PAGE_VIRTUAL */

#ifdef LAST_CPUPID_NOT_IN_PAGE_FLAGS
	int _last_cpupid;
#endif
} _struct_page_alignment;

static inline atomic_t *compound_mapcount_ptr(struct page *page)
{
	return &page[1].compound_mapcount;
}

static inline atomic_t *compound_pincount_ptr(struct page *page)
{
	return &page[2].hpage_pinned_refcount;
}

/*
 * Used for sizing the vmemmap region on some architectures
 */
#define STRUCT_PAGE_MAX_SHIFT	(order_base_2(sizeof(struct page)))

#define PAGE_FRAG_CACHE_MAX_SIZE	__ALIGN_MASK(32768, ~PAGE_MASK)
#define PAGE_FRAG_CACHE_MAX_ORDER	get_order(PAGE_FRAG_CACHE_MAX_SIZE)

#define page_private(page)		((page)->private)

static inline void set_page_private(struct page *page, unsigned long private)
{
	page->private = private;
}

struct page_frag_cache {
	void * va;
#if (PAGE_SIZE < PAGE_FRAG_CACHE_MAX_SIZE)
	__u16 offset;
	__u16 size;
#else
	__u32 offset;
#endif
	/* we maintain a pagecount bias, so that we dont dirty cache line
	 * containing page->_refcount every time we allocate a fragment.
	 */
	unsigned int		pagecnt_bias;
	bool pfmemalloc;
};

typedef unsigned long vm_flags_t;

/*
 * A region containing a mapping of a non-memory backed file under NOMMU
 * conditions.  These are held in a global tree and are pinned by the VMAs that
 * map parts of them.
 */
struct vm_region {
	struct rb_node	vm_rb;		/* link in global region tree */
	vm_flags_t	vm_flags;	/* VMA vm_flags */
	unsigned long	vm_start;	/* start address of region */
	unsigned long	vm_end;		/* region initialised to here */
	unsigned long	vm_top;		/* region allocated to here */
	unsigned long	vm_pgoff;	/* the offset in vm_file corresponding to vm_start */
	struct file	*vm_file;	/* the backing file or NULL */

	int		vm_usage;	/* region usage count (access under nommu_region_sem) */
	bool		vm_icache_flushed : 1; /* true if the icache has been flushed for
						* this region */
};

#ifdef CONFIG_USERFAULTFD
#define NULL_VM_UFFD_CTX ((struct vm_userfaultfd_ctx) { NULL, })
struct vm_userfaultfd_ctx {
	struct userfaultfd_ctx *ctx;
};
#else /* CONFIG_USERFAULTFD */
#define NULL_VM_UFFD_CTX ((struct vm_userfaultfd_ctx) {})
struct vm_userfaultfd_ctx {};
#endif /* CONFIG_USERFAULTFD */

/*
 * This struct describes a virtual memory area. There is one of these
 * per VM-area/task. A VM area is any part of the process virtual memory
 * space that has a special rule for the page-fault handlers (ie a shared
 * library, the executable area etc).
 */
struct vm_area_struct {
	/* The first cache line has the info for VMA tree walking. */

	unsigned long vm_start;		/* Our start address within vm_mm. */
	unsigned long vm_end;		/* The first byte after our end address
					   within vm_mm. */

	/* linked list of VM areas per task, sorted by address */
	struct vm_area_struct *vm_next, *vm_prev;

	struct rb_node vm_rb;

	/*
	 * Largest free memory gap in bytes to the left of this VMA.
	 * Either between this VMA and vma->vm_prev, or between one of the
	 * VMAs below us in the VMA rbtree and its ->vm_prev. This helps
	 * get_unmapped_area find a free area of the right size.
	 */
	unsigned long rb_subtree_gap;

	/* Second cache line starts here. */

	struct mm_struct *vm_mm;	/* The address space we belong to. */

	/*
	 * Access permissions of this VMA.
	 * See vmf_insert_mixed_prot() for discussion.
	 */
	pgprot_t vm_page_prot;
	unsigned long vm_flags;		/* Flags, see mm.h. */

	/*
	 * For areas with an address space and backing store,
	 * linkage into the address_space->i_mmap interval tree.
	 *
	 * For private anonymous mappings, a pointer to a null terminated string
	 * in the user process containing the name given to the vma, or NULL
	 * if unnamed.
	 */
	union {
		struct {
			struct rb_node rb;
			unsigned long rb_subtree_last;
		} shared;
		const char __user *anon_name;
	};

	/*
	 * A file's MAP_PRIVATE vma can be in both i_mmap tree and anon_vma
	 * list, after a COW of one of the file pages.	A MAP_SHARED vma
	 * can only be in the i_mmap tree.  An anonymous MAP_PRIVATE, stack
	 * or brk vma (with NULL file) can only be in an anon_vma list.
	 */
	struct list_head anon_vma_chain; /* Serialized by mmap_lock &
					  * page_table_lock */
	struct anon_vma *anon_vma;	/* Serialized by page_table_lock */

	/* Function pointers to deal with this struct. */
	const struct vm_operations_struct *vm_ops;

	/* Information about our backing store: */
	unsigned long vm_pgoff;		/* Offset (within vm_file) in PAGE_SIZE
					   units */
	struct file * vm_file;		/* File we map to (can be NULL). */
	void * vm_private_data;		/* was vm_pte (shared mem) */

#ifdef CONFIG_SWAP
	atomic_long_t swap_readahead_info;
#endif
#ifndef CONFIG_MMU
	struct vm_region *vm_region;	/* NOMMU mapping region */
#endif
#ifdef CONFIG_NUMA
	struct mempolicy *vm_policy;	/* NUMA policy for the VMA */
#endif
	struct vm_userfaultfd_ctx vm_userfaultfd_ctx;
#ifdef CONFIG_SPECULATIVE_PAGE_FAULT
	seqcount_t vm_sequence;
	atomic_t vm_ref_count;		/* see vma_get(), vma_put() */
#endif

	ANDROID_KABI_RESERVE(1);
	ANDROID_KABI_RESERVE(2);
	ANDROID_KABI_RESERVE(3);
	ANDROID_KABI_RESERVE(4);
} __randomize_layout;

struct core_thread {
	struct task_struct *task;
	struct core_thread *next;
};

struct core_state {
	atomic_t nr_threads;
	struct core_thread dumper;
	struct completion startup;
};

struct kioctx_table;
struct mm_struct {
	struct {
		struct vm_area_struct *mmap;		/* list of VMAs */
		struct rb_root mm_rb;
		u64 vmacache_seqnum;                   /* per-thread vmacache */
#ifdef CONFIG_SPECULATIVE_PAGE_FAULT
		rwlock_t mm_rb_lock;
#endif
#ifdef CONFIG_MMU
		unsigned long (*get_unmapped_area) (struct file *filp,
				unsigned long addr, unsigned long len,
				unsigned long pgoff, unsigned long flags);
#endif
		unsigned long mmap_base;	/* base of mmap area */
		unsigned long mmap_legacy_base;	/* base of mmap area in bottom-up allocations */
#ifdef CONFIG_HAVE_ARCH_COMPAT_MMAP_BASES
		/* Base addresses for compatible mmap() */
		unsigned long mmap_compat_base;
		unsigned long mmap_compat_legacy_base;
#endif
		unsigned long task_size;	/* size of task vm space */
		unsigned long highest_vm_end;	/* highest vma end address */
		pgd_t * pgd;

#ifdef CONFIG_MEMBARRIER
		/**
		 * @membarrier_state: Flags controlling membarrier behavior.
		 *
		 * This field is close to @pgd to hopefully fit in the same
		 * cache-line, which needs to be touched by switch_mm().
		 */
		atomic_t membarrier_state;
#endif

		/**
		 * @mm_users: The number of users including userspace.
		 *
		 * Use mmget()/mmget_not_zero()/mmput() to modify. When this
		 * drops to 0 (i.e. when the task exits and there are no other
		 * temporary reference holders), we also release a reference on
		 * @mm_count (which may then free the &struct mm_struct if
		 * @mm_count also drops to 0).
		 */
		atomic_t mm_users;

		/**
		 * @mm_count: The number of references to &struct mm_struct
		 * (@mm_users count as 1).
		 *
		 * Use mmgrab()/mmdrop() to modify. When this drops to 0, the
		 * &struct mm_struct is freed.
		 */
		atomic_t mm_count;

#ifdef CONFIG_MMU
		atomic_long_t pgtables_bytes;	/* PTE page table pages */
#endif
		int map_count;			/* number of VMAs */

		spinlock_t page_table_lock; /* Protects page tables and some
					     * counters
					     */
		/*
		 * With some kernel config, the current mmap_lock's offset
		 * inside 'mm_struct' is at 0x120, which is very optimal, as
		 * its two hot fields 'count' and 'owner' sit in 2 different
		 * cachelines,  and when mmap_lock is highly contended, both
		 * of the 2 fields will be accessed frequently, current layout
		 * will help to reduce cache bouncing.
		 *
		 * So please be careful with adding new fields before
		 * mmap_lock, which can easily push the 2 fields into one
		 * cacheline.
		 */
		struct rw_semaphore mmap_lock;

		struct list_head mmlist; /* List of maybe swapped mm's.	These
					  * are globally strung together off
					  * init_mm.mmlist, and are protected
					  * by mmlist_lock
					  */


		unsigned long hiwater_rss; /* High-watermark of RSS usage */
		unsigned long hiwater_vm;  /* High-water virtual memory usage */

		unsigned long total_vm;	   /* Total pages mapped */
		unsigned long locked_vm;   /* Pages that have PG_mlocked set */
		atomic64_t    pinned_vm;   /* Refcount permanently increased */
		unsigned long data_vm;	   /* VM_WRITE & ~VM_SHARED & ~VM_STACK */
		unsigned long exec_vm;	   /* VM_EXEC & ~VM_WRITE & ~VM_STACK */
		unsigned long stack_vm;	   /* VM_STACK */
		unsigned long def_flags;

		/**
		 * @write_protect_seq: Locked when any thread is write
		 * protecting pages mapped by this mm to enforce a later COW,
		 * for instance during page table copying for fork().
		 */
		seqcount_t write_protect_seq;

		spinlock_t arg_lock; /* protect the below fields */

		unsigned long start_code, end_code, start_data, end_data;
		unsigned long start_brk, brk, start_stack;
		unsigned long arg_start, arg_end, env_start, env_end;

		unsigned long saved_auxv[AT_VECTOR_SIZE]; /* for /proc/PID/auxv */

		/*
		 * Special counters, in some configurations protected by the
		 * page_table_lock, in other configurations by being atomic.
		 */
		struct mm_rss_stat rss_stat;

		struct linux_binfmt *binfmt;

		/* Architecture-specific MM context */
		mm_context_t context;

		unsigned long flags; /* Must use atomic bitops to access */

		struct core_state *core_state; /* coredumping support */

#ifdef CONFIG_AIO
		spinlock_t			ioctx_lock;
		struct kioctx_table __rcu	*ioctx_table;
#endif
#ifdef CONFIG_MEMCG
		/*
		 * "owner" points to a task that is regarded as the canonical
		 * user/owner of this mm. All of the following must be true in
		 * order for it to be changed:
		 *
		 * current == mm->owner
		 * current->mm != mm
		 * new_owner->mm == mm
		 * new_owner->alloc_lock is held
		 */
		struct task_struct __rcu *owner;
#endif
		struct user_namespace *user_ns;

		/* store ref to file /proc/<pid>/exe symlink points to */
		struct file __rcu *exe_file;
#ifdef CONFIG_MMU_NOTIFIER
		struct mmu_notifier_subscriptions *notifier_subscriptions;
#endif
#if defined(CONFIG_TRANSPARENT_HUGEPAGE) && !USE_SPLIT_PMD_PTLOCKS
		pgtable_t pmd_huge_pte; /* protected by page_table_lock */
#endif
#ifdef CONFIG_NUMA_BALANCING
		/*
		 * numa_next_scan is the next time that the PTEs will be marked
		 * pte_numa. NUMA hinting faults will gather statistics and
		 * migrate pages to new nodes if necessary.
		 */
		unsigned long numa_next_scan;

		/* Restart point for scanning and setting pte_numa */
		unsigned long numa_scan_offset;

		/* numa_scan_seq prevents two threads setting pte_numa */
		int numa_scan_seq;
#endif
		/*
		 * An operation with batched TLB flushing is going on. Anything
		 * that can move process memory needs to flush the TLB when
		 * moving a PROT_NONE or PROT_NUMA mapped page.
		 */
		atomic_t tlb_flush_pending;
#ifdef CONFIG_ARCH_WANT_BATCHED_UNMAP_TLB_FLUSH
		/* See flush_tlb_batched_pending() */
		bool tlb_flush_batched;
#endif
		struct uprobes_state uprobes_state;
#ifdef CONFIG_HUGETLB_PAGE
		atomic_long_t hugetlb_usage;
#endif
		struct work_struct async_put_work;

#ifdef CONFIG_IOMMU_SUPPORT
		u32 pasid;
#endif

		ANDROID_KABI_RESERVE(1);
	} __randomize_layout;

	/*
	 * The mm_cpumask needs to be at the end of mm_struct, because it
	 * is dynamically sized based on nr_cpu_ids.
	 */
	unsigned long cpu_bitmap[];
};

extern struct mm_struct init_mm;

/* Pointer magic because the dynamic array size confuses some compilers. */
static inline void mm_init_cpumask(struct mm_struct *mm)
{
	unsigned long cpu_bitmap = (unsigned long)mm;

	cpu_bitmap += offsetof(struct mm_struct, cpu_bitmap);
	cpumask_clear((struct cpumask *)cpu_bitmap);
}

/* Future-safe accessor for struct mm_struct's cpu_vm_mask. */
static inline cpumask_t *mm_cpumask(struct mm_struct *mm)
{
	return (struct cpumask *)&mm->cpu_bitmap;
}

struct mmu_gather;
extern void tlb_gather_mmu(struct mmu_gather *tlb, struct mm_struct *mm);
extern void tlb_gather_mmu_fullmm(struct mmu_gather *tlb, struct mm_struct *mm);
extern void tlb_finish_mmu(struct mmu_gather *tlb);

static inline void init_tlb_flush_pending(struct mm_struct *mm)
{
	atomic_set(&mm->tlb_flush_pending, 0);
}

static inline void inc_tlb_flush_pending(struct mm_struct *mm)
{
	atomic_inc(&mm->tlb_flush_pending);
	/*
	 * The only time this value is relevant is when there are indeed pages
	 * to flush. And we'll only flush pages after changing them, which
	 * requires the PTL.
	 *
	 * So the ordering here is:
	 *
	 *	atomic_inc(&mm->tlb_flush_pending);
	 *	spin_lock(&ptl);
	 *	...
	 *	set_pte_at();
	 *	spin_unlock(&ptl);
	 *
	 *				spin_lock(&ptl)
	 *				mm_tlb_flush_pending();
	 *				....
	 *				spin_unlock(&ptl);
	 *
	 *	flush_tlb_range();
	 *	atomic_dec(&mm->tlb_flush_pending);
	 *
	 * Where the increment if constrained by the PTL unlock, it thus
	 * ensures that the increment is visible if the PTE modification is
	 * visible. After all, if there is no PTE modification, nobody cares
	 * about TLB flushes either.
	 *
	 * This very much relies on users (mm_tlb_flush_pending() and
	 * mm_tlb_flush_nested()) only caring about _specific_ PTEs (and
	 * therefore specific PTLs), because with SPLIT_PTE_PTLOCKS and RCpc
	 * locks (PPC) the unlock of one doesn't order against the lock of
	 * another PTL.
	 *
	 * The decrement is ordered by the flush_tlb_range(), such that
	 * mm_tlb_flush_pending() will not return false unless all flushes have
	 * completed.
	 */
}

static inline void dec_tlb_flush_pending(struct mm_struct *mm)
{
	/*
	 * See inc_tlb_flush_pending().
	 *
	 * This cannot be smp_mb__before_atomic() because smp_mb() simply does
	 * not order against TLB invalidate completion, which is what we need.
	 *
	 * Therefore we must rely on tlb_flush_*() to guarantee order.
	 */
	atomic_dec(&mm->tlb_flush_pending);
}

static inline bool mm_tlb_flush_pending(struct mm_struct *mm)
{
	/*
	 * Must be called after having acquired the PTL; orders against that
	 * PTLs release and therefore ensures that if we observe the modified
	 * PTE we must also observe the increment from inc_tlb_flush_pending().
	 *
	 * That is, it only guarantees to return true if there is a flush
	 * pending for _this_ PTL.
	 */
	return atomic_read(&mm->tlb_flush_pending);
}

static inline bool mm_tlb_flush_nested(struct mm_struct *mm)
{
	/*
	 * Similar to mm_tlb_flush_pending(), we must have acquired the PTL
	 * for which there is a TLB flush pending in order to guarantee
	 * we've seen both that PTE modification and the increment.
	 *
	 * (no requirement on actually still holding the PTL, that is irrelevant)
	 */
	return atomic_read(&mm->tlb_flush_pending) > 1;
}

struct vm_fault;

/**
 * typedef vm_fault_t - Return type for page fault handlers.
 *
 * Page fault handlers return a bitmask of %VM_FAULT values.
 */
typedef __bitwise unsigned int vm_fault_t;

/**
 * enum vm_fault_reason - Page fault handlers return a bitmask of
 * these values to tell the core VM what happened when handling the
 * fault. Used to decide whether a process gets delivered SIGBUS or
 * just gets major/minor fault counters bumped up.
 *
 * @VM_FAULT_OOM:		Out Of Memory
 * @VM_FAULT_SIGBUS:		Bad access
 * @VM_FAULT_MAJOR:		Page read from storage
 * @VM_FAULT_WRITE:		Special case for get_user_pages
 * @VM_FAULT_HWPOISON:		Hit poisoned small page
 * @VM_FAULT_HWPOISON_LARGE:	Hit poisoned large page. Index encoded
 *				in upper bits
 * @VM_FAULT_SIGSEGV:		segmentation fault
 * @VM_FAULT_NOPAGE:		->fault installed the pte, not return page
 * @VM_FAULT_LOCKED:		->fault locked the returned page
 * @VM_FAULT_RETRY:		->fault blocked, must retry
 * @VM_FAULT_FALLBACK:		huge page fault failed, fall back to small
 * @VM_FAULT_DONE_COW:		->fault has fully handled COW
 * @VM_FAULT_NEEDDSYNC:		->fault did not modify page tables and needs
 *				fsync() to complete (for synchronous page faults
 *				in DAX)
 * @VM_FAULT_HINDEX_MASK:	mask HINDEX value
 *
 */
enum vm_fault_reason {
	VM_FAULT_OOM            = (__force vm_fault_t)0x000001,
	VM_FAULT_SIGBUS         = (__force vm_fault_t)0x000002,
	VM_FAULT_MAJOR          = (__force vm_fault_t)0x000004,
	VM_FAULT_WRITE          = (__force vm_fault_t)0x000008,
	VM_FAULT_HWPOISON       = (__force vm_fault_t)0x000010,
	VM_FAULT_HWPOISON_LARGE = (__force vm_fault_t)0x000020,
	VM_FAULT_SIGSEGV        = (__force vm_fault_t)0x000040,
	VM_FAULT_NOPAGE         = (__force vm_fault_t)0x000100,
	VM_FAULT_LOCKED         = (__force vm_fault_t)0x000200,
	VM_FAULT_RETRY          = (__force vm_fault_t)0x000400,
	VM_FAULT_FALLBACK       = (__force vm_fault_t)0x000800,
	VM_FAULT_DONE_COW       = (__force vm_fault_t)0x001000,
	VM_FAULT_NEEDDSYNC      = (__force vm_fault_t)0x002000,
	VM_FAULT_PTNOTSAME      = (__force vm_fault_t)0x004000,
	VM_FAULT_HINDEX_MASK    = (__force vm_fault_t)0x0f0000,
};

/* Encode hstate index for a hwpoisoned large page */
#define VM_FAULT_SET_HINDEX(x) ((__force vm_fault_t)((x) << 16))
#define VM_FAULT_GET_HINDEX(x) (((__force unsigned int)(x) >> 16) & 0xf)

#define VM_FAULT_ERROR (VM_FAULT_OOM | VM_FAULT_SIGBUS |	\
			VM_FAULT_SIGSEGV | VM_FAULT_HWPOISON |	\
			VM_FAULT_HWPOISON_LARGE | VM_FAULT_FALLBACK)

#define VM_FAULT_RESULT_TRACE \
	{ VM_FAULT_OOM,                 "OOM" },	\
	{ VM_FAULT_SIGBUS,              "SIGBUS" },	\
	{ VM_FAULT_MAJOR,               "MAJOR" },	\
	{ VM_FAULT_WRITE,               "WRITE" },	\
	{ VM_FAULT_HWPOISON,            "HWPOISON" },	\
	{ VM_FAULT_HWPOISON_LARGE,      "HWPOISON_LARGE" },	\
	{ VM_FAULT_SIGSEGV,             "SIGSEGV" },	\
	{ VM_FAULT_NOPAGE,              "NOPAGE" },	\
	{ VM_FAULT_LOCKED,              "LOCKED" },	\
	{ VM_FAULT_RETRY,               "RETRY" },	\
	{ VM_FAULT_FALLBACK,            "FALLBACK" },	\
	{ VM_FAULT_DONE_COW,            "DONE_COW" },	\
	{ VM_FAULT_NEEDDSYNC,           "NEEDDSYNC" }

struct vm_special_mapping {
	const char *name;	/* The name, e.g. "[vdso]". */

	/*
	 * If .fault is not provided, this points to a
	 * NULL-terminated array of pages that back the special mapping.
	 *
	 * This must not be NULL unless .fault is provided.
	 */
	struct page **pages;

	/*
	 * If non-NULL, then this is called to resolve page faults
	 * on the special mapping.  If used, .pages is not checked.
	 */
	vm_fault_t (*fault)(const struct vm_special_mapping *sm,
				struct vm_area_struct *vma,
				struct vm_fault *vmf);

	int (*mremap)(const struct vm_special_mapping *sm,
		     struct vm_area_struct *new_vma);
};

enum tlb_flush_reason {
	TLB_FLUSH_ON_TASK_SWITCH,
	TLB_REMOTE_SHOOTDOWN,
	TLB_LOCAL_SHOOTDOWN,
	TLB_LOCAL_MM_SHOOTDOWN,
	TLB_REMOTE_SEND_IPI,
	NR_TLB_FLUSH_REASONS,
};

 /*
  * A swap entry has to fit into a "unsigned long", as the entry is hidden
  * in the "index" field of the swapper address space.
  */
typedef struct {
	unsigned long val;
} swp_entry_t;

/* Return the name for an anonymous mapping or NULL for a file-backed mapping */
static inline const char __user *vma_get_anon_name(struct vm_area_struct *vma)
{
	if (vma->vm_file)
		return NULL;

	return vma->anon_name;
}

#endif /* _LINUX_MM_TYPES_H */<|MERGE_RESOLUTION|>--- conflicted
+++ resolved
@@ -15,10 +15,7 @@
 #include <linux/page-flags-layout.h>
 #include <linux/workqueue.h>
 #include <linux/seqlock.h>
-<<<<<<< HEAD
 #include <linux/android_kabi.h>
-=======
->>>>>>> 754a0abe
 
 #include <asm/mmu.h>
 
@@ -101,8 +98,6 @@
 		};
 		struct {	/* page_pool used by netstack */
 			/**
-<<<<<<< HEAD
-=======
 			 * @pp_magic: magic value to avoid recycling non
 			 * page_pool allocated pages.
 			 */
@@ -110,7 +105,6 @@
 			struct page_pool *pp;
 			unsigned long _pp_mapping_pad;
 			/**
->>>>>>> 754a0abe
 			 * @dma_addr: might require a 64-bit value on
 			 * 32-bit architectures.
 			 */
