/* SPDX-License-Identifier: GPL-2.0-only */
/* Copyright (c) 2012-2013, The Linux Foundation. All rights reserved.
 */
#ifndef _LINUX_SPMI_H
#define _LINUX_SPMI_H

#include <linux/types.h>
#include <linux/device.h>
#include <linux/mod_devicetable.h>
#include <linux/android_kabi.h>

/* Maximum slave identifier */
#define SPMI_MAX_SLAVE_ID		16

/* SPMI Commands */
#define SPMI_CMD_EXT_WRITE		0x00
#define SPMI_CMD_RESET			0x10
#define SPMI_CMD_SLEEP			0x11
#define SPMI_CMD_SHUTDOWN		0x12
#define SPMI_CMD_WAKEUP			0x13
#define SPMI_CMD_AUTHENTICATE		0x14
#define SPMI_CMD_MSTR_READ		0x15
#define SPMI_CMD_MSTR_WRITE		0x16
#define SPMI_CMD_TRANSFER_BUS_OWNERSHIP	0x1A
#define SPMI_CMD_DDB_MASTER_READ	0x1B
#define SPMI_CMD_DDB_SLAVE_READ		0x1C
#define SPMI_CMD_EXT_READ		0x20
#define SPMI_CMD_EXT_WRITEL		0x30
#define SPMI_CMD_EXT_READL		0x38
#define SPMI_CMD_WRITE			0x40
#define SPMI_CMD_READ			0x60
#define SPMI_CMD_ZERO_WRITE		0x80

/**
 * struct spmi_device - Basic representation of an SPMI device
 * @dev:	Driver model representation of the device.
 * @ctrl:	SPMI controller managing the bus hosting this device.
 * @usid:	This devices' Unique Slave IDentifier.
 */
struct spmi_device {
	struct device		dev;
	struct spmi_controller	*ctrl;
	u8			usid;
};

static inline struct spmi_device *to_spmi_device(struct device *d)
{
	return container_of(d, struct spmi_device, dev);
}

static inline void *spmi_device_get_drvdata(const struct spmi_device *sdev)
{
	return dev_get_drvdata(&sdev->dev);
}

static inline void spmi_device_set_drvdata(struct spmi_device *sdev, void *data)
{
	dev_set_drvdata(&sdev->dev, data);
}

struct spmi_device *spmi_device_alloc(struct spmi_controller *ctrl);

static inline void spmi_device_put(struct spmi_device *sdev)
{
	if (sdev)
		put_device(&sdev->dev);
}

int spmi_device_add(struct spmi_device *sdev);

void spmi_device_remove(struct spmi_device *sdev);

/**
 * struct spmi_controller - interface to the SPMI master controller
 * @dev:	Driver model representation of the device.
 * @nr:		board-specific number identifier for this controller/bus
 * @cmd:	sends a non-data command sequence on the SPMI bus.
 * @read_cmd:	sends a register read command sequence on the SPMI bus.
 * @write_cmd:	sends a register write command sequence on the SPMI bus.
 */
struct spmi_controller {
	struct device		dev;
	unsigned int		nr;
	int	(*cmd)(struct spmi_controller *ctrl, u8 opcode, u8 sid);
	int	(*read_cmd)(struct spmi_controller *ctrl, u8 opcode,
			    u8 sid, u16 addr, u8 *buf, size_t len);
	int	(*write_cmd)(struct spmi_controller *ctrl, u8 opcode,
			     u8 sid, u16 addr, const u8 *buf, size_t len);
	ANDROID_KABI_RESERVE(1);
};

static inline struct spmi_controller *to_spmi_controller(struct device *d)
{
	return container_of(d, struct spmi_controller, dev);
}

static inline
void *spmi_controller_get_drvdata(const struct spmi_controller *ctrl)
{
	return dev_get_drvdata(&ctrl->dev);
}

static inline void spmi_controller_set_drvdata(struct spmi_controller *ctrl,
					       void *data)
{
	dev_set_drvdata(&ctrl->dev, data);
}

struct spmi_controller *spmi_controller_alloc(struct device *parent,
					      size_t size);

/**
 * spmi_controller_put() - decrement controller refcount
 * @ctrl	SPMI controller.
 */
static inline void spmi_controller_put(struct spmi_controller *ctrl)
{
	if (ctrl)
		put_device(&ctrl->dev);
}

int spmi_controller_add(struct spmi_controller *ctrl);
void spmi_controller_remove(struct spmi_controller *ctrl);

/**
 * struct spmi_driver - SPMI slave device driver
 * @driver:	SPMI device drivers should initialize name and owner field of
 *		this structure.
 * @probe:	binds this driver to a SPMI device.
 * @remove:	unbinds this driver from the SPMI device.
 *
 * If PM runtime support is desired for a slave, a device driver can call
 * pm_runtime_put() from their probe() routine (and a balancing
 * pm_runtime_get() in remove()).  PM runtime support for a slave is
 * implemented by issuing a SLEEP command to the slave on runtime_suspend(),
 * transitioning the slave into the SLEEP state.  On runtime_resume(), a WAKEUP
 * command is sent to the slave to bring it back to ACTIVE.
 */
struct spmi_driver {
	struct device_driver driver;
	int	(*probe)(struct spmi_device *sdev);
	void	(*remove)(struct spmi_device *sdev);
<<<<<<< HEAD
	ANDROID_KABI_RESERVE(1);
=======
	void	(*shutdown)(struct spmi_device *sdev);
>>>>>>> 754a0abe
};

static inline struct spmi_driver *to_spmi_driver(struct device_driver *d)
{
	return container_of(d, struct spmi_driver, driver);
}

#define spmi_driver_register(sdrv) \
	__spmi_driver_register(sdrv, THIS_MODULE)
int __spmi_driver_register(struct spmi_driver *sdrv, struct module *owner);

/**
 * spmi_driver_unregister() - unregister an SPMI client driver
 * @sdrv:	the driver to unregister
 */
static inline void spmi_driver_unregister(struct spmi_driver *sdrv)
{
	if (sdrv)
		driver_unregister(&sdrv->driver);
}

#define module_spmi_driver(__spmi_driver) \
	module_driver(__spmi_driver, spmi_driver_register, \
			spmi_driver_unregister)

int spmi_register_read(struct spmi_device *sdev, u8 addr, u8 *buf);
int spmi_ext_register_read(struct spmi_device *sdev, u8 addr, u8 *buf,
			   size_t len);
int spmi_ext_register_readl(struct spmi_device *sdev, u16 addr, u8 *buf,
			    size_t len);
int spmi_register_write(struct spmi_device *sdev, u8 addr, u8 data);
int spmi_register_zero_write(struct spmi_device *sdev, u8 data);
int spmi_ext_register_write(struct spmi_device *sdev, u8 addr,
			    const u8 *buf, size_t len);
int spmi_ext_register_writel(struct spmi_device *sdev, u16 addr,
			     const u8 *buf, size_t len);
int spmi_command_reset(struct spmi_device *sdev);
int spmi_command_sleep(struct spmi_device *sdev);
int spmi_command_wakeup(struct spmi_device *sdev);
int spmi_command_shutdown(struct spmi_device *sdev);

#endif<|MERGE_RESOLUTION|>--- conflicted
+++ resolved
@@ -140,11 +140,8 @@
 	struct device_driver driver;
 	int	(*probe)(struct spmi_device *sdev);
 	void	(*remove)(struct spmi_device *sdev);
-<<<<<<< HEAD
+	void	(*shutdown)(struct spmi_device *sdev);
 	ANDROID_KABI_RESERVE(1);
-=======
-	void	(*shutdown)(struct spmi_device *sdev);
->>>>>>> 754a0abe
 };
 
 static inline struct spmi_driver *to_spmi_driver(struct device_driver *d)
