--- conflicted
+++ resolved
@@ -110,44 +110,29 @@
  * --------------------
  * <31>     :: data capable as a USB host
  * <30>     :: data capable as a USB device
-<<<<<<< HEAD
- * <29:27>  :: product type (UFP or Cable Plug)
+ * <29:27>  :: product type (UFP / Cable)
  * <26>     :: modal operation supported (1b == yes)
  * <25:23>  :: product type (DFP) (SVDM version 2.0 only; Shall be set to zero
  *             if SVDM version is 1.0)
- * <22:16>  :: Reserved, Shall be set to zero
-=======
- * <29:27>  :: product type (UFP / Cable)
- * <26>     :: modal operation supported (1b == yes)
- * <25:16>  :: product type (DFP)
->>>>>>> a34582fe
+ * <22:16>  :: product type (DFP)
  * <15:0>   :: USB-IF assigned VID for this cable vendor
  */
 #define IDH_PTYPE_UNDEF		0
 #define IDH_PTYPE_HUB		1
 #define IDH_PTYPE_PERIPH	2
-<<<<<<< HEAD
-#define IDH_PTYPE_HOST		2
 #define IDH_PTYPE_PSD		3
-=======
-#define IDH_PTYPE_PSD		3
-#define IDH_PTYPE_AMA		5
-
->>>>>>> a34582fe
+
 #define IDH_PTYPE_PCABLE	3
 #define IDH_PTYPE_BRICK		3
 #define IDH_PTYPE_ACABLE	4
-<<<<<<< HEAD
 #define IDH_PTYPE_AMC		4
 #define IDH_PTYPE_AMA		5
-=======
 
 #define IDH_PTYPE_DFP_UNDEF	0
 #define IDH_PTYPE_DFP_HUB	1
 #define IDH_PTYPE_DFP_HOST	2
 #define IDH_PTYPE_DFP_PB	3
 #define IDH_PTYPE_DFP_AMC	4
->>>>>>> a34582fe
 
 #define IDH_USB_HOST		BIT(31)
 #define IDH_USB_DEVICE		BIT(30)
@@ -168,12 +153,8 @@
 #define PD_IDH_PTYPE(vdo)	(((vdo) >> IDH_PT_UFP_PLUG_SHIFT) & 0x7)
 #define PD_IDH_PTYPE_DFP(vdo)	(((vdo) >> IDH_PT_DFP_SHIFT) & 0x7)
 #define PD_IDH_VID(vdo)		((vdo) & 0xffff)
-<<<<<<< HEAD
-#define PD_IDH_MODAL_SUPP(vdo)	((vdo) & IDH_MODAL_SUPP)
-=======
 #define PD_IDH_MODAL_SUPP(vdo)	((vdo) & (1 << 26))
 #define PD_IDH_DFP_PTYPE(vdo)	(((vdo) >> 23) & 0x7)
->>>>>>> a34582fe
 
 /*
  * Cert Stat VDO
