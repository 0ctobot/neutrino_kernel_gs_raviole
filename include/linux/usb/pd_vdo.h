/* SPDX-License-Identifier: GPL-2.0-or-later */
/*
 * Copyright 2015-2017 Google, Inc
 */

#ifndef __LINUX_USB_PD_VDO_H
#define __LINUX_USB_PD_VDO_H

#include "pd.h"

/*
 * VDO : Vendor Defined Message Object
 * VDM object is minimum of VDM header + 6 additional data objects.
 */

#define VDO_MAX_OBJECTS		6
#define VDO_MAX_SIZE		(VDO_MAX_OBJECTS + 1)

#define SVDM_V10		0
#define SVDM_V20		1
#define SVDM_MAX_VER		SVDM_V20

/*
 * VDM header
 * ----------
 * <31:16>  :: SVID
 * <15>     :: VDM type ( 1b == structured, 0b == unstructured )
 * <14:13>  :: Structured VDM version
 * <12:11>  :: reserved
 * <10:8>   :: object position (1-7 valid ... used for enter/exit mode only)
 * <7:6>    :: command type (SVDM only?)
 * <5>      :: reserved (SVDM), command type (UVDM)
 * <4:0>    :: command
 */
#define VDO(vid, type, ver, custom)			\
	(((vid) << 16) |				\
	 ((type) << 15) |				\
	 ((ver) << 13) |				\
	 ((custom) & 0x7FFF))

#define VDO_SVDM_TYPE		(1 << 15)
#define VDO_SVDM_VERS(x)	((x) << 13)
#define VDO_OPOS(x)		((x) << 8)
#define VDO_CMDT(x)		((x) << 6)
#define VDO_SVDM_VERS_MASK	VDO_SVDM_VERS(0x3)
#define VDO_OPOS_MASK		VDO_OPOS(0x7)
#define VDO_CMDT_MASK		VDO_CMDT(0x3)

#define CMDT_INIT		0
#define CMDT_RSP_ACK		1
#define CMDT_RSP_NAK		2
#define CMDT_RSP_BUSY		3

/* reserved for SVDM ... for Google UVDM */
#define VDO_SRC_INITIATOR	(0 << 5)
#define VDO_SRC_RESPONDER	(1 << 5)

#define CMD_DISCOVER_IDENT	1
#define CMD_DISCOVER_SVID	2
#define CMD_DISCOVER_MODES	3
#define CMD_ENTER_MODE		4
#define CMD_EXIT_MODE		5
#define CMD_ATTENTION		6

#define VDO_CMD_VENDOR(x)    (((0x10 + (x)) & 0x1f))

/* ChromeOS specific commands */
#define VDO_CMD_VERSION		VDO_CMD_VENDOR(0)
#define VDO_CMD_SEND_INFO	VDO_CMD_VENDOR(1)
#define VDO_CMD_READ_INFO	VDO_CMD_VENDOR(2)
#define VDO_CMD_REBOOT		VDO_CMD_VENDOR(5)
#define VDO_CMD_FLASH_ERASE	VDO_CMD_VENDOR(6)
#define VDO_CMD_FLASH_WRITE	VDO_CMD_VENDOR(7)
#define VDO_CMD_ERASE_SIG	VDO_CMD_VENDOR(8)
#define VDO_CMD_PING_ENABLE	VDO_CMD_VENDOR(10)
#define VDO_CMD_CURRENT		VDO_CMD_VENDOR(11)
#define VDO_CMD_FLIP		VDO_CMD_VENDOR(12)
#define VDO_CMD_GET_LOG		VDO_CMD_VENDOR(13)
#define VDO_CMD_CCD_EN		VDO_CMD_VENDOR(14)

#define PD_VDO_VID(vdo)		((vdo) >> 16)
#define PD_VDO_SVDM(vdo)	(((vdo) >> 15) & 1)
#define PD_VDO_SVDM_VER(vdo)	(((vdo) >> 13) & 0x3)
#define PD_VDO_OPOS(vdo)	(((vdo) >> 8) & 0x7)
#define PD_VDO_CMD(vdo)		((vdo) & 0x1f)
#define PD_VDO_CMDT(vdo)	(((vdo) >> 6) & 0x3)

/*
 * SVDM Identity request -> response
 *
 * Request is simply properly formatted SVDM header
 *
 * Response is 4 data objects:
 * [0] :: SVDM header
 * [1] :: Identitiy header
 * [2] :: Cert Stat VDO
 * [3] :: (Product | Cable) VDO
 * [4] :: AMA VDO
 *
 */
#define VDO_INDEX_HDR		0
#define VDO_INDEX_IDH		1
#define VDO_INDEX_CSTAT		2
#define VDO_INDEX_CABLE		3
#define VDO_INDEX_PRODUCT	3
#define VDO_INDEX_AMA		4

/*
 * SVDM Identity Header
 * --------------------
 * <31>     :: data capable as a USB host
 * <30>     :: data capable as a USB device
 * <29:27>  :: product type (UFP / Cable / VPD)
 * <26>     :: modal operation supported (1b == yes)
 * <25:23>  :: product type (DFP) (SVDM version 2.0+ only; set to zero in version 1.0)
 * <22:21>  :: connector type (SVDM version 2.0+ only; set to zero in version 1.0)
 * <20:16>  :: Reserved, Shall be set to zero
 * <15:0>   :: USB-IF assigned VID for this cable vendor
 */

/* PD Rev2.0 definition */
#define IDH_PTYPE_UNDEF		0

/* SOP Product Type (UFP) */
#define IDH_PTYPE_NOT_UFP	0
#define IDH_PTYPE_HUB		1
#define IDH_PTYPE_PERIPH	2
#define IDH_PTYPE_PSD		3

/* SOP' Product Type (Cable Plug / VPD) */
#define IDH_PTYPE_NOT_CABLE	0
#define IDH_PTYPE_PCABLE	3
#define IDH_PTYPE_BRICK		3
#define IDH_PTYPE_ACABLE	4
<<<<<<< HEAD
#define IDH_PTYPE_AMC		4
#define IDH_PTYPE_AMA		5
=======
>>>>>>> 754a0abe
#define IDH_PTYPE_VPD		6

/* SOP Product Type (DFP) */
#define IDH_PTYPE_NOT_DFP	0
#define IDH_PTYPE_DFP_HUB	1
#define IDH_PTYPE_DFP_HOST	2
#define IDH_PTYPE_DFP_PB	3
<<<<<<< HEAD
=======

/* ID Header Mask */
#define IDH_DFP_MASK		GENMASK(25, 23)
#define IDH_CONN_MASK		GENMASK(22, 21)

#define VDO_IDH(usbh, usbd, ufp_cable, is_modal, dfp, conn, vid)		\
	((usbh) << 31 | (usbd) << 30 | ((ufp_cable) & 0x7) << 27		\
	 | (is_modal) << 26 | ((dfp) & 0x7) << 23 | ((conn) & 0x3) << 21	\
	 | ((vid) & 0xffff))
>>>>>>> 754a0abe

#define IDH_USB_HOST		BIT(31)
#define IDH_USB_DEVICE		BIT(30)
#define IDH_PT_UFP_PLUG_SHIFT	27
#define IDH_PT_UFP_PLUG_MASK	(0x7 << IDH_PT_UFP_PLUG_SHIFT)
#define IDH_MODAL_SUPP		BIT(26)
#define IDH_PT_DFP_SHIFT	23
#define IDH_PT_DFP_MASK		(0x7 << IDH_PT_DFP_SHIFT)
/* ID Header Mask */
#define IDH_DFP_MASK		GENMASK(25, 23)
#define IDH_CONN_MASK		GENMASK(22, 21)

#define VDO_IDH(usbh, usbd, ufp_cable, is_modal, dfp, conn, vid)		\
	((usbh) << 31 | (usbd) << 30 | ((ufp_cable) & 0x7) << 27		\
	 | (is_modal) << 26 | ((dfp) & 0x7) << 23 | ((conn) & 0x3) << 21	\
	 | ((vid) & 0xffff))

#define IDH_PT_UFP_PLUG(type)	(((type) << IDH_PT_UFP_PLUG_SHIFT)	\
				 & IDH_PT_UFP_PLUG_MASK)
#define IDH_PT_DFP(type)	(((type) << IDH_PT_DFP_SHIFT) & IDH_PT_DFP_MASK)

#define PD_IDH_PTYPE(vdo)	(((vdo) >> IDH_PT_UFP_PLUG_SHIFT) & 0x7)
#define PD_IDH_PTYPE_DFP(vdo)	(((vdo) >> IDH_PT_DFP_SHIFT) & 0x7)
#define PD_IDH_VID(vdo)		((vdo) & 0xffff)
#define PD_IDH_MODAL_SUPP(vdo)	((vdo) & (1 << 26))
#define PD_IDH_DFP_PTYPE(vdo)	(((vdo) >> 23) & 0x7)
#define PD_IDH_CONN_TYPE(vdo)	(((vdo) >> 21) & 0x3)

/*
 * Cert Stat VDO
 * -------------
 * <31:0>  : USB-IF assigned XID for this cable
 */
#define PD_CSTAT_XID(vdo)	(vdo)
#define VDO_CERT(xid)		((xid) & 0xffffffff)

/*
 * Product VDO
 * -----------
 * <31:16> : USB Product ID
 * <15:0>  : USB bcdDevice
 */
#define VDO_PRODUCT(pid, bcd)	(((pid) & 0xffff) << 16 | ((bcd) & 0xffff))
#define PD_PRODUCT_PID(vdo)	(((vdo) >> 16) & 0xffff)

/*
 * UFP VDO (PD Revision 3.0+ only)
 * --------
 * <31:29> :: UFP VDO version
 * <28>    :: Reserved
 * <27:24> :: Device capability
 * <23:22> :: Connector type (10b == receptacle, 11b == captive plug)
 * <21:11> :: Reserved
 * <10:8>  :: Vconn power (AMA only)
 * <7>     :: Vconn required (AMA only, 0b == no, 1b == yes)
 * <6>     :: Vbus required (AMA only, 0b == yes, 1b == no)
 * <5:3>   :: Alternate modes
 * <2:0>   :: USB highest speed
 */
#define PD_VDO_UFP_DEVCAP(vdo)	(((vdo) & GENMASK(27, 24)) >> 24)

/* UFP VDO Version */
#define UFP_VDO_VER1_2		2

/* Device Capability */
#define DEV_USB2_CAPABLE	BIT(0)
#define DEV_USB2_BILLBOARD	BIT(1)
#define DEV_USB3_CAPABLE	BIT(2)
#define DEV_USB4_CAPABLE	BIT(3)

/* Connector Type */
#define UFP_RECEPTACLE		2
#define UFP_CAPTIVE		3

/* Vconn Power (AMA only, set to AMA_VCONN_NOT_REQ if Vconn is not required) */
#define AMA_VCONN_PWR_1W	0
#define AMA_VCONN_PWR_1W5	1
#define AMA_VCONN_PWR_2W	2
#define AMA_VCONN_PWR_3W	3
#define AMA_VCONN_PWR_4W	4
#define AMA_VCONN_PWR_5W	5
#define AMA_VCONN_PWR_6W	6

/* Vconn Required (AMA only) */
#define AMA_VCONN_NOT_REQ	0
#define AMA_VCONN_REQ		1

/* Vbus Required (AMA only) */
#define AMA_VBUS_REQ		0
#define AMA_VBUS_NOT_REQ	1

/* Alternate Modes */
#define UFP_ALTMODE_NOT_SUPP	0
#define UFP_ALTMODE_TBT3	BIT(0)
#define UFP_ALTMODE_RECFG	BIT(1)
#define UFP_ALTMODE_NO_RECFG	BIT(2)

/* USB Highest Speed */
#define UFP_USB2_ONLY		0
#define UFP_USB32_GEN1		1
#define UFP_USB32_4_GEN2	2
#define UFP_USB4_GEN3		3

#define VDO_UFP(ver, cap, conn, vcpwr, vcr, vbr, alt, spd)			\
	(((ver) & 0x7) << 29 | ((cap) & 0xf) << 24 | ((conn) & 0x3) << 22	\
	 | ((vcpwr) & 0x7) << 8 | (vcr) << 7 | (vbr) << 6 | ((alt) & 0x7) << 3	\
	 | ((spd) & 0x7))

/*
 * DFP VDO (PD Revision 3.0+ only)
 * --------
 * <31:29> :: DFP VDO version
 * <28:27> :: Reserved
 * <26:24> :: Host capability
 * <23:22> :: Connector type (10b == receptacle, 11b == captive plug)
 * <21:5>  :: Reserved
 * <4:0>   :: Port number
 */
#define PD_VDO_DFP_HOSTCAP(vdo)	(((vdo) & GENMASK(26, 24)) >> 24)

#define DFP_VDO_VER1_1		1
#define HOST_USB2_CAPABLE	BIT(0)
#define HOST_USB3_CAPABLE	BIT(1)
#define HOST_USB4_CAPABLE	BIT(2)
#define DFP_RECEPTACLE		2
#define DFP_CAPTIVE		3

#define VDO_DFP(ver, cap, conn, pnum)						\
	(((ver) & 0x7) << 29 | ((cap) & 0x7) << 24 | ((conn) & 0x3) << 22	\
	 | ((pnum) & 0x1f))

/*
 * Cable VDO (for both Passive and Active Cable VDO in PD Rev2.0)
 * ---------
 * <31:28> :: Cable HW version
 * <27:24> :: Cable FW version
 * <23:20> :: Reserved, Shall be set to zero
 * <19:18> :: type-C to Type-A/B/C/Captive (00b == A, 01 == B, 10 == C, 11 == Captive)
 * <17>    :: Reserved, Shall be set to zero
 * <16:13> :: cable latency (0001 == <10ns(~1m length))
 * <12:11> :: cable termination type (11b == both ends active VCONN req)
 * <10>    :: SSTX1 Directionality support (0b == fixed, 1b == cfgable)
 * <9>     :: SSTX2 Directionality support
 * <8>     :: SSRX1 Directionality support
 * <7>     :: SSRX2 Directionality support
 * <6:5>   :: Vbus current handling capability (01b == 3A, 10b == 5A)
 * <4>     :: Vbus through cable (0b == no, 1b == yes)
 * <3>     :: SOP" controller present? (0b == no, 1b == yes)
 * <2:0>   :: USB SS Signaling support
 *
 * Passive Cable VDO (PD Rev3.0+)
 * ---------
 * <31:28> :: Cable HW version
 * <27:24> :: Cable FW version
 * <23:21> :: VDO version
 * <20>    :: Reserved, Shall be set to zero
 * <19:18> :: Type-C to Type-C/Captive (10b == C, 11b == Captive)
 * <17>    :: Reserved, Shall be set to zero
 * <16:13> :: cable latency (0001 == <10ns(~1m length))
 * <12:11> :: cable termination type (10b == Vconn not req, 01b == Vconn req)
 * <10:9>  :: Maximum Vbus voltage (00b == 20V, 01b == 30V, 10b == 40V, 11b == 50V)
 * <8:7>   :: Reserved, Shall be set to zero
 * <6:5>   :: Vbus current handling capability (01b == 3A, 10b == 5A)
 * <4:3>   :: Reserved, Shall be set to zero
 * <2:0>   :: USB highest speed
 *
 * Active Cable VDO 1 (PD Rev3.0+)
 * ---------
 * <31:28> :: Cable HW version
 * <27:24> :: Cable FW version
 * <23:21> :: VDO version
 * <20>    :: Reserved, Shall be set to zero
 * <19:18> :: Connector type (10b == C, 11b == Captive)
 * <17>    :: Reserved, Shall be set to zero
 * <16:13> :: cable latency (0001 == <10ns(~1m length))
 * <12:11> :: cable termination type (10b == one end active, 11b == both ends active VCONN req)
 * <10:9>  :: Maximum Vbus voltage (00b == 20V, 01b == 30V, 10b == 40V, 11b == 50V)
 * <8>     :: SBU supported (0b == supported, 1b == not supported)
 * <7>     :: SBU type (0b == passive, 1b == active)
 * <6:5>   :: Vbus current handling capability (01b == 3A, 10b == 5A)
<<<<<<< HEAD
=======
 * <4>     :: Vbus through cable (0b == no, 1b == yes)
 * <3>     :: SOP" controller present? (0b == no, 1b == yes)
>>>>>>> 754a0abe
 * <2:0>   :: USB highest speed
 */
/* Cable VDO Version */
#define CABLE_VDO_VER1_0	0
#define CABLE_VDO_VER1_3	3

/* Connector Type (_ATYPE and _BTYPE are for PD Rev2.0 only) */
#define CABLE_ATYPE		0
#define CABLE_BTYPE		1
#define CABLE_CTYPE		2
#define CABLE_CAPTIVE		3

/* Cable Latency */
#define CABLE_LATENCY_1M	1
#define CABLE_LATENCY_2M	2
#define CABLE_LATENCY_3M	3
#define CABLE_LATENCY_4M	4
#define CABLE_LATENCY_5M	5
#define CABLE_LATENCY_6M	6
#define CABLE_LATENCY_7M	7
#define CABLE_LATENCY_7M_PLUS	8

/* Cable Termination Type */
#define PCABLE_VCONN_NOT_REQ	0
#define PCABLE_VCONN_REQ	1
#define ACABLE_ONE_END		2
#define ACABLE_BOTH_END		3

/* Maximum Vbus Voltage */
#define CABLE_MAX_VBUS_20V	0
#define CABLE_MAX_VBUS_30V	1
#define CABLE_MAX_VBUS_40V	2
#define CABLE_MAX_VBUS_50V	3

/* Active Cable SBU Supported/Type */
#define ACABLE_SBU_SUPP		0
#define ACABLE_SBU_NOT_SUPP	1
#define ACABLE_SBU_PASSIVE	0
#define ACABLE_SBU_ACTIVE	1

/* Vbus Current Handling Capability */
#define CABLE_CURR_DEF		0
#define CABLE_CURR_3A		1
#define CABLE_CURR_5A		2

/* USB SuperSpeed Signaling Support (PD Rev2.0) */
#define CABLE_USBSS_U2_ONLY	0
#define CABLE_USBSS_U31_GEN1	1
#define CABLE_USBSS_U31_GEN2	2

/* USB Highest Speed */
#define CABLE_USB2_ONLY		0
#define CABLE_USB32_GEN1	1
#define CABLE_USB32_4_GEN2	2
#define CABLE_USB4_GEN3		3

#define VDO_CABLE(hw, fw, cbl, lat, term, tx1d, tx2d, rx1d, rx2d, cur, vps, sopp, usbss) \
	(((hw) & 0x7) << 28 | ((fw) & 0x7) << 24 | ((cbl) & 0x3) << 18		\
	 | ((lat) & 0x7) << 13 | ((term) & 0x3) << 11 | (tx1d) << 10		\
	 | (tx2d) << 9 | (rx1d) << 8 | (rx2d) << 7 | ((cur) & 0x3) << 5		\
	 | (vps) << 4 | (sopp) << 3 | ((usbss) & 0x7))
#define VDO_PCABLE(hw, fw, ver, conn, lat, term, vbm, cur, spd)			\
	(((hw) & 0xf) << 28 | ((fw) & 0xf) << 24 | ((ver) & 0x7) << 21		\
	 | ((conn) & 0x3) << 18 | ((lat) & 0xf) << 13 | ((term) & 0x3) << 11	\
	 | ((vbm) & 0x3) << 9 | ((cur) & 0x3) << 5 | ((spd) & 0x7))
#define VDO_ACABLE1(hw, fw, ver, conn, lat, term, vbm, sbu, sbut, cur, vbt, sopp, spd) \
	(((hw) & 0xf) << 28 | ((fw) & 0xf) << 24 | ((ver) & 0x7) << 21		\
	 | ((conn) & 0x3) << 18	| ((lat) & 0xf) << 13 | ((term) & 0x3) << 11	\
	 | ((vbm) & 0x3) << 9 | (sbu) << 8 | (sbut) << 7 | ((cur) & 0x3) << 5	\
	 | (vbt) << 4 | (sopp) << 3 | ((spd) & 0x7))

#define VDO_TYPEC_CABLE_TYPE(vdo)	(((vdo) >> 18) & 0x3)
<<<<<<< HEAD

/*
 * Active Cable VDO 2
 * ---------
 * <31:24> :: Maximum operating temperature
 * <23:16> :: Shutdown temperature
 * <15>    :: Reserved, Shall be set to zero
 * <14:12> :: U3/CLd power
 * <11>    :: U3 to U0 transition mode (0b == direct, 1b == through U3S)
 * <10>    :: Physical connection (0b == copper, 1b == optical)
 * <9>     :: Active element (0b == redriver, 1b == retimer)
 * <8>     :: USB4 supported (0b == yes, 1b == no)
 * <7:6>   :: USB2 hub hops consumed
 * <5>     :: USB2 supported (0b == yes, 1b == no)
 * <4>     :: USB3.2 supported (0b == yes, 1b == no)
 * <3>     :: USB lanes supported (0b == one lane, 1b == two lanes)
 * <2>     :: Optically isolated active cable (0b == no, 1b == yes)
 * <1>     :: Reserved, Shall be set to zero
 * <0>     :: USB gen (0b == gen1, 1b == gen2+)
 */

/* U3/CLd Power*/
#define ACAB2_U3_CLD_10MW_PLUS	0
#define ACAB2_U3_CLD_10MW	1
#define ACAB2_U3_CLD_5MW	2
#define ACAB2_U3_CLD_1MW	3
#define ACAB2_U3_CLD_500UW	4
#define ACAB2_U3_CLD_200UW	5
#define ACAB2_U3_CLD_50UW	6

/* Other Active Cable VDO 2 Fields */
#define ACAB2_U3U0_DIRECT	0
#define ACAB2_U3U0_U3S		1
#define ACAB2_PHY_COPPER	0
#define ACAB2_PHY_OPTICAL	1
#define ACAB2_REDRIVER		0
#define ACAB2_RETIMER		1
#define ACAB2_USB4_SUPP		0
#define ACAB2_USB4_NOT_SUPP	1
#define ACAB2_USB2_SUPP		0
#define ACAB2_USB2_NOT_SUPP	1
#define ACAB2_USB32_SUPP	0
#define ACAB2_USB32_NOT_SUPP	1
#define ACAB2_LANES_ONE		0
#define ACAB2_LANES_TWO		1
#define ACAB2_OPT_ISO_NO	0
#define ACAB2_OPT_ISO_YES	1
#define ACAB2_GEN_1		0
#define ACAB2_GEN_2_PLUS	1

#define VDO_ACABLE2(mtemp, stemp, u3p, trans, phy, ele, u4, hops, u2, u32, lane, iso, gen)	\
	(((mtemp) & 0xff) << 24 | ((stemp) & 0xff) << 16 | ((u3p) & 0x7) << 12	\
	 | (trans) << 11 | (phy) << 10 | (ele) << 9 | (u4) << 8			\
	 | ((hops) & 0x3) << 6 | (u2) << 5 | (u32) << 4 | (lane) << 3		\
	 | (iso) << 2 | (gen))

/*
=======

/*
 * Active Cable VDO 2
 * ---------
 * <31:24> :: Maximum operating temperature
 * <23:16> :: Shutdown temperature
 * <15>    :: Reserved, Shall be set to zero
 * <14:12> :: U3/CLd power
 * <11>    :: U3 to U0 transition mode (0b == direct, 1b == through U3S)
 * <10>    :: Physical connection (0b == copper, 1b == optical)
 * <9>     :: Active element (0b == redriver, 1b == retimer)
 * <8>     :: USB4 supported (0b == yes, 1b == no)
 * <7:6>   :: USB2 hub hops consumed
 * <5>     :: USB2 supported (0b == yes, 1b == no)
 * <4>     :: USB3.2 supported (0b == yes, 1b == no)
 * <3>     :: USB lanes supported (0b == one lane, 1b == two lanes)
 * <2>     :: Optically isolated active cable (0b == no, 1b == yes)
 * <1>     :: Reserved, Shall be set to zero
 * <0>     :: USB gen (0b == gen1, 1b == gen2+)
 */
/* U3/CLd Power*/
#define ACAB2_U3_CLD_10MW_PLUS	0
#define ACAB2_U3_CLD_10MW	1
#define ACAB2_U3_CLD_5MW	2
#define ACAB2_U3_CLD_1MW	3
#define ACAB2_U3_CLD_500UW	4
#define ACAB2_U3_CLD_200UW	5
#define ACAB2_U3_CLD_50UW	6

/* Other Active Cable VDO 2 Fields */
#define ACAB2_U3U0_DIRECT	0
#define ACAB2_U3U0_U3S		1
#define ACAB2_PHY_COPPER	0
#define ACAB2_PHY_OPTICAL	1
#define ACAB2_REDRIVER		0
#define ACAB2_RETIMER		1
#define ACAB2_USB4_SUPP		0
#define ACAB2_USB4_NOT_SUPP	1
#define ACAB2_USB2_SUPP		0
#define ACAB2_USB2_NOT_SUPP	1
#define ACAB2_USB32_SUPP	0
#define ACAB2_USB32_NOT_SUPP	1
#define ACAB2_LANES_ONE		0
#define ACAB2_LANES_TWO		1
#define ACAB2_OPT_ISO_NO	0
#define ACAB2_OPT_ISO_YES	1
#define ACAB2_GEN_1		0
#define ACAB2_GEN_2_PLUS	1

#define VDO_ACABLE2(mtemp, stemp, u3p, trans, phy, ele, u4, hops, u2, u32, lane, iso, gen)	\
	(((mtemp) & 0xff) << 24 | ((stemp) & 0xff) << 16 | ((u3p) & 0x7) << 12	\
	 | (trans) << 11 | (phy) << 10 | (ele) << 9 | (u4) << 8			\
	 | ((hops) & 0x3) << 6 | (u2) << 5 | (u32) << 4 | (lane) << 3		\
	 | (iso) << 2 | (gen))

/*
>>>>>>> 754a0abe
 * AMA VDO (PD Rev2.0)
 * ---------
 * <31:28> :: Cable HW version
 * <27:24> :: Cable FW version
 * <23:12> :: Reserved, Shall be set to zero
 * <11>    :: SSTX1 Directionality support (0b == fixed, 1b == cfgable)
 * <10>    :: SSTX2 Directionality support
 * <9>     :: SSRX1 Directionality support
 * <8>     :: SSRX2 Directionality support
 * <7:5>   :: Vconn power
 * <4>     :: Vconn power required
 * <3>     :: Vbus power required
 * <2:0>   :: USB SS Signaling support
 */
#define VDO_AMA(hw, fw, tx1d, tx2d, rx1d, rx2d, vcpwr, vcr, vbr, usbss) \
	(((hw) & 0x7) << 28 | ((fw) & 0x7) << 24			\
	 | (tx1d) << 11 | (tx2d) << 10 | (rx1d) << 9 | (rx2d) << 8	\
	 | ((vcpwr) & 0x7) << 5 | (vcr) << 4 | (vbr) << 3		\
	 | ((usbss) & 0x7))

#define PD_VDO_AMA_VCONN_REQ(vdo)	(((vdo) >> 4) & 1)
#define PD_VDO_AMA_VBUS_REQ(vdo)	(((vdo) >> 3) & 1)

#define AMA_USBSS_U2_ONLY	0
#define AMA_USBSS_U31_GEN1	1
#define AMA_USBSS_U31_GEN2	2
#define AMA_USBSS_BBONLY	3

/*
 * VPD VDO
 * ---------
 * <31:28> :: HW version
 * <27:24> :: FW version
 * <23:21> :: VDO version
 * <20:17> :: Reserved, Shall be set to zero
 * <16:15> :: Maximum Vbus voltage (00b == 20V, 01b == 30V, 10b == 40V, 11b == 50V)
 * <14>    :: Charge through current support (0b == 3A, 1b == 5A)
 * <13>    :: Reserved, Shall be set to zero
 * <12:7>  :: Vbus impedance
 * <6:1>   :: Ground impedance
 * <0>     :: Charge through support (0b == no, 1b == yes)
 */
#define VPD_VDO_VER1_0		0
#define VPD_MAX_VBUS_20V	0
#define VPD_MAX_VBUS_30V	1
#define VPD_MAX_VBUS_40V	2
#define VPD_MAX_VBUS_50V	3
#define VPDCT_CURR_3A		0
#define VPDCT_CURR_5A		1
#define VPDCT_NOT_SUPP		0
#define VPDCT_SUPP		1

#define VDO_VPD(hw, fw, ver, vbm, curr, vbi, gi, ct)			\
	(((hw) & 0xf) << 28 | ((fw) & 0xf) << 24 | ((ver) & 0x7) << 21	\
	 | ((vbm) & 0x3) << 15 | (curr) << 14 | ((vbi) & 0x3f) << 7	\
	 | ((gi) & 0x3f) << 1 | (ct))

/*
 * SVDM Discover SVIDs request -> response
 *
 * Request is properly formatted VDM Header with discover SVIDs command.
 * Response is a set of SVIDs of all supported SVIDs with all zero's to
 * mark the end of SVIDs.  If more than 12 SVIDs are supported command SHOULD be
 * repeated.
 */
#define VDO_SVID(svid0, svid1)	(((svid0) & 0xffff) << 16 | ((svid1) & 0xffff))
#define PD_VDO_SVID_SVID0(vdo)	((vdo) >> 16)
#define PD_VDO_SVID_SVID1(vdo)	((vdo) & 0xffff)

/* USB-IF SIDs */
#define USB_SID_PD		0xff00 /* power delivery */
#define USB_SID_DISPLAYPORT	0xff01
#define USB_SID_MHL		0xff02	/* Mobile High-Definition Link */

/* VDM command timeouts (in ms) */

#define PD_T_VDM_UNSTRUCTURED	500
#define PD_T_VDM_BUSY		100
#define PD_T_VDM_WAIT_MODE_E	100
#define PD_T_VDM_SNDR_RSP	30
#define PD_T_VDM_E_MODE		25
#define PD_T_VDM_RCVR_RSP	15

#endif /* __LINUX_USB_PD_VDO_H */<|MERGE_RESOLUTION|>--- conflicted
+++ resolved
@@ -15,10 +15,6 @@
 
 #define VDO_MAX_OBJECTS		6
 #define VDO_MAX_SIZE		(VDO_MAX_OBJECTS + 1)
-
-#define SVDM_V10		0
-#define SVDM_V20		1
-#define SVDM_MAX_VER		SVDM_V20
 
 /*
  * VDM header
@@ -126,17 +122,12 @@
 #define IDH_PTYPE_HUB		1
 #define IDH_PTYPE_PERIPH	2
 #define IDH_PTYPE_PSD		3
+#define IDH_PTYPE_AMA		5
 
 /* SOP' Product Type (Cable Plug / VPD) */
 #define IDH_PTYPE_NOT_CABLE	0
 #define IDH_PTYPE_PCABLE	3
-#define IDH_PTYPE_BRICK		3
 #define IDH_PTYPE_ACABLE	4
-<<<<<<< HEAD
-#define IDH_PTYPE_AMC		4
-#define IDH_PTYPE_AMA		5
-=======
->>>>>>> 754a0abe
 #define IDH_PTYPE_VPD		6
 
 /* SOP Product Type (DFP) */
@@ -144,8 +135,6 @@
 #define IDH_PTYPE_DFP_HUB	1
 #define IDH_PTYPE_DFP_HOST	2
 #define IDH_PTYPE_DFP_PB	3
-<<<<<<< HEAD
-=======
 
 /* ID Header Mask */
 #define IDH_DFP_MASK		GENMASK(25, 23)
@@ -155,30 +144,8 @@
 	((usbh) << 31 | (usbd) << 30 | ((ufp_cable) & 0x7) << 27		\
 	 | (is_modal) << 26 | ((dfp) & 0x7) << 23 | ((conn) & 0x3) << 21	\
 	 | ((vid) & 0xffff))
->>>>>>> 754a0abe
-
-#define IDH_USB_HOST		BIT(31)
-#define IDH_USB_DEVICE		BIT(30)
-#define IDH_PT_UFP_PLUG_SHIFT	27
-#define IDH_PT_UFP_PLUG_MASK	(0x7 << IDH_PT_UFP_PLUG_SHIFT)
-#define IDH_MODAL_SUPP		BIT(26)
-#define IDH_PT_DFP_SHIFT	23
-#define IDH_PT_DFP_MASK		(0x7 << IDH_PT_DFP_SHIFT)
-/* ID Header Mask */
-#define IDH_DFP_MASK		GENMASK(25, 23)
-#define IDH_CONN_MASK		GENMASK(22, 21)
-
-#define VDO_IDH(usbh, usbd, ufp_cable, is_modal, dfp, conn, vid)		\
-	((usbh) << 31 | (usbd) << 30 | ((ufp_cable) & 0x7) << 27		\
-	 | (is_modal) << 26 | ((dfp) & 0x7) << 23 | ((conn) & 0x3) << 21	\
-	 | ((vid) & 0xffff))
-
-#define IDH_PT_UFP_PLUG(type)	(((type) << IDH_PT_UFP_PLUG_SHIFT)	\
-				 & IDH_PT_UFP_PLUG_MASK)
-#define IDH_PT_DFP(type)	(((type) << IDH_PT_DFP_SHIFT) & IDH_PT_DFP_MASK)
-
-#define PD_IDH_PTYPE(vdo)	(((vdo) >> IDH_PT_UFP_PLUG_SHIFT) & 0x7)
-#define PD_IDH_PTYPE_DFP(vdo)	(((vdo) >> IDH_PT_DFP_SHIFT) & 0x7)
+
+#define PD_IDH_PTYPE(vdo)	(((vdo) >> 27) & 0x7)
 #define PD_IDH_VID(vdo)		((vdo) & 0xffff)
 #define PD_IDH_MODAL_SUPP(vdo)	((vdo) & (1 << 26))
 #define PD_IDH_DFP_PTYPE(vdo)	(((vdo) >> 23) & 0x7)
@@ -336,11 +303,8 @@
  * <8>     :: SBU supported (0b == supported, 1b == not supported)
  * <7>     :: SBU type (0b == passive, 1b == active)
  * <6:5>   :: Vbus current handling capability (01b == 3A, 10b == 5A)
-<<<<<<< HEAD
-=======
  * <4>     :: Vbus through cable (0b == no, 1b == yes)
  * <3>     :: SOP" controller present? (0b == no, 1b == yes)
->>>>>>> 754a0abe
  * <2:0>   :: USB highest speed
  */
 /* Cable VDO Version */
@@ -413,7 +377,6 @@
 	 | (vbt) << 4 | (sopp) << 3 | ((spd) & 0x7))
 
 #define VDO_TYPEC_CABLE_TYPE(vdo)	(((vdo) >> 18) & 0x3)
-<<<<<<< HEAD
 
 /*
  * Active Cable VDO 2
@@ -434,7 +397,6 @@
  * <1>     :: Reserved, Shall be set to zero
  * <0>     :: USB gen (0b == gen1, 1b == gen2+)
  */
-
 /* U3/CLd Power*/
 #define ACAB2_U3_CLD_10MW_PLUS	0
 #define ACAB2_U3_CLD_10MW	1
@@ -471,64 +433,6 @@
 	 | (iso) << 2 | (gen))
 
 /*
-=======
-
-/*
- * Active Cable VDO 2
- * ---------
- * <31:24> :: Maximum operating temperature
- * <23:16> :: Shutdown temperature
- * <15>    :: Reserved, Shall be set to zero
- * <14:12> :: U3/CLd power
- * <11>    :: U3 to U0 transition mode (0b == direct, 1b == through U3S)
- * <10>    :: Physical connection (0b == copper, 1b == optical)
- * <9>     :: Active element (0b == redriver, 1b == retimer)
- * <8>     :: USB4 supported (0b == yes, 1b == no)
- * <7:6>   :: USB2 hub hops consumed
- * <5>     :: USB2 supported (0b == yes, 1b == no)
- * <4>     :: USB3.2 supported (0b == yes, 1b == no)
- * <3>     :: USB lanes supported (0b == one lane, 1b == two lanes)
- * <2>     :: Optically isolated active cable (0b == no, 1b == yes)
- * <1>     :: Reserved, Shall be set to zero
- * <0>     :: USB gen (0b == gen1, 1b == gen2+)
- */
-/* U3/CLd Power*/
-#define ACAB2_U3_CLD_10MW_PLUS	0
-#define ACAB2_U3_CLD_10MW	1
-#define ACAB2_U3_CLD_5MW	2
-#define ACAB2_U3_CLD_1MW	3
-#define ACAB2_U3_CLD_500UW	4
-#define ACAB2_U3_CLD_200UW	5
-#define ACAB2_U3_CLD_50UW	6
-
-/* Other Active Cable VDO 2 Fields */
-#define ACAB2_U3U0_DIRECT	0
-#define ACAB2_U3U0_U3S		1
-#define ACAB2_PHY_COPPER	0
-#define ACAB2_PHY_OPTICAL	1
-#define ACAB2_REDRIVER		0
-#define ACAB2_RETIMER		1
-#define ACAB2_USB4_SUPP		0
-#define ACAB2_USB4_NOT_SUPP	1
-#define ACAB2_USB2_SUPP		0
-#define ACAB2_USB2_NOT_SUPP	1
-#define ACAB2_USB32_SUPP	0
-#define ACAB2_USB32_NOT_SUPP	1
-#define ACAB2_LANES_ONE		0
-#define ACAB2_LANES_TWO		1
-#define ACAB2_OPT_ISO_NO	0
-#define ACAB2_OPT_ISO_YES	1
-#define ACAB2_GEN_1		0
-#define ACAB2_GEN_2_PLUS	1
-
-#define VDO_ACABLE2(mtemp, stemp, u3p, trans, phy, ele, u4, hops, u2, u32, lane, iso, gen)	\
-	(((mtemp) & 0xff) << 24 | ((stemp) & 0xff) << 16 | ((u3p) & 0x7) << 12	\
-	 | (trans) << 11 | (phy) << 10 | (ele) << 9 | (u4) << 8			\
-	 | ((hops) & 0x3) << 6 | (u2) << 5 | (u32) << 4 | (lane) << 3		\
-	 | (iso) << 2 | (gen))
-
-/*
->>>>>>> 754a0abe
  * AMA VDO (PD Rev2.0)
  * ---------
  * <31:28> :: Cable HW version
