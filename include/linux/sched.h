/* SPDX-License-Identifier: GPL-2.0 */
#ifndef _LINUX_SCHED_H
#define _LINUX_SCHED_H

/*
 * Define 'struct task_struct' and provide the main scheduler
 * APIs (schedule(), wakeup variants, etc.)
 */

#include <uapi/linux/sched.h>

#include <asm/current.h>

#include <linux/pid.h>
#include <linux/sem.h>
#include <linux/shm.h>
#include <linux/mutex.h>
#include <linux/plist.h>
#include <linux/hrtimer.h>
#include <linux/irqflags.h>
#include <linux/seccomp.h>
#include <linux/nodemask.h>
#include <linux/rcupdate.h>
#include <linux/refcount.h>
#include <linux/resource.h>
#include <linux/latencytop.h>
#include <linux/sched/prio.h>
#include <linux/sched/types.h>
#include <linux/signal_types.h>
#include <linux/syscall_user_dispatch.h>
#include <linux/mm_types_task.h>
#include <linux/task_io_accounting.h>
#include <linux/posix-timers.h>
#include <linux/rseq.h>
#include <linux/seqlock.h>
#include <linux/kcsan.h>
#include <linux/android_vendor.h>
<<<<<<< HEAD
#include <linux/android_kabi.h>
=======
#include <asm/kmap_size.h>
>>>>>>> 754a0abe

/* task_struct member predeclarations (sorted alphabetically): */
struct audit_context;
struct backing_dev_info;
struct bio_list;
struct blk_plug;
struct bpf_local_storage;
struct capture_control;
struct cfs_rq;
struct fs_struct;
struct futex_pi_state;
struct io_context;
struct io_uring_task;
struct mempolicy;
struct nameidata;
struct nsproxy;
struct perf_event_context;
struct pid_namespace;
struct pipe_inode_info;
struct rcu_node;
struct reclaim_state;
struct robust_list_head;
struct root_domain;
struct rq;
struct sched_attr;
struct sched_param;
struct seq_file;
struct sighand_struct;
struct signal_struct;
struct task_delay_info;
struct task_group;

/*
 * Task state bitmask. NOTE! These bits are also
 * encoded in fs/proc/array.c: get_task_state().
 *
 * We have two separate sets of flags: task->state
 * is about runnability, while task->exit_state are
 * about the task exiting. Confusing, but this way
 * modifying one set can't modify the other one by
 * mistake.
 */

/* Used in tsk->state: */
#define TASK_RUNNING			0x0000
#define TASK_INTERRUPTIBLE		0x0001
#define TASK_UNINTERRUPTIBLE		0x0002
#define __TASK_STOPPED			0x0004
#define __TASK_TRACED			0x0008
/* Used in tsk->exit_state: */
#define EXIT_DEAD			0x0010
#define EXIT_ZOMBIE			0x0020
#define EXIT_TRACE			(EXIT_ZOMBIE | EXIT_DEAD)
/* Used in tsk->state again: */
#define TASK_PARKED			0x0040
#define TASK_DEAD			0x0080
#define TASK_WAKEKILL			0x0100
#define TASK_WAKING			0x0200
#define TASK_NOLOAD			0x0400
#define TASK_NEW			0x0800
#define TASK_STATE_MAX			0x1000

/* Convenience macros for the sake of set_current_state: */
#define TASK_KILLABLE			(TASK_WAKEKILL | TASK_UNINTERRUPTIBLE)
#define TASK_STOPPED			(TASK_WAKEKILL | __TASK_STOPPED)
#define TASK_TRACED			(TASK_WAKEKILL | __TASK_TRACED)

#define TASK_IDLE			(TASK_UNINTERRUPTIBLE | TASK_NOLOAD)

/* Convenience macros for the sake of wake_up(): */
#define TASK_NORMAL			(TASK_INTERRUPTIBLE | TASK_UNINTERRUPTIBLE)

/* get_task_state(): */
#define TASK_REPORT			(TASK_RUNNING | TASK_INTERRUPTIBLE | \
					 TASK_UNINTERRUPTIBLE | __TASK_STOPPED | \
					 __TASK_TRACED | EXIT_DEAD | EXIT_ZOMBIE | \
					 TASK_PARKED)

#define task_is_running(task)		(READ_ONCE((task)->__state) == TASK_RUNNING)

#define task_is_traced(task)		((READ_ONCE(task->__state) & __TASK_TRACED) != 0)

#define task_is_stopped(task)		((READ_ONCE(task->__state) & __TASK_STOPPED) != 0)

#define task_is_stopped_or_traced(task)	((READ_ONCE(task->__state) & (__TASK_STOPPED | __TASK_TRACED)) != 0)

#ifdef CONFIG_DEBUG_ATOMIC_SLEEP

/*
 * Special states are those that do not use the normal wait-loop pattern. See
 * the comment with set_special_state().
 */
#define is_special_task_state(state)				\
	((state) & (__TASK_STOPPED | __TASK_TRACED | TASK_PARKED | TASK_DEAD))

#define __set_current_state(state_value)			\
	do {							\
		WARN_ON_ONCE(is_special_task_state(state_value));\
		current->task_state_change = _THIS_IP_;		\
		WRITE_ONCE(current->__state, (state_value));	\
	} while (0)

#define set_current_state(state_value)				\
	do {							\
		WARN_ON_ONCE(is_special_task_state(state_value));\
		current->task_state_change = _THIS_IP_;		\
		smp_store_mb(current->__state, (state_value));	\
	} while (0)

#define set_special_state(state_value)					\
	do {								\
		unsigned long flags; /* may shadow */			\
		WARN_ON_ONCE(!is_special_task_state(state_value));	\
		raw_spin_lock_irqsave(&current->pi_lock, flags);	\
		current->task_state_change = _THIS_IP_;			\
		WRITE_ONCE(current->__state, (state_value));		\
		raw_spin_unlock_irqrestore(&current->pi_lock, flags);	\
	} while (0)
#else
/*
 * set_current_state() includes a barrier so that the write of current->state
 * is correctly serialised wrt the caller's subsequent test of whether to
 * actually sleep:
 *
 *   for (;;) {
 *	set_current_state(TASK_UNINTERRUPTIBLE);
 *	if (CONDITION)
 *	   break;
 *
 *	schedule();
 *   }
 *   __set_current_state(TASK_RUNNING);
 *
 * If the caller does not need such serialisation (because, for instance, the
 * CONDITION test and condition change and wakeup are under the same lock) then
 * use __set_current_state().
 *
 * The above is typically ordered against the wakeup, which does:
 *
 *   CONDITION = 1;
 *   wake_up_state(p, TASK_UNINTERRUPTIBLE);
 *
 * where wake_up_state()/try_to_wake_up() executes a full memory barrier before
 * accessing p->state.
 *
 * Wakeup will do: if (@state & p->state) p->state = TASK_RUNNING, that is,
 * once it observes the TASK_UNINTERRUPTIBLE store the waking CPU can issue a
 * TASK_RUNNING store which can collide with __set_current_state(TASK_RUNNING).
 *
 * However, with slightly different timing the wakeup TASK_RUNNING store can
 * also collide with the TASK_UNINTERRUPTIBLE store. Losing that store is not
 * a problem either because that will result in one extra go around the loop
 * and our @cond test will save the day.
 *
 * Also see the comments of try_to_wake_up().
 */
#define __set_current_state(state_value)				\
	WRITE_ONCE(current->__state, (state_value))

#define set_current_state(state_value)					\
	smp_store_mb(current->__state, (state_value))

/*
 * set_special_state() should be used for those states when the blocking task
 * can not use the regular condition based wait-loop. In that case we must
 * serialize against wakeups such that any possible in-flight TASK_RUNNING stores
 * will not collide with our state change.
 */
#define set_special_state(state_value)					\
	do {								\
		unsigned long flags; /* may shadow */			\
		raw_spin_lock_irqsave(&current->pi_lock, flags);	\
		WRITE_ONCE(current->__state, (state_value));		\
		raw_spin_unlock_irqrestore(&current->pi_lock, flags);	\
	} while (0)

#endif

#define get_current_state()	READ_ONCE(current->__state)

/* Task command name length: */
#define TASK_COMM_LEN			16

extern void scheduler_tick(void);

#define	MAX_SCHEDULE_TIMEOUT		LONG_MAX

extern long schedule_timeout(long timeout);
extern long schedule_timeout_interruptible(long timeout);
extern long schedule_timeout_killable(long timeout);
extern long schedule_timeout_uninterruptible(long timeout);
extern long schedule_timeout_idle(long timeout);
asmlinkage void schedule(void);
extern void schedule_preempt_disabled(void);
asmlinkage void preempt_schedule_irq(void);

extern int __must_check io_schedule_prepare(void);
extern void io_schedule_finish(int token);
extern long io_schedule_timeout(long timeout);
extern void io_schedule(void);

/**
 * struct prev_cputime - snapshot of system and user cputime
 * @utime: time spent in user mode
 * @stime: time spent in system mode
 * @lock: protects the above two fields
 *
 * Stores previous user/system time values such that we can guarantee
 * monotonicity.
 */
struct prev_cputime {
#ifndef CONFIG_VIRT_CPU_ACCOUNTING_NATIVE
	u64				utime;
	u64				stime;
	raw_spinlock_t			lock;
#endif
};

enum vtime_state {
	/* Task is sleeping or running in a CPU with VTIME inactive: */
	VTIME_INACTIVE = 0,
	/* Task is idle */
	VTIME_IDLE,
	/* Task runs in kernelspace in a CPU with VTIME active: */
	VTIME_SYS,
	/* Task runs in userspace in a CPU with VTIME active: */
	VTIME_USER,
	/* Task runs as guests in a CPU with VTIME active: */
	VTIME_GUEST,
};

struct vtime {
	seqcount_t		seqcount;
	unsigned long long	starttime;
	enum vtime_state	state;
	unsigned int		cpu;
	u64			utime;
	u64			stime;
	u64			gtime;
};

/*
 * Utilization clamp constraints.
 * @UCLAMP_MIN:	Minimum utilization
 * @UCLAMP_MAX:	Maximum utilization
 * @UCLAMP_CNT:	Utilization clamp constraints count
 */
enum uclamp_id {
	UCLAMP_MIN = 0,
	UCLAMP_MAX,
	UCLAMP_CNT
};

#ifdef CONFIG_SMP
extern struct root_domain def_root_domain;
extern struct mutex sched_domains_mutex;
#endif

struct sched_info {
#ifdef CONFIG_SCHED_INFO
	/* Cumulative counters: */

	/* # of times we have run on this CPU: */
	unsigned long			pcount;

	/* Time spent waiting on a runqueue: */
	unsigned long long		run_delay;

	/* Timestamps: */

	/* When did we last run on a CPU? */
	unsigned long long		last_arrival;

	/* When were we last queued to run? */
	unsigned long long		last_queued;

#endif /* CONFIG_SCHED_INFO */
};

/*
 * Integer metrics need fixed point arithmetic, e.g., sched/fair
 * has a few: load, load_avg, util_avg, freq, and capacity.
 *
 * We define a basic fixed point arithmetic range, and then formalize
 * all these metrics based on that basic range.
 */
# define SCHED_FIXEDPOINT_SHIFT		10
# define SCHED_FIXEDPOINT_SCALE		(1L << SCHED_FIXEDPOINT_SHIFT)

/* Increase resolution of cpu_capacity calculations */
# define SCHED_CAPACITY_SHIFT		SCHED_FIXEDPOINT_SHIFT
# define SCHED_CAPACITY_SCALE		(1L << SCHED_CAPACITY_SHIFT)

struct load_weight {
	unsigned long			weight;
	u32				inv_weight;
};

/**
 * struct util_est - Estimation utilization of FAIR tasks
 * @enqueued: instantaneous estimated utilization of a task/cpu
 * @ewma:     the Exponential Weighted Moving Average (EWMA)
 *            utilization of a task
 *
 * Support data structure to track an Exponential Weighted Moving Average
 * (EWMA) of a FAIR task's utilization. New samples are added to the moving
 * average each time a task completes an activation. Sample's weight is chosen
 * so that the EWMA will be relatively insensitive to transient changes to the
 * task's workload.
 *
 * The enqueued attribute has a slightly different meaning for tasks and cpus:
 * - task:   the task's util_avg at last task dequeue time
 * - cfs_rq: the sum of util_est.enqueued for each RUNNABLE task on that CPU
 * Thus, the util_est.enqueued of a task represents the contribution on the
 * estimated utilization of the CPU where that task is currently enqueued.
 *
 * Only for tasks we track a moving average of the past instantaneous
 * estimated utilization. This allows to absorb sporadic drops in utilization
 * of an otherwise almost periodic task.
 *
 * The UTIL_AVG_UNCHANGED flag is used to synchronize util_est with util_avg
 * updates. When a task is dequeued, its util_est should not be updated if its
 * util_avg has not been updated in the meantime.
 * This information is mapped into the MSB bit of util_est.enqueued at dequeue
 * time. Since max value of util_est.enqueued for a task is 1024 (PELT util_avg
 * for a task) it is safe to use MSB.
 */
struct util_est {
	unsigned int			enqueued;
	unsigned int			ewma;
#define UTIL_EST_WEIGHT_SHIFT		2
#define UTIL_AVG_UNCHANGED		0x80000000
} __attribute__((__aligned__(sizeof(u64))));

/*
 * The load/runnable/util_avg accumulates an infinite geometric series
 * (see __update_load_avg_cfs_rq() in kernel/sched/pelt.c).
 *
 * [load_avg definition]
 *
 *   load_avg = runnable% * scale_load_down(load)
 *
 * [runnable_avg definition]
 *
 *   runnable_avg = runnable% * SCHED_CAPACITY_SCALE
 *
 * [util_avg definition]
 *
 *   util_avg = running% * SCHED_CAPACITY_SCALE
 *
 * where runnable% is the time ratio that a sched_entity is runnable and
 * running% the time ratio that a sched_entity is running.
 *
 * For cfs_rq, they are the aggregated values of all runnable and blocked
 * sched_entities.
 *
 * The load/runnable/util_avg doesn't directly factor frequency scaling and CPU
 * capacity scaling. The scaling is done through the rq_clock_pelt that is used
 * for computing those signals (see update_rq_clock_pelt())
 *
 * N.B., the above ratios (runnable% and running%) themselves are in the
 * range of [0, 1]. To do fixed point arithmetics, we therefore scale them
 * to as large a range as necessary. This is for example reflected by
 * util_avg's SCHED_CAPACITY_SCALE.
 *
 * [Overflow issue]
 *
 * The 64-bit load_sum can have 4353082796 (=2^64/47742/88761) entities
 * with the highest load (=88761), always runnable on a single cfs_rq,
 * and should not overflow as the number already hits PID_MAX_LIMIT.
 *
 * For all other cases (including 32-bit kernels), struct load_weight's
 * weight will overflow first before we do, because:
 *
 *    Max(load_avg) <= Max(load.weight)
 *
 * Then it is the load_weight's responsibility to consider overflow
 * issues.
 */
struct sched_avg {
	u64				last_update_time;
	u64				load_sum;
	u64				runnable_sum;
	u32				util_sum;
	u32				period_contrib;
	unsigned long			load_avg;
	unsigned long			runnable_avg;
	unsigned long			util_avg;
	struct util_est			util_est;
} ____cacheline_aligned;

struct sched_statistics {
#ifdef CONFIG_SCHEDSTATS
	u64				wait_start;
	u64				wait_max;
	u64				wait_count;
	u64				wait_sum;
	u64				iowait_count;
	u64				iowait_sum;

	u64				sleep_start;
	u64				sleep_max;
	s64				sum_sleep_runtime;

	u64				block_start;
	u64				block_max;
	u64				exec_max;
	u64				slice_max;

	u64				nr_migrations_cold;
	u64				nr_failed_migrations_affine;
	u64				nr_failed_migrations_running;
	u64				nr_failed_migrations_hot;
	u64				nr_forced_migrations;

	u64				nr_wakeups;
	u64				nr_wakeups_sync;
	u64				nr_wakeups_migrate;
	u64				nr_wakeups_local;
	u64				nr_wakeups_remote;
	u64				nr_wakeups_affine;
	u64				nr_wakeups_affine_attempts;
	u64				nr_wakeups_passive;
	u64				nr_wakeups_idle;
#endif
};

struct sched_entity {
	/* For load-balancing: */
	struct load_weight		load;
	struct rb_node			run_node;
	struct list_head		group_node;
	unsigned int			on_rq;

	u64				exec_start;
	u64				sum_exec_runtime;
	u64				vruntime;
	u64				prev_sum_exec_runtime;

	u64				nr_migrations;

	struct sched_statistics		statistics;

#ifdef CONFIG_FAIR_GROUP_SCHED
	int				depth;
	struct sched_entity		*parent;
	/* rq on which this entity is (to be) queued: */
	struct cfs_rq			*cfs_rq;
	/* rq "owned" by this entity/group: */
	struct cfs_rq			*my_q;
	/* cached value of my_q->h_nr_running */
	unsigned long			runnable_weight;
#endif

#ifdef CONFIG_SMP
	/*
	 * Per entity load average tracking.
	 *
	 * Put into separate cache line so it does not
	 * collide with read-mostly values above.
	 */
	struct sched_avg		avg;
#endif

	ANDROID_KABI_RESERVE(1);
	ANDROID_KABI_RESERVE(2);
	ANDROID_KABI_RESERVE(3);
	ANDROID_KABI_RESERVE(4);
};

struct sched_rt_entity {
	struct list_head		run_list;
	unsigned long			timeout;
	unsigned long			watchdog_stamp;
	unsigned int			time_slice;
	unsigned short			on_rq;
	unsigned short			on_list;

	struct sched_rt_entity		*back;
#ifdef CONFIG_RT_GROUP_SCHED
	struct sched_rt_entity		*parent;
	/* rq on which this entity is (to be) queued: */
	struct rt_rq			*rt_rq;
	/* rq "owned" by this entity/group: */
	struct rt_rq			*my_q;
#endif

	ANDROID_KABI_RESERVE(1);
	ANDROID_KABI_RESERVE(2);
	ANDROID_KABI_RESERVE(3);
	ANDROID_KABI_RESERVE(4);
} __randomize_layout;

struct sched_dl_entity {
	struct rb_node			rb_node;

	/*
	 * Original scheduling parameters. Copied here from sched_attr
	 * during sched_setattr(), they will remain the same until
	 * the next sched_setattr().
	 */
	u64				dl_runtime;	/* Maximum runtime for each instance	*/
	u64				dl_deadline;	/* Relative deadline of each instance	*/
	u64				dl_period;	/* Separation of two instances (period) */
	u64				dl_bw;		/* dl_runtime / dl_period		*/
	u64				dl_density;	/* dl_runtime / dl_deadline		*/

	/*
	 * Actual scheduling parameters. Initialized with the values above,
	 * they are continuously updated during task execution. Note that
	 * the remaining runtime could be < 0 in case we are in overrun.
	 */
	s64				runtime;	/* Remaining runtime for this instance	*/
	u64				deadline;	/* Absolute deadline for this instance	*/
	unsigned int			flags;		/* Specifying the scheduler behaviour	*/

	/*
	 * Some bool flags:
	 *
	 * @dl_throttled tells if we exhausted the runtime. If so, the
	 * task has to wait for a replenishment to be performed at the
	 * next firing of dl_timer.
	 *
	 * @dl_boosted tells if we are boosted due to DI. If so we are
	 * outside bandwidth enforcement mechanism (but only until we
	 * exit the critical section);
	 *
	 * @dl_yielded tells if task gave up the CPU before consuming
	 * all its available runtime during the last job.
	 *
	 * @dl_non_contending tells if the task is inactive while still
	 * contributing to the active utilization. In other words, it
	 * indicates if the inactive timer has been armed and its handler
	 * has not been executed yet. This flag is useful to avoid race
	 * conditions between the inactive timer handler and the wakeup
	 * code.
	 *
	 * @dl_overrun tells if the task asked to be informed about runtime
	 * overruns.
	 */
	unsigned int			dl_throttled      : 1;
	unsigned int			dl_yielded        : 1;
	unsigned int			dl_non_contending : 1;
	unsigned int			dl_overrun	  : 1;

	/*
	 * Bandwidth enforcement timer. Each -deadline task has its
	 * own bandwidth to be enforced, thus we need one timer per task.
	 */
	struct hrtimer			dl_timer;

	/*
	 * Inactive timer, responsible for decreasing the active utilization
	 * at the "0-lag time". When a -deadline task blocks, it contributes
	 * to GRUB's active utilization until the "0-lag time", hence a
	 * timer is needed to decrease the active utilization at the correct
	 * time.
	 */
	struct hrtimer inactive_timer;

#ifdef CONFIG_RT_MUTEXES
	/*
	 * Priority Inheritance. When a DEADLINE scheduling entity is boosted
	 * pi_se points to the donor, otherwise points to the dl_se it belongs
	 * to (the original one/itself).
	 */
	struct sched_dl_entity *pi_se;
#endif
};

#ifdef CONFIG_UCLAMP_TASK
/* Number of utilization clamp buckets (shorter alias) */
#define UCLAMP_BUCKETS CONFIG_UCLAMP_BUCKETS_COUNT

/*
 * Utilization clamp for a scheduling entity
 * @value:		clamp value "assigned" to a se
 * @bucket_id:		bucket index corresponding to the "assigned" value
 * @active:		the se is currently refcounted in a rq's bucket
 * @user_defined:	the requested clamp value comes from user-space
 *
 * The bucket_id is the index of the clamp bucket matching the clamp value
 * which is pre-computed and stored to avoid expensive integer divisions from
 * the fast path.
 *
 * The active bit is set whenever a task has got an "effective" value assigned,
 * which can be different from the clamp value "requested" from user-space.
 * This allows to know a task is refcounted in the rq's bucket corresponding
 * to the "effective" bucket_id.
 *
 * The user_defined bit is set whenever a task has got a task-specific clamp
 * value requested from userspace, i.e. the system defaults apply to this task
 * just as a restriction. This allows to relax default clamps when a less
 * restrictive task-specific value has been requested, thus allowing to
 * implement a "nice" semantic. For example, a task running with a 20%
 * default boost can still drop its own boosting to 0%.
 */
struct uclamp_se {
	unsigned int value		: bits_per(SCHED_CAPACITY_SCALE);
	unsigned int bucket_id		: bits_per(UCLAMP_BUCKETS);
	unsigned int active		: 1;
	unsigned int user_defined	: 1;
};
#endif /* CONFIG_UCLAMP_TASK */

union rcu_special {
	struct {
		u8			blocked;
		u8			need_qs;
		u8			exp_hint; /* Hint for performance. */
		u8			need_mb; /* Readers need smp_mb(). */
	} b; /* Bits. */
	u32 s; /* Set of bits. */
};

enum perf_event_task_context {
	perf_invalid_context = -1,
	perf_hw_context = 0,
	perf_sw_context,
	perf_nr_task_contexts,
};

struct wake_q_node {
	struct wake_q_node *next;
};

struct kmap_ctrl {
#ifdef CONFIG_KMAP_LOCAL
	int				idx;
	pte_t				pteval[KM_MAX_IDX];
#endif
};

struct task_struct {
#ifdef CONFIG_THREAD_INFO_IN_TASK
	/*
	 * For reasons of header soup (see current_thread_info()), this
	 * must be the first element of task_struct.
	 */
	struct thread_info		thread_info;
#endif
	unsigned int			__state;

	/*
	 * This begins the randomizable portion of task_struct. Only
	 * scheduling-critical items should be added above here.
	 */
	randomized_struct_fields_start

	void				*stack;
	refcount_t			usage;
	/* Per task flags (PF_*), defined further below: */
	unsigned int			flags;
	unsigned int			ptrace;

#ifdef CONFIG_SMP
	int				on_cpu;
	struct __call_single_node	wake_entry;
#ifdef CONFIG_THREAD_INFO_IN_TASK
	/* Current CPU: */
	unsigned int			cpu;
#endif
	unsigned int			wakee_flips;
	unsigned long			wakee_flip_decay_ts;
	struct task_struct		*last_wakee;

	/*
	 * recent_used_cpu is initially set as the last CPU used by a task
	 * that wakes affine another task. Waker/wakee relationships can
	 * push tasks around a CPU where each wakeup moves to the next one.
	 * Tracking a recently used CPU allows a quick search for a recently
	 * used CPU that may be idle.
	 */
	int				recent_used_cpu;
	int				wake_cpu;
#endif
	int				on_rq;

	int				prio;
	int				static_prio;
	int				normal_prio;
	unsigned int			rt_priority;

	const struct sched_class	*sched_class;
	struct sched_entity		se;
	struct sched_rt_entity		rt;
	struct sched_dl_entity		dl;

#ifdef CONFIG_SCHED_CORE
	struct rb_node			core_node;
	unsigned long			core_cookie;
	unsigned int			core_occupation;
#endif

#ifdef CONFIG_CGROUP_SCHED
	struct task_group		*sched_task_group;
#endif

#ifdef CONFIG_UCLAMP_TASK
	/*
	 * Clamp values requested for a scheduling entity.
	 * Must be updated with task_rq_lock() held.
	 */
	struct uclamp_se		uclamp_req[UCLAMP_CNT];
	/*
	 * Effective clamp values used for a scheduling entity.
	 * Must be updated with task_rq_lock() held.
	 */
	struct uclamp_se		uclamp[UCLAMP_CNT];
#endif

#ifdef CONFIG_PREEMPT_NOTIFIERS
	/* List of struct preempt_notifier: */
	struct hlist_head		preempt_notifiers;
#endif

#ifdef CONFIG_BLK_DEV_IO_TRACE
	unsigned int			btrace_seq;
#endif

	unsigned int			policy;
	int				nr_cpus_allowed;
	const cpumask_t			*cpus_ptr;
	cpumask_t			cpus_mask;
	void				*migration_pending;
#ifdef CONFIG_SMP
	unsigned short			migration_disabled;
#endif
	unsigned short			migration_flags;

#ifdef CONFIG_PREEMPT_RCU
	int				rcu_read_lock_nesting;
	union rcu_special		rcu_read_unlock_special;
	struct list_head		rcu_node_entry;
	struct rcu_node			*rcu_blocked_node;
#endif /* #ifdef CONFIG_PREEMPT_RCU */

#ifdef CONFIG_TASKS_RCU
	unsigned long			rcu_tasks_nvcsw;
	u8				rcu_tasks_holdout;
	u8				rcu_tasks_idx;
	int				rcu_tasks_idle_cpu;
	struct list_head		rcu_tasks_holdout_list;
#endif /* #ifdef CONFIG_TASKS_RCU */

#ifdef CONFIG_TASKS_TRACE_RCU
	int				trc_reader_nesting;
	int				trc_ipi_to_cpu;
	union rcu_special		trc_reader_special;
	bool				trc_reader_checked;
	struct list_head		trc_holdout_list;
#endif /* #ifdef CONFIG_TASKS_TRACE_RCU */

	struct sched_info		sched_info;

	struct list_head		tasks;
#ifdef CONFIG_SMP
	struct plist_node		pushable_tasks;
	struct rb_node			pushable_dl_tasks;
#endif

	struct mm_struct		*mm;
	struct mm_struct		*active_mm;

	/* Per-thread vma caching: */
	struct vmacache			vmacache;

#ifdef SPLIT_RSS_COUNTING
	struct task_rss_stat		rss_stat;
#endif
	int				exit_state;
	int				exit_code;
	int				exit_signal;
	/* The signal sent when the parent dies: */
	int				pdeath_signal;
	/* JOBCTL_*, siglock protected: */
	unsigned long			jobctl;

	/* Used for emulating ABI behavior of previous Linux versions: */
	unsigned int			personality;

	/* Scheduler bits, serialized by scheduler locks: */
	unsigned			sched_reset_on_fork:1;
	unsigned			sched_contributes_to_load:1;
	unsigned			sched_migrated:1;
#ifdef CONFIG_PSI
	unsigned			sched_psi_wake_requeue:1;
#endif

	/* Force alignment to the next boundary: */
	unsigned			:0;

	/* Unserialized, strictly 'current' */

	/*
	 * This field must not be in the scheduler word above due to wakelist
	 * queueing no longer being serialized by p->on_cpu. However:
	 *
	 * p->XXX = X;			ttwu()
	 * schedule()			  if (p->on_rq && ..) // false
	 *   smp_mb__after_spinlock();	  if (smp_load_acquire(&p->on_cpu) && //true
	 *   deactivate_task()		      ttwu_queue_wakelist())
	 *     p->on_rq = 0;			p->sched_remote_wakeup = Y;
	 *
	 * guarantees all stores of 'current' are visible before
	 * ->sched_remote_wakeup gets used, so it can be in this word.
	 */
	unsigned			sched_remote_wakeup:1;

	/* Bit to tell LSMs we're in execve(): */
	unsigned			in_execve:1;
	unsigned			in_iowait:1;
#ifndef TIF_RESTORE_SIGMASK
	unsigned			restore_sigmask:1;
#endif
#ifdef CONFIG_MEMCG
	unsigned			in_user_fault:1;
#endif
#ifdef CONFIG_COMPAT_BRK
	unsigned			brk_randomized:1;
#endif
#ifdef CONFIG_CGROUPS
	/* disallow userland-initiated cgroup migration */
	unsigned			no_cgroup_migration:1;
	/* task is frozen/stopped (used by the cgroup freezer) */
	unsigned			frozen:1;
#endif
#ifdef CONFIG_BLK_CGROUP
	unsigned			use_memdelay:1;
#endif
#ifdef CONFIG_PSI
	/* Stalled due to lack of memory */
	unsigned			in_memstall:1;
#endif
#ifdef CONFIG_PAGE_OWNER
	/* Used by page_owner=on to detect recursion in page tracking. */
	unsigned			in_page_owner:1;
#endif

	unsigned long			atomic_flags; /* Flags requiring atomic access. */

	struct restart_block		restart_block;

	pid_t				pid;
	pid_t				tgid;

#ifdef CONFIG_STACKPROTECTOR
	/* Canary value for the -fstack-protector GCC feature: */
	unsigned long			stack_canary;
#endif
	/*
	 * Pointers to the (original) parent process, youngest child, younger sibling,
	 * older sibling, respectively.  (p->father can be replaced with
	 * p->real_parent->pid)
	 */

	/* Real parent process: */
	struct task_struct __rcu	*real_parent;

	/* Recipient of SIGCHLD, wait4() reports: */
	struct task_struct __rcu	*parent;

	/*
	 * Children/sibling form the list of natural children:
	 */
	struct list_head		children;
	struct list_head		sibling;
	struct task_struct		*group_leader;

	/*
	 * 'ptraced' is the list of tasks this task is using ptrace() on.
	 *
	 * This includes both natural children and PTRACE_ATTACH targets.
	 * 'ptrace_entry' is this task's link on the p->parent->ptraced list.
	 */
	struct list_head		ptraced;
	struct list_head		ptrace_entry;

	/* PID/PID hash table linkage. */
	struct pid			*thread_pid;
	struct hlist_node		pid_links[PIDTYPE_MAX];
	struct list_head		thread_group;
	struct list_head		thread_node;

	struct completion		*vfork_done;

	/* CLONE_CHILD_SETTID: */
	int __user			*set_child_tid;

	/* CLONE_CHILD_CLEARTID: */
	int __user			*clear_child_tid;

	/* PF_IO_WORKER */
	void				*pf_io_worker;

	u64				utime;
	u64				stime;
#ifdef CONFIG_ARCH_HAS_SCALED_CPUTIME
	u64				utimescaled;
	u64				stimescaled;
#endif
	u64				gtime;
#ifdef CONFIG_CPU_FREQ_TIMES
	u64				*time_in_state;
	unsigned int			max_state;
#endif
	struct prev_cputime		prev_cputime;
#ifdef CONFIG_VIRT_CPU_ACCOUNTING_GEN
	struct vtime			vtime;
#endif

#ifdef CONFIG_NO_HZ_FULL
	atomic_t			tick_dep_mask;
#endif
	/* Context switch counts: */
	unsigned long			nvcsw;
	unsigned long			nivcsw;

	/* Monotonic time in nsecs: */
	u64				start_time;

	/* Boot based time in nsecs: */
	u64				start_boottime;

	/* MM fault and swap info: this can arguably be seen as either mm-specific or thread-specific: */
	unsigned long			min_flt;
	unsigned long			maj_flt;

	/* Empty if CONFIG_POSIX_CPUTIMERS=n */
	struct posix_cputimers		posix_cputimers;

#ifdef CONFIG_POSIX_CPU_TIMERS_TASK_WORK
	struct posix_cputimers_work	posix_cputimers_work;
#endif

	/* Process credentials: */

	/* Tracer's credentials at attach: */
	const struct cred __rcu		*ptracer_cred;

	/* Objective and real subjective task credentials (COW): */
	const struct cred __rcu		*real_cred;

	/* Effective (overridable) subjective task credentials (COW): */
	const struct cred __rcu		*cred;

#ifdef CONFIG_KEYS
	/* Cached requested key. */
	struct key			*cached_requested_key;
#endif

	/*
	 * executable name, excluding path.
	 *
	 * - normally initialized setup_new_exec()
	 * - access it with [gs]et_task_comm()
	 * - lock it with task_lock()
	 */
	char				comm[TASK_COMM_LEN];

	struct nameidata		*nameidata;

#ifdef CONFIG_SYSVIPC
	struct sysv_sem			sysvsem;
	struct sysv_shm			sysvshm;
#endif
#ifdef CONFIG_DETECT_HUNG_TASK
	unsigned long			last_switch_count;
	unsigned long			last_switch_time;
#endif
	/* Filesystem information: */
	struct fs_struct		*fs;

	/* Open file information: */
	struct files_struct		*files;

#ifdef CONFIG_IO_URING
	struct io_uring_task		*io_uring;
#endif

	/* Namespaces: */
	struct nsproxy			*nsproxy;

	/* Signal handlers: */
	struct signal_struct		*signal;
	struct sighand_struct __rcu		*sighand;
	sigset_t			blocked;
	sigset_t			real_blocked;
	/* Restored if set_restore_sigmask() was used: */
	sigset_t			saved_sigmask;
	struct sigpending		pending;
	unsigned long			sas_ss_sp;
	size_t				sas_ss_size;
	unsigned int			sas_ss_flags;

	struct callback_head		*task_works;

#ifdef CONFIG_AUDIT
#ifdef CONFIG_AUDITSYSCALL
	struct audit_context		*audit_context;
#endif
	kuid_t				loginuid;
	unsigned int			sessionid;
#endif
	struct seccomp			seccomp;
	struct syscall_user_dispatch	syscall_dispatch;

	/* Thread group tracking: */
	u64				parent_exec_id;
	u64				self_exec_id;

	/* Protection against (de-)allocation: mm, files, fs, tty, keyrings, mems_allowed, mempolicy: */
	spinlock_t			alloc_lock;

	/* Protection of the PI data structures: */
	raw_spinlock_t			pi_lock;

	struct wake_q_node		wake_q;
	int				wake_q_count;

#ifdef CONFIG_RT_MUTEXES
	/* PI waiters blocked on a rt_mutex held by this task: */
	struct rb_root_cached		pi_waiters;
	/* Updated under owner's pi_lock and rq lock */
	struct task_struct		*pi_top_task;
	/* Deadlock detection and priority inheritance handling: */
	struct rt_mutex_waiter		*pi_blocked_on;
#endif

#ifdef CONFIG_DEBUG_MUTEXES
	/* Mutex deadlock detection: */
	struct mutex_waiter		*blocked_on;
#endif

#ifdef CONFIG_DEBUG_ATOMIC_SLEEP
	int				non_block_count;
#endif

#ifdef CONFIG_TRACE_IRQFLAGS
	struct irqtrace_events		irqtrace;
	unsigned int			hardirq_threaded;
	u64				hardirq_chain_key;
	int				softirqs_enabled;
	int				softirq_context;
	int				irq_config;
#endif
#ifdef CONFIG_PREEMPT_RT
	int				softirq_disable_cnt;
#endif

#ifdef CONFIG_LOCKDEP
# define MAX_LOCK_DEPTH			48UL
	u64				curr_chain_key;
	int				lockdep_depth;
	unsigned int			lockdep_recursion;
	struct held_lock		held_locks[MAX_LOCK_DEPTH];
#endif

#if defined(CONFIG_UBSAN) && !defined(CONFIG_UBSAN_TRAP)
	unsigned int			in_ubsan;
#endif

	/* Journalling filesystem info: */
	void				*journal_info;

	/* Stacked block device info: */
	struct bio_list			*bio_list;

#ifdef CONFIG_BLOCK
	/* Stack plugging: */
	struct blk_plug			*plug;
#endif

	/* VM state: */
	struct reclaim_state		*reclaim_state;

	struct backing_dev_info		*backing_dev_info;

	struct io_context		*io_context;

#ifdef CONFIG_COMPACTION
	struct capture_control		*capture_control;
#endif
	/* Ptrace state: */
	unsigned long			ptrace_message;
	kernel_siginfo_t		*last_siginfo;

	struct task_io_accounting	ioac;
#ifdef CONFIG_PSI
	/* Pressure stall state */
	unsigned int			psi_flags;
#endif
#ifdef CONFIG_TASK_XACCT
	/* Accumulated RSS usage: */
	u64				acct_rss_mem1;
	/* Accumulated virtual memory usage: */
	u64				acct_vm_mem1;
	/* stime + utime since last update: */
	u64				acct_timexpd;
#endif
#ifdef CONFIG_CPUSETS
	/* Protected by ->alloc_lock: */
	nodemask_t			mems_allowed;
	/* Sequence number to catch updates: */
	seqcount_spinlock_t		mems_allowed_seq;
	int				cpuset_mem_spread_rotor;
	int				cpuset_slab_spread_rotor;
#endif
#ifdef CONFIG_CGROUPS
	/* Control Group info protected by css_set_lock: */
	struct css_set __rcu		*cgroups;
	/* cg_list protected by css_set_lock and tsk->alloc_lock: */
	struct list_head		cg_list;
#endif
#ifdef CONFIG_X86_CPU_RESCTRL
	u32				closid;
	u32				rmid;
#endif
#ifdef CONFIG_FUTEX
	struct robust_list_head __user	*robust_list;
#ifdef CONFIG_COMPAT
	struct compat_robust_list_head __user *compat_robust_list;
#endif
	struct list_head		pi_state_list;
	struct futex_pi_state		*pi_state_cache;
	struct mutex			futex_exit_mutex;
	unsigned int			futex_state;
#endif
#ifdef CONFIG_PERF_EVENTS
	struct perf_event_context	*perf_event_ctxp[perf_nr_task_contexts];
	struct mutex			perf_event_mutex;
	struct list_head		perf_event_list;
#endif
#ifdef CONFIG_DEBUG_PREEMPT
	unsigned long			preempt_disable_ip;
#endif
#ifdef CONFIG_NUMA
	/* Protected by alloc_lock: */
	struct mempolicy		*mempolicy;
	short				il_prev;
	short				pref_node_fork;
#endif
#ifdef CONFIG_NUMA_BALANCING
	int				numa_scan_seq;
	unsigned int			numa_scan_period;
	unsigned int			numa_scan_period_max;
	int				numa_preferred_nid;
	unsigned long			numa_migrate_retry;
	/* Migration stamp: */
	u64				node_stamp;
	u64				last_task_numa_placement;
	u64				last_sum_exec_runtime;
	struct callback_head		numa_work;

	/*
	 * This pointer is only modified for current in syscall and
	 * pagefault context (and for tasks being destroyed), so it can be read
	 * from any of the following contexts:
	 *  - RCU read-side critical section
	 *  - current->numa_group from everywhere
	 *  - task's runqueue locked, task not running
	 */
	struct numa_group __rcu		*numa_group;

	/*
	 * numa_faults is an array split into four regions:
	 * faults_memory, faults_cpu, faults_memory_buffer, faults_cpu_buffer
	 * in this precise order.
	 *
	 * faults_memory: Exponential decaying average of faults on a per-node
	 * basis. Scheduling placement decisions are made based on these
	 * counts. The values remain static for the duration of a PTE scan.
	 * faults_cpu: Track the nodes the process was running on when a NUMA
	 * hinting fault was incurred.
	 * faults_memory_buffer and faults_cpu_buffer: Record faults per node
	 * during the current scan window. When the scan completes, the counts
	 * in faults_memory and faults_cpu decay and these values are copied.
	 */
	unsigned long			*numa_faults;
	unsigned long			total_numa_faults;

	/*
	 * numa_faults_locality tracks if faults recorded during the last
	 * scan window were remote/local or failed to migrate. The task scan
	 * period is adapted based on the locality of the faults with different
	 * weights depending on whether they were shared or private faults
	 */
	unsigned long			numa_faults_locality[3];

	unsigned long			numa_pages_migrated;
#endif /* CONFIG_NUMA_BALANCING */

#ifdef CONFIG_RSEQ
	struct rseq __user *rseq;
	u32 rseq_sig;
	/*
	 * RmW on rseq_event_mask must be performed atomically
	 * with respect to preemption.
	 */
	unsigned long rseq_event_mask;
#endif

	struct tlbflush_unmap_batch	tlb_ubc;

	union {
		refcount_t		rcu_users;
		struct rcu_head		rcu;
	};

	/* Cache last used pipe for splice(): */
	struct pipe_inode_info		*splice_pipe;

	struct page_frag		task_frag;

#ifdef CONFIG_TASK_DELAY_ACCT
	struct task_delay_info		*delays;
#endif

#ifdef CONFIG_FAULT_INJECTION
	int				make_it_fail;
	unsigned int			fail_nth;
#endif
	/*
	 * When (nr_dirtied >= nr_dirtied_pause), it's time to call
	 * balance_dirty_pages() for a dirty throttling pause:
	 */
	int				nr_dirtied;
	int				nr_dirtied_pause;
	/* Start of a write-and-pause period: */
	unsigned long			dirty_paused_when;

#ifdef CONFIG_LATENCYTOP
	int				latency_record_count;
	struct latency_record		latency_record[LT_SAVECOUNT];
#endif
	/*
	 * Time slack values; these are used to round up poll() and
	 * select() etc timeout values. These are in nanoseconds.
	 */
	u64				timer_slack_ns;
	u64				default_timer_slack_ns;

#if defined(CONFIG_KASAN_GENERIC) || defined(CONFIG_KASAN_SW_TAGS)
	unsigned int			kasan_depth;
#endif

#ifdef CONFIG_KCSAN
	struct kcsan_ctx		kcsan_ctx;
#ifdef CONFIG_TRACE_IRQFLAGS
	struct irqtrace_events		kcsan_save_irqtrace;
#endif
#endif

#if IS_ENABLED(CONFIG_KUNIT)
	struct kunit			*kunit_test;
#endif

#ifdef CONFIG_FUNCTION_GRAPH_TRACER
	/* Index of current stored address in ret_stack: */
	int				curr_ret_stack;
	int				curr_ret_depth;

	/* Stack of return addresses for return function tracing: */
	struct ftrace_ret_stack		*ret_stack;

	/* Timestamp for last schedule: */
	unsigned long long		ftrace_timestamp;

	/*
	 * Number of functions that haven't been traced
	 * because of depth overrun:
	 */
	atomic_t			trace_overrun;

	/* Pause tracing: */
	atomic_t			tracing_graph_pause;
#endif

#ifdef CONFIG_TRACING
	/* State flags for use by tracers: */
	unsigned long			trace;

	/* Bitmask and counter of trace recursion: */
	unsigned long			trace_recursion;
#endif /* CONFIG_TRACING */

#ifdef CONFIG_KCOV
	/* See kernel/kcov.c for more details. */

	/* Coverage collection mode enabled for this task (0 if disabled): */
	unsigned int			kcov_mode;

	/* Size of the kcov_area: */
	unsigned int			kcov_size;

	/* Buffer for coverage collection: */
	void				*kcov_area;

	/* KCOV descriptor wired with this task or NULL: */
	struct kcov			*kcov;

	/* KCOV common handle for remote coverage collection: */
	u64				kcov_handle;

	/* KCOV sequence number: */
	int				kcov_sequence;

	/* Collect coverage from softirq context: */
	unsigned int			kcov_softirq;
#endif

#ifdef CONFIG_MEMCG
	struct mem_cgroup		*memcg_in_oom;
	gfp_t				memcg_oom_gfp_mask;
	int				memcg_oom_order;

	/* Number of pages to reclaim on returning to userland: */
	unsigned int			memcg_nr_pages_over_high;

	/* Used by memcontrol for targeted memcg charge: */
	struct mem_cgroup		*active_memcg;
#endif

#ifdef CONFIG_BLK_CGROUP
	struct request_queue		*throttle_queue;
#endif

#ifdef CONFIG_UPROBES
	struct uprobe_task		*utask;
#endif
#if defined(CONFIG_BCACHE) || defined(CONFIG_BCACHE_MODULE)
	unsigned int			sequential_io;
	unsigned int			sequential_io_avg;
#endif
	struct kmap_ctrl		kmap_ctrl;
#ifdef CONFIG_DEBUG_ATOMIC_SLEEP
	unsigned long			task_state_change;
#endif
	int				pagefault_disabled;
#ifdef CONFIG_MMU
	struct task_struct		*oom_reaper_list;
#endif
#ifdef CONFIG_VMAP_STACK
	struct vm_struct		*stack_vm_area;
#endif
#ifdef CONFIG_THREAD_INFO_IN_TASK
	/* A live task holds one reference: */
	refcount_t			stack_refcount;
#endif
#ifdef CONFIG_LIVEPATCH
	int patch_state;
#endif
#ifdef CONFIG_SECURITY
	/* Used by LSM modules for access restriction: */
	void				*security;
#endif
#ifdef CONFIG_BPF_SYSCALL
	/* Used by BPF task local storage */
	struct bpf_local_storage __rcu	*bpf_storage;
#endif

#ifdef CONFIG_GCC_PLUGIN_STACKLEAK
	unsigned long			lowest_stack;
	unsigned long			prev_lowest_stack;
#endif

#ifdef CONFIG_X86_MCE
	void __user			*mce_vaddr;
	__u64				mce_kflags;
	u64				mce_addr;
	__u64				mce_ripv : 1,
					mce_whole_page : 1,
					__mce_reserved : 62;
	struct callback_head		mce_kill_me;
#endif
	ANDROID_VENDOR_DATA_ARRAY(1, 64);
<<<<<<< HEAD
	ANDROID_OEM_DATA_ARRAY(1, 32);

	ANDROID_KABI_RESERVE(1);
	ANDROID_KABI_RESERVE(2);
	ANDROID_KABI_RESERVE(3);
	ANDROID_KABI_RESERVE(4);
	ANDROID_KABI_RESERVE(5);
	ANDROID_KABI_RESERVE(6);
	ANDROID_KABI_RESERVE(7);
	ANDROID_KABI_RESERVE(8);
=======
	ANDROID_OEM_DATA_ARRAY(1, 2);

#ifdef CONFIG_KRETPROBES
	struct llist_head               kretprobe_instances;
#endif
>>>>>>> 754a0abe

	/*
	 * New fields for task_struct should be added above here, so that
	 * they are included in the randomized portion of task_struct.
	 */
	randomized_struct_fields_end

	/* CPU-specific state of this task: */
	struct thread_struct		thread;

	/*
	 * WARNING: on x86, 'thread_struct' contains a variable-sized
	 * structure.  It *MUST* be at the end of 'task_struct'.
	 *
	 * Do not put anything below here!
	 */
};

static inline struct pid *task_pid(struct task_struct *task)
{
	return task->thread_pid;
}

/*
 * the helpers to get the task's different pids as they are seen
 * from various namespaces
 *
 * task_xid_nr()     : global id, i.e. the id seen from the init namespace;
 * task_xid_vnr()    : virtual id, i.e. the id seen from the pid namespace of
 *                     current.
 * task_xid_nr_ns()  : id seen from the ns specified;
 *
 * see also pid_nr() etc in include/linux/pid.h
 */
pid_t __task_pid_nr_ns(struct task_struct *task, enum pid_type type, struct pid_namespace *ns);

static inline pid_t task_pid_nr(struct task_struct *tsk)
{
	return tsk->pid;
}

static inline pid_t task_pid_nr_ns(struct task_struct *tsk, struct pid_namespace *ns)
{
	return __task_pid_nr_ns(tsk, PIDTYPE_PID, ns);
}

static inline pid_t task_pid_vnr(struct task_struct *tsk)
{
	return __task_pid_nr_ns(tsk, PIDTYPE_PID, NULL);
}


static inline pid_t task_tgid_nr(struct task_struct *tsk)
{
	return tsk->tgid;
}

/**
 * pid_alive - check that a task structure is not stale
 * @p: Task structure to be checked.
 *
 * Test if a process is not yet dead (at most zombie state)
 * If pid_alive fails, then pointers within the task structure
 * can be stale and must not be dereferenced.
 *
 * Return: 1 if the process is alive. 0 otherwise.
 */
static inline int pid_alive(const struct task_struct *p)
{
	return p->thread_pid != NULL;
}

static inline pid_t task_pgrp_nr_ns(struct task_struct *tsk, struct pid_namespace *ns)
{
	return __task_pid_nr_ns(tsk, PIDTYPE_PGID, ns);
}

static inline pid_t task_pgrp_vnr(struct task_struct *tsk)
{
	return __task_pid_nr_ns(tsk, PIDTYPE_PGID, NULL);
}


static inline pid_t task_session_nr_ns(struct task_struct *tsk, struct pid_namespace *ns)
{
	return __task_pid_nr_ns(tsk, PIDTYPE_SID, ns);
}

static inline pid_t task_session_vnr(struct task_struct *tsk)
{
	return __task_pid_nr_ns(tsk, PIDTYPE_SID, NULL);
}

static inline pid_t task_tgid_nr_ns(struct task_struct *tsk, struct pid_namespace *ns)
{
	return __task_pid_nr_ns(tsk, PIDTYPE_TGID, ns);
}

static inline pid_t task_tgid_vnr(struct task_struct *tsk)
{
	return __task_pid_nr_ns(tsk, PIDTYPE_TGID, NULL);
}

static inline pid_t task_ppid_nr_ns(const struct task_struct *tsk, struct pid_namespace *ns)
{
	pid_t pid = 0;

	rcu_read_lock();
	if (pid_alive(tsk))
		pid = task_tgid_nr_ns(rcu_dereference(tsk->real_parent), ns);
	rcu_read_unlock();

	return pid;
}

static inline pid_t task_ppid_nr(const struct task_struct *tsk)
{
	return task_ppid_nr_ns(tsk, &init_pid_ns);
}

/* Obsolete, do not use: */
static inline pid_t task_pgrp_nr(struct task_struct *tsk)
{
	return task_pgrp_nr_ns(tsk, &init_pid_ns);
}

#define TASK_REPORT_IDLE	(TASK_REPORT + 1)
#define TASK_REPORT_MAX		(TASK_REPORT_IDLE << 1)

static inline unsigned int task_state_index(struct task_struct *tsk)
{
	unsigned int tsk_state = READ_ONCE(tsk->__state);
	unsigned int state = (tsk_state | tsk->exit_state) & TASK_REPORT;

	BUILD_BUG_ON_NOT_POWER_OF_2(TASK_REPORT_MAX);

	if (tsk_state == TASK_IDLE)
		state = TASK_REPORT_IDLE;

	return fls(state);
}

static inline char task_index_to_char(unsigned int state)
{
	static const char state_char[] = "RSDTtXZPI";

	BUILD_BUG_ON(1 + ilog2(TASK_REPORT_MAX) != sizeof(state_char) - 1);

	return state_char[state];
}

static inline char task_state_to_char(struct task_struct *tsk)
{
	return task_index_to_char(task_state_index(tsk));
}

/**
 * is_global_init - check if a task structure is init. Since init
 * is free to have sub-threads we need to check tgid.
 * @tsk: Task structure to be checked.
 *
 * Check if a task structure is the first user space task the kernel created.
 *
 * Return: 1 if the task structure is init. 0 otherwise.
 */
static inline int is_global_init(struct task_struct *tsk)
{
	return task_tgid_nr(tsk) == 1;
}

extern struct pid *cad_pid;

/*
 * Per process flags
 */
#define PF_VCPU			0x00000001	/* I'm a virtual CPU */
#define PF_IDLE			0x00000002	/* I am an IDLE thread */
#define PF_EXITING		0x00000004	/* Getting shut down */
#define PF_IO_WORKER		0x00000010	/* Task is an IO worker */
#define PF_WQ_WORKER		0x00000020	/* I'm a workqueue worker */
#define PF_FORKNOEXEC		0x00000040	/* Forked but didn't exec */
#define PF_MCE_PROCESS		0x00000080      /* Process policy on mce errors */
#define PF_SUPERPRIV		0x00000100	/* Used super-user privileges */
#define PF_DUMPCORE		0x00000200	/* Dumped core */
#define PF_SIGNALED		0x00000400	/* Killed by a signal */
#define PF_MEMALLOC		0x00000800	/* Allocating memory */
#define PF_NPROC_EXCEEDED	0x00001000	/* set_user() noticed that RLIMIT_NPROC was exceeded */
#define PF_USED_MATH		0x00002000	/* If unset the fpu must be initialized before use */
#define PF_USED_ASYNC		0x00004000	/* Used async_schedule*(), used by module init */
#define PF_NOFREEZE		0x00008000	/* This thread should not be frozen */
#define PF_FROZEN		0x00010000	/* Frozen for system suspend */
#define PF_KSWAPD		0x00020000	/* I am kswapd */
#define PF_MEMALLOC_NOFS	0x00040000	/* All allocation requests will inherit GFP_NOFS */
#define PF_MEMALLOC_NOIO	0x00080000	/* All allocation requests will inherit GFP_NOIO */
#define PF_LOCAL_THROTTLE	0x00100000	/* Throttle writes only against the bdi I write to,
						 * I am cleaning dirty pages from some other bdi. */
#define PF_KTHREAD		0x00200000	/* I am a kernel thread */
#define PF_RANDOMIZE		0x00400000	/* Randomize virtual address space */
#define PF_SWAPWRITE		0x00800000	/* Allowed to write to swap */
#define PF_NO_SETAFFINITY	0x04000000	/* Userland is not allowed to meddle with cpus_mask */
#define PF_MCE_EARLY		0x08000000      /* Early kill for mce process policy */
#define PF_MEMALLOC_PIN		0x10000000	/* Allocation context constrained to zones which allow long term pinning. */
#define PF_FREEZER_SKIP		0x40000000	/* Freezer should not count it as freezable */
#define PF_SUSPEND_TASK		0x80000000      /* This thread called freeze_processes() and should not be frozen */

/*
 * Only the _current_ task can read/write to tsk->flags, but other
 * tasks can access tsk->flags in readonly mode for example
 * with tsk_used_math (like during threaded core dumping).
 * There is however an exception to this rule during ptrace
 * or during fork: the ptracer task is allowed to write to the
 * child->flags of its traced child (same goes for fork, the parent
 * can write to the child->flags), because we're guaranteed the
 * child is not running and in turn not changing child->flags
 * at the same time the parent does it.
 */
#define clear_stopped_child_used_math(child)	do { (child)->flags &= ~PF_USED_MATH; } while (0)
#define set_stopped_child_used_math(child)	do { (child)->flags |= PF_USED_MATH; } while (0)
#define clear_used_math()			clear_stopped_child_used_math(current)
#define set_used_math()				set_stopped_child_used_math(current)

#define conditional_stopped_child_used_math(condition, child) \
	do { (child)->flags &= ~PF_USED_MATH, (child)->flags |= (condition) ? PF_USED_MATH : 0; } while (0)

#define conditional_used_math(condition)	conditional_stopped_child_used_math(condition, current)

#define copy_to_stopped_child_used_math(child) \
	do { (child)->flags &= ~PF_USED_MATH, (child)->flags |= current->flags & PF_USED_MATH; } while (0)

/* NOTE: this will return 0 or PF_USED_MATH, it will never return 1 */
#define tsk_used_math(p)			((p)->flags & PF_USED_MATH)
#define used_math()				tsk_used_math(current)

static inline bool is_percpu_thread(void)
{
#ifdef CONFIG_SMP
	return (current->flags & PF_NO_SETAFFINITY) &&
		(current->nr_cpus_allowed  == 1);
#else
	return true;
#endif
}

/* Per-process atomic flags. */
#define PFA_NO_NEW_PRIVS		0	/* May not gain new privileges. */
#define PFA_SPREAD_PAGE			1	/* Spread page cache over cpuset */
#define PFA_SPREAD_SLAB			2	/* Spread some slab caches over cpuset */
#define PFA_SPEC_SSB_DISABLE		3	/* Speculative Store Bypass disabled */
#define PFA_SPEC_SSB_FORCE_DISABLE	4	/* Speculative Store Bypass force disabled*/
#define PFA_SPEC_IB_DISABLE		5	/* Indirect branch speculation restricted */
#define PFA_SPEC_IB_FORCE_DISABLE	6	/* Indirect branch speculation permanently restricted */
#define PFA_SPEC_SSB_NOEXEC		7	/* Speculative Store Bypass clear on execve() */

#define TASK_PFA_TEST(name, func)					\
	static inline bool task_##func(struct task_struct *p)		\
	{ return test_bit(PFA_##name, &p->atomic_flags); }

#define TASK_PFA_SET(name, func)					\
	static inline void task_set_##func(struct task_struct *p)	\
	{ set_bit(PFA_##name, &p->atomic_flags); }

#define TASK_PFA_CLEAR(name, func)					\
	static inline void task_clear_##func(struct task_struct *p)	\
	{ clear_bit(PFA_##name, &p->atomic_flags); }

TASK_PFA_TEST(NO_NEW_PRIVS, no_new_privs)
TASK_PFA_SET(NO_NEW_PRIVS, no_new_privs)

TASK_PFA_TEST(SPREAD_PAGE, spread_page)
TASK_PFA_SET(SPREAD_PAGE, spread_page)
TASK_PFA_CLEAR(SPREAD_PAGE, spread_page)

TASK_PFA_TEST(SPREAD_SLAB, spread_slab)
TASK_PFA_SET(SPREAD_SLAB, spread_slab)
TASK_PFA_CLEAR(SPREAD_SLAB, spread_slab)

TASK_PFA_TEST(SPEC_SSB_DISABLE, spec_ssb_disable)
TASK_PFA_SET(SPEC_SSB_DISABLE, spec_ssb_disable)
TASK_PFA_CLEAR(SPEC_SSB_DISABLE, spec_ssb_disable)

TASK_PFA_TEST(SPEC_SSB_NOEXEC, spec_ssb_noexec)
TASK_PFA_SET(SPEC_SSB_NOEXEC, spec_ssb_noexec)
TASK_PFA_CLEAR(SPEC_SSB_NOEXEC, spec_ssb_noexec)

TASK_PFA_TEST(SPEC_SSB_FORCE_DISABLE, spec_ssb_force_disable)
TASK_PFA_SET(SPEC_SSB_FORCE_DISABLE, spec_ssb_force_disable)

TASK_PFA_TEST(SPEC_IB_DISABLE, spec_ib_disable)
TASK_PFA_SET(SPEC_IB_DISABLE, spec_ib_disable)
TASK_PFA_CLEAR(SPEC_IB_DISABLE, spec_ib_disable)

TASK_PFA_TEST(SPEC_IB_FORCE_DISABLE, spec_ib_force_disable)
TASK_PFA_SET(SPEC_IB_FORCE_DISABLE, spec_ib_force_disable)

static inline void
current_restore_flags(unsigned long orig_flags, unsigned long flags)
{
	current->flags &= ~flags;
	current->flags |= orig_flags & flags;
}

extern int cpuset_cpumask_can_shrink(const struct cpumask *cur, const struct cpumask *trial);
extern int task_can_attach(struct task_struct *p, const struct cpumask *cs_cpus_allowed);
#ifdef CONFIG_SMP
extern void do_set_cpus_allowed(struct task_struct *p, const struct cpumask *new_mask);
extern int set_cpus_allowed_ptr(struct task_struct *p, const struct cpumask *new_mask);
extern void force_compatible_cpus_allowed_ptr(struct task_struct *p);
#else
static inline void do_set_cpus_allowed(struct task_struct *p, const struct cpumask *new_mask)
{
}
static inline int set_cpus_allowed_ptr(struct task_struct *p, const struct cpumask *new_mask)
{
	if (!cpumask_test_cpu(0, new_mask))
		return -EINVAL;
	return 0;
}
#endif

extern int yield_to(struct task_struct *p, bool preempt);
extern void set_user_nice(struct task_struct *p, long nice);
extern int task_prio(const struct task_struct *p);

/**
 * task_nice - return the nice value of a given task.
 * @p: the task in question.
 *
 * Return: The nice value [ -20 ... 0 ... 19 ].
 */
static inline int task_nice(const struct task_struct *p)
{
	return PRIO_TO_NICE((p)->static_prio);
}

extern int can_nice(const struct task_struct *p, const int nice);
extern int task_curr(const struct task_struct *p);
extern int idle_cpu(int cpu);
extern int available_idle_cpu(int cpu);
extern int sched_setscheduler(struct task_struct *, int, const struct sched_param *);
extern int sched_setscheduler_nocheck(struct task_struct *, int, const struct sched_param *);
extern void sched_set_fifo(struct task_struct *p);
extern void sched_set_fifo_low(struct task_struct *p);
extern void sched_set_normal(struct task_struct *p, int nice);
extern int sched_setattr(struct task_struct *, const struct sched_attr *);
extern int sched_setattr_nocheck(struct task_struct *, const struct sched_attr *);
extern struct task_struct *idle_task(int cpu);

/**
 * is_idle_task - is the specified task an idle task?
 * @p: the task in question.
 *
 * Return: 1 if @p is an idle task. 0 otherwise.
 */
static __always_inline bool is_idle_task(const struct task_struct *p)
{
	return !!(p->flags & PF_IDLE);
}

extern struct task_struct *curr_task(int cpu);
extern void ia64_set_curr_task(int cpu, struct task_struct *p);

void yield(void);

union thread_union {
#ifndef CONFIG_ARCH_TASK_STRUCT_ON_STACK
	struct task_struct task;
#endif
#ifndef CONFIG_THREAD_INFO_IN_TASK
	struct thread_info thread_info;
#endif
	unsigned long stack[THREAD_SIZE/sizeof(long)];
};

#ifndef CONFIG_THREAD_INFO_IN_TASK
extern struct thread_info init_thread_info;
#endif

extern unsigned long init_stack[THREAD_SIZE / sizeof(unsigned long)];

#ifdef CONFIG_THREAD_INFO_IN_TASK
static inline struct thread_info *task_thread_info(struct task_struct *task)
{
	return &task->thread_info;
}
#elif !defined(__HAVE_THREAD_FUNCTIONS)
# define task_thread_info(task)	((struct thread_info *)(task)->stack)
#endif

/*
 * find a task by one of its numerical ids
 *
 * find_task_by_pid_ns():
 *      finds a task by its pid in the specified namespace
 * find_task_by_vpid():
 *      finds a task by its virtual pid
 *
 * see also find_vpid() etc in include/linux/pid.h
 */

extern struct task_struct *find_task_by_vpid(pid_t nr);
extern struct task_struct *find_task_by_pid_ns(pid_t nr, struct pid_namespace *ns);

/*
 * find a task by its virtual pid and get the task struct
 */
extern struct task_struct *find_get_task_by_vpid(pid_t nr);

extern int wake_up_state(struct task_struct *tsk, unsigned int state);
extern int wake_up_process(struct task_struct *tsk);
extern void wake_up_new_task(struct task_struct *tsk);

#ifdef CONFIG_SMP
extern void kick_process(struct task_struct *tsk);
#else
static inline void kick_process(struct task_struct *tsk) { }
#endif

extern void __set_task_comm(struct task_struct *tsk, const char *from, bool exec);

static inline void set_task_comm(struct task_struct *tsk, const char *from)
{
	__set_task_comm(tsk, from, false);
}

extern char *__get_task_comm(char *to, size_t len, struct task_struct *tsk);
#define get_task_comm(buf, tsk) ({			\
	BUILD_BUG_ON(sizeof(buf) != TASK_COMM_LEN);	\
	__get_task_comm(buf, sizeof(buf), tsk);		\
})

#ifdef CONFIG_SMP
static __always_inline void scheduler_ipi(void)
{
	/*
	 * Fold TIF_NEED_RESCHED into the preempt_count; anybody setting
	 * TIF_NEED_RESCHED remotely (for the first time) will also send
	 * this IPI.
	 */
	preempt_fold_need_resched();
}
extern unsigned long wait_task_inactive(struct task_struct *, unsigned int match_state);
#else
static inline void scheduler_ipi(void) { }
static inline unsigned long wait_task_inactive(struct task_struct *p, unsigned int match_state)
{
	return 1;
}
#endif

/*
 * Set thread flags in other task's structures.
 * See asm/thread_info.h for TIF_xxxx flags available:
 */
static inline void set_tsk_thread_flag(struct task_struct *tsk, int flag)
{
	set_ti_thread_flag(task_thread_info(tsk), flag);
}

static inline void clear_tsk_thread_flag(struct task_struct *tsk, int flag)
{
	clear_ti_thread_flag(task_thread_info(tsk), flag);
}

static inline void update_tsk_thread_flag(struct task_struct *tsk, int flag,
					  bool value)
{
	update_ti_thread_flag(task_thread_info(tsk), flag, value);
}

static inline int test_and_set_tsk_thread_flag(struct task_struct *tsk, int flag)
{
	return test_and_set_ti_thread_flag(task_thread_info(tsk), flag);
}

static inline int test_and_clear_tsk_thread_flag(struct task_struct *tsk, int flag)
{
	return test_and_clear_ti_thread_flag(task_thread_info(tsk), flag);
}

static inline int test_tsk_thread_flag(struct task_struct *tsk, int flag)
{
	return test_ti_thread_flag(task_thread_info(tsk), flag);
}

static inline void set_tsk_need_resched(struct task_struct *tsk)
{
	set_tsk_thread_flag(tsk,TIF_NEED_RESCHED);
}

static inline void clear_tsk_need_resched(struct task_struct *tsk)
{
	clear_tsk_thread_flag(tsk,TIF_NEED_RESCHED);
}

static inline int test_tsk_need_resched(struct task_struct *tsk)
{
	return unlikely(test_tsk_thread_flag(tsk,TIF_NEED_RESCHED));
}

/*
 * cond_resched() and cond_resched_lock(): latency reduction via
 * explicit rescheduling in places that are safe. The return
 * value indicates whether a reschedule was done in fact.
 * cond_resched_lock() will drop the spinlock before scheduling,
 */
#if !defined(CONFIG_PREEMPTION) || defined(CONFIG_PREEMPT_DYNAMIC)
extern int __cond_resched(void);

#ifdef CONFIG_PREEMPT_DYNAMIC

DECLARE_STATIC_CALL(cond_resched, __cond_resched);

static __always_inline int _cond_resched(void)
{
	return static_call_mod(cond_resched)();
}

#else

static inline int _cond_resched(void)
{
	return __cond_resched();
}

#endif /* CONFIG_PREEMPT_DYNAMIC */

#else

static inline int _cond_resched(void) { return 0; }

#endif /* !defined(CONFIG_PREEMPTION) || defined(CONFIG_PREEMPT_DYNAMIC) */

#define cond_resched() ({			\
	___might_sleep(__FILE__, __LINE__, 0);	\
	_cond_resched();			\
})

extern int __cond_resched_lock(spinlock_t *lock);
extern int __cond_resched_rwlock_read(rwlock_t *lock);
extern int __cond_resched_rwlock_write(rwlock_t *lock);

#define cond_resched_lock(lock) ({				\
	___might_sleep(__FILE__, __LINE__, PREEMPT_LOCK_OFFSET);\
	__cond_resched_lock(lock);				\
})

#define cond_resched_rwlock_read(lock) ({			\
	__might_sleep(__FILE__, __LINE__, PREEMPT_LOCK_OFFSET);	\
	__cond_resched_rwlock_read(lock);			\
})

#define cond_resched_rwlock_write(lock) ({			\
	__might_sleep(__FILE__, __LINE__, PREEMPT_LOCK_OFFSET);	\
	__cond_resched_rwlock_write(lock);			\
})

static inline void cond_resched_rcu(void)
{
#if defined(CONFIG_DEBUG_ATOMIC_SLEEP) || !defined(CONFIG_PREEMPT_RCU)
	rcu_read_unlock();
	cond_resched();
	rcu_read_lock();
#endif
}

/*
 * Does a critical section need to be broken due to another
 * task waiting?: (technically does not depend on CONFIG_PREEMPTION,
 * but a general need for low latency)
 */
static inline int spin_needbreak(spinlock_t *lock)
{
#ifdef CONFIG_PREEMPTION
	return spin_is_contended(lock);
#else
	return 0;
#endif
}

/*
 * Check if a rwlock is contended.
 * Returns non-zero if there is another task waiting on the rwlock.
 * Returns zero if the lock is not contended or the system / underlying
 * rwlock implementation does not support contention detection.
 * Technically does not depend on CONFIG_PREEMPTION, but a general need
 * for low latency.
 */
static inline int rwlock_needbreak(rwlock_t *lock)
{
#ifdef CONFIG_PREEMPTION
	return rwlock_is_contended(lock);
#else
	return 0;
#endif
}

static __always_inline bool need_resched(void)
{
	return unlikely(tif_need_resched());
}

/*
 * Wrappers for p->thread_info->cpu access. No-op on UP.
 */
#ifdef CONFIG_SMP

static inline unsigned int task_cpu(const struct task_struct *p)
{
#ifdef CONFIG_THREAD_INFO_IN_TASK
	return READ_ONCE(p->cpu);
#else
	return READ_ONCE(task_thread_info(p)->cpu);
#endif
}

extern void set_task_cpu(struct task_struct *p, unsigned int cpu);

#else

static inline unsigned int task_cpu(const struct task_struct *p)
{
	return 0;
}

static inline void set_task_cpu(struct task_struct *p, unsigned int cpu)
{
}

#endif /* CONFIG_SMP */

extern bool sched_task_on_rq(struct task_struct *p);

/*
 * In order to reduce various lock holder preemption latencies provide an
 * interface to see if a vCPU is currently running or not.
 *
 * This allows us to terminate optimistic spin loops and block, analogous to
 * the native optimistic spin heuristic of testing if the lock owner task is
 * running or not.
 */
#ifndef vcpu_is_preempted
static inline bool vcpu_is_preempted(int cpu)
{
	return false;
}
#endif

extern long sched_setaffinity(pid_t pid, const struct cpumask *new_mask);
extern long sched_getaffinity(pid_t pid, struct cpumask *mask);

#ifndef TASK_SIZE_OF
#define TASK_SIZE_OF(tsk)	TASK_SIZE
#endif

#ifdef CONFIG_SMP
/* Returns effective CPU energy utilization, as seen by the scheduler */
unsigned long sched_cpu_util(int cpu, unsigned long max);
#endif /* CONFIG_SMP */

#ifdef CONFIG_RSEQ

/*
 * Map the event mask on the user-space ABI enum rseq_cs_flags
 * for direct mask checks.
 */
enum rseq_event_mask_bits {
	RSEQ_EVENT_PREEMPT_BIT	= RSEQ_CS_FLAG_NO_RESTART_ON_PREEMPT_BIT,
	RSEQ_EVENT_SIGNAL_BIT	= RSEQ_CS_FLAG_NO_RESTART_ON_SIGNAL_BIT,
	RSEQ_EVENT_MIGRATE_BIT	= RSEQ_CS_FLAG_NO_RESTART_ON_MIGRATE_BIT,
};

enum rseq_event_mask {
	RSEQ_EVENT_PREEMPT	= (1U << RSEQ_EVENT_PREEMPT_BIT),
	RSEQ_EVENT_SIGNAL	= (1U << RSEQ_EVENT_SIGNAL_BIT),
	RSEQ_EVENT_MIGRATE	= (1U << RSEQ_EVENT_MIGRATE_BIT),
};

static inline void rseq_set_notify_resume(struct task_struct *t)
{
	if (t->rseq)
		set_tsk_thread_flag(t, TIF_NOTIFY_RESUME);
}

void __rseq_handle_notify_resume(struct ksignal *sig, struct pt_regs *regs);

static inline void rseq_handle_notify_resume(struct ksignal *ksig,
					     struct pt_regs *regs)
{
	if (current->rseq)
		__rseq_handle_notify_resume(ksig, regs);
}

static inline void rseq_signal_deliver(struct ksignal *ksig,
				       struct pt_regs *regs)
{
	preempt_disable();
	__set_bit(RSEQ_EVENT_SIGNAL_BIT, &current->rseq_event_mask);
	preempt_enable();
	rseq_handle_notify_resume(ksig, regs);
}

/* rseq_preempt() requires preemption to be disabled. */
static inline void rseq_preempt(struct task_struct *t)
{
	__set_bit(RSEQ_EVENT_PREEMPT_BIT, &t->rseq_event_mask);
	rseq_set_notify_resume(t);
}

/* rseq_migrate() requires preemption to be disabled. */
static inline void rseq_migrate(struct task_struct *t)
{
	__set_bit(RSEQ_EVENT_MIGRATE_BIT, &t->rseq_event_mask);
	rseq_set_notify_resume(t);
}

/*
 * If parent process has a registered restartable sequences area, the
 * child inherits. Unregister rseq for a clone with CLONE_VM set.
 */
static inline void rseq_fork(struct task_struct *t, unsigned long clone_flags)
{
	if (clone_flags & CLONE_VM) {
		t->rseq = NULL;
		t->rseq_sig = 0;
		t->rseq_event_mask = 0;
	} else {
		t->rseq = current->rseq;
		t->rseq_sig = current->rseq_sig;
		t->rseq_event_mask = current->rseq_event_mask;
	}
}

static inline void rseq_execve(struct task_struct *t)
{
	t->rseq = NULL;
	t->rseq_sig = 0;
	t->rseq_event_mask = 0;
}

#else

static inline void rseq_set_notify_resume(struct task_struct *t)
{
}
static inline void rseq_handle_notify_resume(struct ksignal *ksig,
					     struct pt_regs *regs)
{
}
static inline void rseq_signal_deliver(struct ksignal *ksig,
				       struct pt_regs *regs)
{
}
static inline void rseq_preempt(struct task_struct *t)
{
}
static inline void rseq_migrate(struct task_struct *t)
{
}
static inline void rseq_fork(struct task_struct *t, unsigned long clone_flags)
{
}
static inline void rseq_execve(struct task_struct *t)
{
}

#endif

#ifdef CONFIG_DEBUG_RSEQ

void rseq_syscall(struct pt_regs *regs);

#else

static inline void rseq_syscall(struct pt_regs *regs)
{
}

#endif

const struct sched_avg *sched_trace_cfs_rq_avg(struct cfs_rq *cfs_rq);
char *sched_trace_cfs_rq_path(struct cfs_rq *cfs_rq, char *str, int len);
int sched_trace_cfs_rq_cpu(struct cfs_rq *cfs_rq);

const struct sched_avg *sched_trace_rq_avg_rt(struct rq *rq);
const struct sched_avg *sched_trace_rq_avg_dl(struct rq *rq);
const struct sched_avg *sched_trace_rq_avg_irq(struct rq *rq);

int sched_trace_rq_cpu(struct rq *rq);
int sched_trace_rq_cpu_capacity(struct rq *rq);
int sched_trace_rq_nr_running(struct rq *rq);

const struct cpumask *sched_trace_rd_span(struct root_domain *rd);

#ifdef CONFIG_SCHED_CORE
extern void sched_core_free(struct task_struct *tsk);
extern void sched_core_fork(struct task_struct *p);
extern int sched_core_share_pid(unsigned int cmd, pid_t pid, enum pid_type type,
				unsigned long uaddr);
#else
static inline void sched_core_free(struct task_struct *tsk) { }
static inline void sched_core_fork(struct task_struct *p) { }
#endif

#endif<|MERGE_RESOLUTION|>--- conflicted
+++ resolved
@@ -35,11 +35,8 @@
 #include <linux/seqlock.h>
 #include <linux/kcsan.h>
 #include <linux/android_vendor.h>
-<<<<<<< HEAD
+#include <asm/kmap_size.h>
 #include <linux/android_kabi.h>
-=======
-#include <asm/kmap_size.h>
->>>>>>> 754a0abe
 
 /* task_struct member predeclarations (sorted alphabetically): */
 struct audit_context;
@@ -1416,7 +1413,6 @@
 	struct callback_head		mce_kill_me;
 #endif
 	ANDROID_VENDOR_DATA_ARRAY(1, 64);
-<<<<<<< HEAD
 	ANDROID_OEM_DATA_ARRAY(1, 32);
 
 	ANDROID_KABI_RESERVE(1);
@@ -1427,13 +1423,10 @@
 	ANDROID_KABI_RESERVE(6);
 	ANDROID_KABI_RESERVE(7);
 	ANDROID_KABI_RESERVE(8);
-=======
-	ANDROID_OEM_DATA_ARRAY(1, 2);
 
 #ifdef CONFIG_KRETPROBES
 	struct llist_head               kretprobe_instances;
 #endif
->>>>>>> 754a0abe
 
 	/*
 	 * New fields for task_struct should be added above here, so that
