--- conflicted
+++ resolved
@@ -636,16 +636,12 @@
 	unsigned int is_switch:1;
 
 	/* time when this regulator was disabled last time */
-<<<<<<< HEAD
-	unsigned long last_off_jiffy;
-
-	ANDROID_KABI_RESERVE(1);
-=======
 	ktime_t last_off;
 	int cached_err;
 	bool use_cached_err;
 	spinlock_t err_lock;
->>>>>>> 754a0abe
+
+	ANDROID_KABI_RESERVE(1);
 };
 
 struct regulator_dev *
