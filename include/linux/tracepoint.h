/* SPDX-License-Identifier: GPL-2.0-only */
#ifndef _LINUX_TRACEPOINT_H
#define _LINUX_TRACEPOINT_H

/*
 * Kernel Tracepoint API.
 *
 * See Documentation/trace/tracepoints.rst.
 *
 * Copyright (C) 2008-2014 Mathieu Desnoyers <mathieu.desnoyers@efficios.com>
 *
 * Heavily inspired from the Linux Kernel Markers.
 */

#include <linux/smp.h>
#include <linux/srcu.h>
#include <linux/errno.h>
#include <linux/types.h>
#include <linux/cpumask.h>
#include <linux/rcupdate.h>
#include <linux/tracepoint-defs.h>
#include <linux/static_call.h>

struct module;
struct tracepoint;
struct notifier_block;

struct trace_eval_map {
	const char		*system;
	const char		*eval_string;
	unsigned long		eval_value;
};

#define TRACEPOINT_DEFAULT_PRIO	10

extern struct srcu_struct tracepoint_srcu;

extern int
tracepoint_probe_register(struct tracepoint *tp, void *probe, void *data);
extern int
tracepoint_probe_register_prio(struct tracepoint *tp, void *probe, void *data,
			       int prio);
extern int
tracepoint_probe_register_prio_may_exist(struct tracepoint *tp, void *probe, void *data,
					 int prio);
extern int
tracepoint_probe_unregister(struct tracepoint *tp, void *probe, void *data);
static inline int
tracepoint_probe_register_may_exist(struct tracepoint *tp, void *probe,
				    void *data)
{
	return tracepoint_probe_register_prio_may_exist(tp, probe, data,
							TRACEPOINT_DEFAULT_PRIO);
}
extern void
for_each_kernel_tracepoint(void (*fct)(struct tracepoint *tp, void *priv),
		void *priv);

#ifdef CONFIG_MODULES
struct tp_module {
	struct list_head list;
	struct module *mod;
};

bool trace_module_has_bad_taint(struct module *mod);
extern int register_tracepoint_module_notifier(struct notifier_block *nb);
extern int unregister_tracepoint_module_notifier(struct notifier_block *nb);
#else
static inline bool trace_module_has_bad_taint(struct module *mod)
{
	return false;
}
static inline
int register_tracepoint_module_notifier(struct notifier_block *nb)
{
	return 0;
}
static inline
int unregister_tracepoint_module_notifier(struct notifier_block *nb)
{
	return 0;
}
#endif /* CONFIG_MODULES */

/*
 * tracepoint_synchronize_unregister must be called between the last tracepoint
 * probe unregistration and the end of module exit to make sure there is no
 * caller executing a probe when it is freed.
 */
#ifdef CONFIG_TRACEPOINTS
static inline void tracepoint_synchronize_unregister(void)
{
	synchronize_srcu(&tracepoint_srcu);
	synchronize_rcu();
}
#else
static inline void tracepoint_synchronize_unregister(void)
{ }
#endif

#ifdef CONFIG_HAVE_SYSCALL_TRACEPOINTS
extern int syscall_regfunc(void);
extern void syscall_unregfunc(void);
#endif /* CONFIG_HAVE_SYSCALL_TRACEPOINTS */

#ifndef PARAMS
#define PARAMS(args...) args
#endif

#define TRACE_DEFINE_ENUM(x)
#define TRACE_DEFINE_SIZEOF(x)

#ifdef CONFIG_HAVE_ARCH_PREL32_RELOCATIONS
static inline struct tracepoint *tracepoint_ptr_deref(tracepoint_ptr_t *p)
{
	return offset_to_ptr(p);
}

#define __TRACEPOINT_ENTRY(name)					\
	asm("	.section \"__tracepoints_ptrs\", \"a\"		\n"	\
	    "	.balign 4					\n"	\
	    "	.long 	__tracepoint_" #name " - .		\n"	\
	    "	.previous					\n")
#else
static inline struct tracepoint *tracepoint_ptr_deref(tracepoint_ptr_t *p)
{
	return *p;
}

#define __TRACEPOINT_ENTRY(name)					 \
	static tracepoint_ptr_t __tracepoint_ptr_##name __used		 \
	__section("__tracepoints_ptrs") = &__tracepoint_##name
#endif

#endif /* _LINUX_TRACEPOINT_H */

/*
 * Note: we keep the TRACE_EVENT and DECLARE_TRACE outside the include
 *  file ifdef protection.
 *  This is due to the way trace events work. If a file includes two
 *  trace event headers under one "CREATE_TRACE_POINTS" the first include
 *  will override the TRACE_EVENT and break the second include.
 */

#ifndef DECLARE_TRACE

#define TP_PROTO(args...)	args
#define TP_ARGS(args...)	args
#define TP_CONDITION(args...)	args

/*
 * Individual subsystem my have a separate configuration to
 * enable their tracepoints. By default, this file will create
 * the tracepoints if CONFIG_TRACEPOINT is defined. If a subsystem
 * wants to be able to disable its tracepoints from being created
 * it can define NOTRACE before including the tracepoint headers.
 */
#if defined(CONFIG_TRACEPOINTS) && !defined(NOTRACE)
#define TRACEPOINTS_ENABLED
#endif

#ifdef TRACEPOINTS_ENABLED

#ifdef CONFIG_HAVE_STATIC_CALL
#define __DO_TRACE_CALL(name, args)					\
	do {								\
		struct tracepoint_func *it_func_ptr;			\
		void *__data;						\
		it_func_ptr =						\
			rcu_dereference_raw((&__tracepoint_##name)->funcs); \
		if (it_func_ptr) {					\
			__data = (it_func_ptr)->data;			\
			static_call(tp_func_##name)(__data, args);	\
		}							\
	} while (0)
#else
#define __DO_TRACE_CALL(name, args)	__traceiter_##name(NULL, args)
#endif /* CONFIG_HAVE_STATIC_CALL */

/*
 * it_func[0] is never NULL because there is at least one element in the array
 * when the array itself is non NULL.
 */
#define __DO_TRACE(name, args, cond, rcuidle)				\
	do {								\
		int __maybe_unused __idx = 0;				\
									\
		if (!(cond))						\
			return;						\
									\
		/* srcu can't be used from NMI */			\
		WARN_ON_ONCE(rcuidle && in_nmi());			\
									\
		/* keep srcu and sched-rcu usage consistent */		\
		preempt_disable_notrace();				\
									\
		/*							\
		 * For rcuidle callers, use srcu since sched-rcu	\
		 * doesn't work from the idle path.			\
		 */							\
		if (rcuidle) {						\
			__idx = srcu_read_lock_notrace(&tracepoint_srcu);\
			rcu_irq_enter_irqson();				\
		}							\
									\
		__DO_TRACE_CALL(name, TP_ARGS(args));			\
									\
		if (rcuidle) {						\
			rcu_irq_exit_irqson();				\
			srcu_read_unlock_notrace(&tracepoint_srcu, __idx);\
		}							\
									\
		preempt_enable_notrace();				\
	} while (0)

#ifndef MODULE
#define __DECLARE_TRACE_RCU(name, proto, args, cond)			\
	static inline void trace_##name##_rcuidle(proto)		\
	{								\
		if (static_key_false(&__tracepoint_##name.key))		\
			__DO_TRACE(name,				\
				TP_ARGS(args),				\
				TP_CONDITION(cond), 1);			\
	}
#else
#define __DECLARE_TRACE_RCU(name, proto, args, cond)
#endif

/*
 * Make sure the alignment of the structure in the __tracepoints section will
 * not add unwanted padding between the beginning of the section and the
 * structure. Force alignment to the same alignment as the section start.
 *
 * When lockdep is enabled, we make sure to always do the RCU portions of
 * the tracepoint code, regardless of whether tracing is on. However,
 * don't check if the condition is false, due to interaction with idle
 * instrumentation. This lets us find RCU issues triggered with tracepoints
 * even when this tracepoint is off. This code has no purpose other than
 * poking RCU a bit.
 */
#define __DECLARE_TRACE(name, proto, args, cond, data_proto)		\
	extern int __traceiter_##name(data_proto);			\
	DECLARE_STATIC_CALL(tp_func_##name, __traceiter_##name);	\
	extern struct tracepoint __tracepoint_##name;			\
	static inline void trace_##name(proto)				\
	{								\
		if (static_key_false(&__tracepoint_##name.key))		\
			__DO_TRACE(name,				\
				TP_ARGS(args),				\
				TP_CONDITION(cond), 0);			\
		if (IS_ENABLED(CONFIG_LOCKDEP) && (cond)) {		\
			rcu_read_lock_sched_notrace();			\
			rcu_dereference_sched(__tracepoint_##name.funcs);\
			rcu_read_unlock_sched_notrace();		\
		}							\
	}								\
	__DECLARE_TRACE_RCU(name, PARAMS(proto), PARAMS(args),		\
			    PARAMS(cond))				\
	static inline int						\
	register_trace_##name(void (*probe)(data_proto), void *data)	\
	{								\
		return tracepoint_probe_register(&__tracepoint_##name,	\
						(void *)probe, data);	\
	}								\
	static inline int						\
	register_trace_prio_##name(void (*probe)(data_proto), void *data,\
				   int prio)				\
	{								\
		return tracepoint_probe_register_prio(&__tracepoint_##name, \
					      (void *)probe, data, prio); \
	}								\
	static inline int						\
	unregister_trace_##name(void (*probe)(data_proto), void *data)	\
	{								\
		return tracepoint_probe_unregister(&__tracepoint_##name,\
						(void *)probe, data);	\
	}								\
	static inline void						\
	check_trace_callback_type_##name(void (*cb)(data_proto))	\
	{								\
	}								\
	static inline bool						\
	trace_##name##_enabled(void)					\
	{								\
		return static_key_false(&__tracepoint_##name.key);	\
	}

/*
 * We have no guarantee that gcc and the linker won't up-align the tracepoint
 * structures, so we create an array of pointers that will be used for iteration
 * on the tracepoints.
 */
#define DEFINE_TRACE_FN(_name, _reg, _unreg, proto, args)		\
	static const char __tpstrtab_##_name[]				\
	__section("__tracepoints_strings") = #_name;			\
	extern struct static_call_key STATIC_CALL_KEY(tp_func_##_name);	\
	int __traceiter_##_name(void *__data, proto);			\
	struct tracepoint __tracepoint_##_name	__used			\
	__section("__tracepoints") = {					\
		.name = __tpstrtab_##_name,				\
		.key = STATIC_KEY_INIT_FALSE,				\
		.static_call_key = &STATIC_CALL_KEY(tp_func_##_name),	\
		.static_call_tramp = STATIC_CALL_TRAMP_ADDR(tp_func_##_name), \
		.iterator = &__traceiter_##_name,			\
		.regfunc = _reg,					\
		.unregfunc = _unreg,					\
		.funcs = NULL };					\
	__TRACEPOINT_ENTRY(_name);					\
	int __traceiter_##_name(void *__data, proto)			\
	{								\
		struct tracepoint_func *it_func_ptr;			\
		void *it_func;						\
									\
		it_func_ptr =						\
			rcu_dereference_raw((&__tracepoint_##_name)->funcs); \
		if (it_func_ptr) {					\
			do {						\
<<<<<<< HEAD
				it_func = (it_func_ptr)->func;		\
=======
				it_func = READ_ONCE((it_func_ptr)->func); \
>>>>>>> 754a0abe
				__data = (it_func_ptr)->data;		\
				((void(*)(void *, proto))(it_func))(__data, args); \
			} while ((++it_func_ptr)->func);		\
		}							\
		return 0;						\
	}								\
	DEFINE_STATIC_CALL(tp_func_##_name, __traceiter_##_name);

#define DEFINE_TRACE(name, proto, args)		\
	DEFINE_TRACE_FN(name, NULL, NULL, PARAMS(proto), PARAMS(args));

#define EXPORT_TRACEPOINT_SYMBOL_GPL(name)				\
	EXPORT_SYMBOL_GPL(__tracepoint_##name);				\
	EXPORT_SYMBOL_GPL(__traceiter_##name);				\
	EXPORT_STATIC_CALL_GPL(tp_func_##name)
#define EXPORT_TRACEPOINT_SYMBOL(name)					\
	EXPORT_SYMBOL(__tracepoint_##name);				\
	EXPORT_SYMBOL(__traceiter_##name);				\
	EXPORT_STATIC_CALL(tp_func_##name)


#else /* !TRACEPOINTS_ENABLED */
#define __DECLARE_TRACE(name, proto, args, cond, data_proto)		\
	static inline void trace_##name(proto)				\
	{ }								\
	static inline void trace_##name##_rcuidle(proto)		\
	{ }								\
	static inline int						\
	register_trace_##name(void (*probe)(data_proto),		\
			      void *data)				\
	{								\
		return -ENOSYS;						\
	}								\
	static inline int						\
	unregister_trace_##name(void (*probe)(data_proto),		\
				void *data)				\
	{								\
		return -ENOSYS;						\
	}								\
	static inline void check_trace_callback_type_##name(void (*cb)(data_proto)) \
	{								\
	}								\
	static inline bool						\
	trace_##name##_enabled(void)					\
	{								\
		return false;						\
	}

#define DEFINE_TRACE_FN(name, reg, unreg, proto, args)
#define DEFINE_TRACE(name, proto, args)
#define EXPORT_TRACEPOINT_SYMBOL_GPL(name)
#define EXPORT_TRACEPOINT_SYMBOL(name)

#endif /* TRACEPOINTS_ENABLED */

#ifdef CONFIG_TRACING
/**
 * tracepoint_string - register constant persistent string to trace system
 * @str - a constant persistent string that will be referenced in tracepoints
 *
 * If constant strings are being used in tracepoints, it is faster and
 * more efficient to just save the pointer to the string and reference
 * that with a printf "%s" instead of saving the string in the ring buffer
 * and wasting space and time.
 *
 * The problem with the above approach is that userspace tools that read
 * the binary output of the trace buffers do not have access to the string.
 * Instead they just show the address of the string which is not very
 * useful to users.
 *
 * With tracepoint_string(), the string will be registered to the tracing
 * system and exported to userspace via the debugfs/tracing/printk_formats
 * file that maps the string address to the string text. This way userspace
 * tools that read the binary buffers have a way to map the pointers to
 * the ASCII strings they represent.
 *
 * The @str used must be a constant string and persistent as it would not
 * make sense to show a string that no longer exists. But it is still fine
 * to be used with modules, because when modules are unloaded, if they
 * had tracepoints, the ring buffers are cleared too. As long as the string
 * does not change during the life of the module, it is fine to use
 * tracepoint_string() within a module.
 */
#define tracepoint_string(str)						\
	({								\
		static const char *___tp_str __tracepoint_string = str; \
		___tp_str;						\
	})
#define __tracepoint_string	__used __section("__tracepoint_str")
#else
/*
 * tracepoint_string() is used to save the string address for userspace
 * tracing tools. When tracing isn't configured, there's no need to save
 * anything.
 */
# define tracepoint_string(str) str
# define __tracepoint_string
#endif

#define DECLARE_TRACE(name, proto, args)				\
	__DECLARE_TRACE(name, PARAMS(proto), PARAMS(args),		\
			cpu_online(raw_smp_processor_id()),		\
			PARAMS(void *__data, proto))

#define DECLARE_TRACE_CONDITION(name, proto, args, cond)		\
	__DECLARE_TRACE(name, PARAMS(proto), PARAMS(args),		\
			cpu_online(raw_smp_processor_id()) && (PARAMS(cond)), \
			PARAMS(void *__data, proto))

#define TRACE_EVENT_FLAGS(event, flag)

#define TRACE_EVENT_PERF_PERM(event, expr...)

#endif /* DECLARE_TRACE */

#ifndef TRACE_EVENT
/*
 * For use with the TRACE_EVENT macro:
 *
 * We define a tracepoint, its arguments, its printk format
 * and its 'fast binary record' layout.
 *
 * Firstly, name your tracepoint via TRACE_EVENT(name : the
 * 'subsystem_event' notation is fine.
 *
 * Think about this whole construct as the
 * 'trace_sched_switch() function' from now on.
 *
 *
 *  TRACE_EVENT(sched_switch,
 *
 *	*
 *	* A function has a regular function arguments
 *	* prototype, declare it via TP_PROTO():
 *	*
 *
 *	TP_PROTO(struct rq *rq, struct task_struct *prev,
 *		 struct task_struct *next),
 *
 *	*
 *	* Define the call signature of the 'function'.
 *	* (Design sidenote: we use this instead of a
 *	*  TP_PROTO1/TP_PROTO2/TP_PROTO3 ugliness.)
 *	*
 *
 *	TP_ARGS(rq, prev, next),
 *
 *	*
 *	* Fast binary tracing: define the trace record via
 *	* TP_STRUCT__entry(). You can think about it like a
 *	* regular C structure local variable definition.
 *	*
 *	* This is how the trace record is structured and will
 *	* be saved into the ring buffer. These are the fields
 *	* that will be exposed to user-space in
 *	* /sys/kernel/debug/tracing/events/<*>/format.
 *	*
 *	* The declared 'local variable' is called '__entry'
 *	*
 *	* __field(pid_t, prev_prid) is equivalent to a standard declaration:
 *	*
 *	*	pid_t	prev_pid;
 *	*
 *	* __array(char, prev_comm, TASK_COMM_LEN) is equivalent to:
 *	*
 *	*	char	prev_comm[TASK_COMM_LEN];
 *	*
 *
 *	TP_STRUCT__entry(
 *		__array(	char,	prev_comm,	TASK_COMM_LEN	)
 *		__field(	pid_t,	prev_pid			)
 *		__field(	int,	prev_prio			)
 *		__array(	char,	next_comm,	TASK_COMM_LEN	)
 *		__field(	pid_t,	next_pid			)
 *		__field(	int,	next_prio			)
 *	),
 *
 *	*
 *	* Assign the entry into the trace record, by embedding
 *	* a full C statement block into TP_fast_assign(). You
 *	* can refer to the trace record as '__entry' -
 *	* otherwise you can put arbitrary C code in here.
 *	*
 *	* Note: this C code will execute every time a trace event
 *	* happens, on an active tracepoint.
 *	*
 *
 *	TP_fast_assign(
 *		memcpy(__entry->next_comm, next->comm, TASK_COMM_LEN);
 *		__entry->prev_pid	= prev->pid;
 *		__entry->prev_prio	= prev->prio;
 *		memcpy(__entry->prev_comm, prev->comm, TASK_COMM_LEN);
 *		__entry->next_pid	= next->pid;
 *		__entry->next_prio	= next->prio;
 *	),
 *
 *	*
 *	* Formatted output of a trace record via TP_printk().
 *	* This is how the tracepoint will appear under ftrace
 *	* plugins that make use of this tracepoint.
 *	*
 *	* (raw-binary tracing wont actually perform this step.)
 *	*
 *
 *	TP_printk("task %s:%d [%d] ==> %s:%d [%d]",
 *		__entry->prev_comm, __entry->prev_pid, __entry->prev_prio,
 *		__entry->next_comm, __entry->next_pid, __entry->next_prio),
 *
 * );
 *
 * This macro construct is thus used for the regular printk format
 * tracing setup, it is used to construct a function pointer based
 * tracepoint callback (this is used by programmatic plugins and
 * can also by used by generic instrumentation like SystemTap), and
 * it is also used to expose a structured trace record in
 * /sys/kernel/debug/tracing/events/.
 *
 * A set of (un)registration functions can be passed to the variant
 * TRACE_EVENT_FN to perform any (un)registration work.
 */

#define DECLARE_EVENT_CLASS(name, proto, args, tstruct, assign, print)
#define DEFINE_EVENT(template, name, proto, args)		\
	DECLARE_TRACE(name, PARAMS(proto), PARAMS(args))
#define DEFINE_EVENT_FN(template, name, proto, args, reg, unreg)\
	DECLARE_TRACE(name, PARAMS(proto), PARAMS(args))
#define DEFINE_EVENT_PRINT(template, name, proto, args, print)	\
	DECLARE_TRACE(name, PARAMS(proto), PARAMS(args))
#define DEFINE_EVENT_CONDITION(template, name, proto,		\
			       args, cond)			\
	DECLARE_TRACE_CONDITION(name, PARAMS(proto),		\
				PARAMS(args), PARAMS(cond))

#define TRACE_EVENT(name, proto, args, struct, assign, print)	\
	DECLARE_TRACE(name, PARAMS(proto), PARAMS(args))
#define TRACE_EVENT_FN(name, proto, args, struct,		\
		assign, print, reg, unreg)			\
	DECLARE_TRACE(name, PARAMS(proto), PARAMS(args))
#define TRACE_EVENT_FN_COND(name, proto, args, cond, struct,		\
		assign, print, reg, unreg)			\
	DECLARE_TRACE_CONDITION(name, PARAMS(proto),	\
			PARAMS(args), PARAMS(cond))
#define TRACE_EVENT_CONDITION(name, proto, args, cond,		\
			      struct, assign, print)		\
	DECLARE_TRACE_CONDITION(name, PARAMS(proto),		\
				PARAMS(args), PARAMS(cond))

#define TRACE_EVENT_FLAGS(event, flag)

#define TRACE_EVENT_PERF_PERM(event, expr...)

#define DECLARE_EVENT_NOP(name, proto, args)				\
	static inline void trace_##name(proto)				\
	{ }								\
	static inline bool trace_##name##_enabled(void)			\
	{								\
		return false;						\
	}

#define TRACE_EVENT_NOP(name, proto, args, struct, assign, print)	\
	DECLARE_EVENT_NOP(name, PARAMS(proto), PARAMS(args))

#define DECLARE_EVENT_CLASS_NOP(name, proto, args, tstruct, assign, print)
#define DEFINE_EVENT_NOP(template, name, proto, args)			\
	DECLARE_EVENT_NOP(name, PARAMS(proto), PARAMS(args))

#endif /* ifdef TRACE_EVENT (see note above) */<|MERGE_RESOLUTION|>--- conflicted
+++ resolved
@@ -315,11 +315,7 @@
 			rcu_dereference_raw((&__tracepoint_##_name)->funcs); \
 		if (it_func_ptr) {					\
 			do {						\
-<<<<<<< HEAD
-				it_func = (it_func_ptr)->func;		\
-=======
 				it_func = READ_ONCE((it_func_ptr)->func); \
->>>>>>> 754a0abe
 				__data = (it_func_ptr)->data;		\
 				((void(*)(void *, proto))(it_func))(__data, args); \
 			} while ((++it_func_ptr)->func);		\
