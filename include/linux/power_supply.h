--- conflicted
+++ resolved
@@ -192,16 +192,7 @@
 	POWER_SUPPLY_TYPE_USB_PD,		/* Power Delivery Port */
 	POWER_SUPPLY_TYPE_USB_PD_DRP,		/* PD Dual Role Port */
 	POWER_SUPPLY_TYPE_APPLE_BRICK_ID,	/* Apple Charging Method */
-<<<<<<< HEAD
 	POWER_SUPPLY_TYPE_WIRELESS,		/* Wireless */
-=======
-
-	/*
-	 * force to 50 to minimize the chances of userspace binary
-	 * incompatibility on newer upstream kernels
-	 */
-	POWER_SUPPLY_TYPE_WIRELESS_EXT = 50,	/* Wireless */
->>>>>>> 8695d54b
 };
 
 enum power_supply_usb_type {
