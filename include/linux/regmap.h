/* SPDX-License-Identifier: GPL-2.0-only */
#ifndef __LINUX_REGMAP_H
#define __LINUX_REGMAP_H

/*
 * Register map access API
 *
 * Copyright 2011 Wolfson Microelectronics plc
 *
 * Author: Mark Brown <broonie@opensource.wolfsonmicro.com>
 */

#include <linux/list.h>
#include <linux/rbtree.h>
#include <linux/ktime.h>
#include <linux/delay.h>
#include <linux/err.h>
#include <linux/bug.h>
#include <linux/lockdep.h>
#include <linux/iopoll.h>
#include <linux/fwnode.h>
#include <linux/android_kabi.h>

struct module;
struct clk;
struct device;
struct device_node;
struct i2c_client;
struct i3c_device;
struct irq_domain;
struct mdio_device;
struct slim_device;
struct spi_device;
struct spmi_device;
struct regmap;
struct regmap_range_cfg;
struct regmap_field;
struct snd_ac97;
struct sdw_slave;

/* An enum of all the supported cache types */
enum regcache_type {
	REGCACHE_NONE,
	REGCACHE_RBTREE,
	REGCACHE_COMPRESSED,
	REGCACHE_FLAT,
};

/**
 * struct reg_default - Default value for a register.
 *
 * @reg: Register address.
 * @def: Register default value.
 *
 * We use an array of structs rather than a simple array as many modern devices
 * have very sparse register maps.
 */
struct reg_default {
	unsigned int reg;
	unsigned int def;
};

/**
 * struct reg_sequence - An individual write from a sequence of writes.
 *
 * @reg: Register address.
 * @def: Register value.
 * @delay_us: Delay to be applied after the register write in microseconds
 *
 * Register/value pairs for sequences of writes with an optional delay in
 * microseconds to be applied after each write.
 */
struct reg_sequence {
	unsigned int reg;
	unsigned int def;
	unsigned int delay_us;
};

#define REG_SEQ(_reg, _def, _delay_us) {		\
				.reg = _reg,		\
				.def = _def,		\
				.delay_us = _delay_us,	\
				}
#define REG_SEQ0(_reg, _def)	REG_SEQ(_reg, _def, 0)

/**
 * regmap_read_poll_timeout - Poll until a condition is met or a timeout occurs
 *
 * @map: Regmap to read from
 * @addr: Address to poll
 * @val: Unsigned integer variable to read the value into
 * @cond: Break condition (usually involving @val)
 * @sleep_us: Maximum time to sleep between reads in us (0
 *            tight-loops).  Should be less than ~20ms since usleep_range
 *            is used (see Documentation/timers/timers-howto.rst).
 * @timeout_us: Timeout in us, 0 means never timeout
 *
 * Returns 0 on success and -ETIMEDOUT upon a timeout or the regmap_read
 * error return value in case of a error read. In the two former cases,
 * the last read value at @addr is stored in @val. Must not be called
 * from atomic context if sleep_us or timeout_us are used.
 *
 * This is modelled after the readx_poll_timeout macros in linux/iopoll.h.
 */
#define regmap_read_poll_timeout(map, addr, val, cond, sleep_us, timeout_us) \
({ \
	int __ret, __tmp; \
	__tmp = read_poll_timeout(regmap_read, __ret, __ret || (cond), \
			sleep_us, timeout_us, false, (map), (addr), &(val)); \
	__ret ?: __tmp; \
})

/**
 * regmap_read_poll_timeout_atomic - Poll until a condition is met or a timeout occurs
 *
 * @map: Regmap to read from
 * @addr: Address to poll
 * @val: Unsigned integer variable to read the value into
 * @cond: Break condition (usually involving @val)
 * @delay_us: Time to udelay between reads in us (0 tight-loops).
 *            Should be less than ~10us since udelay is used
 *            (see Documentation/timers/timers-howto.rst).
 * @timeout_us: Timeout in us, 0 means never timeout
 *
 * Returns 0 on success and -ETIMEDOUT upon a timeout or the regmap_read
 * error return value in case of a error read. In the two former cases,
 * the last read value at @addr is stored in @val.
 *
 * This is modelled after the readx_poll_timeout_atomic macros in linux/iopoll.h.
 *
 * Note: In general regmap cannot be used in atomic context. If you want to use
 * this macro then first setup your regmap for atomic use (flat or no cache
 * and MMIO regmap).
 */
#define regmap_read_poll_timeout_atomic(map, addr, val, cond, delay_us, timeout_us) \
({ \
	u64 __timeout_us = (timeout_us); \
	unsigned long __delay_us = (delay_us); \
	ktime_t __timeout = ktime_add_us(ktime_get(), __timeout_us); \
	int __ret; \
	for (;;) { \
		__ret = regmap_read((map), (addr), &(val)); \
		if (__ret) \
			break; \
		if (cond) \
			break; \
		if ((__timeout_us) && \
		    ktime_compare(ktime_get(), __timeout) > 0) { \
			__ret = regmap_read((map), (addr), &(val)); \
			break; \
		} \
		if (__delay_us) \
			udelay(__delay_us); \
	} \
	__ret ?: ((cond) ? 0 : -ETIMEDOUT); \
})

/**
 * regmap_field_read_poll_timeout - Poll until a condition is met or timeout
 *
 * @field: Regmap field to read from
 * @val: Unsigned integer variable to read the value into
 * @cond: Break condition (usually involving @val)
 * @sleep_us: Maximum time to sleep between reads in us (0
 *            tight-loops).  Should be less than ~20ms since usleep_range
 *            is used (see Documentation/timers/timers-howto.rst).
 * @timeout_us: Timeout in us, 0 means never timeout
 *
 * Returns 0 on success and -ETIMEDOUT upon a timeout or the regmap_field_read
 * error return value in case of a error read. In the two former cases,
 * the last read value at @addr is stored in @val. Must not be called
 * from atomic context if sleep_us or timeout_us are used.
 *
 * This is modelled after the readx_poll_timeout macros in linux/iopoll.h.
 */
#define regmap_field_read_poll_timeout(field, val, cond, sleep_us, timeout_us) \
({ \
	int __ret, __tmp; \
	__tmp = read_poll_timeout(regmap_field_read, __ret, __ret || (cond), \
			sleep_us, timeout_us, false, (field), &(val)); \
	__ret ?: __tmp; \
})

#ifdef CONFIG_REGMAP

enum regmap_endian {
	/* Unspecified -> 0 -> Backwards compatible default */
	REGMAP_ENDIAN_DEFAULT = 0,
	REGMAP_ENDIAN_BIG,
	REGMAP_ENDIAN_LITTLE,
	REGMAP_ENDIAN_NATIVE,
};

/**
 * struct regmap_range - A register range, used for access related checks
 *                       (readable/writeable/volatile/precious checks)
 *
 * @range_min: address of first register
 * @range_max: address of last register
 */
struct regmap_range {
	unsigned int range_min;
	unsigned int range_max;
};

#define regmap_reg_range(low, high) { .range_min = low, .range_max = high, }

/**
 * struct regmap_access_table - A table of register ranges for access checks
 *
 * @yes_ranges : pointer to an array of regmap ranges used as "yes ranges"
 * @n_yes_ranges: size of the above array
 * @no_ranges: pointer to an array of regmap ranges used as "no ranges"
 * @n_no_ranges: size of the above array
 *
 * A table of ranges including some yes ranges and some no ranges.
 * If a register belongs to a no_range, the corresponding check function
 * will return false. If a register belongs to a yes range, the corresponding
 * check function will return true. "no_ranges" are searched first.
 */
struct regmap_access_table {
	const struct regmap_range *yes_ranges;
	unsigned int n_yes_ranges;
	const struct regmap_range *no_ranges;
	unsigned int n_no_ranges;
};

typedef void (*regmap_lock)(void *);
typedef void (*regmap_unlock)(void *);

/**
 * struct regmap_config - Configuration for the register map of a device.
 *
 * @name: Optional name of the regmap. Useful when a device has multiple
 *        register regions.
 *
 * @reg_bits: Number of bits in a register address, mandatory.
 * @reg_stride: The register address stride. Valid register addresses are a
 *              multiple of this value. If set to 0, a value of 1 will be
 *              used.
 * @pad_bits: Number of bits of padding between register and value.
 * @val_bits: Number of bits in a register value, mandatory.
 *
 * @writeable_reg: Optional callback returning true if the register
 *		   can be written to. If this field is NULL but wr_table
 *		   (see below) is not, the check is performed on such table
 *                 (a register is writeable if it belongs to one of the ranges
 *                  specified by wr_table).
 * @readable_reg: Optional callback returning true if the register
 *		  can be read from. If this field is NULL but rd_table
 *		   (see below) is not, the check is performed on such table
 *                 (a register is readable if it belongs to one of the ranges
 *                  specified by rd_table).
 * @volatile_reg: Optional callback returning true if the register
 *		  value can't be cached. If this field is NULL but
 *		  volatile_table (see below) is not, the check is performed on
 *                such table (a register is volatile if it belongs to one of
 *                the ranges specified by volatile_table).
 * @precious_reg: Optional callback returning true if the register
 *		  should not be read outside of a call from the driver
 *		  (e.g., a clear on read interrupt status register). If this
 *                field is NULL but precious_table (see below) is not, the
 *                check is performed on such table (a register is precious if
 *                it belongs to one of the ranges specified by precious_table).
 * @writeable_noinc_reg: Optional callback returning true if the register
 *			supports multiple write operations without incrementing
 *			the register number. If this field is NULL but
 *			wr_noinc_table (see below) is not, the check is
 *			performed on such table (a register is no increment
 *			writeable if it belongs to one of the ranges specified
 *			by wr_noinc_table).
 * @readable_noinc_reg: Optional callback returning true if the register
 *			supports multiple read operations without incrementing
 *			the register number. If this field is NULL but
 *			rd_noinc_table (see below) is not, the check is
 *			performed on such table (a register is no increment
 *			readable if it belongs to one of the ranges specified
 *			by rd_noinc_table).
 * @disable_locking: This regmap is either protected by external means or
 *                   is guaranteed not to be accessed from multiple threads.
 *                   Don't use any locking mechanisms.
 * @lock:	  Optional lock callback (overrides regmap's default lock
 *		  function, based on spinlock or mutex).
 * @unlock:	  As above for unlocking.
 * @lock_arg:	  this field is passed as the only argument of lock/unlock
 *		  functions (ignored in case regular lock/unlock functions
 *		  are not overridden).
 * @reg_read:	  Optional callback that if filled will be used to perform
 *           	  all the reads from the registers. Should only be provided for
 *		  devices whose read operation cannot be represented as a simple
 *		  read operation on a bus such as SPI, I2C, etc. Most of the
 *		  devices do not need this.
 * @reg_write:	  Same as above for writing.
 * @fast_io:	  Register IO is fast. Use a spinlock instead of a mutex
 *	     	  to perform locking. This field is ignored if custom lock/unlock
 *	     	  functions are used (see fields lock/unlock of struct regmap_config).
 *		  This field is a duplicate of a similar file in
 *		  'struct regmap_bus' and serves exact same purpose.
 *		   Use it only for "no-bus" cases.
 * @max_register: Optional, specifies the maximum valid register address.
 * @wr_table:     Optional, points to a struct regmap_access_table specifying
 *                valid ranges for write access.
 * @rd_table:     As above, for read access.
 * @volatile_table: As above, for volatile registers.
 * @precious_table: As above, for precious registers.
 * @wr_noinc_table: As above, for no increment writeable registers.
 * @rd_noinc_table: As above, for no increment readable registers.
 * @reg_defaults: Power on reset values for registers (for use with
 *                register cache support).
 * @num_reg_defaults: Number of elements in reg_defaults.
 *
 * @read_flag_mask: Mask to be set in the top bytes of the register when doing
 *                  a read.
 * @write_flag_mask: Mask to be set in the top bytes of the register when doing
 *                   a write. If both read_flag_mask and write_flag_mask are
 *                   empty and zero_flag_mask is not set the regmap_bus default
 *                   masks are used.
 * @zero_flag_mask: If set, read_flag_mask and write_flag_mask are used even
 *                   if they are both empty.
 * @use_relaxed_mmio: If set, MMIO R/W operations will not use memory barriers.
 *                    This can avoid load on devices which don't require strict
 *                    orderings, but drivers should carefully add any explicit
 *                    memory barriers when they may require them.
 * @use_single_read: If set, converts the bulk read operation into a series of
 *                   single read operations. This is useful for a device that
 *                   does not support  bulk read.
 * @use_single_write: If set, converts the bulk write operation into a series of
 *                    single write operations. This is useful for a device that
 *                    does not support bulk write.
 * @can_multi_write: If set, the device supports the multi write mode of bulk
 *                   write operations, if clear multi write requests will be
 *                   split into individual write operations
 *
 * @cache_type: The actual cache type.
 * @reg_defaults_raw: Power on reset values for registers (for use with
 *                    register cache support).
 * @num_reg_defaults_raw: Number of elements in reg_defaults_raw.
 * @reg_format_endian: Endianness for formatted register addresses. If this is
 *                     DEFAULT, the @reg_format_endian_default value from the
 *                     regmap bus is used.
 * @val_format_endian: Endianness for formatted register values. If this is
 *                     DEFAULT, the @reg_format_endian_default value from the
 *                     regmap bus is used.
 *
 * @ranges: Array of configuration entries for virtual address ranges.
 * @num_ranges: Number of range configuration entries.
 * @use_hwlock: Indicate if a hardware spinlock should be used.
 * @hwlock_id: Specify the hardware spinlock id.
 * @hwlock_mode: The hardware spinlock mode, should be HWLOCK_IRQSTATE,
 *		 HWLOCK_IRQ or 0.
 * @can_sleep: Optional, specifies whether regmap operations can sleep.
 */
struct regmap_config {
	const char *name;

	int reg_bits;
	int reg_stride;
	int pad_bits;
	int val_bits;

	bool (*writeable_reg)(struct device *dev, unsigned int reg);
	bool (*readable_reg)(struct device *dev, unsigned int reg);
	bool (*volatile_reg)(struct device *dev, unsigned int reg);
	bool (*precious_reg)(struct device *dev, unsigned int reg);
	bool (*writeable_noinc_reg)(struct device *dev, unsigned int reg);
	bool (*readable_noinc_reg)(struct device *dev, unsigned int reg);

	bool disable_locking;
	regmap_lock lock;
	regmap_unlock unlock;
	void *lock_arg;

	int (*reg_read)(void *context, unsigned int reg, unsigned int *val);
	int (*reg_write)(void *context, unsigned int reg, unsigned int val);

	bool fast_io;

	unsigned int max_register;
	const struct regmap_access_table *wr_table;
	const struct regmap_access_table *rd_table;
	const struct regmap_access_table *volatile_table;
	const struct regmap_access_table *precious_table;
	const struct regmap_access_table *wr_noinc_table;
	const struct regmap_access_table *rd_noinc_table;
	const struct reg_default *reg_defaults;
	unsigned int num_reg_defaults;
	enum regcache_type cache_type;
	const void *reg_defaults_raw;
	unsigned int num_reg_defaults_raw;

	unsigned long read_flag_mask;
	unsigned long write_flag_mask;
	bool zero_flag_mask;

	bool use_single_read;
	bool use_single_write;
	bool use_relaxed_mmio;
	bool can_multi_write;

	enum regmap_endian reg_format_endian;
	enum regmap_endian val_format_endian;

	const struct regmap_range_cfg *ranges;
	unsigned int num_ranges;

	bool use_hwlock;
	unsigned int hwlock_id;
	unsigned int hwlock_mode;

	bool can_sleep;

	ANDROID_KABI_RESERVE(1);
};

/**
 * struct regmap_range_cfg - Configuration for indirectly accessed or paged
 *                           registers.
 *
 * @name: Descriptive name for diagnostics
 *
 * @range_min: Address of the lowest register address in virtual range.
 * @range_max: Address of the highest register in virtual range.
 *
 * @selector_reg: Register with selector field.
 * @selector_mask: Bit mask for selector value.
 * @selector_shift: Bit shift for selector value.
 *
 * @window_start: Address of first (lowest) register in data window.
 * @window_len: Number of registers in data window.
 *
 * Registers, mapped to this virtual range, are accessed in two steps:
 *     1. page selector register update;
 *     2. access through data window registers.
 */
struct regmap_range_cfg {
	const char *name;

	/* Registers of virtual address range */
	unsigned int range_min;
	unsigned int range_max;

	/* Page selector for indirect addressing */
	unsigned int selector_reg;
	unsigned int selector_mask;
	int selector_shift;

	/* Data window (per each page) */
	unsigned int window_start;
	unsigned int window_len;

	ANDROID_KABI_RESERVE(1);
};

struct regmap_async;

typedef int (*regmap_hw_write)(void *context, const void *data,
			       size_t count);
typedef int (*regmap_hw_gather_write)(void *context,
				      const void *reg, size_t reg_len,
				      const void *val, size_t val_len);
typedef int (*regmap_hw_async_write)(void *context,
				     const void *reg, size_t reg_len,
				     const void *val, size_t val_len,
				     struct regmap_async *async);
typedef int (*regmap_hw_read)(void *context,
			      const void *reg_buf, size_t reg_size,
			      void *val_buf, size_t val_size);
typedef int (*regmap_hw_reg_read)(void *context, unsigned int reg,
				  unsigned int *val);
typedef int (*regmap_hw_reg_write)(void *context, unsigned int reg,
				   unsigned int val);
typedef int (*regmap_hw_reg_update_bits)(void *context, unsigned int reg,
					 unsigned int mask, unsigned int val);
typedef struct regmap_async *(*regmap_hw_async_alloc)(void);
typedef void (*regmap_hw_free_context)(void *context);

/**
 * struct regmap_bus - Description of a hardware bus for the register map
 *                     infrastructure.
 *
 * @fast_io: Register IO is fast. Use a spinlock instead of a mutex
 *	     to perform locking. This field is ignored if custom lock/unlock
 *	     functions are used (see fields lock/unlock of
 *	     struct regmap_config).
 * @write: Write operation.
 * @gather_write: Write operation with split register/value, return -ENOTSUPP
 *                if not implemented  on a given device.
 * @async_write: Write operation which completes asynchronously, optional and
 *               must serialise with respect to non-async I/O.
 * @reg_write: Write a single register value to the given register address. This
 *             write operation has to complete when returning from the function.
 * @reg_update_bits: Update bits operation to be used against volatile
 *                   registers, intended for devices supporting some mechanism
 *                   for setting clearing bits without having to
 *                   read/modify/write.
 * @read: Read operation.  Data is returned in the buffer used to transmit
 *         data.
 * @reg_read: Read a single register value from a given register address.
 * @free_context: Free context.
 * @async_alloc: Allocate a regmap_async() structure.
 * @read_flag_mask: Mask to be set in the top byte of the register when doing
 *                  a read.
 * @reg_format_endian_default: Default endianness for formatted register
 *     addresses. Used when the regmap_config specifies DEFAULT. If this is
 *     DEFAULT, BIG is assumed.
 * @val_format_endian_default: Default endianness for formatted register
 *     values. Used when the regmap_config specifies DEFAULT. If this is
 *     DEFAULT, BIG is assumed.
 * @max_raw_read: Max raw read size that can be used on the bus.
 * @max_raw_write: Max raw write size that can be used on the bus.
 * @free_on_exit: kfree this on exit of regmap
 */
struct regmap_bus {
	bool fast_io;
	regmap_hw_write write;
	regmap_hw_gather_write gather_write;
	regmap_hw_async_write async_write;
	regmap_hw_reg_write reg_write;
	regmap_hw_reg_update_bits reg_update_bits;
	regmap_hw_read read;
	regmap_hw_reg_read reg_read;
	regmap_hw_free_context free_context;
	regmap_hw_async_alloc async_alloc;
	u8 read_flag_mask;
	enum regmap_endian reg_format_endian_default;
	enum regmap_endian val_format_endian_default;
	size_t max_raw_read;
	size_t max_raw_write;
<<<<<<< HEAD

	ANDROID_KABI_RESERVE(1);
=======
	bool free_on_exit;
>>>>>>> 754a0abe
};

/*
 * __regmap_init functions.
 *
 * These functions take a lock key and name parameter, and should not be called
 * directly. Instead, use the regmap_init macros that generate a key and name
 * for each call.
 */
struct regmap *__regmap_init(struct device *dev,
			     const struct regmap_bus *bus,
			     void *bus_context,
			     const struct regmap_config *config,
			     struct lock_class_key *lock_key,
			     const char *lock_name);
struct regmap *__regmap_init_i2c(struct i2c_client *i2c,
				 const struct regmap_config *config,
				 struct lock_class_key *lock_key,
				 const char *lock_name);
struct regmap *__regmap_init_mdio(struct mdio_device *mdio_dev,
				 const struct regmap_config *config,
				 struct lock_class_key *lock_key,
				 const char *lock_name);
struct regmap *__regmap_init_sccb(struct i2c_client *i2c,
				  const struct regmap_config *config,
				  struct lock_class_key *lock_key,
				  const char *lock_name);
struct regmap *__regmap_init_slimbus(struct slim_device *slimbus,
				 const struct regmap_config *config,
				 struct lock_class_key *lock_key,
				 const char *lock_name);
struct regmap *__regmap_init_spi(struct spi_device *dev,
				 const struct regmap_config *config,
				 struct lock_class_key *lock_key,
				 const char *lock_name);
struct regmap *__regmap_init_spmi_base(struct spmi_device *dev,
				       const struct regmap_config *config,
				       struct lock_class_key *lock_key,
				       const char *lock_name);
struct regmap *__regmap_init_spmi_ext(struct spmi_device *dev,
				      const struct regmap_config *config,
				      struct lock_class_key *lock_key,
				      const char *lock_name);
struct regmap *__regmap_init_w1(struct device *w1_dev,
				 const struct regmap_config *config,
				 struct lock_class_key *lock_key,
				 const char *lock_name);
struct regmap *__regmap_init_mmio_clk(struct device *dev, const char *clk_id,
				      void __iomem *regs,
				      const struct regmap_config *config,
				      struct lock_class_key *lock_key,
				      const char *lock_name);
struct regmap *__regmap_init_ac97(struct snd_ac97 *ac97,
				  const struct regmap_config *config,
				  struct lock_class_key *lock_key,
				  const char *lock_name);
struct regmap *__regmap_init_sdw(struct sdw_slave *sdw,
				 const struct regmap_config *config,
				 struct lock_class_key *lock_key,
				 const char *lock_name);
struct regmap *__regmap_init_sdw_mbq(struct sdw_slave *sdw,
				     const struct regmap_config *config,
				     struct lock_class_key *lock_key,
				     const char *lock_name);
struct regmap *__regmap_init_spi_avmm(struct spi_device *spi,
				      const struct regmap_config *config,
				      struct lock_class_key *lock_key,
				      const char *lock_name);

struct regmap *__devm_regmap_init(struct device *dev,
				  const struct regmap_bus *bus,
				  void *bus_context,
				  const struct regmap_config *config,
				  struct lock_class_key *lock_key,
				  const char *lock_name);
struct regmap *__devm_regmap_init_i2c(struct i2c_client *i2c,
				      const struct regmap_config *config,
				      struct lock_class_key *lock_key,
				      const char *lock_name);
struct regmap *__devm_regmap_init_mdio(struct mdio_device *mdio_dev,
				      const struct regmap_config *config,
				      struct lock_class_key *lock_key,
				      const char *lock_name);
struct regmap *__devm_regmap_init_sccb(struct i2c_client *i2c,
				       const struct regmap_config *config,
				       struct lock_class_key *lock_key,
				       const char *lock_name);
struct regmap *__devm_regmap_init_spi(struct spi_device *dev,
				      const struct regmap_config *config,
				      struct lock_class_key *lock_key,
				      const char *lock_name);
struct regmap *__devm_regmap_init_spmi_base(struct spmi_device *dev,
					    const struct regmap_config *config,
					    struct lock_class_key *lock_key,
					    const char *lock_name);
struct regmap *__devm_regmap_init_spmi_ext(struct spmi_device *dev,
					   const struct regmap_config *config,
					   struct lock_class_key *lock_key,
					   const char *lock_name);
struct regmap *__devm_regmap_init_w1(struct device *w1_dev,
				      const struct regmap_config *config,
				      struct lock_class_key *lock_key,
				      const char *lock_name);
struct regmap *__devm_regmap_init_mmio_clk(struct device *dev,
					   const char *clk_id,
					   void __iomem *regs,
					   const struct regmap_config *config,
					   struct lock_class_key *lock_key,
					   const char *lock_name);
struct regmap *__devm_regmap_init_ac97(struct snd_ac97 *ac97,
				       const struct regmap_config *config,
				       struct lock_class_key *lock_key,
				       const char *lock_name);
struct regmap *__devm_regmap_init_sdw(struct sdw_slave *sdw,
				 const struct regmap_config *config,
				 struct lock_class_key *lock_key,
				 const char *lock_name);
struct regmap *__devm_regmap_init_sdw_mbq(struct sdw_slave *sdw,
					  const struct regmap_config *config,
					  struct lock_class_key *lock_key,
					  const char *lock_name);
struct regmap *__devm_regmap_init_slimbus(struct slim_device *slimbus,
				 const struct regmap_config *config,
				 struct lock_class_key *lock_key,
				 const char *lock_name);
struct regmap *__devm_regmap_init_i3c(struct i3c_device *i3c,
				 const struct regmap_config *config,
				 struct lock_class_key *lock_key,
				 const char *lock_name);
struct regmap *__devm_regmap_init_spi_avmm(struct spi_device *spi,
					   const struct regmap_config *config,
					   struct lock_class_key *lock_key,
					   const char *lock_name);
/*
 * Wrapper for regmap_init macros to include a unique lockdep key and name
 * for each call. No-op if CONFIG_LOCKDEP is not set.
 *
 * @fn: Real function to call (in the form __[*_]regmap_init[_*])
 * @name: Config variable name (#config in the calling macro)
 **/
#ifdef CONFIG_LOCKDEP
#define __regmap_lockdep_wrapper(fn, name, ...)				\
(									\
	({								\
		static struct lock_class_key _key;			\
		fn(__VA_ARGS__, &_key,					\
			KBUILD_BASENAME ":"				\
			__stringify(__LINE__) ":"			\
			"(" name ")->lock");				\
	})								\
)
#else
#define __regmap_lockdep_wrapper(fn, name, ...) fn(__VA_ARGS__, NULL, NULL)
#endif

/**
 * regmap_init() - Initialise register map
 *
 * @dev: Device that will be interacted with
 * @bus: Bus-specific callbacks to use with device
 * @bus_context: Data passed to bus-specific callbacks
 * @config: Configuration for register map
 *
 * The return value will be an ERR_PTR() on error or a valid pointer to
 * a struct regmap.  This function should generally not be called
 * directly, it should be called by bus-specific init functions.
 */
#define regmap_init(dev, bus, bus_context, config)			\
	__regmap_lockdep_wrapper(__regmap_init, #config,		\
				dev, bus, bus_context, config)
int regmap_attach_dev(struct device *dev, struct regmap *map,
		      const struct regmap_config *config);

/**
 * regmap_init_i2c() - Initialise register map
 *
 * @i2c: Device that will be interacted with
 * @config: Configuration for register map
 *
 * The return value will be an ERR_PTR() on error or a valid pointer to
 * a struct regmap.
 */
#define regmap_init_i2c(i2c, config)					\
	__regmap_lockdep_wrapper(__regmap_init_i2c, #config,		\
				i2c, config)

/**
 * regmap_init_mdio() - Initialise register map
 *
 * @mdio_dev: Device that will be interacted with
 * @config: Configuration for register map
 *
 * The return value will be an ERR_PTR() on error or a valid pointer to
 * a struct regmap.
 */
#define regmap_init_mdio(mdio_dev, config)				\
	__regmap_lockdep_wrapper(__regmap_init_mdio, #config,		\
				mdio_dev, config)

/**
 * regmap_init_sccb() - Initialise register map
 *
 * @i2c: Device that will be interacted with
 * @config: Configuration for register map
 *
 * The return value will be an ERR_PTR() on error or a valid pointer to
 * a struct regmap.
 */
#define regmap_init_sccb(i2c, config)					\
	__regmap_lockdep_wrapper(__regmap_init_sccb, #config,		\
				i2c, config)

/**
 * regmap_init_slimbus() - Initialise register map
 *
 * @slimbus: Device that will be interacted with
 * @config: Configuration for register map
 *
 * The return value will be an ERR_PTR() on error or a valid pointer to
 * a struct regmap.
 */
#define regmap_init_slimbus(slimbus, config)				\
	__regmap_lockdep_wrapper(__regmap_init_slimbus, #config,	\
				slimbus, config)

/**
 * regmap_init_spi() - Initialise register map
 *
 * @dev: Device that will be interacted with
 * @config: Configuration for register map
 *
 * The return value will be an ERR_PTR() on error or a valid pointer to
 * a struct regmap.
 */
#define regmap_init_spi(dev, config)					\
	__regmap_lockdep_wrapper(__regmap_init_spi, #config,		\
				dev, config)

/**
 * regmap_init_spmi_base() - Create regmap for the Base register space
 *
 * @dev:	SPMI device that will be interacted with
 * @config:	Configuration for register map
 *
 * The return value will be an ERR_PTR() on error or a valid pointer to
 * a struct regmap.
 */
#define regmap_init_spmi_base(dev, config)				\
	__regmap_lockdep_wrapper(__regmap_init_spmi_base, #config,	\
				dev, config)

/**
 * regmap_init_spmi_ext() - Create regmap for Ext register space
 *
 * @dev:	Device that will be interacted with
 * @config:	Configuration for register map
 *
 * The return value will be an ERR_PTR() on error or a valid pointer to
 * a struct regmap.
 */
#define regmap_init_spmi_ext(dev, config)				\
	__regmap_lockdep_wrapper(__regmap_init_spmi_ext, #config,	\
				dev, config)

/**
 * regmap_init_w1() - Initialise register map
 *
 * @w1_dev: Device that will be interacted with
 * @config: Configuration for register map
 *
 * The return value will be an ERR_PTR() on error or a valid pointer to
 * a struct regmap.
 */
#define regmap_init_w1(w1_dev, config)					\
	__regmap_lockdep_wrapper(__regmap_init_w1, #config,		\
				w1_dev, config)

/**
 * regmap_init_mmio_clk() - Initialise register map with register clock
 *
 * @dev: Device that will be interacted with
 * @clk_id: register clock consumer ID
 * @regs: Pointer to memory-mapped IO region
 * @config: Configuration for register map
 *
 * The return value will be an ERR_PTR() on error or a valid pointer to
 * a struct regmap.
 */
#define regmap_init_mmio_clk(dev, clk_id, regs, config)			\
	__regmap_lockdep_wrapper(__regmap_init_mmio_clk, #config,	\
				dev, clk_id, regs, config)

/**
 * regmap_init_mmio() - Initialise register map
 *
 * @dev: Device that will be interacted with
 * @regs: Pointer to memory-mapped IO region
 * @config: Configuration for register map
 *
 * The return value will be an ERR_PTR() on error or a valid pointer to
 * a struct regmap.
 */
#define regmap_init_mmio(dev, regs, config)		\
	regmap_init_mmio_clk(dev, NULL, regs, config)

/**
 * regmap_init_ac97() - Initialise AC'97 register map
 *
 * @ac97: Device that will be interacted with
 * @config: Configuration for register map
 *
 * The return value will be an ERR_PTR() on error or a valid pointer to
 * a struct regmap.
 */
#define regmap_init_ac97(ac97, config)					\
	__regmap_lockdep_wrapper(__regmap_init_ac97, #config,		\
				ac97, config)
bool regmap_ac97_default_volatile(struct device *dev, unsigned int reg);

/**
 * regmap_init_sdw() - Initialise register map
 *
 * @sdw: Device that will be interacted with
 * @config: Configuration for register map
 *
 * The return value will be an ERR_PTR() on error or a valid pointer to
 * a struct regmap.
 */
#define regmap_init_sdw(sdw, config)					\
	__regmap_lockdep_wrapper(__regmap_init_sdw, #config,		\
				sdw, config)

/**
 * regmap_init_sdw_mbq() - Initialise register map
 *
 * @sdw: Device that will be interacted with
 * @config: Configuration for register map
 *
 * The return value will be an ERR_PTR() on error or a valid pointer to
 * a struct regmap.
 */
#define regmap_init_sdw_mbq(sdw, config)					\
	__regmap_lockdep_wrapper(__regmap_init_sdw_mbq, #config,		\
				sdw, config)

/**
 * regmap_init_spi_avmm() - Initialize register map for Intel SPI Slave
 * to AVMM Bus Bridge
 *
 * @spi: Device that will be interacted with
 * @config: Configuration for register map
 *
 * The return value will be an ERR_PTR() on error or a valid pointer
 * to a struct regmap.
 */
#define regmap_init_spi_avmm(spi, config)					\
	__regmap_lockdep_wrapper(__regmap_init_spi_avmm, #config,		\
				 spi, config)

/**
 * devm_regmap_init() - Initialise managed register map
 *
 * @dev: Device that will be interacted with
 * @bus: Bus-specific callbacks to use with device
 * @bus_context: Data passed to bus-specific callbacks
 * @config: Configuration for register map
 *
 * The return value will be an ERR_PTR() on error or a valid pointer
 * to a struct regmap.  This function should generally not be called
 * directly, it should be called by bus-specific init functions.  The
 * map will be automatically freed by the device management code.
 */
#define devm_regmap_init(dev, bus, bus_context, config)			\
	__regmap_lockdep_wrapper(__devm_regmap_init, #config,		\
				dev, bus, bus_context, config)

/**
 * devm_regmap_init_i2c() - Initialise managed register map
 *
 * @i2c: Device that will be interacted with
 * @config: Configuration for register map
 *
 * The return value will be an ERR_PTR() on error or a valid pointer
 * to a struct regmap.  The regmap will be automatically freed by the
 * device management code.
 */
#define devm_regmap_init_i2c(i2c, config)				\
	__regmap_lockdep_wrapper(__devm_regmap_init_i2c, #config,	\
				i2c, config)

/**
 * devm_regmap_init_mdio() - Initialise managed register map
 *
 * @mdio_dev: Device that will be interacted with
 * @config: Configuration for register map
 *
 * The return value will be an ERR_PTR() on error or a valid pointer
 * to a struct regmap.  The regmap will be automatically freed by the
 * device management code.
 */
#define devm_regmap_init_mdio(mdio_dev, config)				\
	__regmap_lockdep_wrapper(__devm_regmap_init_mdio, #config,	\
				mdio_dev, config)

/**
 * devm_regmap_init_sccb() - Initialise managed register map
 *
 * @i2c: Device that will be interacted with
 * @config: Configuration for register map
 *
 * The return value will be an ERR_PTR() on error or a valid pointer
 * to a struct regmap.  The regmap will be automatically freed by the
 * device management code.
 */
#define devm_regmap_init_sccb(i2c, config)				\
	__regmap_lockdep_wrapper(__devm_regmap_init_sccb, #config,	\
				i2c, config)

/**
 * devm_regmap_init_spi() - Initialise register map
 *
 * @dev: Device that will be interacted with
 * @config: Configuration for register map
 *
 * The return value will be an ERR_PTR() on error or a valid pointer
 * to a struct regmap.  The map will be automatically freed by the
 * device management code.
 */
#define devm_regmap_init_spi(dev, config)				\
	__regmap_lockdep_wrapper(__devm_regmap_init_spi, #config,	\
				dev, config)

/**
 * devm_regmap_init_spmi_base() - Create managed regmap for Base register space
 *
 * @dev:	SPMI device that will be interacted with
 * @config:	Configuration for register map
 *
 * The return value will be an ERR_PTR() on error or a valid pointer
 * to a struct regmap.  The regmap will be automatically freed by the
 * device management code.
 */
#define devm_regmap_init_spmi_base(dev, config)				\
	__regmap_lockdep_wrapper(__devm_regmap_init_spmi_base, #config,	\
				dev, config)

/**
 * devm_regmap_init_spmi_ext() - Create managed regmap for Ext register space
 *
 * @dev:	SPMI device that will be interacted with
 * @config:	Configuration for register map
 *
 * The return value will be an ERR_PTR() on error or a valid pointer
 * to a struct regmap.  The regmap will be automatically freed by the
 * device management code.
 */
#define devm_regmap_init_spmi_ext(dev, config)				\
	__regmap_lockdep_wrapper(__devm_regmap_init_spmi_ext, #config,	\
				dev, config)

/**
 * devm_regmap_init_w1() - Initialise managed register map
 *
 * @w1_dev: Device that will be interacted with
 * @config: Configuration for register map
 *
 * The return value will be an ERR_PTR() on error or a valid pointer
 * to a struct regmap.  The regmap will be automatically freed by the
 * device management code.
 */
#define devm_regmap_init_w1(w1_dev, config)				\
	__regmap_lockdep_wrapper(__devm_regmap_init_w1, #config,	\
				w1_dev, config)
/**
 * devm_regmap_init_mmio_clk() - Initialise managed register map with clock
 *
 * @dev: Device that will be interacted with
 * @clk_id: register clock consumer ID
 * @regs: Pointer to memory-mapped IO region
 * @config: Configuration for register map
 *
 * The return value will be an ERR_PTR() on error or a valid pointer
 * to a struct regmap.  The regmap will be automatically freed by the
 * device management code.
 */
#define devm_regmap_init_mmio_clk(dev, clk_id, regs, config)		\
	__regmap_lockdep_wrapper(__devm_regmap_init_mmio_clk, #config,	\
				dev, clk_id, regs, config)

/**
 * devm_regmap_init_mmio() - Initialise managed register map
 *
 * @dev: Device that will be interacted with
 * @regs: Pointer to memory-mapped IO region
 * @config: Configuration for register map
 *
 * The return value will be an ERR_PTR() on error or a valid pointer
 * to a struct regmap.  The regmap will be automatically freed by the
 * device management code.
 */
#define devm_regmap_init_mmio(dev, regs, config)		\
	devm_regmap_init_mmio_clk(dev, NULL, regs, config)

/**
 * devm_regmap_init_ac97() - Initialise AC'97 register map
 *
 * @ac97: Device that will be interacted with
 * @config: Configuration for register map
 *
 * The return value will be an ERR_PTR() on error or a valid pointer
 * to a struct regmap.  The regmap will be automatically freed by the
 * device management code.
 */
#define devm_regmap_init_ac97(ac97, config)				\
	__regmap_lockdep_wrapper(__devm_regmap_init_ac97, #config,	\
				ac97, config)

/**
 * devm_regmap_init_sdw() - Initialise managed register map
 *
 * @sdw: Device that will be interacted with
 * @config: Configuration for register map
 *
 * The return value will be an ERR_PTR() on error or a valid pointer
 * to a struct regmap. The regmap will be automatically freed by the
 * device management code.
 */
#define devm_regmap_init_sdw(sdw, config)				\
	__regmap_lockdep_wrapper(__devm_regmap_init_sdw, #config,	\
				sdw, config)

/**
 * devm_regmap_init_sdw_mbq() - Initialise managed register map
 *
 * @sdw: Device that will be interacted with
 * @config: Configuration for register map
 *
 * The return value will be an ERR_PTR() on error or a valid pointer
 * to a struct regmap. The regmap will be automatically freed by the
 * device management code.
 */
#define devm_regmap_init_sdw_mbq(sdw, config)			\
	__regmap_lockdep_wrapper(__devm_regmap_init_sdw_mbq, #config,   \
				sdw, config)

/**
 * devm_regmap_init_slimbus() - Initialise managed register map
 *
 * @slimbus: Device that will be interacted with
 * @config: Configuration for register map
 *
 * The return value will be an ERR_PTR() on error or a valid pointer
 * to a struct regmap. The regmap will be automatically freed by the
 * device management code.
 */
#define devm_regmap_init_slimbus(slimbus, config)			\
	__regmap_lockdep_wrapper(__devm_regmap_init_slimbus, #config,	\
				slimbus, config)

/**
 * devm_regmap_init_i3c() - Initialise managed register map
 *
 * @i3c: Device that will be interacted with
 * @config: Configuration for register map
 *
 * The return value will be an ERR_PTR() on error or a valid pointer
 * to a struct regmap.  The regmap will be automatically freed by the
 * device management code.
 */
#define devm_regmap_init_i3c(i3c, config)				\
	__regmap_lockdep_wrapper(__devm_regmap_init_i3c, #config,	\
				i3c, config)

/**
 * devm_regmap_init_spi_avmm() - Initialize register map for Intel SPI Slave
 * to AVMM Bus Bridge
 *
 * @spi: Device that will be interacted with
 * @config: Configuration for register map
 *
 * The return value will be an ERR_PTR() on error or a valid pointer
 * to a struct regmap.  The map will be automatically freed by the
 * device management code.
 */
#define devm_regmap_init_spi_avmm(spi, config)				\
	__regmap_lockdep_wrapper(__devm_regmap_init_spi_avmm, #config,	\
				 spi, config)

int regmap_mmio_attach_clk(struct regmap *map, struct clk *clk);
void regmap_mmio_detach_clk(struct regmap *map);
void regmap_exit(struct regmap *map);
int regmap_reinit_cache(struct regmap *map,
			const struct regmap_config *config);
struct regmap *dev_get_regmap(struct device *dev, const char *name);
struct device *regmap_get_device(struct regmap *map);
int regmap_write(struct regmap *map, unsigned int reg, unsigned int val);
int regmap_write_async(struct regmap *map, unsigned int reg, unsigned int val);
int regmap_raw_write(struct regmap *map, unsigned int reg,
		     const void *val, size_t val_len);
int regmap_noinc_write(struct regmap *map, unsigned int reg,
		     const void *val, size_t val_len);
int regmap_bulk_write(struct regmap *map, unsigned int reg, const void *val,
			size_t val_count);
int regmap_multi_reg_write(struct regmap *map, const struct reg_sequence *regs,
			int num_regs);
int regmap_multi_reg_write_bypassed(struct regmap *map,
				    const struct reg_sequence *regs,
				    int num_regs);
int regmap_raw_write_async(struct regmap *map, unsigned int reg,
			   const void *val, size_t val_len);
int regmap_read(struct regmap *map, unsigned int reg, unsigned int *val);
int regmap_raw_read(struct regmap *map, unsigned int reg,
		    void *val, size_t val_len);
int regmap_noinc_read(struct regmap *map, unsigned int reg,
		      void *val, size_t val_len);
int regmap_bulk_read(struct regmap *map, unsigned int reg, void *val,
		     size_t val_count);
int regmap_update_bits_base(struct regmap *map, unsigned int reg,
			    unsigned int mask, unsigned int val,
			    bool *change, bool async, bool force);

static inline int regmap_update_bits(struct regmap *map, unsigned int reg,
				     unsigned int mask, unsigned int val)
{
	return regmap_update_bits_base(map, reg, mask, val, NULL, false, false);
}

static inline int regmap_update_bits_async(struct regmap *map, unsigned int reg,
					   unsigned int mask, unsigned int val)
{
	return regmap_update_bits_base(map, reg, mask, val, NULL, true, false);
}

static inline int regmap_update_bits_check(struct regmap *map, unsigned int reg,
					   unsigned int mask, unsigned int val,
					   bool *change)
{
	return regmap_update_bits_base(map, reg, mask, val,
				       change, false, false);
}

static inline int
regmap_update_bits_check_async(struct regmap *map, unsigned int reg,
			       unsigned int mask, unsigned int val,
			       bool *change)
{
	return regmap_update_bits_base(map, reg, mask, val,
				       change, true, false);
}

static inline int regmap_write_bits(struct regmap *map, unsigned int reg,
				    unsigned int mask, unsigned int val)
{
	return regmap_update_bits_base(map, reg, mask, val, NULL, false, true);
}

int regmap_get_val_bytes(struct regmap *map);
int regmap_get_max_register(struct regmap *map);
int regmap_get_reg_stride(struct regmap *map);
int regmap_async_complete(struct regmap *map);
bool regmap_can_raw_write(struct regmap *map);
size_t regmap_get_raw_read_max(struct regmap *map);
size_t regmap_get_raw_write_max(struct regmap *map);

int regcache_sync(struct regmap *map);
int regcache_sync_region(struct regmap *map, unsigned int min,
			 unsigned int max);
int regcache_drop_region(struct regmap *map, unsigned int min,
			 unsigned int max);
void regcache_cache_only(struct regmap *map, bool enable);
void regcache_cache_bypass(struct regmap *map, bool enable);
void regcache_mark_dirty(struct regmap *map);

bool regmap_check_range_table(struct regmap *map, unsigned int reg,
			      const struct regmap_access_table *table);

int regmap_register_patch(struct regmap *map, const struct reg_sequence *regs,
			  int num_regs);
int regmap_parse_val(struct regmap *map, const void *buf,
				unsigned int *val);

static inline bool regmap_reg_in_range(unsigned int reg,
				       const struct regmap_range *range)
{
	return reg >= range->range_min && reg <= range->range_max;
}

bool regmap_reg_in_ranges(unsigned int reg,
			  const struct regmap_range *ranges,
			  unsigned int nranges);

static inline int regmap_set_bits(struct regmap *map,
				  unsigned int reg, unsigned int bits)
{
	return regmap_update_bits_base(map, reg, bits, bits,
				       NULL, false, false);
}

static inline int regmap_clear_bits(struct regmap *map,
				    unsigned int reg, unsigned int bits)
{
	return regmap_update_bits_base(map, reg, bits, 0, NULL, false, false);
}

int regmap_test_bits(struct regmap *map, unsigned int reg, unsigned int bits);

/**
 * struct reg_field - Description of an register field
 *
 * @reg: Offset of the register within the regmap bank
 * @lsb: lsb of the register field.
 * @msb: msb of the register field.
 * @id_size: port size if it has some ports
 * @id_offset: address offset for each ports
 */
struct reg_field {
	unsigned int reg;
	unsigned int lsb;
	unsigned int msb;
	unsigned int id_size;
	unsigned int id_offset;
};

#define REG_FIELD(_reg, _lsb, _msb) {		\
				.reg = _reg,	\
				.lsb = _lsb,	\
				.msb = _msb,	\
				}

#define REG_FIELD_ID(_reg, _lsb, _msb, _size, _offset) {	\
				.reg = _reg,			\
				.lsb = _lsb,			\
				.msb = _msb,			\
				.id_size = _size,		\
				.id_offset = _offset,		\
				}

struct regmap_field *regmap_field_alloc(struct regmap *regmap,
		struct reg_field reg_field);
void regmap_field_free(struct regmap_field *field);

struct regmap_field *devm_regmap_field_alloc(struct device *dev,
		struct regmap *regmap, struct reg_field reg_field);
void devm_regmap_field_free(struct device *dev,	struct regmap_field *field);

int regmap_field_bulk_alloc(struct regmap *regmap,
			     struct regmap_field **rm_field,
			     struct reg_field *reg_field,
			     int num_fields);
void regmap_field_bulk_free(struct regmap_field *field);
int devm_regmap_field_bulk_alloc(struct device *dev, struct regmap *regmap,
				 struct regmap_field **field,
				 struct reg_field *reg_field, int num_fields);
void devm_regmap_field_bulk_free(struct device *dev,
				 struct regmap_field *field);

int regmap_field_read(struct regmap_field *field, unsigned int *val);
int regmap_field_update_bits_base(struct regmap_field *field,
				  unsigned int mask, unsigned int val,
				  bool *change, bool async, bool force);
int regmap_fields_read(struct regmap_field *field, unsigned int id,
		       unsigned int *val);
int regmap_fields_update_bits_base(struct regmap_field *field,  unsigned int id,
				   unsigned int mask, unsigned int val,
				   bool *change, bool async, bool force);

static inline int regmap_field_write(struct regmap_field *field,
				     unsigned int val)
{
	return regmap_field_update_bits_base(field, ~0, val,
					     NULL, false, false);
}

static inline int regmap_field_force_write(struct regmap_field *field,
					   unsigned int val)
{
	return regmap_field_update_bits_base(field, ~0, val, NULL, false, true);
}

static inline int regmap_field_update_bits(struct regmap_field *field,
					   unsigned int mask, unsigned int val)
{
	return regmap_field_update_bits_base(field, mask, val,
					     NULL, false, false);
}

static inline int
regmap_field_force_update_bits(struct regmap_field *field,
			       unsigned int mask, unsigned int val)
{
	return regmap_field_update_bits_base(field, mask, val,
					     NULL, false, true);
}

static inline int regmap_fields_write(struct regmap_field *field,
				      unsigned int id, unsigned int val)
{
	return regmap_fields_update_bits_base(field, id, ~0, val,
					      NULL, false, false);
}

static inline int regmap_fields_force_write(struct regmap_field *field,
					    unsigned int id, unsigned int val)
{
	return regmap_fields_update_bits_base(field, id, ~0, val,
					      NULL, false, true);
}

static inline int
regmap_fields_update_bits(struct regmap_field *field, unsigned int id,
			  unsigned int mask, unsigned int val)
{
	return regmap_fields_update_bits_base(field, id, mask, val,
					      NULL, false, false);
}

static inline int
regmap_fields_force_update_bits(struct regmap_field *field, unsigned int id,
				unsigned int mask, unsigned int val)
{
	return regmap_fields_update_bits_base(field, id, mask, val,
					      NULL, false, true);
}

/**
 * struct regmap_irq_type - IRQ type definitions.
 *
 * @type_reg_offset: Offset register for the irq type setting.
 * @type_rising_val: Register value to configure RISING type irq.
 * @type_falling_val: Register value to configure FALLING type irq.
 * @type_level_low_val: Register value to configure LEVEL_LOW type irq.
 * @type_level_high_val: Register value to configure LEVEL_HIGH type irq.
 * @types_supported: logical OR of IRQ_TYPE_* flags indicating supported types.
 */
struct regmap_irq_type {
	unsigned int type_reg_offset;
	unsigned int type_reg_mask;
	unsigned int type_rising_val;
	unsigned int type_falling_val;
	unsigned int type_level_low_val;
	unsigned int type_level_high_val;
	unsigned int types_supported;
};

/**
 * struct regmap_irq - Description of an IRQ for the generic regmap irq_chip.
 *
 * @reg_offset: Offset of the status/mask register within the bank
 * @mask:       Mask used to flag/control the register.
 * @type:	IRQ trigger type setting details if supported.
 */
struct regmap_irq {
	unsigned int reg_offset;
	unsigned int mask;
	struct regmap_irq_type type;
};

#define REGMAP_IRQ_REG(_irq, _off, _mask)		\
	[_irq] = { .reg_offset = (_off), .mask = (_mask) }

#define REGMAP_IRQ_REG_LINE(_id, _reg_bits) \
	[_id] = {				\
		.mask = BIT((_id) % (_reg_bits)),	\
		.reg_offset = (_id) / (_reg_bits),	\
	}

#define REGMAP_IRQ_MAIN_REG_OFFSET(arr)				\
	{ .num_regs = ARRAY_SIZE((arr)), .offset = &(arr)[0] }

struct regmap_irq_sub_irq_map {
	unsigned int num_regs;
	unsigned int *offset;
};

/**
 * struct regmap_irq_chip - Description of a generic regmap irq_chip.
 *
 * @name:        Descriptive name for IRQ controller.
 *
 * @main_status: Base main status register address. For chips which have
 *		 interrupts arranged in separate sub-irq blocks with own IRQ
 *		 registers and which have a main IRQ registers indicating
 *		 sub-irq blocks with unhandled interrupts. For such chips fill
 *		 sub-irq register information in status_base, mask_base and
 *		 ack_base.
 * @num_main_status_bits: Should be given to chips where number of meaningfull
 *			  main status bits differs from num_regs.
 * @sub_reg_offsets: arrays of mappings from main register bits to sub irq
 *		     registers. First item in array describes the registers
 *		     for first main status bit. Second array for second bit etc.
 *		     Offset is given as sub register status offset to
 *		     status_base. Should contain num_regs arrays.
 *		     Can be provided for chips with more complex mapping than
 *		     1.st bit to 1.st sub-reg, 2.nd bit to 2.nd sub-reg, ...
 *		     When used with not_fixed_stride, each one-element array
 *		     member contains offset calculated as address from each
 *		     peripheral to first peripheral.
 * @num_main_regs: Number of 'main status' irq registers for chips which have
 *		   main_status set.
 *
 * @status_base: Base status register address.
 * @mask_base:   Base mask register address.
 * @mask_writeonly: Base mask register is write only.
 * @unmask_base:  Base unmask register address. for chips who have
 *                separate mask and unmask registers
 * @ack_base:    Base ack address. If zero then the chip is clear on read.
 *               Using zero value is possible with @use_ack bit.
 * @wake_base:   Base address for wake enables.  If zero unsupported.
 * @type_base:   Base address for irq type.  If zero unsupported.
 * @virt_reg_base:   Base addresses for extra config regs.
 * @irq_reg_stride:  Stride to use for chips where registers are not contiguous.
 * @init_ack_masked: Ack all masked interrupts once during initalization.
 * @mask_invert: Inverted mask register: cleared bits are masked out.
 * @use_ack:     Use @ack register even if it is zero.
 * @ack_invert:  Inverted ack register: cleared bits for ack.
 * @clear_ack:  Use this to set 1 and 0 or vice-versa to clear interrupts.
 * @wake_invert: Inverted wake register: cleared bits are wake enabled.
 * @type_invert: Invert the type flags.
 * @type_in_mask: Use the mask registers for controlling irq type. For
 *                interrupts defining type_rising/falling_mask use mask_base
 *                for edge configuration and never update bits in type_base.
 * @clear_on_unmask: For chips with interrupts cleared on read: read the status
 *                   registers before unmasking interrupts to clear any bits
 *                   set when they were masked.
 * @not_fixed_stride: Used when chip peripherals are not laid out with fixed
 * 		      stride. Must be used with sub_reg_offsets containing the
 * 		      offsets to each peripheral.
 * @status_invert: Inverted status register: cleared bits are active interrupts.
 * @runtime_pm:  Hold a runtime PM lock on the device when accessing it.
 *
 * @num_regs:    Number of registers in each control bank.
 * @irqs:        Descriptors for individual IRQs.  Interrupt numbers are
 *               assigned based on the index in the array of the interrupt.
 * @num_irqs:    Number of descriptors.
 * @num_type_reg:    Number of type registers.
 * @num_virt_regs:   Number of non-standard irq configuration registers.
 *		     If zero unsupported.
 * @type_reg_stride: Stride to use for chips where type registers are not
 *			contiguous.
 * @handle_pre_irq:  Driver specific callback to handle interrupt from device
 *		     before regmap_irq_handler process the interrupts.
 * @handle_post_irq: Driver specific callback to handle interrupt from device
 *		     after handling the interrupts in regmap_irq_handler().
 * @set_type_virt:   Driver specific callback to extend regmap_irq_set_type()
 *		     and configure virt regs.
 * @irq_drv_data:    Driver specific IRQ data which is passed as parameter when
 *		     driver specific pre/post interrupt handler is called.
 *
 * This is not intended to handle every possible interrupt controller, but
 * it should handle a substantial proportion of those that are found in the
 * wild.
 */
struct regmap_irq_chip {
	const char *name;

	unsigned int main_status;
	unsigned int num_main_status_bits;
	struct regmap_irq_sub_irq_map *sub_reg_offsets;
	int num_main_regs;

	unsigned int status_base;
	unsigned int mask_base;
	unsigned int unmask_base;
	unsigned int ack_base;
	unsigned int wake_base;
	unsigned int type_base;
	unsigned int *virt_reg_base;
	unsigned int irq_reg_stride;
	bool mask_writeonly:1;
	bool init_ack_masked:1;
	bool mask_invert:1;
	bool use_ack:1;
	bool ack_invert:1;
	bool clear_ack:1;
	bool wake_invert:1;
	bool runtime_pm:1;
	bool type_invert:1;
	bool type_in_mask:1;
	bool clear_on_unmask:1;
	bool not_fixed_stride:1;
	bool status_invert:1;

	int num_regs;

	const struct regmap_irq *irqs;
	int num_irqs;

	int num_type_reg;
	int num_virt_regs;
	unsigned int type_reg_stride;

	int (*handle_pre_irq)(void *irq_drv_data);
	int (*handle_post_irq)(void *irq_drv_data);
	int (*set_type_virt)(unsigned int **buf, unsigned int type,
			     unsigned long hwirq, int reg);
	void *irq_drv_data;
};

struct regmap_irq_chip_data;

int regmap_add_irq_chip(struct regmap *map, int irq, int irq_flags,
			int irq_base, const struct regmap_irq_chip *chip,
			struct regmap_irq_chip_data **data);
int regmap_add_irq_chip_fwnode(struct fwnode_handle *fwnode,
			       struct regmap *map, int irq,
			       int irq_flags, int irq_base,
			       const struct regmap_irq_chip *chip,
			       struct regmap_irq_chip_data **data);
void regmap_del_irq_chip(int irq, struct regmap_irq_chip_data *data);

int devm_regmap_add_irq_chip(struct device *dev, struct regmap *map, int irq,
			     int irq_flags, int irq_base,
			     const struct regmap_irq_chip *chip,
			     struct regmap_irq_chip_data **data);
int devm_regmap_add_irq_chip_fwnode(struct device *dev,
				    struct fwnode_handle *fwnode,
				    struct regmap *map, int irq,
				    int irq_flags, int irq_base,
				    const struct regmap_irq_chip *chip,
				    struct regmap_irq_chip_data **data);
void devm_regmap_del_irq_chip(struct device *dev, int irq,
			      struct regmap_irq_chip_data *data);

int regmap_irq_chip_get_base(struct regmap_irq_chip_data *data);
int regmap_irq_get_virq(struct regmap_irq_chip_data *data, int irq);
struct irq_domain *regmap_irq_get_domain(struct regmap_irq_chip_data *data);

#else

/*
 * These stubs should only ever be called by generic code which has
 * regmap based facilities, if they ever get called at runtime
 * something is going wrong and something probably needs to select
 * REGMAP.
 */

static inline int regmap_write(struct regmap *map, unsigned int reg,
			       unsigned int val)
{
	WARN_ONCE(1, "regmap API is disabled");
	return -EINVAL;
}

static inline int regmap_write_async(struct regmap *map, unsigned int reg,
				     unsigned int val)
{
	WARN_ONCE(1, "regmap API is disabled");
	return -EINVAL;
}

static inline int regmap_raw_write(struct regmap *map, unsigned int reg,
				   const void *val, size_t val_len)
{
	WARN_ONCE(1, "regmap API is disabled");
	return -EINVAL;
}

static inline int regmap_raw_write_async(struct regmap *map, unsigned int reg,
					 const void *val, size_t val_len)
{
	WARN_ONCE(1, "regmap API is disabled");
	return -EINVAL;
}

static inline int regmap_noinc_write(struct regmap *map, unsigned int reg,
				    const void *val, size_t val_len)
{
	WARN_ONCE(1, "regmap API is disabled");
	return -EINVAL;
}

static inline int regmap_bulk_write(struct regmap *map, unsigned int reg,
				    const void *val, size_t val_count)
{
	WARN_ONCE(1, "regmap API is disabled");
	return -EINVAL;
}

static inline int regmap_read(struct regmap *map, unsigned int reg,
			      unsigned int *val)
{
	WARN_ONCE(1, "regmap API is disabled");
	return -EINVAL;
}

static inline int regmap_raw_read(struct regmap *map, unsigned int reg,
				  void *val, size_t val_len)
{
	WARN_ONCE(1, "regmap API is disabled");
	return -EINVAL;
}

static inline int regmap_noinc_read(struct regmap *map, unsigned int reg,
				    void *val, size_t val_len)
{
	WARN_ONCE(1, "regmap API is disabled");
	return -EINVAL;
}

static inline int regmap_bulk_read(struct regmap *map, unsigned int reg,
				   void *val, size_t val_count)
{
	WARN_ONCE(1, "regmap API is disabled");
	return -EINVAL;
}

static inline int regmap_update_bits_base(struct regmap *map, unsigned int reg,
					  unsigned int mask, unsigned int val,
					  bool *change, bool async, bool force)
{
	WARN_ONCE(1, "regmap API is disabled");
	return -EINVAL;
}

static inline int regmap_set_bits(struct regmap *map,
				  unsigned int reg, unsigned int bits)
{
	WARN_ONCE(1, "regmap API is disabled");
	return -EINVAL;
}

static inline int regmap_clear_bits(struct regmap *map,
				    unsigned int reg, unsigned int bits)
{
	WARN_ONCE(1, "regmap API is disabled");
	return -EINVAL;
}

static inline int regmap_test_bits(struct regmap *map,
				   unsigned int reg, unsigned int bits)
{
	WARN_ONCE(1, "regmap API is disabled");
	return -EINVAL;
}

static inline int regmap_field_update_bits_base(struct regmap_field *field,
					unsigned int mask, unsigned int val,
					bool *change, bool async, bool force)
{
	WARN_ONCE(1, "regmap API is disabled");
	return -EINVAL;
}

static inline int regmap_fields_update_bits_base(struct regmap_field *field,
				   unsigned int id,
				   unsigned int mask, unsigned int val,
				   bool *change, bool async, bool force)
{
	WARN_ONCE(1, "regmap API is disabled");
	return -EINVAL;
}

static inline int regmap_update_bits(struct regmap *map, unsigned int reg,
				     unsigned int mask, unsigned int val)
{
	WARN_ONCE(1, "regmap API is disabled");
	return -EINVAL;
}

static inline int regmap_update_bits_async(struct regmap *map, unsigned int reg,
					   unsigned int mask, unsigned int val)
{
	WARN_ONCE(1, "regmap API is disabled");
	return -EINVAL;
}

static inline int regmap_update_bits_check(struct regmap *map, unsigned int reg,
					   unsigned int mask, unsigned int val,
					   bool *change)
{
	WARN_ONCE(1, "regmap API is disabled");
	return -EINVAL;
}

static inline int
regmap_update_bits_check_async(struct regmap *map, unsigned int reg,
			       unsigned int mask, unsigned int val,
			       bool *change)
{
	WARN_ONCE(1, "regmap API is disabled");
	return -EINVAL;
}

static inline int regmap_write_bits(struct regmap *map, unsigned int reg,
				    unsigned int mask, unsigned int val)
{
	WARN_ONCE(1, "regmap API is disabled");
	return -EINVAL;
}

static inline int regmap_field_write(struct regmap_field *field,
				     unsigned int val)
{
	WARN_ONCE(1, "regmap API is disabled");
	return -EINVAL;
}

static inline int regmap_field_force_write(struct regmap_field *field,
					   unsigned int val)
{
	WARN_ONCE(1, "regmap API is disabled");
	return -EINVAL;
}

static inline int regmap_field_update_bits(struct regmap_field *field,
					   unsigned int mask, unsigned int val)
{
	WARN_ONCE(1, "regmap API is disabled");
	return -EINVAL;
}

static inline int
regmap_field_force_update_bits(struct regmap_field *field,
			       unsigned int mask, unsigned int val)
{
	WARN_ONCE(1, "regmap API is disabled");
	return -EINVAL;
}

static inline int regmap_fields_write(struct regmap_field *field,
				      unsigned int id, unsigned int val)
{
	WARN_ONCE(1, "regmap API is disabled");
	return -EINVAL;
}

static inline int regmap_fields_force_write(struct regmap_field *field,
					    unsigned int id, unsigned int val)
{
	WARN_ONCE(1, "regmap API is disabled");
	return -EINVAL;
}

static inline int
regmap_fields_update_bits(struct regmap_field *field, unsigned int id,
			  unsigned int mask, unsigned int val)
{
	WARN_ONCE(1, "regmap API is disabled");
	return -EINVAL;
}

static inline int
regmap_fields_force_update_bits(struct regmap_field *field, unsigned int id,
				unsigned int mask, unsigned int val)
{
	WARN_ONCE(1, "regmap API is disabled");
	return -EINVAL;
}

static inline int regmap_get_val_bytes(struct regmap *map)
{
	WARN_ONCE(1, "regmap API is disabled");
	return -EINVAL;
}

static inline int regmap_get_max_register(struct regmap *map)
{
	WARN_ONCE(1, "regmap API is disabled");
	return -EINVAL;
}

static inline int regmap_get_reg_stride(struct regmap *map)
{
	WARN_ONCE(1, "regmap API is disabled");
	return -EINVAL;
}

static inline int regcache_sync(struct regmap *map)
{
	WARN_ONCE(1, "regmap API is disabled");
	return -EINVAL;
}

static inline int regcache_sync_region(struct regmap *map, unsigned int min,
				       unsigned int max)
{
	WARN_ONCE(1, "regmap API is disabled");
	return -EINVAL;
}

static inline int regcache_drop_region(struct regmap *map, unsigned int min,
				       unsigned int max)
{
	WARN_ONCE(1, "regmap API is disabled");
	return -EINVAL;
}

static inline void regcache_cache_only(struct regmap *map, bool enable)
{
	WARN_ONCE(1, "regmap API is disabled");
}

static inline void regcache_cache_bypass(struct regmap *map, bool enable)
{
	WARN_ONCE(1, "regmap API is disabled");
}

static inline void regcache_mark_dirty(struct regmap *map)
{
	WARN_ONCE(1, "regmap API is disabled");
}

static inline void regmap_async_complete(struct regmap *map)
{
	WARN_ONCE(1, "regmap API is disabled");
}

static inline int regmap_register_patch(struct regmap *map,
					const struct reg_sequence *regs,
					int num_regs)
{
	WARN_ONCE(1, "regmap API is disabled");
	return -EINVAL;
}

static inline int regmap_parse_val(struct regmap *map, const void *buf,
				unsigned int *val)
{
	WARN_ONCE(1, "regmap API is disabled");
	return -EINVAL;
}

static inline struct regmap *dev_get_regmap(struct device *dev,
					    const char *name)
{
	return NULL;
}

static inline struct device *regmap_get_device(struct regmap *map)
{
	WARN_ONCE(1, "regmap API is disabled");
	return NULL;
}

#endif

#endif<|MERGE_RESOLUTION|>--- conflicted
+++ resolved
@@ -526,12 +526,9 @@
 	enum regmap_endian val_format_endian_default;
 	size_t max_raw_read;
 	size_t max_raw_write;
-<<<<<<< HEAD
+	bool free_on_exit;
 
 	ANDROID_KABI_RESERVE(1);
-=======
-	bool free_on_exit;
->>>>>>> 754a0abe
 };
 
 /*
