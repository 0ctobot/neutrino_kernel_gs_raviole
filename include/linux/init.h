/* SPDX-License-Identifier: GPL-2.0 */
#ifndef _LINUX_INIT_H
#define _LINUX_INIT_H

#include <linux/compiler.h>
#include <linux/types.h>

/* Built-in __init functions needn't be compiled with retpoline */
#if defined(__noretpoline) && !defined(MODULE)
#define __noinitretpoline __noretpoline
#else
#define __noinitretpoline
#endif

/* These macros are used to mark some functions or 
 * initialized data (doesn't apply to uninitialized data)
 * as `initialization' functions. The kernel can take this
 * as hint that the function is used only during the initialization
 * phase and free up used memory resources after
 *
 * Usage:
 * For functions:
 * 
 * You should add __init immediately before the function name, like:
 *
 * static void __init initme(int x, int y)
 * {
 *    extern int z; z = x * y;
 * }
 *
 * If the function has a prototype somewhere, you can also add
 * __init between closing brace of the prototype and semicolon:
 *
 * extern int initialize_foobar_device(int, int, int) __init;
 *
 * For initialized data:
 * You should insert __initdata or __initconst between the variable name
 * and equal sign followed by value, e.g.:
 *
 * static int init_variable __initdata = 0;
 * static const char linux_logo[] __initconst = { 0x32, 0x36, ... };
 *
 * Don't forget to initialize data not at file scope, i.e. within a function,
 * as gcc otherwise puts the data into the bss section and not into the init
 * section.
 */

/* These are for everybody (although not all archs will actually
   discard it in modules) */
#define __init		__section(".init.text") __cold  __latent_entropy __noinitretpoline __nocfi
#define __initdata	__section(".init.data")
#define __initconst	__section(".init.rodata")
#define __exitdata	__section(".exit.data")
#define __exit_call	__used __section(".exitcall.exit")

/*
 * modpost check for section mismatches during the kernel build.
 * A section mismatch happens when there are references from a
 * code or data section to an init section (both code or data).
 * The init sections are (for most archs) discarded by the kernel
 * when early init has completed so all such references are potential bugs.
 * For exit sections the same issue exists.
 *
 * The following markers are used for the cases where the reference to
 * the *init / *exit section (code or data) is valid and will teach
 * modpost not to issue a warning.  Intended semantics is that a code or
 * data tagged __ref* can reference code or data from init section without
 * producing a warning (of course, no warning does not mean code is
 * correct, so optimally document why the __ref is needed and why it's OK).
 *
 * The markers follow same syntax rules as __init / __initdata.
 */
#define __ref            __section(".ref.text") noinline
#define __refdata        __section(".ref.data")
#define __refconst       __section(".ref.rodata")

#ifdef MODULE
#define __exitused
#else
#define __exitused  __used
#endif

#define __exit          __section(".exit.text") __exitused __cold notrace

/* Used for MEMORY_HOTPLUG */
#define __meminit        __section(".meminit.text") __cold notrace \
						  __latent_entropy
#define __meminitdata    __section(".meminit.data")
#define __meminitconst   __section(".meminit.rodata")
#define __memexit        __section(".memexit.text") __exitused __cold notrace
#define __memexitdata    __section(".memexit.data")
#define __memexitconst   __section(".memexit.rodata")

/* For assembly routines */
#define __HEAD		.section	".head.text","ax"
#define __INIT		.section	".init.text","ax"
#define __FINIT		.previous

#define __INITDATA	.section	".init.data","aw",%progbits
#define __INITRODATA	.section	".init.rodata","a",%progbits
#define __FINITDATA	.previous

#define __MEMINIT        .section	".meminit.text", "ax"
#define __MEMINITDATA    .section	".meminit.data", "aw"
#define __MEMINITRODATA  .section	".meminit.rodata", "a"

/* silence warnings when references are OK */
#define __REF            .section       ".ref.text", "ax"
#define __REFDATA        .section       ".ref.data", "aw"
#define __REFCONST       .section       ".ref.rodata", "a"

#ifndef __ASSEMBLY__
/*
 * Used for initialization calls..
 */
typedef int (*initcall_t)(void);
typedef void (*exitcall_t)(void);

#ifdef CONFIG_HAVE_ARCH_PREL32_RELOCATIONS
typedef int initcall_entry_t;

static inline initcall_t initcall_from_entry(initcall_entry_t *entry)
{
	return offset_to_ptr(entry);
}
#else
typedef initcall_t initcall_entry_t;

static inline initcall_t initcall_from_entry(initcall_entry_t *entry)
{
	return *entry;
}
#endif

extern initcall_entry_t __con_initcall_start[], __con_initcall_end[];

/* Used for contructor calls. */
typedef void (*ctor_fn_t)(void);

struct file_system_type;

/* Defined in init/main.c */
extern int do_one_initcall(initcall_t fn);
extern char __initdata boot_command_line[];
extern char *saved_command_line;
extern unsigned int reset_devices;

/* used by init/main.c */
void setup_arch(char **);
void prepare_namespace(void);
void __init init_rootfs(void);
extern struct file_system_type rootfs_fs_type;

#if defined(CONFIG_STRICT_KERNEL_RWX) || defined(CONFIG_STRICT_MODULE_RWX)
extern bool rodata_enabled;
#endif
#ifdef CONFIG_STRICT_KERNEL_RWX
void mark_rodata_ro(void);
#endif

extern void (*late_time_init)(void);

extern bool initcall_debug;

#endif
  
#ifndef MODULE

#ifndef __ASSEMBLY__

/*
 * initcalls are now grouped by functionality into separate
 * subsections. Ordering inside the subsections is determined
 * by link order. 
 * For backwards compatibility, initcall() puts the call in 
 * the device init subsection.
 *
 * The `id' arg to __define_initcall() is needed so that multiple initcalls
 * can point at the same handler without causing duplicate-symbol build errors.
 *
 * Initcalls are run by placing pointers in initcall sections that the
 * kernel iterates at runtime. The linker can do dead code / data elimination
 * and remove that completely, so the initcall sections have to be marked
 * as KEEP() in the linker script.
 */

/* Format: <modname>__<counter>_<line>_<fn> */
#define __initcall_id(fn)					\
	__PASTE(__KBUILD_MODNAME,				\
	__PASTE(__,						\
	__PASTE(__COUNTER__,					\
	__PASTE(_,						\
	__PASTE(__LINE__,					\
	__PASTE(_, fn))))))

/* Format: __<prefix>__<iid><id> */
#define __initcall_name(prefix, __iid, id)			\
	__PASTE(__,						\
	__PASTE(prefix,						\
	__PASTE(__,						\
	__PASTE(__iid, id))))

#ifdef CONFIG_LTO_CLANG
/*
 * With LTO, the compiler doesn't necessarily obey link order for
 * initcalls. In order to preserve the correct order, we add each
 * variable into its own section and generate a linker script (in
 * scripts/link-vmlinux.sh) to specify the order of the sections.
 */
#define __initcall_section(__sec, __iid)			\
	#__sec ".init.." #__iid

/*
 * With LTO, the compiler can rename static functions to avoid
 * global naming collisions. We use a global stub function for
 * initcalls to create a stable symbol name whose address can be
 * taken in inline assembly when PREL32 relocations are used.
 */
#define __initcall_stub(fn, __iid, id)				\
	__initcall_name(initstub, __iid, id)

#define __define_initcall_stub(__stub, fn)			\
	int __init __cficanonical __stub(void);			\
	int __init __cficanonical __stub(void)			\
	{ 							\
		return fn();					\
	}							\
	__ADDRESSABLE(__stub)
#else
#define __initcall_section(__sec, __iid)			\
	#__sec ".init"

#define __initcall_stub(fn, __iid, id)	fn

#define __define_initcall_stub(__stub, fn)			\
	__ADDRESSABLE(fn)
#endif

#ifdef CONFIG_HAVE_ARCH_PREL32_RELOCATIONS
#define ____define_initcall(fn, __stub, __name, __sec)		\
	__define_initcall_stub(__stub, fn)			\
	asm(".section	\"" __sec "\", \"a\"		\n"	\
	    __stringify(__name) ":			\n"	\
	    ".long	" __stringify(__stub) " - .	\n"	\
<<<<<<< HEAD
	    ".previous					\n");
=======
	    ".previous					\n");	\
	static_assert(__same_type(initcall_t, &fn));
>>>>>>> 754a0abe
#else
#define ____define_initcall(fn, __unused, __name, __sec)	\
	static initcall_t __name __used 			\
		__attribute__((__section__(__sec))) = fn;
#endif

#define __unique_initcall(fn, id, __sec, __iid)			\
	____define_initcall(fn,					\
		__initcall_stub(fn, __iid, id),			\
		__initcall_name(initcall, __iid, id),		\
		__initcall_section(__sec, __iid))

#define ___define_initcall(fn, id, __sec)			\
	__unique_initcall(fn, id, __sec, __initcall_id(fn))

#define __define_initcall(fn, id) ___define_initcall(fn, id, .initcall##id)

/*
 * Early initcalls run before initializing SMP.
 *
 * Only for built-in code, not modules.
 */
#define early_initcall(fn)		__define_initcall(fn, early)

/*
 * A "pure" initcall has no dependencies on anything else, and purely
 * initializes variables that couldn't be statically initialized.
 *
 * This only exists for built-in code, not for modules.
 * Keep main.c:initcall_level_names[] in sync.
 */
#define pure_initcall(fn)		__define_initcall(fn, 0)

#define core_initcall(fn)		__define_initcall(fn, 1)
#define core_initcall_sync(fn)		__define_initcall(fn, 1s)
#define postcore_initcall(fn)		__define_initcall(fn, 2)
#define postcore_initcall_sync(fn)	__define_initcall(fn, 2s)
#define arch_initcall(fn)		__define_initcall(fn, 3)
#define arch_initcall_sync(fn)		__define_initcall(fn, 3s)
#define subsys_initcall(fn)		__define_initcall(fn, 4)
#define subsys_initcall_sync(fn)	__define_initcall(fn, 4s)
#define fs_initcall(fn)			__define_initcall(fn, 5)
#define fs_initcall_sync(fn)		__define_initcall(fn, 5s)
#define rootfs_initcall(fn)		__define_initcall(fn, rootfs)
#define device_initcall(fn)		__define_initcall(fn, 6)
#define device_initcall_sync(fn)	__define_initcall(fn, 6s)
#define late_initcall(fn)		__define_initcall(fn, 7)
#define late_initcall_sync(fn)		__define_initcall(fn, 7s)

#define __initcall(fn) device_initcall(fn)

#define __exitcall(fn)						\
	static exitcall_t __exitcall_##fn __exit_call = fn

#define console_initcall(fn)	___define_initcall(fn, con, .con_initcall)

struct obs_kernel_param {
	const char *str;
	int (*setup_func)(char *);
	int early;
};

/*
 * Only for really core code.  See moduleparam.h for the normal way.
 *
 * Force the alignment so the compiler doesn't space elements of the
 * obs_kernel_param "array" too far apart in .init.setup.
 */
#define __setup_param(str, unique_id, fn, early)			\
	static const char __setup_str_##unique_id[] __initconst		\
		__aligned(1) = str; 					\
	static struct obs_kernel_param __setup_##unique_id		\
		__used __section(".init.setup")				\
		__aligned(__alignof__(struct obs_kernel_param))		\
		= { __setup_str_##unique_id, fn, early }

#define __setup(str, fn)						\
	__setup_param(str, fn, fn, 0)

/*
 * NOTE: fn is as per module_param, not __setup!
 * Emits warning if fn returns non-zero.
 */
#define early_param(str, fn)						\
	__setup_param(str, fn, fn, 1)

#define early_param_on_off(str_on, str_off, var, config)		\
									\
	int var = IS_ENABLED(config);					\
									\
	static int __init parse_##var##_on(char *arg)			\
	{								\
		var = 1;						\
		return 0;						\
	}								\
	early_param(str_on, parse_##var##_on);				\
									\
	static int __init parse_##var##_off(char *arg)			\
	{								\
		var = 0;						\
		return 0;						\
	}								\
	early_param(str_off, parse_##var##_off)

/* Relies on boot_command_line being set */
void __init parse_early_param(void);
void __init parse_early_options(char *cmdline);
#endif /* __ASSEMBLY__ */

#else /* MODULE */

#define __setup_param(str, unique_id, fn)	/* nothing */
#define __setup(str, func) 			/* nothing */
#endif

/* Data marked not to be saved by software suspend */
#define __nosavedata __section(".data..nosave")

#ifdef MODULE
#define __exit_p(x) x
#else
#define __exit_p(x) NULL
#endif

#endif /* _LINUX_INIT_H */<|MERGE_RESOLUTION|>--- conflicted
+++ resolved
@@ -242,12 +242,8 @@
 	asm(".section	\"" __sec "\", \"a\"		\n"	\
 	    __stringify(__name) ":			\n"	\
 	    ".long	" __stringify(__stub) " - .	\n"	\
-<<<<<<< HEAD
-	    ".previous					\n");
-=======
 	    ".previous					\n");	\
 	static_assert(__same_type(initcall_t, &fn));
->>>>>>> 754a0abe
 #else
 #define ____define_initcall(fn, __unused, __name, __sec)	\
 	static initcall_t __name __used 			\
