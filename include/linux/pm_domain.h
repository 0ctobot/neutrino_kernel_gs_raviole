--- conflicted
+++ resolved
@@ -198,10 +198,7 @@
 	struct notifier_block *power_nb;
 	int cpu;
 	unsigned int performance_state;
-<<<<<<< HEAD
-=======
 	unsigned int rpm_pstate;
->>>>>>> 754a0abe
 	ktime_t	next_wakeup;
 	void *data;
 };
