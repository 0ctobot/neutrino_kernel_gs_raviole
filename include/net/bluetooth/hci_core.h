--- conflicted
+++ resolved
@@ -722,11 +722,8 @@
 	unsigned int	sent;
 	__u8		state;
 	bool		amp;
-<<<<<<< HEAD
 
 	ANDROID_KABI_RESERVE(1);
-=======
->>>>>>> 754a0abe
 };
 
 struct hci_conn_params {
