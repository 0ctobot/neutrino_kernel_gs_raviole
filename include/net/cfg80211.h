/* SPDX-License-Identifier: GPL-2.0-only */
#ifndef __NET_CFG80211_H
#define __NET_CFG80211_H
/*
 * 802.11 device and configuration interface
 *
 * Copyright 2006-2010	Johannes Berg <johannes@sipsolutions.net>
 * Copyright 2013-2014 Intel Mobile Communications GmbH
 * Copyright 2015-2017	Intel Deutschland GmbH
 * Copyright (C) 2018-2021 Intel Corporation
 */

#include <linux/ethtool.h>
#include <uapi/linux/rfkill.h>
#include <linux/netdevice.h>
#include <linux/debugfs.h>
#include <linux/list.h>
#include <linux/bug.h>
#include <linux/netlink.h>
#include <linux/skbuff.h>
#include <linux/nl80211.h>
#include <linux/if_ether.h>
#include <linux/ieee80211.h>
#include <linux/net.h>
<<<<<<< HEAD
#include <linux/android_kabi.h>
=======
#include <linux/rfkill.h>
>>>>>>> 754a0abe
#include <net/regulatory.h>

/**
 * DOC: Introduction
 *
 * cfg80211 is the configuration API for 802.11 devices in Linux. It bridges
 * userspace and drivers, and offers some utility functionality associated
 * with 802.11. cfg80211 must, directly or indirectly via mac80211, be used
 * by all modern wireless drivers in Linux, so that they offer a consistent
 * API through nl80211. For backward compatibility, cfg80211 also offers
 * wireless extensions to userspace, but hides them from drivers completely.
 *
 * Additionally, cfg80211 contains code to help enforce regulatory spectrum
 * use restrictions.
 */


/**
 * DOC: Device registration
 *
 * In order for a driver to use cfg80211, it must register the hardware device
 * with cfg80211. This happens through a number of hardware capability structs
 * described below.
 *
 * The fundamental structure for each device is the 'wiphy', of which each
 * instance describes a physical wireless device connected to the system. Each
 * such wiphy can have zero, one, or many virtual interfaces associated with
 * it, which need to be identified as such by pointing the network interface's
 * @ieee80211_ptr pointer to a &struct wireless_dev which further describes
 * the wireless part of the interface, normally this struct is embedded in the
 * network interface's private data area. Drivers can optionally allow creating
 * or destroying virtual interfaces on the fly, but without at least one or the
 * ability to create some the wireless device isn't useful.
 *
 * Each wiphy structure contains device capability information, and also has
 * a pointer to the various operations the driver offers. The definitions and
 * structures here describe these capabilities in detail.
 */

struct wiphy;

/*
 * wireless hardware capability structures
 */

/**
 * enum ieee80211_channel_flags - channel flags
 *
 * Channel flags set by the regulatory control code.
 *
 * @IEEE80211_CHAN_DISABLED: This channel is disabled.
 * @IEEE80211_CHAN_NO_IR: do not initiate radiation, this includes
 *	sending probe requests or beaconing.
 * @IEEE80211_CHAN_RADAR: Radar detection is required on this channel.
 * @IEEE80211_CHAN_NO_HT40PLUS: extension channel above this channel
 *	is not permitted.
 * @IEEE80211_CHAN_NO_HT40MINUS: extension channel below this channel
 *	is not permitted.
 * @IEEE80211_CHAN_NO_OFDM: OFDM is not allowed on this channel.
 * @IEEE80211_CHAN_NO_80MHZ: If the driver supports 80 MHz on the band,
 *	this flag indicates that an 80 MHz channel cannot use this
 *	channel as the control or any of the secondary channels.
 *	This may be due to the driver or due to regulatory bandwidth
 *	restrictions.
 * @IEEE80211_CHAN_NO_160MHZ: If the driver supports 160 MHz on the band,
 *	this flag indicates that an 160 MHz channel cannot use this
 *	channel as the control or any of the secondary channels.
 *	This may be due to the driver or due to regulatory bandwidth
 *	restrictions.
 * @IEEE80211_CHAN_INDOOR_ONLY: see %NL80211_FREQUENCY_ATTR_INDOOR_ONLY
 * @IEEE80211_CHAN_IR_CONCURRENT: see %NL80211_FREQUENCY_ATTR_IR_CONCURRENT
 * @IEEE80211_CHAN_NO_20MHZ: 20 MHz bandwidth is not permitted
 *	on this channel.
 * @IEEE80211_CHAN_NO_10MHZ: 10 MHz bandwidth is not permitted
 *	on this channel.
 * @IEEE80211_CHAN_NO_HE: HE operation is not permitted on this channel.
 * @IEEE80211_CHAN_1MHZ: 1 MHz bandwidth is permitted
 *	on this channel.
 * @IEEE80211_CHAN_2MHZ: 2 MHz bandwidth is permitted
 *	on this channel.
 * @IEEE80211_CHAN_4MHZ: 4 MHz bandwidth is permitted
 *	on this channel.
 * @IEEE80211_CHAN_8MHZ: 8 MHz bandwidth is permitted
 *	on this channel.
 * @IEEE80211_CHAN_16MHZ: 16 MHz bandwidth is permitted
 *	on this channel.
 *
 */
enum ieee80211_channel_flags {
	IEEE80211_CHAN_DISABLED		= 1<<0,
	IEEE80211_CHAN_NO_IR		= 1<<1,
	/* hole at 1<<2 */
	IEEE80211_CHAN_RADAR		= 1<<3,
	IEEE80211_CHAN_NO_HT40PLUS	= 1<<4,
	IEEE80211_CHAN_NO_HT40MINUS	= 1<<5,
	IEEE80211_CHAN_NO_OFDM		= 1<<6,
	IEEE80211_CHAN_NO_80MHZ		= 1<<7,
	IEEE80211_CHAN_NO_160MHZ	= 1<<8,
	IEEE80211_CHAN_INDOOR_ONLY	= 1<<9,
	IEEE80211_CHAN_IR_CONCURRENT	= 1<<10,
	IEEE80211_CHAN_NO_20MHZ		= 1<<11,
	IEEE80211_CHAN_NO_10MHZ		= 1<<12,
	IEEE80211_CHAN_NO_HE		= 1<<13,
	IEEE80211_CHAN_1MHZ		= 1<<14,
	IEEE80211_CHAN_2MHZ		= 1<<15,
	IEEE80211_CHAN_4MHZ		= 1<<16,
	IEEE80211_CHAN_8MHZ		= 1<<17,
	IEEE80211_CHAN_16MHZ		= 1<<18,
};

#define IEEE80211_CHAN_NO_HT40 \
	(IEEE80211_CHAN_NO_HT40PLUS | IEEE80211_CHAN_NO_HT40MINUS)

#define IEEE80211_DFS_MIN_CAC_TIME_MS		60000
#define IEEE80211_DFS_MIN_NOP_TIME_MS		(30 * 60 * 1000)

/**
 * struct ieee80211_channel - channel definition
 *
 * This structure describes a single channel for use
 * with cfg80211.
 *
 * @center_freq: center frequency in MHz
 * @freq_offset: offset from @center_freq, in KHz
 * @hw_value: hardware-specific value for the channel
 * @flags: channel flags from &enum ieee80211_channel_flags.
 * @orig_flags: channel flags at registration time, used by regulatory
 *	code to support devices with additional restrictions
 * @band: band this channel belongs to.
 * @max_antenna_gain: maximum antenna gain in dBi
 * @max_power: maximum transmission power (in dBm)
 * @max_reg_power: maximum regulatory transmission power (in dBm)
 * @beacon_found: helper to regulatory code to indicate when a beacon
 *	has been found on this channel. Use regulatory_hint_found_beacon()
 *	to enable this, this is useful only on 5 GHz band.
 * @orig_mag: internal use
 * @orig_mpwr: internal use
 * @dfs_state: current state of this channel. Only relevant if radar is required
 *	on this channel.
 * @dfs_state_entered: timestamp (jiffies) when the dfs state was entered.
 * @dfs_cac_ms: DFS CAC time in milliseconds, this is valid for DFS channels.
 */
struct ieee80211_channel {
	enum nl80211_band band;
	u32 center_freq;
	u16 freq_offset;
	u16 hw_value;
	u32 flags;
	int max_antenna_gain;
	int max_power;
	int max_reg_power;
	bool beacon_found;
	u32 orig_flags;
	int orig_mag, orig_mpwr;
	enum nl80211_dfs_state dfs_state;
	unsigned long dfs_state_entered;
	unsigned int dfs_cac_ms;
};

/**
 * enum ieee80211_rate_flags - rate flags
 *
 * Hardware/specification flags for rates. These are structured
 * in a way that allows using the same bitrate structure for
 * different bands/PHY modes.
 *
 * @IEEE80211_RATE_SHORT_PREAMBLE: Hardware can send with short
 *	preamble on this bitrate; only relevant in 2.4GHz band and
 *	with CCK rates.
 * @IEEE80211_RATE_MANDATORY_A: This bitrate is a mandatory rate
 *	when used with 802.11a (on the 5 GHz band); filled by the
 *	core code when registering the wiphy.
 * @IEEE80211_RATE_MANDATORY_B: This bitrate is a mandatory rate
 *	when used with 802.11b (on the 2.4 GHz band); filled by the
 *	core code when registering the wiphy.
 * @IEEE80211_RATE_MANDATORY_G: This bitrate is a mandatory rate
 *	when used with 802.11g (on the 2.4 GHz band); filled by the
 *	core code when registering the wiphy.
 * @IEEE80211_RATE_ERP_G: This is an ERP rate in 802.11g mode.
 * @IEEE80211_RATE_SUPPORTS_5MHZ: Rate can be used in 5 MHz mode
 * @IEEE80211_RATE_SUPPORTS_10MHZ: Rate can be used in 10 MHz mode
 */
enum ieee80211_rate_flags {
	IEEE80211_RATE_SHORT_PREAMBLE	= 1<<0,
	IEEE80211_RATE_MANDATORY_A	= 1<<1,
	IEEE80211_RATE_MANDATORY_B	= 1<<2,
	IEEE80211_RATE_MANDATORY_G	= 1<<3,
	IEEE80211_RATE_ERP_G		= 1<<4,
	IEEE80211_RATE_SUPPORTS_5MHZ	= 1<<5,
	IEEE80211_RATE_SUPPORTS_10MHZ	= 1<<6,
};

/**
 * enum ieee80211_bss_type - BSS type filter
 *
 * @IEEE80211_BSS_TYPE_ESS: Infrastructure BSS
 * @IEEE80211_BSS_TYPE_PBSS: Personal BSS
 * @IEEE80211_BSS_TYPE_IBSS: Independent BSS
 * @IEEE80211_BSS_TYPE_MBSS: Mesh BSS
 * @IEEE80211_BSS_TYPE_ANY: Wildcard value for matching any BSS type
 */
enum ieee80211_bss_type {
	IEEE80211_BSS_TYPE_ESS,
	IEEE80211_BSS_TYPE_PBSS,
	IEEE80211_BSS_TYPE_IBSS,
	IEEE80211_BSS_TYPE_MBSS,
	IEEE80211_BSS_TYPE_ANY
};

/**
 * enum ieee80211_privacy - BSS privacy filter
 *
 * @IEEE80211_PRIVACY_ON: privacy bit set
 * @IEEE80211_PRIVACY_OFF: privacy bit clear
 * @IEEE80211_PRIVACY_ANY: Wildcard value for matching any privacy setting
 */
enum ieee80211_privacy {
	IEEE80211_PRIVACY_ON,
	IEEE80211_PRIVACY_OFF,
	IEEE80211_PRIVACY_ANY
};

#define IEEE80211_PRIVACY(x)	\
	((x) ? IEEE80211_PRIVACY_ON : IEEE80211_PRIVACY_OFF)

/**
 * struct ieee80211_rate - bitrate definition
 *
 * This structure describes a bitrate that an 802.11 PHY can
 * operate with. The two values @hw_value and @hw_value_short
 * are only for driver use when pointers to this structure are
 * passed around.
 *
 * @flags: rate-specific flags
 * @bitrate: bitrate in units of 100 Kbps
 * @hw_value: driver/hardware value for this rate
 * @hw_value_short: driver/hardware value for this rate when
 *	short preamble is used
 */
struct ieee80211_rate {
	u32 flags;
	u16 bitrate;
	u16 hw_value, hw_value_short;
};

/**
 * struct ieee80211_he_obss_pd - AP settings for spatial reuse
 *
 * @enable: is the feature enabled.
 * @sr_ctrl: The SR Control field of SRP element.
 * @non_srg_max_offset: non-SRG maximum tx power offset
 * @min_offset: minimal tx power offset an associated station shall use
 * @max_offset: maximum tx power offset an associated station shall use
 * @bss_color_bitmap: bitmap that indicates the BSS color values used by
 *	members of the SRG
 * @partial_bssid_bitmap: bitmap that indicates the partial BSSID values
 *	used by members of the SRG
 */
struct ieee80211_he_obss_pd {
	bool enable;
	u8 sr_ctrl;
	u8 non_srg_max_offset;
	u8 min_offset;
	u8 max_offset;
	u8 bss_color_bitmap[8];
	u8 partial_bssid_bitmap[8];
};

/**
 * struct cfg80211_he_bss_color - AP settings for BSS coloring
 *
 * @color: the current color.
 * @enabled: HE BSS color is used
 * @partial: define the AID equation.
 */
struct cfg80211_he_bss_color {
	u8 color;
	bool enabled;
	bool partial;
};

/**
 * struct ieee80211_sta_ht_cap - STA's HT capabilities
 *
 * This structure describes most essential parameters needed
 * to describe 802.11n HT capabilities for an STA.
 *
 * @ht_supported: is HT supported by the STA
 * @cap: HT capabilities map as described in 802.11n spec
 * @ampdu_factor: Maximum A-MPDU length factor
 * @ampdu_density: Minimum A-MPDU spacing
 * @mcs: Supported MCS rates
 */
struct ieee80211_sta_ht_cap {
	u16 cap; /* use IEEE80211_HT_CAP_ */
	bool ht_supported;
	u8 ampdu_factor;
	u8 ampdu_density;
	struct ieee80211_mcs_info mcs;
};

/**
 * struct ieee80211_sta_vht_cap - STA's VHT capabilities
 *
 * This structure describes most essential parameters needed
 * to describe 802.11ac VHT capabilities for an STA.
 *
 * @vht_supported: is VHT supported by the STA
 * @cap: VHT capabilities map as described in 802.11ac spec
 * @vht_mcs: Supported VHT MCS rates
 */
struct ieee80211_sta_vht_cap {
	bool vht_supported;
	u32 cap; /* use IEEE80211_VHT_CAP_ */
	struct ieee80211_vht_mcs_info vht_mcs;
};

#define IEEE80211_HE_PPE_THRES_MAX_LEN		25

/**
 * struct ieee80211_sta_he_cap - STA's HE capabilities
 *
 * This structure describes most essential parameters needed
 * to describe 802.11ax HE capabilities for a STA.
 *
 * @has_he: true iff HE data is valid.
 * @he_cap_elem: Fixed portion of the HE capabilities element.
 * @he_mcs_nss_supp: The supported NSS/MCS combinations.
 * @ppe_thres: Holds the PPE Thresholds data.
 */
struct ieee80211_sta_he_cap {
	bool has_he;
	struct ieee80211_he_cap_elem he_cap_elem;
	struct ieee80211_he_mcs_nss_supp he_mcs_nss_supp;
	u8 ppe_thres[IEEE80211_HE_PPE_THRES_MAX_LEN];
};

/**
 * struct ieee80211_sband_iftype_data - sband data per interface type
 *
 * This structure encapsulates sband data that is relevant for the
 * interface types defined in @types_mask.  Each type in the
 * @types_mask must be unique across all instances of iftype_data.
 *
 * @types_mask: interface types mask
 * @he_cap: holds the HE capabilities
 * @he_6ghz_capa: HE 6 GHz capabilities, must be filled in for a
 *	6 GHz band channel (and 0 may be valid value).
 * @vendor_elems: vendor element(s) to advertise
 * @vendor_elems.data: vendor element(s) data
 * @vendor_elems.len: vendor element(s) length
 */
struct ieee80211_sband_iftype_data {
	u16 types_mask;
	struct ieee80211_sta_he_cap he_cap;
	struct ieee80211_he_6ghz_capa he_6ghz_capa;
	struct {
		const u8 *data;
		unsigned int len;
	} vendor_elems;
};

/**
 * enum ieee80211_edmg_bw_config - allowed channel bandwidth configurations
 *
 * @IEEE80211_EDMG_BW_CONFIG_4: 2.16GHz
 * @IEEE80211_EDMG_BW_CONFIG_5: 2.16GHz and 4.32GHz
 * @IEEE80211_EDMG_BW_CONFIG_6: 2.16GHz, 4.32GHz and 6.48GHz
 * @IEEE80211_EDMG_BW_CONFIG_7: 2.16GHz, 4.32GHz, 6.48GHz and 8.64GHz
 * @IEEE80211_EDMG_BW_CONFIG_8: 2.16GHz and 2.16GHz + 2.16GHz
 * @IEEE80211_EDMG_BW_CONFIG_9: 2.16GHz, 4.32GHz and 2.16GHz + 2.16GHz
 * @IEEE80211_EDMG_BW_CONFIG_10: 2.16GHz, 4.32GHz, 6.48GHz and 2.16GHz+2.16GHz
 * @IEEE80211_EDMG_BW_CONFIG_11: 2.16GHz, 4.32GHz, 6.48GHz, 8.64GHz and
 *	2.16GHz+2.16GHz
 * @IEEE80211_EDMG_BW_CONFIG_12: 2.16GHz, 2.16GHz + 2.16GHz and
 *	4.32GHz + 4.32GHz
 * @IEEE80211_EDMG_BW_CONFIG_13: 2.16GHz, 4.32GHz, 2.16GHz + 2.16GHz and
 *	4.32GHz + 4.32GHz
 * @IEEE80211_EDMG_BW_CONFIG_14: 2.16GHz, 4.32GHz, 6.48GHz, 2.16GHz + 2.16GHz
 *	and 4.32GHz + 4.32GHz
 * @IEEE80211_EDMG_BW_CONFIG_15: 2.16GHz, 4.32GHz, 6.48GHz, 8.64GHz,
 *	2.16GHz + 2.16GHz and 4.32GHz + 4.32GHz
 */
enum ieee80211_edmg_bw_config {
	IEEE80211_EDMG_BW_CONFIG_4	= 4,
	IEEE80211_EDMG_BW_CONFIG_5	= 5,
	IEEE80211_EDMG_BW_CONFIG_6	= 6,
	IEEE80211_EDMG_BW_CONFIG_7	= 7,
	IEEE80211_EDMG_BW_CONFIG_8	= 8,
	IEEE80211_EDMG_BW_CONFIG_9	= 9,
	IEEE80211_EDMG_BW_CONFIG_10	= 10,
	IEEE80211_EDMG_BW_CONFIG_11	= 11,
	IEEE80211_EDMG_BW_CONFIG_12	= 12,
	IEEE80211_EDMG_BW_CONFIG_13	= 13,
	IEEE80211_EDMG_BW_CONFIG_14	= 14,
	IEEE80211_EDMG_BW_CONFIG_15	= 15,
};

/**
 * struct ieee80211_edmg - EDMG configuration
 *
 * This structure describes most essential parameters needed
 * to describe 802.11ay EDMG configuration
 *
 * @channels: bitmap that indicates the 2.16 GHz channel(s)
 *	that are allowed to be used for transmissions.
 *	Bit 0 indicates channel 1, bit 1 indicates channel 2, etc.
 *	Set to 0 indicate EDMG not supported.
 * @bw_config: Channel BW Configuration subfield encodes
 *	the allowed channel bandwidth configurations
 */
struct ieee80211_edmg {
	u8 channels;
	enum ieee80211_edmg_bw_config bw_config;
};

/**
 * struct ieee80211_sta_s1g_cap - STA's S1G capabilities
 *
 * This structure describes most essential parameters needed
 * to describe 802.11ah S1G capabilities for a STA.
 *
 * @s1g_supported: is STA an S1G STA
 * @cap: S1G capabilities information
 * @nss_mcs: Supported NSS MCS set
 */
struct ieee80211_sta_s1g_cap {
	bool s1g;
	u8 cap[10]; /* use S1G_CAPAB_ */
	u8 nss_mcs[5];
};

/**
 * struct ieee80211_supported_band - frequency band definition
 *
 * This structure describes a frequency band a wiphy
 * is able to operate in.
 *
 * @channels: Array of channels the hardware can operate with
 *	in this band.
 * @band: the band this structure represents
 * @n_channels: Number of channels in @channels
 * @bitrates: Array of bitrates the hardware can operate with
 *	in this band. Must be sorted to give a valid "supported
 *	rates" IE, i.e. CCK rates first, then OFDM.
 * @n_bitrates: Number of bitrates in @bitrates
 * @ht_cap: HT capabilities in this band
 * @vht_cap: VHT capabilities in this band
 * @s1g_cap: S1G capabilities in this band
 * @edmg_cap: EDMG capabilities in this band
 * @s1g_cap: S1G capabilities in this band (S1B band only, of course)
 * @n_iftype_data: number of iftype data entries
 * @iftype_data: interface type data entries.  Note that the bits in
 *	@types_mask inside this structure cannot overlap (i.e. only
 *	one occurrence of each type is allowed across all instances of
 *	iftype_data).
 */
struct ieee80211_supported_band {
	struct ieee80211_channel *channels;
	struct ieee80211_rate *bitrates;
	enum nl80211_band band;
	int n_channels;
	int n_bitrates;
	struct ieee80211_sta_ht_cap ht_cap;
	struct ieee80211_sta_vht_cap vht_cap;
	struct ieee80211_sta_s1g_cap s1g_cap;
	struct ieee80211_edmg edmg_cap;
	u16 n_iftype_data;
	const struct ieee80211_sband_iftype_data *iftype_data;
};

/**
 * ieee80211_get_sband_iftype_data - return sband data for a given iftype
 * @sband: the sband to search for the STA on
 * @iftype: enum nl80211_iftype
 *
 * Return: pointer to struct ieee80211_sband_iftype_data, or NULL is none found
 */
static inline const struct ieee80211_sband_iftype_data *
ieee80211_get_sband_iftype_data(const struct ieee80211_supported_band *sband,
				u8 iftype)
{
	int i;

	if (WARN_ON(iftype >= NL80211_IFTYPE_MAX))
		return NULL;

	for (i = 0; i < sband->n_iftype_data; i++)  {
		const struct ieee80211_sband_iftype_data *data =
			&sband->iftype_data[i];

		if (data->types_mask & BIT(iftype))
			return data;
	}

	return NULL;
}

/**
 * ieee80211_get_he_iftype_cap - return HE capabilities for an sband's iftype
 * @sband: the sband to search for the iftype on
 * @iftype: enum nl80211_iftype
 *
 * Return: pointer to the struct ieee80211_sta_he_cap, or NULL is none found
 */
static inline const struct ieee80211_sta_he_cap *
ieee80211_get_he_iftype_cap(const struct ieee80211_supported_band *sband,
			    u8 iftype)
{
	const struct ieee80211_sband_iftype_data *data =
		ieee80211_get_sband_iftype_data(sband, iftype);

	if (data && data->he_cap.has_he)
		return &data->he_cap;

	return NULL;
}

/**
 * ieee80211_get_he_6ghz_capa - return HE 6 GHz capabilities
 * @sband: the sband to search for the STA on
 * @iftype: the iftype to search for
 *
 * Return: the 6GHz capabilities
 */
static inline __le16
ieee80211_get_he_6ghz_capa(const struct ieee80211_supported_band *sband,
			   enum nl80211_iftype iftype)
{
	const struct ieee80211_sband_iftype_data *data =
		ieee80211_get_sband_iftype_data(sband, iftype);

	if (WARN_ON(!data || !data->he_cap.has_he))
		return 0;

	return data->he_6ghz_capa.capa;
}

/**
 * wiphy_read_of_freq_limits - read frequency limits from device tree
 *
 * @wiphy: the wireless device to get extra limits for
 *
 * Some devices may have extra limitations specified in DT. This may be useful
 * for chipsets that normally support more bands but are limited due to board
 * design (e.g. by antennas or external power amplifier).
 *
 * This function reads info from DT and uses it to *modify* channels (disable
 * unavailable ones). It's usually a *bad* idea to use it in drivers with
 * shared channel data as DT limitations are device specific. You should make
 * sure to call it only if channels in wiphy are copied and can be modified
 * without affecting other devices.
 *
 * As this function access device node it has to be called after set_wiphy_dev.
 * It also modifies channels so they have to be set first.
 * If using this helper, call it before wiphy_register().
 */
#ifdef CONFIG_OF
void wiphy_read_of_freq_limits(struct wiphy *wiphy);
#else /* CONFIG_OF */
static inline void wiphy_read_of_freq_limits(struct wiphy *wiphy)
{
}
#endif /* !CONFIG_OF */


/*
 * Wireless hardware/device configuration structures and methods
 */

/**
 * DOC: Actions and configuration
 *
 * Each wireless device and each virtual interface offer a set of configuration
 * operations and other actions that are invoked by userspace. Each of these
 * actions is described in the operations structure, and the parameters these
 * operations use are described separately.
 *
 * Additionally, some operations are asynchronous and expect to get status
 * information via some functions that drivers need to call.
 *
 * Scanning and BSS list handling with its associated functionality is described
 * in a separate chapter.
 */

#define VHT_MUMIMO_GROUPS_DATA_LEN (WLAN_MEMBERSHIP_LEN +\
				    WLAN_USER_POSITION_LEN)

/**
 * struct vif_params - describes virtual interface parameters
 * @flags: monitor interface flags, unchanged if 0, otherwise
 *	%MONITOR_FLAG_CHANGED will be set
 * @use_4addr: use 4-address frames
 * @macaddr: address to use for this virtual interface.
 *	If this parameter is set to zero address the driver may
 *	determine the address as needed.
 *	This feature is only fully supported by drivers that enable the
 *	%NL80211_FEATURE_MAC_ON_CREATE flag.  Others may support creating
 **	only p2p devices with specified MAC.
 * @vht_mumimo_groups: MU-MIMO groupID, used for monitoring MU-MIMO packets
 *	belonging to that MU-MIMO groupID; %NULL if not changed
 * @vht_mumimo_follow_addr: MU-MIMO follow address, used for monitoring
 *	MU-MIMO packets going to the specified station; %NULL if not changed
 */
struct vif_params {
	u32 flags;
	int use_4addr;
	u8 macaddr[ETH_ALEN];
	const u8 *vht_mumimo_groups;
	const u8 *vht_mumimo_follow_addr;
};

/**
 * struct key_params - key information
 *
 * Information about a key
 *
 * @key: key material
 * @key_len: length of key material
 * @cipher: cipher suite selector
 * @seq: sequence counter (IV/PN) for TKIP and CCMP keys, only used
 *	with the get_key() callback, must be in little endian,
 *	length given by @seq_len.
 * @seq_len: length of @seq.
 * @vlan_id: vlan_id for VLAN group key (if nonzero)
 * @mode: key install mode (RX_TX, NO_TX or SET_TX)
 */
struct key_params {
	const u8 *key;
	const u8 *seq;
	int key_len;
	int seq_len;
	u16 vlan_id;
	u32 cipher;
	enum nl80211_key_mode mode;
};

/**
 * struct cfg80211_chan_def - channel definition
 * @chan: the (control) channel
 * @width: channel width
 * @center_freq1: center frequency of first segment
 * @center_freq2: center frequency of second segment
 *	(only with 80+80 MHz)
 * @edmg: define the EDMG channels configuration.
 *	If edmg is requested (i.e. the .channels member is non-zero),
 *	chan will define the primary channel and all other
 *	parameters are ignored.
 * @freq1_offset: offset from @center_freq1, in KHz
 */
struct cfg80211_chan_def {
	struct ieee80211_channel *chan;
	enum nl80211_chan_width width;
	u32 center_freq1;
	u32 center_freq2;
	struct ieee80211_edmg edmg;
	u16 freq1_offset;
};

/*
 * cfg80211_bitrate_mask - masks for bitrate control
 */
struct cfg80211_bitrate_mask {
	struct {
		u32 legacy;
		u8 ht_mcs[IEEE80211_HT_MCS_MASK_LEN];
		u16 vht_mcs[NL80211_VHT_NSS_MAX];
		u16 he_mcs[NL80211_HE_NSS_MAX];
		enum nl80211_txrate_gi gi;
		enum nl80211_he_gi he_gi;
		enum nl80211_he_ltf he_ltf;
	} control[NUM_NL80211_BANDS];
};


/**
 * struct cfg80211_tid_cfg - TID specific configuration
 * @config_override: Flag to notify driver to reset TID configuration
 *	of the peer.
 * @tids: bitmap of TIDs to modify
 * @mask: bitmap of attributes indicating which parameter changed,
 *	similar to &nl80211_tid_config_supp.
 * @noack: noack configuration value for the TID
 * @retry_long: retry count value
 * @retry_short: retry count value
 * @ampdu: Enable/Disable MPDU aggregation
 * @rtscts: Enable/Disable RTS/CTS
 * @amsdu: Enable/Disable MSDU aggregation
 * @txrate_type: Tx bitrate mask type
 * @txrate_mask: Tx bitrate to be applied for the TID
 */
struct cfg80211_tid_cfg {
	bool config_override;
	u8 tids;
	u64 mask;
	enum nl80211_tid_config noack;
	u8 retry_long, retry_short;
	enum nl80211_tid_config ampdu;
	enum nl80211_tid_config rtscts;
	enum nl80211_tid_config amsdu;
	enum nl80211_tx_rate_setting txrate_type;
	struct cfg80211_bitrate_mask txrate_mask;
};

/**
 * struct cfg80211_tid_config - TID configuration
 * @peer: Station's MAC address
 * @n_tid_conf: Number of TID specific configurations to be applied
 * @tid_conf: Configuration change info
 */
struct cfg80211_tid_config {
	const u8 *peer;
	u32 n_tid_conf;
	struct cfg80211_tid_cfg tid_conf[];
};

/**
 * cfg80211_get_chandef_type - return old channel type from chandef
 * @chandef: the channel definition
 *
 * Return: The old channel type (NOHT, HT20, HT40+/-) from a given
 * chandef, which must have a bandwidth allowing this conversion.
 */
static inline enum nl80211_channel_type
cfg80211_get_chandef_type(const struct cfg80211_chan_def *chandef)
{
	switch (chandef->width) {
	case NL80211_CHAN_WIDTH_20_NOHT:
		return NL80211_CHAN_NO_HT;
	case NL80211_CHAN_WIDTH_20:
		return NL80211_CHAN_HT20;
	case NL80211_CHAN_WIDTH_40:
		if (chandef->center_freq1 > chandef->chan->center_freq)
			return NL80211_CHAN_HT40PLUS;
		return NL80211_CHAN_HT40MINUS;
	default:
		WARN_ON(1);
		return NL80211_CHAN_NO_HT;
	}
}

/**
 * cfg80211_chandef_create - create channel definition using channel type
 * @chandef: the channel definition struct to fill
 * @channel: the control channel
 * @chantype: the channel type
 *
 * Given a channel type, create a channel definition.
 */
void cfg80211_chandef_create(struct cfg80211_chan_def *chandef,
			     struct ieee80211_channel *channel,
			     enum nl80211_channel_type chantype);

/**
 * cfg80211_chandef_identical - check if two channel definitions are identical
 * @chandef1: first channel definition
 * @chandef2: second channel definition
 *
 * Return: %true if the channels defined by the channel definitions are
 * identical, %false otherwise.
 */
static inline bool
cfg80211_chandef_identical(const struct cfg80211_chan_def *chandef1,
			   const struct cfg80211_chan_def *chandef2)
{
	return (chandef1->chan == chandef2->chan &&
		chandef1->width == chandef2->width &&
		chandef1->center_freq1 == chandef2->center_freq1 &&
		chandef1->freq1_offset == chandef2->freq1_offset &&
		chandef1->center_freq2 == chandef2->center_freq2);
}

/**
 * cfg80211_chandef_is_edmg - check if chandef represents an EDMG channel
 *
 * @chandef: the channel definition
 *
 * Return: %true if EDMG defined, %false otherwise.
 */
static inline bool
cfg80211_chandef_is_edmg(const struct cfg80211_chan_def *chandef)
{
	return chandef->edmg.channels || chandef->edmg.bw_config;
}

/**
 * cfg80211_chandef_compatible - check if two channel definitions are compatible
 * @chandef1: first channel definition
 * @chandef2: second channel definition
 *
 * Return: %NULL if the given channel definitions are incompatible,
 * chandef1 or chandef2 otherwise.
 */
const struct cfg80211_chan_def *
cfg80211_chandef_compatible(const struct cfg80211_chan_def *chandef1,
			    const struct cfg80211_chan_def *chandef2);

/**
 * cfg80211_chandef_valid - check if a channel definition is valid
 * @chandef: the channel definition to check
 * Return: %true if the channel definition is valid. %false otherwise.
 */
bool cfg80211_chandef_valid(const struct cfg80211_chan_def *chandef);

/**
 * cfg80211_chandef_usable - check if secondary channels can be used
 * @wiphy: the wiphy to validate against
 * @chandef: the channel definition to check
 * @prohibited_flags: the regulatory channel flags that must not be set
 * Return: %true if secondary channels are usable. %false otherwise.
 */
bool cfg80211_chandef_usable(struct wiphy *wiphy,
			     const struct cfg80211_chan_def *chandef,
			     u32 prohibited_flags);

/**
 * cfg80211_chandef_dfs_required - checks if radar detection is required
 * @wiphy: the wiphy to validate against
 * @chandef: the channel definition to check
 * @iftype: the interface type as specified in &enum nl80211_iftype
 * Returns:
 *	1 if radar detection is required, 0 if it is not, < 0 on error
 */
int cfg80211_chandef_dfs_required(struct wiphy *wiphy,
				  const struct cfg80211_chan_def *chandef,
				  enum nl80211_iftype iftype);

/**
 * ieee80211_chandef_rate_flags - returns rate flags for a channel
 *
 * In some channel types, not all rates may be used - for example CCK
 * rates may not be used in 5/10 MHz channels.
 *
 * @chandef: channel definition for the channel
 *
 * Returns: rate flags which apply for this channel
 */
static inline enum ieee80211_rate_flags
ieee80211_chandef_rate_flags(struct cfg80211_chan_def *chandef)
{
	switch (chandef->width) {
	case NL80211_CHAN_WIDTH_5:
		return IEEE80211_RATE_SUPPORTS_5MHZ;
	case NL80211_CHAN_WIDTH_10:
		return IEEE80211_RATE_SUPPORTS_10MHZ;
	default:
		break;
	}
	return 0;
}

/**
 * ieee80211_chandef_max_power - maximum transmission power for the chandef
 *
 * In some regulations, the transmit power may depend on the configured channel
 * bandwidth which may be defined as dBm/MHz. This function returns the actual
 * max_power for non-standard (20 MHz) channels.
 *
 * @chandef: channel definition for the channel
 *
 * Returns: maximum allowed transmission power in dBm for the chandef
 */
static inline int
ieee80211_chandef_max_power(struct cfg80211_chan_def *chandef)
{
	switch (chandef->width) {
	case NL80211_CHAN_WIDTH_5:
		return min(chandef->chan->max_reg_power - 6,
			   chandef->chan->max_power);
	case NL80211_CHAN_WIDTH_10:
		return min(chandef->chan->max_reg_power - 3,
			   chandef->chan->max_power);
	default:
		break;
	}
	return chandef->chan->max_power;
}

/**
 * cfg80211_any_usable_channels - check for usable channels
 * @wiphy: the wiphy to check for
 * @band_mask: which bands to check on
 * @prohibited_flags: which channels to not consider usable,
 *	%IEEE80211_CHAN_DISABLED is always taken into account
 */
bool cfg80211_any_usable_channels(struct wiphy *wiphy,
				  unsigned long band_mask,
				  u32 prohibited_flags);

/**
 * enum survey_info_flags - survey information flags
 *
 * @SURVEY_INFO_NOISE_DBM: noise (in dBm) was filled in
 * @SURVEY_INFO_IN_USE: channel is currently being used
 * @SURVEY_INFO_TIME: active time (in ms) was filled in
 * @SURVEY_INFO_TIME_BUSY: busy time was filled in
 * @SURVEY_INFO_TIME_EXT_BUSY: extension channel busy time was filled in
 * @SURVEY_INFO_TIME_RX: receive time was filled in
 * @SURVEY_INFO_TIME_TX: transmit time was filled in
 * @SURVEY_INFO_TIME_SCAN: scan time was filled in
 * @SURVEY_INFO_TIME_BSS_RX: local BSS receive time was filled in
 *
 * Used by the driver to indicate which info in &struct survey_info
 * it has filled in during the get_survey().
 */
enum survey_info_flags {
	SURVEY_INFO_NOISE_DBM		= BIT(0),
	SURVEY_INFO_IN_USE		= BIT(1),
	SURVEY_INFO_TIME		= BIT(2),
	SURVEY_INFO_TIME_BUSY		= BIT(3),
	SURVEY_INFO_TIME_EXT_BUSY	= BIT(4),
	SURVEY_INFO_TIME_RX		= BIT(5),
	SURVEY_INFO_TIME_TX		= BIT(6),
	SURVEY_INFO_TIME_SCAN		= BIT(7),
	SURVEY_INFO_TIME_BSS_RX		= BIT(8),
};

/**
 * struct survey_info - channel survey response
 *
 * @channel: the channel this survey record reports, may be %NULL for a single
 *	record to report global statistics
 * @filled: bitflag of flags from &enum survey_info_flags
 * @noise: channel noise in dBm. This and all following fields are
 *	optional
 * @time: amount of time in ms the radio was turn on (on the channel)
 * @time_busy: amount of time the primary channel was sensed busy
 * @time_ext_busy: amount of time the extension channel was sensed busy
 * @time_rx: amount of time the radio spent receiving data
 * @time_tx: amount of time the radio spent transmitting data
 * @time_scan: amount of time the radio spent for scanning
 * @time_bss_rx: amount of time the radio spent receiving data on a local BSS
 *
 * Used by dump_survey() to report back per-channel survey information.
 *
 * This structure can later be expanded with things like
 * channel duty cycle etc.
 */
struct survey_info {
	struct ieee80211_channel *channel;
	u64 time;
	u64 time_busy;
	u64 time_ext_busy;
	u64 time_rx;
	u64 time_tx;
	u64 time_scan;
	u64 time_bss_rx;
	u32 filled;
	s8 noise;
};

#define CFG80211_MAX_WEP_KEYS	4

/**
 * struct cfg80211_crypto_settings - Crypto settings
 * @wpa_versions: indicates which, if any, WPA versions are enabled
 *	(from enum nl80211_wpa_versions)
 * @cipher_group: group key cipher suite (or 0 if unset)
 * @n_ciphers_pairwise: number of AP supported unicast ciphers
 * @ciphers_pairwise: unicast key cipher suites
 * @n_akm_suites: number of AKM suites
 * @akm_suites: AKM suites
 * @control_port: Whether user space controls IEEE 802.1X port, i.e.,
 *	sets/clears %NL80211_STA_FLAG_AUTHORIZED. If true, the driver is
 *	required to assume that the port is unauthorized until authorized by
 *	user space. Otherwise, port is marked authorized by default.
 * @control_port_ethertype: the control port protocol that should be
 *	allowed through even on unauthorized ports
 * @control_port_no_encrypt: TRUE to prevent encryption of control port
 *	protocol frames.
 * @control_port_over_nl80211: TRUE if userspace expects to exchange control
 *	port frames over NL80211 instead of the network interface.
 * @control_port_no_preauth: disables pre-auth rx over the nl80211 control
 *	port for mac80211
 * @wep_keys: static WEP keys, if not NULL points to an array of
 *	CFG80211_MAX_WEP_KEYS WEP keys
 * @wep_tx_key: key index (0..3) of the default TX static WEP key
 * @psk: PSK (for devices supporting 4-way-handshake offload)
 * @sae_pwd: password for SAE authentication (for devices supporting SAE
 *	offload)
 * @sae_pwd_len: length of SAE password (for devices supporting SAE offload)
 * @sae_pwe: The mechanisms allowed for SAE PWE derivation:
 *
 *	NL80211_SAE_PWE_UNSPECIFIED
 *	  Not-specified, used to indicate userspace did not specify any
 *	  preference. The driver should follow its internal policy in
 *	  such a scenario.
 *
 *	NL80211_SAE_PWE_HUNT_AND_PECK
 *	  Allow hunting-and-pecking loop only
 *
 *	NL80211_SAE_PWE_HASH_TO_ELEMENT
 *	  Allow hash-to-element only
 *
 *	NL80211_SAE_PWE_BOTH
 *	  Allow either hunting-and-pecking loop or hash-to-element
 */
struct cfg80211_crypto_settings {
	u32 wpa_versions;
	u32 cipher_group;
	int n_ciphers_pairwise;
	u32 ciphers_pairwise[NL80211_MAX_NR_CIPHER_SUITES];
	int n_akm_suites;
	u32 akm_suites[NL80211_MAX_NR_AKM_SUITES];
	bool control_port;
	__be16 control_port_ethertype;
	bool control_port_no_encrypt;
	bool control_port_over_nl80211;
	bool control_port_no_preauth;
	struct key_params *wep_keys;
	int wep_tx_key;
	const u8 *psk;
	const u8 *sae_pwd;
	u8 sae_pwd_len;
	enum nl80211_sae_pwe_mechanism sae_pwe;
<<<<<<< HEAD

	ANDROID_KABI_RESERVE(1);
=======
>>>>>>> 754a0abe
};

/**
 * struct cfg80211_beacon_data - beacon data
 * @head: head portion of beacon (before TIM IE)
 *	or %NULL if not changed
 * @tail: tail portion of beacon (after TIM IE)
 *	or %NULL if not changed
 * @head_len: length of @head
 * @tail_len: length of @tail
 * @beacon_ies: extra information element(s) to add into Beacon frames or %NULL
 * @beacon_ies_len: length of beacon_ies in octets
 * @proberesp_ies: extra information element(s) to add into Probe Response
 *	frames or %NULL
 * @proberesp_ies_len: length of proberesp_ies in octets
 * @assocresp_ies: extra information element(s) to add into (Re)Association
 *	Response frames or %NULL
 * @assocresp_ies_len: length of assocresp_ies in octets
 * @probe_resp_len: length of probe response template (@probe_resp)
 * @probe_resp: probe response template (AP mode only)
 * @ftm_responder: enable FTM responder functionality; -1 for no change
 *	(which also implies no change in LCI/civic location data)
 * @lci: Measurement Report element content, starting with Measurement Token
 *	(measurement type 8)
 * @civicloc: Measurement Report element content, starting with Measurement
 *	Token (measurement type 11)
 * @lci_len: LCI data length
 * @civicloc_len: Civic location data length
 */
struct cfg80211_beacon_data {
	const u8 *head, *tail;
	const u8 *beacon_ies;
	const u8 *proberesp_ies;
	const u8 *assocresp_ies;
	const u8 *probe_resp;
	const u8 *lci;
	const u8 *civicloc;
	s8 ftm_responder;

	size_t head_len, tail_len;
	size_t beacon_ies_len;
	size_t proberesp_ies_len;
	size_t assocresp_ies_len;
	size_t probe_resp_len;
	size_t lci_len;
	size_t civicloc_len;

	ANDROID_KABI_RESERVE(1);
};

struct mac_address {
	u8 addr[ETH_ALEN];
};

/**
 * struct cfg80211_acl_data - Access control list data
 *
 * @acl_policy: ACL policy to be applied on the station's
 *	entry specified by mac_addr
 * @n_acl_entries: Number of MAC address entries passed
 * @mac_addrs: List of MAC addresses of stations to be used for ACL
 */
struct cfg80211_acl_data {
	enum nl80211_acl_policy acl_policy;
	int n_acl_entries;

	/* Keep it last */
	struct mac_address mac_addrs[];
};

/**
 * struct cfg80211_fils_discovery - FILS discovery parameters from
 * IEEE Std 802.11ai-2016, Annex C.3 MIB detail.
 *
 * @min_interval: Minimum packet interval in TUs (0 - 10000)
 * @max_interval: Maximum packet interval in TUs (0 - 10000)
 * @tmpl_len: Template length
 * @tmpl: Template data for FILS discovery frame including the action
 *	frame headers.
 */
struct cfg80211_fils_discovery {
	u32 min_interval;
	u32 max_interval;
	size_t tmpl_len;
	const u8 *tmpl;
};

/**
 * struct cfg80211_unsol_bcast_probe_resp - Unsolicited broadcast probe
 *	response parameters in 6GHz.
 *
 * @interval: Packet interval in TUs. Maximum allowed is 20 TU, as mentioned
 *	in IEEE P802.11ax/D6.0 26.17.2.3.2 - AP behavior for fast passive
 *	scanning
 * @tmpl_len: Template length
 * @tmpl: Template data for probe response
 */
struct cfg80211_unsol_bcast_probe_resp {
	u32 interval;
	size_t tmpl_len;
	const u8 *tmpl;
};

/**
 * enum cfg80211_ap_settings_flags - AP settings flags
 *
 * Used by cfg80211_ap_settings
 *
 * @AP_SETTINGS_EXTERNAL_AUTH_SUPPORT: AP supports external authentication
 */
enum cfg80211_ap_settings_flags {
	AP_SETTINGS_EXTERNAL_AUTH_SUPPORT = BIT(0),
};

/**
 * struct cfg80211_ap_settings - AP configuration
 *
 * Used to configure an AP interface.
 *
 * @chandef: defines the channel to use
 * @beacon: beacon data
 * @beacon_interval: beacon interval
 * @dtim_period: DTIM period
 * @ssid: SSID to be used in the BSS (note: may be %NULL if not provided from
 *	user space)
 * @ssid_len: length of @ssid
 * @hidden_ssid: whether to hide the SSID in Beacon/Probe Response frames
 * @crypto: crypto settings
 * @privacy: the BSS uses privacy
 * @auth_type: Authentication type (algorithm)
 * @smps_mode: SMPS mode
 * @inactivity_timeout: time in seconds to determine station's inactivity.
 * @p2p_ctwindow: P2P CT Window
 * @p2p_opp_ps: P2P opportunistic PS
 * @acl: ACL configuration used by the drivers which has support for
 *	MAC address based access control
 * @pbss: If set, start as a PCP instead of AP. Relevant for DMG
 *	networks.
 * @beacon_rate: bitrate to be used for beacons
 * @ht_cap: HT capabilities (or %NULL if HT isn't enabled)
 * @vht_cap: VHT capabilities (or %NULL if VHT isn't enabled)
 * @he_cap: HE capabilities (or %NULL if HE isn't enabled)
 * @ht_required: stations must support HT
 * @vht_required: stations must support VHT
 * @twt_responder: Enable Target Wait Time
 * @he_required: stations must support HE
 * @sae_h2e_required: stations must support direct H2E technique in SAE
 * @flags: flags, as defined in enum cfg80211_ap_settings_flags
 * @he_obss_pd: OBSS Packet Detection settings
 * @he_bss_color: BSS Color settings
 * @he_oper: HE operation IE (or %NULL if HE isn't enabled)
 * @fils_discovery: FILS discovery transmission parameters
 * @unsol_bcast_probe_resp: Unsolicited broadcast probe response parameters
 */
struct cfg80211_ap_settings {
	struct cfg80211_chan_def chandef;

	struct cfg80211_beacon_data beacon;

	int beacon_interval, dtim_period;
	const u8 *ssid;
	size_t ssid_len;
	enum nl80211_hidden_ssid hidden_ssid;
	struct cfg80211_crypto_settings crypto;
	bool privacy;
	enum nl80211_auth_type auth_type;
	enum nl80211_smps_mode smps_mode;
	int inactivity_timeout;
	u8 p2p_ctwindow;
	bool p2p_opp_ps;
	const struct cfg80211_acl_data *acl;
	bool pbss;
	struct cfg80211_bitrate_mask beacon_rate;

	const struct ieee80211_ht_cap *ht_cap;
	const struct ieee80211_vht_cap *vht_cap;
	const struct ieee80211_he_cap_elem *he_cap;
	const struct ieee80211_he_operation *he_oper;
	bool ht_required, vht_required, he_required, sae_h2e_required;
	bool twt_responder;
	u32 flags;
	struct ieee80211_he_obss_pd he_obss_pd;
	struct cfg80211_he_bss_color he_bss_color;
	struct cfg80211_fils_discovery fils_discovery;
	struct cfg80211_unsol_bcast_probe_resp unsol_bcast_probe_resp;

	ANDROID_KABI_RESERVE(1);
};

/**
 * struct cfg80211_csa_settings - channel switch settings
 *
 * Used for channel switch
 *
 * @chandef: defines the channel to use after the switch
 * @beacon_csa: beacon data while performing the switch
 * @counter_offsets_beacon: offsets of the counters within the beacon (tail)
 * @counter_offsets_presp: offsets of the counters within the probe response
 * @n_counter_offsets_beacon: number of csa counters the beacon (tail)
 * @n_counter_offsets_presp: number of csa counters in the probe response
 * @beacon_after: beacon data to be used on the new channel
 * @radar_required: whether radar detection is required on the new channel
 * @block_tx: whether transmissions should be blocked while changing
 * @count: number of beacons until switch
 */
struct cfg80211_csa_settings {
	struct cfg80211_chan_def chandef;
	struct cfg80211_beacon_data beacon_csa;
	const u16 *counter_offsets_beacon;
	const u16 *counter_offsets_presp;
	unsigned int n_counter_offsets_beacon;
	unsigned int n_counter_offsets_presp;
	struct cfg80211_beacon_data beacon_after;
	bool radar_required;
	bool block_tx;
	u8 count;

	ANDROID_KABI_RESERVE(1);
};

/**
 * struct iface_combination_params - input parameters for interface combinations
 *
 * Used to pass interface combination parameters
 *
 * @num_different_channels: the number of different channels we want
 *	to use for verification
 * @radar_detect: a bitmap where each bit corresponds to a channel
 *	width where radar detection is needed, as in the definition of
 *	&struct ieee80211_iface_combination.@radar_detect_widths
 * @iftype_num: array with the number of interfaces of each interface
 *	type.  The index is the interface type as specified in &enum
 *	nl80211_iftype.
 * @new_beacon_int: set this to the beacon interval of a new interface
 *	that's not operating yet, if such is to be checked as part of
 *	the verification
 */
struct iface_combination_params {
	int num_different_channels;
	u8 radar_detect;
	int iftype_num[NUM_NL80211_IFTYPES];
	u32 new_beacon_int;
};

/**
 * enum station_parameters_apply_mask - station parameter values to apply
 * @STATION_PARAM_APPLY_UAPSD: apply new uAPSD parameters (uapsd_queues, max_sp)
 * @STATION_PARAM_APPLY_CAPABILITY: apply new capability
 * @STATION_PARAM_APPLY_PLINK_STATE: apply new plink state
 *
 * Not all station parameters have in-band "no change" signalling,
 * for those that don't these flags will are used.
 */
enum station_parameters_apply_mask {
	STATION_PARAM_APPLY_UAPSD = BIT(0),
	STATION_PARAM_APPLY_CAPABILITY = BIT(1),
	STATION_PARAM_APPLY_PLINK_STATE = BIT(2),
	STATION_PARAM_APPLY_STA_TXPOWER = BIT(3),
};

/**
 * struct sta_txpwr - station txpower configuration
 *
 * Used to configure txpower for station.
 *
 * @power: tx power (in dBm) to be used for sending data traffic. If tx power
 *	is not provided, the default per-interface tx power setting will be
 *	overriding. Driver should be picking up the lowest tx power, either tx
 *	power per-interface or per-station.
 * @type: In particular if TPC %type is NL80211_TX_POWER_LIMITED then tx power
 *	will be less than or equal to specified from userspace, whereas if TPC
 *	%type is NL80211_TX_POWER_AUTOMATIC then it indicates default tx power.
 *	NL80211_TX_POWER_FIXED is not a valid configuration option for
 *	per peer TPC.
 */
struct sta_txpwr {
	s16 power;
	enum nl80211_tx_power_setting type;
};

/**
 * struct station_parameters - station parameters
 *
 * Used to change and create a new station.
 *
 * @vlan: vlan interface station should belong to
 * @supported_rates: supported rates in IEEE 802.11 format
 *	(or NULL for no change)
 * @supported_rates_len: number of supported rates
 * @sta_flags_mask: station flags that changed
 *	(bitmask of BIT(%NL80211_STA_FLAG_...))
 * @sta_flags_set: station flags values
 *	(bitmask of BIT(%NL80211_STA_FLAG_...))
 * @listen_interval: listen interval or -1 for no change
 * @aid: AID or zero for no change
 * @vlan_id: VLAN ID for station (if nonzero)
 * @peer_aid: mesh peer AID or zero for no change
 * @plink_action: plink action to take
 * @plink_state: set the peer link state for a station
 * @ht_capa: HT capabilities of station
 * @vht_capa: VHT capabilities of station
 * @uapsd_queues: bitmap of queues configured for uapsd. same format
 *	as the AC bitmap in the QoS info field
 * @max_sp: max Service Period. same format as the MAX_SP in the
 *	QoS info field (but already shifted down)
 * @sta_modify_mask: bitmap indicating which parameters changed
 *	(for those that don't have a natural "no change" value),
 *	see &enum station_parameters_apply_mask
 * @local_pm: local link-specific mesh power save mode (no change when set
 *	to unknown)
 * @capability: station capability
 * @ext_capab: extended capabilities of the station
 * @ext_capab_len: number of extended capabilities
 * @supported_channels: supported channels in IEEE 802.11 format
 * @supported_channels_len: number of supported channels
 * @supported_oper_classes: supported oper classes in IEEE 802.11 format
 * @supported_oper_classes_len: number of supported operating classes
 * @opmode_notif: operating mode field from Operating Mode Notification
 * @opmode_notif_used: information if operating mode field is used
 * @support_p2p_ps: information if station supports P2P PS mechanism
 * @he_capa: HE capabilities of station
 * @he_capa_len: the length of the HE capabilities
 * @airtime_weight: airtime scheduler weight for this station
 * @txpwr: transmit power for an associated station
 * @he_6ghz_capa: HE 6 GHz Band capabilities of station
 */
struct station_parameters {
	const u8 *supported_rates;
	struct net_device *vlan;
	u32 sta_flags_mask, sta_flags_set;
	u32 sta_modify_mask;
	int listen_interval;
	u16 aid;
	u16 vlan_id;
	u16 peer_aid;
	u8 supported_rates_len;
	u8 plink_action;
	u8 plink_state;
	const struct ieee80211_ht_cap *ht_capa;
	const struct ieee80211_vht_cap *vht_capa;
	u8 uapsd_queues;
	u8 max_sp;
	enum nl80211_mesh_power_mode local_pm;
	u16 capability;
	const u8 *ext_capab;
	u8 ext_capab_len;
	const u8 *supported_channels;
	u8 supported_channels_len;
	const u8 *supported_oper_classes;
	u8 supported_oper_classes_len;
	u8 opmode_notif;
	bool opmode_notif_used;
	int support_p2p_ps;
	const struct ieee80211_he_cap_elem *he_capa;
	u8 he_capa_len;
	u16 airtime_weight;
	struct sta_txpwr txpwr;
	const struct ieee80211_he_6ghz_capa *he_6ghz_capa;

	ANDROID_KABI_RESERVE(1);
};

/**
 * struct station_del_parameters - station deletion parameters
 *
 * Used to delete a station entry (or all stations).
 *
 * @mac: MAC address of the station to remove or NULL to remove all stations
 * @subtype: Management frame subtype to use for indicating removal
 *	(10 = Disassociation, 12 = Deauthentication)
 * @reason_code: Reason code for the Disassociation/Deauthentication frame
 */
struct station_del_parameters {
	const u8 *mac;
	u8 subtype;
	u16 reason_code;
};

/**
 * enum cfg80211_station_type - the type of station being modified
 * @CFG80211_STA_AP_CLIENT: client of an AP interface
 * @CFG80211_STA_AP_CLIENT_UNASSOC: client of an AP interface that is still
 *	unassociated (update properties for this type of client is permitted)
 * @CFG80211_STA_AP_MLME_CLIENT: client of an AP interface that has
 *	the AP MLME in the device
 * @CFG80211_STA_AP_STA: AP station on managed interface
 * @CFG80211_STA_IBSS: IBSS station
 * @CFG80211_STA_TDLS_PEER_SETUP: TDLS peer on managed interface (dummy entry
 *	while TDLS setup is in progress, it moves out of this state when
 *	being marked authorized; use this only if TDLS with external setup is
 *	supported/used)
 * @CFG80211_STA_TDLS_PEER_ACTIVE: TDLS peer on managed interface (active
 *	entry that is operating, has been marked authorized by userspace)
 * @CFG80211_STA_MESH_PEER_KERNEL: peer on mesh interface (kernel managed)
 * @CFG80211_STA_MESH_PEER_USER: peer on mesh interface (user managed)
 */
enum cfg80211_station_type {
	CFG80211_STA_AP_CLIENT,
	CFG80211_STA_AP_CLIENT_UNASSOC,
	CFG80211_STA_AP_MLME_CLIENT,
	CFG80211_STA_AP_STA,
	CFG80211_STA_IBSS,
	CFG80211_STA_TDLS_PEER_SETUP,
	CFG80211_STA_TDLS_PEER_ACTIVE,
	CFG80211_STA_MESH_PEER_KERNEL,
	CFG80211_STA_MESH_PEER_USER,
};

/**
 * cfg80211_check_station_change - validate parameter changes
 * @wiphy: the wiphy this operates on
 * @params: the new parameters for a station
 * @statype: the type of station being modified
 *
 * Utility function for the @change_station driver method. Call this function
 * with the appropriate station type looking up the station (and checking that
 * it exists). It will verify whether the station change is acceptable, and if
 * not will return an error code. Note that it may modify the parameters for
 * backward compatibility reasons, so don't use them before calling this.
 */
int cfg80211_check_station_change(struct wiphy *wiphy,
				  struct station_parameters *params,
				  enum cfg80211_station_type statype);

/**
 * enum rate_info_flags - bitrate info flags
 *
 * Used by the driver to indicate the specific rate transmission
 * type for 802.11n transmissions.
 *
 * @RATE_INFO_FLAGS_MCS: mcs field filled with HT MCS
 * @RATE_INFO_FLAGS_VHT_MCS: mcs field filled with VHT MCS
 * @RATE_INFO_FLAGS_SHORT_GI: 400ns guard interval
 * @RATE_INFO_FLAGS_DMG: 60GHz MCS
 * @RATE_INFO_FLAGS_HE_MCS: HE MCS information
 * @RATE_INFO_FLAGS_EDMG: 60GHz MCS in EDMG mode
 * @RATE_INFO_FLAGS_EXTENDED_SC_DMG: 60GHz extended SC MCS
 */
enum rate_info_flags {
	RATE_INFO_FLAGS_MCS			= BIT(0),
	RATE_INFO_FLAGS_VHT_MCS			= BIT(1),
	RATE_INFO_FLAGS_SHORT_GI		= BIT(2),
	RATE_INFO_FLAGS_DMG			= BIT(3),
	RATE_INFO_FLAGS_HE_MCS			= BIT(4),
	RATE_INFO_FLAGS_EDMG			= BIT(5),
	RATE_INFO_FLAGS_EXTENDED_SC_DMG		= BIT(6),
};

/**
 * enum rate_info_bw - rate bandwidth information
 *
 * Used by the driver to indicate the rate bandwidth.
 *
 * @RATE_INFO_BW_5: 5 MHz bandwidth
 * @RATE_INFO_BW_10: 10 MHz bandwidth
 * @RATE_INFO_BW_20: 20 MHz bandwidth
 * @RATE_INFO_BW_40: 40 MHz bandwidth
 * @RATE_INFO_BW_80: 80 MHz bandwidth
 * @RATE_INFO_BW_160: 160 MHz bandwidth
 * @RATE_INFO_BW_HE_RU: bandwidth determined by HE RU allocation
 */
enum rate_info_bw {
	RATE_INFO_BW_20 = 0,
	RATE_INFO_BW_5,
	RATE_INFO_BW_10,
	RATE_INFO_BW_40,
	RATE_INFO_BW_80,
	RATE_INFO_BW_160,
	RATE_INFO_BW_HE_RU,
};

/**
 * struct rate_info - bitrate information
 *
 * Information about a receiving or transmitting bitrate
 *
 * @flags: bitflag of flags from &enum rate_info_flags
 * @mcs: mcs index if struct describes an HT/VHT/HE rate
 * @legacy: bitrate in 100kbit/s for 802.11abg
 * @nss: number of streams (VHT & HE only)
 * @bw: bandwidth (from &enum rate_info_bw)
 * @he_gi: HE guard interval (from &enum nl80211_he_gi)
 * @he_dcm: HE DCM value
 * @he_ru_alloc: HE RU allocation (from &enum nl80211_he_ru_alloc,
 *	only valid if bw is %RATE_INFO_BW_HE_RU)
 * @n_bonded_ch: In case of EDMG the number of bonded channels (1-4)
 */
struct rate_info {
	u8 flags;
	u8 mcs;
	u16 legacy;
	u8 nss;
	u8 bw;
	u8 he_gi;
	u8 he_dcm;
	u8 he_ru_alloc;
	u8 n_bonded_ch;
};

/**
 * enum bss_param_flags - bitrate info flags
 *
 * Used by the driver to indicate the specific rate transmission
 * type for 802.11n transmissions.
 *
 * @BSS_PARAM_FLAGS_CTS_PROT: whether CTS protection is enabled
 * @BSS_PARAM_FLAGS_SHORT_PREAMBLE: whether short preamble is enabled
 * @BSS_PARAM_FLAGS_SHORT_SLOT_TIME: whether short slot time is enabled
 */
enum bss_param_flags {
	BSS_PARAM_FLAGS_CTS_PROT	= 1<<0,
	BSS_PARAM_FLAGS_SHORT_PREAMBLE	= 1<<1,
	BSS_PARAM_FLAGS_SHORT_SLOT_TIME	= 1<<2,
};

/**
 * struct sta_bss_parameters - BSS parameters for the attached station
 *
 * Information about the currently associated BSS
 *
 * @flags: bitflag of flags from &enum bss_param_flags
 * @dtim_period: DTIM period for the BSS
 * @beacon_interval: beacon interval
 */
struct sta_bss_parameters {
	u8 flags;
	u8 dtim_period;
	u16 beacon_interval;
};

/**
 * struct cfg80211_txq_stats - TXQ statistics for this TID
 * @filled: bitmap of flags using the bits of &enum nl80211_txq_stats to
 *	indicate the relevant values in this struct are filled
 * @backlog_bytes: total number of bytes currently backlogged
 * @backlog_packets: total number of packets currently backlogged
 * @flows: number of new flows seen
 * @drops: total number of packets dropped
 * @ecn_marks: total number of packets marked with ECN CE
 * @overlimit: number of drops due to queue space overflow
 * @overmemory: number of drops due to memory limit overflow
 * @collisions: number of hash collisions
 * @tx_bytes: total number of bytes dequeued
 * @tx_packets: total number of packets dequeued
 * @max_flows: maximum number of flows supported
 */
struct cfg80211_txq_stats {
	u32 filled;
	u32 backlog_bytes;
	u32 backlog_packets;
	u32 flows;
	u32 drops;
	u32 ecn_marks;
	u32 overlimit;
	u32 overmemory;
	u32 collisions;
	u32 tx_bytes;
	u32 tx_packets;
	u32 max_flows;
};

/**
 * struct cfg80211_tid_stats - per-TID statistics
 * @filled: bitmap of flags using the bits of &enum nl80211_tid_stats to
 *	indicate the relevant values in this struct are filled
 * @rx_msdu: number of received MSDUs
 * @tx_msdu: number of (attempted) transmitted MSDUs
 * @tx_msdu_retries: number of retries (not counting the first) for
 *	transmitted MSDUs
 * @tx_msdu_failed: number of failed transmitted MSDUs
 * @txq_stats: TXQ statistics
 */
struct cfg80211_tid_stats {
	u32 filled;
	u64 rx_msdu;
	u64 tx_msdu;
	u64 tx_msdu_retries;
	u64 tx_msdu_failed;
	struct cfg80211_txq_stats txq_stats;
};

#define IEEE80211_MAX_CHAINS	4

/**
 * struct station_info - station information
 *
 * Station information filled by driver for get_station() and dump_station.
 *
 * @filled: bitflag of flags using the bits of &enum nl80211_sta_info to
 *	indicate the relevant values in this struct for them
 * @connected_time: time(in secs) since a station is last connected
 * @inactive_time: time since last station activity (tx/rx) in milliseconds
 * @assoc_at: bootime (ns) of the last association
 * @rx_bytes: bytes (size of MPDUs) received from this station
 * @tx_bytes: bytes (size of MPDUs) transmitted to this station
 * @llid: mesh local link id
 * @plid: mesh peer link id
 * @plink_state: mesh peer link state
 * @signal: The signal strength, type depends on the wiphy's signal_type.
 *	For CFG80211_SIGNAL_TYPE_MBM, value is expressed in _dBm_.
 * @signal_avg: Average signal strength, type depends on the wiphy's signal_type.
 *	For CFG80211_SIGNAL_TYPE_MBM, value is expressed in _dBm_.
 * @chains: bitmask for filled values in @chain_signal, @chain_signal_avg
 * @chain_signal: per-chain signal strength of last received packet in dBm
 * @chain_signal_avg: per-chain signal strength average in dBm
 * @txrate: current unicast bitrate from this station
 * @rxrate: current unicast bitrate to this station
 * @rx_packets: packets (MSDUs & MMPDUs) received from this station
 * @tx_packets: packets (MSDUs & MMPDUs) transmitted to this station
 * @tx_retries: cumulative retry counts (MPDUs)
 * @tx_failed: number of failed transmissions (MPDUs) (retries exceeded, no ACK)
 * @rx_dropped_misc:  Dropped for un-specified reason.
 * @bss_param: current BSS parameters
 * @generation: generation number for nl80211 dumps.
 *	This number should increase every time the list of stations
 *	changes, i.e. when a station is added or removed, so that
 *	userspace can tell whether it got a consistent snapshot.
 * @assoc_req_ies: IEs from (Re)Association Request.
 *	This is used only when in AP mode with drivers that do not use
 *	user space MLME/SME implementation. The information is provided for
 *	the cfg80211_new_sta() calls to notify user space of the IEs.
 * @assoc_req_ies_len: Length of assoc_req_ies buffer in octets.
 * @sta_flags: station flags mask & values
 * @beacon_loss_count: Number of times beacon loss event has triggered.
 * @t_offset: Time offset of the station relative to this host.
 * @local_pm: local mesh STA power save mode
 * @peer_pm: peer mesh STA power save mode
 * @nonpeer_pm: non-peer mesh STA power save mode
 * @expected_throughput: expected throughput in kbps (including 802.11 headers)
 *	towards this station.
 * @rx_beacon: number of beacons received from this peer
 * @rx_beacon_signal_avg: signal strength average (in dBm) for beacons received
 *	from this peer
 * @connected_to_gate: true if mesh STA has a path to mesh gate
 * @rx_duration: aggregate PPDU duration(usecs) for all the frames from a peer
 * @tx_duration: aggregate PPDU duration(usecs) for all the frames to a peer
 * @airtime_weight: current airtime scheduling weight
 * @pertid: per-TID statistics, see &struct cfg80211_tid_stats, using the last
 *	(IEEE80211_NUM_TIDS) index for MSDUs not encapsulated in QoS-MPDUs.
 *	Note that this doesn't use the @filled bit, but is used if non-NULL.
 * @ack_signal: signal strength (in dBm) of the last ACK frame.
 * @avg_ack_signal: average rssi value of ack packet for the no of msdu's has
 *	been sent.
 * @rx_mpdu_count: number of MPDUs received from this station
 * @fcs_err_count: number of packets (MPDUs) received from this station with
 *	an FCS error. This counter should be incremented only when TA of the
 *	received packet with an FCS error matches the peer MAC address.
 * @airtime_link_metric: mesh airtime link metric.
 * @connected_to_as: true if mesh STA has a path to authentication server
 */
struct station_info {
	u64 filled;
	u32 connected_time;
	u32 inactive_time;
	u64 assoc_at;
	u64 rx_bytes;
	u64 tx_bytes;
	u16 llid;
	u16 plid;
	u8 plink_state;
	s8 signal;
	s8 signal_avg;

	u8 chains;
	s8 chain_signal[IEEE80211_MAX_CHAINS];
	s8 chain_signal_avg[IEEE80211_MAX_CHAINS];

	struct rate_info txrate;
	struct rate_info rxrate;
	u32 rx_packets;
	u32 tx_packets;
	u32 tx_retries;
	u32 tx_failed;
	u32 rx_dropped_misc;
	struct sta_bss_parameters bss_param;
	struct nl80211_sta_flag_update sta_flags;

	int generation;

	const u8 *assoc_req_ies;
	size_t assoc_req_ies_len;

	u32 beacon_loss_count;
	s64 t_offset;
	enum nl80211_mesh_power_mode local_pm;
	enum nl80211_mesh_power_mode peer_pm;
	enum nl80211_mesh_power_mode nonpeer_pm;

	u32 expected_throughput;

	u64 tx_duration;
	u64 rx_duration;
	u64 rx_beacon;
	u8 rx_beacon_signal_avg;
	u8 connected_to_gate;

	struct cfg80211_tid_stats *pertid;
	s8 ack_signal;
	s8 avg_ack_signal;

	u16 airtime_weight;

	u32 rx_mpdu_count;
	u32 fcs_err_count;

	u32 airtime_link_metric;

	u8 connected_to_as;

	ANDROID_KABI_RESERVE(1);
};

/**
 * struct cfg80211_sar_sub_specs - sub specs limit
 * @power: power limitation in 0.25dbm
 * @freq_range_index: index the power limitation applies to
 */
struct cfg80211_sar_sub_specs {
	s32 power;
	u32 freq_range_index;
};

/**
 * struct cfg80211_sar_specs - sar limit specs
 * @type: it's set with power in 0.25dbm or other types
 * @num_sub_specs: number of sar sub specs
 * @sub_specs: memory to hold the sar sub specs
 */
struct cfg80211_sar_specs {
	enum nl80211_sar_type type;
	u32 num_sub_specs;
	struct cfg80211_sar_sub_specs sub_specs[];
};


/**
 * struct cfg80211_sar_freq_ranges - sar frequency ranges
 * @start_freq:  start range edge frequency
 * @end_freq:    end range edge frequency
 */
struct cfg80211_sar_freq_ranges {
	u32 start_freq;
	u32 end_freq;
};

/**
 * struct cfg80211_sar_capa - sar limit capability
 * @type: it's set via power in 0.25dbm or other types
 * @num_freq_ranges: number of frequency ranges
 * @freq_ranges: memory to hold the freq ranges.
 *
 * Note: WLAN driver may append new ranges or split an existing
 * range to small ones and then append them.
 */
struct cfg80211_sar_capa {
	enum nl80211_sar_type type;
	u32 num_freq_ranges;
	const struct cfg80211_sar_freq_ranges *freq_ranges;
};

#if IS_ENABLED(CONFIG_CFG80211)
/**
 * cfg80211_get_station - retrieve information about a given station
 * @dev: the device where the station is supposed to be connected to
 * @mac_addr: the mac address of the station of interest
 * @sinfo: pointer to the structure to fill with the information
 *
 * Returns 0 on success and sinfo is filled with the available information
 * otherwise returns a negative error code and the content of sinfo has to be
 * considered undefined.
 */
int cfg80211_get_station(struct net_device *dev, const u8 *mac_addr,
			 struct station_info *sinfo);
#else
static inline int cfg80211_get_station(struct net_device *dev,
				       const u8 *mac_addr,
				       struct station_info *sinfo)
{
	return -ENOENT;
}
#endif

/**
 * enum monitor_flags - monitor flags
 *
 * Monitor interface configuration flags. Note that these must be the bits
 * according to the nl80211 flags.
 *
 * @MONITOR_FLAG_CHANGED: set if the flags were changed
 * @MONITOR_FLAG_FCSFAIL: pass frames with bad FCS
 * @MONITOR_FLAG_PLCPFAIL: pass frames with bad PLCP
 * @MONITOR_FLAG_CONTROL: pass control frames
 * @MONITOR_FLAG_OTHER_BSS: disable BSSID filtering
 * @MONITOR_FLAG_COOK_FRAMES: report frames after processing
 * @MONITOR_FLAG_ACTIVE: active monitor, ACKs frames on its MAC address
 */
enum monitor_flags {
	MONITOR_FLAG_CHANGED		= 1<<__NL80211_MNTR_FLAG_INVALID,
	MONITOR_FLAG_FCSFAIL		= 1<<NL80211_MNTR_FLAG_FCSFAIL,
	MONITOR_FLAG_PLCPFAIL		= 1<<NL80211_MNTR_FLAG_PLCPFAIL,
	MONITOR_FLAG_CONTROL		= 1<<NL80211_MNTR_FLAG_CONTROL,
	MONITOR_FLAG_OTHER_BSS		= 1<<NL80211_MNTR_FLAG_OTHER_BSS,
	MONITOR_FLAG_COOK_FRAMES	= 1<<NL80211_MNTR_FLAG_COOK_FRAMES,
	MONITOR_FLAG_ACTIVE		= 1<<NL80211_MNTR_FLAG_ACTIVE,
};

/**
 * enum mpath_info_flags -  mesh path information flags
 *
 * Used by the driver to indicate which info in &struct mpath_info it has filled
 * in during get_station() or dump_station().
 *
 * @MPATH_INFO_FRAME_QLEN: @frame_qlen filled
 * @MPATH_INFO_SN: @sn filled
 * @MPATH_INFO_METRIC: @metric filled
 * @MPATH_INFO_EXPTIME: @exptime filled
 * @MPATH_INFO_DISCOVERY_TIMEOUT: @discovery_timeout filled
 * @MPATH_INFO_DISCOVERY_RETRIES: @discovery_retries filled
 * @MPATH_INFO_FLAGS: @flags filled
 * @MPATH_INFO_HOP_COUNT: @hop_count filled
 * @MPATH_INFO_PATH_CHANGE: @path_change_count filled
 */
enum mpath_info_flags {
	MPATH_INFO_FRAME_QLEN		= BIT(0),
	MPATH_INFO_SN			= BIT(1),
	MPATH_INFO_METRIC		= BIT(2),
	MPATH_INFO_EXPTIME		= BIT(3),
	MPATH_INFO_DISCOVERY_TIMEOUT	= BIT(4),
	MPATH_INFO_DISCOVERY_RETRIES	= BIT(5),
	MPATH_INFO_FLAGS		= BIT(6),
	MPATH_INFO_HOP_COUNT		= BIT(7),
	MPATH_INFO_PATH_CHANGE		= BIT(8),
};

/**
 * struct mpath_info - mesh path information
 *
 * Mesh path information filled by driver for get_mpath() and dump_mpath().
 *
 * @filled: bitfield of flags from &enum mpath_info_flags
 * @frame_qlen: number of queued frames for this destination
 * @sn: target sequence number
 * @metric: metric (cost) of this mesh path
 * @exptime: expiration time for the mesh path from now, in msecs
 * @flags: mesh path flags
 * @discovery_timeout: total mesh path discovery timeout, in msecs
 * @discovery_retries: mesh path discovery retries
 * @generation: generation number for nl80211 dumps.
 *	This number should increase every time the list of mesh paths
 *	changes, i.e. when a station is added or removed, so that
 *	userspace can tell whether it got a consistent snapshot.
 * @hop_count: hops to destination
 * @path_change_count: total number of path changes to destination
 */
struct mpath_info {
	u32 filled;
	u32 frame_qlen;
	u32 sn;
	u32 metric;
	u32 exptime;
	u32 discovery_timeout;
	u8 discovery_retries;
	u8 flags;
	u8 hop_count;
	u32 path_change_count;

	int generation;
};

/**
 * struct bss_parameters - BSS parameters
 *
 * Used to change BSS parameters (mainly for AP mode).
 *
 * @use_cts_prot: Whether to use CTS protection
 *	(0 = no, 1 = yes, -1 = do not change)
 * @use_short_preamble: Whether the use of short preambles is allowed
 *	(0 = no, 1 = yes, -1 = do not change)
 * @use_short_slot_time: Whether the use of short slot time is allowed
 *	(0 = no, 1 = yes, -1 = do not change)
 * @basic_rates: basic rates in IEEE 802.11 format
 *	(or NULL for no change)
 * @basic_rates_len: number of basic rates
 * @ap_isolate: do not forward packets between connected stations
 *	(0 = no, 1 = yes, -1 = do not change)
 * @ht_opmode: HT Operation mode
 *	(u16 = opmode, -1 = do not change)
 * @p2p_ctwindow: P2P CT Window (-1 = no change)
 * @p2p_opp_ps: P2P opportunistic PS (-1 = no change)
 */
struct bss_parameters {
	int use_cts_prot;
	int use_short_preamble;
	int use_short_slot_time;
	const u8 *basic_rates;
	u8 basic_rates_len;
	int ap_isolate;
	int ht_opmode;
	s8 p2p_ctwindow, p2p_opp_ps;
};

/**
 * struct mesh_config - 802.11s mesh configuration
 *
 * These parameters can be changed while the mesh is active.
 *
 * @dot11MeshRetryTimeout: the initial retry timeout in millisecond units used
 *	by the Mesh Peering Open message
 * @dot11MeshConfirmTimeout: the initial retry timeout in millisecond units
 *	used by the Mesh Peering Open message
 * @dot11MeshHoldingTimeout: the confirm timeout in millisecond units used by
 *	the mesh peering management to close a mesh peering
 * @dot11MeshMaxPeerLinks: the maximum number of peer links allowed on this
 *	mesh interface
 * @dot11MeshMaxRetries: the maximum number of peer link open retries that can
 *	be sent to establish a new peer link instance in a mesh
 * @dot11MeshTTL: the value of TTL field set at a source mesh STA
 * @element_ttl: the value of TTL field set at a mesh STA for path selection
 *	elements
 * @auto_open_plinks: whether we should automatically open peer links when we
 *	detect compatible mesh peers
 * @dot11MeshNbrOffsetMaxNeighbor: the maximum number of neighbors to
 *	synchronize to for 11s default synchronization method
 * @dot11MeshHWMPmaxPREQretries: the number of action frames containing a PREQ
 *	that an originator mesh STA can send to a particular path target
 * @path_refresh_time: how frequently to refresh mesh paths in milliseconds
 * @min_discovery_timeout: the minimum length of time to wait until giving up on
 *	a path discovery in milliseconds
 * @dot11MeshHWMPactivePathTimeout: the time (in TUs) for which mesh STAs
 *	receiving a PREQ shall consider the forwarding information from the
 *	root to be valid. (TU = time unit)
 * @dot11MeshHWMPpreqMinInterval: the minimum interval of time (in TUs) during
 *	which a mesh STA can send only one action frame containing a PREQ
 *	element
 * @dot11MeshHWMPperrMinInterval: the minimum interval of time (in TUs) during
 *	which a mesh STA can send only one Action frame containing a PERR
 *	element
 * @dot11MeshHWMPnetDiameterTraversalTime: the interval of time (in TUs) that
 *	it takes for an HWMP information element to propagate across the mesh
 * @dot11MeshHWMPRootMode: the configuration of a mesh STA as root mesh STA
 * @dot11MeshHWMPRannInterval: the interval of time (in TUs) between root
 *	announcements are transmitted
 * @dot11MeshGateAnnouncementProtocol: whether to advertise that this mesh
 *	station has access to a broader network beyond the MBSS. (This is
 *	missnamed in draft 12.0: dot11MeshGateAnnouncementProtocol set to true
 *	only means that the station will announce others it's a mesh gate, but
 *	not necessarily using the gate announcement protocol. Still keeping the
 *	same nomenclature to be in sync with the spec)
 * @dot11MeshForwarding: whether the Mesh STA is forwarding or non-forwarding
 *	entity (default is TRUE - forwarding entity)
 * @rssi_threshold: the threshold for average signal strength of candidate
 *	station to establish a peer link
 * @ht_opmode: mesh HT protection mode
 *
 * @dot11MeshHWMPactivePathToRootTimeout: The time (in TUs) for which mesh STAs
 *	receiving a proactive PREQ shall consider the forwarding information to
 *	the root mesh STA to be valid.
 *
 * @dot11MeshHWMProotInterval: The interval of time (in TUs) between proactive
 *	PREQs are transmitted.
 * @dot11MeshHWMPconfirmationInterval: The minimum interval of time (in TUs)
 *	during which a mesh STA can send only one Action frame containing
 *	a PREQ element for root path confirmation.
 * @power_mode: The default mesh power save mode which will be the initial
 *	setting for new peer links.
 * @dot11MeshAwakeWindowDuration: The duration in TUs the STA will remain awake
 *	after transmitting its beacon.
 * @plink_timeout: If no tx activity is seen from a STA we've established
 *	peering with for longer than this time (in seconds), then remove it
 *	from the STA's list of peers.  Default is 30 minutes.
 * @dot11MeshConnectedToMeshGate: if set to true, advertise that this STA is
 *      connected to a mesh gate in mesh formation info.  If false, the
 *      value in mesh formation is determined by the presence of root paths
 *      in the mesh path table
 * @dot11MeshNolearn: Try to avoid multi-hop path discovery (e.g. PREQ/PREP
 *      for HWMP) if the destination is a direct neighbor. Note that this might
 *      not be the optimal decision as a multi-hop route might be better. So
 *      if using this setting you will likely also want to disable
 *      dot11MeshForwarding and use another mesh routing protocol on top.
 */
struct mesh_config {
	u16 dot11MeshRetryTimeout;
	u16 dot11MeshConfirmTimeout;
	u16 dot11MeshHoldingTimeout;
	u16 dot11MeshMaxPeerLinks;
	u8 dot11MeshMaxRetries;
	u8 dot11MeshTTL;
	u8 element_ttl;
	bool auto_open_plinks;
	u32 dot11MeshNbrOffsetMaxNeighbor;
	u8 dot11MeshHWMPmaxPREQretries;
	u32 path_refresh_time;
	u16 min_discovery_timeout;
	u32 dot11MeshHWMPactivePathTimeout;
	u16 dot11MeshHWMPpreqMinInterval;
	u16 dot11MeshHWMPperrMinInterval;
	u16 dot11MeshHWMPnetDiameterTraversalTime;
	u8 dot11MeshHWMPRootMode;
	bool dot11MeshConnectedToMeshGate;
	bool dot11MeshConnectedToAuthServer;
	u16 dot11MeshHWMPRannInterval;
	bool dot11MeshGateAnnouncementProtocol;
	bool dot11MeshForwarding;
	s32 rssi_threshold;
	u16 ht_opmode;
	u32 dot11MeshHWMPactivePathToRootTimeout;
	u16 dot11MeshHWMProotInterval;
	u16 dot11MeshHWMPconfirmationInterval;
	enum nl80211_mesh_power_mode power_mode;
	u16 dot11MeshAwakeWindowDuration;
	u32 plink_timeout;
	bool dot11MeshNolearn;

	ANDROID_KABI_RESERVE(1);
};

/**
 * struct mesh_setup - 802.11s mesh setup configuration
 * @chandef: defines the channel to use
 * @mesh_id: the mesh ID
 * @mesh_id_len: length of the mesh ID, at least 1 and at most 32 bytes
 * @sync_method: which synchronization method to use
 * @path_sel_proto: which path selection protocol to use
 * @path_metric: which metric to use
 * @auth_id: which authentication method this mesh is using
 * @ie: vendor information elements (optional)
 * @ie_len: length of vendor information elements
 * @is_authenticated: this mesh requires authentication
 * @is_secure: this mesh uses security
 * @user_mpm: userspace handles all MPM functions
 * @dtim_period: DTIM period to use
 * @beacon_interval: beacon interval to use
 * @mcast_rate: multicat rate for Mesh Node [6Mbps is the default for 802.11a]
 * @basic_rates: basic rates to use when creating the mesh
 * @beacon_rate: bitrate to be used for beacons
 * @userspace_handles_dfs: whether user space controls DFS operation, i.e.
 *	changes the channel when a radar is detected. This is required
 *	to operate on DFS channels.
 * @control_port_over_nl80211: TRUE if userspace expects to exchange control
 *	port frames over NL80211 instead of the network interface.
 *
 * These parameters are fixed when the mesh is created.
 */
struct mesh_setup {
	struct cfg80211_chan_def chandef;
	const u8 *mesh_id;
	u8 mesh_id_len;
	u8 sync_method;
	u8 path_sel_proto;
	u8 path_metric;
	u8 auth_id;
	const u8 *ie;
	u8 ie_len;
	bool is_authenticated;
	bool is_secure;
	bool user_mpm;
	u8 dtim_period;
	u16 beacon_interval;
	int mcast_rate[NUM_NL80211_BANDS];
	u32 basic_rates;
	struct cfg80211_bitrate_mask beacon_rate;
	bool userspace_handles_dfs;
	bool control_port_over_nl80211;

	ANDROID_KABI_RESERVE(1);
};

/**
 * struct ocb_setup - 802.11p OCB mode setup configuration
 * @chandef: defines the channel to use
 *
 * These parameters are fixed when connecting to the network
 */
struct ocb_setup {
	struct cfg80211_chan_def chandef;
};

/**
 * struct ieee80211_txq_params - TX queue parameters
 * @ac: AC identifier
 * @txop: Maximum burst time in units of 32 usecs, 0 meaning disabled
 * @cwmin: Minimum contention window [a value of the form 2^n-1 in the range
 *	1..32767]
 * @cwmax: Maximum contention window [a value of the form 2^n-1 in the range
 *	1..32767]
 * @aifs: Arbitration interframe space [0..255]
 */
struct ieee80211_txq_params {
	enum nl80211_ac ac;
	u16 txop;
	u16 cwmin;
	u16 cwmax;
	u8 aifs;
};

/**
 * DOC: Scanning and BSS list handling
 *
 * The scanning process itself is fairly simple, but cfg80211 offers quite
 * a bit of helper functionality. To start a scan, the scan operation will
 * be invoked with a scan definition. This scan definition contains the
 * channels to scan, and the SSIDs to send probe requests for (including the
 * wildcard, if desired). A passive scan is indicated by having no SSIDs to
 * probe. Additionally, a scan request may contain extra information elements
 * that should be added to the probe request. The IEs are guaranteed to be
 * well-formed, and will not exceed the maximum length the driver advertised
 * in the wiphy structure.
 *
 * When scanning finds a BSS, cfg80211 needs to be notified of that, because
 * it is responsible for maintaining the BSS list; the driver should not
 * maintain a list itself. For this notification, various functions exist.
 *
 * Since drivers do not maintain a BSS list, there are also a number of
 * functions to search for a BSS and obtain information about it from the
 * BSS structure cfg80211 maintains. The BSS list is also made available
 * to userspace.
 */

/**
 * struct cfg80211_ssid - SSID description
 * @ssid: the SSID
 * @ssid_len: length of the ssid
 */
struct cfg80211_ssid {
	u8 ssid[IEEE80211_MAX_SSID_LEN];
	u8 ssid_len;
};

/**
 * struct cfg80211_scan_info - information about completed scan
 * @scan_start_tsf: scan start time in terms of the TSF of the BSS that the
 *	wireless device that requested the scan is connected to. If this
 *	information is not available, this field is left zero.
 * @tsf_bssid: the BSSID according to which %scan_start_tsf is set.
 * @aborted: set to true if the scan was aborted for any reason,
 *	userspace will be notified of that
 */
struct cfg80211_scan_info {
	u64 scan_start_tsf;
	u8 tsf_bssid[ETH_ALEN] __aligned(2);
	bool aborted;
};

/**
 * struct cfg80211_scan_6ghz_params - relevant for 6 GHz only
 *
 * @short_bssid: short ssid to scan for
 * @bssid: bssid to scan for
 * @channel_idx: idx of the channel in the channel array in the scan request
 *	 which the above info relvant to
 * @unsolicited_probe: the AP transmits unsolicited probe response every 20 TU
 * @short_ssid_valid: short_ssid is valid and can be used
 * @psc_no_listen: when set, and the channel is a PSC channel, no need to wait
 *       20 TUs before starting to send probe requests.
 */
struct cfg80211_scan_6ghz_params {
	u32 short_ssid;
	u32 channel_idx;
	u8 bssid[ETH_ALEN];
	bool unsolicited_probe;
	bool short_ssid_valid;
	bool psc_no_listen;
};

/**
 * struct cfg80211_scan_request - scan request description
 *
 * @ssids: SSIDs to scan for (active scan only)
 * @n_ssids: number of SSIDs
 * @channels: channels to scan on.
 * @n_channels: total number of channels to scan
 * @scan_width: channel width for scanning
 * @ie: optional information element(s) to add into Probe Request or %NULL
 * @ie_len: length of ie in octets
 * @duration: how long to listen on each channel, in TUs. If
 *	%duration_mandatory is not set, this is the maximum dwell time and
 *	the actual dwell time may be shorter.
 * @duration_mandatory: if set, the scan duration must be as specified by the
 *	%duration field.
 * @flags: bit field of flags controlling operation
 * @rates: bitmap of rates to advertise for each band
 * @wiphy: the wiphy this was for
 * @scan_start: time (in jiffies) when the scan started
 * @wdev: the wireless device to scan for
 * @info: (internal) information about completed scan
 * @notified: (internal) scan request was notified as done or aborted
 * @no_cck: used to send probe requests at non CCK rate in 2GHz band
 * @mac_addr: MAC address used with randomisation
 * @mac_addr_mask: MAC address mask used with randomisation, bits that
 *	are 0 in the mask should be randomised, bits that are 1 should
 *	be taken from the @mac_addr
 * @scan_6ghz: relevant for split scan request only,
 *	true if this is the second scan request
 * @n_6ghz_params: number of 6 GHz params
 * @scan_6ghz_params: 6 GHz params
 * @bssid: BSSID to scan for (most commonly, the wildcard BSSID)
 */
struct cfg80211_scan_request {
	struct cfg80211_ssid *ssids;
	int n_ssids;
	u32 n_channels;
	enum nl80211_bss_scan_width scan_width;
	const u8 *ie;
	size_t ie_len;
	u16 duration;
	bool duration_mandatory;
	u32 flags;

	u32 rates[NUM_NL80211_BANDS];

	struct wireless_dev *wdev;

	u8 mac_addr[ETH_ALEN] __aligned(2);
	u8 mac_addr_mask[ETH_ALEN] __aligned(2);
	u8 bssid[ETH_ALEN] __aligned(2);

	/* internal */
	struct wiphy *wiphy;
	unsigned long scan_start;
	struct cfg80211_scan_info info;
	bool notified;
	bool no_cck;
	bool scan_6ghz;
	u32 n_6ghz_params;
	struct cfg80211_scan_6ghz_params *scan_6ghz_params;

	ANDROID_KABI_RESERVE(1);

	/* keep last */
	struct ieee80211_channel *channels[];
};

static inline void get_random_mask_addr(u8 *buf, const u8 *addr, const u8 *mask)
{
	int i;

	get_random_bytes(buf, ETH_ALEN);
	for (i = 0; i < ETH_ALEN; i++) {
		buf[i] &= ~mask[i];
		buf[i] |= addr[i] & mask[i];
	}
}

/**
 * struct cfg80211_match_set - sets of attributes to match
 *
 * @ssid: SSID to be matched; may be zero-length in case of BSSID match
 *	or no match (RSSI only)
 * @bssid: BSSID to be matched; may be all-zero BSSID in case of SSID match
 *	or no match (RSSI only)
 * @rssi_thold: don't report scan results below this threshold (in s32 dBm)
 * @per_band_rssi_thold: Minimum rssi threshold for each band to be applied
 *	for filtering out scan results received. Drivers advertize this support
 *	of band specific rssi based filtering through the feature capability
 *	%NL80211_EXT_FEATURE_SCHED_SCAN_BAND_SPECIFIC_RSSI_THOLD. These band
 *	specific rssi thresholds take precedence over rssi_thold, if specified.
 *	If not specified for any band, it will be assigned with rssi_thold of
 *	corresponding matchset.
 */
struct cfg80211_match_set {
	struct cfg80211_ssid ssid;
	u8 bssid[ETH_ALEN];
	s32 rssi_thold;
	s32 per_band_rssi_thold[NUM_NL80211_BANDS];
};

/**
 * struct cfg80211_sched_scan_plan - scan plan for scheduled scan
 *
 * @interval: interval between scheduled scan iterations. In seconds.
 * @iterations: number of scan iterations in this scan plan. Zero means
 *	infinite loop.
 *	The last scan plan will always have this parameter set to zero,
 *	all other scan plans will have a finite number of iterations.
 */
struct cfg80211_sched_scan_plan {
	u32 interval;
	u32 iterations;
};

/**
 * struct cfg80211_bss_select_adjust - BSS selection with RSSI adjustment.
 *
 * @band: band of BSS which should match for RSSI level adjustment.
 * @delta: value of RSSI level adjustment.
 */
struct cfg80211_bss_select_adjust {
	enum nl80211_band band;
	s8 delta;
};

/**
 * struct cfg80211_sched_scan_request - scheduled scan request description
 *
 * @reqid: identifies this request.
 * @ssids: SSIDs to scan for (passed in the probe_reqs in active scans)
 * @n_ssids: number of SSIDs
 * @n_channels: total number of channels to scan
 * @scan_width: channel width for scanning
 * @ie: optional information element(s) to add into Probe Request or %NULL
 * @ie_len: length of ie in octets
 * @flags: bit field of flags controlling operation
 * @match_sets: sets of parameters to be matched for a scan result
 *	entry to be considered valid and to be passed to the host
 *	(others are filtered out).
 *	If ommited, all results are passed.
 * @n_match_sets: number of match sets
 * @report_results: indicates that results were reported for this request
 * @wiphy: the wiphy this was for
 * @dev: the interface
 * @scan_start: start time of the scheduled scan
 * @channels: channels to scan
 * @min_rssi_thold: for drivers only supporting a single threshold, this
 *	contains the minimum over all matchsets
 * @mac_addr: MAC address used with randomisation
 * @mac_addr_mask: MAC address mask used with randomisation, bits that
 *	are 0 in the mask should be randomised, bits that are 1 should
 *	be taken from the @mac_addr
 * @scan_plans: scan plans to be executed in this scheduled scan. Lowest
 *	index must be executed first.
 * @n_scan_plans: number of scan plans, at least 1.
 * @rcu_head: RCU callback used to free the struct
 * @owner_nlportid: netlink portid of owner (if this should is a request
 *	owned by a particular socket)
 * @nl_owner_dead: netlink owner socket was closed - this request be freed
 * @list: for keeping list of requests.
 * @delay: delay in seconds to use before starting the first scan
 *	cycle.  The driver may ignore this parameter and start
 *	immediately (or at any other time), if this feature is not
 *	supported.
 * @relative_rssi_set: Indicates whether @relative_rssi is set or not.
 * @relative_rssi: Relative RSSI threshold in dB to restrict scan result
 *	reporting in connected state to cases where a matching BSS is determined
 *	to have better or slightly worse RSSI than the current connected BSS.
 *	The relative RSSI threshold values are ignored in disconnected state.
 * @rssi_adjust: delta dB of RSSI preference to be given to the BSSs that belong
 *	to the specified band while deciding whether a better BSS is reported
 *	using @relative_rssi. If delta is a negative number, the BSSs that
 *	belong to the specified band will be penalized by delta dB in relative
 *	comparisions.
 */
struct cfg80211_sched_scan_request {
	u64 reqid;
	struct cfg80211_ssid *ssids;
	int n_ssids;
	u32 n_channels;
	enum nl80211_bss_scan_width scan_width;
	const u8 *ie;
	size_t ie_len;
	u32 flags;
	struct cfg80211_match_set *match_sets;
	int n_match_sets;
	s32 min_rssi_thold;
	u32 delay;
	struct cfg80211_sched_scan_plan *scan_plans;
	int n_scan_plans;

	u8 mac_addr[ETH_ALEN] __aligned(2);
	u8 mac_addr_mask[ETH_ALEN] __aligned(2);

	bool relative_rssi_set;
	s8 relative_rssi;
	struct cfg80211_bss_select_adjust rssi_adjust;

	/* internal */
	struct wiphy *wiphy;
	struct net_device *dev;
	unsigned long scan_start;
	bool report_results;
	struct rcu_head rcu_head;
	u32 owner_nlportid;
	bool nl_owner_dead;
	struct list_head list;

	ANDROID_KABI_RESERVE(1);

	/* keep last */
	struct ieee80211_channel *channels[];
};

/**
 * enum cfg80211_signal_type - signal type
 *
 * @CFG80211_SIGNAL_TYPE_NONE: no signal strength information available
 * @CFG80211_SIGNAL_TYPE_MBM: signal strength in mBm (100*dBm)
 * @CFG80211_SIGNAL_TYPE_UNSPEC: signal strength, increasing from 0 through 100
 */
enum cfg80211_signal_type {
	CFG80211_SIGNAL_TYPE_NONE,
	CFG80211_SIGNAL_TYPE_MBM,
	CFG80211_SIGNAL_TYPE_UNSPEC,
};

/**
 * struct cfg80211_inform_bss - BSS inform data
 * @chan: channel the frame was received on
 * @scan_width: scan width that was used
 * @signal: signal strength value, according to the wiphy's
 *	signal type
 * @boottime_ns: timestamp (CLOCK_BOOTTIME) when the information was
 *	received; should match the time when the frame was actually
 *	received by the device (not just by the host, in case it was
 *	buffered on the device) and be accurate to about 10ms.
 *	If the frame isn't buffered, just passing the return value of
 *	ktime_get_boottime_ns() is likely appropriate.
 * @parent_tsf: the time at the start of reception of the first octet of the
 *	timestamp field of the frame. The time is the TSF of the BSS specified
 *	by %parent_bssid.
 * @parent_bssid: the BSS according to which %parent_tsf is set. This is set to
 *	the BSS that requested the scan in which the beacon/probe was received.
 * @chains: bitmask for filled values in @chain_signal.
 * @chain_signal: per-chain signal strength of last received BSS in dBm.
 */
struct cfg80211_inform_bss {
	struct ieee80211_channel *chan;
	enum nl80211_bss_scan_width scan_width;
	s32 signal;
	u64 boottime_ns;
	u64 parent_tsf;
	u8 parent_bssid[ETH_ALEN] __aligned(2);
	u8 chains;
	s8 chain_signal[IEEE80211_MAX_CHAINS];
};

/**
 * struct cfg80211_bss_ies - BSS entry IE data
 * @tsf: TSF contained in the frame that carried these IEs
 * @rcu_head: internal use, for freeing
 * @len: length of the IEs
 * @from_beacon: these IEs are known to come from a beacon
 * @data: IE data
 */
struct cfg80211_bss_ies {
	u64 tsf;
	struct rcu_head rcu_head;
	int len;
	bool from_beacon;
	u8 data[];
};

/**
 * struct cfg80211_bss - BSS description
 *
 * This structure describes a BSS (which may also be a mesh network)
 * for use in scan results and similar.
 *
 * @channel: channel this BSS is on
 * @scan_width: width of the control channel
 * @bssid: BSSID of the BSS
 * @beacon_interval: the beacon interval as from the frame
 * @capability: the capability field in host byte order
 * @ies: the information elements (Note that there is no guarantee that these
 *	are well-formed!); this is a pointer to either the beacon_ies or
 *	proberesp_ies depending on whether Probe Response frame has been
 *	received. It is always non-%NULL.
 * @beacon_ies: the information elements from the last Beacon frame
 *	(implementation note: if @hidden_beacon_bss is set this struct doesn't
 *	own the beacon_ies, but they're just pointers to the ones from the
 *	@hidden_beacon_bss struct)
 * @proberesp_ies: the information elements from the last Probe Response frame
 * @hidden_beacon_bss: in case this BSS struct represents a probe response from
 *	a BSS that hides the SSID in its beacon, this points to the BSS struct
 *	that holds the beacon data. @beacon_ies is still valid, of course, and
 *	points to the same data as hidden_beacon_bss->beacon_ies in that case.
 * @transmitted_bss: pointer to the transmitted BSS, if this is a
 *	non-transmitted one (multi-BSSID support)
 * @nontrans_list: list of non-transmitted BSS, if this is a transmitted one
 *	(multi-BSSID support)
 * @signal: signal strength value (type depends on the wiphy's signal_type)
 * @chains: bitmask for filled values in @chain_signal.
 * @chain_signal: per-chain signal strength of last received BSS in dBm.
 * @bssid_index: index in the multiple BSS set
 * @max_bssid_indicator: max number of members in the BSS set
 * @priv: private area for driver use, has at least wiphy->bss_priv_size bytes
 */
struct cfg80211_bss {
	struct ieee80211_channel *channel;
	enum nl80211_bss_scan_width scan_width;

	const struct cfg80211_bss_ies __rcu *ies;
	const struct cfg80211_bss_ies __rcu *beacon_ies;
	const struct cfg80211_bss_ies __rcu *proberesp_ies;

	struct cfg80211_bss *hidden_beacon_bss;
	struct cfg80211_bss *transmitted_bss;
	struct list_head nontrans_list;

	s32 signal;

	u16 beacon_interval;
	u16 capability;

	u8 bssid[ETH_ALEN];
	u8 chains;
	s8 chain_signal[IEEE80211_MAX_CHAINS];

	u8 bssid_index;
	u8 max_bssid_indicator;

	ANDROID_KABI_RESERVE(1);

	u8 priv[] __aligned(sizeof(void *));
};

/**
 * ieee80211_bss_get_elem - find element with given ID
 * @bss: the bss to search
 * @id: the element ID
 *
 * Note that the return value is an RCU-protected pointer, so
 * rcu_read_lock() must be held when calling this function.
 * Return: %NULL if not found.
 */
const struct element *ieee80211_bss_get_elem(struct cfg80211_bss *bss, u8 id);

/**
 * ieee80211_bss_get_ie - find IE with given ID
 * @bss: the bss to search
 * @id: the element ID
 *
 * Note that the return value is an RCU-protected pointer, so
 * rcu_read_lock() must be held when calling this function.
 * Return: %NULL if not found.
 */
static inline const u8 *ieee80211_bss_get_ie(struct cfg80211_bss *bss, u8 id)
{
	return (void *)ieee80211_bss_get_elem(bss, id);
}


/**
 * struct cfg80211_auth_request - Authentication request data
 *
 * This structure provides information needed to complete IEEE 802.11
 * authentication.
 *
 * @bss: The BSS to authenticate with, the callee must obtain a reference
 *	to it if it needs to keep it.
 * @auth_type: Authentication type (algorithm)
 * @ie: Extra IEs to add to Authentication frame or %NULL
 * @ie_len: Length of ie buffer in octets
 * @key_len: length of WEP key for shared key authentication
 * @key_idx: index of WEP key for shared key authentication
 * @key: WEP key for shared key authentication
 * @auth_data: Fields and elements in Authentication frames. This contains
 *	the authentication frame body (non-IE and IE data), excluding the
 *	Authentication algorithm number, i.e., starting at the Authentication
 *	transaction sequence number field.
 * @auth_data_len: Length of auth_data buffer in octets
 */
struct cfg80211_auth_request {
	struct cfg80211_bss *bss;
	const u8 *ie;
	size_t ie_len;
	enum nl80211_auth_type auth_type;
	const u8 *key;
	u8 key_len, key_idx;
	const u8 *auth_data;
	size_t auth_data_len;
};

/**
 * enum cfg80211_assoc_req_flags - Over-ride default behaviour in association.
 *
 * @ASSOC_REQ_DISABLE_HT:  Disable HT (802.11n)
 * @ASSOC_REQ_DISABLE_VHT:  Disable VHT
 * @ASSOC_REQ_USE_RRM: Declare RRM capability in this association
 * @CONNECT_REQ_EXTERNAL_AUTH_SUPPORT: User space indicates external
 *	authentication capability. Drivers can offload authentication to
 *	userspace if this flag is set. Only applicable for cfg80211_connect()
 *	request (connect callback).
 * @ASSOC_REQ_DISABLE_HE:  Disable HE
 */
enum cfg80211_assoc_req_flags {
	ASSOC_REQ_DISABLE_HT			= BIT(0),
	ASSOC_REQ_DISABLE_VHT			= BIT(1),
	ASSOC_REQ_USE_RRM			= BIT(2),
	CONNECT_REQ_EXTERNAL_AUTH_SUPPORT	= BIT(3),
	ASSOC_REQ_DISABLE_HE			= BIT(4),
};

/**
 * struct cfg80211_assoc_request - (Re)Association request data
 *
 * This structure provides information needed to complete IEEE 802.11
 * (re)association.
 * @bss: The BSS to associate with. If the call is successful the driver is
 *	given a reference that it must give back to cfg80211_send_rx_assoc()
 *	or to cfg80211_assoc_timeout(). To ensure proper refcounting, new
 *	association requests while already associating must be rejected.
 * @ie: Extra IEs to add to (Re)Association Request frame or %NULL
 * @ie_len: Length of ie buffer in octets
 * @use_mfp: Use management frame protection (IEEE 802.11w) in this association
 * @crypto: crypto settings
 * @prev_bssid: previous BSSID, if not %NULL use reassociate frame. This is used
 *	to indicate a request to reassociate within the ESS instead of a request
 *	do the initial association with the ESS. When included, this is set to
 *	the BSSID of the current association, i.e., to the value that is
 *	included in the Current AP address field of the Reassociation Request
 *	frame.
 * @flags:  See &enum cfg80211_assoc_req_flags
 * @ht_capa:  HT Capabilities over-rides.  Values set in ht_capa_mask
 *	will be used in ht_capa.  Un-supported values will be ignored.
 * @ht_capa_mask:  The bits of ht_capa which are to be used.
 * @vht_capa: VHT capability override
 * @vht_capa_mask: VHT capability mask indicating which fields to use
 * @fils_kek: FILS KEK for protecting (Re)Association Request/Response frame or
 *	%NULL if FILS is not used.
 * @fils_kek_len: Length of fils_kek in octets
 * @fils_nonces: FILS nonces (part of AAD) for protecting (Re)Association
 *	Request/Response frame or %NULL if FILS is not used. This field starts
 *	with 16 octets of STA Nonce followed by 16 octets of AP Nonce.
 * @s1g_capa: S1G capability override
 * @s1g_capa_mask: S1G capability override mask
 */
struct cfg80211_assoc_request {
	struct cfg80211_bss *bss;
	const u8 *ie, *prev_bssid;
	size_t ie_len;
	struct cfg80211_crypto_settings crypto;
	bool use_mfp;
	u32 flags;
	struct ieee80211_ht_cap ht_capa;
	struct ieee80211_ht_cap ht_capa_mask;
	struct ieee80211_vht_cap vht_capa, vht_capa_mask;
	const u8 *fils_kek;
	size_t fils_kek_len;
	const u8 *fils_nonces;
	struct ieee80211_s1g_cap s1g_capa, s1g_capa_mask;

	ANDROID_KABI_RESERVE(1);
};

/**
 * struct cfg80211_deauth_request - Deauthentication request data
 *
 * This structure provides information needed to complete IEEE 802.11
 * deauthentication.
 *
 * @bssid: the BSSID of the BSS to deauthenticate from
 * @ie: Extra IEs to add to Deauthentication frame or %NULL
 * @ie_len: Length of ie buffer in octets
 * @reason_code: The reason code for the deauthentication
 * @local_state_change: if set, change local state only and
 *	do not set a deauth frame
 */
struct cfg80211_deauth_request {
	const u8 *bssid;
	const u8 *ie;
	size_t ie_len;
	u16 reason_code;
	bool local_state_change;
};

/**
 * struct cfg80211_disassoc_request - Disassociation request data
 *
 * This structure provides information needed to complete IEEE 802.11
 * disassociation.
 *
 * @bss: the BSS to disassociate from
 * @ie: Extra IEs to add to Disassociation frame or %NULL
 * @ie_len: Length of ie buffer in octets
 * @reason_code: The reason code for the disassociation
 * @local_state_change: This is a request for a local state only, i.e., no
 *	Disassociation frame is to be transmitted.
 */
struct cfg80211_disassoc_request {
	struct cfg80211_bss *bss;
	const u8 *ie;
	size_t ie_len;
	u16 reason_code;
	bool local_state_change;
};

/**
 * struct cfg80211_ibss_params - IBSS parameters
 *
 * This structure defines the IBSS parameters for the join_ibss()
 * method.
 *
 * @ssid: The SSID, will always be non-null.
 * @ssid_len: The length of the SSID, will always be non-zero.
 * @bssid: Fixed BSSID requested, maybe be %NULL, if set do not
 *	search for IBSSs with a different BSSID.
 * @chandef: defines the channel to use if no other IBSS to join can be found
 * @channel_fixed: The channel should be fixed -- do not search for
 *	IBSSs to join on other channels.
 * @ie: information element(s) to include in the beacon
 * @ie_len: length of that
 * @beacon_interval: beacon interval to use
 * @privacy: this is a protected network, keys will be configured
 *	after joining
 * @control_port: whether user space controls IEEE 802.1X port, i.e.,
 *	sets/clears %NL80211_STA_FLAG_AUTHORIZED. If true, the driver is
 *	required to assume that the port is unauthorized until authorized by
 *	user space. Otherwise, port is marked authorized by default.
 * @control_port_over_nl80211: TRUE if userspace expects to exchange control
 *	port frames over NL80211 instead of the network interface.
 * @userspace_handles_dfs: whether user space controls DFS operation, i.e.
 *	changes the channel when a radar is detected. This is required
 *	to operate on DFS channels.
 * @basic_rates: bitmap of basic rates to use when creating the IBSS
 * @mcast_rate: per-band multicast rate index + 1 (0: disabled)
 * @ht_capa:  HT Capabilities over-rides.  Values set in ht_capa_mask
 *	will be used in ht_capa.  Un-supported values will be ignored.
 * @ht_capa_mask:  The bits of ht_capa which are to be used.
 * @wep_keys: static WEP keys, if not NULL points to an array of
 *	CFG80211_MAX_WEP_KEYS WEP keys
 * @wep_tx_key: key index (0..3) of the default TX static WEP key
 */
struct cfg80211_ibss_params {
	const u8 *ssid;
	const u8 *bssid;
	struct cfg80211_chan_def chandef;
	const u8 *ie;
	u8 ssid_len, ie_len;
	u16 beacon_interval;
	u32 basic_rates;
	bool channel_fixed;
	bool privacy;
	bool control_port;
	bool control_port_over_nl80211;
	bool userspace_handles_dfs;
	int mcast_rate[NUM_NL80211_BANDS];
	struct ieee80211_ht_cap ht_capa;
	struct ieee80211_ht_cap ht_capa_mask;
	struct key_params *wep_keys;
	int wep_tx_key;

	ANDROID_KABI_RESERVE(1);
};

/**
 * struct cfg80211_bss_selection - connection parameters for BSS selection.
 *
 * @behaviour: requested BSS selection behaviour.
 * @param: parameters for requestion behaviour.
 * @band_pref: preferred band for %NL80211_BSS_SELECT_ATTR_BAND_PREF.
 * @adjust: parameters for %NL80211_BSS_SELECT_ATTR_RSSI_ADJUST.
 */
struct cfg80211_bss_selection {
	enum nl80211_bss_select_attr behaviour;
	union {
		enum nl80211_band band_pref;
		struct cfg80211_bss_select_adjust adjust;
	} param;
};

/**
 * struct cfg80211_connect_params - Connection parameters
 *
 * This structure provides information needed to complete IEEE 802.11
 * authentication and association.
 *
 * @channel: The channel to use or %NULL if not specified (auto-select based
 *	on scan results)
 * @channel_hint: The channel of the recommended BSS for initial connection or
 *	%NULL if not specified
 * @bssid: The AP BSSID or %NULL if not specified (auto-select based on scan
 *	results)
 * @bssid_hint: The recommended AP BSSID for initial connection to the BSS or
 *	%NULL if not specified. Unlike the @bssid parameter, the driver is
 *	allowed to ignore this @bssid_hint if it has knowledge of a better BSS
 *	to use.
 * @ssid: SSID
 * @ssid_len: Length of ssid in octets
 * @auth_type: Authentication type (algorithm)
 * @ie: IEs for association request
 * @ie_len: Length of assoc_ie in octets
 * @privacy: indicates whether privacy-enabled APs should be used
 * @mfp: indicate whether management frame protection is used
 * @crypto: crypto settings
 * @key_len: length of WEP key for shared key authentication
 * @key_idx: index of WEP key for shared key authentication
 * @key: WEP key for shared key authentication
 * @flags:  See &enum cfg80211_assoc_req_flags
 * @bg_scan_period:  Background scan period in seconds
 *	or -1 to indicate that default value is to be used.
 * @ht_capa:  HT Capabilities over-rides.  Values set in ht_capa_mask
 *	will be used in ht_capa.  Un-supported values will be ignored.
 * @ht_capa_mask:  The bits of ht_capa which are to be used.
 * @vht_capa:  VHT Capability overrides
 * @vht_capa_mask: The bits of vht_capa which are to be used.
 * @pbss: if set, connect to a PCP instead of AP. Valid for DMG
 *	networks.
 * @bss_select: criteria to be used for BSS selection.
 * @prev_bssid: previous BSSID, if not %NULL use reassociate frame. This is used
 *	to indicate a request to reassociate within the ESS instead of a request
 *	do the initial association with the ESS. When included, this is set to
 *	the BSSID of the current association, i.e., to the value that is
 *	included in the Current AP address field of the Reassociation Request
 *	frame.
 * @fils_erp_username: EAP re-authentication protocol (ERP) username part of the
 *	NAI or %NULL if not specified. This is used to construct FILS wrapped
 *	data IE.
 * @fils_erp_username_len: Length of @fils_erp_username in octets.
 * @fils_erp_realm: EAP re-authentication protocol (ERP) realm part of NAI or
 *	%NULL if not specified. This specifies the domain name of ER server and
 *	is used to construct FILS wrapped data IE.
 * @fils_erp_realm_len: Length of @fils_erp_realm in octets.
 * @fils_erp_next_seq_num: The next sequence number to use in the FILS ERP
 *	messages. This is also used to construct FILS wrapped data IE.
 * @fils_erp_rrk: ERP re-authentication Root Key (rRK) used to derive additional
 *	keys in FILS or %NULL if not specified.
 * @fils_erp_rrk_len: Length of @fils_erp_rrk in octets.
 * @want_1x: indicates user-space supports and wants to use 802.1X driver
 *	offload of 4-way handshake.
 * @edmg: define the EDMG channels.
 *	This may specify multiple channels and bonding options for the driver
 *	to choose from, based on BSS configuration.
 */
struct cfg80211_connect_params {
	struct ieee80211_channel *channel;
	struct ieee80211_channel *channel_hint;
	const u8 *bssid;
	const u8 *bssid_hint;
	const u8 *ssid;
	size_t ssid_len;
	enum nl80211_auth_type auth_type;
	const u8 *ie;
	size_t ie_len;
	bool privacy;
	enum nl80211_mfp mfp;
	struct cfg80211_crypto_settings crypto;
	const u8 *key;
	u8 key_len, key_idx;
	u32 flags;
	int bg_scan_period;
	struct ieee80211_ht_cap ht_capa;
	struct ieee80211_ht_cap ht_capa_mask;
	struct ieee80211_vht_cap vht_capa;
	struct ieee80211_vht_cap vht_capa_mask;
	bool pbss;
	struct cfg80211_bss_selection bss_select;
	const u8 *prev_bssid;
	const u8 *fils_erp_username;
	size_t fils_erp_username_len;
	const u8 *fils_erp_realm;
	size_t fils_erp_realm_len;
	u16 fils_erp_next_seq_num;
	const u8 *fils_erp_rrk;
	size_t fils_erp_rrk_len;
	bool want_1x;
	struct ieee80211_edmg edmg;

	ANDROID_KABI_RESERVE(1);
};

/**
 * enum cfg80211_connect_params_changed - Connection parameters being updated
 *
 * This enum provides information of all connect parameters that
 * have to be updated as part of update_connect_params() call.
 *
 * @UPDATE_ASSOC_IES: Indicates whether association request IEs are updated
 * @UPDATE_FILS_ERP_INFO: Indicates that FILS connection parameters (realm,
 *	username, erp sequence number and rrk) are updated
 * @UPDATE_AUTH_TYPE: Indicates that authentication type is updated
 */
enum cfg80211_connect_params_changed {
	UPDATE_ASSOC_IES		= BIT(0),
	UPDATE_FILS_ERP_INFO		= BIT(1),
	UPDATE_AUTH_TYPE		= BIT(2),
};

/**
 * enum wiphy_params_flags - set_wiphy_params bitfield values
 * @WIPHY_PARAM_RETRY_SHORT: wiphy->retry_short has changed
 * @WIPHY_PARAM_RETRY_LONG: wiphy->retry_long has changed
 * @WIPHY_PARAM_FRAG_THRESHOLD: wiphy->frag_threshold has changed
 * @WIPHY_PARAM_RTS_THRESHOLD: wiphy->rts_threshold has changed
 * @WIPHY_PARAM_COVERAGE_CLASS: coverage class changed
 * @WIPHY_PARAM_DYN_ACK: dynack has been enabled
 * @WIPHY_PARAM_TXQ_LIMIT: TXQ packet limit has been changed
 * @WIPHY_PARAM_TXQ_MEMORY_LIMIT: TXQ memory limit has been changed
 * @WIPHY_PARAM_TXQ_QUANTUM: TXQ scheduler quantum
 */
enum wiphy_params_flags {
	WIPHY_PARAM_RETRY_SHORT		= 1 << 0,
	WIPHY_PARAM_RETRY_LONG		= 1 << 1,
	WIPHY_PARAM_FRAG_THRESHOLD	= 1 << 2,
	WIPHY_PARAM_RTS_THRESHOLD	= 1 << 3,
	WIPHY_PARAM_COVERAGE_CLASS	= 1 << 4,
	WIPHY_PARAM_DYN_ACK		= 1 << 5,
	WIPHY_PARAM_TXQ_LIMIT		= 1 << 6,
	WIPHY_PARAM_TXQ_MEMORY_LIMIT	= 1 << 7,
	WIPHY_PARAM_TXQ_QUANTUM		= 1 << 8,
};

#define IEEE80211_DEFAULT_AIRTIME_WEIGHT	256

/* The per TXQ device queue limit in airtime */
#define IEEE80211_DEFAULT_AQL_TXQ_LIMIT_L	5000
#define IEEE80211_DEFAULT_AQL_TXQ_LIMIT_H	12000

/* The per interface airtime threshold to switch to lower queue limit */
#define IEEE80211_AQL_THRESHOLD			24000

/**
 * struct cfg80211_pmksa - PMK Security Association
 *
 * This structure is passed to the set/del_pmksa() method for PMKSA
 * caching.
 *
 * @bssid: The AP's BSSID (may be %NULL).
 * @pmkid: The identifier to refer a PMKSA.
 * @pmk: The PMK for the PMKSA identified by @pmkid. This is used for key
 *	derivation by a FILS STA. Otherwise, %NULL.
 * @pmk_len: Length of the @pmk. The length of @pmk can differ depending on
 *	the hash algorithm used to generate this.
 * @ssid: SSID to specify the ESS within which a PMKSA is valid when using FILS
 *	cache identifier (may be %NULL).
 * @ssid_len: Length of the @ssid in octets.
 * @cache_id: 2-octet cache identifier advertized by a FILS AP identifying the
 *	scope of PMKSA. This is valid only if @ssid_len is non-zero (may be
 *	%NULL).
 * @pmk_lifetime: Maximum lifetime for PMKSA in seconds
 *	(dot11RSNAConfigPMKLifetime) or 0 if not specified.
 *	The configured PMKSA must not be used for PMKSA caching after
 *	expiration and any keys derived from this PMK become invalid on
 *	expiration, i.e., the current association must be dropped if the PMK
 *	used for it expires.
 * @pmk_reauth_threshold: Threshold time for reauthentication (percentage of
 *	PMK lifetime, dot11RSNAConfigPMKReauthThreshold) or 0 if not specified.
 *	Drivers are expected to trigger a full authentication instead of using
 *	this PMKSA for caching when reassociating to a new BSS after this
 *	threshold to generate a new PMK before the current one expires.
 */
struct cfg80211_pmksa {
	const u8 *bssid;
	const u8 *pmkid;
	const u8 *pmk;
	size_t pmk_len;
	const u8 *ssid;
	size_t ssid_len;
	const u8 *cache_id;
	u32 pmk_lifetime;
	u8 pmk_reauth_threshold;
};

/**
 * struct cfg80211_pkt_pattern - packet pattern
 * @mask: bitmask where to match pattern and where to ignore bytes,
 *	one bit per byte, in same format as nl80211
 * @pattern: bytes to match where bitmask is 1
 * @pattern_len: length of pattern (in bytes)
 * @pkt_offset: packet offset (in bytes)
 *
 * Internal note: @mask and @pattern are allocated in one chunk of
 * memory, free @mask only!
 */
struct cfg80211_pkt_pattern {
	const u8 *mask, *pattern;
	int pattern_len;
	int pkt_offset;
};

/**
 * struct cfg80211_wowlan_tcp - TCP connection parameters
 *
 * @sock: (internal) socket for source port allocation
 * @src: source IP address
 * @dst: destination IP address
 * @dst_mac: destination MAC address
 * @src_port: source port
 * @dst_port: destination port
 * @payload_len: data payload length
 * @payload: data payload buffer
 * @payload_seq: payload sequence stamping configuration
 * @data_interval: interval at which to send data packets
 * @wake_len: wakeup payload match length
 * @wake_data: wakeup payload match data
 * @wake_mask: wakeup payload match mask
 * @tokens_size: length of the tokens buffer
 * @payload_tok: payload token usage configuration
 */
struct cfg80211_wowlan_tcp {
	struct socket *sock;
	__be32 src, dst;
	u16 src_port, dst_port;
	u8 dst_mac[ETH_ALEN];
	int payload_len;
	const u8 *payload;
	struct nl80211_wowlan_tcp_data_seq payload_seq;
	u32 data_interval;
	u32 wake_len;
	const u8 *wake_data, *wake_mask;
	u32 tokens_size;
	/* must be last, variable member */
	struct nl80211_wowlan_tcp_data_token payload_tok;
};

/**
 * struct cfg80211_wowlan - Wake on Wireless-LAN support info
 *
 * This structure defines the enabled WoWLAN triggers for the device.
 * @any: wake up on any activity -- special trigger if device continues
 *	operating as normal during suspend
 * @disconnect: wake up if getting disconnected
 * @magic_pkt: wake up on receiving magic packet
 * @patterns: wake up on receiving packet matching a pattern
 * @n_patterns: number of patterns
 * @gtk_rekey_failure: wake up on GTK rekey failure
 * @eap_identity_req: wake up on EAP identity request packet
 * @four_way_handshake: wake up on 4-way handshake
 * @rfkill_release: wake up when rfkill is released
 * @tcp: TCP connection establishment/wakeup parameters, see nl80211.h.
 *	NULL if not configured.
 * @nd_config: configuration for the scan to be used for net detect wake.
 */
struct cfg80211_wowlan {
	bool any, disconnect, magic_pkt, gtk_rekey_failure,
	     eap_identity_req, four_way_handshake,
	     rfkill_release;
	struct cfg80211_pkt_pattern *patterns;
	struct cfg80211_wowlan_tcp *tcp;
	int n_patterns;
	struct cfg80211_sched_scan_request *nd_config;
};

/**
 * struct cfg80211_coalesce_rules - Coalesce rule parameters
 *
 * This structure defines coalesce rule for the device.
 * @delay: maximum coalescing delay in msecs.
 * @condition: condition for packet coalescence.
 *	see &enum nl80211_coalesce_condition.
 * @patterns: array of packet patterns
 * @n_patterns: number of patterns
 */
struct cfg80211_coalesce_rules {
	int delay;
	enum nl80211_coalesce_condition condition;
	struct cfg80211_pkt_pattern *patterns;
	int n_patterns;
};

/**
 * struct cfg80211_coalesce - Packet coalescing settings
 *
 * This structure defines coalescing settings.
 * @rules: array of coalesce rules
 * @n_rules: number of rules
 */
struct cfg80211_coalesce {
	struct cfg80211_coalesce_rules *rules;
	int n_rules;
};

/**
 * struct cfg80211_wowlan_nd_match - information about the match
 *
 * @ssid: SSID of the match that triggered the wake up
 * @n_channels: Number of channels where the match occurred.  This
 *	value may be zero if the driver can't report the channels.
 * @channels: center frequencies of the channels where a match
 *	occurred (in MHz)
 */
struct cfg80211_wowlan_nd_match {
	struct cfg80211_ssid ssid;
	int n_channels;
	u32 channels[];
};

/**
 * struct cfg80211_wowlan_nd_info - net detect wake up information
 *
 * @n_matches: Number of match information instances provided in
 *	@matches.  This value may be zero if the driver can't provide
 *	match information.
 * @matches: Array of pointers to matches containing information about
 *	the matches that triggered the wake up.
 */
struct cfg80211_wowlan_nd_info {
	int n_matches;
	struct cfg80211_wowlan_nd_match *matches[];
};

/**
 * struct cfg80211_wowlan_wakeup - wakeup report
 * @disconnect: woke up by getting disconnected
 * @magic_pkt: woke up by receiving magic packet
 * @gtk_rekey_failure: woke up by GTK rekey failure
 * @eap_identity_req: woke up by EAP identity request packet
 * @four_way_handshake: woke up by 4-way handshake
 * @rfkill_release: woke up by rfkill being released
 * @pattern_idx: pattern that caused wakeup, -1 if not due to pattern
 * @packet_present_len: copied wakeup packet data
 * @packet_len: original wakeup packet length
 * @packet: The packet causing the wakeup, if any.
 * @packet_80211:  For pattern match, magic packet and other data
 *	frame triggers an 802.3 frame should be reported, for
 *	disconnect due to deauth 802.11 frame. This indicates which
 *	it is.
 * @tcp_match: TCP wakeup packet received
 * @tcp_connlost: TCP connection lost or failed to establish
 * @tcp_nomoretokens: TCP data ran out of tokens
 * @net_detect: if not %NULL, woke up because of net detect
 */
struct cfg80211_wowlan_wakeup {
	bool disconnect, magic_pkt, gtk_rekey_failure,
	     eap_identity_req, four_way_handshake,
	     rfkill_release, packet_80211,
	     tcp_match, tcp_connlost, tcp_nomoretokens;
	s32 pattern_idx;
	u32 packet_present_len, packet_len;
	const void *packet;
	struct cfg80211_wowlan_nd_info *net_detect;
};

/**
 * struct cfg80211_gtk_rekey_data - rekey data
 * @kek: key encryption key (@kek_len bytes)
 * @kck: key confirmation key (@kck_len bytes)
 * @replay_ctr: replay counter (NL80211_REPLAY_CTR_LEN bytes)
 * @kek_len: length of kek
 * @kck_len length of kck
 * @akm: akm (oui, id)
 */
struct cfg80211_gtk_rekey_data {
	const u8 *kek, *kck, *replay_ctr;
	u32 akm;
	u8 kek_len, kck_len;
};

/**
 * struct cfg80211_update_ft_ies_params - FT IE Information
 *
 * This structure provides information needed to update the fast transition IE
 *
 * @md: The Mobility Domain ID, 2 Octet value
 * @ie: Fast Transition IEs
 * @ie_len: Length of ft_ie in octets
 */
struct cfg80211_update_ft_ies_params {
	u16 md;
	const u8 *ie;
	size_t ie_len;
};

/**
 * struct cfg80211_mgmt_tx_params - mgmt tx parameters
 *
 * This structure provides information needed to transmit a mgmt frame
 *
 * @chan: channel to use
 * @offchan: indicates wether off channel operation is required
 * @wait: duration for ROC
 * @buf: buffer to transmit
 * @len: buffer length
 * @no_cck: don't use cck rates for this frame
 * @dont_wait_for_ack: tells the low level not to wait for an ack
 * @n_csa_offsets: length of csa_offsets array
 * @csa_offsets: array of all the csa offsets in the frame
 */
struct cfg80211_mgmt_tx_params {
	struct ieee80211_channel *chan;
	bool offchan;
	unsigned int wait;
	const u8 *buf;
	size_t len;
	bool no_cck;
	bool dont_wait_for_ack;
	int n_csa_offsets;
	const u16 *csa_offsets;
};

/**
 * struct cfg80211_dscp_exception - DSCP exception
 *
 * @dscp: DSCP value that does not adhere to the user priority range definition
 * @up: user priority value to which the corresponding DSCP value belongs
 */
struct cfg80211_dscp_exception {
	u8 dscp;
	u8 up;
};

/**
 * struct cfg80211_dscp_range - DSCP range definition for user priority
 *
 * @low: lowest DSCP value of this user priority range, inclusive
 * @high: highest DSCP value of this user priority range, inclusive
 */
struct cfg80211_dscp_range {
	u8 low;
	u8 high;
};

/* QoS Map Set element length defined in IEEE Std 802.11-2012, 8.4.2.97 */
#define IEEE80211_QOS_MAP_MAX_EX	21
#define IEEE80211_QOS_MAP_LEN_MIN	16
#define IEEE80211_QOS_MAP_LEN_MAX \
	(IEEE80211_QOS_MAP_LEN_MIN + 2 * IEEE80211_QOS_MAP_MAX_EX)

/**
 * struct cfg80211_qos_map - QoS Map Information
 *
 * This struct defines the Interworking QoS map setting for DSCP values
 *
 * @num_des: number of DSCP exceptions (0..21)
 * @dscp_exception: optionally up to maximum of 21 DSCP exceptions from
 *	the user priority DSCP range definition
 * @up: DSCP range definition for a particular user priority
 */
struct cfg80211_qos_map {
	u8 num_des;
	struct cfg80211_dscp_exception dscp_exception[IEEE80211_QOS_MAP_MAX_EX];
	struct cfg80211_dscp_range up[8];
};

/**
 * struct cfg80211_nan_conf - NAN configuration
 *
 * This struct defines NAN configuration parameters
 *
 * @master_pref: master preference (1 - 255)
 * @bands: operating bands, a bitmap of &enum nl80211_band values.
 *	For instance, for NL80211_BAND_2GHZ, bit 0 would be set
 *	(i.e. BIT(NL80211_BAND_2GHZ)).
 */
struct cfg80211_nan_conf {
	u8 master_pref;
	u8 bands;
};

/**
 * enum cfg80211_nan_conf_changes - indicates changed fields in NAN
 * configuration
 *
 * @CFG80211_NAN_CONF_CHANGED_PREF: master preference
 * @CFG80211_NAN_CONF_CHANGED_BANDS: operating bands
 */
enum cfg80211_nan_conf_changes {
	CFG80211_NAN_CONF_CHANGED_PREF = BIT(0),
	CFG80211_NAN_CONF_CHANGED_BANDS = BIT(1),
};

/**
 * struct cfg80211_nan_func_filter - a NAN function Rx / Tx filter
 *
 * @filter: the content of the filter
 * @len: the length of the filter
 */
struct cfg80211_nan_func_filter {
	const u8 *filter;
	u8 len;
};

/**
 * struct cfg80211_nan_func - a NAN function
 *
 * @type: &enum nl80211_nan_function_type
 * @service_id: the service ID of the function
 * @publish_type: &nl80211_nan_publish_type
 * @close_range: if true, the range should be limited. Threshold is
 *	implementation specific.
 * @publish_bcast: if true, the solicited publish should be broadcasted
 * @subscribe_active: if true, the subscribe is active
 * @followup_id: the instance ID for follow up
 * @followup_reqid: the requestor instance ID for follow up
 * @followup_dest: MAC address of the recipient of the follow up
 * @ttl: time to live counter in DW.
 * @serv_spec_info: Service Specific Info
 * @serv_spec_info_len: Service Specific Info length
 * @srf_include: if true, SRF is inclusive
 * @srf_bf: Bloom Filter
 * @srf_bf_len: Bloom Filter length
 * @srf_bf_idx: Bloom Filter index
 * @srf_macs: SRF MAC addresses
 * @srf_num_macs: number of MAC addresses in SRF
 * @rx_filters: rx filters that are matched with corresponding peer's tx_filter
 * @tx_filters: filters that should be transmitted in the SDF.
 * @num_rx_filters: length of &rx_filters.
 * @num_tx_filters: length of &tx_filters.
 * @instance_id: driver allocated id of the function.
 * @cookie: unique NAN function identifier.
 */
struct cfg80211_nan_func {
	enum nl80211_nan_function_type type;
	u8 service_id[NL80211_NAN_FUNC_SERVICE_ID_LEN];
	u8 publish_type;
	bool close_range;
	bool publish_bcast;
	bool subscribe_active;
	u8 followup_id;
	u8 followup_reqid;
	struct mac_address followup_dest;
	u32 ttl;
	const u8 *serv_spec_info;
	u8 serv_spec_info_len;
	bool srf_include;
	const u8 *srf_bf;
	u8 srf_bf_len;
	u8 srf_bf_idx;
	struct mac_address *srf_macs;
	int srf_num_macs;
	struct cfg80211_nan_func_filter *rx_filters;
	struct cfg80211_nan_func_filter *tx_filters;
	u8 num_tx_filters;
	u8 num_rx_filters;
	u8 instance_id;
	u64 cookie;

	ANDROID_KABI_RESERVE(1);
};

/**
 * struct cfg80211_pmk_conf - PMK configuration
 *
 * @aa: authenticator address
 * @pmk_len: PMK length in bytes.
 * @pmk: the PMK material
 * @pmk_r0_name: PMK-R0 Name. NULL if not applicable (i.e., the PMK
 *	is not PMK-R0). When pmk_r0_name is not NULL, the pmk field
 *	holds PMK-R0.
 */
struct cfg80211_pmk_conf {
	const u8 *aa;
	u8 pmk_len;
	const u8 *pmk;
	const u8 *pmk_r0_name;
};

/**
 * struct cfg80211_external_auth_params - Trigger External authentication.
 *
 * Commonly used across the external auth request and event interfaces.
 *
 * @action: action type / trigger for external authentication. Only significant
 *	for the authentication request event interface (driver to user space).
 * @bssid: BSSID of the peer with which the authentication has
 *	to happen. Used by both the authentication request event and
 *	authentication response command interface.
 * @ssid: SSID of the AP.  Used by both the authentication request event and
 *	authentication response command interface.
 * @key_mgmt_suite: AKM suite of the respective authentication. Used by the
 *	authentication request event interface.
 * @status: status code, %WLAN_STATUS_SUCCESS for successful authentication,
 *	use %WLAN_STATUS_UNSPECIFIED_FAILURE if user space cannot give you
 *	the real status code for failures. Used only for the authentication
 *	response command interface (user space to driver).
 * @pmkid: The identifier to refer a PMKSA.
 */
struct cfg80211_external_auth_params {
	enum nl80211_external_auth_action action;
	u8 bssid[ETH_ALEN] __aligned(2);
	struct cfg80211_ssid ssid;
	unsigned int key_mgmt_suite;
	u16 status;
	const u8 *pmkid;
};

/**
 * struct cfg80211_ftm_responder_stats - FTM responder statistics
 *
 * @filled: bitflag of flags using the bits of &enum nl80211_ftm_stats to
 *	indicate the relevant values in this struct for them
 * @success_num: number of FTM sessions in which all frames were successfully
 *	answered
 * @partial_num: number of FTM sessions in which part of frames were
 *	successfully answered
 * @failed_num: number of failed FTM sessions
 * @asap_num: number of ASAP FTM sessions
 * @non_asap_num: number of  non-ASAP FTM sessions
 * @total_duration_ms: total sessions durations - gives an indication
 *	of how much time the responder was busy
 * @unknown_triggers_num: number of unknown FTM triggers - triggers from
 *	initiators that didn't finish successfully the negotiation phase with
 *	the responder
 * @reschedule_requests_num: number of FTM reschedule requests - initiator asks
 *	for a new scheduling although it already has scheduled FTM slot
 * @out_of_window_triggers_num: total FTM triggers out of scheduled window
 */
struct cfg80211_ftm_responder_stats {
	u32 filled;
	u32 success_num;
	u32 partial_num;
	u32 failed_num;
	u32 asap_num;
	u32 non_asap_num;
	u64 total_duration_ms;
	u32 unknown_triggers_num;
	u32 reschedule_requests_num;
	u32 out_of_window_triggers_num;
};

/**
 * struct cfg80211_pmsr_ftm_result - FTM result
 * @failure_reason: if this measurement failed (PMSR status is
 *	%NL80211_PMSR_STATUS_FAILURE), this gives a more precise
 *	reason than just "failure"
 * @burst_index: if reporting partial results, this is the index
 *	in [0 .. num_bursts-1] of the burst that's being reported
 * @num_ftmr_attempts: number of FTM request frames transmitted
 * @num_ftmr_successes: number of FTM request frames acked
 * @busy_retry_time: if failure_reason is %NL80211_PMSR_FTM_FAILURE_PEER_BUSY,
 *	fill this to indicate in how many seconds a retry is deemed possible
 *	by the responder
 * @num_bursts_exp: actual number of bursts exponent negotiated
 * @burst_duration: actual burst duration negotiated
 * @ftms_per_burst: actual FTMs per burst negotiated
 * @lci_len: length of LCI information (if present)
 * @civicloc_len: length of civic location information (if present)
 * @lci: LCI data (may be %NULL)
 * @civicloc: civic location data (may be %NULL)
 * @rssi_avg: average RSSI over FTM action frames reported
 * @rssi_spread: spread of the RSSI over FTM action frames reported
 * @tx_rate: bitrate for transmitted FTM action frame response
 * @rx_rate: bitrate of received FTM action frame
 * @rtt_avg: average of RTTs measured (must have either this or @dist_avg)
 * @rtt_variance: variance of RTTs measured (note that standard deviation is
 *	the square root of the variance)
 * @rtt_spread: spread of the RTTs measured
 * @dist_avg: average of distances (mm) measured
 *	(must have either this or @rtt_avg)
 * @dist_variance: variance of distances measured (see also @rtt_variance)
 * @dist_spread: spread of distances measured (see also @rtt_spread)
 * @num_ftmr_attempts_valid: @num_ftmr_attempts is valid
 * @num_ftmr_successes_valid: @num_ftmr_successes is valid
 * @rssi_avg_valid: @rssi_avg is valid
 * @rssi_spread_valid: @rssi_spread is valid
 * @tx_rate_valid: @tx_rate is valid
 * @rx_rate_valid: @rx_rate is valid
 * @rtt_avg_valid: @rtt_avg is valid
 * @rtt_variance_valid: @rtt_variance is valid
 * @rtt_spread_valid: @rtt_spread is valid
 * @dist_avg_valid: @dist_avg is valid
 * @dist_variance_valid: @dist_variance is valid
 * @dist_spread_valid: @dist_spread is valid
 */
struct cfg80211_pmsr_ftm_result {
	const u8 *lci;
	const u8 *civicloc;
	unsigned int lci_len;
	unsigned int civicloc_len;
	enum nl80211_peer_measurement_ftm_failure_reasons failure_reason;
	u32 num_ftmr_attempts, num_ftmr_successes;
	s16 burst_index;
	u8 busy_retry_time;
	u8 num_bursts_exp;
	u8 burst_duration;
	u8 ftms_per_burst;
	s32 rssi_avg;
	s32 rssi_spread;
	struct rate_info tx_rate, rx_rate;
	s64 rtt_avg;
	s64 rtt_variance;
	s64 rtt_spread;
	s64 dist_avg;
	s64 dist_variance;
	s64 dist_spread;

	u16 num_ftmr_attempts_valid:1,
	    num_ftmr_successes_valid:1,
	    rssi_avg_valid:1,
	    rssi_spread_valid:1,
	    tx_rate_valid:1,
	    rx_rate_valid:1,
	    rtt_avg_valid:1,
	    rtt_variance_valid:1,
	    rtt_spread_valid:1,
	    dist_avg_valid:1,
	    dist_variance_valid:1,
	    dist_spread_valid:1;

	ANDROID_KABI_RESERVE(1);
};

/**
 * struct cfg80211_pmsr_result - peer measurement result
 * @addr: address of the peer
 * @host_time: host time (use ktime_get_boottime() adjust to the time when the
 *	measurement was made)
 * @ap_tsf: AP's TSF at measurement time
 * @status: status of the measurement
 * @final: if reporting partial results, mark this as the last one; if not
 *	reporting partial results always set this flag
 * @ap_tsf_valid: indicates the @ap_tsf value is valid
 * @type: type of the measurement reported, note that we only support reporting
 *	one type at a time, but you can report multiple results separately and
 *	they're all aggregated for userspace.
 */
struct cfg80211_pmsr_result {
	u64 host_time, ap_tsf;
	enum nl80211_peer_measurement_status status;

	u8 addr[ETH_ALEN];

	u8 final:1,
	   ap_tsf_valid:1;

	enum nl80211_peer_measurement_type type;

	union {
		struct cfg80211_pmsr_ftm_result ftm;
	};
};

/**
 * struct cfg80211_pmsr_ftm_request_peer - FTM request data
 * @requested: indicates FTM is requested
 * @preamble: frame preamble to use
 * @burst_period: burst period to use
 * @asap: indicates to use ASAP mode
 * @num_bursts_exp: number of bursts exponent
 * @burst_duration: burst duration
 * @ftms_per_burst: number of FTMs per burst
 * @ftmr_retries: number of retries for FTM request
 * @request_lci: request LCI information
 * @request_civicloc: request civic location information
 * @trigger_based: use trigger based ranging for the measurement
 *		 If neither @trigger_based nor @non_trigger_based is set,
 *		 EDCA based ranging will be used.
 * @non_trigger_based: use non trigger based ranging for the measurement
 *		 If neither @trigger_based nor @non_trigger_based is set,
 *		 EDCA based ranging will be used.
 * @lmr_feedback: negotiate for I2R LMR feedback. Only valid if either
 *		 @trigger_based or @non_trigger_based is set.
 * @bss_color: the bss color of the responder. Optional. Set to zero to
 *	indicate the driver should set the BSS color. Only valid if
 *	@non_trigger_based or @trigger_based is set.
 *
 * See also nl80211 for the respective attribute documentation.
 */
struct cfg80211_pmsr_ftm_request_peer {
	enum nl80211_preamble preamble;
	u16 burst_period;
	u8 requested:1,
	   asap:1,
	   request_lci:1,
	   request_civicloc:1,
	   trigger_based:1,
	   non_trigger_based:1,
	   lmr_feedback:1;
	u8 num_bursts_exp;
	u8 burst_duration;
	u8 ftms_per_burst;
	u8 ftmr_retries;
	u8 bss_color;
};

/**
 * struct cfg80211_pmsr_request_peer - peer data for a peer measurement request
 * @addr: MAC address
 * @chandef: channel to use
 * @report_ap_tsf: report the associated AP's TSF
 * @ftm: FTM data, see &struct cfg80211_pmsr_ftm_request_peer
 */
struct cfg80211_pmsr_request_peer {
	u8 addr[ETH_ALEN];
	struct cfg80211_chan_def chandef;
	u8 report_ap_tsf:1;
	struct cfg80211_pmsr_ftm_request_peer ftm;
};

/**
 * struct cfg80211_pmsr_request - peer measurement request
 * @cookie: cookie, set by cfg80211
 * @nl_portid: netlink portid - used by cfg80211
 * @drv_data: driver data for this request, if required for aborting,
 *	not otherwise freed or anything by cfg80211
 * @mac_addr: MAC address used for (randomised) request
 * @mac_addr_mask: MAC address mask used for randomisation, bits that
 *	are 0 in the mask should be randomised, bits that are 1 should
 *	be taken from the @mac_addr
 * @list: used by cfg80211 to hold on to the request
 * @timeout: timeout (in milliseconds) for the whole operation, if
 *	zero it means there's no timeout
 * @n_peers: number of peers to do measurements with
 * @peers: per-peer measurement request data
 */
struct cfg80211_pmsr_request {
	u64 cookie;
	void *drv_data;
	u32 n_peers;
	u32 nl_portid;

	u32 timeout;

	u8 mac_addr[ETH_ALEN] __aligned(2);
	u8 mac_addr_mask[ETH_ALEN] __aligned(2);

	struct list_head list;

	struct cfg80211_pmsr_request_peer peers[];
};

/**
 * struct cfg80211_update_owe_info - OWE Information
 *
 * This structure provides information needed for the drivers to offload OWE
 * (Opportunistic Wireless Encryption) processing to the user space.
 *
 * Commonly used across update_owe_info request and event interfaces.
 *
 * @peer: MAC address of the peer device for which the OWE processing
 *	has to be done.
 * @status: status code, %WLAN_STATUS_SUCCESS for successful OWE info
 *	processing, use %WLAN_STATUS_UNSPECIFIED_FAILURE if user space
 *	cannot give you the real status code for failures. Used only for
 *	OWE update request command interface (user space to driver).
 * @ie: IEs obtained from the peer or constructed by the user space. These are
 *	the IEs of the remote peer in the event from the host driver and
 *	the constructed IEs by the user space in the request interface.
 * @ie_len: Length of IEs in octets.
 */
struct cfg80211_update_owe_info {
	u8 peer[ETH_ALEN] __aligned(2);
	u16 status;
	const u8 *ie;
	size_t ie_len;
};

/**
 * struct mgmt_frame_regs - management frame registrations data
 * @global_stypes: bitmap of management frame subtypes registered
 *	for the entire device
 * @interface_stypes: bitmap of management frame subtypes registered
 *	for the given interface
 * @global_mcast_rx: mcast RX is needed globally for these subtypes
 * @interface_mcast_stypes: mcast RX is needed on this interface
 *	for these subtypes
 */
struct mgmt_frame_regs {
	u32 global_stypes, interface_stypes;
	u32 global_mcast_stypes, interface_mcast_stypes;
};

/**
 * struct cfg80211_ops - backend description for wireless configuration
 *
 * This struct is registered by fullmac card drivers and/or wireless stacks
 * in order to handle configuration requests on their interfaces.
 *
 * All callbacks except where otherwise noted should return 0
 * on success or a negative error code.
 *
 * All operations are invoked with the wiphy mutex held. The RTNL may be
 * held in addition (due to wireless extensions) but this cannot be relied
 * upon except in cases where documented below. Note that due to ordering,
 * the RTNL also cannot be acquired in any handlers.
 *
 * @suspend: wiphy device needs to be suspended. The variable @wow will
 *	be %NULL or contain the enabled Wake-on-Wireless triggers that are
 *	configured for the device.
 * @resume: wiphy device needs to be resumed
 * @set_wakeup: Called when WoWLAN is enabled/disabled, use this callback
 *	to call device_set_wakeup_enable() to enable/disable wakeup from
 *	the device.
 *
 * @add_virtual_intf: create a new virtual interface with the given name,
 *	must set the struct wireless_dev's iftype. Beware: You must create
 *	the new netdev in the wiphy's network namespace! Returns the struct
 *	wireless_dev, or an ERR_PTR. For P2P device wdevs, the driver must
 *	also set the address member in the wdev.
 *	This additionally holds the RTNL to be able to do netdev changes.
 *
 * @del_virtual_intf: remove the virtual interface
 *	This additionally holds the RTNL to be able to do netdev changes.
 *
 * @change_virtual_intf: change type/configuration of virtual interface,
 *	keep the struct wireless_dev's iftype updated.
 *	This additionally holds the RTNL to be able to do netdev changes.
 *
 * @add_key: add a key with the given parameters. @mac_addr will be %NULL
 *	when adding a group key.
 *
 * @get_key: get information about the key with the given parameters.
 *	@mac_addr will be %NULL when requesting information for a group
 *	key. All pointers given to the @callback function need not be valid
 *	after it returns. This function should return an error if it is
 *	not possible to retrieve the key, -ENOENT if it doesn't exist.
 *
 * @del_key: remove a key given the @mac_addr (%NULL for a group key)
 *	and @key_index, return -ENOENT if the key doesn't exist.
 *
 * @set_default_key: set the default key on an interface
 *
 * @set_default_mgmt_key: set the default management frame key on an interface
 *
 * @set_default_beacon_key: set the default Beacon frame key on an interface
 *
 * @set_rekey_data: give the data necessary for GTK rekeying to the driver
 *
 * @start_ap: Start acting in AP mode defined by the parameters.
 * @change_beacon: Change the beacon parameters for an access point mode
 *	interface. This should reject the call when AP mode wasn't started.
 * @stop_ap: Stop being an AP, including stopping beaconing.
 *
 * @add_station: Add a new station.
 * @del_station: Remove a station
 * @change_station: Modify a given station. Note that flags changes are not much
 *	validated in cfg80211, in particular the auth/assoc/authorized flags
 *	might come to the driver in invalid combinations -- make sure to check
 *	them, also against the existing state! Drivers must call
 *	cfg80211_check_station_change() to validate the information.
 * @get_station: get station information for the station identified by @mac
 * @dump_station: dump station callback -- resume dump at index @idx
 *
 * @add_mpath: add a fixed mesh path
 * @del_mpath: delete a given mesh path
 * @change_mpath: change a given mesh path
 * @get_mpath: get a mesh path for the given parameters
 * @dump_mpath: dump mesh path callback -- resume dump at index @idx
 * @get_mpp: get a mesh proxy path for the given parameters
 * @dump_mpp: dump mesh proxy path callback -- resume dump at index @idx
 * @join_mesh: join the mesh network with the specified parameters
 *	(invoked with the wireless_dev mutex held)
 * @leave_mesh: leave the current mesh network
 *	(invoked with the wireless_dev mutex held)
 *
 * @get_mesh_config: Get the current mesh configuration
 *
 * @update_mesh_config: Update mesh parameters on a running mesh.
 *	The mask is a bitfield which tells us which parameters to
 *	set, and which to leave alone.
 *
 * @change_bss: Modify parameters for a given BSS.
 *
 * @set_txq_params: Set TX queue parameters
 *
 * @libertas_set_mesh_channel: Only for backward compatibility for libertas,
 *	as it doesn't implement join_mesh and needs to set the channel to
 *	join the mesh instead.
 *
 * @set_monitor_channel: Set the monitor mode channel for the device. If other
 *	interfaces are active this callback should reject the configuration.
 *	If no interfaces are active or the device is down, the channel should
 *	be stored for when a monitor interface becomes active.
 *
 * @scan: Request to do a scan. If returning zero, the scan request is given
 *	the driver, and will be valid until passed to cfg80211_scan_done().
 *	For scan results, call cfg80211_inform_bss(); you can call this outside
 *	the scan/scan_done bracket too.
 * @abort_scan: Tell the driver to abort an ongoing scan. The driver shall
 *	indicate the status of the scan through cfg80211_scan_done().
 *
 * @auth: Request to authenticate with the specified peer
 *	(invoked with the wireless_dev mutex held)
 * @assoc: Request to (re)associate with the specified peer
 *	(invoked with the wireless_dev mutex held)
 * @deauth: Request to deauthenticate from the specified peer
 *	(invoked with the wireless_dev mutex held)
 * @disassoc: Request to disassociate from the specified peer
 *	(invoked with the wireless_dev mutex held)
 *
 * @connect: Connect to the ESS with the specified parameters. When connected,
 *	call cfg80211_connect_result()/cfg80211_connect_bss() with status code
 *	%WLAN_STATUS_SUCCESS. If the connection fails for some reason, call
 *	cfg80211_connect_result()/cfg80211_connect_bss() with the status code
 *	from the AP or cfg80211_connect_timeout() if no frame with status code
 *	was received.
 *	The driver is allowed to roam to other BSSes within the ESS when the
 *	other BSS matches the connect parameters. When such roaming is initiated
 *	by the driver, the driver is expected to verify that the target matches
 *	the configured security parameters and to use Reassociation Request
 *	frame instead of Association Request frame.
 *	The connect function can also be used to request the driver to perform a
 *	specific roam when connected to an ESS. In that case, the prev_bssid
 *	parameter is set to the BSSID of the currently associated BSS as an
 *	indication of requesting reassociation.
 *	In both the driver-initiated and new connect() call initiated roaming
 *	cases, the result of roaming is indicated with a call to
 *	cfg80211_roamed(). (invoked with the wireless_dev mutex held)
 * @update_connect_params: Update the connect parameters while connected to a
 *	BSS. The updated parameters can be used by driver/firmware for
 *	subsequent BSS selection (roaming) decisions and to form the
 *	Authentication/(Re)Association Request frames. This call does not
 *	request an immediate disassociation or reassociation with the current
 *	BSS, i.e., this impacts only subsequent (re)associations. The bits in
 *	changed are defined in &enum cfg80211_connect_params_changed.
 *	(invoked with the wireless_dev mutex held)
 * @disconnect: Disconnect from the BSS/ESS or stop connection attempts if
 *      connection is in progress. Once done, call cfg80211_disconnected() in
 *      case connection was already established (invoked with the
 *      wireless_dev mutex held), otherwise call cfg80211_connect_timeout().
 *
 * @join_ibss: Join the specified IBSS (or create if necessary). Once done, call
 *	cfg80211_ibss_joined(), also call that function when changing BSSID due
 *	to a merge.
 *	(invoked with the wireless_dev mutex held)
 * @leave_ibss: Leave the IBSS.
 *	(invoked with the wireless_dev mutex held)
 *
 * @set_mcast_rate: Set the specified multicast rate (only if vif is in ADHOC or
 *	MESH mode)
 *
 * @set_wiphy_params: Notify that wiphy parameters have changed;
 *	@changed bitfield (see &enum wiphy_params_flags) describes which values
 *	have changed. The actual parameter values are available in
 *	struct wiphy. If returning an error, no value should be changed.
 *
 * @set_tx_power: set the transmit power according to the parameters,
 *	the power passed is in mBm, to get dBm use MBM_TO_DBM(). The
 *	wdev may be %NULL if power was set for the wiphy, and will
 *	always be %NULL unless the driver supports per-vif TX power
 *	(as advertised by the nl80211 feature flag.)
 * @get_tx_power: store the current TX power into the dbm variable;
 *	return 0 if successful
 *
 * @rfkill_poll: polls the hw rfkill line, use cfg80211 reporting
 *	functions to adjust rfkill hw state
 *
 * @dump_survey: get site survey information.
 *
 * @remain_on_channel: Request the driver to remain awake on the specified
 *	channel for the specified duration to complete an off-channel
 *	operation (e.g., public action frame exchange). When the driver is
 *	ready on the requested channel, it must indicate this with an event
 *	notification by calling cfg80211_ready_on_channel().
 * @cancel_remain_on_channel: Cancel an on-going remain-on-channel operation.
 *	This allows the operation to be terminated prior to timeout based on
 *	the duration value.
 * @mgmt_tx: Transmit a management frame.
 * @mgmt_tx_cancel_wait: Cancel the wait time from transmitting a management
 *	frame on another channel
 *
 * @testmode_cmd: run a test mode command; @wdev may be %NULL
 * @testmode_dump: Implement a test mode dump. The cb->args[2] and up may be
 *	used by the function, but 0 and 1 must not be touched. Additionally,
 *	return error codes other than -ENOBUFS and -ENOENT will terminate the
 *	dump and return to userspace with an error, so be careful. If any data
 *	was passed in from userspace then the data/len arguments will be present
 *	and point to the data contained in %NL80211_ATTR_TESTDATA.
 *
 * @set_bitrate_mask: set the bitrate mask configuration
 *
 * @set_pmksa: Cache a PMKID for a BSSID. This is mostly useful for fullmac
 *	devices running firmwares capable of generating the (re) association
 *	RSN IE. It allows for faster roaming between WPA2 BSSIDs.
 * @del_pmksa: Delete a cached PMKID.
 * @flush_pmksa: Flush all cached PMKIDs.
 * @set_power_mgmt: Configure WLAN power management. A timeout value of -1
 *	allows the driver to adjust the dynamic ps timeout value.
 * @set_cqm_rssi_config: Configure connection quality monitor RSSI threshold.
 *	After configuration, the driver should (soon) send an event indicating
 *	the current level is above/below the configured threshold; this may
 *	need some care when the configuration is changed (without first being
 *	disabled.)
 * @set_cqm_rssi_range_config: Configure two RSSI thresholds in the
 *	connection quality monitor.  An event is to be sent only when the
 *	signal level is found to be outside the two values.  The driver should
 *	set %NL80211_EXT_FEATURE_CQM_RSSI_LIST if this method is implemented.
 *	If it is provided then there's no point providing @set_cqm_rssi_config.
 * @set_cqm_txe_config: Configure connection quality monitor TX error
 *	thresholds.
 * @sched_scan_start: Tell the driver to start a scheduled scan.
 * @sched_scan_stop: Tell the driver to stop an ongoing scheduled scan with
 *	given request id. This call must stop the scheduled scan and be ready
 *	for starting a new one before it returns, i.e. @sched_scan_start may be
 *	called immediately after that again and should not fail in that case.
 *	The driver should not call cfg80211_sched_scan_stopped() for a requested
 *	stop (when this method returns 0).
 *
 * @update_mgmt_frame_registrations: Notify the driver that management frame
 *	registrations were updated. The callback is allowed to sleep.
 *
 * @set_antenna: Set antenna configuration (tx_ant, rx_ant) on the device.
 *	Parameters are bitmaps of allowed antennas to use for TX/RX. Drivers may
 *	reject TX/RX mask combinations they cannot support by returning -EINVAL
 *	(also see nl80211.h @NL80211_ATTR_WIPHY_ANTENNA_TX).
 *
 * @get_antenna: Get current antenna configuration from device (tx_ant, rx_ant).
 *
 * @tdls_mgmt: Transmit a TDLS management frame.
 * @tdls_oper: Perform a high-level TDLS operation (e.g. TDLS link setup).
 *
 * @probe_client: probe an associated client, must return a cookie that it
 *	later passes to cfg80211_probe_status().
 *
 * @set_noack_map: Set the NoAck Map for the TIDs.
 *
 * @get_channel: Get the current operating channel for the virtual interface.
 *	For monitor interfaces, it should return %NULL unless there's a single
 *	current monitoring channel.
 *
 * @start_p2p_device: Start the given P2P device.
 * @stop_p2p_device: Stop the given P2P device.
 *
 * @set_mac_acl: Sets MAC address control list in AP and P2P GO mode.
 *	Parameters include ACL policy, an array of MAC address of stations
 *	and the number of MAC addresses. If there is already a list in driver
 *	this new list replaces the existing one. Driver has to clear its ACL
 *	when number of MAC addresses entries is passed as 0. Drivers which
 *	advertise the support for MAC based ACL have to implement this callback.
 *
 * @start_radar_detection: Start radar detection in the driver.
 *
 * @end_cac: End running CAC, probably because a related CAC
 *	was finished on another phy.
 *
 * @update_ft_ies: Provide updated Fast BSS Transition information to the
 *	driver. If the SME is in the driver/firmware, this information can be
 *	used in building Authentication and Reassociation Request frames.
 *
 * @crit_proto_start: Indicates a critical protocol needs more link reliability
 *	for a given duration (milliseconds). The protocol is provided so the
 *	driver can take the most appropriate actions.
 * @crit_proto_stop: Indicates critical protocol no longer needs increased link
 *	reliability. This operation can not fail.
 * @set_coalesce: Set coalesce parameters.
 *
 * @channel_switch: initiate channel-switch procedure (with CSA). Driver is
 *	responsible for veryfing if the switch is possible. Since this is
 *	inherently tricky driver may decide to disconnect an interface later
 *	with cfg80211_stop_iface(). This doesn't mean driver can accept
 *	everything. It should do it's best to verify requests and reject them
 *	as soon as possible.
 *
 * @set_qos_map: Set QoS mapping information to the driver
 *
 * @set_ap_chanwidth: Set the AP (including P2P GO) mode channel width for the
 *	given interface This is used e.g. for dynamic HT 20/40 MHz channel width
 *	changes during the lifetime of the BSS.
 *
 * @add_tx_ts: validate (if admitted_time is 0) or add a TX TS to the device
 *	with the given parameters; action frame exchange has been handled by
 *	userspace so this just has to modify the TX path to take the TS into
 *	account.
 *	If the admitted time is 0 just validate the parameters to make sure
 *	the session can be created at all; it is valid to just always return
 *	success for that but that may result in inefficient behaviour (handshake
 *	with the peer followed by immediate teardown when the addition is later
 *	rejected)
 * @del_tx_ts: remove an existing TX TS
 *
 * @join_ocb: join the OCB network with the specified parameters
 *	(invoked with the wireless_dev mutex held)
 * @leave_ocb: leave the current OCB network
 *	(invoked with the wireless_dev mutex held)
 *
 * @tdls_channel_switch: Start channel-switching with a TDLS peer. The driver
 *	is responsible for continually initiating channel-switching operations
 *	and returning to the base channel for communication with the AP.
 * @tdls_cancel_channel_switch: Stop channel-switching with a TDLS peer. Both
 *	peers must be on the base channel when the call completes.
 * @start_nan: Start the NAN interface.
 * @stop_nan: Stop the NAN interface.
 * @add_nan_func: Add a NAN function. Returns negative value on failure.
 *	On success @nan_func ownership is transferred to the driver and
 *	it may access it outside of the scope of this function. The driver
 *	should free the @nan_func when no longer needed by calling
 *	cfg80211_free_nan_func().
 *	On success the driver should assign an instance_id in the
 *	provided @nan_func.
 * @del_nan_func: Delete a NAN function.
 * @nan_change_conf: changes NAN configuration. The changed parameters must
 *	be specified in @changes (using &enum cfg80211_nan_conf_changes);
 *	All other parameters must be ignored.
 *
 * @set_multicast_to_unicast: configure multicast to unicast conversion for BSS
 *
 * @get_txq_stats: Get TXQ stats for interface or phy. If wdev is %NULL, this
 *      function should return phy stats, and interface stats otherwise.
 *
 * @set_pmk: configure the PMK to be used for offloaded 802.1X 4-Way handshake.
 *	If not deleted through @del_pmk the PMK remains valid until disconnect
 *	upon which the driver should clear it.
 *	(invoked with the wireless_dev mutex held)
 * @del_pmk: delete the previously configured PMK for the given authenticator.
 *	(invoked with the wireless_dev mutex held)
 *
 * @external_auth: indicates result of offloaded authentication processing from
 *     user space
 *
 * @tx_control_port: TX a control port frame (EAPoL).  The noencrypt parameter
 *	tells the driver that the frame should not be encrypted.
 *
 * @get_ftm_responder_stats: Retrieve FTM responder statistics, if available.
 *	Statistics should be cumulative, currently no way to reset is provided.
 * @start_pmsr: start peer measurement (e.g. FTM)
 * @abort_pmsr: abort peer measurement
 *
 * @update_owe_info: Provide updated OWE info to driver. Driver implementing SME
 *	but offloading OWE processing to the user space will get the updated
 *	DH IE through this interface.
 *
 * @probe_mesh_link: Probe direct Mesh peer's link quality by sending data frame
 *	and overrule HWMP path selection algorithm.
 * @set_tid_config: TID specific configuration, this can be peer or BSS specific
 *	This callback may sleep.
 * @reset_tid_config: Reset TID specific configuration for the peer, for the
 *	given TIDs. This callback may sleep.
 *
 * @set_sar_specs: Update the SAR (TX power) settings.
 */
struct cfg80211_ops {
	int	(*suspend)(struct wiphy *wiphy, struct cfg80211_wowlan *wow);
	int	(*resume)(struct wiphy *wiphy);
	void	(*set_wakeup)(struct wiphy *wiphy, bool enabled);

	struct wireless_dev * (*add_virtual_intf)(struct wiphy *wiphy,
						  const char *name,
						  unsigned char name_assign_type,
						  enum nl80211_iftype type,
						  struct vif_params *params);
	int	(*del_virtual_intf)(struct wiphy *wiphy,
				    struct wireless_dev *wdev);
	int	(*change_virtual_intf)(struct wiphy *wiphy,
				       struct net_device *dev,
				       enum nl80211_iftype type,
				       struct vif_params *params);

	int	(*add_key)(struct wiphy *wiphy, struct net_device *netdev,
			   u8 key_index, bool pairwise, const u8 *mac_addr,
			   struct key_params *params);
	int	(*get_key)(struct wiphy *wiphy, struct net_device *netdev,
			   u8 key_index, bool pairwise, const u8 *mac_addr,
			   void *cookie,
			   void (*callback)(void *cookie, struct key_params*));
	int	(*del_key)(struct wiphy *wiphy, struct net_device *netdev,
			   u8 key_index, bool pairwise, const u8 *mac_addr);
	int	(*set_default_key)(struct wiphy *wiphy,
				   struct net_device *netdev,
				   u8 key_index, bool unicast, bool multicast);
	int	(*set_default_mgmt_key)(struct wiphy *wiphy,
					struct net_device *netdev,
					u8 key_index);
	int	(*set_default_beacon_key)(struct wiphy *wiphy,
					  struct net_device *netdev,
					  u8 key_index);

	int	(*start_ap)(struct wiphy *wiphy, struct net_device *dev,
			    struct cfg80211_ap_settings *settings);
	int	(*change_beacon)(struct wiphy *wiphy, struct net_device *dev,
				 struct cfg80211_beacon_data *info);
	int	(*stop_ap)(struct wiphy *wiphy, struct net_device *dev);


	int	(*add_station)(struct wiphy *wiphy, struct net_device *dev,
			       const u8 *mac,
			       struct station_parameters *params);
	int	(*del_station)(struct wiphy *wiphy, struct net_device *dev,
			       struct station_del_parameters *params);
	int	(*change_station)(struct wiphy *wiphy, struct net_device *dev,
				  const u8 *mac,
				  struct station_parameters *params);
	int	(*get_station)(struct wiphy *wiphy, struct net_device *dev,
			       const u8 *mac, struct station_info *sinfo);
	int	(*dump_station)(struct wiphy *wiphy, struct net_device *dev,
				int idx, u8 *mac, struct station_info *sinfo);

	int	(*add_mpath)(struct wiphy *wiphy, struct net_device *dev,
			       const u8 *dst, const u8 *next_hop);
	int	(*del_mpath)(struct wiphy *wiphy, struct net_device *dev,
			       const u8 *dst);
	int	(*change_mpath)(struct wiphy *wiphy, struct net_device *dev,
				  const u8 *dst, const u8 *next_hop);
	int	(*get_mpath)(struct wiphy *wiphy, struct net_device *dev,
			     u8 *dst, u8 *next_hop, struct mpath_info *pinfo);
	int	(*dump_mpath)(struct wiphy *wiphy, struct net_device *dev,
			      int idx, u8 *dst, u8 *next_hop,
			      struct mpath_info *pinfo);
	int	(*get_mpp)(struct wiphy *wiphy, struct net_device *dev,
			   u8 *dst, u8 *mpp, struct mpath_info *pinfo);
	int	(*dump_mpp)(struct wiphy *wiphy, struct net_device *dev,
			    int idx, u8 *dst, u8 *mpp,
			    struct mpath_info *pinfo);
	int	(*get_mesh_config)(struct wiphy *wiphy,
				struct net_device *dev,
				struct mesh_config *conf);
	int	(*update_mesh_config)(struct wiphy *wiphy,
				      struct net_device *dev, u32 mask,
				      const struct mesh_config *nconf);
	int	(*join_mesh)(struct wiphy *wiphy, struct net_device *dev,
			     const struct mesh_config *conf,
			     const struct mesh_setup *setup);
	int	(*leave_mesh)(struct wiphy *wiphy, struct net_device *dev);

	int	(*join_ocb)(struct wiphy *wiphy, struct net_device *dev,
			    struct ocb_setup *setup);
	int	(*leave_ocb)(struct wiphy *wiphy, struct net_device *dev);

	int	(*change_bss)(struct wiphy *wiphy, struct net_device *dev,
			      struct bss_parameters *params);

	int	(*set_txq_params)(struct wiphy *wiphy, struct net_device *dev,
				  struct ieee80211_txq_params *params);

	int	(*libertas_set_mesh_channel)(struct wiphy *wiphy,
					     struct net_device *dev,
					     struct ieee80211_channel *chan);

	int	(*set_monitor_channel)(struct wiphy *wiphy,
				       struct cfg80211_chan_def *chandef);

	int	(*scan)(struct wiphy *wiphy,
			struct cfg80211_scan_request *request);
	void	(*abort_scan)(struct wiphy *wiphy, struct wireless_dev *wdev);

	int	(*auth)(struct wiphy *wiphy, struct net_device *dev,
			struct cfg80211_auth_request *req);
	int	(*assoc)(struct wiphy *wiphy, struct net_device *dev,
			 struct cfg80211_assoc_request *req);
	int	(*deauth)(struct wiphy *wiphy, struct net_device *dev,
			  struct cfg80211_deauth_request *req);
	int	(*disassoc)(struct wiphy *wiphy, struct net_device *dev,
			    struct cfg80211_disassoc_request *req);

	int	(*connect)(struct wiphy *wiphy, struct net_device *dev,
			   struct cfg80211_connect_params *sme);
	int	(*update_connect_params)(struct wiphy *wiphy,
					 struct net_device *dev,
					 struct cfg80211_connect_params *sme,
					 u32 changed);
	int	(*disconnect)(struct wiphy *wiphy, struct net_device *dev,
			      u16 reason_code);

	int	(*join_ibss)(struct wiphy *wiphy, struct net_device *dev,
			     struct cfg80211_ibss_params *params);
	int	(*leave_ibss)(struct wiphy *wiphy, struct net_device *dev);

	int	(*set_mcast_rate)(struct wiphy *wiphy, struct net_device *dev,
				  int rate[NUM_NL80211_BANDS]);

	int	(*set_wiphy_params)(struct wiphy *wiphy, u32 changed);

	int	(*set_tx_power)(struct wiphy *wiphy, struct wireless_dev *wdev,
				enum nl80211_tx_power_setting type, int mbm);
	int	(*get_tx_power)(struct wiphy *wiphy, struct wireless_dev *wdev,
				int *dbm);

	void	(*rfkill_poll)(struct wiphy *wiphy);

#ifdef CONFIG_NL80211_TESTMODE
	int	(*testmode_cmd)(struct wiphy *wiphy, struct wireless_dev *wdev,
				void *data, int len);
	int	(*testmode_dump)(struct wiphy *wiphy, struct sk_buff *skb,
				 struct netlink_callback *cb,
				 void *data, int len);
#endif

	int	(*set_bitrate_mask)(struct wiphy *wiphy,
				    struct net_device *dev,
				    const u8 *peer,
				    const struct cfg80211_bitrate_mask *mask);

	int	(*dump_survey)(struct wiphy *wiphy, struct net_device *netdev,
			int idx, struct survey_info *info);

	int	(*set_pmksa)(struct wiphy *wiphy, struct net_device *netdev,
			     struct cfg80211_pmksa *pmksa);
	int	(*del_pmksa)(struct wiphy *wiphy, struct net_device *netdev,
			     struct cfg80211_pmksa *pmksa);
	int	(*flush_pmksa)(struct wiphy *wiphy, struct net_device *netdev);

	int	(*remain_on_channel)(struct wiphy *wiphy,
				     struct wireless_dev *wdev,
				     struct ieee80211_channel *chan,
				     unsigned int duration,
				     u64 *cookie);
	int	(*cancel_remain_on_channel)(struct wiphy *wiphy,
					    struct wireless_dev *wdev,
					    u64 cookie);

	int	(*mgmt_tx)(struct wiphy *wiphy, struct wireless_dev *wdev,
			   struct cfg80211_mgmt_tx_params *params,
			   u64 *cookie);
	int	(*mgmt_tx_cancel_wait)(struct wiphy *wiphy,
				       struct wireless_dev *wdev,
				       u64 cookie);

	int	(*set_power_mgmt)(struct wiphy *wiphy, struct net_device *dev,
				  bool enabled, int timeout);

	int	(*set_cqm_rssi_config)(struct wiphy *wiphy,
				       struct net_device *dev,
				       s32 rssi_thold, u32 rssi_hyst);

	int	(*set_cqm_rssi_range_config)(struct wiphy *wiphy,
					     struct net_device *dev,
					     s32 rssi_low, s32 rssi_high);

	int	(*set_cqm_txe_config)(struct wiphy *wiphy,
				      struct net_device *dev,
				      u32 rate, u32 pkts, u32 intvl);

	void	(*update_mgmt_frame_registrations)(struct wiphy *wiphy,
						   struct wireless_dev *wdev,
						   struct mgmt_frame_regs *upd);

	int	(*set_antenna)(struct wiphy *wiphy, u32 tx_ant, u32 rx_ant);
	int	(*get_antenna)(struct wiphy *wiphy, u32 *tx_ant, u32 *rx_ant);

	int	(*sched_scan_start)(struct wiphy *wiphy,
				struct net_device *dev,
				struct cfg80211_sched_scan_request *request);
	int	(*sched_scan_stop)(struct wiphy *wiphy, struct net_device *dev,
				   u64 reqid);

	int	(*set_rekey_data)(struct wiphy *wiphy, struct net_device *dev,
				  struct cfg80211_gtk_rekey_data *data);

	int	(*tdls_mgmt)(struct wiphy *wiphy, struct net_device *dev,
			     const u8 *peer, u8 action_code,  u8 dialog_token,
			     u16 status_code, u32 peer_capability,
			     bool initiator, const u8 *buf, size_t len);
	int	(*tdls_oper)(struct wiphy *wiphy, struct net_device *dev,
			     const u8 *peer, enum nl80211_tdls_operation oper);

	int	(*probe_client)(struct wiphy *wiphy, struct net_device *dev,
				const u8 *peer, u64 *cookie);

	int	(*set_noack_map)(struct wiphy *wiphy,
				  struct net_device *dev,
				  u16 noack_map);

	int	(*get_channel)(struct wiphy *wiphy,
			       struct wireless_dev *wdev,
			       struct cfg80211_chan_def *chandef);

	int	(*start_p2p_device)(struct wiphy *wiphy,
				    struct wireless_dev *wdev);
	void	(*stop_p2p_device)(struct wiphy *wiphy,
				   struct wireless_dev *wdev);

	int	(*set_mac_acl)(struct wiphy *wiphy, struct net_device *dev,
			       const struct cfg80211_acl_data *params);

	int	(*start_radar_detection)(struct wiphy *wiphy,
					 struct net_device *dev,
					 struct cfg80211_chan_def *chandef,
					 u32 cac_time_ms);
	void	(*end_cac)(struct wiphy *wiphy,
				struct net_device *dev);
	int	(*update_ft_ies)(struct wiphy *wiphy, struct net_device *dev,
				 struct cfg80211_update_ft_ies_params *ftie);
	int	(*crit_proto_start)(struct wiphy *wiphy,
				    struct wireless_dev *wdev,
				    enum nl80211_crit_proto_id protocol,
				    u16 duration);
	void	(*crit_proto_stop)(struct wiphy *wiphy,
				   struct wireless_dev *wdev);
	int	(*set_coalesce)(struct wiphy *wiphy,
				struct cfg80211_coalesce *coalesce);

	int	(*channel_switch)(struct wiphy *wiphy,
				  struct net_device *dev,
				  struct cfg80211_csa_settings *params);

	int     (*set_qos_map)(struct wiphy *wiphy,
			       struct net_device *dev,
			       struct cfg80211_qos_map *qos_map);

	int	(*set_ap_chanwidth)(struct wiphy *wiphy, struct net_device *dev,
				    struct cfg80211_chan_def *chandef);

	int	(*add_tx_ts)(struct wiphy *wiphy, struct net_device *dev,
			     u8 tsid, const u8 *peer, u8 user_prio,
			     u16 admitted_time);
	int	(*del_tx_ts)(struct wiphy *wiphy, struct net_device *dev,
			     u8 tsid, const u8 *peer);

	int	(*tdls_channel_switch)(struct wiphy *wiphy,
				       struct net_device *dev,
				       const u8 *addr, u8 oper_class,
				       struct cfg80211_chan_def *chandef);
	void	(*tdls_cancel_channel_switch)(struct wiphy *wiphy,
					      struct net_device *dev,
					      const u8 *addr);
	int	(*start_nan)(struct wiphy *wiphy, struct wireless_dev *wdev,
			     struct cfg80211_nan_conf *conf);
	void	(*stop_nan)(struct wiphy *wiphy, struct wireless_dev *wdev);
	int	(*add_nan_func)(struct wiphy *wiphy, struct wireless_dev *wdev,
				struct cfg80211_nan_func *nan_func);
	void	(*del_nan_func)(struct wiphy *wiphy, struct wireless_dev *wdev,
			       u64 cookie);
	int	(*nan_change_conf)(struct wiphy *wiphy,
				   struct wireless_dev *wdev,
				   struct cfg80211_nan_conf *conf,
				   u32 changes);

	int	(*set_multicast_to_unicast)(struct wiphy *wiphy,
					    struct net_device *dev,
					    const bool enabled);

	int	(*get_txq_stats)(struct wiphy *wiphy,
				 struct wireless_dev *wdev,
				 struct cfg80211_txq_stats *txqstats);

	int	(*set_pmk)(struct wiphy *wiphy, struct net_device *dev,
			   const struct cfg80211_pmk_conf *conf);
	int	(*del_pmk)(struct wiphy *wiphy, struct net_device *dev,
			   const u8 *aa);
	int     (*external_auth)(struct wiphy *wiphy, struct net_device *dev,
				 struct cfg80211_external_auth_params *params);

	int	(*tx_control_port)(struct wiphy *wiphy,
				   struct net_device *dev,
				   const u8 *buf, size_t len,
				   const u8 *dest, const __be16 proto,
				   const bool noencrypt,
				   u64 *cookie);

	int	(*get_ftm_responder_stats)(struct wiphy *wiphy,
				struct net_device *dev,
				struct cfg80211_ftm_responder_stats *ftm_stats);

	int	(*start_pmsr)(struct wiphy *wiphy, struct wireless_dev *wdev,
			      struct cfg80211_pmsr_request *request);
	void	(*abort_pmsr)(struct wiphy *wiphy, struct wireless_dev *wdev,
			      struct cfg80211_pmsr_request *request);
	int	(*update_owe_info)(struct wiphy *wiphy, struct net_device *dev,
				   struct cfg80211_update_owe_info *owe_info);
	int	(*probe_mesh_link)(struct wiphy *wiphy, struct net_device *dev,
				   const u8 *buf, size_t len);
	int     (*set_tid_config)(struct wiphy *wiphy, struct net_device *dev,
				  struct cfg80211_tid_config *tid_conf);
	int	(*reset_tid_config)(struct wiphy *wiphy, struct net_device *dev,
				    const u8 *peer, u8 tids);
<<<<<<< HEAD
	ANDROID_KABI_RESERVE(1);
	ANDROID_KABI_RESERVE(2);
	ANDROID_KABI_RESERVE(3);
	ANDROID_KABI_RESERVE(4);
=======
	int	(*set_sar_specs)(struct wiphy *wiphy,
				 struct cfg80211_sar_specs *sar);
>>>>>>> 754a0abe
};

/*
 * wireless hardware and networking interfaces structures
 * and registration/helper functions
 */

/**
 * enum wiphy_flags - wiphy capability flags
 *
 * @WIPHY_FLAG_SPLIT_SCAN_6GHZ: if set to true, the scan request will be split
 *	 into two, first for legacy bands and second for UHB.
 * @WIPHY_FLAG_NETNS_OK: if not set, do not allow changing the netns of this
 *	wiphy at all
 * @WIPHY_FLAG_PS_ON_BY_DEFAULT: if set to true, powersave will be enabled
 *	by default -- this flag will be set depending on the kernel's default
 *	on wiphy_new(), but can be changed by the driver if it has a good
 *	reason to override the default
 * @WIPHY_FLAG_4ADDR_AP: supports 4addr mode even on AP (with a single station
 *	on a VLAN interface). This flag also serves an extra purpose of
 *	supporting 4ADDR AP mode on devices which do not support AP/VLAN iftype.
 * @WIPHY_FLAG_4ADDR_STATION: supports 4addr mode even as a station
 * @WIPHY_FLAG_CONTROL_PORT_PROTOCOL: This device supports setting the
 *	control port protocol ethertype. The device also honours the
 *	control_port_no_encrypt flag.
 * @WIPHY_FLAG_IBSS_RSN: The device supports IBSS RSN.
 * @WIPHY_FLAG_MESH_AUTH: The device supports mesh authentication by routing
 *	auth frames to userspace. See @NL80211_MESH_SETUP_USERSPACE_AUTH.
 * @WIPHY_FLAG_SUPPORTS_FW_ROAM: The device supports roaming feature in the
 *	firmware.
 * @WIPHY_FLAG_AP_UAPSD: The device supports uapsd on AP.
 * @WIPHY_FLAG_SUPPORTS_TDLS: The device supports TDLS (802.11z) operation.
 * @WIPHY_FLAG_TDLS_EXTERNAL_SETUP: The device does not handle TDLS (802.11z)
 *	link setup/discovery operations internally. Setup, discovery and
 *	teardown packets should be sent through the @NL80211_CMD_TDLS_MGMT
 *	command. When this flag is not set, @NL80211_CMD_TDLS_OPER should be
 *	used for asking the driver/firmware to perform a TDLS operation.
 * @WIPHY_FLAG_HAVE_AP_SME: device integrates AP SME
 * @WIPHY_FLAG_REPORTS_OBSS: the device will report beacons from other BSSes
 *	when there are virtual interfaces in AP mode by calling
 *	cfg80211_report_obss_beacon().
 * @WIPHY_FLAG_AP_PROBE_RESP_OFFLOAD: When operating as an AP, the device
 *	responds to probe-requests in hardware.
 * @WIPHY_FLAG_OFFCHAN_TX: Device supports direct off-channel TX.
 * @WIPHY_FLAG_HAS_REMAIN_ON_CHANNEL: Device supports remain-on-channel call.
 * @WIPHY_FLAG_SUPPORTS_5_10_MHZ: Device supports 5 MHz and 10 MHz channels.
 * @WIPHY_FLAG_HAS_CHANNEL_SWITCH: Device supports channel switch in
 *	beaconing mode (AP, IBSS, Mesh, ...).
 * @WIPHY_FLAG_HAS_STATIC_WEP: The device supports static WEP key installation
 *	before connection.
 * @WIPHY_FLAG_SUPPORTS_EXT_KEK_KCK: The device supports bigger kek and kck keys
 */
enum wiphy_flags {
	WIPHY_FLAG_SUPPORTS_EXT_KEK_KCK		= BIT(0),
	/* use hole at 1 */
	WIPHY_FLAG_SPLIT_SCAN_6GHZ		= BIT(2),
	WIPHY_FLAG_NETNS_OK			= BIT(3),
	WIPHY_FLAG_PS_ON_BY_DEFAULT		= BIT(4),
	WIPHY_FLAG_4ADDR_AP			= BIT(5),
	WIPHY_FLAG_4ADDR_STATION		= BIT(6),
	WIPHY_FLAG_CONTROL_PORT_PROTOCOL	= BIT(7),
	WIPHY_FLAG_IBSS_RSN			= BIT(8),
	WIPHY_FLAG_MESH_AUTH			= BIT(10),
	/* use hole at 11 */
	/* use hole at 12 */
	WIPHY_FLAG_SUPPORTS_FW_ROAM		= BIT(13),
	WIPHY_FLAG_AP_UAPSD			= BIT(14),
	WIPHY_FLAG_SUPPORTS_TDLS		= BIT(15),
	WIPHY_FLAG_TDLS_EXTERNAL_SETUP		= BIT(16),
	WIPHY_FLAG_HAVE_AP_SME			= BIT(17),
	WIPHY_FLAG_REPORTS_OBSS			= BIT(18),
	WIPHY_FLAG_AP_PROBE_RESP_OFFLOAD	= BIT(19),
	WIPHY_FLAG_OFFCHAN_TX			= BIT(20),
	WIPHY_FLAG_HAS_REMAIN_ON_CHANNEL	= BIT(21),
	WIPHY_FLAG_SUPPORTS_5_10_MHZ		= BIT(22),
	WIPHY_FLAG_HAS_CHANNEL_SWITCH		= BIT(23),
	WIPHY_FLAG_HAS_STATIC_WEP		= BIT(24),
};

/**
 * struct ieee80211_iface_limit - limit on certain interface types
 * @max: maximum number of interfaces of these types
 * @types: interface types (bits)
 */
struct ieee80211_iface_limit {
	u16 max;
	u16 types;
};

/**
 * struct ieee80211_iface_combination - possible interface combination
 *
 * With this structure the driver can describe which interface
 * combinations it supports concurrently.
 *
 * Examples:
 *
 * 1. Allow #STA <= 1, #AP <= 1, matching BI, channels = 1, 2 total:
 *
 *    .. code-block:: c
 *
 *	struct ieee80211_iface_limit limits1[] = {
 *		{ .max = 1, .types = BIT(NL80211_IFTYPE_STATION), },
 *		{ .max = 1, .types = BIT(NL80211_IFTYPE_AP}, },
 *	};
 *	struct ieee80211_iface_combination combination1 = {
 *		.limits = limits1,
 *		.n_limits = ARRAY_SIZE(limits1),
 *		.max_interfaces = 2,
 *		.beacon_int_infra_match = true,
 *	};
 *
 *
 * 2. Allow #{AP, P2P-GO} <= 8, channels = 1, 8 total:
 *
 *    .. code-block:: c
 *
 *	struct ieee80211_iface_limit limits2[] = {
 *		{ .max = 8, .types = BIT(NL80211_IFTYPE_AP) |
 *				     BIT(NL80211_IFTYPE_P2P_GO), },
 *	};
 *	struct ieee80211_iface_combination combination2 = {
 *		.limits = limits2,
 *		.n_limits = ARRAY_SIZE(limits2),
 *		.max_interfaces = 8,
 *		.num_different_channels = 1,
 *	};
 *
 *
 * 3. Allow #STA <= 1, #{P2P-client,P2P-GO} <= 3 on two channels, 4 total.
 *
 *    This allows for an infrastructure connection and three P2P connections.
 *
 *    .. code-block:: c
 *
 *	struct ieee80211_iface_limit limits3[] = {
 *		{ .max = 1, .types = BIT(NL80211_IFTYPE_STATION), },
 *		{ .max = 3, .types = BIT(NL80211_IFTYPE_P2P_GO) |
 *				     BIT(NL80211_IFTYPE_P2P_CLIENT), },
 *	};
 *	struct ieee80211_iface_combination combination3 = {
 *		.limits = limits3,
 *		.n_limits = ARRAY_SIZE(limits3),
 *		.max_interfaces = 4,
 *		.num_different_channels = 2,
 *	};
 *
 */
struct ieee80211_iface_combination {
	/**
	 * @limits:
	 * limits for the given interface types
	 */
	const struct ieee80211_iface_limit *limits;

	/**
	 * @num_different_channels:
	 * can use up to this many different channels
	 */
	u32 num_different_channels;

	/**
	 * @max_interfaces:
	 * maximum number of interfaces in total allowed in this group
	 */
	u16 max_interfaces;

	/**
	 * @n_limits:
	 * number of limitations
	 */
	u8 n_limits;

	/**
	 * @beacon_int_infra_match:
	 * In this combination, the beacon intervals between infrastructure
	 * and AP types must match. This is required only in special cases.
	 */
	bool beacon_int_infra_match;

	/**
	 * @radar_detect_widths:
	 * bitmap of channel widths supported for radar detection
	 */
	u8 radar_detect_widths;

	/**
	 * @radar_detect_regions:
	 * bitmap of regions supported for radar detection
	 */
	u8 radar_detect_regions;

	/**
	 * @beacon_int_min_gcd:
	 * This interface combination supports different beacon intervals.
	 *
	 * = 0
	 *   all beacon intervals for different interface must be same.
	 * > 0
	 *   any beacon interval for the interface part of this combination AND
	 *   GCD of all beacon intervals from beaconing interfaces of this
	 *   combination must be greater or equal to this value.
	 */
	u32 beacon_int_min_gcd;
};

struct ieee80211_txrx_stypes {
	u16 tx, rx;
};

/**
 * enum wiphy_wowlan_support_flags - WoWLAN support flags
 * @WIPHY_WOWLAN_ANY: supports wakeup for the special "any"
 *	trigger that keeps the device operating as-is and
 *	wakes up the host on any activity, for example a
 *	received packet that passed filtering; note that the
 *	packet should be preserved in that case
 * @WIPHY_WOWLAN_MAGIC_PKT: supports wakeup on magic packet
 *	(see nl80211.h)
 * @WIPHY_WOWLAN_DISCONNECT: supports wakeup on disconnect
 * @WIPHY_WOWLAN_SUPPORTS_GTK_REKEY: supports GTK rekeying while asleep
 * @WIPHY_WOWLAN_GTK_REKEY_FAILURE: supports wakeup on GTK rekey failure
 * @WIPHY_WOWLAN_EAP_IDENTITY_REQ: supports wakeup on EAP identity request
 * @WIPHY_WOWLAN_4WAY_HANDSHAKE: supports wakeup on 4-way handshake failure
 * @WIPHY_WOWLAN_RFKILL_RELEASE: supports wakeup on RF-kill release
 * @WIPHY_WOWLAN_NET_DETECT: supports wakeup on network detection
 */
enum wiphy_wowlan_support_flags {
	WIPHY_WOWLAN_ANY		= BIT(0),
	WIPHY_WOWLAN_MAGIC_PKT		= BIT(1),
	WIPHY_WOWLAN_DISCONNECT		= BIT(2),
	WIPHY_WOWLAN_SUPPORTS_GTK_REKEY	= BIT(3),
	WIPHY_WOWLAN_GTK_REKEY_FAILURE	= BIT(4),
	WIPHY_WOWLAN_EAP_IDENTITY_REQ	= BIT(5),
	WIPHY_WOWLAN_4WAY_HANDSHAKE	= BIT(6),
	WIPHY_WOWLAN_RFKILL_RELEASE	= BIT(7),
	WIPHY_WOWLAN_NET_DETECT		= BIT(8),
};

struct wiphy_wowlan_tcp_support {
	const struct nl80211_wowlan_tcp_data_token_feature *tok;
	u32 data_payload_max;
	u32 data_interval_max;
	u32 wake_payload_max;
	bool seq;
};

/**
 * struct wiphy_wowlan_support - WoWLAN support data
 * @flags: see &enum wiphy_wowlan_support_flags
 * @n_patterns: number of supported wakeup patterns
 *	(see nl80211.h for the pattern definition)
 * @pattern_max_len: maximum length of each pattern
 * @pattern_min_len: minimum length of each pattern
 * @max_pkt_offset: maximum Rx packet offset
 * @max_nd_match_sets: maximum number of matchsets for net-detect,
 *	similar, but not necessarily identical, to max_match_sets for
 *	scheduled scans.
 *	See &struct cfg80211_sched_scan_request.@match_sets for more
 *	details.
 * @tcp: TCP wakeup support information
 */
struct wiphy_wowlan_support {
	u32 flags;
	int n_patterns;
	int pattern_max_len;
	int pattern_min_len;
	int max_pkt_offset;
	int max_nd_match_sets;
	const struct wiphy_wowlan_tcp_support *tcp;
};

/**
 * struct wiphy_coalesce_support - coalesce support data
 * @n_rules: maximum number of coalesce rules
 * @max_delay: maximum supported coalescing delay in msecs
 * @n_patterns: number of supported patterns in a rule
 *	(see nl80211.h for the pattern definition)
 * @pattern_max_len: maximum length of each pattern
 * @pattern_min_len: minimum length of each pattern
 * @max_pkt_offset: maximum Rx packet offset
 */
struct wiphy_coalesce_support {
	int n_rules;
	int max_delay;
	int n_patterns;
	int pattern_max_len;
	int pattern_min_len;
	int max_pkt_offset;
};

/**
 * enum wiphy_vendor_command_flags - validation flags for vendor commands
 * @WIPHY_VENDOR_CMD_NEED_WDEV: vendor command requires wdev
 * @WIPHY_VENDOR_CMD_NEED_NETDEV: vendor command requires netdev
 * @WIPHY_VENDOR_CMD_NEED_RUNNING: interface/wdev must be up & running
 *	(must be combined with %_WDEV or %_NETDEV)
 */
enum wiphy_vendor_command_flags {
	WIPHY_VENDOR_CMD_NEED_WDEV = BIT(0),
	WIPHY_VENDOR_CMD_NEED_NETDEV = BIT(1),
	WIPHY_VENDOR_CMD_NEED_RUNNING = BIT(2),
};

/**
 * enum wiphy_opmode_flag - Station's ht/vht operation mode information flags
 *
 * @STA_OPMODE_MAX_BW_CHANGED: Max Bandwidth changed
 * @STA_OPMODE_SMPS_MODE_CHANGED: SMPS mode changed
 * @STA_OPMODE_N_SS_CHANGED: max N_SS (number of spatial streams) changed
 *
 */
enum wiphy_opmode_flag {
	STA_OPMODE_MAX_BW_CHANGED	= BIT(0),
	STA_OPMODE_SMPS_MODE_CHANGED	= BIT(1),
	STA_OPMODE_N_SS_CHANGED		= BIT(2),
};

/**
 * struct sta_opmode_info - Station's ht/vht operation mode information
 * @changed: contains value from &enum wiphy_opmode_flag
 * @smps_mode: New SMPS mode value from &enum nl80211_smps_mode of a station
 * @bw: new max bandwidth value from &enum nl80211_chan_width of a station
 * @rx_nss: new rx_nss value of a station
 */

struct sta_opmode_info {
	u32 changed;
	enum nl80211_smps_mode smps_mode;
	enum nl80211_chan_width bw;
	u8 rx_nss;
};

#define VENDOR_CMD_RAW_DATA ((const struct nla_policy *)(long)(-ENODATA))

/**
 * struct wiphy_vendor_command - vendor command definition
 * @info: vendor command identifying information, as used in nl80211
 * @flags: flags, see &enum wiphy_vendor_command_flags
 * @doit: callback for the operation, note that wdev is %NULL if the
 *	flags didn't ask for a wdev and non-%NULL otherwise; the data
 *	pointer may be %NULL if userspace provided no data at all
 * @dumpit: dump callback, for transferring bigger/multiple items. The
 *	@storage points to cb->args[5], ie. is preserved over the multiple
 *	dumpit calls.
 * @policy: policy pointer for attributes within %NL80211_ATTR_VENDOR_DATA.
 *	Set this to %VENDOR_CMD_RAW_DATA if no policy can be given and the
 *	attribute is just raw data (e.g. a firmware command).
 * @maxattr: highest attribute number in policy
 * It's recommended to not have the same sub command with both @doit and
 * @dumpit, so that userspace can assume certain ones are get and others
 * are used with dump requests.
 */
struct wiphy_vendor_command {
	struct nl80211_vendor_cmd_info info;
	u32 flags;
	int (*doit)(struct wiphy *wiphy, struct wireless_dev *wdev,
		    const void *data, int data_len);
	int (*dumpit)(struct wiphy *wiphy, struct wireless_dev *wdev,
		      struct sk_buff *skb, const void *data, int data_len,
		      unsigned long *storage);
	const struct nla_policy *policy;
	unsigned int maxattr;

	ANDROID_KABI_RESERVE(1);
};

/**
 * struct wiphy_iftype_ext_capab - extended capabilities per interface type
 * @iftype: interface type
 * @extended_capabilities: extended capabilities supported by the driver,
 *	additional capabilities might be supported by userspace; these are the
 *	802.11 extended capabilities ("Extended Capabilities element") and are
 *	in the same format as in the information element. See IEEE Std
 *	802.11-2012 8.4.2.29 for the defined fields.
 * @extended_capabilities_mask: mask of the valid values
 * @extended_capabilities_len: length of the extended capabilities
 */
struct wiphy_iftype_ext_capab {
	enum nl80211_iftype iftype;
	const u8 *extended_capabilities;
	const u8 *extended_capabilities_mask;
	u8 extended_capabilities_len;
};

/**
 * struct cfg80211_pmsr_capabilities - cfg80211 peer measurement capabilities
 * @max_peers: maximum number of peers in a single measurement
 * @report_ap_tsf: can report assoc AP's TSF for radio resource measurement
 * @randomize_mac_addr: can randomize MAC address for measurement
 * @ftm.supported: FTM measurement is supported
 * @ftm.asap: ASAP-mode is supported
 * @ftm.non_asap: non-ASAP-mode is supported
 * @ftm.request_lci: can request LCI data
 * @ftm.request_civicloc: can request civic location data
 * @ftm.preambles: bitmap of preambles supported (&enum nl80211_preamble)
 * @ftm.bandwidths: bitmap of bandwidths supported (&enum nl80211_chan_width)
 * @ftm.max_bursts_exponent: maximum burst exponent supported
 *	(set to -1 if not limited; note that setting this will necessarily
 *	forbid using the value 15 to let the responder pick)
 * @ftm.max_ftms_per_burst: maximum FTMs per burst supported (set to 0 if
 *	not limited)
 * @ftm.trigger_based: trigger based ranging measurement is supported
 * @ftm.non_trigger_based: non trigger based ranging measurement is supported
 */
struct cfg80211_pmsr_capabilities {
	unsigned int max_peers;
	u8 report_ap_tsf:1,
	   randomize_mac_addr:1;

	struct {
		u32 preambles;
		u32 bandwidths;
		s8 max_bursts_exponent;
		u8 max_ftms_per_burst;
		u8 supported:1,
		   asap:1,
		   non_asap:1,
		   request_lci:1,
		   request_civicloc:1,
		   trigger_based:1,
		   non_trigger_based:1;
	} ftm;
};

/**
 * struct wiphy_iftype_akm_suites - This structure encapsulates supported akm
 * suites for interface types defined in @iftypes_mask. Each type in the
 * @iftypes_mask must be unique across all instances of iftype_akm_suites.
 *
 * @iftypes_mask: bitmask of interfaces types
 * @akm_suites: points to an array of supported akm suites
 * @n_akm_suites: number of supported AKM suites
 */
struct wiphy_iftype_akm_suites {
	u16 iftypes_mask;
	const u32 *akm_suites;
	int n_akm_suites;
};

/**
 * struct wiphy - wireless hardware description
 * @mtx: mutex for the data (structures) of this device
 * @reg_notifier: the driver's regulatory notification callback,
 *	note that if your driver uses wiphy_apply_custom_regulatory()
 *	the reg_notifier's request can be passed as NULL
 * @regd: the driver's regulatory domain, if one was requested via
 *	the regulatory_hint() API. This can be used by the driver
 *	on the reg_notifier() if it chooses to ignore future
 *	regulatory domain changes caused by other drivers.
 * @signal_type: signal type reported in &struct cfg80211_bss.
 * @cipher_suites: supported cipher suites
 * @n_cipher_suites: number of supported cipher suites
 * @akm_suites: supported AKM suites. These are the default AKMs supported if
 *	the supported AKMs not advertized for a specific interface type in
 *	iftype_akm_suites.
 * @n_akm_suites: number of supported AKM suites
 * @iftype_akm_suites: array of supported akm suites info per interface type.
 *	Note that the bits in @iftypes_mask inside this structure cannot
 *	overlap (i.e. only one occurrence of each type is allowed across all
 *	instances of iftype_akm_suites).
 * @num_iftype_akm_suites: number of interface types for which supported akm
 *	suites are specified separately.
 * @retry_short: Retry limit for short frames (dot11ShortRetryLimit)
 * @retry_long: Retry limit for long frames (dot11LongRetryLimit)
 * @frag_threshold: Fragmentation threshold (dot11FragmentationThreshold);
 *	-1 = fragmentation disabled, only odd values >= 256 used
 * @rts_threshold: RTS threshold (dot11RTSThreshold); -1 = RTS/CTS disabled
 * @_net: the network namespace this wiphy currently lives in
 * @perm_addr: permanent MAC address of this device
 * @addr_mask: If the device supports multiple MAC addresses by masking,
 *	set this to a mask with variable bits set to 1, e.g. if the last
 *	four bits are variable then set it to 00-00-00-00-00-0f. The actual
 *	variable bits shall be determined by the interfaces added, with
 *	interfaces not matching the mask being rejected to be brought up.
 * @n_addresses: number of addresses in @addresses.
 * @addresses: If the device has more than one address, set this pointer
 *	to a list of addresses (6 bytes each). The first one will be used
 *	by default for perm_addr. In this case, the mask should be set to
 *	all-zeroes. In this case it is assumed that the device can handle
 *	the same number of arbitrary MAC addresses.
 * @registered: protects ->resume and ->suspend sysfs callbacks against
 *	unregister hardware
 * @debugfsdir: debugfs directory used for this wiphy (ieee80211/<wiphyname>).
 *	It will be renamed automatically on wiphy renames
 * @dev: (virtual) struct device for this wiphy. The item in
 *	/sys/class/ieee80211/ points to this. You need use set_wiphy_dev()
 *	(see below).
 * @wext: wireless extension handlers
 * @priv: driver private data (sized according to wiphy_new() parameter)
 * @interface_modes: bitmask of interfaces types valid for this wiphy,
 *	must be set by driver
 * @iface_combinations: Valid interface combinations array, should not
 *	list single interface types.
 * @n_iface_combinations: number of entries in @iface_combinations array.
 * @software_iftypes: bitmask of software interface types, these are not
 *	subject to any restrictions since they are purely managed in SW.
 * @flags: wiphy flags, see &enum wiphy_flags
 * @regulatory_flags: wiphy regulatory flags, see
 *	&enum ieee80211_regulatory_flags
 * @features: features advertised to nl80211, see &enum nl80211_feature_flags.
 * @ext_features: extended features advertised to nl80211, see
 *	&enum nl80211_ext_feature_index.
 * @bss_priv_size: each BSS struct has private data allocated with it,
 *	this variable determines its size
 * @max_scan_ssids: maximum number of SSIDs the device can scan for in
 *	any given scan
 * @max_sched_scan_reqs: maximum number of scheduled scan requests that
 *	the device can run concurrently.
 * @max_sched_scan_ssids: maximum number of SSIDs the device can scan
 *	for in any given scheduled scan
 * @max_match_sets: maximum number of match sets the device can handle
 *	when performing a scheduled scan, 0 if filtering is not
 *	supported.
 * @max_scan_ie_len: maximum length of user-controlled IEs device can
 *	add to probe request frames transmitted during a scan, must not
 *	include fixed IEs like supported rates
 * @max_sched_scan_ie_len: same as max_scan_ie_len, but for scheduled
 *	scans
 * @max_sched_scan_plans: maximum number of scan plans (scan interval and number
 *	of iterations) for scheduled scan supported by the device.
 * @max_sched_scan_plan_interval: maximum interval (in seconds) for a
 *	single scan plan supported by the device.
 * @max_sched_scan_plan_iterations: maximum number of iterations for a single
 *	scan plan supported by the device.
 * @coverage_class: current coverage class
 * @fw_version: firmware version for ethtool reporting
 * @hw_version: hardware version for ethtool reporting
 * @max_num_pmkids: maximum number of PMKIDs supported by device
 * @privid: a pointer that drivers can use to identify if an arbitrary
 *	wiphy is theirs, e.g. in global notifiers
 * @bands: information about bands/channels supported by this device
 *
 * @mgmt_stypes: bitmasks of frame subtypes that can be subscribed to or
 *	transmitted through nl80211, points to an array indexed by interface
 *	type
 *
 * @available_antennas_tx: bitmap of antennas which are available to be
 *	configured as TX antennas. Antenna configuration commands will be
 *	rejected unless this or @available_antennas_rx is set.
 *
 * @available_antennas_rx: bitmap of antennas which are available to be
 *	configured as RX antennas. Antenna configuration commands will be
 *	rejected unless this or @available_antennas_tx is set.
 *
 * @probe_resp_offload:
 *	 Bitmap of supported protocols for probe response offloading.
 *	 See &enum nl80211_probe_resp_offload_support_attr. Only valid
 *	 when the wiphy flag @WIPHY_FLAG_AP_PROBE_RESP_OFFLOAD is set.
 *
 * @max_remain_on_channel_duration: Maximum time a remain-on-channel operation
 *	may request, if implemented.
 *
 * @wowlan: WoWLAN support information
 * @wowlan_config: current WoWLAN configuration; this should usually not be
 *	used since access to it is necessarily racy, use the parameter passed
 *	to the suspend() operation instead.
 *
 * @ap_sme_capa: AP SME capabilities, flags from &enum nl80211_ap_sme_features.
 * @ht_capa_mod_mask:  Specify what ht_cap values can be over-ridden.
 *	If null, then none can be over-ridden.
 * @vht_capa_mod_mask:  Specify what VHT capabilities can be over-ridden.
 *	If null, then none can be over-ridden.
 *
 * @wdev_list: the list of associated (virtual) interfaces; this list must
 *	not be modified by the driver, but can be read with RTNL/RCU protection.
 *
 * @max_acl_mac_addrs: Maximum number of MAC addresses that the device
 *	supports for ACL.
 *
 * @extended_capabilities: extended capabilities supported by the driver,
 *	additional capabilities might be supported by userspace; these are
 *	the 802.11 extended capabilities ("Extended Capabilities element")
 *	and are in the same format as in the information element. See
 *	802.11-2012 8.4.2.29 for the defined fields. These are the default
 *	extended capabilities to be used if the capabilities are not specified
 *	for a specific interface type in iftype_ext_capab.
 * @extended_capabilities_mask: mask of the valid values
 * @extended_capabilities_len: length of the extended capabilities
 * @iftype_ext_capab: array of extended capabilities per interface type
 * @num_iftype_ext_capab: number of interface types for which extended
 *	capabilities are specified separately.
 * @coalesce: packet coalescing support information
 *
 * @vendor_commands: array of vendor commands supported by the hardware
 * @n_vendor_commands: number of vendor commands
 * @vendor_events: array of vendor events supported by the hardware
 * @n_vendor_events: number of vendor events
 *
 * @max_ap_assoc_sta: maximum number of associated stations supported in AP mode
 *	(including P2P GO) or 0 to indicate no such limit is advertised. The
 *	driver is allowed to advertise a theoretical limit that it can reach in
 *	some cases, but may not always reach.
 *
 * @max_num_csa_counters: Number of supported csa_counters in beacons
 *	and probe responses.  This value should be set if the driver
 *	wishes to limit the number of csa counters. Default (0) means
 *	infinite.
 * @bss_select_support: bitmask indicating the BSS selection criteria supported
 *	by the driver in the .connect() callback. The bit position maps to the
 *	attribute indices defined in &enum nl80211_bss_select_attr.
 *
 * @nan_supported_bands: bands supported by the device in NAN mode, a
 *	bitmap of &enum nl80211_band values.  For instance, for
 *	NL80211_BAND_2GHZ, bit 0 would be set
 *	(i.e. BIT(NL80211_BAND_2GHZ)).
 *
 * @txq_limit: configuration of internal TX queue frame limit
 * @txq_memory_limit: configuration internal TX queue memory limit
 * @txq_quantum: configuration of internal TX queue scheduler quantum
 *
 * @tx_queue_len: allow setting transmit queue len for drivers not using
 *	wake_tx_queue
 *
 * @support_mbssid: can HW support association with nontransmitted AP
 * @support_only_he_mbssid: don't parse MBSSID elements if it is not
 *	HE AP, in order to avoid compatibility issues.
 *	@support_mbssid must be set for this to have any effect.
 *
 * @pmsr_capa: peer measurement capabilities
 *
 * @tid_config_support: describes the per-TID config support that the
 *	device has
 * @tid_config_support.vif: bitmap of attributes (configurations)
 *	supported by the driver for each vif
 * @tid_config_support.peer: bitmap of attributes (configurations)
 *	supported by the driver for each peer
 * @tid_config_support.max_retry: maximum supported retry count for
 *	long/short retry configuration
 *
 * @max_data_retry_count: maximum supported per TID retry count for
 *	configuration through the %NL80211_TID_CONFIG_ATTR_RETRY_SHORT and
 *	%NL80211_TID_CONFIG_ATTR_RETRY_LONG attributes
 * @sar_capa: SAR control capabilities
 * @rfkill: a pointer to the rfkill structure
 */
struct wiphy {
	struct mutex mtx;

	/* assign these fields before you register the wiphy */

	u8 perm_addr[ETH_ALEN];
	u8 addr_mask[ETH_ALEN];

	struct mac_address *addresses;

	const struct ieee80211_txrx_stypes *mgmt_stypes;

	const struct ieee80211_iface_combination *iface_combinations;
	int n_iface_combinations;
	u16 software_iftypes;

	u16 n_addresses;

	/* Supported interface modes, OR together BIT(NL80211_IFTYPE_...) */
	u16 interface_modes;

	u16 max_acl_mac_addrs;

	u32 flags, regulatory_flags, features;
	u8 ext_features[DIV_ROUND_UP(NUM_NL80211_EXT_FEATURES, 8)];

	u32 ap_sme_capa;

	enum cfg80211_signal_type signal_type;

	int bss_priv_size;
	u8 max_scan_ssids;
	u8 max_sched_scan_reqs;
	u8 max_sched_scan_ssids;
	u8 max_match_sets;
	u16 max_scan_ie_len;
	u16 max_sched_scan_ie_len;
	u32 max_sched_scan_plans;
	u32 max_sched_scan_plan_interval;
	u32 max_sched_scan_plan_iterations;

	int n_cipher_suites;
	const u32 *cipher_suites;

	int n_akm_suites;
	const u32 *akm_suites;

	const struct wiphy_iftype_akm_suites *iftype_akm_suites;
	unsigned int num_iftype_akm_suites;

	u8 retry_short;
	u8 retry_long;
	u32 frag_threshold;
	u32 rts_threshold;
	u8 coverage_class;

	char fw_version[ETHTOOL_FWVERS_LEN];
	u32 hw_version;

#ifdef CONFIG_PM
	const struct wiphy_wowlan_support *wowlan;
	struct cfg80211_wowlan *wowlan_config;
#endif

	u16 max_remain_on_channel_duration;

	u8 max_num_pmkids;

	u32 available_antennas_tx;
	u32 available_antennas_rx;

	u32 probe_resp_offload;

	const u8 *extended_capabilities, *extended_capabilities_mask;
	u8 extended_capabilities_len;

	const struct wiphy_iftype_ext_capab *iftype_ext_capab;
	unsigned int num_iftype_ext_capab;

	const void *privid;

	struct ieee80211_supported_band *bands[NUM_NL80211_BANDS];

	void (*reg_notifier)(struct wiphy *wiphy,
			     struct regulatory_request *request);

	/* fields below are read-only, assigned by cfg80211 */

	const struct ieee80211_regdomain __rcu *regd;

	struct device dev;

	bool registered;

	struct dentry *debugfsdir;

	const struct ieee80211_ht_cap *ht_capa_mod_mask;
	const struct ieee80211_vht_cap *vht_capa_mod_mask;

	struct list_head wdev_list;

	possible_net_t _net;

#ifdef CONFIG_CFG80211_WEXT
	const struct iw_handler_def *wext;
#endif

	const struct wiphy_coalesce_support *coalesce;

	const struct wiphy_vendor_command *vendor_commands;
	const struct nl80211_vendor_cmd_info *vendor_events;
	int n_vendor_commands, n_vendor_events;

	u16 max_ap_assoc_sta;

	u8 max_num_csa_counters;

	u32 bss_select_support;

	u8 nan_supported_bands;

	u32 txq_limit;
	u32 txq_memory_limit;
	u32 txq_quantum;

	unsigned long tx_queue_len;

	u8 support_mbssid:1,
	   support_only_he_mbssid:1;

	const struct cfg80211_pmsr_capabilities *pmsr_capa;

	struct {
		u64 peer, vif;
		u8 max_retry;
	} tid_config_support;

	u8 max_data_retry_count;

<<<<<<< HEAD
	ANDROID_KABI_RESERVE(1);
=======
	const struct cfg80211_sar_capa *sar_capa;

	struct rfkill *rfkill;
>>>>>>> 754a0abe

	char priv[] __aligned(NETDEV_ALIGN);
};

static inline struct net *wiphy_net(struct wiphy *wiphy)
{
	return read_pnet(&wiphy->_net);
}

static inline void wiphy_net_set(struct wiphy *wiphy, struct net *net)
{
	write_pnet(&wiphy->_net, net);
}

/**
 * wiphy_priv - return priv from wiphy
 *
 * @wiphy: the wiphy whose priv pointer to return
 * Return: The priv of @wiphy.
 */
static inline void *wiphy_priv(struct wiphy *wiphy)
{
	BUG_ON(!wiphy);
	return &wiphy->priv;
}

/**
 * priv_to_wiphy - return the wiphy containing the priv
 *
 * @priv: a pointer previously returned by wiphy_priv
 * Return: The wiphy of @priv.
 */
static inline struct wiphy *priv_to_wiphy(void *priv)
{
	BUG_ON(!priv);
	return container_of(priv, struct wiphy, priv);
}

/**
 * set_wiphy_dev - set device pointer for wiphy
 *
 * @wiphy: The wiphy whose device to bind
 * @dev: The device to parent it to
 */
static inline void set_wiphy_dev(struct wiphy *wiphy, struct device *dev)
{
	wiphy->dev.parent = dev;
}

/**
 * wiphy_dev - get wiphy dev pointer
 *
 * @wiphy: The wiphy whose device struct to look up
 * Return: The dev of @wiphy.
 */
static inline struct device *wiphy_dev(struct wiphy *wiphy)
{
	return wiphy->dev.parent;
}

/**
 * wiphy_name - get wiphy name
 *
 * @wiphy: The wiphy whose name to return
 * Return: The name of @wiphy.
 */
static inline const char *wiphy_name(const struct wiphy *wiphy)
{
	return dev_name(&wiphy->dev);
}

/**
 * wiphy_new_nm - create a new wiphy for use with cfg80211
 *
 * @ops: The configuration operations for this device
 * @sizeof_priv: The size of the private area to allocate
 * @requested_name: Request a particular name.
 *	NULL is valid value, and means use the default phy%d naming.
 *
 * Create a new wiphy and associate the given operations with it.
 * @sizeof_priv bytes are allocated for private use.
 *
 * Return: A pointer to the new wiphy. This pointer must be
 * assigned to each netdev's ieee80211_ptr for proper operation.
 */
struct wiphy *wiphy_new_nm(const struct cfg80211_ops *ops, int sizeof_priv,
			   const char *requested_name);

/**
 * wiphy_new - create a new wiphy for use with cfg80211
 *
 * @ops: The configuration operations for this device
 * @sizeof_priv: The size of the private area to allocate
 *
 * Create a new wiphy and associate the given operations with it.
 * @sizeof_priv bytes are allocated for private use.
 *
 * Return: A pointer to the new wiphy. This pointer must be
 * assigned to each netdev's ieee80211_ptr for proper operation.
 */
static inline struct wiphy *wiphy_new(const struct cfg80211_ops *ops,
				      int sizeof_priv)
{
	return wiphy_new_nm(ops, sizeof_priv, NULL);
}

/**
 * wiphy_register - register a wiphy with cfg80211
 *
 * @wiphy: The wiphy to register.
 *
 * Return: A non-negative wiphy index or a negative error code.
 */
int wiphy_register(struct wiphy *wiphy);

/* this is a define for better error reporting (file/line) */
#define lockdep_assert_wiphy(wiphy) lockdep_assert_held(&(wiphy)->mtx)

/**
 * rcu_dereference_wiphy - rcu_dereference with debug checking
 * @wiphy: the wiphy to check the locking on
 * @p: The pointer to read, prior to dereferencing
 *
 * Do an rcu_dereference(p), but check caller either holds rcu_read_lock()
 * or RTNL. Note: Please prefer wiphy_dereference() or rcu_dereference().
 */
#define rcu_dereference_wiphy(wiphy, p)				\
        rcu_dereference_check(p, lockdep_is_held(&wiphy->mtx))

/**
 * wiphy_dereference - fetch RCU pointer when updates are prevented by wiphy mtx
 * @wiphy: the wiphy to check the locking on
 * @p: The pointer to read, prior to dereferencing
 *
 * Return the value of the specified RCU-protected pointer, but omit the
 * READ_ONCE(), because caller holds the wiphy mutex used for updates.
 */
#define wiphy_dereference(wiphy, p)				\
        rcu_dereference_protected(p, lockdep_is_held(&wiphy->mtx))

/**
 * get_wiphy_regdom - get custom regdomain for the given wiphy
 * @wiphy: the wiphy to get the regdomain from
 */
const struct ieee80211_regdomain *get_wiphy_regdom(struct wiphy *wiphy);

/**
 * wiphy_unregister - deregister a wiphy from cfg80211
 *
 * @wiphy: The wiphy to unregister.
 *
 * After this call, no more requests can be made with this priv
 * pointer, but the call may sleep to wait for an outstanding
 * request that is being handled.
 */
void wiphy_unregister(struct wiphy *wiphy);

/**
 * wiphy_free - free wiphy
 *
 * @wiphy: The wiphy to free
 */
void wiphy_free(struct wiphy *wiphy);

/* internal structs */
struct cfg80211_conn;
struct cfg80211_internal_bss;
struct cfg80211_cached_keys;
struct cfg80211_cqm_config;

/**
 * wiphy_lock - lock the wiphy
 * @wiphy: the wiphy to lock
 *
 * This is mostly exposed so it can be done around registering and
 * unregistering netdevs that aren't created through cfg80211 calls,
 * since that requires locking in cfg80211 when the notifiers is
 * called, but that cannot differentiate which way it's called.
 *
 * When cfg80211 ops are called, the wiphy is already locked.
 */
static inline void wiphy_lock(struct wiphy *wiphy)
	__acquires(&wiphy->mtx)
{
	mutex_lock(&wiphy->mtx);
	__acquire(&wiphy->mtx);
}

/**
 * wiphy_unlock - unlock the wiphy again
 * @wiphy: the wiphy to unlock
 */
static inline void wiphy_unlock(struct wiphy *wiphy)
	__releases(&wiphy->mtx)
{
	__release(&wiphy->mtx);
	mutex_unlock(&wiphy->mtx);
}

/**
 * struct wireless_dev - wireless device state
 *
 * For netdevs, this structure must be allocated by the driver
 * that uses the ieee80211_ptr field in struct net_device (this
 * is intentional so it can be allocated along with the netdev.)
 * It need not be registered then as netdev registration will
 * be intercepted by cfg80211 to see the new wireless device,
 * however, drivers must lock the wiphy before registering or
 * unregistering netdevs if they pre-create any netdevs (in ops
 * called from cfg80211, the wiphy is already locked.)
 *
 * For non-netdev uses, it must also be allocated by the driver
 * in response to the cfg80211 callbacks that require it, as
 * there's no netdev registration in that case it may not be
 * allocated outside of callback operations that return it.
 *
 * @wiphy: pointer to hardware description
 * @iftype: interface type
 * @registered: is this wdev already registered with cfg80211
 * @registering: indicates we're doing registration under wiphy lock
 *	for the notifier
 * @list: (private) Used to collect the interfaces
 * @netdev: (private) Used to reference back to the netdev, may be %NULL
 * @identifier: (private) Identifier used in nl80211 to identify this
 *	wireless device if it has no netdev
 * @current_bss: (private) Used by the internal configuration code
 * @chandef: (private) Used by the internal configuration code to track
 *	the user-set channel definition.
 * @preset_chandef: (private) Used by the internal configuration code to
 *	track the channel to be used for AP later
 * @bssid: (private) Used by the internal configuration code
 * @ssid: (private) Used by the internal configuration code
 * @ssid_len: (private) Used by the internal configuration code
 * @mesh_id_len: (private) Used by the internal configuration code
 * @mesh_id_up_len: (private) Used by the internal configuration code
 * @wext: (private) Used by the internal wireless extensions compat code
 * @wext.ibss: (private) IBSS data part of wext handling
 * @wext.connect: (private) connection handling data
 * @wext.keys: (private) (WEP) key data
 * @wext.ie: (private) extra elements for association
 * @wext.ie_len: (private) length of extra elements
 * @wext.bssid: (private) selected network BSSID
 * @wext.ssid: (private) selected network SSID
 * @wext.default_key: (private) selected default key index
 * @wext.default_mgmt_key: (private) selected default management key index
 * @wext.prev_bssid: (private) previous BSSID for reassociation
 * @wext.prev_bssid_valid: (private) previous BSSID validity
 * @use_4addr: indicates 4addr mode is used on this interface, must be
 *	set by driver (if supported) on add_interface BEFORE registering the
 *	netdev and may otherwise be used by driver read-only, will be update
 *	by cfg80211 on change_interface
 * @mgmt_registrations: list of registrations for management frames
 * @mgmt_registrations_lock: lock for the list
 * @mgmt_registrations_need_update: mgmt registrations were updated,
 *	need to propagate the update to the driver
 * @mtx: mutex used to lock data in this struct, may be used by drivers
 *	and some API functions require it held
 * @beacon_interval: beacon interval used on this device for transmitting
 *	beacons, 0 when not valid
 * @address: The address for this device, valid only if @netdev is %NULL
 * @is_running: true if this is a non-netdev device that has been started, e.g.
 *	the P2P Device.
 * @cac_started: true if DFS channel availability check has been started
 * @cac_start_time: timestamp (jiffies) when the dfs state was entered.
 * @cac_time_ms: CAC time in ms
 * @ps: powersave mode is enabled
 * @ps_timeout: dynamic powersave timeout
 * @ap_unexpected_nlportid: (private) netlink port ID of application
 *	registered for unexpected class 3 frames (AP mode)
 * @conn: (private) cfg80211 software SME connection state machine data
 * @connect_keys: (private) keys to set after connection is established
 * @conn_bss_type: connecting/connected BSS type
 * @conn_owner_nlportid: (private) connection owner socket port ID
 * @disconnect_wk: (private) auto-disconnect work
 * @disconnect_bssid: (private) the BSSID to use for auto-disconnect
 * @ibss_fixed: (private) IBSS is using fixed BSSID
 * @ibss_dfs_possible: (private) IBSS may change to a DFS channel
 * @event_list: (private) list for internal event processing
 * @event_lock: (private) lock for event list
 * @owner_nlportid: (private) owner socket port ID
 * @nl_owner_dead: (private) owner socket went away
 * @cqm_config: (private) nl80211 RSSI monitor state
 * @pmsr_list: (private) peer measurement requests
 * @pmsr_lock: (private) peer measurements requests/results lock
 * @pmsr_free_wk: (private) peer measurements cleanup work
 * @unprot_beacon_reported: (private) timestamp of last
 *	unprotected beacon report
 */
struct wireless_dev {
	struct wiphy *wiphy;
	enum nl80211_iftype iftype;

	/* the remainder of this struct should be private to cfg80211 */
	struct list_head list;
	struct net_device *netdev;

	u32 identifier;

	struct list_head mgmt_registrations;
	spinlock_t mgmt_registrations_lock;
	u8 mgmt_registrations_need_update:1;

	struct mutex mtx;

	bool use_4addr, is_running, registered, registering;

	u8 address[ETH_ALEN] __aligned(sizeof(u16));

	/* currently used for IBSS and SME - might be rearranged later */
	u8 ssid[IEEE80211_MAX_SSID_LEN];
	u8 ssid_len, mesh_id_len, mesh_id_up_len;
	struct cfg80211_conn *conn;
	struct cfg80211_cached_keys *connect_keys;
	enum ieee80211_bss_type conn_bss_type;
	u32 conn_owner_nlportid;

	struct work_struct disconnect_wk;
	u8 disconnect_bssid[ETH_ALEN];

	struct list_head event_list;
	spinlock_t event_lock;

	struct cfg80211_internal_bss *current_bss; /* associated / joined */
	struct cfg80211_chan_def preset_chandef;
	struct cfg80211_chan_def chandef;

	bool ibss_fixed;
	bool ibss_dfs_possible;

	bool ps;
	int ps_timeout;

	int beacon_interval;

	u32 ap_unexpected_nlportid;

	u32 owner_nlportid;
	bool nl_owner_dead;

	bool cac_started;
	unsigned long cac_start_time;
	unsigned int cac_time_ms;

#ifdef CONFIG_CFG80211_WEXT
	/* wext data */
	struct {
		struct cfg80211_ibss_params ibss;
		struct cfg80211_connect_params connect;
		struct cfg80211_cached_keys *keys;
		const u8 *ie;
		size_t ie_len;
		u8 bssid[ETH_ALEN];
		u8 prev_bssid[ETH_ALEN];
		u8 ssid[IEEE80211_MAX_SSID_LEN];
		s8 default_key, default_mgmt_key;
		bool prev_bssid_valid;
	} wext;
#endif

	struct cfg80211_cqm_config *cqm_config;

	struct list_head pmsr_list;
	spinlock_t pmsr_lock;
	struct work_struct pmsr_free_wk;

	unsigned long unprot_beacon_reported;

	ANDROID_KABI_RESERVE(1);
	ANDROID_KABI_RESERVE(2);
};

static inline u8 *wdev_address(struct wireless_dev *wdev)
{
	if (wdev->netdev)
		return wdev->netdev->dev_addr;
	return wdev->address;
}

static inline bool wdev_running(struct wireless_dev *wdev)
{
	if (wdev->netdev)
		return netif_running(wdev->netdev);
	return wdev->is_running;
}

/**
 * wdev_priv - return wiphy priv from wireless_dev
 *
 * @wdev: The wireless device whose wiphy's priv pointer to return
 * Return: The wiphy priv of @wdev.
 */
static inline void *wdev_priv(struct wireless_dev *wdev)
{
	BUG_ON(!wdev);
	return wiphy_priv(wdev->wiphy);
}

/**
 * DOC: Utility functions
 *
 * cfg80211 offers a number of utility functions that can be useful.
 */

/**
 * ieee80211_channel_equal - compare two struct ieee80211_channel
 *
 * @a: 1st struct ieee80211_channel
 * @b: 2nd struct ieee80211_channel
 * Return: true if center frequency of @a == @b
 */
static inline bool
ieee80211_channel_equal(struct ieee80211_channel *a,
			struct ieee80211_channel *b)
{
	return (a->center_freq == b->center_freq &&
		a->freq_offset == b->freq_offset);
}

/**
 * ieee80211_channel_to_khz - convert ieee80211_channel to frequency in KHz
 * @chan: struct ieee80211_channel to convert
 * Return: The corresponding frequency (in KHz)
 */
static inline u32
ieee80211_channel_to_khz(const struct ieee80211_channel *chan)
{
	return MHZ_TO_KHZ(chan->center_freq) + chan->freq_offset;
}

/**
 * ieee80211_s1g_channel_width - get allowed channel width from @chan
 *
 * Only allowed for band NL80211_BAND_S1GHZ
 * @chan: channel
 * Return: The allowed channel width for this center_freq
 */
enum nl80211_chan_width
ieee80211_s1g_channel_width(const struct ieee80211_channel *chan);

/**
 * ieee80211_channel_to_freq_khz - convert channel number to frequency
 * @chan: channel number
 * @band: band, necessary due to channel number overlap
 * Return: The corresponding frequency (in KHz), or 0 if the conversion failed.
 */
u32 ieee80211_channel_to_freq_khz(int chan, enum nl80211_band band);

/**
 * ieee80211_channel_to_frequency - convert channel number to frequency
 * @chan: channel number
 * @band: band, necessary due to channel number overlap
 * Return: The corresponding frequency (in MHz), or 0 if the conversion failed.
 */
static inline int
ieee80211_channel_to_frequency(int chan, enum nl80211_band band)
{
	return KHZ_TO_MHZ(ieee80211_channel_to_freq_khz(chan, band));
}

/**
 * ieee80211_freq_khz_to_channel - convert frequency to channel number
 * @freq: center frequency in KHz
 * Return: The corresponding channel, or 0 if the conversion failed.
 */
int ieee80211_freq_khz_to_channel(u32 freq);

/**
 * ieee80211_frequency_to_channel - convert frequency to channel number
 * @freq: center frequency in MHz
 * Return: The corresponding channel, or 0 if the conversion failed.
 */
static inline int
ieee80211_frequency_to_channel(int freq)
{
	return ieee80211_freq_khz_to_channel(MHZ_TO_KHZ(freq));
}

/**
 * ieee80211_get_channel_khz - get channel struct from wiphy for specified
 * frequency
 * @wiphy: the struct wiphy to get the channel for
 * @freq: the center frequency (in KHz) of the channel
 * Return: The channel struct from @wiphy at @freq.
 */
struct ieee80211_channel *
ieee80211_get_channel_khz(struct wiphy *wiphy, u32 freq);

/**
 * ieee80211_get_channel - get channel struct from wiphy for specified frequency
 *
 * @wiphy: the struct wiphy to get the channel for
 * @freq: the center frequency (in MHz) of the channel
 * Return: The channel struct from @wiphy at @freq.
 */
static inline struct ieee80211_channel *
ieee80211_get_channel(struct wiphy *wiphy, int freq)
{
	return ieee80211_get_channel_khz(wiphy, MHZ_TO_KHZ(freq));
}

/**
 * cfg80211_channel_is_psc - Check if the channel is a 6 GHz PSC
 * @chan: control channel to check
 *
 * The Preferred Scanning Channels (PSC) are defined in
 * Draft IEEE P802.11ax/D5.0, 26.17.2.3.3
 */
static inline bool cfg80211_channel_is_psc(struct ieee80211_channel *chan)
{
	if (chan->band != NL80211_BAND_6GHZ)
		return false;

	return ieee80211_frequency_to_channel(chan->center_freq) % 16 == 5;
}

/**
 * ieee80211_get_response_rate - get basic rate for a given rate
 *
 * @sband: the band to look for rates in
 * @basic_rates: bitmap of basic rates
 * @bitrate: the bitrate for which to find the basic rate
 *
 * Return: The basic rate corresponding to a given bitrate, that
 * is the next lower bitrate contained in the basic rate map,
 * which is, for this function, given as a bitmap of indices of
 * rates in the band's bitrate table.
 */
const struct ieee80211_rate *
ieee80211_get_response_rate(struct ieee80211_supported_band *sband,
			    u32 basic_rates, int bitrate);

/**
 * ieee80211_mandatory_rates - get mandatory rates for a given band
 * @sband: the band to look for rates in
 * @scan_width: width of the control channel
 *
 * This function returns a bitmap of the mandatory rates for the given
 * band, bits are set according to the rate position in the bitrates array.
 */
u32 ieee80211_mandatory_rates(struct ieee80211_supported_band *sband,
			      enum nl80211_bss_scan_width scan_width);

/*
 * Radiotap parsing functions -- for controlled injection support
 *
 * Implemented in net/wireless/radiotap.c
 * Documentation in Documentation/networking/radiotap-headers.rst
 */

struct radiotap_align_size {
	uint8_t align:4, size:4;
};

struct ieee80211_radiotap_namespace {
	const struct radiotap_align_size *align_size;
	int n_bits;
	uint32_t oui;
	uint8_t subns;
};

struct ieee80211_radiotap_vendor_namespaces {
	const struct ieee80211_radiotap_namespace *ns;
	int n_ns;
};

/**
 * struct ieee80211_radiotap_iterator - tracks walk thru present radiotap args
 * @this_arg_index: index of current arg, valid after each successful call
 *	to ieee80211_radiotap_iterator_next()
 * @this_arg: pointer to current radiotap arg; it is valid after each
 *	call to ieee80211_radiotap_iterator_next() but also after
 *	ieee80211_radiotap_iterator_init() where it will point to
 *	the beginning of the actual data portion
 * @this_arg_size: length of the current arg, for convenience
 * @current_namespace: pointer to the current namespace definition
 *	(or internally %NULL if the current namespace is unknown)
 * @is_radiotap_ns: indicates whether the current namespace is the default
 *	radiotap namespace or not
 *
 * @_rtheader: pointer to the radiotap header we are walking through
 * @_max_length: length of radiotap header in cpu byte ordering
 * @_arg_index: next argument index
 * @_arg: next argument pointer
 * @_next_bitmap: internal pointer to next present u32
 * @_bitmap_shifter: internal shifter for curr u32 bitmap, b0 set == arg present
 * @_vns: vendor namespace definitions
 * @_next_ns_data: beginning of the next namespace's data
 * @_reset_on_ext: internal; reset the arg index to 0 when going to the
 *	next bitmap word
 *
 * Describes the radiotap parser state. Fields prefixed with an underscore
 * must not be used by users of the parser, only by the parser internally.
 */

struct ieee80211_radiotap_iterator {
	struct ieee80211_radiotap_header *_rtheader;
	const struct ieee80211_radiotap_vendor_namespaces *_vns;
	const struct ieee80211_radiotap_namespace *current_namespace;

	unsigned char *_arg, *_next_ns_data;
	__le32 *_next_bitmap;

	unsigned char *this_arg;
	int this_arg_index;
	int this_arg_size;

	int is_radiotap_ns;

	int _max_length;
	int _arg_index;
	uint32_t _bitmap_shifter;
	int _reset_on_ext;
};

int
ieee80211_radiotap_iterator_init(struct ieee80211_radiotap_iterator *iterator,
				 struct ieee80211_radiotap_header *radiotap_header,
				 int max_length,
				 const struct ieee80211_radiotap_vendor_namespaces *vns);

int
ieee80211_radiotap_iterator_next(struct ieee80211_radiotap_iterator *iterator);


extern const unsigned char rfc1042_header[6];
extern const unsigned char bridge_tunnel_header[6];

/**
 * ieee80211_get_hdrlen_from_skb - get header length from data
 *
 * @skb: the frame
 *
 * Given an skb with a raw 802.11 header at the data pointer this function
 * returns the 802.11 header length.
 *
 * Return: The 802.11 header length in bytes (not including encryption
 * headers). Or 0 if the data in the sk_buff is too short to contain a valid
 * 802.11 header.
 */
unsigned int ieee80211_get_hdrlen_from_skb(const struct sk_buff *skb);

/**
 * ieee80211_hdrlen - get header length in bytes from frame control
 * @fc: frame control field in little-endian format
 * Return: The header length in bytes.
 */
unsigned int __attribute_const__ ieee80211_hdrlen(__le16 fc);

/**
 * ieee80211_get_mesh_hdrlen - get mesh extension header length
 * @meshhdr: the mesh extension header, only the flags field
 *	(first byte) will be accessed
 * Return: The length of the extension header, which is always at
 * least 6 bytes and at most 18 if address 5 and 6 are present.
 */
unsigned int ieee80211_get_mesh_hdrlen(struct ieee80211s_hdr *meshhdr);

/**
 * DOC: Data path helpers
 *
 * In addition to generic utilities, cfg80211 also offers
 * functions that help implement the data path for devices
 * that do not do the 802.11/802.3 conversion on the device.
 */

/**
 * ieee80211_data_to_8023_exthdr - convert an 802.11 data frame to 802.3
 * @skb: the 802.11 data frame
 * @ehdr: pointer to a &struct ethhdr that will get the header, instead
 *	of it being pushed into the SKB
 * @addr: the device MAC address
 * @iftype: the virtual interface type
 * @data_offset: offset of payload after the 802.11 header
 * Return: 0 on success. Non-zero on error.
 */
int ieee80211_data_to_8023_exthdr(struct sk_buff *skb, struct ethhdr *ehdr,
				  const u8 *addr, enum nl80211_iftype iftype,
				  u8 data_offset, bool is_amsdu);

/**
 * ieee80211_data_to_8023 - convert an 802.11 data frame to 802.3
 * @skb: the 802.11 data frame
 * @addr: the device MAC address
 * @iftype: the virtual interface type
 * Return: 0 on success. Non-zero on error.
 */
static inline int ieee80211_data_to_8023(struct sk_buff *skb, const u8 *addr,
					 enum nl80211_iftype iftype)
{
	return ieee80211_data_to_8023_exthdr(skb, NULL, addr, iftype, 0, false);
}

/**
 * ieee80211_amsdu_to_8023s - decode an IEEE 802.11n A-MSDU frame
 *
 * Decode an IEEE 802.11 A-MSDU and convert it to a list of 802.3 frames.
 * The @list will be empty if the decode fails. The @skb must be fully
 * header-less before being passed in here; it is freed in this function.
 *
 * @skb: The input A-MSDU frame without any headers.
 * @list: The output list of 802.3 frames. It must be allocated and
 *	initialized by the caller.
 * @addr: The device MAC address.
 * @iftype: The device interface type.
 * @extra_headroom: The hardware extra headroom for SKBs in the @list.
 * @check_da: DA to check in the inner ethernet header, or NULL
 * @check_sa: SA to check in the inner ethernet header, or NULL
 */
void ieee80211_amsdu_to_8023s(struct sk_buff *skb, struct sk_buff_head *list,
			      const u8 *addr, enum nl80211_iftype iftype,
			      const unsigned int extra_headroom,
			      const u8 *check_da, const u8 *check_sa);

/**
 * cfg80211_classify8021d - determine the 802.1p/1d tag for a data frame
 * @skb: the data frame
 * @qos_map: Interworking QoS mapping or %NULL if not in use
 * Return: The 802.1p/1d tag.
 */
unsigned int cfg80211_classify8021d(struct sk_buff *skb,
				    struct cfg80211_qos_map *qos_map);

/**
 * cfg80211_find_elem_match - match information element and byte array in data
 *
 * @eid: element ID
 * @ies: data consisting of IEs
 * @len: length of data
 * @match: byte array to match
 * @match_len: number of bytes in the match array
 * @match_offset: offset in the IE data where the byte array should match.
 *	Note the difference to cfg80211_find_ie_match() which considers
 *	the offset to start from the element ID byte, but here we take
 *	the data portion instead.
 *
 * Return: %NULL if the element ID could not be found or if
 * the element is invalid (claims to be longer than the given
 * data) or if the byte array doesn't match; otherwise return the
 * requested element struct.
 *
 * Note: There are no checks on the element length other than
 * having to fit into the given data and being large enough for the
 * byte array to match.
 */
const struct element *
cfg80211_find_elem_match(u8 eid, const u8 *ies, unsigned int len,
			 const u8 *match, unsigned int match_len,
			 unsigned int match_offset);

/**
 * cfg80211_find_ie_match - match information element and byte array in data
 *
 * @eid: element ID
 * @ies: data consisting of IEs
 * @len: length of data
 * @match: byte array to match
 * @match_len: number of bytes in the match array
 * @match_offset: offset in the IE where the byte array should match.
 *	If match_len is zero, this must also be set to zero.
 *	Otherwise this must be set to 2 or more, because the first
 *	byte is the element id, which is already compared to eid, and
 *	the second byte is the IE length.
 *
 * Return: %NULL if the element ID could not be found or if
 * the element is invalid (claims to be longer than the given
 * data) or if the byte array doesn't match, or a pointer to the first
 * byte of the requested element, that is the byte containing the
 * element ID.
 *
 * Note: There are no checks on the element length other than
 * having to fit into the given data and being large enough for the
 * byte array to match.
 */
static inline const u8 *
cfg80211_find_ie_match(u8 eid, const u8 *ies, unsigned int len,
		       const u8 *match, unsigned int match_len,
		       unsigned int match_offset)
{
	/* match_offset can't be smaller than 2, unless match_len is
	 * zero, in which case match_offset must be zero as well.
	 */
	if (WARN_ON((match_len && match_offset < 2) ||
		    (!match_len && match_offset)))
		return NULL;

	return (void *)cfg80211_find_elem_match(eid, ies, len,
						match, match_len,
						match_offset ?
							match_offset - 2 : 0);
}

/**
 * cfg80211_find_elem - find information element in data
 *
 * @eid: element ID
 * @ies: data consisting of IEs
 * @len: length of data
 *
 * Return: %NULL if the element ID could not be found or if
 * the element is invalid (claims to be longer than the given
 * data) or if the byte array doesn't match; otherwise return the
 * requested element struct.
 *
 * Note: There are no checks on the element length other than
 * having to fit into the given data.
 */
static inline const struct element *
cfg80211_find_elem(u8 eid, const u8 *ies, int len)
{
	return cfg80211_find_elem_match(eid, ies, len, NULL, 0, 0);
}

/**
 * cfg80211_find_ie - find information element in data
 *
 * @eid: element ID
 * @ies: data consisting of IEs
 * @len: length of data
 *
 * Return: %NULL if the element ID could not be found or if
 * the element is invalid (claims to be longer than the given
 * data), or a pointer to the first byte of the requested
 * element, that is the byte containing the element ID.
 *
 * Note: There are no checks on the element length other than
 * having to fit into the given data.
 */
static inline const u8 *cfg80211_find_ie(u8 eid, const u8 *ies, int len)
{
	return cfg80211_find_ie_match(eid, ies, len, NULL, 0, 0);
}

/**
 * cfg80211_find_ext_elem - find information element with EID Extension in data
 *
 * @ext_eid: element ID Extension
 * @ies: data consisting of IEs
 * @len: length of data
 *
 * Return: %NULL if the etended element could not be found or if
 * the element is invalid (claims to be longer than the given
 * data) or if the byte array doesn't match; otherwise return the
 * requested element struct.
 *
 * Note: There are no checks on the element length other than
 * having to fit into the given data.
 */
static inline const struct element *
cfg80211_find_ext_elem(u8 ext_eid, const u8 *ies, int len)
{
	return cfg80211_find_elem_match(WLAN_EID_EXTENSION, ies, len,
					&ext_eid, 1, 0);
}

/**
 * cfg80211_find_ext_ie - find information element with EID Extension in data
 *
 * @ext_eid: element ID Extension
 * @ies: data consisting of IEs
 * @len: length of data
 *
 * Return: %NULL if the extended element ID could not be found or if
 * the element is invalid (claims to be longer than the given
 * data), or a pointer to the first byte of the requested
 * element, that is the byte containing the element ID.
 *
 * Note: There are no checks on the element length other than
 * having to fit into the given data.
 */
static inline const u8 *cfg80211_find_ext_ie(u8 ext_eid, const u8 *ies, int len)
{
	return cfg80211_find_ie_match(WLAN_EID_EXTENSION, ies, len,
				      &ext_eid, 1, 2);
}

/**
 * cfg80211_find_vendor_elem - find vendor specific information element in data
 *
 * @oui: vendor OUI
 * @oui_type: vendor-specific OUI type (must be < 0xff), negative means any
 * @ies: data consisting of IEs
 * @len: length of data
 *
 * Return: %NULL if the vendor specific element ID could not be found or if the
 * element is invalid (claims to be longer than the given data); otherwise
 * return the element structure for the requested element.
 *
 * Note: There are no checks on the element length other than having to fit into
 * the given data.
 */
const struct element *cfg80211_find_vendor_elem(unsigned int oui, int oui_type,
						const u8 *ies,
						unsigned int len);

/**
 * cfg80211_find_vendor_ie - find vendor specific information element in data
 *
 * @oui: vendor OUI
 * @oui_type: vendor-specific OUI type (must be < 0xff), negative means any
 * @ies: data consisting of IEs
 * @len: length of data
 *
 * Return: %NULL if the vendor specific element ID could not be found or if the
 * element is invalid (claims to be longer than the given data), or a pointer to
 * the first byte of the requested element, that is the byte containing the
 * element ID.
 *
 * Note: There are no checks on the element length other than having to fit into
 * the given data.
 */
static inline const u8 *
cfg80211_find_vendor_ie(unsigned int oui, int oui_type,
			const u8 *ies, unsigned int len)
{
	return (void *)cfg80211_find_vendor_elem(oui, oui_type, ies, len);
}

/**
 * cfg80211_send_layer2_update - send layer 2 update frame
 *
 * @dev: network device
 * @addr: STA MAC address
 *
 * Wireless drivers can use this function to update forwarding tables in bridge
 * devices upon STA association.
 */
void cfg80211_send_layer2_update(struct net_device *dev, const u8 *addr);

/**
 * DOC: Regulatory enforcement infrastructure
 *
 * TODO
 */

/**
 * regulatory_hint - driver hint to the wireless core a regulatory domain
 * @wiphy: the wireless device giving the hint (used only for reporting
 *	conflicts)
 * @alpha2: the ISO/IEC 3166 alpha2 the driver claims its regulatory domain
 *	should be in. If @rd is set this should be NULL. Note that if you
 *	set this to NULL you should still set rd->alpha2 to some accepted
 *	alpha2.
 *
 * Wireless drivers can use this function to hint to the wireless core
 * what it believes should be the current regulatory domain by
 * giving it an ISO/IEC 3166 alpha2 country code it knows its regulatory
 * domain should be in or by providing a completely build regulatory domain.
 * If the driver provides an ISO/IEC 3166 alpha2 userspace will be queried
 * for a regulatory domain structure for the respective country.
 *
 * The wiphy must have been registered to cfg80211 prior to this call.
 * For cfg80211 drivers this means you must first use wiphy_register(),
 * for mac80211 drivers you must first use ieee80211_register_hw().
 *
 * Drivers should check the return value, its possible you can get
 * an -ENOMEM.
 *
 * Return: 0 on success. -ENOMEM.
 */
int regulatory_hint(struct wiphy *wiphy, const char *alpha2);

/**
 * regulatory_set_wiphy_regd - set regdom info for self managed drivers
 * @wiphy: the wireless device we want to process the regulatory domain on
 * @rd: the regulatory domain informatoin to use for this wiphy
 *
 * Set the regulatory domain information for self-managed wiphys, only they
 * may use this function. See %REGULATORY_WIPHY_SELF_MANAGED for more
 * information.
 *
 * Return: 0 on success. -EINVAL, -EPERM
 */
int regulatory_set_wiphy_regd(struct wiphy *wiphy,
			      struct ieee80211_regdomain *rd);

/**
 * regulatory_set_wiphy_regd_sync - set regdom for self-managed drivers
 * @wiphy: the wireless device we want to process the regulatory domain on
 * @rd: the regulatory domain information to use for this wiphy
 *
 * This functions requires the RTNL and the wiphy mutex to be held and
 * applies the new regdomain synchronously to this wiphy. For more details
 * see regulatory_set_wiphy_regd().
 *
 * Return: 0 on success. -EINVAL, -EPERM
 */
int regulatory_set_wiphy_regd_sync(struct wiphy *wiphy,
				   struct ieee80211_regdomain *rd);

/**
 * wiphy_apply_custom_regulatory - apply a custom driver regulatory domain
 * @wiphy: the wireless device we want to process the regulatory domain on
 * @regd: the custom regulatory domain to use for this wiphy
 *
 * Drivers can sometimes have custom regulatory domains which do not apply
 * to a specific country. Drivers can use this to apply such custom regulatory
 * domains. This routine must be called prior to wiphy registration. The
 * custom regulatory domain will be trusted completely and as such previous
 * default channel settings will be disregarded. If no rule is found for a
 * channel on the regulatory domain the channel will be disabled.
 * Drivers using this for a wiphy should also set the wiphy flag
 * REGULATORY_CUSTOM_REG or cfg80211 will set it for the wiphy
 * that called this helper.
 */
void wiphy_apply_custom_regulatory(struct wiphy *wiphy,
				   const struct ieee80211_regdomain *regd);

/**
 * freq_reg_info - get regulatory information for the given frequency
 * @wiphy: the wiphy for which we want to process this rule for
 * @center_freq: Frequency in KHz for which we want regulatory information for
 *
 * Use this function to get the regulatory rule for a specific frequency on
 * a given wireless device. If the device has a specific regulatory domain
 * it wants to follow we respect that unless a country IE has been received
 * and processed already.
 *
 * Return: A valid pointer, or, when an error occurs, for example if no rule
 * can be found, the return value is encoded using ERR_PTR(). Use IS_ERR() to
 * check and PTR_ERR() to obtain the numeric return value. The numeric return
 * value will be -ERANGE if we determine the given center_freq does not even
 * have a regulatory rule for a frequency range in the center_freq's band.
 * See freq_in_rule_band() for our current definition of a band -- this is
 * purely subjective and right now it's 802.11 specific.
 */
const struct ieee80211_reg_rule *freq_reg_info(struct wiphy *wiphy,
					       u32 center_freq);

/**
 * reg_initiator_name - map regulatory request initiator enum to name
 * @initiator: the regulatory request initiator
 *
 * You can use this to map the regulatory request initiator enum to a
 * proper string representation.
 */
const char *reg_initiator_name(enum nl80211_reg_initiator initiator);

/**
 * regulatory_pre_cac_allowed - check if pre-CAC allowed in the current regdom
 * @wiphy: wiphy for which pre-CAC capability is checked.
 *
 * Pre-CAC is allowed only in some regdomains (notable ETSI).
 */
bool regulatory_pre_cac_allowed(struct wiphy *wiphy);

/**
 * DOC: Internal regulatory db functions
 *
 */

/**
 * reg_query_regdb_wmm -  Query internal regulatory db for wmm rule
 * Regulatory self-managed driver can use it to proactively
 *
 * @alpha2: the ISO/IEC 3166 alpha2 wmm rule to be queried.
 * @freq: the freqency(in MHz) to be queried.
 * @rule: pointer to store the wmm rule from the regulatory db.
 *
 * Self-managed wireless drivers can use this function to  query
 * the internal regulatory database to check whether the given
 * ISO/IEC 3166 alpha2 country and freq have wmm rule limitations.
 *
 * Drivers should check the return value, its possible you can get
 * an -ENODATA.
 *
 * Return: 0 on success. -ENODATA.
 */
int reg_query_regdb_wmm(char *alpha2, int freq,
			struct ieee80211_reg_rule *rule);

/*
 * callbacks for asynchronous cfg80211 methods, notification
 * functions and BSS handling helpers
 */

/**
 * cfg80211_scan_done - notify that scan finished
 *
 * @request: the corresponding scan request
 * @info: information about the completed scan
 */
void cfg80211_scan_done(struct cfg80211_scan_request *request,
			struct cfg80211_scan_info *info);

/**
 * cfg80211_sched_scan_results - notify that new scan results are available
 *
 * @wiphy: the wiphy which got scheduled scan results
 * @reqid: identifier for the related scheduled scan request
 */
void cfg80211_sched_scan_results(struct wiphy *wiphy, u64 reqid);

/**
 * cfg80211_sched_scan_stopped - notify that the scheduled scan has stopped
 *
 * @wiphy: the wiphy on which the scheduled scan stopped
 * @reqid: identifier for the related scheduled scan request
 *
 * The driver can call this function to inform cfg80211 that the
 * scheduled scan had to be stopped, for whatever reason.  The driver
 * is then called back via the sched_scan_stop operation when done.
 */
void cfg80211_sched_scan_stopped(struct wiphy *wiphy, u64 reqid);

/**
 * cfg80211_sched_scan_stopped_locked - notify that the scheduled scan has stopped
 *
 * @wiphy: the wiphy on which the scheduled scan stopped
 * @reqid: identifier for the related scheduled scan request
 *
 * The driver can call this function to inform cfg80211 that the
 * scheduled scan had to be stopped, for whatever reason.  The driver
 * is then called back via the sched_scan_stop operation when done.
 * This function should be called with the wiphy mutex held.
 */
void cfg80211_sched_scan_stopped_locked(struct wiphy *wiphy, u64 reqid);

/**
 * cfg80211_inform_bss_frame_data - inform cfg80211 of a received BSS frame
 * @wiphy: the wiphy reporting the BSS
 * @data: the BSS metadata
 * @mgmt: the management frame (probe response or beacon)
 * @len: length of the management frame
 * @gfp: context flags
 *
 * This informs cfg80211 that BSS information was found and
 * the BSS should be updated/added.
 *
 * Return: A referenced struct, must be released with cfg80211_put_bss()!
 * Or %NULL on error.
 */
struct cfg80211_bss * __must_check
cfg80211_inform_bss_frame_data(struct wiphy *wiphy,
			       struct cfg80211_inform_bss *data,
			       struct ieee80211_mgmt *mgmt, size_t len,
			       gfp_t gfp);

static inline struct cfg80211_bss * __must_check
cfg80211_inform_bss_width_frame(struct wiphy *wiphy,
				struct ieee80211_channel *rx_channel,
				enum nl80211_bss_scan_width scan_width,
				struct ieee80211_mgmt *mgmt, size_t len,
				s32 signal, gfp_t gfp)
{
	struct cfg80211_inform_bss data = {
		.chan = rx_channel,
		.scan_width = scan_width,
		.signal = signal,
	};

	return cfg80211_inform_bss_frame_data(wiphy, &data, mgmt, len, gfp);
}

static inline struct cfg80211_bss * __must_check
cfg80211_inform_bss_frame(struct wiphy *wiphy,
			  struct ieee80211_channel *rx_channel,
			  struct ieee80211_mgmt *mgmt, size_t len,
			  s32 signal, gfp_t gfp)
{
	struct cfg80211_inform_bss data = {
		.chan = rx_channel,
		.scan_width = NL80211_BSS_CHAN_WIDTH_20,
		.signal = signal,
	};

	return cfg80211_inform_bss_frame_data(wiphy, &data, mgmt, len, gfp);
}

/**
 * cfg80211_gen_new_bssid - generate a nontransmitted BSSID for multi-BSSID
 * @bssid: transmitter BSSID
 * @max_bssid: max BSSID indicator, taken from Multiple BSSID element
 * @mbssid_index: BSSID index, taken from Multiple BSSID index element
 * @new_bssid: calculated nontransmitted BSSID
 */
static inline void cfg80211_gen_new_bssid(const u8 *bssid, u8 max_bssid,
					  u8 mbssid_index, u8 *new_bssid)
{
	u64 bssid_u64 = ether_addr_to_u64(bssid);
	u64 mask = GENMASK_ULL(max_bssid - 1, 0);
	u64 new_bssid_u64;

	new_bssid_u64 = bssid_u64 & ~mask;

	new_bssid_u64 |= ((bssid_u64 & mask) + mbssid_index) & mask;

	u64_to_ether_addr(new_bssid_u64, new_bssid);
}

/**
 * cfg80211_is_element_inherited - returns if element ID should be inherited
 * @element: element to check
 * @non_inherit_element: non inheritance element
 */
bool cfg80211_is_element_inherited(const struct element *element,
				   const struct element *non_inherit_element);

/**
 * cfg80211_merge_profile - merges a MBSSID profile if it is split between IEs
 * @ie: ies
 * @ielen: length of IEs
 * @mbssid_elem: current MBSSID element
 * @sub_elem: current MBSSID subelement (profile)
 * @merged_ie: location of the merged profile
 * @max_copy_len: max merged profile length
 */
size_t cfg80211_merge_profile(const u8 *ie, size_t ielen,
			      const struct element *mbssid_elem,
			      const struct element *sub_elem,
			      u8 *merged_ie, size_t max_copy_len);

/**
 * enum cfg80211_bss_frame_type - frame type that the BSS data came from
 * @CFG80211_BSS_FTYPE_UNKNOWN: driver doesn't know whether the data is
 *	from a beacon or probe response
 * @CFG80211_BSS_FTYPE_BEACON: data comes from a beacon
 * @CFG80211_BSS_FTYPE_PRESP: data comes from a probe response
 */
enum cfg80211_bss_frame_type {
	CFG80211_BSS_FTYPE_UNKNOWN,
	CFG80211_BSS_FTYPE_BEACON,
	CFG80211_BSS_FTYPE_PRESP,
};

/**
 * cfg80211_inform_bss_data - inform cfg80211 of a new BSS
 *
 * @wiphy: the wiphy reporting the BSS
 * @data: the BSS metadata
 * @ftype: frame type (if known)
 * @bssid: the BSSID of the BSS
 * @tsf: the TSF sent by the peer in the beacon/probe response (or 0)
 * @capability: the capability field sent by the peer
 * @beacon_interval: the beacon interval announced by the peer
 * @ie: additional IEs sent by the peer
 * @ielen: length of the additional IEs
 * @gfp: context flags
 *
 * This informs cfg80211 that BSS information was found and
 * the BSS should be updated/added.
 *
 * Return: A referenced struct, must be released with cfg80211_put_bss()!
 * Or %NULL on error.
 */
struct cfg80211_bss * __must_check
cfg80211_inform_bss_data(struct wiphy *wiphy,
			 struct cfg80211_inform_bss *data,
			 enum cfg80211_bss_frame_type ftype,
			 const u8 *bssid, u64 tsf, u16 capability,
			 u16 beacon_interval, const u8 *ie, size_t ielen,
			 gfp_t gfp);

static inline struct cfg80211_bss * __must_check
cfg80211_inform_bss_width(struct wiphy *wiphy,
			  struct ieee80211_channel *rx_channel,
			  enum nl80211_bss_scan_width scan_width,
			  enum cfg80211_bss_frame_type ftype,
			  const u8 *bssid, u64 tsf, u16 capability,
			  u16 beacon_interval, const u8 *ie, size_t ielen,
			  s32 signal, gfp_t gfp)
{
	struct cfg80211_inform_bss data = {
		.chan = rx_channel,
		.scan_width = scan_width,
		.signal = signal,
	};

	return cfg80211_inform_bss_data(wiphy, &data, ftype, bssid, tsf,
					capability, beacon_interval, ie, ielen,
					gfp);
}

static inline struct cfg80211_bss * __must_check
cfg80211_inform_bss(struct wiphy *wiphy,
		    struct ieee80211_channel *rx_channel,
		    enum cfg80211_bss_frame_type ftype,
		    const u8 *bssid, u64 tsf, u16 capability,
		    u16 beacon_interval, const u8 *ie, size_t ielen,
		    s32 signal, gfp_t gfp)
{
	struct cfg80211_inform_bss data = {
		.chan = rx_channel,
		.scan_width = NL80211_BSS_CHAN_WIDTH_20,
		.signal = signal,
	};

	return cfg80211_inform_bss_data(wiphy, &data, ftype, bssid, tsf,
					capability, beacon_interval, ie, ielen,
					gfp);
}

/**
 * cfg80211_get_bss - get a BSS reference
 * @wiphy: the wiphy this BSS struct belongs to
 * @channel: the channel to search on (or %NULL)
 * @bssid: the desired BSSID (or %NULL)
 * @ssid: the desired SSID (or %NULL)
 * @ssid_len: length of the SSID (or 0)
 * @bss_type: type of BSS, see &enum ieee80211_bss_type
 * @privacy: privacy filter, see &enum ieee80211_privacy
 */
struct cfg80211_bss *cfg80211_get_bss(struct wiphy *wiphy,
				      struct ieee80211_channel *channel,
				      const u8 *bssid,
				      const u8 *ssid, size_t ssid_len,
				      enum ieee80211_bss_type bss_type,
				      enum ieee80211_privacy privacy);
static inline struct cfg80211_bss *
cfg80211_get_ibss(struct wiphy *wiphy,
		  struct ieee80211_channel *channel,
		  const u8 *ssid, size_t ssid_len)
{
	return cfg80211_get_bss(wiphy, channel, NULL, ssid, ssid_len,
				IEEE80211_BSS_TYPE_IBSS,
				IEEE80211_PRIVACY_ANY);
}

/**
 * cfg80211_ref_bss - reference BSS struct
 * @wiphy: the wiphy this BSS struct belongs to
 * @bss: the BSS struct to reference
 *
 * Increments the refcount of the given BSS struct.
 */
void cfg80211_ref_bss(struct wiphy *wiphy, struct cfg80211_bss *bss);

/**
 * cfg80211_put_bss - unref BSS struct
 * @wiphy: the wiphy this BSS struct belongs to
 * @bss: the BSS struct
 *
 * Decrements the refcount of the given BSS struct.
 */
void cfg80211_put_bss(struct wiphy *wiphy, struct cfg80211_bss *bss);

/**
 * cfg80211_unlink_bss - unlink BSS from internal data structures
 * @wiphy: the wiphy
 * @bss: the bss to remove
 *
 * This function removes the given BSS from the internal data structures
 * thereby making it no longer show up in scan results etc. Use this
 * function when you detect a BSS is gone. Normally BSSes will also time
 * out, so it is not necessary to use this function at all.
 */
void cfg80211_unlink_bss(struct wiphy *wiphy, struct cfg80211_bss *bss);

/**
 * cfg80211_bss_iter - iterate all BSS entries
 *
 * This function iterates over the BSS entries associated with the given wiphy
 * and calls the callback for the iterated BSS. The iterator function is not
 * allowed to call functions that might modify the internal state of the BSS DB.
 *
 * @wiphy: the wiphy
 * @chandef: if given, the iterator function will be called only if the channel
 *     of the currently iterated BSS is a subset of the given channel.
 * @iter: the iterator function to call
 * @iter_data: an argument to the iterator function
 */
void cfg80211_bss_iter(struct wiphy *wiphy,
		       struct cfg80211_chan_def *chandef,
		       void (*iter)(struct wiphy *wiphy,
				    struct cfg80211_bss *bss,
				    void *data),
		       void *iter_data);

static inline enum nl80211_bss_scan_width
cfg80211_chandef_to_scan_width(const struct cfg80211_chan_def *chandef)
{
	switch (chandef->width) {
	case NL80211_CHAN_WIDTH_5:
		return NL80211_BSS_CHAN_WIDTH_5;
	case NL80211_CHAN_WIDTH_10:
		return NL80211_BSS_CHAN_WIDTH_10;
	default:
		return NL80211_BSS_CHAN_WIDTH_20;
	}
}

/**
 * cfg80211_rx_mlme_mgmt - notification of processed MLME management frame
 * @dev: network device
 * @buf: authentication frame (header + body)
 * @len: length of the frame data
 *
 * This function is called whenever an authentication, disassociation or
 * deauthentication frame has been received and processed in station mode.
 * After being asked to authenticate via cfg80211_ops::auth() the driver must
 * call either this function or cfg80211_auth_timeout().
 * After being asked to associate via cfg80211_ops::assoc() the driver must
 * call either this function or cfg80211_auth_timeout().
 * While connected, the driver must calls this for received and processed
 * disassociation and deauthentication frames. If the frame couldn't be used
 * because it was unprotected, the driver must call the function
 * cfg80211_rx_unprot_mlme_mgmt() instead.
 *
 * This function may sleep. The caller must hold the corresponding wdev's mutex.
 */
void cfg80211_rx_mlme_mgmt(struct net_device *dev, const u8 *buf, size_t len);

/**
 * cfg80211_auth_timeout - notification of timed out authentication
 * @dev: network device
 * @addr: The MAC address of the device with which the authentication timed out
 *
 * This function may sleep. The caller must hold the corresponding wdev's
 * mutex.
 */
void cfg80211_auth_timeout(struct net_device *dev, const u8 *addr);

/**
 * cfg80211_rx_assoc_resp - notification of processed association response
 * @dev: network device
 * @bss: the BSS that association was requested with, ownership of the pointer
 *	moves to cfg80211 in this call
 * @buf: (Re)Association Response frame (header + body)
 * @len: length of the frame data
 * @uapsd_queues: bitmap of queues configured for uapsd. Same format
 *	as the AC bitmap in the QoS info field
 * @req_ies: information elements from the (Re)Association Request frame
 * @req_ies_len: length of req_ies data
 *
 * After being asked to associate via cfg80211_ops::assoc() the driver must
 * call either this function or cfg80211_auth_timeout().
 *
 * This function may sleep. The caller must hold the corresponding wdev's mutex.
 */
void cfg80211_rx_assoc_resp(struct net_device *dev,
			    struct cfg80211_bss *bss,
			    const u8 *buf, size_t len,
			    int uapsd_queues,
			    const u8 *req_ies, size_t req_ies_len);

/**
 * cfg80211_assoc_timeout - notification of timed out association
 * @dev: network device
 * @bss: The BSS entry with which association timed out.
 *
 * This function may sleep. The caller must hold the corresponding wdev's mutex.
 */
void cfg80211_assoc_timeout(struct net_device *dev, struct cfg80211_bss *bss);

/**
 * cfg80211_abandon_assoc - notify cfg80211 of abandoned association attempt
 * @dev: network device
 * @bss: The BSS entry with which association was abandoned.
 *
 * Call this whenever - for reasons reported through other API, like deauth RX,
 * an association attempt was abandoned.
 * This function may sleep. The caller must hold the corresponding wdev's mutex.
 */
void cfg80211_abandon_assoc(struct net_device *dev, struct cfg80211_bss *bss);

/**
 * cfg80211_tx_mlme_mgmt - notification of transmitted deauth/disassoc frame
 * @dev: network device
 * @buf: 802.11 frame (header + body)
 * @len: length of the frame data
 * @reconnect: immediate reconnect is desired (include the nl80211 attribute)
 *
 * This function is called whenever deauthentication has been processed in
 * station mode. This includes both received deauthentication frames and
 * locally generated ones. This function may sleep. The caller must hold the
 * corresponding wdev's mutex.
 */
void cfg80211_tx_mlme_mgmt(struct net_device *dev, const u8 *buf, size_t len,
			   bool reconnect);

/**
 * cfg80211_rx_unprot_mlme_mgmt - notification of unprotected mlme mgmt frame
 * @dev: network device
 * @buf: received management frame (header + body)
 * @len: length of the frame data
 *
 * This function is called whenever a received deauthentication or dissassoc
 * frame has been dropped in station mode because of MFP being used but the
 * frame was not protected. This is also used to notify reception of a Beacon
 * frame that was dropped because it did not include a valid MME MIC while
 * beacon protection was enabled (BIGTK configured in station mode).
 *
 * This function may sleep.
 */
void cfg80211_rx_unprot_mlme_mgmt(struct net_device *dev,
				  const u8 *buf, size_t len);

/**
 * cfg80211_michael_mic_failure - notification of Michael MIC failure (TKIP)
 * @dev: network device
 * @addr: The source MAC address of the frame
 * @key_type: The key type that the received frame used
 * @key_id: Key identifier (0..3). Can be -1 if missing.
 * @tsc: The TSC value of the frame that generated the MIC failure (6 octets)
 * @gfp: allocation flags
 *
 * This function is called whenever the local MAC detects a MIC failure in a
 * received frame. This matches with MLME-MICHAELMICFAILURE.indication()
 * primitive.
 */
void cfg80211_michael_mic_failure(struct net_device *dev, const u8 *addr,
				  enum nl80211_key_type key_type, int key_id,
				  const u8 *tsc, gfp_t gfp);

/**
 * cfg80211_ibss_joined - notify cfg80211 that device joined an IBSS
 *
 * @dev: network device
 * @bssid: the BSSID of the IBSS joined
 * @channel: the channel of the IBSS joined
 * @gfp: allocation flags
 *
 * This function notifies cfg80211 that the device joined an IBSS or
 * switched to a different BSSID. Before this function can be called,
 * either a beacon has to have been received from the IBSS, or one of
 * the cfg80211_inform_bss{,_frame} functions must have been called
 * with the locally generated beacon -- this guarantees that there is
 * always a scan result for this IBSS. cfg80211 will handle the rest.
 */
void cfg80211_ibss_joined(struct net_device *dev, const u8 *bssid,
			  struct ieee80211_channel *channel, gfp_t gfp);

/**
 * cfg80211_notify_new_peer_candidate - notify cfg80211 of a new mesh peer
 * 					candidate
 *
 * @dev: network device
 * @macaddr: the MAC address of the new candidate
 * @ie: information elements advertised by the peer candidate
 * @ie_len: length of the information elements buffer
 * @gfp: allocation flags
 *
 * This function notifies cfg80211 that the mesh peer candidate has been
 * detected, most likely via a beacon or, less likely, via a probe response.
 * cfg80211 then sends a notification to userspace.
 */
void cfg80211_notify_new_peer_candidate(struct net_device *dev,
		const u8 *macaddr, const u8 *ie, u8 ie_len,
		int sig_dbm, gfp_t gfp);

/**
 * DOC: RFkill integration
 *
 * RFkill integration in cfg80211 is almost invisible to drivers,
 * as cfg80211 automatically registers an rfkill instance for each
 * wireless device it knows about. Soft kill is also translated
 * into disconnecting and turning all interfaces off, drivers are
 * expected to turn off the device when all interfaces are down.
 *
 * However, devices may have a hard RFkill line, in which case they
 * also need to interact with the rfkill subsystem, via cfg80211.
 * They can do this with a few helper functions documented here.
 */

/**
 * wiphy_rfkill_set_hw_state_reason - notify cfg80211 about hw block state
 * @wiphy: the wiphy
 * @blocked: block status
 * @reason: one of reasons in &enum rfkill_hard_block_reasons
 */
void wiphy_rfkill_set_hw_state_reason(struct wiphy *wiphy, bool blocked,
				      enum rfkill_hard_block_reasons reason);

static inline void wiphy_rfkill_set_hw_state(struct wiphy *wiphy, bool blocked)
{
	wiphy_rfkill_set_hw_state_reason(wiphy, blocked,
					 RFKILL_HARD_BLOCK_SIGNAL);
}

/**
 * wiphy_rfkill_start_polling - start polling rfkill
 * @wiphy: the wiphy
 */
void wiphy_rfkill_start_polling(struct wiphy *wiphy);

/**
 * wiphy_rfkill_stop_polling - stop polling rfkill
 * @wiphy: the wiphy
 */
static inline void wiphy_rfkill_stop_polling(struct wiphy *wiphy)
{
	rfkill_pause_polling(wiphy->rfkill);
}

/**
 * DOC: Vendor commands
 *
 * Occasionally, there are special protocol or firmware features that
 * can't be implemented very openly. For this and similar cases, the
 * vendor command functionality allows implementing the features with
 * (typically closed-source) userspace and firmware, using nl80211 as
 * the configuration mechanism.
 *
 * A driver supporting vendor commands must register them as an array
 * in struct wiphy, with handlers for each one, each command has an
 * OUI and sub command ID to identify it.
 *
 * Note that this feature should not be (ab)used to implement protocol
 * features that could openly be shared across drivers. In particular,
 * it must never be required to use vendor commands to implement any
 * "normal" functionality that higher-level userspace like connection
 * managers etc. need.
 */

struct sk_buff *__cfg80211_alloc_reply_skb(struct wiphy *wiphy,
					   enum nl80211_commands cmd,
					   enum nl80211_attrs attr,
					   int approxlen);

struct sk_buff *__cfg80211_alloc_event_skb(struct wiphy *wiphy,
					   struct wireless_dev *wdev,
					   enum nl80211_commands cmd,
					   enum nl80211_attrs attr,
					   unsigned int portid,
					   int vendor_event_idx,
					   int approxlen, gfp_t gfp);

void __cfg80211_send_event_skb(struct sk_buff *skb, gfp_t gfp);

/**
 * cfg80211_vendor_cmd_alloc_reply_skb - allocate vendor command reply
 * @wiphy: the wiphy
 * @approxlen: an upper bound of the length of the data that will
 *	be put into the skb
 *
 * This function allocates and pre-fills an skb for a reply to
 * a vendor command. Since it is intended for a reply, calling
 * it outside of a vendor command's doit() operation is invalid.
 *
 * The returned skb is pre-filled with some identifying data in
 * a way that any data that is put into the skb (with skb_put(),
 * nla_put() or similar) will end up being within the
 * %NL80211_ATTR_VENDOR_DATA attribute, so all that needs to be done
 * with the skb is adding data for the corresponding userspace tool
 * which can then read that data out of the vendor data attribute.
 * You must not modify the skb in any other way.
 *
 * When done, call cfg80211_vendor_cmd_reply() with the skb and return
 * its error code as the result of the doit() operation.
 *
 * Return: An allocated and pre-filled skb. %NULL if any errors happen.
 */
static inline struct sk_buff *
cfg80211_vendor_cmd_alloc_reply_skb(struct wiphy *wiphy, int approxlen)
{
	return __cfg80211_alloc_reply_skb(wiphy, NL80211_CMD_VENDOR,
					  NL80211_ATTR_VENDOR_DATA, approxlen);
}

/**
 * cfg80211_vendor_cmd_reply - send the reply skb
 * @skb: The skb, must have been allocated with
 *	cfg80211_vendor_cmd_alloc_reply_skb()
 *
 * Since calling this function will usually be the last thing
 * before returning from the vendor command doit() you should
 * return the error code.  Note that this function consumes the
 * skb regardless of the return value.
 *
 * Return: An error code or 0 on success.
 */
int cfg80211_vendor_cmd_reply(struct sk_buff *skb);

/**
 * cfg80211_vendor_cmd_get_sender - get the current sender netlink ID
 * @wiphy: the wiphy
 *
 * Return the current netlink port ID in a vendor command handler.
 * Valid to call only there.
 */
unsigned int cfg80211_vendor_cmd_get_sender(struct wiphy *wiphy);

/**
 * cfg80211_vendor_event_alloc - allocate vendor-specific event skb
 * @wiphy: the wiphy
 * @wdev: the wireless device
 * @event_idx: index of the vendor event in the wiphy's vendor_events
 * @approxlen: an upper bound of the length of the data that will
 *	be put into the skb
 * @gfp: allocation flags
 *
 * This function allocates and pre-fills an skb for an event on the
 * vendor-specific multicast group.
 *
 * If wdev != NULL, both the ifindex and identifier of the specified
 * wireless device are added to the event message before the vendor data
 * attribute.
 *
 * When done filling the skb, call cfg80211_vendor_event() with the
 * skb to send the event.
 *
 * Return: An allocated and pre-filled skb. %NULL if any errors happen.
 */
static inline struct sk_buff *
cfg80211_vendor_event_alloc(struct wiphy *wiphy, struct wireless_dev *wdev,
			     int approxlen, int event_idx, gfp_t gfp)
{
	return __cfg80211_alloc_event_skb(wiphy, wdev, NL80211_CMD_VENDOR,
					  NL80211_ATTR_VENDOR_DATA,
					  0, event_idx, approxlen, gfp);
}

/**
 * cfg80211_vendor_event_alloc_ucast - alloc unicast vendor-specific event skb
 * @wiphy: the wiphy
 * @wdev: the wireless device
 * @event_idx: index of the vendor event in the wiphy's vendor_events
 * @portid: port ID of the receiver
 * @approxlen: an upper bound of the length of the data that will
 *	be put into the skb
 * @gfp: allocation flags
 *
 * This function allocates and pre-fills an skb for an event to send to
 * a specific (userland) socket. This socket would previously have been
 * obtained by cfg80211_vendor_cmd_get_sender(), and the caller MUST take
 * care to register a netlink notifier to see when the socket closes.
 *
 * If wdev != NULL, both the ifindex and identifier of the specified
 * wireless device are added to the event message before the vendor data
 * attribute.
 *
 * When done filling the skb, call cfg80211_vendor_event() with the
 * skb to send the event.
 *
 * Return: An allocated and pre-filled skb. %NULL if any errors happen.
 */
static inline struct sk_buff *
cfg80211_vendor_event_alloc_ucast(struct wiphy *wiphy,
				  struct wireless_dev *wdev,
				  unsigned int portid, int approxlen,
				  int event_idx, gfp_t gfp)
{
	return __cfg80211_alloc_event_skb(wiphy, wdev, NL80211_CMD_VENDOR,
					  NL80211_ATTR_VENDOR_DATA,
					  portid, event_idx, approxlen, gfp);
}

/**
 * cfg80211_vendor_event - send the event
 * @skb: The skb, must have been allocated with cfg80211_vendor_event_alloc()
 * @gfp: allocation flags
 *
 * This function sends the given @skb, which must have been allocated
 * by cfg80211_vendor_event_alloc(), as an event. It always consumes it.
 */
static inline void cfg80211_vendor_event(struct sk_buff *skb, gfp_t gfp)
{
	__cfg80211_send_event_skb(skb, gfp);
}

#ifdef CONFIG_NL80211_TESTMODE
/**
 * DOC: Test mode
 *
 * Test mode is a set of utility functions to allow drivers to
 * interact with driver-specific tools to aid, for instance,
 * factory programming.
 *
 * This chapter describes how drivers interact with it, for more
 * information see the nl80211 book's chapter on it.
 */

/**
 * cfg80211_testmode_alloc_reply_skb - allocate testmode reply
 * @wiphy: the wiphy
 * @approxlen: an upper bound of the length of the data that will
 *	be put into the skb
 *
 * This function allocates and pre-fills an skb for a reply to
 * the testmode command. Since it is intended for a reply, calling
 * it outside of the @testmode_cmd operation is invalid.
 *
 * The returned skb is pre-filled with the wiphy index and set up in
 * a way that any data that is put into the skb (with skb_put(),
 * nla_put() or similar) will end up being within the
 * %NL80211_ATTR_TESTDATA attribute, so all that needs to be done
 * with the skb is adding data for the corresponding userspace tool
 * which can then read that data out of the testdata attribute. You
 * must not modify the skb in any other way.
 *
 * When done, call cfg80211_testmode_reply() with the skb and return
 * its error code as the result of the @testmode_cmd operation.
 *
 * Return: An allocated and pre-filled skb. %NULL if any errors happen.
 */
static inline struct sk_buff *
cfg80211_testmode_alloc_reply_skb(struct wiphy *wiphy, int approxlen)
{
	return __cfg80211_alloc_reply_skb(wiphy, NL80211_CMD_TESTMODE,
					  NL80211_ATTR_TESTDATA, approxlen);
}

/**
 * cfg80211_testmode_reply - send the reply skb
 * @skb: The skb, must have been allocated with
 *	cfg80211_testmode_alloc_reply_skb()
 *
 * Since calling this function will usually be the last thing
 * before returning from the @testmode_cmd you should return
 * the error code.  Note that this function consumes the skb
 * regardless of the return value.
 *
 * Return: An error code or 0 on success.
 */
static inline int cfg80211_testmode_reply(struct sk_buff *skb)
{
	return cfg80211_vendor_cmd_reply(skb);
}

/**
 * cfg80211_testmode_alloc_event_skb - allocate testmode event
 * @wiphy: the wiphy
 * @approxlen: an upper bound of the length of the data that will
 *	be put into the skb
 * @gfp: allocation flags
 *
 * This function allocates and pre-fills an skb for an event on the
 * testmode multicast group.
 *
 * The returned skb is set up in the same way as with
 * cfg80211_testmode_alloc_reply_skb() but prepared for an event. As
 * there, you should simply add data to it that will then end up in the
 * %NL80211_ATTR_TESTDATA attribute. Again, you must not modify the skb
 * in any other way.
 *
 * When done filling the skb, call cfg80211_testmode_event() with the
 * skb to send the event.
 *
 * Return: An allocated and pre-filled skb. %NULL if any errors happen.
 */
static inline struct sk_buff *
cfg80211_testmode_alloc_event_skb(struct wiphy *wiphy, int approxlen, gfp_t gfp)
{
	return __cfg80211_alloc_event_skb(wiphy, NULL, NL80211_CMD_TESTMODE,
					  NL80211_ATTR_TESTDATA, 0, -1,
					  approxlen, gfp);
}

/**
 * cfg80211_testmode_event - send the event
 * @skb: The skb, must have been allocated with
 *	cfg80211_testmode_alloc_event_skb()
 * @gfp: allocation flags
 *
 * This function sends the given @skb, which must have been allocated
 * by cfg80211_testmode_alloc_event_skb(), as an event. It always
 * consumes it.
 */
static inline void cfg80211_testmode_event(struct sk_buff *skb, gfp_t gfp)
{
	__cfg80211_send_event_skb(skb, gfp);
}

#define CFG80211_TESTMODE_CMD(cmd)	.testmode_cmd = (cmd),
#define CFG80211_TESTMODE_DUMP(cmd)	.testmode_dump = (cmd),
#else
#define CFG80211_TESTMODE_CMD(cmd)
#define CFG80211_TESTMODE_DUMP(cmd)
#endif

/**
 * struct cfg80211_fils_resp_params - FILS connection response params
 * @kek: KEK derived from a successful FILS connection (may be %NULL)
 * @kek_len: Length of @fils_kek in octets
 * @update_erp_next_seq_num: Boolean value to specify whether the value in
 *	@erp_next_seq_num is valid.
 * @erp_next_seq_num: The next sequence number to use in ERP message in
 *	FILS Authentication. This value should be specified irrespective of the
 *	status for a FILS connection.
 * @pmk: A new PMK if derived from a successful FILS connection (may be %NULL).
 * @pmk_len: Length of @pmk in octets
 * @pmkid: A new PMKID if derived from a successful FILS connection or the PMKID
 *	used for this FILS connection (may be %NULL).
 */
struct cfg80211_fils_resp_params {
	const u8 *kek;
	size_t kek_len;
	bool update_erp_next_seq_num;
	u16 erp_next_seq_num;
	const u8 *pmk;
	size_t pmk_len;
	const u8 *pmkid;
};

/**
 * struct cfg80211_connect_resp_params - Connection response params
 * @status: Status code, %WLAN_STATUS_SUCCESS for successful connection, use
 *	%WLAN_STATUS_UNSPECIFIED_FAILURE if your device cannot give you
 *	the real status code for failures. If this call is used to report a
 *	failure due to a timeout (e.g., not receiving an Authentication frame
 *	from the AP) instead of an explicit rejection by the AP, -1 is used to
 *	indicate that this is a failure, but without a status code.
 *	@timeout_reason is used to report the reason for the timeout in that
 *	case.
 * @bssid: The BSSID of the AP (may be %NULL)
 * @bss: Entry of bss to which STA got connected to, can be obtained through
 *	cfg80211_get_bss() (may be %NULL). But it is recommended to store the
 *	bss from the connect_request and hold a reference to it and return
 *	through this param to avoid a warning if the bss is expired during the
 *	connection, esp. for those drivers implementing connect op.
 *	Only one parameter among @bssid and @bss needs to be specified.
 * @req_ie: Association request IEs (may be %NULL)
 * @req_ie_len: Association request IEs length
 * @resp_ie: Association response IEs (may be %NULL)
 * @resp_ie_len: Association response IEs length
 * @fils: FILS connection response parameters.
 * @timeout_reason: Reason for connection timeout. This is used when the
 *	connection fails due to a timeout instead of an explicit rejection from
 *	the AP. %NL80211_TIMEOUT_UNSPECIFIED is used when the timeout reason is
 *	not known. This value is used only if @status < 0 to indicate that the
 *	failure is due to a timeout and not due to explicit rejection by the AP.
 *	This value is ignored in other cases (@status >= 0).
 */
struct cfg80211_connect_resp_params {
	int status;
	const u8 *bssid;
	struct cfg80211_bss *bss;
	const u8 *req_ie;
	size_t req_ie_len;
	const u8 *resp_ie;
	size_t resp_ie_len;
	struct cfg80211_fils_resp_params fils;
	enum nl80211_timeout_reason timeout_reason;
};

/**
 * cfg80211_connect_done - notify cfg80211 of connection result
 *
 * @dev: network device
 * @params: connection response parameters
 * @gfp: allocation flags
 *
 * It should be called by the underlying driver once execution of the connection
 * request from connect() has been completed. This is similar to
 * cfg80211_connect_bss(), but takes a structure pointer for connection response
 * parameters. Only one of the functions among cfg80211_connect_bss(),
 * cfg80211_connect_result(), cfg80211_connect_timeout(),
 * and cfg80211_connect_done() should be called.
 */
void cfg80211_connect_done(struct net_device *dev,
			   struct cfg80211_connect_resp_params *params,
			   gfp_t gfp);

/**
 * cfg80211_connect_bss - notify cfg80211 of connection result
 *
 * @dev: network device
 * @bssid: the BSSID of the AP
 * @bss: Entry of bss to which STA got connected to, can be obtained through
 *	cfg80211_get_bss() (may be %NULL). But it is recommended to store the
 *	bss from the connect_request and hold a reference to it and return
 *	through this param to avoid a warning if the bss is expired during the
 *	connection, esp. for those drivers implementing connect op.
 *	Only one parameter among @bssid and @bss needs to be specified.
 * @req_ie: association request IEs (maybe be %NULL)
 * @req_ie_len: association request IEs length
 * @resp_ie: association response IEs (may be %NULL)
 * @resp_ie_len: assoc response IEs length
 * @status: status code, %WLAN_STATUS_SUCCESS for successful connection, use
 *	%WLAN_STATUS_UNSPECIFIED_FAILURE if your device cannot give you
 *	the real status code for failures. If this call is used to report a
 *	failure due to a timeout (e.g., not receiving an Authentication frame
 *	from the AP) instead of an explicit rejection by the AP, -1 is used to
 *	indicate that this is a failure, but without a status code.
 *	@timeout_reason is used to report the reason for the timeout in that
 *	case.
 * @gfp: allocation flags
 * @timeout_reason: reason for connection timeout. This is used when the
 *	connection fails due to a timeout instead of an explicit rejection from
 *	the AP. %NL80211_TIMEOUT_UNSPECIFIED is used when the timeout reason is
 *	not known. This value is used only if @status < 0 to indicate that the
 *	failure is due to a timeout and not due to explicit rejection by the AP.
 *	This value is ignored in other cases (@status >= 0).
 *
 * It should be called by the underlying driver once execution of the connection
 * request from connect() has been completed. This is similar to
 * cfg80211_connect_result(), but with the option of identifying the exact bss
 * entry for the connection. Only one of the functions among
 * cfg80211_connect_bss(), cfg80211_connect_result(),
 * cfg80211_connect_timeout(), and cfg80211_connect_done() should be called.
 */
static inline void
cfg80211_connect_bss(struct net_device *dev, const u8 *bssid,
		     struct cfg80211_bss *bss, const u8 *req_ie,
		     size_t req_ie_len, const u8 *resp_ie,
		     size_t resp_ie_len, int status, gfp_t gfp,
		     enum nl80211_timeout_reason timeout_reason)
{
	struct cfg80211_connect_resp_params params;

	memset(&params, 0, sizeof(params));
	params.status = status;
	params.bssid = bssid;
	params.bss = bss;
	params.req_ie = req_ie;
	params.req_ie_len = req_ie_len;
	params.resp_ie = resp_ie;
	params.resp_ie_len = resp_ie_len;
	params.timeout_reason = timeout_reason;

	cfg80211_connect_done(dev, &params, gfp);
}

/**
 * cfg80211_connect_result - notify cfg80211 of connection result
 *
 * @dev: network device
 * @bssid: the BSSID of the AP
 * @req_ie: association request IEs (maybe be %NULL)
 * @req_ie_len: association request IEs length
 * @resp_ie: association response IEs (may be %NULL)
 * @resp_ie_len: assoc response IEs length
 * @status: status code, %WLAN_STATUS_SUCCESS for successful connection, use
 *	%WLAN_STATUS_UNSPECIFIED_FAILURE if your device cannot give you
 *	the real status code for failures.
 * @gfp: allocation flags
 *
 * It should be called by the underlying driver once execution of the connection
 * request from connect() has been completed. This is similar to
 * cfg80211_connect_bss() which allows the exact bss entry to be specified. Only
 * one of the functions among cfg80211_connect_bss(), cfg80211_connect_result(),
 * cfg80211_connect_timeout(), and cfg80211_connect_done() should be called.
 */
static inline void
cfg80211_connect_result(struct net_device *dev, const u8 *bssid,
			const u8 *req_ie, size_t req_ie_len,
			const u8 *resp_ie, size_t resp_ie_len,
			u16 status, gfp_t gfp)
{
	cfg80211_connect_bss(dev, bssid, NULL, req_ie, req_ie_len, resp_ie,
			     resp_ie_len, status, gfp,
			     NL80211_TIMEOUT_UNSPECIFIED);
}

/**
 * cfg80211_connect_timeout - notify cfg80211 of connection timeout
 *
 * @dev: network device
 * @bssid: the BSSID of the AP
 * @req_ie: association request IEs (maybe be %NULL)
 * @req_ie_len: association request IEs length
 * @gfp: allocation flags
 * @timeout_reason: reason for connection timeout.
 *
 * It should be called by the underlying driver whenever connect() has failed
 * in a sequence where no explicit authentication/association rejection was
 * received from the AP. This could happen, e.g., due to not being able to send
 * out the Authentication or Association Request frame or timing out while
 * waiting for the response. Only one of the functions among
 * cfg80211_connect_bss(), cfg80211_connect_result(),
 * cfg80211_connect_timeout(), and cfg80211_connect_done() should be called.
 */
static inline void
cfg80211_connect_timeout(struct net_device *dev, const u8 *bssid,
			 const u8 *req_ie, size_t req_ie_len, gfp_t gfp,
			 enum nl80211_timeout_reason timeout_reason)
{
	cfg80211_connect_bss(dev, bssid, NULL, req_ie, req_ie_len, NULL, 0, -1,
			     gfp, timeout_reason);
}

/**
 * struct cfg80211_roam_info - driver initiated roaming information
 *
 * @channel: the channel of the new AP
 * @bss: entry of bss to which STA got roamed (may be %NULL if %bssid is set)
 * @bssid: the BSSID of the new AP (may be %NULL if %bss is set)
 * @req_ie: association request IEs (maybe be %NULL)
 * @req_ie_len: association request IEs length
 * @resp_ie: association response IEs (may be %NULL)
 * @resp_ie_len: assoc response IEs length
 * @fils: FILS related roaming information.
 */
struct cfg80211_roam_info {
	struct ieee80211_channel *channel;
	struct cfg80211_bss *bss;
	const u8 *bssid;
	const u8 *req_ie;
	size_t req_ie_len;
	const u8 *resp_ie;
	size_t resp_ie_len;
	struct cfg80211_fils_resp_params fils;
};

/**
 * cfg80211_roamed - notify cfg80211 of roaming
 *
 * @dev: network device
 * @info: information about the new BSS. struct &cfg80211_roam_info.
 * @gfp: allocation flags
 *
 * This function may be called with the driver passing either the BSSID of the
 * new AP or passing the bss entry to avoid a race in timeout of the bss entry.
 * It should be called by the underlying driver whenever it roamed from one AP
 * to another while connected. Drivers which have roaming implemented in
 * firmware should pass the bss entry to avoid a race in bss entry timeout where
 * the bss entry of the new AP is seen in the driver, but gets timed out by the
 * time it is accessed in __cfg80211_roamed() due to delay in scheduling
 * rdev->event_work. In case of any failures, the reference is released
 * either in cfg80211_roamed() or in __cfg80211_romed(), Otherwise, it will be
 * released while disconnecting from the current bss.
 */
void cfg80211_roamed(struct net_device *dev, struct cfg80211_roam_info *info,
		     gfp_t gfp);

/**
 * cfg80211_port_authorized - notify cfg80211 of successful security association
 *
 * @dev: network device
 * @bssid: the BSSID of the AP
 * @gfp: allocation flags
 *
 * This function should be called by a driver that supports 4 way handshake
 * offload after a security association was successfully established (i.e.,
 * the 4 way handshake was completed successfully). The call to this function
 * should be preceded with a call to cfg80211_connect_result(),
 * cfg80211_connect_done(), cfg80211_connect_bss() or cfg80211_roamed() to
 * indicate the 802.11 association.
 */
void cfg80211_port_authorized(struct net_device *dev, const u8 *bssid,
			      gfp_t gfp);

/**
 * cfg80211_disconnected - notify cfg80211 that connection was dropped
 *
 * @dev: network device
 * @ie: information elements of the deauth/disassoc frame (may be %NULL)
 * @ie_len: length of IEs
 * @reason: reason code for the disconnection, set it to 0 if unknown
 * @locally_generated: disconnection was requested locally
 * @gfp: allocation flags
 *
 * After it calls this function, the driver should enter an idle state
 * and not try to connect to any AP any more.
 */
void cfg80211_disconnected(struct net_device *dev, u16 reason,
			   const u8 *ie, size_t ie_len,
			   bool locally_generated, gfp_t gfp);

/**
 * cfg80211_ready_on_channel - notification of remain_on_channel start
 * @wdev: wireless device
 * @cookie: the request cookie
 * @chan: The current channel (from remain_on_channel request)
 * @duration: Duration in milliseconds that the driver intents to remain on the
 *	channel
 * @gfp: allocation flags
 */
void cfg80211_ready_on_channel(struct wireless_dev *wdev, u64 cookie,
			       struct ieee80211_channel *chan,
			       unsigned int duration, gfp_t gfp);

/**
 * cfg80211_remain_on_channel_expired - remain_on_channel duration expired
 * @wdev: wireless device
 * @cookie: the request cookie
 * @chan: The current channel (from remain_on_channel request)
 * @gfp: allocation flags
 */
void cfg80211_remain_on_channel_expired(struct wireless_dev *wdev, u64 cookie,
					struct ieee80211_channel *chan,
					gfp_t gfp);

/**
 * cfg80211_tx_mgmt_expired - tx_mgmt duration expired
 * @wdev: wireless device
 * @cookie: the requested cookie
 * @chan: The current channel (from tx_mgmt request)
 * @gfp: allocation flags
 */
void cfg80211_tx_mgmt_expired(struct wireless_dev *wdev, u64 cookie,
			      struct ieee80211_channel *chan, gfp_t gfp);

/**
 * cfg80211_sinfo_alloc_tid_stats - allocate per-tid statistics.
 *
 * @sinfo: the station information
 * @gfp: allocation flags
 */
int cfg80211_sinfo_alloc_tid_stats(struct station_info *sinfo, gfp_t gfp);

/**
 * cfg80211_sinfo_release_content - release contents of station info
 * @sinfo: the station information
 *
 * Releases any potentially allocated sub-information of the station
 * information, but not the struct itself (since it's typically on
 * the stack.)
 */
static inline void cfg80211_sinfo_release_content(struct station_info *sinfo)
{
	kfree(sinfo->pertid);
}

/**
 * cfg80211_new_sta - notify userspace about station
 *
 * @dev: the netdev
 * @mac_addr: the station's address
 * @sinfo: the station information
 * @gfp: allocation flags
 */
void cfg80211_new_sta(struct net_device *dev, const u8 *mac_addr,
		      struct station_info *sinfo, gfp_t gfp);

/**
 * cfg80211_del_sta_sinfo - notify userspace about deletion of a station
 * @dev: the netdev
 * @mac_addr: the station's address
 * @sinfo: the station information/statistics
 * @gfp: allocation flags
 */
void cfg80211_del_sta_sinfo(struct net_device *dev, const u8 *mac_addr,
			    struct station_info *sinfo, gfp_t gfp);

/**
 * cfg80211_del_sta - notify userspace about deletion of a station
 *
 * @dev: the netdev
 * @mac_addr: the station's address
 * @gfp: allocation flags
 */
static inline void cfg80211_del_sta(struct net_device *dev,
				    const u8 *mac_addr, gfp_t gfp)
{
	cfg80211_del_sta_sinfo(dev, mac_addr, NULL, gfp);
}

/**
 * cfg80211_conn_failed - connection request failed notification
 *
 * @dev: the netdev
 * @mac_addr: the station's address
 * @reason: the reason for connection failure
 * @gfp: allocation flags
 *
 * Whenever a station tries to connect to an AP and if the station
 * could not connect to the AP as the AP has rejected the connection
 * for some reasons, this function is called.
 *
 * The reason for connection failure can be any of the value from
 * nl80211_connect_failed_reason enum
 */
void cfg80211_conn_failed(struct net_device *dev, const u8 *mac_addr,
			  enum nl80211_connect_failed_reason reason,
			  gfp_t gfp);

/**
 * cfg80211_rx_mgmt_khz - notification of received, unprocessed management frame
 * @wdev: wireless device receiving the frame
 * @freq: Frequency on which the frame was received in KHz
 * @sig_dbm: signal strength in dBm, or 0 if unknown
 * @buf: Management frame (header + body)
 * @len: length of the frame data
 * @flags: flags, as defined in enum nl80211_rxmgmt_flags
 *
 * This function is called whenever an Action frame is received for a station
 * mode interface, but is not processed in kernel.
 *
 * Return: %true if a user space application has registered for this frame.
 * For action frames, that makes it responsible for rejecting unrecognized
 * action frames; %false otherwise, in which case for action frames the
 * driver is responsible for rejecting the frame.
 */
bool cfg80211_rx_mgmt_khz(struct wireless_dev *wdev, int freq, int sig_dbm,
			  const u8 *buf, size_t len, u32 flags);

/**
 * cfg80211_rx_mgmt - notification of received, unprocessed management frame
 * @wdev: wireless device receiving the frame
 * @freq: Frequency on which the frame was received in MHz
 * @sig_dbm: signal strength in dBm, or 0 if unknown
 * @buf: Management frame (header + body)
 * @len: length of the frame data
 * @flags: flags, as defined in enum nl80211_rxmgmt_flags
 *
 * This function is called whenever an Action frame is received for a station
 * mode interface, but is not processed in kernel.
 *
 * Return: %true if a user space application has registered for this frame.
 * For action frames, that makes it responsible for rejecting unrecognized
 * action frames; %false otherwise, in which case for action frames the
 * driver is responsible for rejecting the frame.
 */
static inline bool cfg80211_rx_mgmt(struct wireless_dev *wdev, int freq,
				    int sig_dbm, const u8 *buf, size_t len,
				    u32 flags)
{
	return cfg80211_rx_mgmt_khz(wdev, MHZ_TO_KHZ(freq), sig_dbm, buf, len,
				    flags);
}

/**
 * cfg80211_mgmt_tx_status - notification of TX status for management frame
 * @wdev: wireless device receiving the frame
 * @cookie: Cookie returned by cfg80211_ops::mgmt_tx()
 * @buf: Management frame (header + body)
 * @len: length of the frame data
 * @ack: Whether frame was acknowledged
 * @gfp: context flags
 *
 * This function is called whenever a management frame was requested to be
 * transmitted with cfg80211_ops::mgmt_tx() to report the TX status of the
 * transmission attempt.
 */
void cfg80211_mgmt_tx_status(struct wireless_dev *wdev, u64 cookie,
			     const u8 *buf, size_t len, bool ack, gfp_t gfp);

/**
 * cfg80211_control_port_tx_status - notification of TX status for control
 *                                   port frames
 * @wdev: wireless device receiving the frame
 * @cookie: Cookie returned by cfg80211_ops::tx_control_port()
 * @buf: Data frame (header + body)
 * @len: length of the frame data
 * @ack: Whether frame was acknowledged
 * @gfp: context flags
 *
 * This function is called whenever a control port frame was requested to be
 * transmitted with cfg80211_ops::tx_control_port() to report the TX status of
 * the transmission attempt.
 */
void cfg80211_control_port_tx_status(struct wireless_dev *wdev, u64 cookie,
				     const u8 *buf, size_t len, bool ack,
				     gfp_t gfp);

/**
 * cfg80211_rx_control_port - notification about a received control port frame
 * @dev: The device the frame matched to
 * @skb: The skbuf with the control port frame.  It is assumed that the skbuf
 *	is 802.3 formatted (with 802.3 header).  The skb can be non-linear.
 *	This function does not take ownership of the skb, so the caller is
 *	responsible for any cleanup.  The caller must also ensure that
 *	skb->protocol is set appropriately.
 * @unencrypted: Whether the frame was received unencrypted
 *
 * This function is used to inform userspace about a received control port
 * frame.  It should only be used if userspace indicated it wants to receive
 * control port frames over nl80211.
 *
 * The frame is the data portion of the 802.3 or 802.11 data frame with all
 * network layer headers removed (e.g. the raw EAPoL frame).
 *
 * Return: %true if the frame was passed to userspace
 */
bool cfg80211_rx_control_port(struct net_device *dev,
			      struct sk_buff *skb, bool unencrypted);

/**
 * cfg80211_cqm_rssi_notify - connection quality monitoring rssi event
 * @dev: network device
 * @rssi_event: the triggered RSSI event
 * @rssi_level: new RSSI level value or 0 if not available
 * @gfp: context flags
 *
 * This function is called when a configured connection quality monitoring
 * rssi threshold reached event occurs.
 */
void cfg80211_cqm_rssi_notify(struct net_device *dev,
			      enum nl80211_cqm_rssi_threshold_event rssi_event,
			      s32 rssi_level, gfp_t gfp);

/**
 * cfg80211_cqm_pktloss_notify - notify userspace about packetloss to peer
 * @dev: network device
 * @peer: peer's MAC address
 * @num_packets: how many packets were lost -- should be a fixed threshold
 *	but probably no less than maybe 50, or maybe a throughput dependent
 *	threshold (to account for temporary interference)
 * @gfp: context flags
 */
void cfg80211_cqm_pktloss_notify(struct net_device *dev,
				 const u8 *peer, u32 num_packets, gfp_t gfp);

/**
 * cfg80211_cqm_txe_notify - TX error rate event
 * @dev: network device
 * @peer: peer's MAC address
 * @num_packets: how many packets were lost
 * @rate: % of packets which failed transmission
 * @intvl: interval (in s) over which the TX failure threshold was breached.
 * @gfp: context flags
 *
 * Notify userspace when configured % TX failures over number of packets in a
 * given interval is exceeded.
 */
void cfg80211_cqm_txe_notify(struct net_device *dev, const u8 *peer,
			     u32 num_packets, u32 rate, u32 intvl, gfp_t gfp);

/**
 * cfg80211_cqm_beacon_loss_notify - beacon loss event
 * @dev: network device
 * @gfp: context flags
 *
 * Notify userspace about beacon loss from the connected AP.
 */
void cfg80211_cqm_beacon_loss_notify(struct net_device *dev, gfp_t gfp);

/**
 * cfg80211_radar_event - radar detection event
 * @wiphy: the wiphy
 * @chandef: chandef for the current channel
 * @gfp: context flags
 *
 * This function is called when a radar is detected on the current chanenl.
 */
void cfg80211_radar_event(struct wiphy *wiphy,
			  struct cfg80211_chan_def *chandef, gfp_t gfp);

/**
 * cfg80211_sta_opmode_change_notify - STA's ht/vht operation mode change event
 * @dev: network device
 * @mac: MAC address of a station which opmode got modified
 * @sta_opmode: station's current opmode value
 * @gfp: context flags
 *
 * Driver should call this function when station's opmode modified via action
 * frame.
 */
void cfg80211_sta_opmode_change_notify(struct net_device *dev, const u8 *mac,
				       struct sta_opmode_info *sta_opmode,
				       gfp_t gfp);

/**
 * cfg80211_cac_event - Channel availability check (CAC) event
 * @netdev: network device
 * @chandef: chandef for the current channel
 * @event: type of event
 * @gfp: context flags
 *
 * This function is called when a Channel availability check (CAC) is finished
 * or aborted. This must be called to notify the completion of a CAC process,
 * also by full-MAC drivers.
 */
void cfg80211_cac_event(struct net_device *netdev,
			const struct cfg80211_chan_def *chandef,
			enum nl80211_radar_event event, gfp_t gfp);


/**
 * cfg80211_gtk_rekey_notify - notify userspace about driver rekeying
 * @dev: network device
 * @bssid: BSSID of AP (to avoid races)
 * @replay_ctr: new replay counter
 * @gfp: allocation flags
 */
void cfg80211_gtk_rekey_notify(struct net_device *dev, const u8 *bssid,
			       const u8 *replay_ctr, gfp_t gfp);

/**
 * cfg80211_pmksa_candidate_notify - notify about PMKSA caching candidate
 * @dev: network device
 * @index: candidate index (the smaller the index, the higher the priority)
 * @bssid: BSSID of AP
 * @preauth: Whether AP advertises support for RSN pre-authentication
 * @gfp: allocation flags
 */
void cfg80211_pmksa_candidate_notify(struct net_device *dev, int index,
				     const u8 *bssid, bool preauth, gfp_t gfp);

/**
 * cfg80211_rx_spurious_frame - inform userspace about a spurious frame
 * @dev: The device the frame matched to
 * @addr: the transmitter address
 * @gfp: context flags
 *
 * This function is used in AP mode (only!) to inform userspace that
 * a spurious class 3 frame was received, to be able to deauth the
 * sender.
 * Return: %true if the frame was passed to userspace (or this failed
 * for a reason other than not having a subscription.)
 */
bool cfg80211_rx_spurious_frame(struct net_device *dev,
				const u8 *addr, gfp_t gfp);

/**
 * cfg80211_rx_unexpected_4addr_frame - inform about unexpected WDS frame
 * @dev: The device the frame matched to
 * @addr: the transmitter address
 * @gfp: context flags
 *
 * This function is used in AP mode (only!) to inform userspace that
 * an associated station sent a 4addr frame but that wasn't expected.
 * It is allowed and desirable to send this event only once for each
 * station to avoid event flooding.
 * Return: %true if the frame was passed to userspace (or this failed
 * for a reason other than not having a subscription.)
 */
bool cfg80211_rx_unexpected_4addr_frame(struct net_device *dev,
					const u8 *addr, gfp_t gfp);

/**
 * cfg80211_probe_status - notify userspace about probe status
 * @dev: the device the probe was sent on
 * @addr: the address of the peer
 * @cookie: the cookie filled in @probe_client previously
 * @acked: indicates whether probe was acked or not
 * @ack_signal: signal strength (in dBm) of the ACK frame.
 * @is_valid_ack_signal: indicates the ack_signal is valid or not.
 * @gfp: allocation flags
 */
void cfg80211_probe_status(struct net_device *dev, const u8 *addr,
			   u64 cookie, bool acked, s32 ack_signal,
			   bool is_valid_ack_signal, gfp_t gfp);

/**
 * cfg80211_report_obss_beacon_khz - report beacon from other APs
 * @wiphy: The wiphy that received the beacon
 * @frame: the frame
 * @len: length of the frame
 * @freq: frequency the frame was received on in KHz
 * @sig_dbm: signal strength in dBm, or 0 if unknown
 *
 * Use this function to report to userspace when a beacon was
 * received. It is not useful to call this when there is no
 * netdev that is in AP/GO mode.
 */
void cfg80211_report_obss_beacon_khz(struct wiphy *wiphy, const u8 *frame,
				     size_t len, int freq, int sig_dbm);

/**
 * cfg80211_report_obss_beacon - report beacon from other APs
 * @wiphy: The wiphy that received the beacon
 * @frame: the frame
 * @len: length of the frame
 * @freq: frequency the frame was received on
 * @sig_dbm: signal strength in dBm, or 0 if unknown
 *
 * Use this function to report to userspace when a beacon was
 * received. It is not useful to call this when there is no
 * netdev that is in AP/GO mode.
 */
static inline void cfg80211_report_obss_beacon(struct wiphy *wiphy,
					       const u8 *frame, size_t len,
					       int freq, int sig_dbm)
{
	cfg80211_report_obss_beacon_khz(wiphy, frame, len, MHZ_TO_KHZ(freq),
					sig_dbm);
}

/**
 * cfg80211_reg_can_beacon - check if beaconing is allowed
 * @wiphy: the wiphy
 * @chandef: the channel definition
 * @iftype: interface type
 *
 * Return: %true if there is no secondary channel or the secondary channel(s)
 * can be used for beaconing (i.e. is not a radar channel etc.)
 */
bool cfg80211_reg_can_beacon(struct wiphy *wiphy,
			     struct cfg80211_chan_def *chandef,
			     enum nl80211_iftype iftype);

/**
 * cfg80211_reg_can_beacon_relax - check if beaconing is allowed with relaxation
 * @wiphy: the wiphy
 * @chandef: the channel definition
 * @iftype: interface type
 *
 * Return: %true if there is no secondary channel or the secondary channel(s)
 * can be used for beaconing (i.e. is not a radar channel etc.). This version
 * also checks if IR-relaxation conditions apply, to allow beaconing under
 * more permissive conditions.
 *
 * Requires the wiphy mutex to be held.
 */
bool cfg80211_reg_can_beacon_relax(struct wiphy *wiphy,
				   struct cfg80211_chan_def *chandef,
				   enum nl80211_iftype iftype);

/*
 * cfg80211_ch_switch_notify - update wdev channel and notify userspace
 * @dev: the device which switched channels
 * @chandef: the new channel definition
 *
 * Caller must acquire wdev_lock, therefore must only be called from sleepable
 * driver context!
 */
void cfg80211_ch_switch_notify(struct net_device *dev,
			       struct cfg80211_chan_def *chandef);

/*
 * cfg80211_ch_switch_started_notify - notify channel switch start
 * @dev: the device on which the channel switch started
 * @chandef: the future channel definition
 * @count: the number of TBTTs until the channel switch happens
 * @quiet: whether or not immediate quiet was requested by the AP
 *
 * Inform the userspace about the channel switch that has just
 * started, so that it can take appropriate actions (eg. starting
 * channel switch on other vifs), if necessary.
 */
void cfg80211_ch_switch_started_notify(struct net_device *dev,
				       struct cfg80211_chan_def *chandef,
				       u8 count, bool quiet);

/**
 * ieee80211_operating_class_to_band - convert operating class to band
 *
 * @operating_class: the operating class to convert
 * @band: band pointer to fill
 *
 * Returns %true if the conversion was successful, %false otherwise.
 */
bool ieee80211_operating_class_to_band(u8 operating_class,
				       enum nl80211_band *band);

/**
 * ieee80211_chandef_to_operating_class - convert chandef to operation class
 *
 * @chandef: the chandef to convert
 * @op_class: a pointer to the resulting operating class
 *
 * Returns %true if the conversion was successful, %false otherwise.
 */
bool ieee80211_chandef_to_operating_class(struct cfg80211_chan_def *chandef,
					  u8 *op_class);

/**
 * ieee80211_chandef_to_khz - convert chandef to frequency in KHz
 *
 * @chandef: the chandef to convert
 *
 * Returns the center frequency of chandef (1st segment) in KHz.
 */
static inline u32
ieee80211_chandef_to_khz(const struct cfg80211_chan_def *chandef)
{
	return MHZ_TO_KHZ(chandef->center_freq1) + chandef->freq1_offset;
}

/*
 * cfg80211_tdls_oper_request - request userspace to perform TDLS operation
 * @dev: the device on which the operation is requested
 * @peer: the MAC address of the peer device
 * @oper: the requested TDLS operation (NL80211_TDLS_SETUP or
 *	NL80211_TDLS_TEARDOWN)
 * @reason_code: the reason code for teardown request
 * @gfp: allocation flags
 *
 * This function is used to request userspace to perform TDLS operation that
 * requires knowledge of keys, i.e., link setup or teardown when the AP
 * connection uses encryption. This is optional mechanism for the driver to use
 * if it can automatically determine when a TDLS link could be useful (e.g.,
 * based on traffic and signal strength for a peer).
 */
void cfg80211_tdls_oper_request(struct net_device *dev, const u8 *peer,
				enum nl80211_tdls_operation oper,
				u16 reason_code, gfp_t gfp);

/*
 * cfg80211_calculate_bitrate - calculate actual bitrate (in 100Kbps units)
 * @rate: given rate_info to calculate bitrate from
 *
 * return 0 if MCS index >= 32
 */
u32 cfg80211_calculate_bitrate(struct rate_info *rate);

/**
 * cfg80211_unregister_wdev - remove the given wdev
 * @wdev: struct wireless_dev to remove
 *
 * This function removes the device so it can no longer be used. It is necessary
 * to call this function even when cfg80211 requests the removal of the device
 * by calling the del_virtual_intf() callback. The function must also be called
 * when the driver wishes to unregister the wdev, e.g. when the hardware device
 * is unbound from the driver.
 *
 * Requires the RTNL and wiphy mutex to be held.
 */
void cfg80211_unregister_wdev(struct wireless_dev *wdev);

/**
 * cfg80211_register_netdevice - register the given netdev
 * @dev: the netdev to register
 *
 * Note: In contexts coming from cfg80211 callbacks, you must call this rather
 * than register_netdevice(), unregister_netdev() is impossible as the RTNL is
 * held. Otherwise, both register_netdevice() and register_netdev() are usable
 * instead as well.
 *
 * Requires the RTNL and wiphy mutex to be held.
 */
int cfg80211_register_netdevice(struct net_device *dev);

/**
 * cfg80211_unregister_netdevice - unregister the given netdev
 * @dev: the netdev to register
 *
 * Note: In contexts coming from cfg80211 callbacks, you must call this rather
 * than unregister_netdevice(), unregister_netdev() is impossible as the RTNL
 * is held. Otherwise, both unregister_netdevice() and unregister_netdev() are
 * usable instead as well.
 *
 * Requires the RTNL and wiphy mutex to be held.
 */
static inline void cfg80211_unregister_netdevice(struct net_device *dev)
{
	cfg80211_unregister_wdev(dev->ieee80211_ptr);
}

/**
 * struct cfg80211_ft_event_params - FT Information Elements
 * @ies: FT IEs
 * @ies_len: length of the FT IE in bytes
 * @target_ap: target AP's MAC address
 * @ric_ies: RIC IE
 * @ric_ies_len: length of the RIC IE in bytes
 */
struct cfg80211_ft_event_params {
	const u8 *ies;
	size_t ies_len;
	const u8 *target_ap;
	const u8 *ric_ies;
	size_t ric_ies_len;
};

/**
 * cfg80211_ft_event - notify userspace about FT IE and RIC IE
 * @netdev: network device
 * @ft_event: IE information
 */
void cfg80211_ft_event(struct net_device *netdev,
		       struct cfg80211_ft_event_params *ft_event);

/**
 * cfg80211_get_p2p_attr - find and copy a P2P attribute from IE buffer
 * @ies: the input IE buffer
 * @len: the input length
 * @attr: the attribute ID to find
 * @buf: output buffer, can be %NULL if the data isn't needed, e.g.
 *	if the function is only called to get the needed buffer size
 * @bufsize: size of the output buffer
 *
 * The function finds a given P2P attribute in the (vendor) IEs and
 * copies its contents to the given buffer.
 *
 * Return: A negative error code (-%EILSEQ or -%ENOENT) if the data is
 * malformed or the attribute can't be found (respectively), or the
 * length of the found attribute (which can be zero).
 */
int cfg80211_get_p2p_attr(const u8 *ies, unsigned int len,
			  enum ieee80211_p2p_attr_id attr,
			  u8 *buf, unsigned int bufsize);

/**
 * ieee80211_ie_split_ric - split an IE buffer according to ordering (with RIC)
 * @ies: the IE buffer
 * @ielen: the length of the IE buffer
 * @ids: an array with element IDs that are allowed before
 *	the split. A WLAN_EID_EXTENSION value means that the next
 *	EID in the list is a sub-element of the EXTENSION IE.
 * @n_ids: the size of the element ID array
 * @after_ric: array IE types that come after the RIC element
 * @n_after_ric: size of the @after_ric array
 * @offset: offset where to start splitting in the buffer
 *
 * This function splits an IE buffer by updating the @offset
 * variable to point to the location where the buffer should be
 * split.
 *
 * It assumes that the given IE buffer is well-formed, this
 * has to be guaranteed by the caller!
 *
 * It also assumes that the IEs in the buffer are ordered
 * correctly, if not the result of using this function will not
 * be ordered correctly either, i.e. it does no reordering.
 *
 * The function returns the offset where the next part of the
 * buffer starts, which may be @ielen if the entire (remainder)
 * of the buffer should be used.
 */
size_t ieee80211_ie_split_ric(const u8 *ies, size_t ielen,
			      const u8 *ids, int n_ids,
			      const u8 *after_ric, int n_after_ric,
			      size_t offset);

/**
 * ieee80211_ie_split - split an IE buffer according to ordering
 * @ies: the IE buffer
 * @ielen: the length of the IE buffer
 * @ids: an array with element IDs that are allowed before
 *	the split. A WLAN_EID_EXTENSION value means that the next
 *	EID in the list is a sub-element of the EXTENSION IE.
 * @n_ids: the size of the element ID array
 * @offset: offset where to start splitting in the buffer
 *
 * This function splits an IE buffer by updating the @offset
 * variable to point to the location where the buffer should be
 * split.
 *
 * It assumes that the given IE buffer is well-formed, this
 * has to be guaranteed by the caller!
 *
 * It also assumes that the IEs in the buffer are ordered
 * correctly, if not the result of using this function will not
 * be ordered correctly either, i.e. it does no reordering.
 *
 * The function returns the offset where the next part of the
 * buffer starts, which may be @ielen if the entire (remainder)
 * of the buffer should be used.
 */
static inline size_t ieee80211_ie_split(const u8 *ies, size_t ielen,
					const u8 *ids, int n_ids, size_t offset)
{
	return ieee80211_ie_split_ric(ies, ielen, ids, n_ids, NULL, 0, offset);
}

/**
 * cfg80211_report_wowlan_wakeup - report wakeup from WoWLAN
 * @wdev: the wireless device reporting the wakeup
 * @wakeup: the wakeup report
 * @gfp: allocation flags
 *
 * This function reports that the given device woke up. If it
 * caused the wakeup, report the reason(s), otherwise you may
 * pass %NULL as the @wakeup parameter to advertise that something
 * else caused the wakeup.
 */
void cfg80211_report_wowlan_wakeup(struct wireless_dev *wdev,
				   struct cfg80211_wowlan_wakeup *wakeup,
				   gfp_t gfp);

/**
 * cfg80211_crit_proto_stopped() - indicate critical protocol stopped by driver.
 *
 * @wdev: the wireless device for which critical protocol is stopped.
 * @gfp: allocation flags
 *
 * This function can be called by the driver to indicate it has reverted
 * operation back to normal. One reason could be that the duration given
 * by .crit_proto_start() has expired.
 */
void cfg80211_crit_proto_stopped(struct wireless_dev *wdev, gfp_t gfp);

/**
 * ieee80211_get_num_supported_channels - get number of channels device has
 * @wiphy: the wiphy
 *
 * Return: the number of channels supported by the device.
 */
unsigned int ieee80211_get_num_supported_channels(struct wiphy *wiphy);

/**
 * cfg80211_check_combinations - check interface combinations
 *
 * @wiphy: the wiphy
 * @params: the interface combinations parameter
 *
 * This function can be called by the driver to check whether a
 * combination of interfaces and their types are allowed according to
 * the interface combinations.
 */
int cfg80211_check_combinations(struct wiphy *wiphy,
				struct iface_combination_params *params);

/**
 * cfg80211_iter_combinations - iterate over matching combinations
 *
 * @wiphy: the wiphy
 * @params: the interface combinations parameter
 * @iter: function to call for each matching combination
 * @data: pointer to pass to iter function
 *
 * This function can be called by the driver to check what possible
 * combinations it fits in at a given moment, e.g. for channel switching
 * purposes.
 */
int cfg80211_iter_combinations(struct wiphy *wiphy,
			       struct iface_combination_params *params,
			       void (*iter)(const struct ieee80211_iface_combination *c,
					    void *data),
			       void *data);

/*
 * cfg80211_stop_iface - trigger interface disconnection
 *
 * @wiphy: the wiphy
 * @wdev: wireless device
 * @gfp: context flags
 *
 * Trigger interface to be stopped as if AP was stopped, IBSS/mesh left, STA
 * disconnected.
 *
 * Note: This doesn't need any locks and is asynchronous.
 */
void cfg80211_stop_iface(struct wiphy *wiphy, struct wireless_dev *wdev,
			 gfp_t gfp);

/**
 * cfg80211_shutdown_all_interfaces - shut down all interfaces for a wiphy
 * @wiphy: the wiphy to shut down
 *
 * This function shuts down all interfaces belonging to this wiphy by
 * calling dev_close() (and treating non-netdev interfaces as needed).
 * It shouldn't really be used unless there are some fatal device errors
 * that really can't be recovered in any other way.
 *
 * Callers must hold the RTNL and be able to deal with callbacks into
 * the driver while the function is running.
 */
void cfg80211_shutdown_all_interfaces(struct wiphy *wiphy);

/**
 * wiphy_ext_feature_set - set the extended feature flag
 *
 * @wiphy: the wiphy to modify.
 * @ftidx: extended feature bit index.
 *
 * The extended features are flagged in multiple bytes (see
 * &struct wiphy.@ext_features)
 */
static inline void wiphy_ext_feature_set(struct wiphy *wiphy,
					 enum nl80211_ext_feature_index ftidx)
{
	u8 *ft_byte;

	ft_byte = &wiphy->ext_features[ftidx / 8];
	*ft_byte |= BIT(ftidx % 8);
}

/**
 * wiphy_ext_feature_isset - check the extended feature flag
 *
 * @wiphy: the wiphy to modify.
 * @ftidx: extended feature bit index.
 *
 * The extended features are flagged in multiple bytes (see
 * &struct wiphy.@ext_features)
 */
static inline bool
wiphy_ext_feature_isset(struct wiphy *wiphy,
			enum nl80211_ext_feature_index ftidx)
{
	u8 ft_byte;

	ft_byte = wiphy->ext_features[ftidx / 8];
	return (ft_byte & BIT(ftidx % 8)) != 0;
}

/**
 * cfg80211_free_nan_func - free NAN function
 * @f: NAN function that should be freed
 *
 * Frees all the NAN function and all it's allocated members.
 */
void cfg80211_free_nan_func(struct cfg80211_nan_func *f);

/**
 * struct cfg80211_nan_match_params - NAN match parameters
 * @type: the type of the function that triggered a match. If it is
 *	 %NL80211_NAN_FUNC_SUBSCRIBE it means that we replied to a subscriber.
 *	 If it is %NL80211_NAN_FUNC_PUBLISH, it means that we got a discovery
 *	 result.
 *	 If it is %NL80211_NAN_FUNC_FOLLOW_UP, we received a follow up.
 * @inst_id: the local instance id
 * @peer_inst_id: the instance id of the peer's function
 * @addr: the MAC address of the peer
 * @info_len: the length of the &info
 * @info: the Service Specific Info from the peer (if any)
 * @cookie: unique identifier of the corresponding function
 */
struct cfg80211_nan_match_params {
	enum nl80211_nan_function_type type;
	u8 inst_id;
	u8 peer_inst_id;
	const u8 *addr;
	u8 info_len;
	const u8 *info;
	u64 cookie;
};

/**
 * cfg80211_nan_match - report a match for a NAN function.
 * @wdev: the wireless device reporting the match
 * @match: match notification parameters
 * @gfp: allocation flags
 *
 * This function reports that the a NAN function had a match. This
 * can be a subscribe that had a match or a solicited publish that
 * was sent. It can also be a follow up that was received.
 */
void cfg80211_nan_match(struct wireless_dev *wdev,
			struct cfg80211_nan_match_params *match, gfp_t gfp);

/**
 * cfg80211_nan_func_terminated - notify about NAN function termination.
 *
 * @wdev: the wireless device reporting the match
 * @inst_id: the local instance id
 * @reason: termination reason (one of the NL80211_NAN_FUNC_TERM_REASON_*)
 * @cookie: unique NAN function identifier
 * @gfp: allocation flags
 *
 * This function reports that the a NAN function is terminated.
 */
void cfg80211_nan_func_terminated(struct wireless_dev *wdev,
				  u8 inst_id,
				  enum nl80211_nan_func_term_reason reason,
				  u64 cookie, gfp_t gfp);

/* ethtool helper */
void cfg80211_get_drvinfo(struct net_device *dev, struct ethtool_drvinfo *info);

/**
 * cfg80211_external_auth_request - userspace request for authentication
 * @netdev: network device
 * @params: External authentication parameters
 * @gfp: allocation flags
 * Returns: 0 on success, < 0 on error
 */
int cfg80211_external_auth_request(struct net_device *netdev,
				   struct cfg80211_external_auth_params *params,
				   gfp_t gfp);

/**
 * cfg80211_pmsr_report - report peer measurement result data
 * @wdev: the wireless device reporting the measurement
 * @req: the original measurement request
 * @result: the result data
 * @gfp: allocation flags
 */
void cfg80211_pmsr_report(struct wireless_dev *wdev,
			  struct cfg80211_pmsr_request *req,
			  struct cfg80211_pmsr_result *result,
			  gfp_t gfp);

/**
 * cfg80211_pmsr_complete - report peer measurement completed
 * @wdev: the wireless device reporting the measurement
 * @req: the original measurement request
 * @gfp: allocation flags
 *
 * Report that the entire measurement completed, after this
 * the request pointer will no longer be valid.
 */
void cfg80211_pmsr_complete(struct wireless_dev *wdev,
			    struct cfg80211_pmsr_request *req,
			    gfp_t gfp);

/**
 * cfg80211_iftype_allowed - check whether the interface can be allowed
 * @wiphy: the wiphy
 * @iftype: interface type
 * @is_4addr: use_4addr flag, must be '0' when check_swif is '1'
 * @check_swif: check iftype against software interfaces
 *
 * Check whether the interface is allowed to operate; additionally, this API
 * can be used to check iftype against the software interfaces when
 * check_swif is '1'.
 */
bool cfg80211_iftype_allowed(struct wiphy *wiphy, enum nl80211_iftype iftype,
			     bool is_4addr, u8 check_swif);


/* Logging, debugging and troubleshooting/diagnostic helpers. */

/* wiphy_printk helpers, similar to dev_printk */

#define wiphy_printk(level, wiphy, format, args...)		\
	dev_printk(level, &(wiphy)->dev, format, ##args)
#define wiphy_emerg(wiphy, format, args...)			\
	dev_emerg(&(wiphy)->dev, format, ##args)
#define wiphy_alert(wiphy, format, args...)			\
	dev_alert(&(wiphy)->dev, format, ##args)
#define wiphy_crit(wiphy, format, args...)			\
	dev_crit(&(wiphy)->dev, format, ##args)
#define wiphy_err(wiphy, format, args...)			\
	dev_err(&(wiphy)->dev, format, ##args)
#define wiphy_warn(wiphy, format, args...)			\
	dev_warn(&(wiphy)->dev, format, ##args)
#define wiphy_notice(wiphy, format, args...)			\
	dev_notice(&(wiphy)->dev, format, ##args)
#define wiphy_info(wiphy, format, args...)			\
	dev_info(&(wiphy)->dev, format, ##args)
#define wiphy_info_once(wiphy, format, args...)			\
	dev_info_once(&(wiphy)->dev, format, ##args)

#define wiphy_err_ratelimited(wiphy, format, args...)		\
	dev_err_ratelimited(&(wiphy)->dev, format, ##args)
#define wiphy_warn_ratelimited(wiphy, format, args...)		\
	dev_warn_ratelimited(&(wiphy)->dev, format, ##args)

#define wiphy_debug(wiphy, format, args...)			\
	wiphy_printk(KERN_DEBUG, wiphy, format, ##args)

#define wiphy_dbg(wiphy, format, args...)			\
	dev_dbg(&(wiphy)->dev, format, ##args)

#if defined(VERBOSE_DEBUG)
#define wiphy_vdbg	wiphy_dbg
#else
#define wiphy_vdbg(wiphy, format, args...)				\
({									\
	if (0)								\
		wiphy_printk(KERN_DEBUG, wiphy, format, ##args);	\
	0;								\
})
#endif

/*
 * wiphy_WARN() acts like wiphy_printk(), but with the key difference
 * of using a WARN/WARN_ON to get the message out, including the
 * file/line information and a backtrace.
 */
#define wiphy_WARN(wiphy, format, args...)			\
	WARN(1, "wiphy: %s\n" format, wiphy_name(wiphy), ##args);

/**
 * cfg80211_update_owe_info_event - Notify the peer's OWE info to user space
 * @netdev: network device
 * @owe_info: peer's owe info
 * @gfp: allocation flags
 */
void cfg80211_update_owe_info_event(struct net_device *netdev,
				    struct cfg80211_update_owe_info *owe_info,
				    gfp_t gfp);

/**
 * cfg80211_bss_flush - resets all the scan entries
 * @wiphy: the wiphy
 */
void cfg80211_bss_flush(struct wiphy *wiphy);

#endif /* __NET_CFG80211_H */<|MERGE_RESOLUTION|>--- conflicted
+++ resolved
@@ -22,11 +22,8 @@
 #include <linux/if_ether.h>
 #include <linux/ieee80211.h>
 #include <linux/net.h>
-<<<<<<< HEAD
+#include <linux/rfkill.h>
 #include <linux/android_kabi.h>
-=======
-#include <linux/rfkill.h>
->>>>>>> 754a0abe
 #include <net/regulatory.h>
 
 /**
@@ -1042,11 +1039,8 @@
 	const u8 *sae_pwd;
 	u8 sae_pwd_len;
 	enum nl80211_sae_pwe_mechanism sae_pwe;
-<<<<<<< HEAD
 
 	ANDROID_KABI_RESERVE(1);
-=======
->>>>>>> 754a0abe
 };
 
 /**
@@ -4359,15 +4353,12 @@
 				  struct cfg80211_tid_config *tid_conf);
 	int	(*reset_tid_config)(struct wiphy *wiphy, struct net_device *dev,
 				    const u8 *peer, u8 tids);
-<<<<<<< HEAD
 	ANDROID_KABI_RESERVE(1);
 	ANDROID_KABI_RESERVE(2);
 	ANDROID_KABI_RESERVE(3);
 	ANDROID_KABI_RESERVE(4);
-=======
 	int	(*set_sar_specs)(struct wiphy *wiphy,
 				 struct cfg80211_sar_specs *sar);
->>>>>>> 754a0abe
 };
 
 /*
@@ -5143,13 +5134,11 @@
 
 	u8 max_data_retry_count;
 
-<<<<<<< HEAD
+	const struct cfg80211_sar_capa *sar_capa;
+
+	struct rfkill *rfkill;
+
 	ANDROID_KABI_RESERVE(1);
-=======
-	const struct cfg80211_sar_capa *sar_capa;
-
-	struct rfkill *rfkill;
->>>>>>> 754a0abe
 
 	char priv[] __aligned(NETDEV_ALIGN);
 };
