--- conflicted
+++ resolved
@@ -4251,19 +4251,16 @@
 				   struct ieee80211_vif *vif);
 	void (*sta_set_4addr)(struct ieee80211_hw *hw, struct ieee80211_vif *vif,
 			      struct ieee80211_sta *sta, bool enabled);
-<<<<<<< HEAD
-
-	ANDROID_KABI_RESERVE(1);
-	ANDROID_KABI_RESERVE(2);
-	ANDROID_KABI_RESERVE(3);
-	ANDROID_KABI_RESERVE(4);
-=======
 	int (*set_sar_specs)(struct ieee80211_hw *hw,
 			     const struct cfg80211_sar_specs *sar);
 	void (*sta_set_decap_offload)(struct ieee80211_hw *hw,
 				      struct ieee80211_vif *vif,
 				      struct ieee80211_sta *sta, bool enabled);
->>>>>>> 754a0abe
+
+	ANDROID_KABI_RESERVE(1);
+	ANDROID_KABI_RESERVE(2);
+	ANDROID_KABI_RESERVE(3);
+	ANDROID_KABI_RESERVE(4);
 };
 
 /**
