/* SPDX-License-Identifier: GPL-2.0 */
#undef TRACE_SYSTEM
#define TRACE_SYSTEM wqlockup
#define TRACE_INCLUDE_PATH trace/hooks

#if !defined(_TRACE_HOOK_WQLOCKUP_H) || defined(TRACE_HEADER_MULTI_READ)
#define _TRACE_HOOK_WQLOCKUP_H
#include <linux/tracepoint.h>
#include <trace/hooks/vendor_hooks.h>
/*
 * Following tracepoints are not exported in tracefs and provide a
 * mechanism for vendor modules to hook and extend functionality
 */
DECLARE_HOOK(android_vh_wq_lockup_pool,
	TP_PROTO(int cpu, unsigned long pool_ts),
	TP_ARGS(cpu, pool_ts));
<<<<<<< HEAD

/* macro versions of hooks are no longer required */
=======
>>>>>>> 754a0abe

#endif /* _TRACE_HOOK_WQLOCKUP_H */
/* This part must be outside protection */
#include <trace/define_trace.h><|MERGE_RESOLUTION|>--- conflicted
+++ resolved
@@ -14,11 +14,6 @@
 DECLARE_HOOK(android_vh_wq_lockup_pool,
 	TP_PROTO(int cpu, unsigned long pool_ts),
 	TP_ARGS(cpu, pool_ts));
-<<<<<<< HEAD
-
-/* macro versions of hooks are no longer required */
-=======
->>>>>>> 754a0abe
 
 #endif /* _TRACE_HOOK_WQLOCKUP_H */
 /* This part must be outside protection */
