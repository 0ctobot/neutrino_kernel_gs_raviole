--- conflicted
+++ resolved
@@ -16,15 +16,10 @@
 		 unsigned long max, unsigned long *scale),
 	TP_ARGS(cpus, freq, max, scale));
 
-<<<<<<< HEAD
 DECLARE_HOOK(android_vh_update_topology_flags_workfn,
 	TP_PROTO(void *unused),
 	TP_ARGS(unused));
 
-/* macro versions of hooks are no longer required */
-
-=======
->>>>>>> 754a0abe
 #endif /* _TRACE_HOOK_TOPOLOGY_H */
 /* This part must be outside protection */
 #include <trace/define_trace.h>