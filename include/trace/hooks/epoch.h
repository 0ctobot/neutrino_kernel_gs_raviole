--- conflicted
+++ resolved
@@ -17,11 +17,6 @@
 DECLARE_HOOK(android_vh_show_resume_epoch_val,
 	TP_PROTO(u64 resume_cycles),
 	TP_ARGS(resume_cycles));
-<<<<<<< HEAD
-
-/* macro versions of hooks are no longer required */
-=======
->>>>>>> 754a0abe
 
 #endif /* _TRACE_HOOK_EPOCH_H */
 /* This part must be outside protection */
