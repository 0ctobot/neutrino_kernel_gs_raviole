/* SPDX-License-Identifier: GPL-2.0 WITH Linux-syscall-note */
#ifndef _LINUX_PRCTL_H
#define _LINUX_PRCTL_H

#include <linux/types.h>

/* Values to pass as first argument to prctl() */

#define PR_SET_PDEATHSIG  1  /* Second arg is a signal */
#define PR_GET_PDEATHSIG  2  /* Second arg is a ptr to return the signal */

/* Get/set current->mm->dumpable */
#define PR_GET_DUMPABLE   3
#define PR_SET_DUMPABLE   4

/* Get/set unaligned access control bits (if meaningful) */
#define PR_GET_UNALIGN	  5
#define PR_SET_UNALIGN	  6
# define PR_UNALIGN_NOPRINT	1	/* silently fix up unaligned user accesses */
# define PR_UNALIGN_SIGBUS	2	/* generate SIGBUS on unaligned user access */

/* Get/set whether or not to drop capabilities on setuid() away from
 * uid 0 (as per security/commoncap.c) */
#define PR_GET_KEEPCAPS   7
#define PR_SET_KEEPCAPS   8

/* Get/set floating-point emulation control bits (if meaningful) */
#define PR_GET_FPEMU  9
#define PR_SET_FPEMU 10
# define PR_FPEMU_NOPRINT	1	/* silently emulate fp operations accesses */
# define PR_FPEMU_SIGFPE	2	/* don't emulate fp operations, send SIGFPE instead */

/* Get/set floating-point exception mode (if meaningful) */
#define PR_GET_FPEXC	11
#define PR_SET_FPEXC	12
# define PR_FP_EXC_SW_ENABLE	0x80	/* Use FPEXC for FP exception enables */
# define PR_FP_EXC_DIV		0x010000	/* floating point divide by zero */
# define PR_FP_EXC_OVF		0x020000	/* floating point overflow */
# define PR_FP_EXC_UND		0x040000	/* floating point underflow */
# define PR_FP_EXC_RES		0x080000	/* floating point inexact result */
# define PR_FP_EXC_INV		0x100000	/* floating point invalid operation */
# define PR_FP_EXC_DISABLED	0	/* FP exceptions disabled */
# define PR_FP_EXC_NONRECOV	1	/* async non-recoverable exc. mode */
# define PR_FP_EXC_ASYNC	2	/* async recoverable exception mode */
# define PR_FP_EXC_PRECISE	3	/* precise exception mode */

/* Get/set whether we use statistical process timing or accurate timestamp
 * based process timing */
#define PR_GET_TIMING   13
#define PR_SET_TIMING   14
# define PR_TIMING_STATISTICAL  0       /* Normal, traditional,
                                                   statistical process timing */
# define PR_TIMING_TIMESTAMP    1       /* Accurate timestamp based
                                                   process timing */

#define PR_SET_NAME    15		/* Set process name */
#define PR_GET_NAME    16		/* Get process name */

/* Get/set process endian */
#define PR_GET_ENDIAN	19
#define PR_SET_ENDIAN	20
# define PR_ENDIAN_BIG		0
# define PR_ENDIAN_LITTLE	1	/* True little endian mode */
# define PR_ENDIAN_PPC_LITTLE	2	/* "PowerPC" pseudo little endian */

/* Get/set process seccomp mode */
#define PR_GET_SECCOMP	21
#define PR_SET_SECCOMP	22

/* Get/set the capability bounding set (as per security/commoncap.c) */
#define PR_CAPBSET_READ 23
#define PR_CAPBSET_DROP 24

/* Get/set the process' ability to use the timestamp counter instruction */
#define PR_GET_TSC 25
#define PR_SET_TSC 26
# define PR_TSC_ENABLE		1	/* allow the use of the timestamp counter */
# define PR_TSC_SIGSEGV		2	/* throw a SIGSEGV instead of reading the TSC */

/* Get/set securebits (as per security/commoncap.c) */
#define PR_GET_SECUREBITS 27
#define PR_SET_SECUREBITS 28

/*
 * Get/set the timerslack as used by poll/select/nanosleep
 * A value of 0 means "use default"
 */
#define PR_SET_TIMERSLACK 29
#define PR_GET_TIMERSLACK 30

#define PR_TASK_PERF_EVENTS_DISABLE		31
#define PR_TASK_PERF_EVENTS_ENABLE		32

/*
 * Set early/late kill mode for hwpoison memory corruption.
 * This influences when the process gets killed on a memory corruption.
 */
#define PR_MCE_KILL	33
# define PR_MCE_KILL_CLEAR   0
# define PR_MCE_KILL_SET     1

# define PR_MCE_KILL_LATE    0
# define PR_MCE_KILL_EARLY   1
# define PR_MCE_KILL_DEFAULT 2

#define PR_MCE_KILL_GET 34

/*
 * Tune up process memory map specifics.
 */
#define PR_SET_MM		35
# define PR_SET_MM_START_CODE		1
# define PR_SET_MM_END_CODE		2
# define PR_SET_MM_START_DATA		3
# define PR_SET_MM_END_DATA		4
# define PR_SET_MM_START_STACK		5
# define PR_SET_MM_START_BRK		6
# define PR_SET_MM_BRK			7
# define PR_SET_MM_ARG_START		8
# define PR_SET_MM_ARG_END		9
# define PR_SET_MM_ENV_START		10
# define PR_SET_MM_ENV_END		11
# define PR_SET_MM_AUXV			12
# define PR_SET_MM_EXE_FILE		13
# define PR_SET_MM_MAP			14
# define PR_SET_MM_MAP_SIZE		15

/*
 * This structure provides new memory descriptor
 * map which mostly modifies /proc/pid/stat[m]
 * output for a task. This mostly done in a
 * sake of checkpoint/restore functionality.
 */
struct prctl_mm_map {
	__u64	start_code;		/* code section bounds */
	__u64	end_code;
	__u64	start_data;		/* data section bounds */
	__u64	end_data;
	__u64	start_brk;		/* heap for brk() syscall */
	__u64	brk;
	__u64	start_stack;		/* stack starts at */
	__u64	arg_start;		/* command line arguments bounds */
	__u64	arg_end;
	__u64	env_start;		/* environment variables bounds */
	__u64	env_end;
	__u64	*auxv;			/* auxiliary vector */
	__u32	auxv_size;		/* vector size */
	__u32	exe_fd;			/* /proc/$pid/exe link file */
};

/*
 * Set specific pid that is allowed to ptrace the current task.
 * A value of 0 mean "no process".
 */
#define PR_SET_PTRACER 0x59616d61
# define PR_SET_PTRACER_ANY ((unsigned long)-1)

#define PR_SET_CHILD_SUBREAPER	36
#define PR_GET_CHILD_SUBREAPER	37

/*
 * If no_new_privs is set, then operations that grant new privileges (i.e.
 * execve) will either fail or not grant them.  This affects suid/sgid,
 * file capabilities, and LSMs.
 *
 * Operations that merely manipulate or drop existing privileges (setresuid,
 * capset, etc.) will still work.  Drop those privileges if you want them gone.
 *
 * Changing LSM security domain is considered a new privilege.  So, for example,
 * asking selinux for a specific new context (e.g. with runcon) will result
 * in execve returning -EPERM.
 *
 * See Documentation/userspace-api/no_new_privs.rst for more details.
 */
#define PR_SET_NO_NEW_PRIVS	38
#define PR_GET_NO_NEW_PRIVS	39

#define PR_GET_TID_ADDRESS	40

#define PR_SET_THP_DISABLE	41
#define PR_GET_THP_DISABLE	42

/*
 * No longer implemented, but left here to ensure the numbers stay reserved:
 */
#define PR_MPX_ENABLE_MANAGEMENT  43
#define PR_MPX_DISABLE_MANAGEMENT 44

#define PR_SET_FP_MODE		45
#define PR_GET_FP_MODE		46
# define PR_FP_MODE_FR		(1 << 0)	/* 64b FP registers */
# define PR_FP_MODE_FRE		(1 << 1)	/* 32b compatibility */

/* Control the ambient capability set */
#define PR_CAP_AMBIENT			47
# define PR_CAP_AMBIENT_IS_SET		1
# define PR_CAP_AMBIENT_RAISE		2
# define PR_CAP_AMBIENT_LOWER		3
# define PR_CAP_AMBIENT_CLEAR_ALL	4

/* arm64 Scalable Vector Extension controls */
/* Flag values must be kept in sync with ptrace NT_ARM_SVE interface */
#define PR_SVE_SET_VL			50	/* set task vector length */
# define PR_SVE_SET_VL_ONEXEC		(1 << 18) /* defer effect until exec */
#define PR_SVE_GET_VL			51	/* get task vector length */
/* Bits common to PR_SVE_SET_VL and PR_SVE_GET_VL */
# define PR_SVE_VL_LEN_MASK		0xffff
# define PR_SVE_VL_INHERIT		(1 << 17) /* inherit across exec */

/* Per task speculation control */
#define PR_GET_SPECULATION_CTRL		52
#define PR_SET_SPECULATION_CTRL		53
/* Speculation control variants */
# define PR_SPEC_STORE_BYPASS		0
# define PR_SPEC_INDIRECT_BRANCH	1
/* Return and control values for PR_SET/GET_SPECULATION_CTRL */
# define PR_SPEC_NOT_AFFECTED		0
# define PR_SPEC_PRCTL			(1UL << 0)
# define PR_SPEC_ENABLE			(1UL << 1)
# define PR_SPEC_DISABLE		(1UL << 2)
# define PR_SPEC_FORCE_DISABLE		(1UL << 3)
# define PR_SPEC_DISABLE_NOEXEC		(1UL << 4)

/* Reset arm64 pointer authentication keys */
#define PR_PAC_RESET_KEYS		54
# define PR_PAC_APIAKEY			(1UL << 0)
# define PR_PAC_APIBKEY			(1UL << 1)
# define PR_PAC_APDAKEY			(1UL << 2)
# define PR_PAC_APDBKEY			(1UL << 3)
# define PR_PAC_APGAKEY			(1UL << 4)

/* Tagged user address controls for arm64 */
#define PR_SET_TAGGED_ADDR_CTRL		55
#define PR_GET_TAGGED_ADDR_CTRL		56
# define PR_TAGGED_ADDR_ENABLE		(1UL << 0)

<<<<<<< HEAD
#define PR_SET_VMA		0x53564d41
# define PR_SET_VMA_ANON_NAME		0
=======
/* Control reclaim behavior when allocating memory */
#define PR_SET_IO_FLUSHER		57
#define PR_GET_IO_FLUSHER		58
>>>>>>> 39bed42d

#endif /* _LINUX_PRCTL_H */<|MERGE_RESOLUTION|>--- conflicted
+++ resolved
@@ -234,13 +234,11 @@
 #define PR_GET_TAGGED_ADDR_CTRL		56
 # define PR_TAGGED_ADDR_ENABLE		(1UL << 0)
 
-<<<<<<< HEAD
-#define PR_SET_VMA		0x53564d41
-# define PR_SET_VMA_ANON_NAME		0
-=======
 /* Control reclaim behavior when allocating memory */
 #define PR_SET_IO_FLUSHER		57
 #define PR_GET_IO_FLUSHER		58
->>>>>>> 39bed42d
+
+#define PR_SET_VMA		0x53564d41
+# define PR_SET_VMA_ANON_NAME		0
 
 #endif /* _LINUX_PRCTL_H */