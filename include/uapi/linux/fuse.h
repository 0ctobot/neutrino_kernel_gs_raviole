--- conflicted
+++ resolved
@@ -810,10 +810,7 @@
 	uint32_t	padding;
 };
 
-<<<<<<< HEAD
-=======
 /* fuse_passthrough_out for passthrough V1 */
->>>>>>> c70595ea
 struct fuse_passthrough_out {
 	uint32_t	fd;
 	/* For future implementation */
@@ -896,15 +893,10 @@
 };
 
 /* Device ioctls: */
-<<<<<<< HEAD
-#define FUSE_DEV_IOC_CLONE		_IOR(229, 0, uint32_t)
-#define FUSE_DEV_IOC_PASSTHROUGH_OPEN	_IOW(229, 1, struct fuse_passthrough_out)
-=======
 #define FUSE_DEV_IOC_MAGIC		229
 #define FUSE_DEV_IOC_CLONE		_IOR(FUSE_DEV_IOC_MAGIC, 0, uint32_t)
 /* 127 is reserved for the V1 interface implementation in Android */
 #define FUSE_DEV_IOC_PASSTHROUGH_OPEN	_IOW(FUSE_DEV_IOC_MAGIC, 127, struct fuse_passthrough_out)
->>>>>>> c70595ea
 
 struct fuse_lseek_in {
 	uint64_t	fh;
