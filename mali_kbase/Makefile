# SPDX-License-Identifier: GPL-2.0
#
# (C) COPYRIGHT 2010-2021 ARM Limited. All rights reserved.
#
# This program is free software and is provided to you under the terms of the
# GNU General Public License version 2 as published by the Free Software
# Foundation, and any use by you of this program is subject to the terms
# of such GNU license.
#
# This program is distributed in the hope that it will be useful,
# but WITHOUT ANY WARRANTY; without even the implied warranty of
# MERCHANTABILITY or FITNESS FOR A PARTICULAR PURPOSE. See the
# GNU General Public License for more details.
#
# You should have received a copy of the GNU General Public License
# along with this program; if not, you can access it online at
# http://www.gnu.org/licenses/gpl-2.0.html.
#
#

KERNEL_SRC ?= /lib/modules/$(shell uname -r)/build
KDIR ?= $(KERNEL_SRC)

<<<<<<< HEAD
# Ensure build intermediates are in OUT_DIR instead of alongside the source
M ?= $(shell pwd)

# out-of-tree
ifeq ($(KBUILD_EXTMOD),)
export CONFIG_MALI_MIDGARD?=m

ifneq ($(CONFIG_MALI_MIDGARD),n)
export CONFIG_MALI_CSF_SUPPORT?=n
export CONFIG_MALI_KUTF?=n
export CONFIG_MALI_REAL_HW?=y
=======
ifeq ($(KDIR),)
    $(error Must specify KDIR to point to the kernel to target))
endif

#
# Default configuration values
#
# Dependency resolution is done through statements as Kconfig
# is not supported for out-of-tree builds.
#
>>>>>>> 2bfaaa5f

CONFIG_MALI_MIDGARD ?= m
ifeq ($(CONFIG_MALI_MIDGARD),m)
    CONFIG_MALI_GATOR_SUPPORT ?= y
    CONFIG_MALI_ARBITRATION ?= n

    ifneq ($(CONFIG_MALI_NO_MALI),y)
        # Prevent misuse when CONFIG_MALI_NO_MALI=y
        CONFIG_MALI_REAL_HW ?= y
    endif

    ifeq ($(CONFIG_MALI_MIDGARD_DVFS),y)
        # Prevent misuse when CONFIG_MALI_MIDGARD_DVFS=y
        CONFIG_MALI_DEVFREQ ?= n
    else
        CONFIG_MALI_DEVFREQ ?= y
    endif

<<<<<<< HEAD
# Pixel integration exports
export CONFIG_MALI_EXPERT=y
export CONFIG_MALI_MIDGARD_DVFS=y
export CONFIG_MALI_PLATFORM_NAME="pixel"
export CONFIG_MALI_PIXEL_GPU_QOS=y
export CONFIG_MALI_PIXEL_GPU_BTS=y
export CONFIG_MALI_PIXEL_GPU_THERMAL=y
export CONFIG_MALI_PIXEL_GPU_SECURE_RENDERING=y

=======
    ifeq ($(CONFIG_MALI_DMA_BUF_MAP_ON_DEMAND), y)
        # Prevent misuse when CONFIG_MALI_DMA_BUF_MAP_ON_DEMAND=y
        CONFIG_MALI_DMA_BUF_LEGACY_COMPAT = n
    endif

    #
    # Expert/Debug/Test released configurations
    #
    ifeq ($(CONFIG_MALI_EXPERT), y)
        ifeq ($(CONFIG_MALI_NO_MALI), y)
            CONFIG_MALI_REAL_HW = n
        else
            # Prevent misuse when CONFIG_MALI_NO_MALI=n
            CONFIG_MALI_REAL_HW = y
            CONFIG_MALI_ERROR_INJECT = n
        endif

        ifeq ($(CONFIG_MALI_HW_ERRATA_1485982_NOT_AFFECTED), y)
            # Prevent misuse when CONFIG_MALI_HW_ERRATA_1485982_NOT_AFFECTED=y
            CONFIG_MALI_HW_ERRATA_1485982_USE_CLOCK_ALTERNATIVE = n
        endif

        ifeq ($(CONFIG_MALI_DEBUG), y)
            CONFIG_MALI_MIDGARD_ENABLE_TRACE ?= y
            CONFIG_MALI_SYSTEM_TRACE ?= y

            ifeq ($(CONFIG_SYNC), y)
                CONFIG_MALI_FENCE_DEBUG ?= y
            else
                ifeq ($(CONFIG_SYNC_FILE), y)
                    CONFIG_MALI_FENCE_DEBUG ?= y
                else
                    CONFIG_MALI_FENCE_DEBUG = n
                endif
            endif
        else
            # Prevent misuse when CONFIG_MALI_DEBUG=n
            CONFIG_MALI_MIDGARD_ENABLE_TRACE = n
            CONFIG_MALI_SYSTEM_TRACE = n
            CONFIG_MALI_FENCE_DEBUG = n
        endif
    else
        # Prevent misuse when CONFIG_MALI_EXPERT=n
        CONFIG_MALI_CORESTACK = n
        CONFIG_MALI_2MB_ALLOC = n
        CONFIG_MALI_PWRSOFT_765 = n
        CONFIG_MALI_MEMORY_FULLY_BACKED = n
        CONFIG_MALI_JOB_DUMP = n
        CONFIG_MALI_NO_MALI = n
        CONFIG_MALI_REAL_HW = y
        CONFIG_MALI_ERROR_INJECT = n
        CONFIG_MALI_HW_ERRATA_1485982_NOT_AFFECTED = n
        CONFIG_MALI_HW_ERRATA_1485982_USE_CLOCK_ALTERNATIVE = n
        CONFIG_MALI_PRFCNT_SET_SELECT_VIA_DEBUG_FS = n
        CONFIG_MALI_DEBUG = n
        CONFIG_MALI_MIDGARD_ENABLE_TRACE = n
        CONFIG_MALI_SYSTEM_TRACE = n
        CONFIG_MALI_FENCE_DEBUG = n
    endif

    ifeq ($(CONFIG_MALI_DEBUG), y)
        CONFIG_MALI_KUTF ?= y
        ifeq ($(CONFIG_MALI_KUTF), y)
            CONFIG_MALI_KUTF_IRQ_TEST ?= y
            CONFIG_MALI_KUTF_CLK_RATE_TRACE ?= y
        else
            # Prevent misuse when CONFIG_MALI_KUTF=n
            CONFIG_MALI_KUTF_IRQ_TEST = n
            CONFIG_MALI_KUTF_CLK_RATE_TRACE = n
        endif
    else
        # Prevent misuse when CONFIG_MALI_DEBUG=n
        CONFIG_MALI_KUTF = n
        CONFIG_MALI_KUTF_IRQ_TEST = n
        CONFIG_MALI_KUTF_CLK_RATE_TRACE = n
    endif
else
    # Prevent misuse when CONFIG_MALI_MIDGARD=n
    CONFIG_MALI_ARBITRATION = n
    CONFIG_MALI_KUTF = n
    CONFIG_MALI_KUTF_IRQ_TEST = n
    CONFIG_MALI_KUTF_CLK_RATE_TRACE = n
>>>>>>> 2bfaaa5f
endif

<<<<<<< HEAD
KBASE_PATH_RELATIVE = $(M)

# we get the symbols from modules using KBUILD_EXTRA_SYMBOLS to prevent warnings about unknown functions
modules:
	$(MAKE) -C $(KDIR) M=$(M) W=1 EXTRA_CFLAGS="-I$(M) -I$(M)/../common/include -I$(M)/../../../../tests/include $(SCONS_CFLAGS)" $(SCONS_CONFIGS) KBUILD_EXTRA_SYMBOLS="$(EXTRA_SYMBOLS)" modules $(@)

modules_install:
	$(MAKE) -C $(KDIR) M=$(M) modules_install

clean:
	$(MAKE) -C $(KDIR) M=$(M) clean
=======
# All Mali CONFIG should be listed here
CONFIGS := \
    CONFIG_MALI_MIDGARD \
    CONFIG_MALI_CSF_SUPPORT \
    CONFIG_MALI_GATOR_SUPPORT \
    CONFIG_MALI_DMA_FENCE \
    CONFIG_MALI_ARBITER_SUPPORT \
    CONFIG_MALI_ARBITRATION \
    CONFIG_MALI_PARTITION_MANAGER \
    CONFIG_MALI_REAL_HW \
    CONFIG_MALI_GEM5_BUILD \
    CONFIG_MALI_DEVFREQ \
    CONFIG_MALI_MIDGARD_DVFS \
    CONFIG_MALI_DMA_BUF_MAP_ON_DEMAND \
    CONFIG_MALI_DMA_BUF_LEGACY_COMPAT \
    CONFIG_MALI_EXPERT \
    CONFIG_MALI_CORESTACK \
    CONFIG_MALI_2MB_ALLOC \
    CONFIG_MALI_PWRSOFT_765 \
    CONFIG_MALI_MEMORY_FULLY_BACKED \
    CONFIG_MALI_JOB_DUMP \
    CONFIG_MALI_NO_MALI \
    CONFIG_MALI_ERROR_INJECT \
    CONFIG_MALI_HW_ERRATA_1485982_NOT_AFFECTED \
    CONFIG_MALI_HW_ERRATA_1485982_USE_CLOCK_ALTERNATIVE \
    CONFIG_MALI_PRFCNT_SET_PRIMARY \
    CONFIG_MALI_PRFCNT_SET_SECONDARY \
    CONFIG_MALI_PRFCNT_SET_TERTIARY \
    CONFIG_MALI_PRFCNT_SET_SELECT_VIA_DEBUG_FS \
    CONFIG_MALI_DEBUG \
    CONFIG_MALI_MIDGARD_ENABLE_TRACE \
    CONFIG_MALI_SYSTEM_TRACE \
    CONFIG_MALI_FENCE_DEBUG \
    CONFIG_MALI_KUTF \
    CONFIG_MALI_KUTF_IRQ_TEST \
    CONFIG_MALI_KUTF_CLK_RATE_TRACE


#
# MAKE_ARGS to pass the custom CONFIGs on out-of-tree build
#
# Generate the list of CONFIGs and values.
# $(value config) is the name of the CONFIG option.
# $(value $(value config)) is its value (y, m).
# When the CONFIG is not set to y or m, it defaults to n.
MAKE_ARGS := $(foreach config,$(CONFIGS), \
                    $(if $(filter y m,$(value $(value config))), \
                        $(value config)=$(value $(value config)), \
                        $(value config)=n))

#
# EXTRA_CFLAGS to define the custom CONFIGs on out-of-tree build
#
# Generate the list of CONFIGs defines with values from CONFIGS.
# $(value config) is the name of the CONFIG option.
# When set to y or m, the CONFIG gets defined to 1.
EXTRA_CFLAGS := $(foreach config,$(CONFIGS), \
                    $(if $(filter y m,$(value $(value config))), \
                        -D$(value config)=1))

#
# KBUILD_EXTRA_SYMBOLS to prevent warnings about unknown functions
#

all:
	$(MAKE) -C $(KDIR) M=$(CURDIR) $(MAKE_ARGS) EXTRA_CFLAGS="$(EXTRA_CFLAGS)" KBUILD_EXTRA_SYMBOLS="$(EXTRA_SYMBOLS)" modules

modules_install:
	$(MAKE) -C $(KDIR) M=$(CURDIR) $(MAKE_ARGS) modules_install

clean:
	$(MAKE) -C $(KDIR) M=$(CURDIR) $(MAKE_ARGS) clean
>>>>>>> 2bfaaa5f
<|MERGE_RESOLUTION|>--- conflicted
+++ resolved
@@ -21,30 +21,36 @@
 KERNEL_SRC ?= /lib/modules/$(shell uname -r)/build
 KDIR ?= $(KERNEL_SRC)
 
-<<<<<<< HEAD
 # Ensure build intermediates are in OUT_DIR instead of alongside the source
 M ?= $(shell pwd)
 
-# out-of-tree
-ifeq ($(KBUILD_EXTMOD),)
-export CONFIG_MALI_MIDGARD?=m
-
-ifneq ($(CONFIG_MALI_MIDGARD),n)
-export CONFIG_MALI_CSF_SUPPORT?=n
-export CONFIG_MALI_KUTF?=n
-export CONFIG_MALI_REAL_HW?=y
-=======
 ifeq ($(KDIR),)
     $(error Must specify KDIR to point to the kernel to target))
 endif
 
+
+#
+# Pixel integration configuration values
+#
+
+# Core kbase configuration options
+CONFIG_MALI_EXPERT=y
+CONFIG_MALI_MIDGARD_DVFS=y
+
+# Pixel integration specific configuration options
+CONFIG_MALI_PLATFORM_NAME="pixel"
+CONFIG_MALI_PIXEL_GPU_QOS=y
+CONFIG_MALI_PIXEL_GPU_BTS=y
+CONFIG_MALI_PIXEL_GPU_THERMAL=y
+CONFIG_MALI_PIXEL_GPU_SECURE_RENDERING=y
+
+
 #
 # Default configuration values
 #
 # Dependency resolution is done through statements as Kconfig
 # is not supported for out-of-tree builds.
 #
->>>>>>> 2bfaaa5f
 
 CONFIG_MALI_MIDGARD ?= m
 ifeq ($(CONFIG_MALI_MIDGARD),m)
@@ -63,17 +69,6 @@
         CONFIG_MALI_DEVFREQ ?= y
     endif
 
-<<<<<<< HEAD
-# Pixel integration exports
-export CONFIG_MALI_EXPERT=y
-export CONFIG_MALI_MIDGARD_DVFS=y
-export CONFIG_MALI_PLATFORM_NAME="pixel"
-export CONFIG_MALI_PIXEL_GPU_QOS=y
-export CONFIG_MALI_PIXEL_GPU_BTS=y
-export CONFIG_MALI_PIXEL_GPU_THERMAL=y
-export CONFIG_MALI_PIXEL_GPU_SECURE_RENDERING=y
-
-=======
     ifeq ($(CONFIG_MALI_DMA_BUF_MAP_ON_DEMAND), y)
         # Prevent misuse when CONFIG_MALI_DMA_BUF_MAP_ON_DEMAND=y
         CONFIG_MALI_DMA_BUF_LEGACY_COMPAT = n
@@ -156,22 +151,8 @@
     CONFIG_MALI_KUTF = n
     CONFIG_MALI_KUTF_IRQ_TEST = n
     CONFIG_MALI_KUTF_CLK_RATE_TRACE = n
->>>>>>> 2bfaaa5f
 endif
 
-<<<<<<< HEAD
-KBASE_PATH_RELATIVE = $(M)
-
-# we get the symbols from modules using KBUILD_EXTRA_SYMBOLS to prevent warnings about unknown functions
-modules:
-	$(MAKE) -C $(KDIR) M=$(M) W=1 EXTRA_CFLAGS="-I$(M) -I$(M)/../common/include -I$(M)/../../../../tests/include $(SCONS_CFLAGS)" $(SCONS_CONFIGS) KBUILD_EXTRA_SYMBOLS="$(EXTRA_SYMBOLS)" modules $(@)
-
-modules_install:
-	$(MAKE) -C $(KDIR) M=$(M) modules_install
-
-clean:
-	$(MAKE) -C $(KDIR) M=$(M) clean
-=======
 # All Mali CONFIG should be listed here
 CONFIGS := \
     CONFIG_MALI_MIDGARD \
@@ -209,6 +190,13 @@
     CONFIG_MALI_KUTF_IRQ_TEST \
     CONFIG_MALI_KUTF_CLK_RATE_TRACE
 
+# Pixel integration CONFIG options
+CONFIGS += \
+    CONFIG_MALI_PIXEL_GPU_QOS \
+    CONFIG_MALI_PIXEL_GPU_BTS \
+    CONFIG_MALI_PIXEL_GPU_THERMAL \
+    CONFIG_MALI_PIXEL_GPU_SECURE_RENDERING
+
 
 #
 # MAKE_ARGS to pass the custom CONFIGs on out-of-tree build
@@ -237,11 +225,10 @@
 #
 
 all:
-	$(MAKE) -C $(KDIR) M=$(CURDIR) $(MAKE_ARGS) EXTRA_CFLAGS="$(EXTRA_CFLAGS)" KBUILD_EXTRA_SYMBOLS="$(EXTRA_SYMBOLS)" modules
+	$(MAKE) -C $(KDIR) M=$(M) W=1 $(MAKE_ARGS) EXTRA_CFLAGS="$(EXTRA_CFLAGS)" KBUILD_EXTRA_SYMBOLS="$(EXTRA_SYMBOLS)" modules
 
 modules_install:
-	$(MAKE) -C $(KDIR) M=$(CURDIR) $(MAKE_ARGS) modules_install
+	$(MAKE) -C $(KDIR) M=$(M) W=1 $(MAKE_ARGS) modules_install
 
 clean:
-	$(MAKE) -C $(KDIR) M=$(CURDIR) $(MAKE_ARGS) clean
->>>>>>> 2bfaaa5f
+	$(MAKE) -C $(KDIR) M=$(M) W=1 $(MAKE_ARGS) clean