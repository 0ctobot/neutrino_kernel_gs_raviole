/* SPDX-License-Identifier: GPL-2.0 */
/*
 *
 * (C) COPYRIGHT 2010-2017, 2019-2021 ARM Limited. All rights reserved.
 *
 * This program is free software and is provided to you under the terms of the
 * GNU General Public License version 2 as published by the Free Software
 * Foundation, and any use by you of this program is subject to the terms
 * of such GNU license.
 *
 * This program is distributed in the hope that it will be useful,
 * but WITHOUT ANY WARRANTY; without even the implied warranty of
 * MERCHANTABILITY or FITNESS FOR A PARTICULAR PURPOSE. See the
 * GNU General Public License for more details.
 *
 * You should have received a copy of the GNU General Public License
 * along with this program; if not, you can access it online at
 * http://www.gnu.org/licenses/gpl-2.0.html.
 *
 */

/**
 * DOC: Configuration API and Attributes for KBase
 */

#ifndef _KBASE_CONFIG_H_
#define _KBASE_CONFIG_H_

#include <linux/mm.h>
#include <mali_malisw.h>
#include <backend/gpu/mali_kbase_backend_config.h>
#include <linux/rbtree.h>

/* Forward declaration of struct kbase_device */
struct kbase_device;

<<<<<<< HEAD
=======
#if !MALI_USE_CSF
>>>>>>> 2bfaaa5f
/* Forward declaration of struct kbase_context */
struct kbase_context;

/* Forward declaration of struct kbase_atom */
struct kbase_jd_atom;
<<<<<<< HEAD
=======
#endif
>>>>>>> 2bfaaa5f

/**
 * struct kbase_platform_funcs_conf - Specifies platform integration function
 * pointers for DDK events such as device init and term.
 *
 * Specifies the functions pointers for platform specific initialization and
 * termination as well as other events. By default no functions are required.
 * No additional platform specific control is necessary.
 */
struct kbase_platform_funcs_conf {
	/**
	 * @platform_init_func: platform specific init function pointer
	 * @kbdev - kbase_device pointer
	 *
	 * Returns 0 on success, negative error code otherwise.
	 *
	 * Function pointer for platform specific initialization or NULL if no
	 * initialization function is required. At the point this the GPU is
	 * not active and its power and clocks are in unknown (platform specific
	 * state) as kbase doesn't yet have control of power and clocks.
	 *
	 * The platform specific private pointer kbase_device::platform_context
	 * can be accessed (and possibly initialized) in here.
	 */
	int (*platform_init_func)(struct kbase_device *kbdev);
	/**
	 * @platform_term_func: platform specific termination function pointer
	 * @kbdev - kbase_device pointer
	 *
	 * Function pointer for platform specific termination or NULL if no
	 * termination function is required. At the point this the GPU will be
	 * idle but still powered and clocked.
	 *
	 * The platform specific private pointer kbase_device::platform_context
	 * can be accessed (and possibly terminated) in here.
	 */
	void (*platform_term_func)(struct kbase_device *kbdev);
<<<<<<< HEAD
	/**
	 * platform_handler_context_init_func - platform specific handler for
=======

	/**
	 * @platform_late_init_func: platform specific late init function pointer
	 * @kbdev - kbase_device pointer
	 *
	 * Function pointer to inform that the kbase driver initialization completed
	 * or NULL if no such function is required. At this point the GPU driver will be
	 * fully initialized.
	 *
	 * The platform specific private pointer kbase_device::platform_context
	 * can be accessed (and possibly terminated) in here.
	 */
	int (*platform_late_init_func)(struct kbase_device *kbdev);

	/**
	 * @platform_late_term_func: platform specific late termination function pointer
	 * @kbdev - kbase_device pointer
	 *
	 * Function pointer for platform specific termination or NULL if no
	 * termination function is required. At this point the GPU driver will complete
	 * termination process
	 *
	 * The platform specific private pointer kbase_device::platform_context
	 * can be accessed (and possibly terminated) in here.
	 */
	void (*platform_late_term_func)(struct kbase_device *kbdev);

#if !MALI_USE_CSF
	/**
	 * @platform_handler_context_init_func: platform specific handler for
>>>>>>> 2bfaaa5f
	 * when a new kbase_context is created.
	 * @kctx - kbase_context pointer
	 *
	 * Returns 0 on success, negative error code otherwise.
	 *
	 * Function pointer for platform specific initialization of a kernel
	 * context or NULL if not required. Called at the last stage of kernel
	 * context initialization.
	 */
	int (*platform_handler_context_init_func)(struct kbase_context *kctx);
	/**
<<<<<<< HEAD
	 * platform_handler_context_term_func - platform specific handler for
=======
	 * @platform_handler_context_term_func: platform specific handler for
>>>>>>> 2bfaaa5f
	 * when a kbase_context is terminated.
	 * @kctx - kbase_context pointer
	 *
	 * Function pointer for platform specific termination of a kernel
	 * context or NULL if not required. Called at the first stage of kernel
	 * context termination.
	 */
	void (*platform_handler_context_term_func)(struct kbase_context *kctx);
	/**
<<<<<<< HEAD
	 * platform_handler_atom_submit_func - platform specific handler for
=======
	 * @platform_handler_atom_submit_func: platform specific handler for
>>>>>>> 2bfaaa5f
	 * when a kbase_jd_atom is submitted.
	 * @katom - kbase_jd_atom pointer
	 *
	 * Function pointer for platform specific handling at the point when an
	 * atom is submitted to the GPU or set to NULL if not required. The
	 * function cannot assume that it is running in a process context.
	 *
	 * Context: The caller must hold the hwaccess_lock. Function must be
	 *          runnable in an interrupt context.
	 */
	void (*platform_handler_atom_submit_func)(struct kbase_jd_atom *katom);
	/**
<<<<<<< HEAD
	 * platform_handler_atom_complete_func - platform specific handler for
=======
	 * @platform_handler_atom_complete_func: platform specific handler for
>>>>>>> 2bfaaa5f
	 * when a kbase_jd_atom completes.
	 * @katom - kbase_jd_atom pointer
	 *
	 * Function pointer for platform specific handling at the point when an
	 * atom stops running on the GPU or set to NULL if not required. The
	 * function cannot assume that it is running in a process context.
	 *
	 * Context: The caller must hold the hwaccess_lock. Function must be
	 *          runnable in an interrupt context.
	 */
<<<<<<< HEAD
	void (*platform_handler_atom_complete_func)(struct kbase_jd_atom *katom);
=======
	void (*platform_handler_atom_complete_func)(
		struct kbase_jd_atom *katom);
#endif
>>>>>>> 2bfaaa5f
};

/*
 * @brief Specifies the callbacks for power management
 *
 * By default no callbacks will be made and the GPU must not be powered off.
 */
struct kbase_pm_callback_conf {
	/** Callback for when the GPU is idle and the power to it can be switched off.
	 *
	 * The system integrator can decide whether to either do nothing, just switch off
	 * the clocks to the GPU, or to completely power down the GPU.
	 * The platform specific private pointer kbase_device::platform_context can be accessed and modified in here. It is the
	 * platform \em callbacks responsibility to initialize and terminate this pointer if used (see @ref kbase_platform_funcs_conf).
	 */
	void (*power_off_callback)(struct kbase_device *kbdev);

	/** Callback for when the GPU is about to become active and power must be supplied.
	 *
	 * This function must not return until the GPU is powered and clocked sufficiently for register access to
	 * succeed.  The return value specifies whether the GPU was powered down since the call to power_off_callback.
	 * If the GPU state has been lost then this function must return 1, otherwise it should return 0.
	 * The platform specific private pointer kbase_device::platform_context can be accessed and modified in here. It is the
	 * platform \em callbacks responsibility to initialize and terminate this pointer if used (see @ref kbase_platform_funcs_conf).
	 *
	 * The return value of the first call to this function is ignored.
	 *
	 * @return 1 if the GPU state may have been lost, 0 otherwise.
	 */
	int (*power_on_callback)(struct kbase_device *kbdev);

	/** Callback for when the system is requesting a suspend and GPU power
	 * must be switched off.
	 *
	 * Note that if this callback is present, then this may be called
	 * without a preceding call to power_off_callback. Therefore this
	 * callback must be able to take any action that might otherwise happen
	 * in power_off_callback.
	 *
	 * The platform specific private pointer kbase_device::platform_context
	 * can be accessed and modified in here. It is the platform \em
	 * callbacks responsibility to initialize and terminate this pointer if
	 * used (see @ref kbase_platform_funcs_conf).
	 */
	void (*power_suspend_callback)(struct kbase_device *kbdev);

	/** Callback for when the system is resuming from a suspend and GPU
	 * power must be switched on.
	 *
	 * Note that if this callback is present, then this may be called
	 * without a following call to power_on_callback. Therefore this
	 * callback must be able to take any action that might otherwise happen
	 * in power_on_callback.
	 *
	 * The platform specific private pointer kbase_device::platform_context
	 * can be accessed and modified in here. It is the platform \em
	 * callbacks responsibility to initialize and terminate this pointer if
	 * used (see @ref kbase_platform_funcs_conf).
	 */
	void (*power_resume_callback)(struct kbase_device *kbdev);

	/** Callback for handling runtime power management initialization.
	 *
	 * The runtime power management callbacks @ref power_runtime_off_callback and @ref power_runtime_on_callback
	 * will become active from calls made to the OS from within this function.
	 * The runtime calls can be triggered by calls from @ref power_off_callback and @ref power_on_callback.
	 * Note: for linux the kernel must have CONFIG_PM_RUNTIME enabled to use this feature.
	 *
	 * @return 0 on success, else int error code.
	 */
	 int (*power_runtime_init_callback)(struct kbase_device *kbdev);

	/** Callback for handling runtime power management termination.
	 *
	 * The runtime power management callbacks @ref power_runtime_off_callback and @ref power_runtime_on_callback
	 * should no longer be called by the OS on completion of this function.
	 * Note: for linux the kernel must have CONFIG_PM_RUNTIME enabled to use this feature.
	 */
	void (*power_runtime_term_callback)(struct kbase_device *kbdev);

	/** Callback for runtime power-off power management callback
	 *
	 * For linux this callback will be called by the kernel runtime_suspend callback.
	 * Note: for linux the kernel must have CONFIG_PM_RUNTIME enabled to use this feature.
	 *
	 * @return 0 on success, else OS error code.
	 */
	void (*power_runtime_off_callback)(struct kbase_device *kbdev);

	/** Callback for runtime power-on power management callback
	 *
	 * For linux this callback will be called by the kernel runtime_resume callback.
	 * Note: for linux the kernel must have CONFIG_PM_RUNTIME enabled to use this feature.
	 */
	int (*power_runtime_on_callback)(struct kbase_device *kbdev);

	/*
	 * Optional callback for checking if GPU can be suspended when idle
	 *
	 * This callback will be called by the runtime power management core
	 * when the reference count goes to 0 to provide notification that the
	 * GPU now seems idle.
	 *
	 * If this callback finds that the GPU can't be powered off, or handles
	 * suspend by powering off directly or queueing up a power off, a
	 * non-zero value must be returned to prevent the runtime PM core from
	 * also triggering a suspend.
	 *
	 * Returning 0 will cause the runtime PM core to conduct a regular
	 * autosuspend.
	 *
	 * This callback is optional and if not provided regular autosuspend
	 * will be triggered.
	 *
	 * Note: The Linux kernel must have CONFIG_PM_RUNTIME enabled to use
	 * this feature.
	 *
	 * Return 0 if GPU can be suspended, positive value if it can not be
	 * suspeneded by runtime PM, else OS error code
	 */
	int (*power_runtime_idle_callback)(struct kbase_device *kbdev);

	/*
	 * Optional callback for software reset
	 *
	 * This callback will be called by the power management core to trigger
	 * a GPU soft reset.
	 *
	 * Return 0 if the soft reset was successful and the RESET_COMPLETED
	 * interrupt will be raised, or a positive value if the interrupt won't
	 * be raised. On error, return the corresponding OS error code.
	 */
	int (*soft_reset_callback)(struct kbase_device *kbdev);
};

/* struct kbase_gpu_clk_notifier_data - Data for clock rate change notifier.
 *
 * Pointer to this structure is supposed to be passed to the gpu clock rate
 * change notifier function. This structure is deliberately aligned with the
 * common clock framework notification structure 'struct clk_notifier_data'
 * and such alignment should be maintained.
 *
 * @gpu_clk_handle: Handle of the GPU clock for which notifier was registered.
 * @old_rate:       Previous rate of this GPU clock in Hz.
 * @new_rate:       New rate of this GPU clock in Hz.
 */
struct kbase_gpu_clk_notifier_data {
	void *gpu_clk_handle;
	unsigned long old_rate;
	unsigned long new_rate;
};

/**
 * struct kbase_clk_rate_trace_op_conf - Specifies GPU clock rate trace
 * operations.
 *
 * Specifies the functions pointers for platform specific GPU clock rate trace
 * operations. By default no functions are required.
 */
struct kbase_clk_rate_trace_op_conf {
	/**
	 * @enumerate_gpu_clk: Enumerate a GPU clock on the given index
	 * @kbdev - kbase_device pointer
	 * @index - GPU clock index
	 *
	 * Returns a handle unique to the given GPU clock, or NULL if the clock
	 * array has been exhausted at the given index value.
	 *
	 * Kbase will use this function pointer to enumerate the existence of a
	 * GPU clock on the given index.
	 */
	void *(*enumerate_gpu_clk)(struct kbase_device *kbdev,
		unsigned int index);

	/**
	 * @get_gpu_clk_rate: Get the current rate for an enumerated clock.
	 * @kbdev          - kbase_device pointer
	 * @gpu_clk_handle - Handle unique to the enumerated GPU clock
	 *
	 * Returns current rate of the GPU clock in unit of Hz.
	 */
	unsigned long (*get_gpu_clk_rate)(struct kbase_device *kbdev,
		void *gpu_clk_handle);

	/**
	 * @gpu_clk_notifier_register: Register a clock rate change notifier.
	 * @kbdev          - kbase_device pointer
	 * @gpu_clk_handle - Handle unique to the enumerated GPU clock
	 * @nb             - notifier block containing the callback function
	 *                   pointer
	 *
	 * Returns 0 on success, negative error code otherwise.
	 *
	 * This function pointer is used to register a callback function that
	 * is supposed to be invoked whenever the rate of clock corresponding
	 * to @gpu_clk_handle changes.
	 * @nb contains the pointer to callback function.
	 * The callback function expects the pointer of type
	 * 'struct kbase_gpu_clk_notifier_data' as the third argument.
	 */
	int (*gpu_clk_notifier_register)(struct kbase_device *kbdev,
		void *gpu_clk_handle, struct notifier_block *nb);

	/**
	 * @gpu_clk_notifier_unregister: Unregister clock rate change notifier
	 * @kbdev          - kbase_device pointer
	 * @gpu_clk_handle - Handle unique to the enumerated GPU clock
	 * @nb             - notifier block containing the callback function
	 *                   pointer
	 *
	 * This function pointer is used to unregister a callback function that
	 * was previously registered to get notified of the change in rate
	 * of clock corresponding to @gpu_clk_handle.
	 */
	void (*gpu_clk_notifier_unregister)(struct kbase_device *kbdev,
		void *gpu_clk_handle, struct notifier_block *nb);
};

#if IS_ENABLED(CONFIG_OF)
struct kbase_platform_config {
};
#else

/*
 * @brief Specifies start and end of I/O memory region.
 */
struct kbase_io_memory_region {
	u64 start;
	u64 end;
};

/*
 * @brief Specifies I/O related resources like IRQs and memory region for I/O operations.
 */
struct kbase_io_resources {
	u32                      job_irq_number;
	u32                      mmu_irq_number;
	u32                      gpu_irq_number;
	struct kbase_io_memory_region io_memory_region;
};

struct kbase_platform_config {
	const struct kbase_io_resources *io_resources;
};

#endif /* CONFIG_OF */

/**
 * kbase_get_platform_config - Gets the pointer to platform config.
 *
 * @return Pointer to the platform config
 */
struct kbase_platform_config *kbase_get_platform_config(void);

/**
 * kbasep_platform_device_init: - Platform specific call to initialize hardware
 * @kbdev: kbase device pointer
 *
 * Function calls a platform defined routine if specified in the configuration
 * attributes.  The routine can initialize any hardware and context state that
 * is required for the GPU block to function.
 *
 * Return: 0 if no errors have been found in the config.
 *         Negative error code otherwise.
 */
int kbasep_platform_device_init(struct kbase_device *kbdev);

/**
 * kbasep_platform_device_term - Platform specific call to terminate hardware
 * @kbdev: Kbase device pointer
 *
 * Function calls a platform defined routine if specified in the configuration
 * attributes. The routine can destroy any platform specific context state and
 * shut down any hardware functionality that are outside of the Power Management
 * callbacks.
 *
 */
void kbasep_platform_device_term(struct kbase_device *kbdev);

/**
<<<<<<< HEAD
 * kbasep_platform_context_init - Platform specific callback when a kernel
 * context is created
 * @kctx - kbase_context pointer
=======
 * kbasep_platform_device_late_init: - Platform specific call to finish hardware
 *                                     initialization
 * @kbdev: kbase device pointer
 *
 * Function calls a platform defined routine if specified in the configuration
 * attributes.  The routine can initialize any hardware and context state that
 * is required for the GPU block to function.
 *
 * Return: 0 if no errors have been found in the config.
 *         Negative error code otherwise.
 */
int kbasep_platform_device_late_init(struct kbase_device *kbdev);

/**
 * kbasep_platform_device_late_term - Platform specific call to finish hardware
 *                                    termination
 * @kbdev: Kbase device pointer
 *
 * Function calls a platform defined routine if specified in the configuration
 * attributes. The routine can destroy any platform specific context state and
 * shut down any hardware functionality that are outside of the Power Management
 * callbacks.
 *
 */
void kbasep_platform_device_late_term(struct kbase_device *kbdev);

#if !MALI_USE_CSF
/**
 * kbasep_platform_context_init - Platform specific callback when a kernel
 *                                context is created
 * @kctx: kbase_context pointer
>>>>>>> 2bfaaa5f
 *
 * Function calls a platform defined routine if specified in the configuration
 * attributes.  The routine can initialize any per kernel context structures
 * that are required for the GPU block to function.
 *
 * Return: 0 if no errors were encountered. Negative error code otherwise.
 */
int kbasep_platform_context_init(struct kbase_context *kctx);

/**
 * kbasep_platform_context_term - Platform specific callback when a kernel
<<<<<<< HEAD
 * context is terminated
=======
 *                                context is terminated
 * @kctx: kbase_context pointer
>>>>>>> 2bfaaa5f
 *
 * Function calls a platform defined routine if specified in the configuration
 * attributes.  The routine should terminate any per kernel context structures
 * created as part of &kbasep_platform_context_init.
 *
 */
void kbasep_platform_context_term(struct kbase_context *kctx);

/**
<<<<<<< HEAD
 * kbasep_platform_event_atom_submit - Platform specific callback when an atom is
 * submitted to the GPU
 * @katom - kbase_jd_atom pointer
=======
 * kbasep_platform_event_atom_submit - Platform specific callback when an atom
 *                                     is submitted to the GPU
 * @katom: kbase_jd_atom pointer
>>>>>>> 2bfaaa5f
 *
 * Function calls a platform defined routine if specified in the configuration
 * attributes.  The routine should not assume that it is in a process context.
 *
 * Return: 0 if no errors were encountered. Negative error code otherwise.
 */
void kbasep_platform_event_atom_submit(struct kbase_jd_atom *katom);

/**
 * kbasep_platform_event_atom_complete - Platform specific callback when an atom
<<<<<<< HEAD
 * has stopped running on the GPU
 * @katom - kbase_jd_atom pointer
=======
 *                                       has stopped running on the GPU
 * @katom: kbase_jd_atom pointer
>>>>>>> 2bfaaa5f
 *
 * Function calls a platform defined routine if specified in the configuration
 * attributes.  The routine should not assume that it is in a process context.
 *
 */
void kbasep_platform_event_atom_complete(struct kbase_jd_atom *katom);
<<<<<<< HEAD
=======
#endif
>>>>>>> 2bfaaa5f

#ifndef CONFIG_OF
/**
 * kbase_platform_register - Register a platform device for the GPU
 *
 * This can be used to register a platform device on systems where device tree
 * is not enabled and the platform initialisation code in the kernel doesn't
 * create the GPU device. Where possible device tree should be used instead.
 *
 * Return: 0 for success, any other fail causes module initialisation to fail
 */
int kbase_platform_register(void);

/**
 * kbase_platform_unregister - Unregister a fake platform device
 *
 * Unregister the platform device created with kbase_platform_register()
 */
void kbase_platform_unregister(void);
#endif

#endif				/* _KBASE_CONFIG_H_ */<|MERGE_RESOLUTION|>--- conflicted
+++ resolved
@@ -34,19 +34,13 @@
 /* Forward declaration of struct kbase_device */
 struct kbase_device;
 
-<<<<<<< HEAD
-=======
 #if !MALI_USE_CSF
->>>>>>> 2bfaaa5f
 /* Forward declaration of struct kbase_context */
 struct kbase_context;
 
 /* Forward declaration of struct kbase_atom */
 struct kbase_jd_atom;
-<<<<<<< HEAD
-=======
 #endif
->>>>>>> 2bfaaa5f
 
 /**
  * struct kbase_platform_funcs_conf - Specifies platform integration function
@@ -84,10 +78,6 @@
 	 * can be accessed (and possibly terminated) in here.
 	 */
 	void (*platform_term_func)(struct kbase_device *kbdev);
-<<<<<<< HEAD
-	/**
-	 * platform_handler_context_init_func - platform specific handler for
-=======
 
 	/**
 	 * @platform_late_init_func: platform specific late init function pointer
@@ -118,7 +108,6 @@
 #if !MALI_USE_CSF
 	/**
 	 * @platform_handler_context_init_func: platform specific handler for
->>>>>>> 2bfaaa5f
 	 * when a new kbase_context is created.
 	 * @kctx - kbase_context pointer
 	 *
@@ -130,11 +119,7 @@
 	 */
 	int (*platform_handler_context_init_func)(struct kbase_context *kctx);
 	/**
-<<<<<<< HEAD
-	 * platform_handler_context_term_func - platform specific handler for
-=======
 	 * @platform_handler_context_term_func: platform specific handler for
->>>>>>> 2bfaaa5f
 	 * when a kbase_context is terminated.
 	 * @kctx - kbase_context pointer
 	 *
@@ -144,11 +129,7 @@
 	 */
 	void (*platform_handler_context_term_func)(struct kbase_context *kctx);
 	/**
-<<<<<<< HEAD
-	 * platform_handler_atom_submit_func - platform specific handler for
-=======
 	 * @platform_handler_atom_submit_func: platform specific handler for
->>>>>>> 2bfaaa5f
 	 * when a kbase_jd_atom is submitted.
 	 * @katom - kbase_jd_atom pointer
 	 *
@@ -161,11 +142,7 @@
 	 */
 	void (*platform_handler_atom_submit_func)(struct kbase_jd_atom *katom);
 	/**
-<<<<<<< HEAD
-	 * platform_handler_atom_complete_func - platform specific handler for
-=======
 	 * @platform_handler_atom_complete_func: platform specific handler for
->>>>>>> 2bfaaa5f
 	 * when a kbase_jd_atom completes.
 	 * @katom - kbase_jd_atom pointer
 	 *
@@ -176,13 +153,9 @@
 	 * Context: The caller must hold the hwaccess_lock. Function must be
 	 *          runnable in an interrupt context.
 	 */
-<<<<<<< HEAD
-	void (*platform_handler_atom_complete_func)(struct kbase_jd_atom *katom);
-=======
 	void (*platform_handler_atom_complete_func)(
 		struct kbase_jd_atom *katom);
 #endif
->>>>>>> 2bfaaa5f
 };
 
 /*
@@ -463,11 +436,6 @@
 void kbasep_platform_device_term(struct kbase_device *kbdev);
 
 /**
-<<<<<<< HEAD
- * kbasep_platform_context_init - Platform specific callback when a kernel
- * context is created
- * @kctx - kbase_context pointer
-=======
  * kbasep_platform_device_late_init: - Platform specific call to finish hardware
  *                                     initialization
  * @kbdev: kbase device pointer
@@ -499,7 +467,6 @@
  * kbasep_platform_context_init - Platform specific callback when a kernel
  *                                context is created
  * @kctx: kbase_context pointer
->>>>>>> 2bfaaa5f
  *
  * Function calls a platform defined routine if specified in the configuration
  * attributes.  The routine can initialize any per kernel context structures
@@ -511,12 +478,8 @@
 
 /**
  * kbasep_platform_context_term - Platform specific callback when a kernel
-<<<<<<< HEAD
- * context is terminated
-=======
  *                                context is terminated
  * @kctx: kbase_context pointer
->>>>>>> 2bfaaa5f
  *
  * Function calls a platform defined routine if specified in the configuration
  * attributes.  The routine should terminate any per kernel context structures
@@ -526,15 +489,9 @@
 void kbasep_platform_context_term(struct kbase_context *kctx);
 
 /**
-<<<<<<< HEAD
- * kbasep_platform_event_atom_submit - Platform specific callback when an atom is
- * submitted to the GPU
- * @katom - kbase_jd_atom pointer
-=======
  * kbasep_platform_event_atom_submit - Platform specific callback when an atom
  *                                     is submitted to the GPU
  * @katom: kbase_jd_atom pointer
->>>>>>> 2bfaaa5f
  *
  * Function calls a platform defined routine if specified in the configuration
  * attributes.  The routine should not assume that it is in a process context.
@@ -545,23 +502,15 @@
 
 /**
  * kbasep_platform_event_atom_complete - Platform specific callback when an atom
-<<<<<<< HEAD
- * has stopped running on the GPU
- * @katom - kbase_jd_atom pointer
-=======
  *                                       has stopped running on the GPU
  * @katom: kbase_jd_atom pointer
->>>>>>> 2bfaaa5f
  *
  * Function calls a platform defined routine if specified in the configuration
  * attributes.  The routine should not assume that it is in a process context.
  *
  */
 void kbasep_platform_event_atom_complete(struct kbase_jd_atom *katom);
-<<<<<<< HEAD
-=======
 #endif
->>>>>>> 2bfaaa5f
 
 #ifndef CONFIG_OF
 /**
