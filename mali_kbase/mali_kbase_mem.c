--- conflicted
+++ resolved
@@ -4339,11 +4339,7 @@
 			alloc->imported.user_buf.nr_pages,
 			reg->flags & KBASE_REG_GPU_WR ? FOLL_WRITE : 0,
 			pages, NULL);
-<<<<<<< HEAD
-#elif LINUX_VERSION_CODE < KERNEL_VERSION(5, 8, 0)
-=======
 #elif KERNEL_VERSION(5, 9, 0) > LINUX_VERSION_CODE
->>>>>>> 9748305a
 	pinned_pages = get_user_pages_remote(NULL, mm,
 			address,
 			alloc->imported.user_buf.nr_pages,
