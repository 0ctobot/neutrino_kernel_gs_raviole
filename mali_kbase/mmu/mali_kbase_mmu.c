--- conflicted
+++ resolved
@@ -1574,18 +1574,6 @@
 {
 	int err;
 	u32 op;
-<<<<<<< HEAD
-	unsigned long irq_flags = 0;
-	bool powered_on;
-
-	/* Flush/invalidate is only required if the GPU is powered on */
-	spin_lock_irqsave(&kbdev->hwaccess_lock, irq_flags);
-	powered_on = kbdev->pm.backend.gpu_powered;
-	spin_unlock_irqrestore(&kbdev->hwaccess_lock, irq_flags);
-
-	if (!powered_on || kbase_pm_context_active_handle_suspend(kbdev,
-		KBASE_PM_SUSPEND_HANDLER_DONT_REACTIVATE))
-=======
 	bool gpu_powered;
 	unsigned long flags;
 
@@ -1609,8 +1597,8 @@
 		/* GPU has just been powered off due to system suspend.
 		 * So again, no need to perform flush/invalidate.
 		 */
->>>>>>> 9748305a
 		return;
+	}
 
 	/* AS transaction begin */
 	mutex_lock(&kbdev->mmu_hw_mutex);
