# SPDX-License-Identifier: GPL-2.0
VERSION = 5
<<<<<<< HEAD
PATCHLEVEL = 10
SUBLEVEL = 43
EXTRAVERSION =
NAME = Dare mighty things
=======
PATCHLEVEL = 14
SUBLEVEL = 0
EXTRAVERSION = -rc2
NAME = Opossums on Parade
>>>>>>> 754a0abe

# *DOCUMENTATION*
# To see a list of typical targets execute "make help"
# More info can be located in ./README
# Comments in this file are targeted only to the developer, do not
# expect to learn how to build the kernel reading this file.

$(if $(filter __%, $(MAKECMDGOALS)), \
	$(error targets prefixed with '__' are only for internal use))

# That's our default target when none is given on the command line
PHONY := __all
__all:

# We are using a recursive build, so we need to do a little thinking
# to get the ordering right.
#
# Most importantly: sub-Makefiles should only ever modify files in
# their own directory. If in some directory we have a dependency on
# a file in another dir (which doesn't happen often, but it's often
# unavoidable when linking the built-in.a targets which finally
# turn into vmlinux), we will call a sub make in that other dir, and
# after that we are sure that everything which is in that other dir
# is now up to date.
#
# The only cases where we need to modify files which have global
# effects are thus separated out and done before the recursive
# descending is started. They are now explicitly listed as the
# prepare rule.

ifneq ($(sub_make_done),1)

# Do not use make's built-in rules and variables
# (this increases performance and avoids hard-to-debug behaviour)
MAKEFLAGS += -rR

# Avoid funny character set dependencies
unexport LC_ALL
LC_COLLATE=C
LC_NUMERIC=C
export LC_COLLATE LC_NUMERIC

# Avoid interference with shell env settings
unexport GREP_OPTIONS

# Beautify output
# ---------------------------------------------------------------------------
#
# Normally, we echo the whole command before executing it. By making
# that echo $($(quiet)$(cmd)), we now have the possibility to set
# $(quiet) to choose other forms of output instead, e.g.
#
#         quiet_cmd_cc_o_c = Compiling $(RELDIR)/$@
#         cmd_cc_o_c       = $(CC) $(c_flags) -c -o $@ $<
#
# If $(quiet) is empty, the whole command will be printed.
# If it is set to "quiet_", only the short version will be printed.
# If it is set to "silent_", nothing will be printed at all, since
# the variable $(silent_cmd_cc_o_c) doesn't exist.
#
# A simple variant is to prefix commands with $(Q) - that's useful
# for commands that shall be hidden in non-verbose mode.
#
#	$(Q)ln $@ :<
#
# If KBUILD_VERBOSE equals 0 then the above command will be hidden.
# If KBUILD_VERBOSE equals 1 then the above command is displayed.
# If KBUILD_VERBOSE equals 2 then give the reason why each target is rebuilt.
#
# To put more focus on warnings, be less verbose as default
# Use 'make V=1' to see the full commands

ifeq ("$(origin V)", "command line")
  KBUILD_VERBOSE = $(V)
endif
ifndef KBUILD_VERBOSE
  KBUILD_VERBOSE = 0
endif

ifeq ($(KBUILD_VERBOSE),1)
  quiet =
  Q =
else
  quiet=quiet_
  Q = @
endif

# If the user is running make -s (silent mode), suppress echoing of
# commands

ifneq ($(findstring s,$(filter-out --%,$(MAKEFLAGS))),)
  quiet=silent_
  KBUILD_VERBOSE = 0
endif

export quiet Q KBUILD_VERBOSE

# Call a source code checker (by default, "sparse") as part of the
# C compilation.
#
# Use 'make C=1' to enable checking of only re-compiled files.
# Use 'make C=2' to enable checking of *all* source files, regardless
# of whether they are re-compiled or not.
#
# See the file "Documentation/dev-tools/sparse.rst" for more details,
# including where to get the "sparse" utility.

ifeq ("$(origin C)", "command line")
  KBUILD_CHECKSRC = $(C)
endif
ifndef KBUILD_CHECKSRC
  KBUILD_CHECKSRC = 0
endif

export KBUILD_CHECKSRC

# Use make M=dir or set the environment variable KBUILD_EXTMOD to specify the
# directory of external module to build. Setting M= takes precedence.
ifeq ("$(origin M)", "command line")
  KBUILD_EXTMOD := $(M)
endif

$(if $(word 2, $(KBUILD_EXTMOD)), \
	$(error building multiple external modules is not supported))

# Remove trailing slashes
ifneq ($(filter %/, $(KBUILD_EXTMOD)),)
KBUILD_EXTMOD := $(shell dirname $(KBUILD_EXTMOD).)
endif

export KBUILD_EXTMOD

# ANDROID: set up mixed-build support. mixed-build allows device kernel modules
# to be compiled against a GKI kernel. This approach still uses the headers and
# Kbuild from device kernel, so care must be taken to ensure that those headers match.
ifdef KBUILD_MIXED_TREE
# Need vmlinux.symvers for modpost and System.map for depmod, check whether they exist in KBUILD_MIXED_TREE
required_mixed_files=vmlinux.symvers System.map
$(if $(filter-out $(words $(required_mixed_files)), \
		$(words $(wildcard $(add-prefix $(KBUILD_MIXED_TREE)/,$(required_mixed_files))))),,\
	$(error KBUILD_MIXED_TREE=$(KBUILD_MIXED_TREE) doesn't contain $(required_mixed_files)))
endif

mixed-build-prefix = $(if $(KBUILD_MIXED_TREE),$(KBUILD_MIXED_TREE)/)
export KBUILD_MIXED_TREE

# Kbuild will save output files in the current working directory.
# This does not need to match to the root of the kernel source tree.
#
# For example, you can do this:
#
#  cd /dir/to/store/output/files; make -f /dir/to/kernel/source/Makefile
#
# If you want to save output files in a different location, there are
# two syntaxes to specify it.
#
# 1) O=
# Use "make O=dir/to/store/output/files/"
#
# 2) Set KBUILD_OUTPUT
# Set the environment variable KBUILD_OUTPUT to point to the output directory.
# export KBUILD_OUTPUT=dir/to/store/output/files/; make
#
# The O= assignment takes precedence over the KBUILD_OUTPUT environment
# variable.

# Do we want to change the working directory?
ifeq ("$(origin O)", "command line")
  KBUILD_OUTPUT := $(O)
endif

ifneq ($(KBUILD_OUTPUT),)
# Make's built-in functions such as $(abspath ...), $(realpath ...) cannot
# expand a shell special character '~'. We use a somewhat tedious way here.
abs_objtree := $(shell mkdir -p $(KBUILD_OUTPUT) && cd $(KBUILD_OUTPUT) && pwd)
$(if $(abs_objtree),, \
     $(error failed to create output directory "$(KBUILD_OUTPUT)"))

# $(realpath ...) resolves symlinks
abs_objtree := $(realpath $(abs_objtree))
else
abs_objtree := $(CURDIR)
endif # ifneq ($(KBUILD_OUTPUT),)

ifeq ($(abs_objtree),$(CURDIR))
# Suppress "Entering directory ..." unless we are changing the work directory.
MAKEFLAGS += --no-print-directory
else
need-sub-make := 1
endif

this-makefile := $(lastword $(MAKEFILE_LIST))
abs_srctree := $(realpath $(dir $(this-makefile)))

ifneq ($(words $(subst :, ,$(abs_srctree))), 1)
$(error source directory cannot contain spaces or colons)
endif

ifneq ($(abs_srctree),$(abs_objtree))
# Look for make include files relative to root of kernel src
#
# This does not become effective immediately because MAKEFLAGS is re-parsed
# once after the Makefile is read. We need to invoke sub-make.
MAKEFLAGS += --include-dir=$(abs_srctree)
need-sub-make := 1
endif

ifneq ($(filter 3.%,$(MAKE_VERSION)),)
# 'MAKEFLAGS += -rR' does not immediately become effective for GNU Make 3.x
# We need to invoke sub-make to avoid implicit rules in the top Makefile.
need-sub-make := 1
# Cancel implicit rules for this Makefile.
$(this-makefile): ;
endif

export abs_srctree abs_objtree
export sub_make_done := 1

ifeq ($(need-sub-make),1)

PHONY += $(MAKECMDGOALS) __sub-make

$(filter-out $(this-makefile), $(MAKECMDGOALS)) __all: __sub-make
	@:

# Invoke a second make in the output directory, passing relevant variables
__sub-make:
	$(Q)$(MAKE) -C $(abs_objtree) -f $(abs_srctree)/Makefile $(MAKECMDGOALS)

endif # need-sub-make
endif # sub_make_done

# We process the rest of the Makefile if this is the final invocation of make
ifeq ($(need-sub-make),)

# Do not print "Entering directory ...",
# but we want to display it when entering to the output directory
# so that IDEs/editors are able to understand relative filenames.
MAKEFLAGS += --no-print-directory

<<<<<<< HEAD
# Call a source code checker (by default, "sparse") as part of the
# C compilation.
#
# Use 'make C=1' to enable checking of only re-compiled files.
# Use 'make C=2' to enable checking of *all* source files, regardless
# of whether they are re-compiled or not.
#
# See the file "Documentation/dev-tools/sparse.rst" for more details,
# including where to get the "sparse" utility.

ifeq ("$(origin C)", "command line")
  KBUILD_CHECKSRC = $(C)
endif
ifndef KBUILD_CHECKSRC
  KBUILD_CHECKSRC = 0
endif

# Use make M=dir or set the environment variable KBUILD_EXTMOD to specify the
# directory of external module to build. Setting M= takes precedence.
ifeq ("$(origin M)", "command line")
  KBUILD_EXTMOD := $(M)
endif

$(if $(word 2, $(KBUILD_EXTMOD)), \
	$(error building multiple external modules is not supported))

export KBUILD_CHECKSRC KBUILD_EXTMOD

extmod-prefix = $(if $(KBUILD_EXTMOD),$(KBUILD_EXTMOD)/)

# ANDROID: set up mixed-build support. mixed-build allows device kernel modules
# to be compiled against a GKI kernel. This approach still uses the headers and
# Kbuild from device kernel, so care must be taken to ensure that those headers match.
ifdef KBUILD_MIXED_TREE
# Need vmlinux.symvers for modpost and System.map for depmod, check whether they exist in KBUILD_MIXED_TREE
required_mixed_files=vmlinux.symvers System.map
$(if $(filter-out $(words $(required_mixed_files)), \
		$(words $(wildcard $(add-prefix $(KBUILD_MIXED_TREE)/,$(required_mixed_files))))),,\
	$(error KBUILD_MIXED_TREE=$(KBUILD_MIXED_TREE) doesn't contain $(required_mixed_files)))
endif

mixed-build-prefix = $(if $(KBUILD_MIXED_TREE),$(KBUILD_MIXED_TREE)/)
export KBUILD_MIXED_TREE

=======
>>>>>>> 754a0abe
ifeq ($(abs_srctree),$(abs_objtree))
        # building in the source tree
        srctree := .
	building_out_of_srctree :=
else
        ifeq ($(abs_srctree)/,$(dir $(abs_objtree)))
                # building in a subdirectory of the source tree
                srctree := ..
        else
                srctree := $(abs_srctree)
        endif
	building_out_of_srctree := 1
endif

ifneq ($(KBUILD_ABS_SRCTREE),)
srctree := $(abs_srctree)
endif

objtree		:= .
VPATH		:= $(srctree)

export building_out_of_srctree srctree objtree VPATH

# To make sure we do not include .config for any of the *config targets
# catch them early, and hand them over to scripts/kconfig/Makefile
# It is allowed to specify more targets when calling make, including
# mixing *config targets and build targets.
# For example 'make oldconfig all'.
# Detect when mixed targets is specified, and make a second invocation
# of make so .config is not included in this case either (for *config).

version_h := include/generated/uapi/linux/version.h

clean-targets := %clean mrproper cleandocs
no-dot-config-targets := $(clean-targets) \
			 cscope gtags TAGS tags help% %docs check% coccicheck \
			 $(version_h) headers headers_% archheaders archscripts \
			 %asm-generic kernelversion %src-pkg dt_binding_check \
			 outputmakefile
<<<<<<< HEAD
=======
# Installation targets should not require compiler. Unfortunately, vdso_install
# is an exception where build artifacts may be updated. This must be fixed.
no-compiler-targets := $(no-dot-config-targets) install dtbs_install \
			headers_install modules_install kernelrelease image_name
>>>>>>> 754a0abe
no-sync-config-targets := $(no-dot-config-targets) %install kernelrelease \
			  image_name
single-targets := %.a %.i %.ko %.lds %.ll %.lst %.mod %.o %.s %.symtypes %/

config-build	:=
mixed-build	:=
need-config	:= 1
need-compiler	:= 1
may-sync-config	:= 1
single-build	:=

ifneq ($(filter $(no-dot-config-targets), $(MAKECMDGOALS)),)
	ifeq ($(filter-out $(no-dot-config-targets), $(MAKECMDGOALS)),)
		need-config :=
	endif
endif

ifneq ($(filter $(no-compiler-targets), $(MAKECMDGOALS)),)
	ifeq ($(filter-out $(no-compiler-targets), $(MAKECMDGOALS)),)
		need-compiler :=
	endif
endif

ifneq ($(filter $(no-sync-config-targets), $(MAKECMDGOALS)),)
	ifeq ($(filter-out $(no-sync-config-targets), $(MAKECMDGOALS)),)
		may-sync-config :=
	endif
endif

ifneq ($(KBUILD_EXTMOD),)
	may-sync-config :=
endif

ifeq ($(KBUILD_EXTMOD),)
        ifneq ($(filter %config,$(MAKECMDGOALS)),)
		config-build := 1
                ifneq ($(words $(MAKECMDGOALS)),1)
			mixed-build := 1
                endif
        endif
endif

# We cannot build single targets and the others at the same time
ifneq ($(filter $(single-targets), $(MAKECMDGOALS)),)
	single-build := 1
	ifneq ($(filter-out $(single-targets), $(MAKECMDGOALS)),)
		mixed-build := 1
	endif
endif

# For "make -j clean all", "make -j mrproper defconfig all", etc.
ifneq ($(filter $(clean-targets),$(MAKECMDGOALS)),)
        ifneq ($(filter-out $(clean-targets),$(MAKECMDGOALS)),)
		mixed-build := 1
        endif
endif

# install and modules_install need also be processed one by one
ifneq ($(filter install,$(MAKECMDGOALS)),)
        ifneq ($(filter modules_install,$(MAKECMDGOALS)),)
		mixed-build := 1
        endif
endif

ifdef mixed-build
# ===========================================================================
# We're called with mixed targets (*config and build targets).
# Handle them one by one.

PHONY += $(MAKECMDGOALS) __build_one_by_one

$(MAKECMDGOALS): __build_one_by_one
	@:

__build_one_by_one:
	$(Q)set -e; \
	for i in $(MAKECMDGOALS); do \
		$(MAKE) -f $(srctree)/Makefile $$i; \
	done

else # !mixed-build

include $(srctree)/scripts/Kbuild.include

# Read KERNELRELEASE from include/config/kernel.release (if it exists)
KERNELRELEASE = $(shell cat include/config/kernel.release 2> /dev/null)
KERNELVERSION = $(VERSION)$(if $(PATCHLEVEL),.$(PATCHLEVEL)$(if $(SUBLEVEL),.$(SUBLEVEL)))$(EXTRAVERSION)
export VERSION PATCHLEVEL SUBLEVEL KERNELRELEASE KERNELVERSION

include $(srctree)/scripts/subarch.include

# Cross compiling and selecting different set of gcc/bin-utils
# ---------------------------------------------------------------------------
#
# When performing cross compilation for other architectures ARCH shall be set
# to the target architecture. (See arch/* for the possibilities).
# ARCH can be set during invocation of make:
# make ARCH=ia64
# Another way is to have ARCH set in the environment.
# The default ARCH is the host where make is executed.

# CROSS_COMPILE specify the prefix used for all executables used
# during compilation. Only gcc and related bin-utils executables
# are prefixed with $(CROSS_COMPILE).
# CROSS_COMPILE can be set on the command line
# make CROSS_COMPILE=ia64-linux-
# Alternatively CROSS_COMPILE can be set in the environment.
# Default value for CROSS_COMPILE is not to prefix executables
# Note: Some architectures assign CROSS_COMPILE in their arch/*/Makefile
ARCH		?= $(SUBARCH)

# Architecture as present in compile.h
UTS_MACHINE 	:= $(ARCH)
SRCARCH 	:= $(ARCH)

# Additional ARCH settings for x86
ifeq ($(ARCH),i386)
        SRCARCH := x86
endif
ifeq ($(ARCH),x86_64)
        SRCARCH := x86
endif

# Additional ARCH settings for sparc
ifeq ($(ARCH),sparc32)
       SRCARCH := sparc
endif
ifeq ($(ARCH),sparc64)
       SRCARCH := sparc
endif

export cross_compiling :=
ifneq ($(SRCARCH),$(SUBARCH))
cross_compiling := 1
endif

KCONFIG_CONFIG	?= .config
export KCONFIG_CONFIG

# SHELL used by kbuild
CONFIG_SHELL := sh

HOST_LFS_CFLAGS := $(shell getconf LFS_CFLAGS 2>/dev/null)
HOST_LFS_LDFLAGS := $(shell getconf LFS_LDFLAGS 2>/dev/null)
HOST_LFS_LIBS := $(shell getconf LFS_LIBS 2>/dev/null)

ifneq ($(LLVM),)
HOSTCC	= clang
HOSTCXX	= clang++
else
HOSTCC	= gcc
HOSTCXX	= g++
endif

export KBUILD_USERCFLAGS := -Wall -Wmissing-prototypes -Wstrict-prototypes \
			      -O2 -fomit-frame-pointer -std=gnu89
export KBUILD_USERLDFLAGS :=

KBUILD_HOSTCFLAGS   := $(KBUILD_USERCFLAGS) $(HOST_LFS_CFLAGS) $(HOSTCFLAGS)
KBUILD_HOSTCXXFLAGS := -Wall -O2 $(HOST_LFS_CFLAGS) $(HOSTCXXFLAGS)
KBUILD_HOSTLDFLAGS  := $(HOST_LFS_LDFLAGS) $(HOSTLDFLAGS)
KBUILD_HOSTLDLIBS   := $(HOST_LFS_LIBS) $(HOSTLDLIBS)

# Make variables (CC, etc...)
CPP		= $(CC) -E
ifneq ($(LLVM),)
CC		= clang
LD		= ld.lld
AR		= llvm-ar
NM		= llvm-nm
OBJCOPY		= llvm-objcopy
OBJDUMP		= llvm-objdump
READELF		= llvm-readelf
STRIP		= llvm-strip
else
CC		= $(CROSS_COMPILE)gcc
LD		= $(CROSS_COMPILE)ld
AR		= $(CROSS_COMPILE)ar
NM		= $(CROSS_COMPILE)nm
OBJCOPY		= $(CROSS_COMPILE)objcopy
OBJDUMP		= $(CROSS_COMPILE)objdump
READELF		= $(CROSS_COMPILE)readelf
STRIP		= $(CROSS_COMPILE)strip
endif
PAHOLE		= pahole
RESOLVE_BTFIDS	= $(objtree)/tools/bpf/resolve_btfids/resolve_btfids
LEX		= flex
YACC		= bison
AWK		= awk
INSTALLKERNEL  := installkernel
DEPMOD		= depmod
PERL		= perl
PYTHON3		= python3
CHECK		= sparse
BASH		= bash
KGZIP		= gzip
KBZIP2		= bzip2
KLZOP		= lzop
LZMA		= lzma
LZ4		= lz4
XZ		= xz
ZSTD		= zstd

CHECKFLAGS     := -D__linux__ -Dlinux -D__STDC__ -Dunix -D__unix__ \
		  -Wbitwise -Wno-return-void -Wno-unknown-attribute $(CF)
NOSTDINC_FLAGS :=
CFLAGS_MODULE   =
AFLAGS_MODULE   =
LDFLAGS_MODULE  =
CFLAGS_KERNEL	=
AFLAGS_KERNEL	=
LDFLAGS_vmlinux =

# Use USERINCLUDE when you must reference the UAPI directories only.
USERINCLUDE    := \
		-I$(srctree)/arch/$(SRCARCH)/include/uapi \
		-I$(objtree)/arch/$(SRCARCH)/include/generated/uapi \
		-I$(srctree)/include/uapi \
		-I$(objtree)/include/generated/uapi \
                -include $(srctree)/include/linux/compiler-version.h \
                -include $(srctree)/include/linux/kconfig.h

# Use LINUXINCLUDE when you must reference the include/ directory.
# Needed to be compatible with the O= option
LINUXINCLUDE    := \
		-I$(srctree)/arch/$(SRCARCH)/include \
		-I$(objtree)/arch/$(SRCARCH)/include/generated \
		$(if $(building_out_of_srctree),-I$(srctree)/include) \
		-I$(objtree)/include \
		$(USERINCLUDE)

KBUILD_AFLAGS   := -D__ASSEMBLY__ -fno-PIE
KBUILD_CFLAGS   := -Wall -Wundef -Werror=strict-prototypes -Wno-trigraphs \
		   -fno-strict-aliasing -fno-common -fshort-wchar -fno-PIE \
		   -Werror=implicit-function-declaration -Werror=implicit-int \
		   -Werror=return-type -Wno-format-security \
		   -std=gnu89
KBUILD_CPPFLAGS := -D__KERNEL__
KBUILD_AFLAGS_KERNEL :=
KBUILD_CFLAGS_KERNEL :=
KBUILD_AFLAGS_MODULE  := -DMODULE
KBUILD_CFLAGS_MODULE  := -DMODULE
KBUILD_LDFLAGS_MODULE :=
KBUILD_LDFLAGS :=
CLANG_FLAGS :=

export ARCH SRCARCH CONFIG_SHELL BASH HOSTCC KBUILD_HOSTCFLAGS CROSS_COMPILE LD CC
export CPP AR NM STRIP OBJCOPY OBJDUMP READELF PAHOLE RESOLVE_BTFIDS LEX YACC AWK INSTALLKERNEL
export PERL PYTHON3 CHECK CHECKFLAGS MAKE UTS_MACHINE HOSTCXX
export KGZIP KBZIP2 KLZOP LZMA LZ4 XZ ZSTD
export KBUILD_HOSTCXXFLAGS KBUILD_HOSTLDFLAGS KBUILD_HOSTLDLIBS LDFLAGS_MODULE

export KBUILD_CPPFLAGS NOSTDINC_FLAGS LINUXINCLUDE OBJCOPYFLAGS KBUILD_LDFLAGS
export KBUILD_CFLAGS CFLAGS_KERNEL CFLAGS_MODULE
export KBUILD_AFLAGS AFLAGS_KERNEL AFLAGS_MODULE
export KBUILD_AFLAGS_MODULE KBUILD_CFLAGS_MODULE KBUILD_LDFLAGS_MODULE
export KBUILD_AFLAGS_KERNEL KBUILD_CFLAGS_KERNEL

# Files to ignore in find ... statements

export RCS_FIND_IGNORE := \( -name SCCS -o -name BitKeeper -o -name .svn -o    \
			  -name CVS -o -name .pc -o -name .hg -o -name .git \) \
			  -prune -o
export RCS_TAR_IGNORE := --exclude SCCS --exclude BitKeeper --exclude .svn \
			 --exclude CVS --exclude .pc --exclude .hg --exclude .git

# ===========================================================================
# Rules shared between *config targets and build targets

# Basic helpers built in scripts/basic/
PHONY += scripts_basic
scripts_basic:
	$(Q)$(MAKE) $(build)=scripts/basic
	$(Q)rm -f .tmp_quiet_recordmcount

PHONY += outputmakefile
ifdef building_out_of_srctree
# Before starting out-of-tree build, make sure the source tree is clean.
# outputmakefile generates a Makefile in the output directory, if using a
# separate output directory. This allows convenient use of make in the
# output directory.
# At the same time when output Makefile generated, generate .gitignore to
# ignore whole output directory

quiet_cmd_makefile = GEN     Makefile
      cmd_makefile = { \
	echo "\# Automatically generated by $(srctree)/Makefile: don't edit"; \
	echo "include $(srctree)/Makefile"; \
	} > Makefile

outputmakefile:
	$(Q)if [ -f $(srctree)/.config -o \
		 -d $(srctree)/include/config -o \
		 -d $(srctree)/arch/$(SRCARCH)/include/generated ]; then \
		echo >&2 "***"; \
		echo >&2 "*** The source tree is not clean, please run 'make$(if $(findstring command line, $(origin ARCH)), ARCH=$(ARCH)) mrproper'"; \
		echo >&2 "*** in $(abs_srctree)";\
		echo >&2 "***"; \
		false; \
	fi
	$(Q)ln -fsn $(srctree) source
	$(call cmd,makefile)
	$(Q)test -e .gitignore || \
	{ echo "# this is build directory, ignore it"; echo "*"; } > .gitignore
endif

# The expansion should be delayed until arch/$(SRCARCH)/Makefile is included.
# Some architectures define CROSS_COMPILE in arch/$(SRCARCH)/Makefile.
# CC_VERSION_TEXT is referenced from Kconfig (so it needs export),
# and from include/config/auto.conf.cmd to detect the compiler upgrade.
CC_VERSION_TEXT = $(subst $(pound),,$(shell $(CC) --version 2>/dev/null | head -n 1))

ifneq ($(findstring clang,$(CC_VERSION_TEXT)),)
ifneq ($(CROSS_COMPILE),)
CLANG_FLAGS	+= --target=$(notdir $(CROSS_COMPILE:%-=%))
endif
ifeq ($(LLVM_IAS),1)
CLANG_FLAGS	+= -integrated-as
else
CLANG_FLAGS	+= -no-integrated-as
GCC_TOOLCHAIN_DIR := $(dir $(shell which $(CROSS_COMPILE)elfedit))
CLANG_FLAGS	+= --prefix=$(GCC_TOOLCHAIN_DIR)$(notdir $(CROSS_COMPILE))
endif
CLANG_FLAGS	+= -Werror=unknown-warning-option
KBUILD_CFLAGS	+= $(CLANG_FLAGS)
KBUILD_AFLAGS	+= $(CLANG_FLAGS)
export CLANG_FLAGS
endif

# Include this also for config targets because some architectures need
# cc-cross-prefix to determine CROSS_COMPILE.
ifdef need-compiler
include $(srctree)/scripts/Makefile.compiler
endif

ifdef config-build
# ===========================================================================
# *config targets only - make sure prerequisites are updated, and descend
# in scripts/kconfig to make the *config target

# Read arch specific Makefile to set KBUILD_DEFCONFIG as needed.
# KBUILD_DEFCONFIG may point out an alternative default configuration
# used for 'make defconfig'
include $(srctree)/arch/$(SRCARCH)/Makefile
export KBUILD_DEFCONFIG KBUILD_KCONFIG CC_VERSION_TEXT

config: outputmakefile scripts_basic FORCE
	$(Q)$(MAKE) $(build)=scripts/kconfig $@

%config: outputmakefile scripts_basic FORCE
	$(Q)$(MAKE) $(build)=scripts/kconfig $@

else #!config-build
# ===========================================================================
# Build targets only - this includes vmlinux, arch specific targets, clean
# targets and others. In general all targets except *config targets.

# If building an external module we do not care about the all: rule
# but instead __all depend on modules
PHONY += all
ifeq ($(KBUILD_EXTMOD),)
__all: all
else
__all: modules
endif

# Decide whether to build built-in, modular, or both.
# Normally, just do built-in.

KBUILD_MODULES :=
KBUILD_BUILTIN := 1

# If we have only "make modules", don't compile built-in objects.
ifeq ($(MAKECMDGOALS),modules)
  KBUILD_BUILTIN :=
endif

# If we have "make <whatever> modules", compile modules
# in addition to whatever we do anyway.
# Just "make" or "make all" shall build modules as well

ifneq ($(filter all modules nsdeps %compile_commands.json clang-%,$(MAKECMDGOALS)),)
  KBUILD_MODULES := 1
endif

ifeq ($(MAKECMDGOALS),)
  KBUILD_MODULES := 1
endif

export KBUILD_MODULES KBUILD_BUILTIN

ifdef need-config
include include/config/auto.conf
endif

ifeq ($(KBUILD_EXTMOD),)
# Objects we will link into vmlinux / subdirs we need to visit
core-y		:= init/ usr/ arch/$(SRCARCH)/
drivers-y	:= drivers/ sound/
drivers-$(CONFIG_SAMPLES) += samples/
drivers-$(CONFIG_NET) += net/
drivers-y	+= virt/
libs-y		:= lib/
endif # KBUILD_EXTMOD

ifndef KBUILD_MIXED_TREE
# The all: target is the default when no target is given on the
# command line.
# This allow a user to issue only 'make' to build a kernel including modules
# Defaults to vmlinux, but the arch makefile usually adds further targets
all: vmlinux
endif

CFLAGS_GCOV	:= -fprofile-arcs -ftest-coverage \
	$(call cc-option,-fno-tree-loop-im) \
	$(call cc-disable-warning,maybe-uninitialized,)
export CFLAGS_GCOV

# The arch Makefiles can override CC_FLAGS_FTRACE. We may also append it later.
ifdef CONFIG_FUNCTION_TRACER
  CC_FLAGS_FTRACE := -pg
endif

RETPOLINE_CFLAGS_GCC := -mindirect-branch=thunk-extern -mindirect-branch-register
RETPOLINE_VDSO_CFLAGS_GCC := -mindirect-branch=thunk-inline -mindirect-branch-register
RETPOLINE_CFLAGS_CLANG := -mretpoline-external-thunk
RETPOLINE_VDSO_CFLAGS_CLANG := -mretpoline
RETPOLINE_CFLAGS := $(call cc-option,$(RETPOLINE_CFLAGS_GCC),$(call cc-option,$(RETPOLINE_CFLAGS_CLANG)))
RETPOLINE_VDSO_CFLAGS := $(call cc-option,$(RETPOLINE_VDSO_CFLAGS_GCC),$(call cc-option,$(RETPOLINE_VDSO_CFLAGS_CLANG)))
export RETPOLINE_CFLAGS
export RETPOLINE_VDSO_CFLAGS

include $(srctree)/arch/$(SRCARCH)/Makefile

ifdef need-config
ifdef may-sync-config
# Read in dependencies to all Kconfig* files, make sure to run syncconfig if
# changes are detected. This should be included after arch/$(SRCARCH)/Makefile
# because some architectures define CROSS_COMPILE there.
include include/config/auto.conf.cmd

$(KCONFIG_CONFIG):
	@echo >&2 '***'
	@echo >&2 '*** Configuration file "$@" not found!'
	@echo >&2 '***'
	@echo >&2 '*** Please run some configurator (e.g. "make oldconfig" or'
	@echo >&2 '*** "make menuconfig" or "make xconfig").'
	@echo >&2 '***'
	@/bin/false

# The actual configuration files used during the build are stored in
# include/generated/ and include/config/. Update them if .config is newer than
# include/config/auto.conf (which mirrors .config).
#
# This exploits the 'multi-target pattern rule' trick.
# The syncconfig should be executed only once to make all the targets.
# (Note: use the grouped target '&:' when we bump to GNU Make 4.3)
#
# Do not use $(call cmd,...) here. That would suppress prompts from syncconfig,
# so you cannot notice that Kconfig is waiting for the user input.
%/config/auto.conf %/config/auto.conf.cmd %/generated/autoconf.h: $(KCONFIG_CONFIG)
	$(Q)$(kecho) "  SYNC    $@"
	$(Q)$(MAKE) -f $(srctree)/Makefile syncconfig
else # !may-sync-config
# External modules and some install targets need include/generated/autoconf.h
# and include/config/auto.conf but do not care if they are up-to-date.
# Use auto.conf to trigger the test
PHONY += include/config/auto.conf

include/config/auto.conf:
	$(Q)test -e include/generated/autoconf.h -a -e $@ || (		\
	echo >&2;							\
	echo >&2 "  ERROR: Kernel configuration is invalid.";		\
	echo >&2 "         include/generated/autoconf.h or $@ are missing.";\
	echo >&2 "         Run 'make oldconfig && make prepare' on kernel src to fix it.";	\
	echo >&2 ;							\
	/bin/false)

endif # may-sync-config
endif # need-config

KBUILD_CFLAGS	+= $(call cc-option,-fno-delete-null-pointer-checks,)
KBUILD_CFLAGS	+= $(call cc-disable-warning,frame-address,)
KBUILD_CFLAGS	+= $(call cc-disable-warning, format-truncation)
KBUILD_CFLAGS	+= $(call cc-disable-warning, format-overflow)
KBUILD_CFLAGS	+= $(call cc-disable-warning, address-of-packed-member)

ifdef CONFIG_CC_OPTIMIZE_FOR_PERFORMANCE
KBUILD_CFLAGS += -O2
else ifdef CONFIG_CC_OPTIMIZE_FOR_PERFORMANCE_O3
KBUILD_CFLAGS += -O3
else ifdef CONFIG_CC_OPTIMIZE_FOR_SIZE
KBUILD_CFLAGS += -Os
endif

# Tell gcc to never replace conditional load with a non-conditional one
KBUILD_CFLAGS	+= $(call cc-option,--param=allow-store-data-races=0)
KBUILD_CFLAGS	+= $(call cc-option,-fno-allow-store-data-races)

ifdef CONFIG_READABLE_ASM
# Disable optimizations that make assembler listings hard to read.
# reorder blocks reorders the control in the function
# ipa clone creates specialized cloned functions
# partial inlining inlines only parts of functions
KBUILD_CFLAGS += $(call cc-option,-fno-reorder-blocks,) \
                 $(call cc-option,-fno-ipa-cp-clone,) \
                 $(call cc-option,-fno-partial-inlining)
endif

ifneq ($(CONFIG_FRAME_WARN),0)
KBUILD_CFLAGS += -Wframe-larger-than=$(CONFIG_FRAME_WARN)
endif

stackp-flags-y                                    := -fno-stack-protector
stackp-flags-$(CONFIG_STACKPROTECTOR)             := -fstack-protector
stackp-flags-$(CONFIG_STACKPROTECTOR_STRONG)      := -fstack-protector-strong

KBUILD_CFLAGS += $(stackp-flags-y)

ifdef CONFIG_CC_IS_CLANG
KBUILD_CPPFLAGS += -Qunused-arguments
KBUILD_CFLAGS += -Wno-format-invalid-specifier
KBUILD_CFLAGS += -Wno-gnu
# CLANG uses a _MergedGlobals as optimization, but this breaks modpost, as the
# source of a reference will be _MergedGlobals and not on of the whitelisted names.
# See modpost pattern 2
KBUILD_CFLAGS += -mno-global-merge
else

# Warn about unmarked fall-throughs in switch statement.
# Disabled for clang while comment to attribute conversion happens and
# https://github.com/ClangBuiltLinux/linux/issues/636 is discussed.
KBUILD_CFLAGS += $(call cc-option,-Wimplicit-fallthrough=5,)
endif

# These warnings generated too much noise in a regular build.
# Use make W=1 to enable them (see scripts/Makefile.extrawarn)
KBUILD_CFLAGS += $(call cc-disable-warning, unused-but-set-variable)

KBUILD_CFLAGS += $(call cc-disable-warning, unused-const-variable)
ifdef CONFIG_FRAME_POINTER
KBUILD_CFLAGS	+= -fno-omit-frame-pointer -fno-optimize-sibling-calls
else
# Some targets (ARM with Thumb2, for example), can't be built with frame
# pointers.  For those, we don't have FUNCTION_TRACER automatically
# select FRAME_POINTER.  However, FUNCTION_TRACER adds -pg, and this is
# incompatible with -fomit-frame-pointer with current GCC, so we don't use
# -fomit-frame-pointer with FUNCTION_TRACER.
ifndef CONFIG_FUNCTION_TRACER
KBUILD_CFLAGS	+= -fomit-frame-pointer
endif
endif

# Initialize all stack variables with a 0xAA pattern.
ifdef CONFIG_INIT_STACK_ALL_PATTERN
KBUILD_CFLAGS	+= -ftrivial-auto-var-init=pattern
endif

# Initialize all stack variables with a zero value.
ifdef CONFIG_INIT_STACK_ALL_ZERO
# Future support for zero initialization is still being debated, see
# https://bugs.llvm.org/show_bug.cgi?id=45497. These flags are subject to being
# renamed or dropped.
KBUILD_CFLAGS	+= -ftrivial-auto-var-init=zero
KBUILD_CFLAGS	+= -enable-trivial-auto-var-init-zero-knowing-it-will-be-removed-from-clang
endif

<<<<<<< HEAD
=======
# While VLAs have been removed, GCC produces unreachable stack probes
# for the randomize_kstack_offset feature. Disable it for all compilers.
KBUILD_CFLAGS	+= $(call cc-option, -fno-stack-clash-protection)

>>>>>>> 754a0abe
DEBUG_CFLAGS	:=

# Workaround for GCC versions < 5.0
# https://gcc.gnu.org/bugzilla/show_bug.cgi?id=61801
ifdef CONFIG_CC_IS_GCC
DEBUG_CFLAGS	+= $(call cc-ifversion, -lt, 0500, $(call cc-option, -fno-var-tracking-assignments))
endif

ifdef CONFIG_DEBUG_INFO

ifdef CONFIG_DEBUG_INFO_SPLIT
DEBUG_CFLAGS	+= -gsplit-dwarf
else
DEBUG_CFLAGS	+= -g
endif

ifneq ($(LLVM_IAS),1)
KBUILD_AFLAGS	+= -Wa,-gdwarf-2
endif

ifndef CONFIG_DEBUG_INFO_DWARF_TOOLCHAIN_DEFAULT
dwarf-version-$(CONFIG_DEBUG_INFO_DWARF4) := 4
dwarf-version-$(CONFIG_DEBUG_INFO_DWARF5) := 5
DEBUG_CFLAGS	+= -gdwarf-$(dwarf-version-y)
endif

ifdef CONFIG_DEBUG_INFO_REDUCED
DEBUG_CFLAGS	+= $(call cc-option, -femit-struct-debug-baseonly) \
		   $(call cc-option,-fno-var-tracking)
endif

ifdef CONFIG_DEBUG_INFO_COMPRESSED
DEBUG_CFLAGS	+= -gz=zlib
KBUILD_AFLAGS	+= -gz=zlib
KBUILD_LDFLAGS	+= --compress-debug-sections=zlib
endif

endif # CONFIG_DEBUG_INFO

KBUILD_CFLAGS += $(DEBUG_CFLAGS)
export DEBUG_CFLAGS

ifdef CONFIG_FUNCTION_TRACER
ifdef CONFIG_FTRACE_MCOUNT_USE_CC
  CC_FLAGS_FTRACE	+= -mrecord-mcount
  ifdef CONFIG_HAVE_NOP_MCOUNT
    ifeq ($(call cc-option-yn, -mnop-mcount),y)
      CC_FLAGS_FTRACE	+= -mnop-mcount
      CC_FLAGS_USING	+= -DCC_USING_NOP_MCOUNT
    endif
  endif
endif
ifdef CONFIG_FTRACE_MCOUNT_USE_OBJTOOL
  CC_FLAGS_USING	+= -DCC_USING_NOP_MCOUNT
endif
ifdef CONFIG_FTRACE_MCOUNT_USE_RECORDMCOUNT
  ifdef CONFIG_HAVE_C_RECORDMCOUNT
    BUILD_C_RECORDMCOUNT := y
    export BUILD_C_RECORDMCOUNT
  endif
endif
ifdef CONFIG_HAVE_FENTRY
  ifeq ($(call cc-option-yn, -mfentry),y)
    CC_FLAGS_FTRACE	+= -mfentry
    CC_FLAGS_USING	+= -DCC_USING_FENTRY
  endif
endif
export CC_FLAGS_FTRACE
KBUILD_CFLAGS	+= $(CC_FLAGS_FTRACE) $(CC_FLAGS_USING)
KBUILD_AFLAGS	+= $(CC_FLAGS_USING)
endif

# We trigger additional mismatches with less inlining
ifdef CONFIG_DEBUG_SECTION_MISMATCH
KBUILD_CFLAGS += $(call cc-option, -fno-inline-functions-called-once)
endif

ifdef CONFIG_LD_DEAD_CODE_DATA_ELIMINATION
KBUILD_CFLAGS_KERNEL += -ffunction-sections -fdata-sections
LDFLAGS_vmlinux += --gc-sections
endif

ifdef CONFIG_SHADOW_CALL_STACK
CC_FLAGS_SCS	:= -fsanitize=shadow-call-stack
KBUILD_CFLAGS	+= $(CC_FLAGS_SCS)
export CC_FLAGS_SCS
endif

ifdef CONFIG_LTO_CLANG
ifdef CONFIG_LTO_CLANG_THIN
CC_FLAGS_LTO	:= -flto=thin -fsplit-lto-unit
<<<<<<< HEAD
KBUILD_LDFLAGS	+= --thinlto-cache-dir=$(extmod-prefix).thinlto-cache
else
CC_FLAGS_LTO	:= -flto
endif

ifeq ($(SRCARCH),x86)
# TODO(b/182572011): Revert workaround for compiler / linker bug.
CC_FLAGS_LTO	+= -fvisibility=hidden
else
CC_FLAGS_LTO	+= -fvisibility=default
endif

# Limit inlining across translation units to reduce binary size
KBUILD_LDFLAGS += -mllvm -import-instr-limit=5
endif

ifdef CONFIG_LTO
KBUILD_CFLAGS	+= $(CC_FLAGS_LTO)
=======
KBUILD_LDFLAGS	+= --thinlto-cache-dir=$(extmod_prefix).thinlto-cache
else
CC_FLAGS_LTO	:= -flto
endif
CC_FLAGS_LTO	+= -fvisibility=hidden

# Limit inlining across translation units to reduce binary size
KBUILD_LDFLAGS += -mllvm -import-instr-limit=5

# Check for frame size exceeding threshold during prolog/epilog insertion
# when using lld < 13.0.0.
ifneq ($(CONFIG_FRAME_WARN),0)
ifeq ($(shell test $(CONFIG_LLD_VERSION) -lt 130000; echo $$?),0)
KBUILD_LDFLAGS	+= -plugin-opt=-warn-stack-size=$(CONFIG_FRAME_WARN)
endif
endif
endif

ifdef CONFIG_LTO
KBUILD_CFLAGS	+= -fno-lto $(CC_FLAGS_LTO)
KBUILD_AFLAGS	+= -fno-lto
>>>>>>> 754a0abe
export CC_FLAGS_LTO
endif

ifdef CONFIG_CFI_CLANG
CC_FLAGS_CFI	:= -fsanitize=cfi \
		   -fsanitize-cfi-cross-dso \
		   -fno-sanitize-cfi-canonical-jump-tables \
<<<<<<< HEAD
		   -fno-sanitize-blacklist

ifdef CONFIG_CFI_PERMISSIVE
CC_FLAGS_CFI	+= -fsanitize-recover=cfi \
		   -fno-sanitize-trap=cfi
else
ifndef CONFIG_UBSAN_TRAP
CC_FLAGS_CFI	+= -ftrap-function=__ubsan_handle_cfi_check_fail_abort
endif
=======
		   -fno-sanitize-trap=cfi \
		   -fno-sanitize-blacklist

ifdef CONFIG_CFI_PERMISSIVE
CC_FLAGS_CFI	+= -fsanitize-recover=cfi
>>>>>>> 754a0abe
endif

# If LTO flags are filtered out, we must also filter out CFI.
CC_FLAGS_LTO	+= $(CC_FLAGS_CFI)
KBUILD_CFLAGS	+= $(CC_FLAGS_CFI)
export CC_FLAGS_CFI
endif

<<<<<<< HEAD
ifdef CONFIG_DEBUG_FORCE_FUNCTION_ALIGN_32B
KBUILD_CFLAGS += -falign-functions=32
=======
ifdef CONFIG_DEBUG_FORCE_FUNCTION_ALIGN_64B
KBUILD_CFLAGS += -falign-functions=64
>>>>>>> 754a0abe
endif

# arch Makefile may override CC so keep this after arch Makefile is included
NOSTDINC_FLAGS += -nostdinc -isystem $(shell $(CC) -print-file-name=include)

# warn about C99 declaration after statement
KBUILD_CFLAGS += -Wdeclaration-after-statement

# Variable Length Arrays (VLAs) should not be used anywhere in the kernel
KBUILD_CFLAGS += -Wvla

# disable pointer signed / unsigned warnings in gcc 4.0
KBUILD_CFLAGS += -Wno-pointer-sign

# disable stringop warnings in gcc 8+
KBUILD_CFLAGS += $(call cc-disable-warning, stringop-truncation)

# We'll want to enable this eventually, but it's not going away for 5.7 at least
KBUILD_CFLAGS += $(call cc-disable-warning, zero-length-bounds)
KBUILD_CFLAGS += $(call cc-disable-warning, array-bounds)
KBUILD_CFLAGS += $(call cc-disable-warning, stringop-overflow)

# Another good warning that we'll want to enable eventually
KBUILD_CFLAGS += $(call cc-disable-warning, restrict)

# Enabled with W=2, disabled by default as noisy
KBUILD_CFLAGS += $(call cc-disable-warning, maybe-uninitialized)

# disable invalid "can't wrap" optimizations for signed / pointers
KBUILD_CFLAGS	+= -fno-strict-overflow

# Make sure -fstack-check isn't enabled (like gentoo apparently did)
KBUILD_CFLAGS  += -fno-stack-check

# conserve stack if available
KBUILD_CFLAGS   += $(call cc-option,-fconserve-stack)

# Prohibit date/time macros, which would make the build non-deterministic
KBUILD_CFLAGS   += -Werror=date-time

# enforce correct pointer usage
KBUILD_CFLAGS   += $(call cc-option,-Werror=incompatible-pointer-types)

# Require designated initializers for all marked structures
KBUILD_CFLAGS   += $(call cc-option,-Werror=designated-init)

# change __FILE__ to the relative path from the srctree
KBUILD_CPPFLAGS += $(call cc-option,-fmacro-prefix-map=$(srctree)/=)

# include additional Makefiles when needed
include-y			:= scripts/Makefile.extrawarn
include-$(CONFIG_KASAN)		+= scripts/Makefile.kasan
include-$(CONFIG_KCSAN)		+= scripts/Makefile.kcsan
include-$(CONFIG_UBSAN)		+= scripts/Makefile.ubsan
include-$(CONFIG_KCOV)		+= scripts/Makefile.kcov
include-$(CONFIG_GCC_PLUGINS)	+= scripts/Makefile.gcc-plugins

include $(addprefix $(srctree)/, $(include-y))

# scripts/Makefile.gcc-plugins is intentionally included last.
# Do not add $(call cc-option,...) below this line. When you build the kernel
# from the clean source tree, the GCC plugins do not exist at this point.

# Add user supplied CPPFLAGS, AFLAGS and CFLAGS as the last assignments
KBUILD_CPPFLAGS += $(KCPPFLAGS)
KBUILD_AFLAGS   += $(KAFLAGS)
KBUILD_CFLAGS   += $(KCFLAGS)

KBUILD_LDFLAGS_MODULE += --build-id=sha1
LDFLAGS_vmlinux += --build-id=sha1

ifeq ($(CONFIG_STRIP_ASM_SYMS),y)
LDFLAGS_vmlinux	+= $(call ld-option, -X,)
endif

ifeq ($(CONFIG_RELR),y)
LDFLAGS_vmlinux	+= --pack-dyn-relocs=relr --use-android-relr-tags
endif

# We never want expected sections to be placed heuristically by the
# linker. All sections should be explicitly named in the linker script.
ifdef CONFIG_LD_ORPHAN_WARN
LDFLAGS_vmlinux += --orphan-handling=warn
endif

# Align the bit size of userspace programs with the kernel
KBUILD_USERCFLAGS  += $(filter -m32 -m64 --target=%, $(KBUILD_CFLAGS))
KBUILD_USERLDFLAGS += $(filter -m32 -m64 --target=%, $(KBUILD_CFLAGS))

# make the checker run with the right architecture
CHECKFLAGS += --arch=$(ARCH)

# insure the checker run with the right endianness
CHECKFLAGS += $(if $(CONFIG_CPU_BIG_ENDIAN),-mbig-endian,-mlittle-endian)

# the checker needs the correct machine size
CHECKFLAGS += $(if $(CONFIG_64BIT),-m64,-m32)

# Default kernel image to build when no specific target is given.
# KBUILD_IMAGE may be overruled on the command line or
# set in the environment
# Also any assignments in arch/$(ARCH)/Makefile take precedence over
# this default value
export KBUILD_IMAGE ?= vmlinux

#
# INSTALL_PATH specifies where to place the updated kernel and system map
# images. Default is /boot, but you can set it to other values
export	INSTALL_PATH ?= /boot

#
# INSTALL_DTBS_PATH specifies a prefix for relocations required by build roots.
# Like INSTALL_MOD_PATH, it isn't defined in the Makefile, but can be passed as
# an argument if needed. Otherwise it defaults to the kernel install path
#
export INSTALL_DTBS_PATH ?= $(INSTALL_PATH)/dtbs/$(KERNELRELEASE)

#
# INSTALL_MOD_PATH specifies a prefix to MODLIB for module directory
# relocations required by build roots.  This is not defined in the
# makefile but the argument can be passed to make if needed.
#

MODLIB	= $(INSTALL_MOD_PATH)/lib/modules/$(KERNELRELEASE)
export MODLIB

HOST_LIBELF_LIBS = $(shell pkg-config libelf --libs 2>/dev/null || echo -lelf)

<<<<<<< HEAD
has_libelf := $(call try-run,\
                echo "int main() {}" | \
                $(HOSTCC) $(KBUILD_HOSTCFLAGS) -xc -o /dev/null $(KBUILD_HOSTLDFLAGS) $(HOST_LIBELF_LIBS) -,1,0)
=======
has_libelf = $(call try-run,\
               echo "int main() {}" | $(HOSTCC) $(KBUILD_HOSTLDFLAGS) -xc -o /dev/null $(HOST_LIBELF_LIBS) -,1,0)
>>>>>>> 754a0abe

ifdef CONFIG_STACK_VALIDATION
  ifeq ($(has_libelf),1)
    objtool_target := tools/objtool FORCE
  else
    SKIP_STACK_VALIDATION := 1
    export SKIP_STACK_VALIDATION
  endif
endif

PHONY += resolve_btfids_clean

resolve_btfids_O = $(abspath $(objtree))/tools/bpf/resolve_btfids

# tools/bpf/resolve_btfids directory might not exist
# in output directory, skip its clean in that case
resolve_btfids_clean:
ifneq ($(wildcard $(resolve_btfids_O)),)
	$(Q)$(MAKE) -sC $(srctree)/tools/bpf/resolve_btfids O=$(resolve_btfids_O) clean
endif

ifdef CONFIG_BPF
ifdef CONFIG_DEBUG_INFO_BTF
  ifeq ($(has_libelf),1)
    resolve_btfids_target := tools/bpf/resolve_btfids FORCE
  else
    ERROR_RESOLVE_BTFIDS := 1
  endif
endif # CONFIG_DEBUG_INFO_BTF
endif # CONFIG_BPF

PHONY += prepare0

export extmod_prefix = $(if $(KBUILD_EXTMOD),$(KBUILD_EXTMOD)/)
export MODORDER := $(extmod_prefix)modules.order
export MODULES_NSDEPS := $(extmod_prefix)modules.nsdeps

# ---------------------------------------------------------------------------
# Kernel headers

PHONY += headers

#Default location for installed headers
ifeq ($(KBUILD_EXTMOD),)
PHONY += archheaders archscripts
hdr-inst := -f $(srctree)/scripts/Makefile.headersinst obj
headers: $(version_h) scripts_unifdef uapi-asm-generic archheaders archscripts
else
hdr-prefix = $(KBUILD_EXTMOD)/
hdr-inst := -f $(srctree)/scripts/Makefile.headersinst dst=$(KBUILD_EXTMOD)/usr/include objtree=$(objtree)/$(KBUILD_EXTMOD) obj
endif

export INSTALL_HDR_PATH = $(objtree)/$(hdr-prefix)usr

quiet_cmd_headers_install = INSTALL $(INSTALL_HDR_PATH)/include
      cmd_headers_install = \
	mkdir -p $(INSTALL_HDR_PATH); \
	rsync -mrl --include='*/' --include='*\.h' --exclude='*' \
	$(hdr-prefix)usr/include $(INSTALL_HDR_PATH);

PHONY += headers_install
headers_install: headers
	$(call cmd,headers_install)

headers:
ifeq ($(KBUILD_EXTMOD),)
	$(if $(wildcard $(srctree)/arch/$(SRCARCH)/include/uapi/asm/Kbuild),, \
	  $(error Headers not exportable for the $(SRCARCH) architecture))
endif
	$(Q)$(MAKE) $(hdr-inst)=$(hdr-prefix)include/uapi
	$(Q)$(MAKE) $(hdr-inst)=$(hdr-prefix)arch/$(SRCARCH)/include/uapi

ifeq ($(KBUILD_EXTMOD),)
core-y		+= kernel/ certs/ mm/ fs/ ipc/ security/ crypto/ block/

vmlinux-dirs	:= $(patsubst %/,%,$(filter %/, \
		     $(core-y) $(core-m) $(drivers-y) $(drivers-m) \
		     $(libs-y) $(libs-m)))

vmlinux-alldirs	:= $(sort $(vmlinux-dirs) Documentation \
		     $(patsubst %/,%,$(filter %/, $(core-) \
			$(drivers-) $(libs-))))

subdir-modorder := $(addsuffix modules.order,$(filter %/, \
			$(core-y) $(core-m) $(libs-y) $(libs-m) \
			$(drivers-y) $(drivers-m)))

build-dirs	:= $(vmlinux-dirs)
clean-dirs	:= $(vmlinux-alldirs)

# Externally visible symbols (used by link-vmlinux.sh)
KBUILD_VMLINUX_OBJS := $(head-y) $(patsubst %/,%/built-in.a, $(core-y))
KBUILD_VMLINUX_OBJS += $(addsuffix built-in.a, $(filter %/, $(libs-y)))
ifdef CONFIG_MODULES
KBUILD_VMLINUX_OBJS += $(patsubst %/, %/lib.a, $(filter %/, $(libs-y)))
KBUILD_VMLINUX_LIBS := $(filter-out %/, $(libs-y))
else
KBUILD_VMLINUX_LIBS := $(patsubst %/,%/lib.a, $(libs-y))
endif
KBUILD_VMLINUX_OBJS += $(patsubst %/,%/built-in.a, $(drivers-y))

export KBUILD_VMLINUX_OBJS KBUILD_VMLINUX_LIBS
export KBUILD_LDS          := arch/$(SRCARCH)/kernel/vmlinux.lds
# used by scripts/Makefile.package
export KBUILD_ALLDIRS := $(sort $(filter-out arch/%,$(vmlinux-alldirs)) LICENSES arch include scripts tools)

vmlinux-deps := $(KBUILD_LDS) $(KBUILD_VMLINUX_OBJS) $(KBUILD_VMLINUX_LIBS)

# Recurse until adjust_autoksyms.sh is satisfied
PHONY += autoksyms_recursive
ifdef CONFIG_TRIM_UNUSED_KSYMS
# For the kernel to actually contain only the needed exported symbols,
# we have to build modules as well to determine what those symbols are.
# (this can be evaluated only once include/config/auto.conf has been included)
KBUILD_MODULES := 1

autoksyms_recursive: descend modules.order
	$(Q)$(CONFIG_SHELL) $(srctree)/scripts/adjust_autoksyms.sh \
	  "$(MAKE) -f $(srctree)/Makefile vmlinux"
endif

autoksyms_h := $(if $(CONFIG_TRIM_UNUSED_KSYMS), include/generated/autoksyms.h)

quiet_cmd_autoksyms_h = GEN     $@
      cmd_autoksyms_h = mkdir -p $(dir $@); \
			$(CONFIG_SHELL) $(srctree)/scripts/gen_autoksyms.sh $@

$(autoksyms_h):
	$(call cmd,autoksyms_h)

ARCH_POSTLINK := $(wildcard $(srctree)/arch/$(SRCARCH)/Makefile.postlink)

# Final link of vmlinux with optional arch pass after final link
cmd_link-vmlinux =                                                 \
	$(CONFIG_SHELL) $< "$(LD)" "$(KBUILD_LDFLAGS)" "$(LDFLAGS_vmlinux)";    \
	$(if $(ARCH_POSTLINK), $(MAKE) -f $(ARCH_POSTLINK) $@, true)

ifndef KBUILD_MIXED_TREE
vmlinux: scripts/link-vmlinux.sh autoksyms_recursive $(vmlinux-deps) FORCE
<<<<<<< HEAD
	+$(call if_changed,link-vmlinux)
=======
	+$(call if_changed_dep,link-vmlinux)
>>>>>>> 754a0abe
endif

targets := vmlinux

# The actual objects are generated when descending,
# make sure no implicit rule kicks in
$(sort $(vmlinux-deps) $(subdir-modorder)): descend ;

filechk_kernel.release = \
	echo "$(KERNELVERSION)$$($(CONFIG_SHELL) $(srctree)/scripts/setlocalversion \
		$(srctree) $(BRANCH) $(KMI_GENERATION))"

# Store (new) KERNELRELEASE string in include/config/kernel.release
include/config/kernel.release: FORCE
	$(call filechk,kernel.release)

# Additional helpers built in scripts/
# Carefully list dependencies so we do not try to build scripts twice
# in parallel
PHONY += scripts
scripts: scripts_basic scripts_dtc
	$(Q)$(MAKE) $(build)=$(@)

# Things we need to do before we recursively start building the kernel
# or the modules are listed in "prepare".
# A multi level approach is used. prepareN is processed before prepareN-1.
# archprepare is used in arch Makefiles and when processed asm symlink,
# version.h and scripts_basic is processed / created.

PHONY += prepare archprepare

archprepare: outputmakefile archheaders archscripts scripts include/config/kernel.release \
	asm-generic $(version_h) $(autoksyms_h) include/generated/utsrelease.h \
	include/generated/autoconf.h remove-stale-files

prepare0: archprepare
	$(Q)$(MAKE) $(build)=scripts/mod
	$(Q)$(MAKE) $(build)=.

# All the preparing..
prepare: prepare0 prepare-objtool prepare-resolve_btfids

PHONY += remove-stale-files
remove-stale-files:
	$(Q)$(srctree)/scripts/remove-stale-files

# Support for using generic headers in asm-generic
asm-generic := -f $(srctree)/scripts/Makefile.asm-generic obj

PHONY += asm-generic uapi-asm-generic
asm-generic: uapi-asm-generic
	$(Q)$(MAKE) $(asm-generic)=arch/$(SRCARCH)/include/generated/asm \
	generic=include/asm-generic
uapi-asm-generic:
	$(Q)$(MAKE) $(asm-generic)=arch/$(SRCARCH)/include/generated/uapi/asm \
	generic=include/uapi/asm-generic

PHONY += prepare-objtool prepare-resolve_btfids
prepare-objtool: $(objtool_target)
ifeq ($(SKIP_STACK_VALIDATION),1)
ifdef CONFIG_FTRACE_MCOUNT_USE_OBJTOOL
	@echo "error: Cannot generate __mcount_loc for CONFIG_DYNAMIC_FTRACE=y, please install libelf-dev, libelf-devel or elfutils-libelf-devel" >&2
	@false
endif
ifdef CONFIG_UNWINDER_ORC
	@echo "error: Cannot generate ORC metadata for CONFIG_UNWINDER_ORC=y, please install libelf-dev, libelf-devel or elfutils-libelf-devel" >&2
	@false
else
	@echo "warning: Cannot use CONFIG_STACK_VALIDATION=y, please install libelf-dev, libelf-devel or elfutils-libelf-devel" >&2
endif
endif

prepare-resolve_btfids: $(resolve_btfids_target)
ifeq ($(ERROR_RESOLVE_BTFIDS),1)
	@echo "error: Cannot resolve BTF IDs for CONFIG_DEBUG_INFO_BTF, please install libelf-dev, libelf-devel or elfutils-libelf-devel" >&2
	@false
endif
# Generate some files
# ---------------------------------------------------------------------------

# KERNELRELEASE can change from a few different places, meaning version.h
# needs to be updated, so this check is forced on all builds

uts_len := 64
define filechk_utsrelease.h
	if [ `echo -n "$(KERNELRELEASE)" | wc -c ` -gt $(uts_len) ]; then \
	  echo '"$(KERNELRELEASE)" exceeds $(uts_len) characters' >&2;    \
	  exit 1;                                                         \
	fi;                                                               \
	echo \#define UTS_RELEASE \"$(KERNELRELEASE)\"
endef

define filechk_version.h
	if [ $(SUBLEVEL) -gt 255 ]; then                                 \
		echo \#define LINUX_VERSION_CODE $(shell                 \
		expr $(VERSION) \* 65536 + $(PATCHLEVEL) \* 256 + 255); \
	else                                                             \
		echo \#define LINUX_VERSION_CODE $(shell                 \
		expr $(VERSION) \* 65536 + $(PATCHLEVEL) \* 256 + $(SUBLEVEL)); \
	fi;                                                              \
	echo '#define KERNEL_VERSION(a,b,c) (((a) << 16) + ((b) << 8) +  \
<<<<<<< HEAD
	((c) > 255 ? 255 : (c)))'
=======
	((c) > 255 ? 255 : (c)))';                                       \
	echo \#define LINUX_VERSION_MAJOR $(VERSION);                    \
	echo \#define LINUX_VERSION_PATCHLEVEL $(PATCHLEVEL);            \
	echo \#define LINUX_VERSION_SUBLEVEL $(SUBLEVEL)
>>>>>>> 754a0abe
endef

$(version_h): PATCHLEVEL := $(if $(PATCHLEVEL), $(PATCHLEVEL), 0)
$(version_h): SUBLEVEL := $(if $(SUBLEVEL), $(SUBLEVEL), 0)
$(version_h): FORCE
	$(call filechk,version.h)

include/generated/utsrelease.h: include/config/kernel.release FORCE
	$(call filechk,utsrelease.h)

PHONY += headerdep
headerdep:
	$(Q)find $(srctree)/include/ -name '*.h' | xargs --max-args 1 \
	$(srctree)/scripts/headerdep.pl -I$(srctree)/include

# Deprecated. It is no-op now.
PHONY += headers_check
headers_check:
	@echo >&2 "=================== WARNING ==================="
	@echo >&2 "Since Linux 5.5, 'make headers_check' is no-op,"
	@echo >&2 "and will be removed after Linux 5.15 release."
	@echo >&2 "Please remove headers_check from your scripts."
	@echo >&2 "==============================================="

ifdef CONFIG_HEADERS_INSTALL
prepare: headers
endif

PHONY += scripts_unifdef
scripts_unifdef: scripts_basic
	$(Q)$(MAKE) $(build)=scripts scripts/unifdef

# ---------------------------------------------------------------------------
# Tools

# Clear a bunch of variables before executing the submake
ifeq ($(quiet),silent_)
tools_silent=s
endif

tools/: FORCE
	$(Q)mkdir -p $(objtree)/tools
	$(Q)$(MAKE) LDFLAGS= MAKEFLAGS="$(tools_silent) $(filter --j% -j,$(MAKEFLAGS))" O=$(abspath $(objtree)) subdir=tools -C $(srctree)/tools/

tools/%: FORCE
	$(Q)mkdir -p $(objtree)/tools
	$(Q)$(MAKE) LDFLAGS= MAKEFLAGS="$(tools_silent) $(filter --j% -j,$(MAKEFLAGS))" O=$(abspath $(objtree)) subdir=tools -C $(srctree)/tools/ $*

# ---------------------------------------------------------------------------
# Kernel selftest

PHONY += kselftest
kselftest:
	$(Q)$(MAKE) -C $(srctree)/tools/testing/selftests run_tests

kselftest-%: FORCE
	$(Q)$(MAKE) -C $(srctree)/tools/testing/selftests $*

PHONY += kselftest-merge
kselftest-merge:
	$(if $(wildcard $(objtree)/.config),, $(error No .config exists, config your kernel first!))
	$(Q)find $(srctree)/tools/testing/selftests -name config | \
		xargs $(srctree)/scripts/kconfig/merge_config.sh -m $(objtree)/.config
	$(Q)$(MAKE) -f $(srctree)/Makefile olddefconfig

# ---------------------------------------------------------------------------
# Devicetree files

ifneq ($(wildcard $(srctree)/arch/$(SRCARCH)/boot/dts/),)
dtstree := arch/$(SRCARCH)/boot/dts
endif

ifneq ($(dtstree),)

# Define order-only-prerequisites to avoid races in sub make
$(filter %/dtbo.img, $(MAKECMDGOALS)): %/dtbo.img: | $(filter %.dtbo %.dtb dtbs,$(MAKECMDGOALS))
$(filter %.dtbo, $(MAKECMDGOALS)): %.dtbo: | $(filter %.dtb dtbs,$(MAKECMDGOALS))

%.dtb %/dtbo.img %.dtbo: include/config/kernel.release scripts_dtc
	$(Q)$(MAKE) $(build)=$(dtstree)/$(@D) $(dtstree)/$@

%.dtbo: include/config/kernel.release scripts_dtc
	$(Q)$(MAKE) $(build)=$(dtstree) $(dtstree)/$@

PHONY += dtbs dtbs_install dtbs_check
dtbs: include/config/kernel.release scripts_dtc
	$(Q)$(MAKE) $(build)=$(dtstree)

ifneq ($(filter dtbs_check, $(MAKECMDGOALS)),)
export CHECK_DTBS=y
dtbs: dt_binding_check
endif

dtbs_check: dtbs

dtbs_install:
	$(Q)$(MAKE) $(dtbinst)=$(dtstree) dst=$(INSTALL_DTBS_PATH)

ifdef CONFIG_OF_EARLY_FLATTREE
all: dtbs
endif

endif

PHONY += scripts_dtc
scripts_dtc: scripts_basic
	$(Q)$(MAKE) $(build)=scripts/dtc

ifneq ($(filter dt_binding_check, $(MAKECMDGOALS)),)
export CHECK_DT_BINDING=y
endif

PHONY += dt_binding_check
dt_binding_check: scripts_dtc
	$(Q)$(MAKE) $(build)=Documentation/devicetree/bindings

# ---------------------------------------------------------------------------
# Modules

ifdef CONFIG_MODULES

# By default, build modules as well

all: modules

# When we're building modules with modversions, we need to consider
# the built-in objects during the descend as well, in order to
# make sure the checksums are up to date before we record them.
ifdef CONFIG_MODVERSIONS
  KBUILD_BUILTIN := 1
endif

# Build modules
#
# A module can be listed more than once in obj-m resulting in
# duplicate lines in modules.order files.  Those are removed
# using awk while concatenating to the final file.

PHONY += modules
# if KBUILD_BUILTIN && !KBUILD_MIXED_TREE, depend on vmlinux
modules: $(if $(KBUILD_BUILTIN), $(if $(KBUILD_MIXED_TREE),,vmlinux))
modules: modules_check modules_prepare
<<<<<<< HEAD
	$(Q)$(MAKE) -f $(srctree)/scripts/Makefile.modpost

PHONY += modules_check
modules_check: modules.order
	$(Q)$(CONFIG_SHELL) $(srctree)/scripts/modules-check.sh $<
=======
>>>>>>> 754a0abe

cmd_modules_order = $(AWK) '!x[$$0]++' $(real-prereqs) > $@

modules.order: $(subdir-modorder) FORCE
	$(call if_changed,modules_order)

targets += modules.order

# Target to prepare building external modules
PHONY += modules_prepare
modules_prepare: prepare
	$(Q)$(MAKE) $(build)=scripts scripts/module.lds

export modules_sign_only :=

ifeq ($(CONFIG_MODULE_SIG),y)
PHONY += modules_sign
modules_sign: modules_install
	@:

# modules_sign is a subset of modules_install.
# 'make modules_install modules_sign' is equivalent to 'make modules_install'.
ifeq ($(filter modules_install,$(MAKECMDGOALS)),)
modules_sign_only := y
endif
endif

modinst_pre :=
ifneq ($(filter modules_install,$(MAKECMDGOALS)),)
modinst_pre := __modinst_pre
endif

modules_install: $(modinst_pre)
PHONY += __modinst_pre
__modinst_pre:
	@rm -rf $(MODLIB)/kernel
	@rm -f $(MODLIB)/source
	@mkdir -p $(MODLIB)/kernel
	@ln -s $(abspath $(srctree)) $(MODLIB)/source
	@if [ ! $(objtree) -ef  $(MODLIB)/build ]; then \
		rm -f $(MODLIB)/build ; \
		ln -s $(CURDIR) $(MODLIB)/build ; \
	fi
	@sed 's:^:kernel/:' modules.order > $(MODLIB)/modules.order
	@cp -f $(mixed-build-prefix)modules.builtin $(MODLIB)/
	@cp -f $(or $(mixed-build-prefix),$(objtree)/)modules.builtin.modinfo $(MODLIB)/
<<<<<<< HEAD
	$(Q)$(MAKE) -f $(srctree)/scripts/Makefile.modinst

# This depmod is only for convenience to give the initial
# boot a modules.dep even before / is mounted read-write.  However the
# boot script depmod is the master version.
PHONY += _modinst_post
_modinst_post: _modinst_
	$(call cmd,depmod)

ifeq ($(CONFIG_MODULE_SIG), y)
PHONY += modules_sign
modules_sign:
	$(Q)$(MAKE) -f $(srctree)/scripts/Makefile.modsign
endif

else # CONFIG_MODULES

# Modules not configured
# ---------------------------------------------------------------------------

PHONY += modules modules_install
modules modules_install:
	@echo >&2
	@echo >&2 "The present kernel configuration has modules disabled."
	@echo >&2 "Type 'make config' and enable loadable module support."
	@echo >&2 "Then build a kernel with module support enabled."
	@echo >&2
	@exit 1
=======
>>>>>>> 754a0abe

endif # CONFIG_MODULES

###
# Cleaning is done on three levels.
# make clean     Delete most generated files
#                Leave enough to build external modules
# make mrproper  Delete the current configuration, and all generated files
# make distclean Remove editor backup files, patch leftover files and the like

# Directories & files removed with 'make clean'
CLEAN_FILES += include/ksym vmlinux.symvers modules-only.symvers \
	       modules.builtin modules.builtin.modinfo modules.nsdeps \
	       compile_commands.json .thinlto-cache

# Directories & files removed with 'make mrproper'
MRPROPER_FILES += include/config include/generated          \
		  arch/$(SRCARCH)/include/generated .tmp_objdiff \
		  debian snap tar-install \
		  .config .config.old .version \
		  Module.symvers \
		  certs/signing_key.pem certs/signing_key.x509 \
		  certs/x509.genkey \
		  vmlinux-gdb.py \
		  *.spec

# clean - Delete most, but leave enough to build external modules
#
clean: rm-files := $(CLEAN_FILES)

PHONY += archclean vmlinuxclean

vmlinuxclean:
	$(Q)$(CONFIG_SHELL) $(srctree)/scripts/link-vmlinux.sh clean
	$(Q)$(if $(ARCH_POSTLINK), $(MAKE) -f $(ARCH_POSTLINK) clean)

clean: archclean vmlinuxclean resolve_btfids_clean

# mrproper - Delete all generated files, including .config
#
mrproper: rm-files := $(wildcard $(MRPROPER_FILES))
mrproper-dirs      := $(addprefix _mrproper_,scripts)

PHONY += $(mrproper-dirs) mrproper
$(mrproper-dirs):
	$(Q)$(MAKE) $(clean)=$(patsubst _mrproper_%,%,$@)

mrproper: clean $(mrproper-dirs)
	$(call cmd,rmfiles)

# distclean
#
PHONY += distclean

distclean: mrproper
	@find . $(RCS_FIND_IGNORE) \
		\( -name '*.orig' -o -name '*.rej' -o -name '*~' \
		-o -name '*.bak' -o -name '#*#' -o -name '*%' \
		-o -name 'core' -o -name tags -o -name TAGS -o -name 'cscope*' \
		-o -name GPATH -o -name GRTAGS -o -name GSYMS -o -name GTAGS \) \
		-type f -print | xargs rm -f


# Packaging of the kernel to various formats
# ---------------------------------------------------------------------------

%src-pkg: FORCE
	$(Q)$(MAKE) -f $(srctree)/scripts/Makefile.package $@
%pkg: include/config/kernel.release FORCE
	$(Q)$(MAKE) -f $(srctree)/scripts/Makefile.package $@

# Brief documentation of the typical targets used
# ---------------------------------------------------------------------------

boards := $(wildcard $(srctree)/arch/$(SRCARCH)/configs/*_defconfig)
boards := $(sort $(notdir $(boards)))
board-dirs := $(dir $(wildcard $(srctree)/arch/$(SRCARCH)/configs/*/*_defconfig))
board-dirs := $(sort $(notdir $(board-dirs:/=)))

PHONY += help
help:
	@echo  'Cleaning targets:'
	@echo  '  clean		  - Remove most generated files but keep the config and'
	@echo  '                    enough build support to build external modules'
	@echo  '  mrproper	  - Remove all generated files + config + various backup files'
	@echo  '  distclean	  - mrproper + remove editor backup and patch files'
	@echo  ''
	@echo  'Configuration targets:'
	@$(MAKE) -f $(srctree)/scripts/kconfig/Makefile help
	@echo  ''
	@echo  'Other generic targets:'
	@echo  '  all		  - Build all targets marked with [*]'
	@echo  '* vmlinux	  - Build the bare kernel'
	@echo  '* modules	  - Build all modules'
	@echo  '  modules_install - Install all modules to INSTALL_MOD_PATH (default: /)'
	@echo  '  dir/            - Build all files in dir and below'
	@echo  '  dir/file.[ois]  - Build specified target only'
	@echo  '  dir/file.ll     - Build the LLVM assembly file'
	@echo  '                    (requires compiler support for LLVM assembly generation)'
	@echo  '  dir/file.lst    - Build specified mixed source/assembly target only'
	@echo  '                    (requires a recent binutils and recent build (System.map))'
	@echo  '  dir/file.ko     - Build module including final link'
	@echo  '  modules_prepare - Set up for building external modules'
	@echo  '  tags/TAGS	  - Generate tags file for editors'
	@echo  '  cscope	  - Generate cscope index'
	@echo  '  gtags           - Generate GNU GLOBAL index'
	@echo  '  kernelrelease	  - Output the release version string (use with make -s)'
	@echo  '  kernelversion	  - Output the version stored in Makefile (use with make -s)'
	@echo  '  image_name	  - Output the image name (use with make -s)'
	@echo  '  headers_install - Install sanitised kernel headers to INSTALL_HDR_PATH'; \
	 echo  '                    (default: $(INSTALL_HDR_PATH))'; \
	 echo  ''
	@echo  'Static analysers:'
	@echo  '  checkstack      - Generate a list of stack hogs'
	@echo  '  versioncheck    - Sanity check on version.h usage'
	@echo  '  includecheck    - Check for duplicate included header files'
	@echo  '  export_report   - List the usages of all exported symbols'
	@echo  '  headerdep       - Detect inclusion cycles in headers'
	@echo  '  coccicheck      - Check with Coccinelle'
	@echo  '  clang-analyzer  - Check with clang static analyzer'
	@echo  '  clang-tidy      - Check with clang-tidy'
	@echo  ''
	@echo  'Tools:'
	@echo  '  nsdeps          - Generate missing symbol namespace dependencies'
	@echo  ''
	@echo  'Kernel selftest:'
	@echo  '  kselftest         - Build and run kernel selftest'
	@echo  '                      Build, install, and boot kernel before'
	@echo  '                      running kselftest on it'
	@echo  '                      Run as root for full coverage'
	@echo  '  kselftest-all     - Build kernel selftest'
	@echo  '  kselftest-install - Build and install kernel selftest'
	@echo  '  kselftest-clean   - Remove all generated kselftest files'
	@echo  '  kselftest-merge   - Merge all the config dependencies of'
	@echo  '		      kselftest to existing .config.'
	@echo  ''
	@$(if $(dtstree), \
		echo 'Devicetree:'; \
		echo '* dtbs             - Build device tree blobs for enabled boards'; \
		echo '  dtbs_install     - Install dtbs to $(INSTALL_DTBS_PATH)'; \
		echo '  dt_binding_check - Validate device tree binding documents'; \
		echo '  dtbs_check       - Validate device tree source files';\
		echo '')

	@echo 'Userspace tools targets:'
	@echo '  use "make tools/help"'
	@echo '  or  "cd tools; make help"'
	@echo  ''
	@echo  'Kernel packaging:'
	@$(MAKE) -f $(srctree)/scripts/Makefile.package help
	@echo  ''
	@echo  'Documentation targets:'
	@$(MAKE) -f $(srctree)/Documentation/Makefile dochelp
	@echo  ''
	@echo  'Architecture specific targets ($(SRCARCH)):'
	@$(if $(archhelp),$(archhelp),\
		echo '  No architecture specific help defined for $(SRCARCH)')
	@echo  ''
	@$(if $(boards), \
		$(foreach b, $(boards), \
		printf "  %-27s - Build for %s\\n" $(b) $(subst _defconfig,,$(b));) \
		echo '')
	@$(if $(board-dirs), \
		$(foreach b, $(board-dirs), \
		printf "  %-16s - Show %s-specific targets\\n" help-$(b) $(b);) \
		printf "  %-16s - Show all of the above\\n" help-boards; \
		echo '')

	@echo  '  make V=0|1 [targets] 0 => quiet build (default), 1 => verbose build'
	@echo  '  make V=2   [targets] 2 => give reason for rebuild of target'
	@echo  '  make O=dir [targets] Locate all output files in "dir", including .config'
	@echo  '  make C=1   [targets] Check re-compiled c source with $$CHECK'
	@echo  '                       (sparse by default)'
	@echo  '  make C=2   [targets] Force check of all c source with $$CHECK'
	@echo  '  make RECORDMCOUNT_WARN=1 [targets] Warn about ignored mcount sections'
	@echo  '  make W=n   [targets] Enable extra build checks, n=1,2,3 where'
	@echo  '		1: warnings which may be relevant and do not occur too often'
	@echo  '		2: warnings which occur quite often but may still be relevant'
	@echo  '		3: more obscure warnings, can most likely be ignored'
	@echo  '		Multiple levels can be combined with W=12 or W=123'
	@echo  ''
	@echo  'Execute "make" or "make all" to build all targets marked with [*] '
	@echo  'For further info see the ./README file'


help-board-dirs := $(addprefix help-,$(board-dirs))

help-boards: $(help-board-dirs)

boards-per-dir = $(sort $(notdir $(wildcard $(srctree)/arch/$(SRCARCH)/configs/$*/*_defconfig)))

$(help-board-dirs): help-%:
	@echo  'Architecture specific targets ($(SRCARCH) $*):'
	@$(if $(boards-per-dir), \
		$(foreach b, $(boards-per-dir), \
		printf "  %-24s - Build for %s\\n" $*/$(b) $(subst _defconfig,,$(b));) \
		echo '')


# Documentation targets
# ---------------------------------------------------------------------------
DOC_TARGETS := xmldocs latexdocs pdfdocs htmldocs epubdocs cleandocs \
	       linkcheckdocs dochelp refcheckdocs
PHONY += $(DOC_TARGETS)
$(DOC_TARGETS):
	$(Q)$(MAKE) $(build)=Documentation $@

# Misc
# ---------------------------------------------------------------------------

PHONY += scripts_gdb
scripts_gdb: prepare0
	$(Q)$(MAKE) $(build)=scripts/gdb
	$(Q)ln -fsn $(abspath $(srctree)/scripts/gdb/vmlinux-gdb.py)

ifdef CONFIG_GDB_SCRIPTS
all: scripts_gdb
endif

else # KBUILD_EXTMOD

###
# External module support.
# When building external modules the kernel used as basis is considered
# read-only, and no consistency checks are made and the make
# system is not used on the basis kernel. If updates are required
# in the basis kernel ordinary make commands (without M=...) must be used.

# We are always building only modules.
KBUILD_BUILTIN :=
KBUILD_MODULES := 1

build-dirs := $(KBUILD_EXTMOD)
$(MODORDER): descend
	@:

compile_commands.json: $(extmod_prefix)compile_commands.json
PHONY += compile_commands.json

clean-dirs := $(KBUILD_EXTMOD)
clean: rm-files := $(KBUILD_EXTMOD)/Module.symvers $(KBUILD_EXTMOD)/modules.nsdeps \
	$(KBUILD_EXTMOD)/compile_commands.json $(KBUILD_EXTMOD)/.thinlto-cache

PHONY += help
help:
	@echo  '  Building external modules.'
	@echo  '  Syntax: make -C path/to/kernel/src M=$$PWD target'
	@echo  ''
	@echo  '  modules         - default target, build the module(s)'
	@echo  '  modules_install - install the module'
	@echo  '  headers_install - Install sanitised kernel headers to INSTALL_HDR_PATH'
	@echo  '                    (default: $(abspath $(INSTALL_HDR_PATH)))'
	@echo  '  clean           - remove generated files in module directory only'
	@echo  ''

# no-op for external module builds
PHONY += prepare modules_prepare

endif # KBUILD_EXTMOD

# ---------------------------------------------------------------------------
# Modules

PHONY += modules modules_install

ifdef CONFIG_MODULES

modules: modules_check
	$(Q)$(MAKE) -f $(srctree)/scripts/Makefile.modpost

PHONY += modules_check
modules_check: $(MODORDER)
	$(Q)$(CONFIG_SHELL) $(srctree)/scripts/modules-check.sh $<

quiet_cmd_depmod = DEPMOD  $(MODLIB)
      cmd_depmod = $(CONFIG_SHELL) $(srctree)/scripts/depmod.sh $(DEPMOD) \
                   $(KERNELRELEASE) $(mixed-build-prefix)

modules_install:
	$(Q)$(MAKE) -f $(srctree)/scripts/Makefile.modinst
	$(call cmd,depmod)

else # CONFIG_MODULES

# Modules not configured
# ---------------------------------------------------------------------------

modules modules_install:
	@echo >&2 '***'
	@echo >&2 '*** The present kernel configuration has modules disabled.'
	@echo >&2 '*** To use the module feature, please run "make menuconfig" etc.'
	@echo >&2 '*** to enable CONFIG_MODULES.'
	@echo >&2 '***'
	@exit 1

endif # CONFIG_MODULES

# Single targets
# ---------------------------------------------------------------------------
# To build individual files in subdirectories, you can do like this:
#
#   make foo/bar/baz.s
#
# The supported suffixes for single-target are listed in 'single-targets'
#
# To build only under specific subdirectories, you can do like this:
#
#   make foo/bar/baz/

ifdef single-build

# .ko is special because modpost is needed
single-ko := $(sort $(filter %.ko, $(MAKECMDGOALS)))
single-no-ko := $(sort $(patsubst %.ko,%.mod, $(MAKECMDGOALS)))

$(single-ko): single_modpost
	@:
$(single-no-ko): descend
	@:

ifeq ($(KBUILD_EXTMOD),)
# For the single build of in-tree modules, use a temporary file to avoid
# the situation of modules_install installing an invalid modules.order.
MODORDER := .modules.tmp
endif

PHONY += single_modpost
single_modpost: $(single-no-ko) modules_prepare
	$(Q){ $(foreach m, $(single-ko), echo $(extmod_prefix)$m;) } > $(MODORDER)
	$(Q)$(MAKE) -f $(srctree)/scripts/Makefile.modpost

KBUILD_MODULES := 1

export KBUILD_SINGLE_TARGETS := $(addprefix $(extmod_prefix), $(single-no-ko))

# trim unrelated directories
build-dirs := $(foreach d, $(build-dirs), \
			$(if $(filter $(d)/%, $(KBUILD_SINGLE_TARGETS)), $(d)))

endif

ifndef CONFIG_MODULES
KBUILD_MODULES :=
endif

# Handle descending into subdirectories listed in $(build-dirs)
# Preset locale variables to speed up the build process. Limit locale
# tweaks to this spot to avoid wrong language settings when running
# make menuconfig etc.
# Error messages still appears in the original language
PHONY += descend $(build-dirs)
descend: $(build-dirs)
$(build-dirs): prepare
	$(Q)$(MAKE) $(build)=$@ \
	single-build=$(if $(filter-out $@/, $(filter $@/%, $(KBUILD_SINGLE_TARGETS))),1) \
	$(if $(KBUILD_MIXED_TREE),,need-builtin=1) need-modorder=1

clean-dirs := $(addprefix _clean_, $(clean-dirs))
PHONY += $(clean-dirs) clean
$(clean-dirs):
	$(Q)$(MAKE) $(clean)=$(patsubst _clean_%,%,$@)

clean: $(clean-dirs)
	$(call cmd,rmfiles)
	@find $(if $(KBUILD_EXTMOD), $(KBUILD_EXTMOD), .) $(RCS_FIND_IGNORE) \
		\( -name '*.[aios]' -o -name '*.ko' -o -name '.*.cmd' \
		-o -name '*.ko.*' \
		-o -name '*.dtb' -o -name '*.dtbo' -o -name '*.dtb.S' -o -name '*.dt.yaml' \
		-o -name '*.dwo' -o -name '*.lst' \
		-o -name '*.su' -o -name '*.mod' \
		-o -name '.*.d' -o -name '.*.tmp' -o -name '*.mod.c' \
		-o -name '*.lex.c' -o -name '*.tab.[ch]' \
		-o -name '*.asn1.[ch]' \
		-o -name '*.symtypes' -o -name 'modules.order' \
		-o -name '.tmp_*.o.*' \
		-o -name '*.c.[012]*.*' \
		-o -name '*.ll' \
		-o -name '*.gcno' \
		-o -name '*.*.symversions' \) -type f -print | xargs rm -f

# Generate tags for editors
# ---------------------------------------------------------------------------
quiet_cmd_tags = GEN     $@
      cmd_tags = $(BASH) $(srctree)/scripts/tags.sh $@

tags TAGS cscope gtags: FORCE
	$(call cmd,tags)

# Script to generate missing namespace dependencies
# ---------------------------------------------------------------------------

PHONY += nsdeps
nsdeps: export KBUILD_NSDEPS=1
nsdeps: modules
	$(Q)$(CONFIG_SHELL) $(srctree)/scripts/nsdeps

# Clang Tooling
# ---------------------------------------------------------------------------

quiet_cmd_gen_compile_commands = GEN     $@
      cmd_gen_compile_commands = $(PYTHON3) $< -a $(AR) -o $@ $(filter-out $<, $(real-prereqs))

$(extmod_prefix)compile_commands.json: scripts/clang-tools/gen_compile_commands.py \
	$(if $(KBUILD_EXTMOD),,$(KBUILD_VMLINUX_OBJS) $(KBUILD_VMLINUX_LIBS)) \
	$(if $(CONFIG_MODULES), $(MODORDER)) FORCE
	$(call if_changed,gen_compile_commands)

targets += $(extmod_prefix)compile_commands.json

PHONY += clang-tidy clang-analyzer

ifdef CONFIG_CC_IS_CLANG
quiet_cmd_clang_tools = CHECK   $<
      cmd_clang_tools = $(PYTHON3) $(srctree)/scripts/clang-tools/run-clang-tools.py $@ $<

clang-tidy clang-analyzer: $(extmod_prefix)compile_commands.json
	$(call cmd,clang_tools)
else
clang-tidy clang-analyzer:
	@echo "$@ requires CC=clang" >&2
	@false
endif

# Scripts to check various things for consistency
# ---------------------------------------------------------------------------

PHONY += includecheck versioncheck coccicheck export_report

includecheck:
	find $(srctree)/* $(RCS_FIND_IGNORE) \
		-name '*.[hcS]' -type f -print | sort \
		| xargs $(PERL) -w $(srctree)/scripts/checkincludes.pl

versioncheck:
	find $(srctree)/* $(RCS_FIND_IGNORE) \
		-name '*.[hcS]' -type f -print | sort \
		| xargs $(PERL) -w $(srctree)/scripts/checkversion.pl

coccicheck:
	$(Q)$(BASH) $(srctree)/scripts/$@

export_report:
	$(PERL) $(srctree)/scripts/export_report.pl

PHONY += checkstack kernelrelease kernelversion image_name

# UML needs a little special treatment here.  It wants to use the host
# toolchain, so needs $(SUBARCH) passed to checkstack.pl.  Everyone
# else wants $(ARCH), including people doing cross-builds, which means
# that $(SUBARCH) doesn't work here.
ifeq ($(ARCH), um)
CHECKSTACK_ARCH := $(SUBARCH)
else
CHECKSTACK_ARCH := $(ARCH)
endif
checkstack:
	$(OBJDUMP) -d vmlinux $$(find . -name '*.ko') | \
	$(PERL) $(srctree)/scripts/checkstack.pl $(CHECKSTACK_ARCH)

kernelrelease:
	@echo "$(KERNELVERSION)$$($(CONFIG_SHELL) $(srctree)/scripts/setlocalversion \
		$(srctree) $(BRANCH) $(KMI_GENERATION))"

kernelversion:
	@echo $(KERNELVERSION)

image_name:
	@echo $(KBUILD_IMAGE)

quiet_cmd_rmfiles = $(if $(wildcard $(rm-files)),CLEAN   $(wildcard $(rm-files)))
      cmd_rmfiles = rm -rf $(rm-files)

<<<<<<< HEAD
# Run depmod only if we have System.map and depmod is executable
quiet_cmd_depmod = DEPMOD  $(KERNELRELEASE)
      cmd_depmod = $(CONFIG_SHELL) $(srctree)/scripts/depmod.sh $(DEPMOD) \
                   $(KERNELRELEASE) $(mixed-build-prefix)

=======
>>>>>>> 754a0abe
# read saved command lines for existing targets
existing-targets := $(wildcard $(sort $(targets)))

-include $(foreach f,$(existing-targets),$(dir $(f)).$(notdir $(f)).cmd)

endif # config-build
endif # mixed-build
endif # need-sub-make

PHONY += FORCE
FORCE:

# Declare the contents of the PHONY variable as phony.  We keep that
# information in a variable so we can use it in if_changed and friends.
.PHONY: $(PHONY)<|MERGE_RESOLUTION|>--- conflicted
+++ resolved
@@ -1,16 +1,9 @@
 # SPDX-License-Identifier: GPL-2.0
 VERSION = 5
-<<<<<<< HEAD
-PATCHLEVEL = 10
-SUBLEVEL = 43
-EXTRAVERSION =
-NAME = Dare mighty things
-=======
 PATCHLEVEL = 14
 SUBLEVEL = 0
 EXTRAVERSION = -rc2
 NAME = Opossums on Parade
->>>>>>> 754a0abe
 
 # *DOCUMENTATION*
 # To see a list of typical targets execute "make help"
@@ -251,53 +244,6 @@
 # so that IDEs/editors are able to understand relative filenames.
 MAKEFLAGS += --no-print-directory
 
-<<<<<<< HEAD
-# Call a source code checker (by default, "sparse") as part of the
-# C compilation.
-#
-# Use 'make C=1' to enable checking of only re-compiled files.
-# Use 'make C=2' to enable checking of *all* source files, regardless
-# of whether they are re-compiled or not.
-#
-# See the file "Documentation/dev-tools/sparse.rst" for more details,
-# including where to get the "sparse" utility.
-
-ifeq ("$(origin C)", "command line")
-  KBUILD_CHECKSRC = $(C)
-endif
-ifndef KBUILD_CHECKSRC
-  KBUILD_CHECKSRC = 0
-endif
-
-# Use make M=dir or set the environment variable KBUILD_EXTMOD to specify the
-# directory of external module to build. Setting M= takes precedence.
-ifeq ("$(origin M)", "command line")
-  KBUILD_EXTMOD := $(M)
-endif
-
-$(if $(word 2, $(KBUILD_EXTMOD)), \
-	$(error building multiple external modules is not supported))
-
-export KBUILD_CHECKSRC KBUILD_EXTMOD
-
-extmod-prefix = $(if $(KBUILD_EXTMOD),$(KBUILD_EXTMOD)/)
-
-# ANDROID: set up mixed-build support. mixed-build allows device kernel modules
-# to be compiled against a GKI kernel. This approach still uses the headers and
-# Kbuild from device kernel, so care must be taken to ensure that those headers match.
-ifdef KBUILD_MIXED_TREE
-# Need vmlinux.symvers for modpost and System.map for depmod, check whether they exist in KBUILD_MIXED_TREE
-required_mixed_files=vmlinux.symvers System.map
-$(if $(filter-out $(words $(required_mixed_files)), \
-		$(words $(wildcard $(add-prefix $(KBUILD_MIXED_TREE)/,$(required_mixed_files))))),,\
-	$(error KBUILD_MIXED_TREE=$(KBUILD_MIXED_TREE) doesn't contain $(required_mixed_files)))
-endif
-
-mixed-build-prefix = $(if $(KBUILD_MIXED_TREE),$(KBUILD_MIXED_TREE)/)
-export KBUILD_MIXED_TREE
-
-=======
->>>>>>> 754a0abe
 ifeq ($(abs_srctree),$(abs_objtree))
         # building in the source tree
         srctree := .
@@ -337,13 +283,10 @@
 			 $(version_h) headers headers_% archheaders archscripts \
 			 %asm-generic kernelversion %src-pkg dt_binding_check \
 			 outputmakefile
-<<<<<<< HEAD
-=======
 # Installation targets should not require compiler. Unfortunately, vdso_install
 # is an exception where build artifacts may be updated. This must be fixed.
 no-compiler-targets := $(no-dot-config-targets) install dtbs_install \
 			headers_install modules_install kernelrelease image_name
->>>>>>> 754a0abe
 no-sync-config-targets := $(no-dot-config-targets) %install kernelrelease \
 			  image_name
 single-targets := %.a %.i %.ko %.lds %.ll %.lst %.mod %.o %.s %.symtypes %/
@@ -911,13 +854,10 @@
 KBUILD_CFLAGS	+= -enable-trivial-auto-var-init-zero-knowing-it-will-be-removed-from-clang
 endif
 
-<<<<<<< HEAD
-=======
 # While VLAs have been removed, GCC produces unreachable stack probes
 # for the randomize_kstack_offset feature. Disable it for all compilers.
 KBUILD_CFLAGS	+= $(call cc-option, -fno-stack-clash-protection)
 
->>>>>>> 754a0abe
 DEBUG_CFLAGS	:=
 
 # Workaround for GCC versions < 5.0
@@ -1009,26 +949,6 @@
 ifdef CONFIG_LTO_CLANG
 ifdef CONFIG_LTO_CLANG_THIN
 CC_FLAGS_LTO	:= -flto=thin -fsplit-lto-unit
-<<<<<<< HEAD
-KBUILD_LDFLAGS	+= --thinlto-cache-dir=$(extmod-prefix).thinlto-cache
-else
-CC_FLAGS_LTO	:= -flto
-endif
-
-ifeq ($(SRCARCH),x86)
-# TODO(b/182572011): Revert workaround for compiler / linker bug.
-CC_FLAGS_LTO	+= -fvisibility=hidden
-else
-CC_FLAGS_LTO	+= -fvisibility=default
-endif
-
-# Limit inlining across translation units to reduce binary size
-KBUILD_LDFLAGS += -mllvm -import-instr-limit=5
-endif
-
-ifdef CONFIG_LTO
-KBUILD_CFLAGS	+= $(CC_FLAGS_LTO)
-=======
 KBUILD_LDFLAGS	+= --thinlto-cache-dir=$(extmod_prefix).thinlto-cache
 else
 CC_FLAGS_LTO	:= -flto
@@ -1050,7 +970,6 @@
 ifdef CONFIG_LTO
 KBUILD_CFLAGS	+= -fno-lto $(CC_FLAGS_LTO)
 KBUILD_AFLAGS	+= -fno-lto
->>>>>>> 754a0abe
 export CC_FLAGS_LTO
 endif
 
@@ -1058,23 +977,11 @@
 CC_FLAGS_CFI	:= -fsanitize=cfi \
 		   -fsanitize-cfi-cross-dso \
 		   -fno-sanitize-cfi-canonical-jump-tables \
-<<<<<<< HEAD
-		   -fno-sanitize-blacklist
-
-ifdef CONFIG_CFI_PERMISSIVE
-CC_FLAGS_CFI	+= -fsanitize-recover=cfi \
-		   -fno-sanitize-trap=cfi
-else
-ifndef CONFIG_UBSAN_TRAP
-CC_FLAGS_CFI	+= -ftrap-function=__ubsan_handle_cfi_check_fail_abort
-endif
-=======
 		   -fno-sanitize-trap=cfi \
 		   -fno-sanitize-blacklist
 
 ifdef CONFIG_CFI_PERMISSIVE
 CC_FLAGS_CFI	+= -fsanitize-recover=cfi
->>>>>>> 754a0abe
 endif
 
 # If LTO flags are filtered out, we must also filter out CFI.
@@ -1083,13 +990,8 @@
 export CC_FLAGS_CFI
 endif
 
-<<<<<<< HEAD
-ifdef CONFIG_DEBUG_FORCE_FUNCTION_ALIGN_32B
-KBUILD_CFLAGS += -falign-functions=32
-=======
 ifdef CONFIG_DEBUG_FORCE_FUNCTION_ALIGN_64B
 KBUILD_CFLAGS += -falign-functions=64
->>>>>>> 754a0abe
 endif
 
 # arch Makefile may override CC so keep this after arch Makefile is included
@@ -1218,14 +1120,8 @@
 
 HOST_LIBELF_LIBS = $(shell pkg-config libelf --libs 2>/dev/null || echo -lelf)
 
-<<<<<<< HEAD
-has_libelf := $(call try-run,\
-                echo "int main() {}" | \
-                $(HOSTCC) $(KBUILD_HOSTCFLAGS) -xc -o /dev/null $(KBUILD_HOSTLDFLAGS) $(HOST_LIBELF_LIBS) -,1,0)
-=======
 has_libelf = $(call try-run,\
                echo "int main() {}" | $(HOSTCC) $(KBUILD_HOSTLDFLAGS) -xc -o /dev/null $(HOST_LIBELF_LIBS) -,1,0)
->>>>>>> 754a0abe
 
 ifdef CONFIG_STACK_VALIDATION
   ifeq ($(has_libelf),1)
@@ -1365,11 +1261,7 @@
 
 ifndef KBUILD_MIXED_TREE
 vmlinux: scripts/link-vmlinux.sh autoksyms_recursive $(vmlinux-deps) FORCE
-<<<<<<< HEAD
-	+$(call if_changed,link-vmlinux)
-=======
 	+$(call if_changed_dep,link-vmlinux)
->>>>>>> 754a0abe
 endif
 
 targets := vmlinux
@@ -1471,14 +1363,10 @@
 		expr $(VERSION) \* 65536 + $(PATCHLEVEL) \* 256 + $(SUBLEVEL)); \
 	fi;                                                              \
 	echo '#define KERNEL_VERSION(a,b,c) (((a) << 16) + ((b) << 8) +  \
-<<<<<<< HEAD
-	((c) > 255 ? 255 : (c)))'
-=======
 	((c) > 255 ? 255 : (c)))';                                       \
 	echo \#define LINUX_VERSION_MAJOR $(VERSION);                    \
 	echo \#define LINUX_VERSION_PATCHLEVEL $(PATCHLEVEL);            \
 	echo \#define LINUX_VERSION_SUBLEVEL $(SUBLEVEL)
->>>>>>> 754a0abe
 endef
 
 $(version_h): PATCHLEVEL := $(if $(PATCHLEVEL), $(PATCHLEVEL), 0)
@@ -1621,14 +1509,6 @@
 # if KBUILD_BUILTIN && !KBUILD_MIXED_TREE, depend on vmlinux
 modules: $(if $(KBUILD_BUILTIN), $(if $(KBUILD_MIXED_TREE),,vmlinux))
 modules: modules_check modules_prepare
-<<<<<<< HEAD
-	$(Q)$(MAKE) -f $(srctree)/scripts/Makefile.modpost
-
-PHONY += modules_check
-modules_check: modules.order
-	$(Q)$(CONFIG_SHELL) $(srctree)/scripts/modules-check.sh $<
-=======
->>>>>>> 754a0abe
 
 cmd_modules_order = $(AWK) '!x[$$0]++' $(real-prereqs) > $@
 
@@ -1675,37 +1555,6 @@
 	@sed 's:^:kernel/:' modules.order > $(MODLIB)/modules.order
 	@cp -f $(mixed-build-prefix)modules.builtin $(MODLIB)/
 	@cp -f $(or $(mixed-build-prefix),$(objtree)/)modules.builtin.modinfo $(MODLIB)/
-<<<<<<< HEAD
-	$(Q)$(MAKE) -f $(srctree)/scripts/Makefile.modinst
-
-# This depmod is only for convenience to give the initial
-# boot a modules.dep even before / is mounted read-write.  However the
-# boot script depmod is the master version.
-PHONY += _modinst_post
-_modinst_post: _modinst_
-	$(call cmd,depmod)
-
-ifeq ($(CONFIG_MODULE_SIG), y)
-PHONY += modules_sign
-modules_sign:
-	$(Q)$(MAKE) -f $(srctree)/scripts/Makefile.modsign
-endif
-
-else # CONFIG_MODULES
-
-# Modules not configured
-# ---------------------------------------------------------------------------
-
-PHONY += modules modules_install
-modules modules_install:
-	@echo >&2
-	@echo >&2 "The present kernel configuration has modules disabled."
-	@echo >&2 "Type 'make config' and enable loadable module support."
-	@echo >&2 "Then build a kernel with module support enabled."
-	@echo >&2
-	@exit 1
-=======
->>>>>>> 754a0abe
 
 endif # CONFIG_MODULES
 
@@ -2178,14 +2027,6 @@
 quiet_cmd_rmfiles = $(if $(wildcard $(rm-files)),CLEAN   $(wildcard $(rm-files)))
       cmd_rmfiles = rm -rf $(rm-files)
 
-<<<<<<< HEAD
-# Run depmod only if we have System.map and depmod is executable
-quiet_cmd_depmod = DEPMOD  $(KERNELRELEASE)
-      cmd_depmod = $(CONFIG_SHELL) $(srctree)/scripts/depmod.sh $(DEPMOD) \
-                   $(KERNELRELEASE) $(mixed-build-prefix)
-
-=======
->>>>>>> 754a0abe
 # read saved command lines for existing targets
 existing-targets := $(wildcard $(sort $(targets)))
 
