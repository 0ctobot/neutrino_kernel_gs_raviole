--- conflicted
+++ resolved
@@ -919,32 +919,9 @@
 	blk_queue_write_cache(ubd_dev->queue, true, false);
 	blk_queue_max_segments(ubd_dev->queue, MAX_SG);
 	blk_queue_segment_boundary(ubd_dev->queue, PAGE_SIZE - 1);
-<<<<<<< HEAD
-	err = ubd_disk_register(UBD_MAJOR, ubd_dev->size, n, &ubd_gendisk[n]);
-	if(err){
-		*error_out = "Failed to register device";
-		goto out_cleanup_tags;
-	}
-
-	if (fake_major != UBD_MAJOR)
-		ubd_disk_register(fake_major, ubd_dev->size, n,
-				  &fake_gendisk[n]);
-
-	/*
-	 * Perhaps this should also be under the "if (fake_major)" above
-	 * using the fake_disk->disk_name
-	 */
-	if (fake_ide)
-		make_ide_entries(ubd_gendisk[n]->disk_name);
-
-	err = 0;
-out:
-	return err;
-=======
 	ubd_disk_register(UBD_MAJOR, ubd_dev->size, n, disk);
 	ubd_gendisk[n] = disk;
 	return 0;
->>>>>>> 754a0abe
 
 out_cleanup_tags:
 	blk_mq_free_tag_set(&ubd_dev->tag_set);
@@ -1267,7 +1244,6 @@
 			if(ubd_test_bit(sector + i, (unsigned char *) bitmap))
 				ubd_set_bit(i, (unsigned char *)
 					    &segment->sector_mask);
-<<<<<<< HEAD
 		}
 	} else {
 		cowify_bitmap(offset, segment->length, &segment->sector_mask,
@@ -1306,46 +1282,6 @@
 				   dev->cow.bitmap_len);
 			byte_offset += io_req->io_desc[i].length;
 		}
-=======
-		}
-	} else {
-		cowify_bitmap(offset, segment->length, &segment->sector_mask,
-			      &segment->cow_offset, bitmap, bitmap_offset,
-			      segment->bitmap_words, bitmap_len);
-	}
-}
-
-static void ubd_map_req(struct ubd *dev, struct io_thread_req *io_req,
-			struct request *req)
-{
-	struct bio_vec bvec;
-	struct req_iterator iter;
-	int i = 0;
-	unsigned long byte_offset = io_req->offset;
-	int op = req_op(req);
-
-	if (op == REQ_OP_WRITE_ZEROES || op == REQ_OP_DISCARD) {
-		io_req->io_desc[0].buffer = NULL;
-		io_req->io_desc[0].length = blk_rq_bytes(req);
-	} else {
-		rq_for_each_segment(bvec, req, iter) {
-			BUG_ON(i >= io_req->desc_cnt);
-
-			io_req->io_desc[i].buffer =
-				page_address(bvec.bv_page) + bvec.bv_offset;
-			io_req->io_desc[i].length = bvec.bv_len;
-			i++;
-		}
-	}
-
-	if (dev->cow.file) {
-		for (i = 0; i < io_req->desc_cnt; i++) {
-			cowify_req(io_req, &io_req->io_desc[i], byte_offset,
-				   dev->cow.bitmap, dev->cow.bitmap_offset,
-				   dev->cow.bitmap_len);
-			byte_offset += io_req->io_desc[i].length;
-		}
->>>>>>> 754a0abe
 
 	}
 }
