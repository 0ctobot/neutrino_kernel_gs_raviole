/* SPDX-License-Identifier: GPL-2.0-only */
/*
 * Copyright (C) 2015 - ARM Ltd
 * Author: Marc Zyngier <marc.zyngier@arm.com>
 */

#ifndef __ARM64_KVM_HYP_H__
#define __ARM64_KVM_HYP_H__

#include <linux/compiler.h>
#include <linux/kvm_host.h>
#include <asm/alternative.h>
#include <asm/sysreg.h>

DECLARE_PER_CPU(struct kvm_cpu_context, kvm_hyp_ctxt);
DECLARE_PER_CPU(unsigned long, kvm_hyp_vector);
DECLARE_PER_CPU(struct kvm_nvhe_init_params, kvm_init_params);

#define read_sysreg_elx(r,nvh,vh)					\
	({								\
		u64 reg;						\
		asm volatile(ALTERNATIVE(__mrs_s("%0", r##nvh),	\
					 __mrs_s("%0", r##vh),		\
					 ARM64_HAS_VIRT_HOST_EXTN)	\
			     : "=r" (reg));				\
		reg;							\
	})

#define write_sysreg_elx(v,r,nvh,vh)					\
	do {								\
		u64 __val = (u64)(v);					\
		asm volatile(ALTERNATIVE(__msr_s(r##nvh, "%x0"),	\
					 __msr_s(r##vh, "%x0"),		\
					 ARM64_HAS_VIRT_HOST_EXTN)	\
					 : : "rZ" (__val));		\
	} while (0)

/*
 * Unified accessors for registers that have a different encoding
 * between VHE and non-VHE. They must be specified without their "ELx"
 * encoding, but with the SYS_ prefix, as defined in asm/sysreg.h.
 */

#define read_sysreg_el0(r)	read_sysreg_elx(r, _EL0, _EL02)
#define write_sysreg_el0(v,r)	write_sysreg_elx(v, r, _EL0, _EL02)
#define read_sysreg_el1(r)	read_sysreg_elx(r, _EL1, _EL12)
#define write_sysreg_el1(v,r)	write_sysreg_elx(v, r, _EL1, _EL12)
#define read_sysreg_el2(r)	read_sysreg_elx(r, _EL2, _EL1)
#define write_sysreg_el2(v,r)	write_sysreg_elx(v, r, _EL2, _EL1)

/*
 * Without an __arch_swab32(), we fall back to ___constant_swab32(), but the
 * static inline can allow the compiler to out-of-line this. KVM always wants
 * the macro version as its always inlined.
 */
#define __kvm_swab32(x)	___constant_swab32(x)

int __vgic_v2_perform_cpuif_access(struct kvm_vcpu *vcpu);

void __vgic_v3_save_state(struct vgic_v3_cpu_if *cpu_if);
void __vgic_v3_restore_state(struct vgic_v3_cpu_if *cpu_if);
void __vgic_v3_activate_traps(struct vgic_v3_cpu_if *cpu_if);
void __vgic_v3_deactivate_traps(struct vgic_v3_cpu_if *cpu_if);
void __vgic_v3_save_aprs(struct vgic_v3_cpu_if *cpu_if);
void __vgic_v3_restore_aprs(struct vgic_v3_cpu_if *cpu_if);
int __vgic_v3_perform_cpuif_access(struct kvm_vcpu *vcpu);

#ifdef __KVM_NVHE_HYPERVISOR__
void __timer_enable_traps(struct kvm_vcpu *vcpu);
void __timer_disable_traps(struct kvm_vcpu *vcpu);
#endif

#ifdef __KVM_NVHE_HYPERVISOR__
void __sysreg_save_state_nvhe(struct kvm_cpu_context *ctxt);
void __sysreg_restore_state_nvhe(struct kvm_cpu_context *ctxt);
#else
void sysreg_save_host_state_vhe(struct kvm_cpu_context *ctxt);
void sysreg_restore_host_state_vhe(struct kvm_cpu_context *ctxt);
void sysreg_save_guest_state_vhe(struct kvm_cpu_context *ctxt);
void sysreg_restore_guest_state_vhe(struct kvm_cpu_context *ctxt);
#endif

void __debug_switch_to_guest(struct kvm_vcpu *vcpu);
void __debug_switch_to_host(struct kvm_vcpu *vcpu);

#ifdef __KVM_NVHE_HYPERVISOR__
void __debug_save_host_buffers_nvhe(struct kvm_vcpu *vcpu);
void __debug_restore_host_buffers_nvhe(struct kvm_vcpu *vcpu);
#endif

void __fpsimd_save_state(struct user_fpsimd_state *fp_regs);
void __fpsimd_restore_state(struct user_fpsimd_state *fp_regs);
void __sve_save_state(void *sve_pffr, u32 *fpsr);
void __sve_restore_state(void *sve_pffr, u32 *fpsr);

#ifndef __KVM_NVHE_HYPERVISOR__
void activate_traps_vhe_load(struct kvm_vcpu *vcpu);
void deactivate_traps_vhe_put(void);
#endif

u64 __guest_enter(struct kvm_vcpu *vcpu);

bool kvm_host_psci_handler(struct kvm_cpu_context *host_ctxt);

<<<<<<< HEAD
void __noreturn hyp_panic(void);
=======
>>>>>>> 754a0abe
#ifdef __KVM_NVHE_HYPERVISOR__
void __noreturn __hyp_do_panic(struct kvm_cpu_context *host_ctxt, u64 spsr,
			       u64 elr, u64 par);
#endif

#ifdef __KVM_NVHE_HYPERVISOR__
void __pkvm_init_switch_pgd(phys_addr_t phys, unsigned long size,
			    phys_addr_t pgd, void *sp, void *cont_fn);
int __pkvm_init(phys_addr_t phys, unsigned long size, unsigned long nr_cpus,
		unsigned long *per_cpu_base, u32 hyp_va_bits);
void __noreturn __host_enter(struct kvm_cpu_context *host_ctxt);
#endif

extern u64 kvm_nvhe_sym(id_aa64mmfr0_el1_sys_val);
extern u64 kvm_nvhe_sym(id_aa64mmfr1_el1_sys_val);

#endif /* __ARM64_KVM_HYP_H__ */<|MERGE_RESOLUTION|>--- conflicted
+++ resolved
@@ -102,10 +102,6 @@
 
 bool kvm_host_psci_handler(struct kvm_cpu_context *host_ctxt);
 
-<<<<<<< HEAD
-void __noreturn hyp_panic(void);
-=======
->>>>>>> 754a0abe
 #ifdef __KVM_NVHE_HYPERVISOR__
 void __noreturn __hyp_do_panic(struct kvm_cpu_context *host_ctxt, u64 spsr,
 			       u64 elr, u64 par);
