/* SPDX-License-Identifier: GPL-2.0-only */
/*
 * Copyright (C) 2012,2013 - ARM Ltd
 * Author: Marc Zyngier <marc.zyngier@arm.com>
 *
 * Derived from arch/arm/include/asm/kvm_host.h:
 * Copyright (C) 2012 - Virtual Open Systems and Columbia University
 * Author: Christoffer Dall <c.dall@virtualopensystems.com>
 */

#ifndef __ARM64_KVM_HOST_H__
#define __ARM64_KVM_HOST_H__

#include <linux/arm-smccc.h>
#include <linux/bitmap.h>
#include <linux/types.h>
#include <linux/jump_label.h>
#include <linux/kvm_types.h>
#include <linux/percpu.h>
#include <linux/psci.h>
#include <asm/arch_gicv3.h>
#include <asm/barrier.h>
#include <asm/cpufeature.h>
#include <asm/cputype.h>
#include <asm/daifflags.h>
#include <asm/fpsimd.h>
#include <asm/kvm.h>
#include <asm/kvm_asm.h>
#include <asm/thread_info.h>

#define __KVM_HAVE_ARCH_INTC_INITIALIZED

#define KVM_HALT_POLL_NS_DEFAULT 500000

#include <kvm/arm_vgic.h>
#include <kvm/arm_arch_timer.h>
#include <kvm/arm_pmu.h>

#define KVM_MAX_VCPUS VGIC_V3_MAX_CPUS

#define KVM_VCPU_MAX_FEATURES 7

#define KVM_REQ_SLEEP \
	KVM_ARCH_REQ_FLAGS(0, KVM_REQUEST_WAIT | KVM_REQUEST_NO_WAKEUP)
#define KVM_REQ_IRQ_PENDING	KVM_ARCH_REQ(1)
#define KVM_REQ_VCPU_RESET	KVM_ARCH_REQ(2)
#define KVM_REQ_RECORD_STEAL	KVM_ARCH_REQ(3)
#define KVM_REQ_RELOAD_GICv4	KVM_ARCH_REQ(4)
#define KVM_REQ_RELOAD_PMU	KVM_ARCH_REQ(5)

#define KVM_DIRTY_LOG_MANUAL_CAPS   (KVM_DIRTY_LOG_MANUAL_PROTECT_ENABLE | \
				     KVM_DIRTY_LOG_INITIALLY_SET)

/*
 * Mode of operation configurable with kvm-arm.mode early param.
 * See Documentation/admin-guide/kernel-parameters.txt for more information.
 */
enum kvm_mode {
	KVM_MODE_DEFAULT,
	KVM_MODE_PROTECTED,
};
enum kvm_mode kvm_get_mode(void);

DECLARE_STATIC_KEY_FALSE(userspace_irqchip_in_use);

extern unsigned int kvm_sve_max_vl;
int kvm_arm_init_sve(void);

int __attribute_const__ kvm_target_cpu(void);
int kvm_reset_vcpu(struct kvm_vcpu *vcpu);
void kvm_arm_vcpu_destroy(struct kvm_vcpu *vcpu);

struct kvm_vmid {
	/* The VMID generation used for the virt. memory system */
	u64    vmid_gen;
	u32    vmid;
};

struct kvm_s2_mmu {
	struct kvm_vmid vmid;

	/*
	 * stage2 entry level table
	 *
	 * Two kvm_s2_mmu structures in the same VM can point to the same
	 * pgd here.  This happens when running a guest using a
	 * translation regime that isn't affected by its own stage-2
	 * translation, such as a non-VHE hypervisor running at vEL2, or
	 * for vEL1/EL0 with vHCR_EL2.VM == 0.  In that case, we use the
	 * canonical stage-2 page tables.
	 */
	phys_addr_t	pgd_phys;
	struct kvm_pgtable *pgt;

	/* The last vcpu id that ran on each physical CPU */
	int __percpu *last_vcpu_ran;

	struct kvm_arch *arch;
};

struct kvm_arch_memory_slot {
};

struct kvm_arch {
	struct kvm_s2_mmu mmu;

	/* VTCR_EL2 value for this VM */
	u64    vtcr;

	/* The maximum number of vCPUs depends on the used GIC model */
	int max_vcpus;

	/* Interrupt controller */
	struct vgic_dist	vgic;

	/* Mandated version of PSCI */
	u32 psci_version;

	/*
	 * If we encounter a data abort without valid instruction syndrome
	 * information, report this to user space.  User space can (and
	 * should) opt in to this feature if KVM_CAP_ARM_NISV_TO_USER is
	 * supported.
	 */
	bool return_nisv_io_abort_to_user;

	/*
	 * VM-wide PMU filter, implemented as a bitmap and big enough for
	 * up to 2^10 events (ARMv8.0) or 2^16 events (ARMv8.1+).
	 */
	unsigned long *pmu_filter;
	unsigned int pmuver;

	u8 pfr0_csv2;
	u8 pfr0_csv3;
<<<<<<< HEAD
=======

	/* Memory Tagging Extension enabled for the guest */
	bool mte_enabled;
>>>>>>> 754a0abe
};

struct kvm_vcpu_fault_info {
	u32 esr_el2;		/* Hyp Syndrom Register */
	u64 far_el2;		/* Hyp Fault Address Register */
	u64 hpfar_el2;		/* Hyp IPA Fault Address Register */
	u64 disr_el1;		/* Deferred [SError] Status Register */
};

enum vcpu_sysreg {
	__INVALID_SYSREG__,   /* 0 is reserved as an invalid value */
	MPIDR_EL1,	/* MultiProcessor Affinity Register */
	CSSELR_EL1,	/* Cache Size Selection Register */
	SCTLR_EL1,	/* System Control Register */
	ACTLR_EL1,	/* Auxiliary Control Register */
	CPACR_EL1,	/* Coprocessor Access Control */
	ZCR_EL1,	/* SVE Control */
	TTBR0_EL1,	/* Translation Table Base Register 0 */
	TTBR1_EL1,	/* Translation Table Base Register 1 */
	TCR_EL1,	/* Translation Control Register */
	ESR_EL1,	/* Exception Syndrome Register */
	AFSR0_EL1,	/* Auxiliary Fault Status Register 0 */
	AFSR1_EL1,	/* Auxiliary Fault Status Register 1 */
	FAR_EL1,	/* Fault Address Register */
	MAIR_EL1,	/* Memory Attribute Indirection Register */
	VBAR_EL1,	/* Vector Base Address Register */
	CONTEXTIDR_EL1,	/* Context ID Register */
	TPIDR_EL0,	/* Thread ID, User R/W */
	TPIDRRO_EL0,	/* Thread ID, User R/O */
	TPIDR_EL1,	/* Thread ID, Privileged */
	AMAIR_EL1,	/* Aux Memory Attribute Indirection Register */
	CNTKCTL_EL1,	/* Timer Control Register (EL1) */
	PAR_EL1,	/* Physical Address Register */
	MDSCR_EL1,	/* Monitor Debug System Control Register */
	MDCCINT_EL1,	/* Monitor Debug Comms Channel Interrupt Enable Reg */
	DISR_EL1,	/* Deferred Interrupt Status Register */

	/* Performance Monitors Registers */
	PMCR_EL0,	/* Control Register */
	PMSELR_EL0,	/* Event Counter Selection Register */
	PMEVCNTR0_EL0,	/* Event Counter Register (0-30) */
	PMEVCNTR30_EL0 = PMEVCNTR0_EL0 + 30,
	PMCCNTR_EL0,	/* Cycle Counter Register */
	PMEVTYPER0_EL0,	/* Event Type Register (0-30) */
	PMEVTYPER30_EL0 = PMEVTYPER0_EL0 + 30,
	PMCCFILTR_EL0,	/* Cycle Count Filter Register */
	PMCNTENSET_EL0,	/* Count Enable Set Register */
	PMINTENSET_EL1,	/* Interrupt Enable Set Register */
	PMOVSSET_EL0,	/* Overflow Flag Status Set Register */
	PMSWINC_EL0,	/* Software Increment Register */
	PMUSERENR_EL0,	/* User Enable Register */

	/* Pointer Authentication Registers in a strict increasing order. */
	APIAKEYLO_EL1,
	APIAKEYHI_EL1,
	APIBKEYLO_EL1,
	APIBKEYHI_EL1,
	APDAKEYLO_EL1,
	APDAKEYHI_EL1,
	APDBKEYLO_EL1,
	APDBKEYHI_EL1,
	APGAKEYLO_EL1,
	APGAKEYHI_EL1,

	ELR_EL1,
	SP_EL1,
	SPSR_EL1,

	CNTVOFF_EL2,
	CNTV_CVAL_EL0,
	CNTV_CTL_EL0,
	CNTP_CVAL_EL0,
	CNTP_CTL_EL0,

	/* Memory Tagging Extension registers */
	RGSR_EL1,	/* Random Allocation Tag Seed Register */
	GCR_EL1,	/* Tag Control Register */
	TFSR_EL1,	/* Tag Fault Status Register (EL1) */
	TFSRE0_EL1,	/* Tag Fault Status Register (EL0) */

	/* 32bit specific registers. Keep them at the end of the range */
	DACR32_EL2,	/* Domain Access Control Register */
	IFSR32_EL2,	/* Instruction Fault Status Register */
	FPEXC32_EL2,	/* Floating-Point Exception Control Register */
	DBGVCR32_EL2,	/* Debug Vector Catch Register */

	NR_SYS_REGS	/* Nothing after this line! */
};

struct kvm_cpu_context {
	struct user_pt_regs regs;	/* sp = sp_el0 */

	u64	spsr_abt;
	u64	spsr_und;
	u64	spsr_irq;
	u64	spsr_fiq;

	struct user_fpsimd_state fp_regs;

	u64 sys_regs[NR_SYS_REGS];

	struct kvm_vcpu *__hyp_running_vcpu;
};

struct kvm_pmu_events {
	u32 events_host;
	u32 events_guest;
};

struct kvm_host_data {
	struct kvm_cpu_context host_ctxt;
	struct kvm_pmu_events pmu_events;
};

struct kvm_host_psci_config {
	/* PSCI version used by host. */
	u32 version;

	/* Function IDs used by host if version is v0.1. */
	struct psci_0_1_function_ids function_ids_0_1;

	bool psci_0_1_cpu_suspend_implemented;
	bool psci_0_1_cpu_on_implemented;
	bool psci_0_1_cpu_off_implemented;
	bool psci_0_1_migrate_implemented;
};

extern struct kvm_host_psci_config kvm_nvhe_sym(kvm_host_psci_config);
#define kvm_host_psci_config CHOOSE_NVHE_SYM(kvm_host_psci_config)

extern s64 kvm_nvhe_sym(hyp_physvirt_offset);
#define hyp_physvirt_offset CHOOSE_NVHE_SYM(hyp_physvirt_offset)

extern u64 kvm_nvhe_sym(hyp_cpu_logical_map)[NR_CPUS];
#define hyp_cpu_logical_map CHOOSE_NVHE_SYM(hyp_cpu_logical_map)

struct vcpu_reset_state {
	unsigned long	pc;
	unsigned long	r0;
	bool		be;
	bool		reset;
};

struct kvm_vcpu_arch {
	struct kvm_cpu_context ctxt;
	void *sve_state;
	unsigned int sve_max_vl;

	/* Stage 2 paging state used by the hardware on next switch */
	struct kvm_s2_mmu *hw_mmu;

	/* HYP configuration */
	u64 hcr_el2;
	u32 mdcr_el2;

	/* Exception Information */
	struct kvm_vcpu_fault_info fault;

	/* State of various workarounds, see kvm_asm.h for bit assignment */
	u64 workaround_flags;

	/* Miscellaneous vcpu state flags */
	u64 flags;

	/*
	 * We maintain more than a single set of debug registers to support
	 * debugging the guest from the host and to maintain separate host and
	 * guest state during world switches. vcpu_debug_state are the debug
	 * registers of the vcpu as the guest sees them.  host_debug_state are
	 * the host registers which are saved and restored during
	 * world switches. external_debug_state contains the debug
	 * values we want to debug the guest. This is set via the
	 * KVM_SET_GUEST_DEBUG ioctl.
	 *
	 * debug_ptr points to the set of debug registers that should be loaded
	 * onto the hardware when running the guest.
	 */
	struct kvm_guest_debug_arch *debug_ptr;
	struct kvm_guest_debug_arch vcpu_debug_state;
	struct kvm_guest_debug_arch external_debug_state;

	struct thread_info *host_thread_info;	/* hyp VA */
	struct user_fpsimd_state *host_fpsimd_state;	/* hyp VA */

	struct {
		/* {Break,watch}point registers */
		struct kvm_guest_debug_arch regs;
		/* Statistical profiling extension */
		u64 pmscr_el1;
		/* Self-hosted trace */
		u64 trfcr_el1;
	} host_debug_state;

	/* VGIC state */
	struct vgic_cpu vgic_cpu;
	struct arch_timer_cpu timer_cpu;
	struct kvm_pmu pmu;

	/*
	 * Anything that is not used directly from assembly code goes
	 * here.
	 */

	/*
	 * Guest registers we preserve during guest debugging.
	 *
	 * These shadow registers are updated by the kvm_handle_sys_reg
	 * trap handler if the guest accesses or updates them while we
	 * are using guest debug.
	 */
	struct {
		u32	mdscr_el1;
	} guest_debug_preserved;

	/* vcpu power-off state */
	bool power_off;

	/* Don't run the guest (internal implementation need) */
	bool pause;

	/* Cache some mmu pages needed inside spinlock regions */
	struct kvm_mmu_memory_cache mmu_page_cache;

	/* Target CPU and feature flags */
	int target;
	DECLARE_BITMAP(features, KVM_VCPU_MAX_FEATURES);

	/* Detect first run of a vcpu */
	bool has_run_once;

	/* Virtual SError ESR to restore when HCR_EL2.VSE is set */
	u64 vsesr_el2;

	/* Additional reset state */
	struct vcpu_reset_state	reset_state;

	/* True when deferrable sysregs are loaded on the physical CPU,
	 * see kvm_vcpu_load_sysregs_vhe and kvm_vcpu_put_sysregs_vhe. */
	bool sysregs_loaded_on_cpu;

	/* Guest PV state */
	struct {
		u64 last_steal;
		gpa_t base;
	} steal;
};

/* Pointer to the vcpu's SVE FFR for sve_{save,load}_state() */
#define vcpu_sve_pffr(vcpu) (kern_hyp_va((vcpu)->arch.sve_state) +	\
			     sve_ffr_offset((vcpu)->arch.sve_max_vl))

#define vcpu_sve_max_vq(vcpu)	sve_vq_from_vl((vcpu)->arch.sve_max_vl)

#define vcpu_sve_state_size(vcpu) ({					\
	size_t __size_ret;						\
	unsigned int __vcpu_vq;						\
									\
	if (WARN_ON(!sve_vl_valid((vcpu)->arch.sve_max_vl))) {		\
		__size_ret = 0;						\
	} else {							\
		__vcpu_vq = vcpu_sve_max_vq(vcpu);			\
		__size_ret = SVE_SIG_REGS_SIZE(__vcpu_vq);		\
	}								\
									\
	__size_ret;							\
})

/* vcpu_arch flags field values: */
#define KVM_ARM64_DEBUG_DIRTY		(1 << 0)
#define KVM_ARM64_FP_ENABLED		(1 << 1) /* guest FP regs loaded */
#define KVM_ARM64_FP_HOST		(1 << 2) /* host FP regs loaded */
#define KVM_ARM64_HOST_SVE_IN_USE	(1 << 3) /* backup for host TIF_SVE */
#define KVM_ARM64_HOST_SVE_ENABLED	(1 << 4) /* SVE enabled for EL0 */
#define KVM_ARM64_GUEST_HAS_SVE		(1 << 5) /* SVE exposed to guest */
#define KVM_ARM64_VCPU_SVE_FINALIZED	(1 << 6) /* SVE config completed */
#define KVM_ARM64_GUEST_HAS_PTRAUTH	(1 << 7) /* PTRAUTH exposed to guest */
#define KVM_ARM64_PENDING_EXCEPTION	(1 << 8) /* Exception pending */
#define KVM_ARM64_EXCEPT_MASK		(7 << 9) /* Target EL/MODE */
#define KVM_ARM64_DEBUG_STATE_SAVE_SPE	(1 << 12) /* Save SPE context if active  */
#define KVM_ARM64_DEBUG_STATE_SAVE_TRBE	(1 << 13) /* Save TRBE context if active  */
<<<<<<< HEAD

/*
 * When KVM_ARM64_PENDING_EXCEPTION is set, KVM_ARM64_EXCEPT_MASK can
 * take the following values:
 *
 * For AArch32 EL1:
 */
#define KVM_ARM64_EXCEPT_AA32_UND	(0 << 9)
#define KVM_ARM64_EXCEPT_AA32_IABT	(1 << 9)
#define KVM_ARM64_EXCEPT_AA32_DABT	(2 << 9)
/* For AArch64: */
#define KVM_ARM64_EXCEPT_AA64_ELx_SYNC	(0 << 9)
#define KVM_ARM64_EXCEPT_AA64_ELx_IRQ	(1 << 9)
#define KVM_ARM64_EXCEPT_AA64_ELx_FIQ	(2 << 9)
#define KVM_ARM64_EXCEPT_AA64_ELx_SERR	(3 << 9)
#define KVM_ARM64_EXCEPT_AA64_EL1	(0 << 11)
#define KVM_ARM64_EXCEPT_AA64_EL2	(1 << 11)

/*
=======

#define KVM_GUESTDBG_VALID_MASK (KVM_GUESTDBG_ENABLE | \
				 KVM_GUESTDBG_USE_SW_BP | \
				 KVM_GUESTDBG_USE_HW | \
				 KVM_GUESTDBG_SINGLESTEP)
/*
 * When KVM_ARM64_PENDING_EXCEPTION is set, KVM_ARM64_EXCEPT_MASK can
 * take the following values:
 *
 * For AArch32 EL1:
 */
#define KVM_ARM64_EXCEPT_AA32_UND	(0 << 9)
#define KVM_ARM64_EXCEPT_AA32_IABT	(1 << 9)
#define KVM_ARM64_EXCEPT_AA32_DABT	(2 << 9)
/* For AArch64: */
#define KVM_ARM64_EXCEPT_AA64_ELx_SYNC	(0 << 9)
#define KVM_ARM64_EXCEPT_AA64_ELx_IRQ	(1 << 9)
#define KVM_ARM64_EXCEPT_AA64_ELx_FIQ	(2 << 9)
#define KVM_ARM64_EXCEPT_AA64_ELx_SERR	(3 << 9)
#define KVM_ARM64_EXCEPT_AA64_EL1	(0 << 11)
#define KVM_ARM64_EXCEPT_AA64_EL2	(1 << 11)

/*
>>>>>>> 754a0abe
 * Overlaps with KVM_ARM64_EXCEPT_MASK on purpose so that it can't be
 * set together with an exception...
 */
#define KVM_ARM64_INCREMENT_PC		(1 << 9) /* Increment PC */

#define vcpu_has_sve(vcpu) (system_supports_sve() &&			\
			    ((vcpu)->arch.flags & KVM_ARM64_GUEST_HAS_SVE))

#ifdef CONFIG_ARM64_PTR_AUTH
#define vcpu_has_ptrauth(vcpu)						\
	((cpus_have_final_cap(ARM64_HAS_ADDRESS_AUTH) ||		\
	  cpus_have_final_cap(ARM64_HAS_GENERIC_AUTH)) &&		\
	 (vcpu)->arch.flags & KVM_ARM64_GUEST_HAS_PTRAUTH)
#else
#define vcpu_has_ptrauth(vcpu)		false
#endif

#define vcpu_gp_regs(v)		(&(v)->arch.ctxt.regs)

/*
 * Only use __vcpu_sys_reg/ctxt_sys_reg if you know you want the
 * memory backed version of a register, and not the one most recently
 * accessed by a running VCPU.  For example, for userspace access or
 * for system registers that are never context switched, but only
 * emulated.
 */
#define __ctxt_sys_reg(c,r)	(&(c)->sys_regs[(r)])

#define ctxt_sys_reg(c,r)	(*__ctxt_sys_reg(c,r))

#define __vcpu_sys_reg(v,r)	(ctxt_sys_reg(&(v)->arch.ctxt, (r)))

u64 vcpu_read_sys_reg(const struct kvm_vcpu *vcpu, int reg);
void vcpu_write_sys_reg(struct kvm_vcpu *vcpu, u64 val, int reg);

static inline bool __vcpu_read_sys_reg_from_cpu(int reg, u64 *val)
{
	/*
	 * *** VHE ONLY ***
	 *
	 * System registers listed in the switch are not saved on every
	 * exit from the guest but are only saved on vcpu_put.
	 *
	 * Note that MPIDR_EL1 for the guest is set by KVM via VMPIDR_EL2 but
	 * should never be listed below, because the guest cannot modify its
	 * own MPIDR_EL1 and MPIDR_EL1 is accessed for VCPU A from VCPU B's
	 * thread when emulating cross-VCPU communication.
	 */
	if (!has_vhe())
		return false;

	switch (reg) {
	case CSSELR_EL1:	*val = read_sysreg_s(SYS_CSSELR_EL1);	break;
	case SCTLR_EL1:		*val = read_sysreg_s(SYS_SCTLR_EL12);	break;
	case CPACR_EL1:		*val = read_sysreg_s(SYS_CPACR_EL12);	break;
	case TTBR0_EL1:		*val = read_sysreg_s(SYS_TTBR0_EL12);	break;
	case TTBR1_EL1:		*val = read_sysreg_s(SYS_TTBR1_EL12);	break;
	case TCR_EL1:		*val = read_sysreg_s(SYS_TCR_EL12);	break;
	case ESR_EL1:		*val = read_sysreg_s(SYS_ESR_EL12);	break;
	case AFSR0_EL1:		*val = read_sysreg_s(SYS_AFSR0_EL12);	break;
	case AFSR1_EL1:		*val = read_sysreg_s(SYS_AFSR1_EL12);	break;
	case FAR_EL1:		*val = read_sysreg_s(SYS_FAR_EL12);	break;
	case MAIR_EL1:		*val = read_sysreg_s(SYS_MAIR_EL12);	break;
	case VBAR_EL1:		*val = read_sysreg_s(SYS_VBAR_EL12);	break;
	case CONTEXTIDR_EL1:	*val = read_sysreg_s(SYS_CONTEXTIDR_EL12);break;
	case TPIDR_EL0:		*val = read_sysreg_s(SYS_TPIDR_EL0);	break;
	case TPIDRRO_EL0:	*val = read_sysreg_s(SYS_TPIDRRO_EL0);	break;
	case TPIDR_EL1:		*val = read_sysreg_s(SYS_TPIDR_EL1);	break;
	case AMAIR_EL1:		*val = read_sysreg_s(SYS_AMAIR_EL12);	break;
	case CNTKCTL_EL1:	*val = read_sysreg_s(SYS_CNTKCTL_EL12);	break;
	case ELR_EL1:		*val = read_sysreg_s(SYS_ELR_EL12);	break;
	case PAR_EL1:		*val = read_sysreg_par();		break;
	case DACR32_EL2:	*val = read_sysreg_s(SYS_DACR32_EL2);	break;
	case IFSR32_EL2:	*val = read_sysreg_s(SYS_IFSR32_EL2);	break;
	case DBGVCR32_EL2:	*val = read_sysreg_s(SYS_DBGVCR32_EL2);	break;
	default:		return false;
	}

	return true;
}

static inline bool __vcpu_write_sys_reg_to_cpu(u64 val, int reg)
{
	/*
	 * *** VHE ONLY ***
	 *
	 * System registers listed in the switch are not restored on every
	 * entry to the guest but are only restored on vcpu_load.
	 *
	 * Note that MPIDR_EL1 for the guest is set by KVM via VMPIDR_EL2 but
	 * should never be listed below, because the MPIDR should only be set
	 * once, before running the VCPU, and never changed later.
	 */
	if (!has_vhe())
		return false;

	switch (reg) {
	case CSSELR_EL1:	write_sysreg_s(val, SYS_CSSELR_EL1);	break;
	case SCTLR_EL1:		write_sysreg_s(val, SYS_SCTLR_EL12);	break;
	case CPACR_EL1:		write_sysreg_s(val, SYS_CPACR_EL12);	break;
	case TTBR0_EL1:		write_sysreg_s(val, SYS_TTBR0_EL12);	break;
	case TTBR1_EL1:		write_sysreg_s(val, SYS_TTBR1_EL12);	break;
	case TCR_EL1:		write_sysreg_s(val, SYS_TCR_EL12);	break;
	case ESR_EL1:		write_sysreg_s(val, SYS_ESR_EL12);	break;
	case AFSR0_EL1:		write_sysreg_s(val, SYS_AFSR0_EL12);	break;
	case AFSR1_EL1:		write_sysreg_s(val, SYS_AFSR1_EL12);	break;
	case FAR_EL1:		write_sysreg_s(val, SYS_FAR_EL12);	break;
	case MAIR_EL1:		write_sysreg_s(val, SYS_MAIR_EL12);	break;
	case VBAR_EL1:		write_sysreg_s(val, SYS_VBAR_EL12);	break;
	case CONTEXTIDR_EL1:	write_sysreg_s(val, SYS_CONTEXTIDR_EL12);break;
	case TPIDR_EL0:		write_sysreg_s(val, SYS_TPIDR_EL0);	break;
	case TPIDRRO_EL0:	write_sysreg_s(val, SYS_TPIDRRO_EL0);	break;
	case TPIDR_EL1:		write_sysreg_s(val, SYS_TPIDR_EL1);	break;
	case AMAIR_EL1:		write_sysreg_s(val, SYS_AMAIR_EL12);	break;
	case CNTKCTL_EL1:	write_sysreg_s(val, SYS_CNTKCTL_EL12);	break;
	case ELR_EL1:		write_sysreg_s(val, SYS_ELR_EL12);	break;
	case PAR_EL1:		write_sysreg_s(val, SYS_PAR_EL1);	break;
	case DACR32_EL2:	write_sysreg_s(val, SYS_DACR32_EL2);	break;
	case IFSR32_EL2:	write_sysreg_s(val, SYS_IFSR32_EL2);	break;
	case DBGVCR32_EL2:	write_sysreg_s(val, SYS_DBGVCR32_EL2);	break;
	default:		return false;
	}

	return true;
}

struct kvm_vm_stat {
	struct kvm_vm_stat_generic generic;
};

struct kvm_vcpu_stat {
	struct kvm_vcpu_stat_generic generic;
	u64 hvc_exit_stat;
	u64 wfe_exit_stat;
	u64 wfi_exit_stat;
	u64 mmio_exit_user;
	u64 mmio_exit_kernel;
	u64 exits;
};

int kvm_vcpu_preferred_target(struct kvm_vcpu_init *init);
unsigned long kvm_arm_num_regs(struct kvm_vcpu *vcpu);
int kvm_arm_copy_reg_indices(struct kvm_vcpu *vcpu, u64 __user *indices);
int kvm_arm_get_reg(struct kvm_vcpu *vcpu, const struct kvm_one_reg *reg);
int kvm_arm_set_reg(struct kvm_vcpu *vcpu, const struct kvm_one_reg *reg);

unsigned long kvm_arm_num_sys_reg_descs(struct kvm_vcpu *vcpu);
int kvm_arm_copy_sys_reg_indices(struct kvm_vcpu *vcpu, u64 __user *uindices);
int kvm_arm_sys_reg_get_reg(struct kvm_vcpu *vcpu, const struct kvm_one_reg *);
int kvm_arm_sys_reg_set_reg(struct kvm_vcpu *vcpu, const struct kvm_one_reg *);

int __kvm_arm_vcpu_get_events(struct kvm_vcpu *vcpu,
			      struct kvm_vcpu_events *events);

int __kvm_arm_vcpu_set_events(struct kvm_vcpu *vcpu,
			      struct kvm_vcpu_events *events);

#define KVM_ARCH_WANT_MMU_NOTIFIER

void kvm_arm_halt_guest(struct kvm *kvm);
void kvm_arm_resume_guest(struct kvm *kvm);

#ifndef __KVM_NVHE_HYPERVISOR__
#define kvm_call_hyp_nvhe(f, ...)						\
	({								\
		struct arm_smccc_res res;				\
									\
		arm_smccc_1_1_hvc(KVM_HOST_SMCCC_FUNC(f),		\
				  ##__VA_ARGS__, &res);			\
		WARN_ON(res.a0 != SMCCC_RET_SUCCESS);			\
									\
		res.a1;							\
	})

/*
 * The couple of isb() below are there to guarantee the same behaviour
 * on VHE as on !VHE, where the eret to EL1 acts as a context
 * synchronization event.
 */
#define kvm_call_hyp(f, ...)						\
	do {								\
		if (has_vhe()) {					\
			f(__VA_ARGS__);					\
			isb();						\
		} else {						\
			kvm_call_hyp_nvhe(f, ##__VA_ARGS__);		\
		}							\
	} while(0)

#define kvm_call_hyp_ret(f, ...)					\
	({								\
		typeof(f(__VA_ARGS__)) ret;				\
									\
		if (has_vhe()) {					\
			ret = f(__VA_ARGS__);				\
			isb();						\
		} else {						\
			ret = kvm_call_hyp_nvhe(f, ##__VA_ARGS__);	\
		}							\
									\
		ret;							\
	})
#else /* __KVM_NVHE_HYPERVISOR__ */
#define kvm_call_hyp(f, ...) f(__VA_ARGS__)
#define kvm_call_hyp_ret(f, ...) f(__VA_ARGS__)
#define kvm_call_hyp_nvhe(f, ...) f(__VA_ARGS__)
#endif /* __KVM_NVHE_HYPERVISOR__ */

void force_vm_exit(const cpumask_t *mask);

int handle_exit(struct kvm_vcpu *vcpu, int exception_index);
void handle_exit_early(struct kvm_vcpu *vcpu, int exception_index);

int kvm_handle_cp14_load_store(struct kvm_vcpu *vcpu);
int kvm_handle_cp14_32(struct kvm_vcpu *vcpu);
int kvm_handle_cp14_64(struct kvm_vcpu *vcpu);
int kvm_handle_cp15_32(struct kvm_vcpu *vcpu);
int kvm_handle_cp15_64(struct kvm_vcpu *vcpu);
int kvm_handle_sys_reg(struct kvm_vcpu *vcpu);

void kvm_reset_sys_regs(struct kvm_vcpu *vcpu);

void kvm_sys_reg_table_init(void);

/* MMIO helpers */
void kvm_mmio_write_buf(void *buf, unsigned int len, unsigned long data);
unsigned long kvm_mmio_read_buf(const void *buf, unsigned int len);

int kvm_handle_mmio_return(struct kvm_vcpu *vcpu);
int io_mem_abort(struct kvm_vcpu *vcpu, phys_addr_t fault_ipa);

int kvm_perf_init(void);
int kvm_perf_teardown(void);

long kvm_hypercall_pv_features(struct kvm_vcpu *vcpu);
gpa_t kvm_init_stolen_time(struct kvm_vcpu *vcpu);
void kvm_update_stolen_time(struct kvm_vcpu *vcpu);

bool kvm_arm_pvtime_supported(void);
int kvm_arm_pvtime_set_attr(struct kvm_vcpu *vcpu,
			    struct kvm_device_attr *attr);
int kvm_arm_pvtime_get_attr(struct kvm_vcpu *vcpu,
			    struct kvm_device_attr *attr);
int kvm_arm_pvtime_has_attr(struct kvm_vcpu *vcpu,
			    struct kvm_device_attr *attr);

static inline void kvm_arm_pvtime_vcpu_init(struct kvm_vcpu_arch *vcpu_arch)
{
	vcpu_arch->steal.base = GPA_INVALID;
}

static inline bool kvm_arm_is_pvtime_enabled(struct kvm_vcpu_arch *vcpu_arch)
{
	return (vcpu_arch->steal.base != GPA_INVALID);
}

void kvm_set_sei_esr(struct kvm_vcpu *vcpu, u64 syndrome);

struct kvm_vcpu *kvm_mpidr_to_vcpu(struct kvm *kvm, unsigned long mpidr);

DECLARE_KVM_HYP_PER_CPU(struct kvm_host_data, kvm_host_data);

static inline void kvm_init_host_cpu_context(struct kvm_cpu_context *cpu_ctxt)
{
	/* The host's MPIDR is immutable, so let's set it up at boot time */
	ctxt_sys_reg(cpu_ctxt, MPIDR_EL1) = read_cpuid_mpidr();
}

void kvm_arm_vcpu_ptrauth_trap(struct kvm_vcpu *vcpu);

static inline void kvm_arch_hardware_unsetup(void) {}
static inline void kvm_arch_sync_events(struct kvm *kvm) {}
static inline void kvm_arch_sched_in(struct kvm_vcpu *vcpu, int cpu) {}
static inline void kvm_arch_vcpu_block_finish(struct kvm_vcpu *vcpu) {}

void kvm_arm_init_debug(void);
void kvm_arm_vcpu_init_debug(struct kvm_vcpu *vcpu);
void kvm_arm_setup_debug(struct kvm_vcpu *vcpu);
void kvm_arm_clear_debug(struct kvm_vcpu *vcpu);
void kvm_arm_reset_debug_ptr(struct kvm_vcpu *vcpu);
int kvm_arm_vcpu_arch_set_attr(struct kvm_vcpu *vcpu,
			       struct kvm_device_attr *attr);
int kvm_arm_vcpu_arch_get_attr(struct kvm_vcpu *vcpu,
			       struct kvm_device_attr *attr);
int kvm_arm_vcpu_arch_has_attr(struct kvm_vcpu *vcpu,
			       struct kvm_device_attr *attr);

long kvm_vm_ioctl_mte_copy_tags(struct kvm *kvm,
				struct kvm_arm_copy_mte_tags *copy_tags);

/* Guest/host FPSIMD coordination helpers */
int kvm_arch_vcpu_run_map_fp(struct kvm_vcpu *vcpu);
void kvm_arch_vcpu_load_fp(struct kvm_vcpu *vcpu);
void kvm_arch_vcpu_ctxsync_fp(struct kvm_vcpu *vcpu);
void kvm_arch_vcpu_put_fp(struct kvm_vcpu *vcpu);

static inline bool kvm_pmu_counter_deferred(struct perf_event_attr *attr)
{
	return (!has_vhe() && attr->exclude_host);
}

/* Flags for host debug state */
void kvm_arch_vcpu_load_debug_state_flags(struct kvm_vcpu *vcpu);
void kvm_arch_vcpu_put_debug_state_flags(struct kvm_vcpu *vcpu);

#ifdef CONFIG_KVM /* Avoid conflicts with core headers if CONFIG_KVM=n */
static inline int kvm_arch_vcpu_run_pid_change(struct kvm_vcpu *vcpu)
{
	return kvm_arch_vcpu_run_map_fp(vcpu);
}

void kvm_set_pmu_events(u32 set, struct perf_event_attr *attr);
void kvm_clr_pmu_events(u32 clr);

void kvm_vcpu_pmu_restore_guest(struct kvm_vcpu *vcpu);
void kvm_vcpu_pmu_restore_host(struct kvm_vcpu *vcpu);
#else
static inline void kvm_set_pmu_events(u32 set, struct perf_event_attr *attr) {}
static inline void kvm_clr_pmu_events(u32 clr) {}
#endif

void kvm_vcpu_load_sysregs_vhe(struct kvm_vcpu *vcpu);
void kvm_vcpu_put_sysregs_vhe(struct kvm_vcpu *vcpu);

int kvm_set_ipa_limit(void);

#define __KVM_HAVE_ARCH_VM_ALLOC
struct kvm *kvm_arch_alloc_vm(void);
void kvm_arch_free_vm(struct kvm *kvm);

int kvm_arm_setup_stage2(struct kvm *kvm, unsigned long type);

int kvm_arm_vcpu_finalize(struct kvm_vcpu *vcpu, int feature);
bool kvm_arm_vcpu_is_finalized(struct kvm_vcpu *vcpu);

#define kvm_arm_vcpu_sve_finalized(vcpu) \
	((vcpu)->arch.flags & KVM_ARM64_VCPU_SVE_FINALIZED)

<<<<<<< HEAD
=======
#define kvm_has_mte(kvm) (system_supports_mte() && (kvm)->arch.mte_enabled)
>>>>>>> 754a0abe
#define kvm_vcpu_has_pmu(vcpu)					\
	(test_bit(KVM_ARM_VCPU_PMU_V3, (vcpu)->arch.features))

int kvm_trng_call(struct kvm_vcpu *vcpu);
#ifdef CONFIG_KVM
extern phys_addr_t hyp_mem_base;
extern phys_addr_t hyp_mem_size;
void __init kvm_hyp_reserve(void);
#else
static inline void kvm_hyp_reserve(void) { }
#endif

#endif /* __ARM64_KVM_HOST_H__ */<|MERGE_RESOLUTION|>--- conflicted
+++ resolved
@@ -133,12 +133,9 @@
 
 	u8 pfr0_csv2;
 	u8 pfr0_csv3;
-<<<<<<< HEAD
-=======
 
 	/* Memory Tagging Extension enabled for the guest */
 	bool mte_enabled;
->>>>>>> 754a0abe
 };
 
 struct kvm_vcpu_fault_info {
@@ -419,27 +416,6 @@
 #define KVM_ARM64_EXCEPT_MASK		(7 << 9) /* Target EL/MODE */
 #define KVM_ARM64_DEBUG_STATE_SAVE_SPE	(1 << 12) /* Save SPE context if active  */
 #define KVM_ARM64_DEBUG_STATE_SAVE_TRBE	(1 << 13) /* Save TRBE context if active  */
-<<<<<<< HEAD
-
-/*
- * When KVM_ARM64_PENDING_EXCEPTION is set, KVM_ARM64_EXCEPT_MASK can
- * take the following values:
- *
- * For AArch32 EL1:
- */
-#define KVM_ARM64_EXCEPT_AA32_UND	(0 << 9)
-#define KVM_ARM64_EXCEPT_AA32_IABT	(1 << 9)
-#define KVM_ARM64_EXCEPT_AA32_DABT	(2 << 9)
-/* For AArch64: */
-#define KVM_ARM64_EXCEPT_AA64_ELx_SYNC	(0 << 9)
-#define KVM_ARM64_EXCEPT_AA64_ELx_IRQ	(1 << 9)
-#define KVM_ARM64_EXCEPT_AA64_ELx_FIQ	(2 << 9)
-#define KVM_ARM64_EXCEPT_AA64_ELx_SERR	(3 << 9)
-#define KVM_ARM64_EXCEPT_AA64_EL1	(0 << 11)
-#define KVM_ARM64_EXCEPT_AA64_EL2	(1 << 11)
-
-/*
-=======
 
 #define KVM_GUESTDBG_VALID_MASK (KVM_GUESTDBG_ENABLE | \
 				 KVM_GUESTDBG_USE_SW_BP | \
@@ -463,7 +439,6 @@
 #define KVM_ARM64_EXCEPT_AA64_EL2	(1 << 11)
 
 /*
->>>>>>> 754a0abe
  * Overlaps with KVM_ARM64_EXCEPT_MASK on purpose so that it can't be
  * set together with an exception...
  */
@@ -802,10 +777,7 @@
 #define kvm_arm_vcpu_sve_finalized(vcpu) \
 	((vcpu)->arch.flags & KVM_ARM64_VCPU_SVE_FINALIZED)
 
-<<<<<<< HEAD
-=======
 #define kvm_has_mte(kvm) (system_supports_mte() && (kvm)->arch.mte_enabled)
->>>>>>> 754a0abe
 #define kvm_vcpu_has_pmu(vcpu)					\
 	(test_bit(KVM_ARM_VCPU_PMU_V3, (vcpu)->arch.features))
 
