/* SPDX-License-Identifier: GPL-2.0-only */
/*
 * Based on arch/arm/include/asm/exception.h
 *
 * Copyright (C) 2012 ARM Ltd.
 */
#ifndef __ASM_EXCEPTION_H
#define __ASM_EXCEPTION_H

#include <asm/esr.h>
#include <asm/kprobes.h>
#include <asm/ptrace.h>

#include <linux/interrupt.h>

#ifdef CONFIG_FUNCTION_GRAPH_TRACER
#define __exception_irq_entry	__irq_entry
#else
#define __exception_irq_entry	__kprobes
#endif

static inline u32 disr_to_esr(u64 disr)
{
	unsigned int esr = ESR_ELx_EC_SERROR << ESR_ELx_EC_SHIFT;

	if ((disr & DISR_EL1_IDS) == 0)
		esr |= (disr & DISR_EL1_ESR_MASK);
	else
		esr |= (disr & ESR_ELx_ISS_MASK);

	return esr;
}

asmlinkage void handle_bad_stack(struct pt_regs *regs);

asmlinkage void el1t_64_sync_handler(struct pt_regs *regs);
asmlinkage void el1t_64_irq_handler(struct pt_regs *regs);
asmlinkage void el1t_64_fiq_handler(struct pt_regs *regs);
asmlinkage void el1t_64_error_handler(struct pt_regs *regs);

asmlinkage void el1h_64_sync_handler(struct pt_regs *regs);
asmlinkage void el1h_64_irq_handler(struct pt_regs *regs);
asmlinkage void el1h_64_fiq_handler(struct pt_regs *regs);
asmlinkage void el1h_64_error_handler(struct pt_regs *regs);

asmlinkage void el0t_64_sync_handler(struct pt_regs *regs);
asmlinkage void el0t_64_irq_handler(struct pt_regs *regs);
asmlinkage void el0t_64_fiq_handler(struct pt_regs *regs);
asmlinkage void el0t_64_error_handler(struct pt_regs *regs);

asmlinkage void el0t_32_sync_handler(struct pt_regs *regs);
asmlinkage void el0t_32_irq_handler(struct pt_regs *regs);
asmlinkage void el0t_32_fiq_handler(struct pt_regs *regs);
asmlinkage void el0t_32_error_handler(struct pt_regs *regs);

asmlinkage void call_on_irq_stack(struct pt_regs *regs,
				  void (*func)(struct pt_regs *));
asmlinkage void enter_from_user_mode(void);
asmlinkage void exit_to_user_mode(void);
<<<<<<< HEAD
void arm64_enter_nmi(struct pt_regs *regs);
void arm64_exit_nmi(struct pt_regs *regs);
=======
>>>>>>> 754a0abe
void do_mem_abort(unsigned long far, unsigned int esr, struct pt_regs *regs);
void do_undefinstr(struct pt_regs *regs);
void do_bti(struct pt_regs *regs);
void do_debug_exception(unsigned long addr_if_watchpoint, unsigned int esr,
			struct pt_regs *regs);
void do_fpsimd_acc(unsigned int esr, struct pt_regs *regs);
void do_sve_acc(unsigned int esr, struct pt_regs *regs);
void do_fpsimd_exc(unsigned int esr, struct pt_regs *regs);
void do_sysinstr(unsigned int esr, struct pt_regs *regs);
void do_sp_pc_abort(unsigned long addr, unsigned int esr, struct pt_regs *regs);
void bad_el0_sync(struct pt_regs *regs, int reason, unsigned int esr);
void do_cp15instr(unsigned int esr, struct pt_regs *regs);
void do_el0_svc(struct pt_regs *regs);
void do_el0_svc_compat(struct pt_regs *regs);
void do_ptrauth_fault(struct pt_regs *regs, unsigned int esr);
void do_serror(struct pt_regs *regs, unsigned int esr);

void panic_bad_stack(struct pt_regs *regs, unsigned int esr, unsigned long far);
#endif	/* __ASM_EXCEPTION_H */<|MERGE_RESOLUTION|>--- conflicted
+++ resolved
@@ -57,11 +57,6 @@
 				  void (*func)(struct pt_regs *));
 asmlinkage void enter_from_user_mode(void);
 asmlinkage void exit_to_user_mode(void);
-<<<<<<< HEAD
-void arm64_enter_nmi(struct pt_regs *regs);
-void arm64_exit_nmi(struct pt_regs *regs);
-=======
->>>>>>> 754a0abe
 void do_mem_abort(unsigned long far, unsigned int esr, struct pt_regs *regs);
 void do_undefinstr(struct pt_regs *regs);
 void do_bti(struct pt_regs *regs);
