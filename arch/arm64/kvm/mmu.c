// SPDX-License-Identifier: GPL-2.0-only
/*
 * Copyright (C) 2012 - Virtual Open Systems and Columbia University
 * Author: Christoffer Dall <c.dall@virtualopensystems.com>
 */

#include <linux/mman.h>
#include <linux/kvm_host.h>
#include <linux/io.h>
#include <linux/hugetlb.h>
#include <linux/sched/signal.h>
#include <trace/events/kvm.h>
#include <asm/pgalloc.h>
#include <asm/cacheflush.h>
#include <asm/kvm_arm.h>
#include <asm/kvm_mmu.h>
#include <asm/kvm_pgtable.h>
#include <asm/kvm_ras.h>
#include <asm/kvm_asm.h>
#include <asm/kvm_emulate.h>
#include <asm/virt.h>

#include "trace.h"

static struct kvm_pgtable *hyp_pgtable;
static DEFINE_MUTEX(kvm_hyp_pgd_mutex);

static unsigned long hyp_idmap_start;
static unsigned long hyp_idmap_end;
static phys_addr_t hyp_idmap_vector;

static unsigned long io_map_base;


/*
 * Release kvm_mmu_lock periodically if the memory region is large. Otherwise,
 * we may see kernel panics with CONFIG_DETECT_HUNG_TASK,
 * CONFIG_LOCKUP_DETECTOR, CONFIG_LOCKDEP. Additionally, holding the lock too
 * long will also starve other vCPUs. We have to also make sure that the page
 * tables are not freed while we released the lock.
 */
static int stage2_apply_range(struct kvm *kvm, phys_addr_t addr,
			      phys_addr_t end,
			      int (*fn)(struct kvm_pgtable *, u64, u64),
			      bool resched)
{
	int ret;
	u64 next;

	do {
		struct kvm_pgtable *pgt = kvm->arch.mmu.pgt;
		if (!pgt)
			return -EINVAL;

		next = stage2_pgd_addr_end(kvm, addr, end);
		ret = fn(pgt, addr, next - addr);
		if (ret)
			break;

		if (resched && next != end)
			cond_resched_lock(&kvm->mmu_lock);
	} while (addr = next, addr != end);

	return ret;
}

#define stage2_apply_range_resched(kvm, addr, end, fn)			\
	stage2_apply_range(kvm, addr, end, fn, true)

static bool memslot_is_logging(struct kvm_memory_slot *memslot)
{
	return memslot->dirty_bitmap && !(memslot->flags & KVM_MEM_READONLY);
}

/**
 * kvm_flush_remote_tlbs() - flush all VM TLB entries for v7/8
 * @kvm:	pointer to kvm structure.
 *
 * Interface to HYP function to flush all VM TLB entries
 */
void kvm_flush_remote_tlbs(struct kvm *kvm)
{
	kvm_call_hyp(__kvm_tlb_flush_vmid, &kvm->arch.mmu);
}

static bool kvm_is_device_pfn(unsigned long pfn)
{
	return !pfn_is_map_memory(pfn);
}

static void *stage2_memcache_zalloc_page(void *arg)
{
	struct kvm_mmu_memory_cache *mc = arg;

	/* Allocated with __GFP_ZERO, so no need to zero */
	return kvm_mmu_memory_cache_alloc(mc);
}

static void *kvm_host_zalloc_pages_exact(size_t size)
{
	return alloc_pages_exact(size, GFP_KERNEL_ACCOUNT | __GFP_ZERO);
}

static void kvm_host_get_page(void *addr)
{
	get_page(virt_to_page(addr));
}

static void kvm_host_put_page(void *addr)
{
	put_page(virt_to_page(addr));
}

static int kvm_host_page_count(void *addr)
{
	return page_count(virt_to_page(addr));
}

static phys_addr_t kvm_host_pa(void *addr)
{
	return __pa(addr);
}

static void *kvm_host_va(phys_addr_t phys)
{
	return __va(phys);
}

static void clean_dcache_guest_page(void *va, size_t size)
{
	__clean_dcache_guest_page(va, size);
}

static void invalidate_icache_guest_page(void *va, size_t size)
{
	__invalidate_icache_guest_page(va, size);
}

static void *stage2_memcache_zalloc_page(void *arg)
{
	struct kvm_mmu_memory_cache *mc = arg;

	/* Allocated with __GFP_ZERO, so no need to zero */
	return kvm_mmu_memory_cache_alloc(mc);
}

static void *kvm_host_zalloc_pages_exact(size_t size)
{
	return alloc_pages_exact(size, GFP_KERNEL_ACCOUNT | __GFP_ZERO);
}

static void kvm_host_get_page(void *addr)
{
	get_page(virt_to_page(addr));
}

static void kvm_host_put_page(void *addr)
{
	put_page(virt_to_page(addr));
}

static int kvm_host_page_count(void *addr)
{
	return page_count(virt_to_page(addr));
}

static phys_addr_t kvm_host_pa(void *addr)
{
	return __pa(addr);
}

static void *kvm_host_va(phys_addr_t phys)
{
	return __va(phys);
}

/*
 * Unmapping vs dcache management:
 *
 * If a guest maps certain memory pages as uncached, all writes will
 * bypass the data cache and go directly to RAM.  However, the CPUs
 * can still speculate reads (not writes) and fill cache lines with
 * data.
 *
 * Those cache lines will be *clean* cache lines though, so a
 * clean+invalidate operation is equivalent to an invalidate
 * operation, because no cache lines are marked dirty.
 *
 * Those clean cache lines could be filled prior to an uncached write
 * by the guest, and the cache coherent IO subsystem would therefore
 * end up writing old data to disk.
 *
 * This is why right after unmapping a page/section and invalidating
 * the corresponding TLBs, we flush to make sure the IO subsystem will
 * never hit in the cache.
 *
 * This is all avoided on systems that have ARM64_HAS_STAGE2_FWB, as
 * we then fully enforce cacheability of RAM, no matter what the guest
 * does.
 */
/**
 * unmap_stage2_range -- Clear stage2 page table entries to unmap a range
 * @mmu:   The KVM stage-2 MMU pointer
 * @start: The intermediate physical base address of the range to unmap
 * @size:  The size of the area to unmap
 * @may_block: Whether or not we are permitted to block
 *
 * Clear a range of stage-2 mappings, lowering the various ref-counts.  Must
 * be called while holding mmu_lock (unless for freeing the stage2 pgd before
 * destroying the VM), otherwise another faulting VCPU may come in and mess
 * with things behind our backs.
 */
static void __unmap_stage2_range(struct kvm_s2_mmu *mmu, phys_addr_t start, u64 size,
				 bool may_block)
{
	struct kvm *kvm = kvm_s2_mmu_to_kvm(mmu);
	phys_addr_t end = start + size;

	assert_spin_locked(&kvm->mmu_lock);
	WARN_ON(size & ~PAGE_MASK);
	WARN_ON(stage2_apply_range(kvm, start, end, kvm_pgtable_stage2_unmap,
				   may_block));
}

static void unmap_stage2_range(struct kvm_s2_mmu *mmu, phys_addr_t start, u64 size)
{
	__unmap_stage2_range(mmu, start, size, true);
}

static void stage2_flush_memslot(struct kvm *kvm,
				 struct kvm_memory_slot *memslot)
{
	phys_addr_t addr = memslot->base_gfn << PAGE_SHIFT;
	phys_addr_t end = addr + PAGE_SIZE * memslot->npages;

	stage2_apply_range_resched(kvm, addr, end, kvm_pgtable_stage2_flush);
}

/**
 * stage2_flush_vm - Invalidate cache for pages mapped in stage 2
 * @kvm: The struct kvm pointer
 *
 * Go through the stage 2 page tables and invalidate any cache lines
 * backing memory already mapped to the VM.
 */
static void stage2_flush_vm(struct kvm *kvm)
{
	struct kvm_memslots *slots;
	struct kvm_memory_slot *memslot;
	int idx;

	idx = srcu_read_lock(&kvm->srcu);
	spin_lock(&kvm->mmu_lock);

	slots = kvm_memslots(kvm);
	kvm_for_each_memslot(memslot, slots)
		stage2_flush_memslot(kvm, memslot);

	spin_unlock(&kvm->mmu_lock);
	srcu_read_unlock(&kvm->srcu, idx);
}

/**
 * free_hyp_pgds - free Hyp-mode page tables
 */
void free_hyp_pgds(void)
{
	mutex_lock(&kvm_hyp_pgd_mutex);
	if (hyp_pgtable) {
		kvm_pgtable_hyp_destroy(hyp_pgtable);
		kfree(hyp_pgtable);
		hyp_pgtable = NULL;
	}
	mutex_unlock(&kvm_hyp_pgd_mutex);
}

static bool kvm_host_owns_hyp_mappings(void)
{
	if (static_branch_likely(&kvm_protected_mode_initialized))
		return false;

	/*
	 * This can happen at boot time when __create_hyp_mappings() is called
	 * after the hyp protection has been enabled, but the static key has
	 * not been flipped yet.
	 */
	if (!hyp_pgtable && is_protected_kvm_enabled())
		return false;

	WARN_ON(!hyp_pgtable);

	return true;
}

static int __create_hyp_mappings(unsigned long start, unsigned long size,
				 unsigned long phys, enum kvm_pgtable_prot prot)
{
	int err;

	if (!kvm_host_owns_hyp_mappings()) {
		return kvm_call_hyp_nvhe(__pkvm_create_mappings,
					 start, size, phys, prot);
	}

	mutex_lock(&kvm_hyp_pgd_mutex);
	err = kvm_pgtable_hyp_map(hyp_pgtable, start, size, phys, prot);
	mutex_unlock(&kvm_hyp_pgd_mutex);

	return err;
}

static phys_addr_t kvm_kaddr_to_phys(void *kaddr)
{
	if (!is_vmalloc_addr(kaddr)) {
		BUG_ON(!virt_addr_valid(kaddr));
		return __pa(kaddr);
	} else {
		return page_to_phys(vmalloc_to_page(kaddr)) +
		       offset_in_page(kaddr);
	}
}

/**
 * create_hyp_mappings - duplicate a kernel virtual address range in Hyp mode
 * @from:	The virtual kernel start address of the range
 * @to:		The virtual kernel end address of the range (exclusive)
 * @prot:	The protection to be applied to this range
 *
 * The same virtual address as the kernel virtual address is also used
 * in Hyp-mode mapping (modulo HYP_PAGE_OFFSET) to the same underlying
 * physical pages.
 */
int create_hyp_mappings(void *from, void *to, enum kvm_pgtable_prot prot)
{
	phys_addr_t phys_addr;
	unsigned long virt_addr;
	unsigned long start = kern_hyp_va((unsigned long)from);
	unsigned long end = kern_hyp_va((unsigned long)to);

	if (is_kernel_in_hyp_mode())
		return 0;

	start = start & PAGE_MASK;
	end = PAGE_ALIGN(end);

	for (virt_addr = start; virt_addr < end; virt_addr += PAGE_SIZE) {
		int err;

		phys_addr = kvm_kaddr_to_phys(from + virt_addr - start);
		err = __create_hyp_mappings(virt_addr, PAGE_SIZE, phys_addr,
					    prot);
		if (err)
			return err;
	}

	return 0;
}

static int __create_hyp_private_mapping(phys_addr_t phys_addr, size_t size,
					unsigned long *haddr,
					enum kvm_pgtable_prot prot)
{
	unsigned long base;
	int ret = 0;

	if (!kvm_host_owns_hyp_mappings()) {
		base = kvm_call_hyp_nvhe(__pkvm_create_private_mapping,
					 phys_addr, size, prot);
		if (IS_ERR_OR_NULL((void *)base))
			return PTR_ERR((void *)base);
		*haddr = base;

		return 0;
	}

	mutex_lock(&kvm_hyp_pgd_mutex);

	/*
	 * This assumes that we have enough space below the idmap
	 * page to allocate our VAs. If not, the check below will
	 * kick. A potential alternative would be to detect that
	 * overflow and switch to an allocation above the idmap.
	 *
	 * The allocated size is always a multiple of PAGE_SIZE.
	 */
	size = PAGE_ALIGN(size + offset_in_page(phys_addr));
	base = io_map_base - size;

	/*
	 * Verify that BIT(VA_BITS - 1) hasn't been flipped by
	 * allocating the new area, as it would indicate we've
	 * overflowed the idmap/IO address range.
	 */
	if ((base ^ io_map_base) & BIT(VA_BITS - 1))
		ret = -ENOMEM;
	else
		io_map_base = base;

	mutex_unlock(&kvm_hyp_pgd_mutex);

	if (ret)
		goto out;

	ret = __create_hyp_mappings(base, size, phys_addr, prot);
	if (ret)
		goto out;

	*haddr = base + offset_in_page(phys_addr);
out:
	return ret;
}

/**
 * create_hyp_io_mappings - Map IO into both kernel and HYP
 * @phys_addr:	The physical start address which gets mapped
 * @size:	Size of the region being mapped
 * @kaddr:	Kernel VA for this mapping
 * @haddr:	HYP VA for this mapping
 */
int create_hyp_io_mappings(phys_addr_t phys_addr, size_t size,
			   void __iomem **kaddr,
			   void __iomem **haddr)
{
	unsigned long addr;
	int ret;

	*kaddr = ioremap(phys_addr, size);
	if (!*kaddr)
		return -ENOMEM;

	if (is_kernel_in_hyp_mode()) {
		*haddr = *kaddr;
		return 0;
	}

	ret = __create_hyp_private_mapping(phys_addr, size,
					   &addr, PAGE_HYP_DEVICE);
	if (ret) {
		iounmap(*kaddr);
		*kaddr = NULL;
		*haddr = NULL;
		return ret;
	}

	*haddr = (void __iomem *)addr;
	return 0;
}

/**
 * create_hyp_exec_mappings - Map an executable range into HYP
 * @phys_addr:	The physical start address which gets mapped
 * @size:	Size of the region being mapped
 * @haddr:	HYP VA for this mapping
 */
int create_hyp_exec_mappings(phys_addr_t phys_addr, size_t size,
			     void **haddr)
{
	unsigned long addr;
	int ret;

	BUG_ON(is_kernel_in_hyp_mode());

	ret = __create_hyp_private_mapping(phys_addr, size,
					   &addr, PAGE_HYP_EXEC);
	if (ret) {
		*haddr = NULL;
		return ret;
	}

	*haddr = (void *)addr;
	return 0;
}

static struct kvm_pgtable_mm_ops kvm_s2_mm_ops = {
	.zalloc_page		= stage2_memcache_zalloc_page,
	.zalloc_pages_exact	= kvm_host_zalloc_pages_exact,
	.free_pages_exact	= free_pages_exact,
	.get_page		= kvm_host_get_page,
	.put_page		= kvm_host_put_page,
	.page_count		= kvm_host_page_count,
	.phys_to_virt		= kvm_host_va,
	.virt_to_phys		= kvm_host_pa,
<<<<<<< HEAD
=======
	.dcache_clean_inval_poc	= clean_dcache_guest_page,
	.icache_inval_pou	= invalidate_icache_guest_page,
>>>>>>> 754a0abe
};

/**
 * kvm_init_stage2_mmu - Initialise a S2 MMU strucrure
 * @kvm:	The pointer to the KVM structure
 * @mmu:	The pointer to the s2 MMU structure
 *
 * Allocates only the stage-2 HW PGD level table(s).
 * Note we don't need locking here as this is only called when the VM is
 * created, which can only be done once.
 */
int kvm_init_stage2_mmu(struct kvm *kvm, struct kvm_s2_mmu *mmu)
{
	int cpu, err;
	struct kvm_pgtable *pgt;

	if (mmu->pgt != NULL) {
		kvm_err("kvm_arch already initialized?\n");
		return -EINVAL;
	}

	pgt = kzalloc(sizeof(*pgt), GFP_KERNEL);
	if (!pgt)
		return -ENOMEM;

	err = kvm_pgtable_stage2_init(pgt, &kvm->arch, &kvm_s2_mm_ops);
	if (err)
		goto out_free_pgtable;

	mmu->last_vcpu_ran = alloc_percpu(typeof(*mmu->last_vcpu_ran));
	if (!mmu->last_vcpu_ran) {
		err = -ENOMEM;
		goto out_destroy_pgtable;
	}

	for_each_possible_cpu(cpu)
		*per_cpu_ptr(mmu->last_vcpu_ran, cpu) = -1;

	mmu->arch = &kvm->arch;
	mmu->pgt = pgt;
	mmu->pgd_phys = __pa(pgt->pgd);
	mmu->vmid.vmid_gen = 0;
	return 0;

out_destroy_pgtable:
	kvm_pgtable_stage2_destroy(pgt);
out_free_pgtable:
	kfree(pgt);
	return err;
}

static void stage2_unmap_memslot(struct kvm *kvm,
				 struct kvm_memory_slot *memslot)
{
	hva_t hva = memslot->userspace_addr;
	phys_addr_t addr = memslot->base_gfn << PAGE_SHIFT;
	phys_addr_t size = PAGE_SIZE * memslot->npages;
	hva_t reg_end = hva + size;

	/*
	 * A memory region could potentially cover multiple VMAs, and any holes
	 * between them, so iterate over all of them to find out if we should
	 * unmap any of them.
	 *
	 *     +--------------------------------------------+
	 * +---------------+----------------+   +----------------+
	 * |   : VMA 1     |      VMA 2     |   |    VMA 3  :    |
	 * +---------------+----------------+   +----------------+
	 *     |               memory region                |
	 *     +--------------------------------------------+
	 */
	do {
		struct vm_area_struct *vma;
		hva_t vm_start, vm_end;

		vma = find_vma_intersection(current->mm, hva, reg_end);
		if (!vma)
			break;

		/*
		 * Take the intersection of this VMA with the memory region
		 */
		vm_start = max(hva, vma->vm_start);
		vm_end = min(reg_end, vma->vm_end);

		if (!(vma->vm_flags & VM_PFNMAP)) {
			gpa_t gpa = addr + (vm_start - memslot->userspace_addr);
			unmap_stage2_range(&kvm->arch.mmu, gpa, vm_end - vm_start);
		}
		hva = vm_end;
	} while (hva < reg_end);
}

/**
 * stage2_unmap_vm - Unmap Stage-2 RAM mappings
 * @kvm: The struct kvm pointer
 *
 * Go through the memregions and unmap any regular RAM
 * backing memory already mapped to the VM.
 */
void stage2_unmap_vm(struct kvm *kvm)
{
	struct kvm_memslots *slots;
	struct kvm_memory_slot *memslot;
	int idx;

	idx = srcu_read_lock(&kvm->srcu);
	mmap_read_lock(current->mm);
	spin_lock(&kvm->mmu_lock);

	slots = kvm_memslots(kvm);
	kvm_for_each_memslot(memslot, slots)
		stage2_unmap_memslot(kvm, memslot);

	spin_unlock(&kvm->mmu_lock);
	mmap_read_unlock(current->mm);
	srcu_read_unlock(&kvm->srcu, idx);
}

void kvm_free_stage2_pgd(struct kvm_s2_mmu *mmu)
{
	struct kvm *kvm = kvm_s2_mmu_to_kvm(mmu);
	struct kvm_pgtable *pgt = NULL;

	spin_lock(&kvm->mmu_lock);
	pgt = mmu->pgt;
	if (pgt) {
		mmu->pgd_phys = 0;
		mmu->pgt = NULL;
		free_percpu(mmu->last_vcpu_ran);
	}
	spin_unlock(&kvm->mmu_lock);

	if (pgt) {
		kvm_pgtable_stage2_destroy(pgt);
		kfree(pgt);
	}
}

/**
 * kvm_phys_addr_ioremap - map a device range to guest IPA
 *
 * @kvm:	The KVM pointer
 * @guest_ipa:	The IPA at which to insert the mapping
 * @pa:		The physical address of the device
 * @size:	The size of the mapping
 * @writable:   Whether or not to create a writable mapping
 */
int kvm_phys_addr_ioremap(struct kvm *kvm, phys_addr_t guest_ipa,
			  phys_addr_t pa, unsigned long size, bool writable)
{
	phys_addr_t addr;
	int ret = 0;
	struct kvm_mmu_memory_cache cache = { 0, __GFP_ZERO, NULL, };
	struct kvm_pgtable *pgt = kvm->arch.mmu.pgt;
	enum kvm_pgtable_prot prot = KVM_PGTABLE_PROT_DEVICE |
				     KVM_PGTABLE_PROT_R |
				     (writable ? KVM_PGTABLE_PROT_W : 0);

	size += offset_in_page(guest_ipa);
	guest_ipa &= PAGE_MASK;

	for (addr = guest_ipa; addr < guest_ipa + size; addr += PAGE_SIZE) {
		ret = kvm_mmu_topup_memory_cache(&cache,
						 kvm_mmu_cache_min_pages(kvm));
		if (ret)
			break;

		spin_lock(&kvm->mmu_lock);
		ret = kvm_pgtable_stage2_map(pgt, addr, PAGE_SIZE, pa, prot,
					     &cache);
		spin_unlock(&kvm->mmu_lock);
		if (ret)
			break;

		pa += PAGE_SIZE;
	}

	kvm_mmu_free_memory_cache(&cache);
	return ret;
}

/**
 * stage2_wp_range() - write protect stage2 memory region range
 * @mmu:        The KVM stage-2 MMU pointer
 * @addr:	Start address of range
 * @end:	End address of range
 */
static void stage2_wp_range(struct kvm_s2_mmu *mmu, phys_addr_t addr, phys_addr_t end)
{
	struct kvm *kvm = kvm_s2_mmu_to_kvm(mmu);
	stage2_apply_range_resched(kvm, addr, end, kvm_pgtable_stage2_wrprotect);
}

/**
 * kvm_mmu_wp_memory_region() - write protect stage 2 entries for memory slot
 * @kvm:	The KVM pointer
 * @slot:	The memory slot to write protect
 *
 * Called to start logging dirty pages after memory region
 * KVM_MEM_LOG_DIRTY_PAGES operation is called. After this function returns
 * all present PUD, PMD and PTEs are write protected in the memory region.
 * Afterwards read of dirty page log can be called.
 *
 * Acquires kvm_mmu_lock. Called with kvm->slots_lock mutex acquired,
 * serializing operations for VM memory regions.
 */
static void kvm_mmu_wp_memory_region(struct kvm *kvm, int slot)
{
	struct kvm_memslots *slots = kvm_memslots(kvm);
	struct kvm_memory_slot *memslot = id_to_memslot(slots, slot);
	phys_addr_t start, end;

	if (WARN_ON_ONCE(!memslot))
		return;

	start = memslot->base_gfn << PAGE_SHIFT;
	end = (memslot->base_gfn + memslot->npages) << PAGE_SHIFT;

	spin_lock(&kvm->mmu_lock);
	stage2_wp_range(&kvm->arch.mmu, start, end);
	spin_unlock(&kvm->mmu_lock);
	kvm_flush_remote_tlbs(kvm);
}

/**
 * kvm_mmu_write_protect_pt_masked() - write protect dirty pages
 * @kvm:	The KVM pointer
 * @slot:	The memory slot associated with mask
 * @gfn_offset:	The gfn offset in memory slot
 * @mask:	The mask of dirty pages at offset 'gfn_offset' in this memory
 *		slot to be write protected
 *
 * Walks bits set in mask write protects the associated pte's. Caller must
 * acquire kvm_mmu_lock.
 */
static void kvm_mmu_write_protect_pt_masked(struct kvm *kvm,
		struct kvm_memory_slot *slot,
		gfn_t gfn_offset, unsigned long mask)
{
	phys_addr_t base_gfn = slot->base_gfn + gfn_offset;
	phys_addr_t start = (base_gfn +  __ffs(mask)) << PAGE_SHIFT;
	phys_addr_t end = (base_gfn + __fls(mask) + 1) << PAGE_SHIFT;

	stage2_wp_range(&kvm->arch.mmu, start, end);
}

/*
 * kvm_arch_mmu_enable_log_dirty_pt_masked - enable dirty logging for selected
 * dirty pages.
 *
 * It calls kvm_mmu_write_protect_pt_masked to write protect selected pages to
 * enable dirty logging for them.
 */
void kvm_arch_mmu_enable_log_dirty_pt_masked(struct kvm *kvm,
		struct kvm_memory_slot *slot,
		gfn_t gfn_offset, unsigned long mask)
{
	kvm_mmu_write_protect_pt_masked(kvm, slot, gfn_offset, mask);
}

static void kvm_send_hwpoison_signal(unsigned long address, short lsb)
{
	send_sig_mceerr(BUS_MCEERR_AR, (void __user *)address, lsb, current);
}

static bool fault_supports_stage2_huge_mapping(struct kvm_memory_slot *memslot,
					       unsigned long hva,
					       unsigned long map_size)
{
	gpa_t gpa_start;
	hva_t uaddr_start, uaddr_end;
	size_t size;

	/* The memslot and the VMA are guaranteed to be aligned to PAGE_SIZE */
	if (map_size == PAGE_SIZE)
		return true;

	size = memslot->npages * PAGE_SIZE;

	gpa_start = memslot->base_gfn << PAGE_SHIFT;

	uaddr_start = memslot->userspace_addr;
	uaddr_end = uaddr_start + size;

	/*
	 * Pages belonging to memslots that don't have the same alignment
	 * within a PMD/PUD for userspace and IPA cannot be mapped with stage-2
	 * PMD/PUD entries, because we'll end up mapping the wrong pages.
	 *
	 * Consider a layout like the following:
	 *
	 *    memslot->userspace_addr:
	 *    +-----+--------------------+--------------------+---+
	 *    |abcde|fgh  Stage-1 block  |    Stage-1 block tv|xyz|
	 *    +-----+--------------------+--------------------+---+
	 *
	 *    memslot->base_gfn << PAGE_SHIFT:
	 *      +---+--------------------+--------------------+-----+
	 *      |abc|def  Stage-2 block  |    Stage-2 block   |tvxyz|
	 *      +---+--------------------+--------------------+-----+
	 *
	 * If we create those stage-2 blocks, we'll end up with this incorrect
	 * mapping:
	 *   d -> f
	 *   e -> g
	 *   f -> h
	 */
	if ((gpa_start & (map_size - 1)) != (uaddr_start & (map_size - 1)))
		return false;

	/*
	 * Next, let's make sure we're not trying to map anything not covered
	 * by the memslot. This means we have to prohibit block size mappings
	 * for the beginning and end of a non-block aligned and non-block sized
	 * memory slot (illustrated by the head and tail parts of the
	 * userspace view above containing pages 'abcde' and 'xyz',
	 * respectively).
	 *
	 * Note that it doesn't matter if we do the check using the
	 * userspace_addr or the base_gfn, as both are equally aligned (per
	 * the check above) and equally sized.
	 */
	return (hva & ~(map_size - 1)) >= uaddr_start &&
	       (hva & ~(map_size - 1)) + map_size <= uaddr_end;
}

/*
 * Check if the given hva is backed by a transparent huge page (THP) and
 * whether it can be mapped using block mapping in stage2. If so, adjust
 * the stage2 PFN and IPA accordingly. Only PMD_SIZE THPs are currently
 * supported. This will need to be updated to support other THP sizes.
 *
 * Returns the size of the mapping.
 */
static unsigned long
transparent_hugepage_adjust(struct kvm_memory_slot *memslot,
			    unsigned long hva, kvm_pfn_t *pfnp,
			    phys_addr_t *ipap)
{
	kvm_pfn_t pfn = *pfnp;

	/*
	 * Make sure the adjustment is done only for THP pages. Also make
	 * sure that the HVA and IPA are sufficiently aligned and that the
	 * block map is contained within the memslot.
	 */
	if (kvm_is_transparent_hugepage(pfn) &&
	    fault_supports_stage2_huge_mapping(memslot, hva, PMD_SIZE)) {
		/*
		 * The address we faulted on is backed by a transparent huge
		 * page.  However, because we map the compound huge page and
		 * not the individual tail page, we need to transfer the
		 * refcount to the head page.  We have to be careful that the
		 * THP doesn't start to split while we are adjusting the
		 * refcounts.
		 *
		 * We are sure this doesn't happen, because mmu_notifier_retry
		 * was successful and we are holding the mmu_lock, so if this
		 * THP is trying to split, it will be blocked in the mmu
		 * notifier before touching any of the pages, specifically
		 * before being able to call __split_huge_page_refcount().
		 *
		 * We can therefore safely transfer the refcount from PG_tail
		 * to PG_head and switch the pfn from a tail page to the head
		 * page accordingly.
		 */
		*ipap &= PMD_MASK;
		kvm_release_pfn_clean(pfn);
		pfn &= ~(PTRS_PER_PMD - 1);
		kvm_get_pfn(pfn);
		*pfnp = pfn;

		return PMD_SIZE;
	}

	/* Use page mapping if we cannot use block mapping. */
	return PAGE_SIZE;
}

static int get_vma_page_shift(struct vm_area_struct *vma, unsigned long hva)
{
	unsigned long pa;

	if (is_vm_hugetlb_page(vma) && !(vma->vm_flags & VM_PFNMAP))
		return huge_page_shift(hstate_vma(vma));

	if (!(vma->vm_flags & VM_PFNMAP))
		return PAGE_SHIFT;

	VM_BUG_ON(is_vm_hugetlb_page(vma));

	pa = (vma->vm_pgoff << PAGE_SHIFT) + (hva - vma->vm_start);

#ifndef __PAGETABLE_PMD_FOLDED
	if ((hva & (PUD_SIZE - 1)) == (pa & (PUD_SIZE - 1)) &&
	    ALIGN_DOWN(hva, PUD_SIZE) >= vma->vm_start &&
	    ALIGN(hva, PUD_SIZE) <= vma->vm_end)
		return PUD_SHIFT;
#endif

	if ((hva & (PMD_SIZE - 1)) == (pa & (PMD_SIZE - 1)) &&
	    ALIGN_DOWN(hva, PMD_SIZE) >= vma->vm_start &&
	    ALIGN(hva, PMD_SIZE) <= vma->vm_end)
		return PMD_SHIFT;

	return PAGE_SHIFT;
}

/*
 * The page will be mapped in stage 2 as Normal Cacheable, so the VM will be
 * able to see the page's tags and therefore they must be initialised first. If
 * PG_mte_tagged is set, tags have already been initialised.
 *
 * The race in the test/set of the PG_mte_tagged flag is handled by:
 * - preventing VM_SHARED mappings in a memslot with MTE preventing two VMs
 *   racing to santise the same page
 * - mmap_lock protects between a VM faulting a page in and the VMM performing
 *   an mprotect() to add VM_MTE
 */
static int sanitise_mte_tags(struct kvm *kvm, kvm_pfn_t pfn,
			     unsigned long size)
{
	unsigned long i, nr_pages = size >> PAGE_SHIFT;
	struct page *page;

	if (!kvm_has_mte(kvm))
		return 0;

	/*
	 * pfn_to_online_page() is used to reject ZONE_DEVICE pages
	 * that may not support tags.
	 */
	page = pfn_to_online_page(pfn);

	if (!page)
		return -EFAULT;

	for (i = 0; i < nr_pages; i++, page++) {
		if (!test_bit(PG_mte_tagged, &page->flags)) {
			mte_clear_page_tags(page_address(page));
			set_bit(PG_mte_tagged, &page->flags);
		}
	}

	return 0;
}

static int user_mem_abort(struct kvm_vcpu *vcpu, phys_addr_t fault_ipa,
			  struct kvm_memory_slot *memslot, unsigned long hva,
			  unsigned long fault_status)
{
	int ret = 0;
	bool write_fault, writable, force_pte = false;
	bool exec_fault;
	bool device = false;
	bool shared;
	unsigned long mmu_seq;
	struct kvm *kvm = vcpu->kvm;
	struct kvm_mmu_memory_cache *memcache = &vcpu->arch.mmu_page_cache;
	struct vm_area_struct *vma;
	short vma_shift;
	gfn_t gfn;
	kvm_pfn_t pfn;
	bool logging_active = memslot_is_logging(memslot);
	unsigned long fault_level = kvm_vcpu_trap_get_fault_level(vcpu);
	unsigned long vma_pagesize, fault_granule;
	enum kvm_pgtable_prot prot = KVM_PGTABLE_PROT_R;
	struct kvm_pgtable *pgt;

	fault_granule = 1UL << ARM64_HW_PGTABLE_LEVEL_SHIFT(fault_level);
	write_fault = kvm_is_write_fault(vcpu);
	exec_fault = kvm_vcpu_trap_is_exec_fault(vcpu);
	VM_BUG_ON(write_fault && exec_fault);

	if (fault_status == FSC_PERM && !write_fault && !exec_fault) {
		kvm_err("Unexpected L2 read permission error\n");
		return -EFAULT;
	}

	/*
	 * Let's check if we will get back a huge page backed by hugetlbfs, or
	 * get block mapping for device MMIO region.
	 */
	mmap_read_lock(current->mm);
	vma = vma_lookup(current->mm, hva);
	if (unlikely(!vma)) {
		kvm_err("Failed to find VMA for hva 0x%lx\n", hva);
		mmap_read_unlock(current->mm);
		return -EFAULT;
	}

	/*
	 * logging_active is guaranteed to never be true for VM_PFNMAP
	 * memslots.
	 */
	if (logging_active) {
		force_pte = true;
		vma_shift = PAGE_SHIFT;
	} else {
		vma_shift = get_vma_page_shift(vma, hva);
	}

	shared = (vma->vm_flags & VM_PFNMAP);

	switch (vma_shift) {
#ifndef __PAGETABLE_PMD_FOLDED
	case PUD_SHIFT:
		if (fault_supports_stage2_huge_mapping(memslot, hva, PUD_SIZE))
			break;
		fallthrough;
#endif
	case CONT_PMD_SHIFT:
		vma_shift = PMD_SHIFT;
		fallthrough;
	case PMD_SHIFT:
		if (fault_supports_stage2_huge_mapping(memslot, hva, PMD_SIZE))
			break;
		fallthrough;
	case CONT_PTE_SHIFT:
		vma_shift = PAGE_SHIFT;
		force_pte = true;
		fallthrough;
	case PAGE_SHIFT:
		break;
	default:
		WARN_ONCE(1, "Unknown vma_shift %d", vma_shift);
	}

	vma_pagesize = 1UL << vma_shift;
	if (vma_pagesize == PMD_SIZE || vma_pagesize == PUD_SIZE)
		fault_ipa &= ~(vma_pagesize - 1);

	gfn = fault_ipa >> PAGE_SHIFT;
	mmap_read_unlock(current->mm);

	/*
	 * Permission faults just need to update the existing leaf entry,
	 * and so normally don't require allocations from the memcache. The
	 * only exception to this is when dirty logging is enabled at runtime
	 * and a write fault needs to collapse a block entry into a table.
	 */
	if (fault_status != FSC_PERM || (logging_active && write_fault)) {
		ret = kvm_mmu_topup_memory_cache(memcache,
						 kvm_mmu_cache_min_pages(kvm));
		if (ret)
			return ret;
	}

	mmu_seq = vcpu->kvm->mmu_notifier_seq;
	/*
	 * Ensure the read of mmu_notifier_seq happens before we call
	 * gfn_to_pfn_prot (which calls get_user_pages), so that we don't risk
	 * the page we just got a reference to gets unmapped before we have a
	 * chance to grab the mmu_lock, which ensure that if the page gets
	 * unmapped afterwards, the call to kvm_unmap_gfn will take it away
	 * from us again properly. This smp_rmb() interacts with the smp_wmb()
	 * in kvm_mmu_notifier_invalidate_<page|range_end>.
	 *
	 * Besides, __gfn_to_pfn_memslot() instead of gfn_to_pfn_prot() is
	 * used to avoid unnecessary overhead introduced to locate the memory
	 * slot because it's always fixed even @gfn is adjusted for huge pages.
	 */
	smp_rmb();

	pfn = __gfn_to_pfn_memslot(memslot, gfn, false, NULL,
				   write_fault, &writable, NULL);
	if (pfn == KVM_PFN_ERR_HWPOISON) {
		kvm_send_hwpoison_signal(hva, vma_shift);
		return 0;
	}
	if (is_error_noslot_pfn(pfn))
		return -EFAULT;

	if (kvm_is_device_pfn(pfn)) {
		/*
		 * If the page was identified as device early by looking at
		 * the VMA flags, vma_pagesize is already representing the
		 * largest quantity we can map.  If instead it was mapped
		 * via gfn_to_pfn_prot(), vma_pagesize is set to PAGE_SIZE
		 * and must not be upgraded.
		 *
		 * In both cases, we don't let transparent_hugepage_adjust()
		 * change things at the last minute.
		 */
		device = true;
	} else if (logging_active && !write_fault) {
		/*
		 * Only actually map the page as writable if this was a write
		 * fault.
		 */
		writable = false;
	}

	if (exec_fault && device)
		return -ENOEXEC;

	spin_lock(&kvm->mmu_lock);
	pgt = vcpu->arch.hw_mmu->pgt;
	if (mmu_notifier_retry(kvm, mmu_seq))
		goto out_unlock;

	/*
	 * If we are not forced to use page mapping, check if we are
	 * backed by a THP and thus use block mapping if possible.
	 */
	if (vma_pagesize == PAGE_SIZE && !(force_pte || device))
		vma_pagesize = transparent_hugepage_adjust(memslot, hva,
							   &pfn, &fault_ipa);
<<<<<<< HEAD
	if (writable)
		prot |= KVM_PGTABLE_PROT_W;
=======

	if (fault_status != FSC_PERM && !device && kvm_has_mte(kvm)) {
		/* Check the VMM hasn't introduced a new VM_SHARED VMA */
		if (!shared)
			ret = sanitise_mte_tags(kvm, pfn, vma_pagesize);
		else
			ret = -EFAULT;
		if (ret)
			goto out_unlock;
	}
>>>>>>> 754a0abe

	if (writable)
		prot |= KVM_PGTABLE_PROT_W;

	if (exec_fault)
		prot |= KVM_PGTABLE_PROT_X;

	if (device)
		prot |= KVM_PGTABLE_PROT_DEVICE;
	else if (cpus_have_const_cap(ARM64_HAS_CACHE_DIC))
		prot |= KVM_PGTABLE_PROT_X;

	/*
	 * Under the premise of getting a FSC_PERM fault, we just need to relax
	 * permissions only if vma_pagesize equals fault_granule. Otherwise,
	 * kvm_pgtable_stage2_map() should be called to change block size.
	 */
	if (fault_status == FSC_PERM && vma_pagesize == fault_granule) {
		ret = kvm_pgtable_stage2_relax_perms(pgt, fault_ipa, prot);
	} else {
		ret = kvm_pgtable_stage2_map(pgt, fault_ipa, vma_pagesize,
					     __pfn_to_phys(pfn), prot,
					     memcache);
	}

	/* Mark the page dirty only if the fault is handled successfully */
	if (writable && !ret) {
		kvm_set_pfn_dirty(pfn);
<<<<<<< HEAD
		mark_page_dirty(kvm, gfn);
=======
		mark_page_dirty_in_slot(kvm, memslot, gfn);
>>>>>>> 754a0abe
	}

out_unlock:
	spin_unlock(&kvm->mmu_lock);
	kvm_set_pfn_accessed(pfn);
	kvm_release_pfn_clean(pfn);
	return ret != -EAGAIN ? ret : 0;
}

/* Resolve the access fault by making the page young again. */
static void handle_access_fault(struct kvm_vcpu *vcpu, phys_addr_t fault_ipa)
{
	pte_t pte;
	kvm_pte_t kpte;
	struct kvm_s2_mmu *mmu;

	trace_kvm_access_fault(fault_ipa);

	spin_lock(&vcpu->kvm->mmu_lock);
	mmu = vcpu->arch.hw_mmu;
	kpte = kvm_pgtable_stage2_mkyoung(mmu->pgt, fault_ipa);
	spin_unlock(&vcpu->kvm->mmu_lock);

	pte = __pte(kpte);
	if (pte_valid(pte))
		kvm_set_pfn_accessed(pte_pfn(pte));
}

/**
 * kvm_handle_guest_abort - handles all 2nd stage aborts
 * @vcpu:	the VCPU pointer
 *
 * Any abort that gets to the host is almost guaranteed to be caused by a
 * missing second stage translation table entry, which can mean that either the
 * guest simply needs more memory and we must allocate an appropriate page or it
 * can mean that the guest tried to access I/O memory, which is emulated by user
 * space. The distinction is based on the IPA causing the fault and whether this
 * memory region has been registered as standard RAM by user space.
 */
int kvm_handle_guest_abort(struct kvm_vcpu *vcpu)
{
	unsigned long fault_status;
	phys_addr_t fault_ipa;
	struct kvm_memory_slot *memslot;
	unsigned long hva;
	bool is_iabt, write_fault, writable;
	gfn_t gfn;
	int ret, idx;

	fault_status = kvm_vcpu_trap_get_fault_type(vcpu);

	fault_ipa = kvm_vcpu_get_fault_ipa(vcpu);
	is_iabt = kvm_vcpu_trap_is_iabt(vcpu);

	/* Synchronous External Abort? */
	if (kvm_vcpu_abt_issea(vcpu)) {
		/*
		 * For RAS the host kernel may handle this abort.
		 * There is no need to pass the error into the guest.
		 */
		if (kvm_handle_guest_sea(fault_ipa, kvm_vcpu_get_esr(vcpu)))
			kvm_inject_vabt(vcpu);

		return 1;
	}

	trace_kvm_guest_fault(*vcpu_pc(vcpu), kvm_vcpu_get_esr(vcpu),
			      kvm_vcpu_get_hfar(vcpu), fault_ipa);

	/* Check the stage-2 fault is trans. fault or write fault */
	if (fault_status != FSC_FAULT && fault_status != FSC_PERM &&
	    fault_status != FSC_ACCESS) {
		kvm_err("Unsupported FSC: EC=%#x xFSC=%#lx ESR_EL2=%#lx\n",
			kvm_vcpu_trap_get_class(vcpu),
			(unsigned long)kvm_vcpu_trap_get_fault(vcpu),
			(unsigned long)kvm_vcpu_get_esr(vcpu));
		return -EFAULT;
	}

	idx = srcu_read_lock(&vcpu->kvm->srcu);

	gfn = fault_ipa >> PAGE_SHIFT;
	memslot = gfn_to_memslot(vcpu->kvm, gfn);
	hva = gfn_to_hva_memslot_prot(memslot, gfn, &writable);
	write_fault = kvm_is_write_fault(vcpu);
	if (kvm_is_error_hva(hva) || (write_fault && !writable)) {
		/*
		 * The guest has put either its instructions or its page-tables
		 * somewhere it shouldn't have. Userspace won't be able to do
		 * anything about this (there's no syndrome for a start), so
		 * re-inject the abort back into the guest.
		 */
		if (is_iabt) {
			ret = -ENOEXEC;
			goto out;
		}

		if (kvm_vcpu_abt_iss1tw(vcpu)) {
			kvm_inject_dabt(vcpu, kvm_vcpu_get_hfar(vcpu));
			ret = 1;
			goto out_unlock;
		}

		/*
		 * Check for a cache maintenance operation. Since we
		 * ended-up here, we know it is outside of any memory
		 * slot. But we can't find out if that is for a device,
		 * or if the guest is just being stupid. The only thing
		 * we know for sure is that this range cannot be cached.
		 *
		 * So let's assume that the guest is just being
		 * cautious, and skip the instruction.
		 */
		if (kvm_is_error_hva(hva) && kvm_vcpu_dabt_is_cm(vcpu)) {
			kvm_incr_pc(vcpu);
			ret = 1;
			goto out_unlock;
		}

		/*
		 * The IPA is reported as [MAX:12], so we need to
		 * complement it with the bottom 12 bits from the
		 * faulting VA. This is always 12 bits, irrespective
		 * of the page size.
		 */
		fault_ipa |= kvm_vcpu_get_hfar(vcpu) & ((1 << 12) - 1);
		ret = io_mem_abort(vcpu, fault_ipa);
		goto out_unlock;
	}

	/* Userspace should not be able to register out-of-bounds IPAs */
	VM_BUG_ON(fault_ipa >= kvm_phys_size(vcpu->kvm));

	if (fault_status == FSC_ACCESS) {
		handle_access_fault(vcpu, fault_ipa);
		ret = 1;
		goto out_unlock;
	}

	ret = user_mem_abort(vcpu, fault_ipa, memslot, hva, fault_status);
	if (ret == 0)
		ret = 1;
out:
	if (ret == -ENOEXEC) {
		kvm_inject_pabt(vcpu, kvm_vcpu_get_hfar(vcpu));
		ret = 1;
	}
out_unlock:
	srcu_read_unlock(&vcpu->kvm->srcu, idx);
	return ret;
}

bool kvm_unmap_gfn_range(struct kvm *kvm, struct kvm_gfn_range *range)
{
	if (!kvm->arch.mmu.pgt)
		return false;

	__unmap_stage2_range(&kvm->arch.mmu, range->start << PAGE_SHIFT,
			     (range->end - range->start) << PAGE_SHIFT,
			     range->may_block);

	return false;
}

bool kvm_set_spte_gfn(struct kvm *kvm, struct kvm_gfn_range *range)
{
	kvm_pfn_t pfn = pte_pfn(range->pte);
	int ret;

	if (!kvm->arch.mmu.pgt)
		return false;

	WARN_ON(range->end - range->start != 1);

	ret = sanitise_mte_tags(kvm, pfn, PAGE_SIZE);
	if (ret)
		return false;

	/*
	 * We've moved a page around, probably through CoW, so let's treat
	 * it just like a translation fault and the map handler will clean
	 * the cache to the PoC.
	 *
	 * The MMU notifiers will have unmapped a huge PMD before calling
	 * ->change_pte() (which in turn calls kvm_set_spte_gfn()) and
	 * therefore we never need to clear out a huge PMD through this
	 * calling path and a memcache is not required.
	 */
	kvm_pgtable_stage2_map(kvm->arch.mmu.pgt, range->start << PAGE_SHIFT,
			       PAGE_SIZE, __pfn_to_phys(pfn),
			       KVM_PGTABLE_PROT_R, NULL);

	return false;
}

bool kvm_age_gfn(struct kvm *kvm, struct kvm_gfn_range *range)
{
	u64 size = (range->end - range->start) << PAGE_SHIFT;
	kvm_pte_t kpte;
	pte_t pte;

	if (!kvm->arch.mmu.pgt)
		return false;

	WARN_ON(size != PAGE_SIZE && size != PMD_SIZE && size != PUD_SIZE);

	kpte = kvm_pgtable_stage2_mkold(kvm->arch.mmu.pgt,
					range->start << PAGE_SHIFT);
	pte = __pte(kpte);
	return pte_valid(pte) && pte_young(pte);
}

bool kvm_test_age_gfn(struct kvm *kvm, struct kvm_gfn_range *range)
{
	if (!kvm->arch.mmu.pgt)
		return false;

	return kvm_pgtable_stage2_is_young(kvm->arch.mmu.pgt,
					   range->start << PAGE_SHIFT);
}

phys_addr_t kvm_mmu_get_httbr(void)
{
	return __pa(hyp_pgtable->pgd);
}

phys_addr_t kvm_get_idmap_vector(void)
{
	return hyp_idmap_vector;
}

static int kvm_map_idmap_text(void)
{
	unsigned long size = hyp_idmap_end - hyp_idmap_start;
	int err = __create_hyp_mappings(hyp_idmap_start, size, hyp_idmap_start,
					PAGE_HYP_EXEC);
	if (err)
		kvm_err("Failed to idmap %lx-%lx\n",
			hyp_idmap_start, hyp_idmap_end);

	return err;
}

static void *kvm_hyp_zalloc_page(void *arg)
{
	return (void *)get_zeroed_page(GFP_KERNEL);
}

static struct kvm_pgtable_mm_ops kvm_hyp_mm_ops = {
	.zalloc_page		= kvm_hyp_zalloc_page,
	.get_page		= kvm_host_get_page,
	.put_page		= kvm_host_put_page,
	.phys_to_virt		= kvm_host_va,
	.virt_to_phys		= kvm_host_pa,
};

int kvm_mmu_init(u32 *hyp_va_bits)
{
	int err;

	hyp_idmap_start = __pa_symbol(__hyp_idmap_text_start);
	hyp_idmap_start = ALIGN_DOWN(hyp_idmap_start, PAGE_SIZE);
	hyp_idmap_end = __pa_symbol(__hyp_idmap_text_end);
	hyp_idmap_end = ALIGN(hyp_idmap_end, PAGE_SIZE);
	hyp_idmap_vector = __pa_symbol(__kvm_hyp_init);

	/*
	 * We rely on the linker script to ensure at build time that the HYP
	 * init code does not cross a page boundary.
	 */
	BUG_ON((hyp_idmap_start ^ (hyp_idmap_end - 1)) & PAGE_MASK);

	*hyp_va_bits = 64 - ((idmap_t0sz & TCR_T0SZ_MASK) >> TCR_T0SZ_OFFSET);
	kvm_debug("Using %u-bit virtual addresses at EL2\n", *hyp_va_bits);
	kvm_debug("IDMAP page: %lx\n", hyp_idmap_start);
	kvm_debug("HYP VA range: %lx:%lx\n",
		  kern_hyp_va(PAGE_OFFSET),
		  kern_hyp_va((unsigned long)high_memory - 1));

	if (hyp_idmap_start >= kern_hyp_va(PAGE_OFFSET) &&
	    hyp_idmap_start <  kern_hyp_va((unsigned long)high_memory - 1) &&
	    hyp_idmap_start != (unsigned long)__hyp_idmap_text_start) {
		/*
		 * The idmap page is intersecting with the VA space,
		 * it is not safe to continue further.
		 */
		kvm_err("IDMAP intersecting with HYP VA, unable to continue\n");
		err = -EINVAL;
		goto out;
	}

	hyp_pgtable = kzalloc(sizeof(*hyp_pgtable), GFP_KERNEL);
	if (!hyp_pgtable) {
		kvm_err("Hyp mode page-table not allocated\n");
		err = -ENOMEM;
		goto out;
	}

	err = kvm_pgtable_hyp_init(hyp_pgtable, *hyp_va_bits, &kvm_hyp_mm_ops);
	if (err)
		goto out_free_pgtable;

	err = kvm_map_idmap_text();
	if (err)
		goto out_destroy_pgtable;

	io_map_base = hyp_idmap_start;
	return 0;

out_destroy_pgtable:
	kvm_pgtable_hyp_destroy(hyp_pgtable);
out_free_pgtable:
	kfree(hyp_pgtable);
	hyp_pgtable = NULL;
out:
	return err;
}

void kvm_arch_commit_memory_region(struct kvm *kvm,
				   const struct kvm_userspace_memory_region *mem,
				   struct kvm_memory_slot *old,
				   const struct kvm_memory_slot *new,
				   enum kvm_mr_change change)
{
	/*
	 * At this point memslot has been committed and there is an
	 * allocated dirty_bitmap[], dirty pages will be tracked while the
	 * memory slot is write protected.
	 */
	if (change != KVM_MR_DELETE && mem->flags & KVM_MEM_LOG_DIRTY_PAGES) {
		/*
		 * If we're with initial-all-set, we don't need to write
		 * protect any pages because they're all reported as dirty.
		 * Huge pages and normal pages will be write protect gradually.
		 */
		if (!kvm_dirty_log_manual_protect_and_init_set(kvm)) {
			kvm_mmu_wp_memory_region(kvm, mem->slot);
		}
	}
}

int kvm_arch_prepare_memory_region(struct kvm *kvm,
				   struct kvm_memory_slot *memslot,
				   const struct kvm_userspace_memory_region *mem,
				   enum kvm_mr_change change)
{
	hva_t hva = mem->userspace_addr;
	hva_t reg_end = hva + mem->memory_size;
	int ret = 0;

	if (change != KVM_MR_CREATE && change != KVM_MR_MOVE &&
			change != KVM_MR_FLAGS_ONLY)
		return 0;

	/*
	 * Prevent userspace from creating a memory region outside of the IPA
	 * space addressable by the KVM guest IPA space.
	 */
	if ((memslot->base_gfn + memslot->npages) > (kvm_phys_size(kvm) >> PAGE_SHIFT))
		return -EFAULT;

	mmap_read_lock(current->mm);
	/*
	 * A memory region could potentially cover multiple VMAs, and any holes
	 * between them, so iterate over all of them.
	 *
	 *     +--------------------------------------------+
	 * +---------------+----------------+   +----------------+
	 * |   : VMA 1     |      VMA 2     |   |    VMA 3  :    |
	 * +---------------+----------------+   +----------------+
	 *     |               memory region                |
	 *     +--------------------------------------------+
	 */
	do {
		struct vm_area_struct *vma;

		vma = find_vma_intersection(current->mm, hva, reg_end);
		if (!vma)
			break;

		/*
		 * VM_SHARED mappings are not allowed with MTE to avoid races
		 * when updating the PG_mte_tagged page flag, see
		 * sanitise_mte_tags for more details.
		 */
		if (kvm_has_mte(kvm) && vma->vm_flags & VM_SHARED)
			return -EINVAL;

		if (vma->vm_flags & VM_PFNMAP) {
			/* IO region dirty page logging not allowed */
			if (memslot->flags & KVM_MEM_LOG_DIRTY_PAGES) {
				ret = -EINVAL;
				break;
			}
		}
		hva = min(reg_end, vma->vm_end);
	} while (hva < reg_end);

	mmap_read_unlock(current->mm);
	return ret;
}

void kvm_arch_free_memslot(struct kvm *kvm, struct kvm_memory_slot *slot)
{
}

void kvm_arch_memslots_updated(struct kvm *kvm, u64 gen)
{
}

void kvm_arch_flush_shadow_all(struct kvm *kvm)
{
	kvm_free_stage2_pgd(&kvm->arch.mmu);
}

void kvm_arch_flush_shadow_memslot(struct kvm *kvm,
				   struct kvm_memory_slot *slot)
{
	gpa_t gpa = slot->base_gfn << PAGE_SHIFT;
	phys_addr_t size = slot->npages << PAGE_SHIFT;

	spin_lock(&kvm->mmu_lock);
	unmap_stage2_range(&kvm->arch.mmu, gpa, size);
	spin_unlock(&kvm->mmu_lock);
}

/*
 * See note at ARMv7 ARM B1.14.4 (TL;DR: S/W ops are not easily virtualized).
 *
 * Main problems:
 * - S/W ops are local to a CPU (not broadcast)
 * - We have line migration behind our back (speculation)
 * - System caches don't support S/W at all (damn!)
 *
 * In the face of the above, the best we can do is to try and convert
 * S/W ops to VA ops. Because the guest is not allowed to infer the
 * S/W to PA mapping, it can only use S/W to nuke the whole cache,
 * which is a rather good thing for us.
 *
 * Also, it is only used when turning caches on/off ("The expected
 * usage of the cache maintenance instructions that operate by set/way
 * is associated with the cache maintenance instructions associated
 * with the powerdown and powerup of caches, if this is required by
 * the implementation.").
 *
 * We use the following policy:
 *
 * - If we trap a S/W operation, we enable VM trapping to detect
 *   caches being turned on/off, and do a full clean.
 *
 * - We flush the caches on both caches being turned on and off.
 *
 * - Once the caches are enabled, we stop trapping VM ops.
 */
void kvm_set_way_flush(struct kvm_vcpu *vcpu)
{
	unsigned long hcr = *vcpu_hcr(vcpu);

	/*
	 * If this is the first time we do a S/W operation
	 * (i.e. HCR_TVM not set) flush the whole memory, and set the
	 * VM trapping.
	 *
	 * Otherwise, rely on the VM trapping to wait for the MMU +
	 * Caches to be turned off. At that point, we'll be able to
	 * clean the caches again.
	 */
	if (!(hcr & HCR_TVM)) {
		trace_kvm_set_way_flush(*vcpu_pc(vcpu),
					vcpu_has_cache_enabled(vcpu));
		stage2_flush_vm(vcpu->kvm);
		*vcpu_hcr(vcpu) = hcr | HCR_TVM;
	}
}

void kvm_toggle_cache(struct kvm_vcpu *vcpu, bool was_enabled)
{
	bool now_enabled = vcpu_has_cache_enabled(vcpu);

	/*
	 * If switching the MMU+caches on, need to invalidate the caches.
	 * If switching it off, need to clean the caches.
	 * Clean + invalidate does the trick always.
	 */
	if (now_enabled != was_enabled)
		stage2_flush_vm(vcpu->kvm);

	/* Caches are now on, stop trapping VM ops (until a S/W op) */
	if (now_enabled)
		*vcpu_hcr(vcpu) &= ~HCR_TVM;

	trace_kvm_toggle_cache(*vcpu_pc(vcpu), was_enabled, now_enabled);
}<|MERGE_RESOLUTION|>--- conflicted
+++ resolved
@@ -136,44 +136,6 @@
 	__invalidate_icache_guest_page(va, size);
 }
 
-static void *stage2_memcache_zalloc_page(void *arg)
-{
-	struct kvm_mmu_memory_cache *mc = arg;
-
-	/* Allocated with __GFP_ZERO, so no need to zero */
-	return kvm_mmu_memory_cache_alloc(mc);
-}
-
-static void *kvm_host_zalloc_pages_exact(size_t size)
-{
-	return alloc_pages_exact(size, GFP_KERNEL_ACCOUNT | __GFP_ZERO);
-}
-
-static void kvm_host_get_page(void *addr)
-{
-	get_page(virt_to_page(addr));
-}
-
-static void kvm_host_put_page(void *addr)
-{
-	put_page(virt_to_page(addr));
-}
-
-static int kvm_host_page_count(void *addr)
-{
-	return page_count(virt_to_page(addr));
-}
-
-static phys_addr_t kvm_host_pa(void *addr)
-{
-	return __pa(addr);
-}
-
-static void *kvm_host_va(phys_addr_t phys)
-{
-	return __va(phys);
-}
-
 /*
  * Unmapping vs dcache management:
  *
@@ -480,11 +442,8 @@
 	.page_count		= kvm_host_page_count,
 	.phys_to_virt		= kvm_host_va,
 	.virt_to_phys		= kvm_host_pa,
-<<<<<<< HEAD
-=======
 	.dcache_clean_inval_poc	= clean_dcache_guest_page,
 	.icache_inval_pou	= invalidate_icache_guest_page,
->>>>>>> 754a0abe
 };
 
 /**
@@ -1094,10 +1053,6 @@
 	if (vma_pagesize == PAGE_SIZE && !(force_pte || device))
 		vma_pagesize = transparent_hugepage_adjust(memslot, hva,
 							   &pfn, &fault_ipa);
-<<<<<<< HEAD
-	if (writable)
-		prot |= KVM_PGTABLE_PROT_W;
-=======
 
 	if (fault_status != FSC_PERM && !device && kvm_has_mte(kvm)) {
 		/* Check the VMM hasn't introduced a new VM_SHARED VMA */
@@ -1108,7 +1063,6 @@
 		if (ret)
 			goto out_unlock;
 	}
->>>>>>> 754a0abe
 
 	if (writable)
 		prot |= KVM_PGTABLE_PROT_W;
@@ -1137,11 +1091,7 @@
 	/* Mark the page dirty only if the fault is handled successfully */
 	if (writable && !ret) {
 		kvm_set_pfn_dirty(pfn);
-<<<<<<< HEAD
-		mark_page_dirty(kvm, gfn);
-=======
 		mark_page_dirty_in_slot(kvm, memslot, gfn);
->>>>>>> 754a0abe
 	}
 
 out_unlock:
