--- conflicted
+++ resolved
@@ -851,12 +851,9 @@
 		   return -EINVAL;
 	}
 
-<<<<<<< HEAD
-=======
 	/* One-off reload of the PMU on first run */
 	kvm_make_request(KVM_REQ_RELOAD_PMU, vcpu);
 
->>>>>>> 754a0abe
 	return 0;
 }
 
