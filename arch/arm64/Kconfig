--- conflicted
+++ resolved
@@ -84,10 +84,7 @@
 	select ARCH_SUPPORTS_SHADOW_CALL_STACK if CC_HAVE_SHADOW_CALL_STACK
 	select ARCH_SUPPORTS_LTO_CLANG if CPU_LITTLE_ENDIAN
 	select ARCH_SUPPORTS_LTO_CLANG_THIN
-<<<<<<< HEAD
-=======
 	select ARCH_SUPPORTS_CFI_CLANG
->>>>>>> 754a0abe
 	select ARCH_SUPPORTS_ATOMIC_RMW
 	select ARCH_SUPPORTS_INT128 if CC_HAS_INT128 && (GCC_VERSION >= 50000 || CC_IS_CLANG)
 	select ARCH_SUPPORTS_NUMA_BALANCING
@@ -125,11 +122,7 @@
 	select GENERIC_FIND_FIRST_BIT
 	select GENERIC_IDLE_POLL_SETUP
 	select GENERIC_IRQ_IPI
-<<<<<<< HEAD
 	select ARCH_WANTS_IRQ_RAW
-	select GENERIC_IRQ_MULTI_HANDLER
-=======
->>>>>>> 754a0abe
 	select GENERIC_IRQ_PROBE
 	select GENERIC_IRQ_SHOW
 	select GENERIC_IRQ_SHOW_LEVEL
@@ -228,11 +221,8 @@
 	select SWIOTLB
 	select SYSCTL_EXCEPTION_TRACE
 	select THREAD_INFO_IN_TASK
-<<<<<<< HEAD
+	select HAVE_ARCH_USERFAULTFD_MINOR if USERFAULTFD
 	select ARCH_SUPPORTS_SPECULATIVE_PAGE_FAULT
-=======
->>>>>>> 754a0abe
-	select HAVE_ARCH_USERFAULTFD_MINOR if USERFAULTFD
 	help
 	  ARM 64-bit (AArch64) Linux support.
 
@@ -353,18 +343,6 @@
 config KASAN_SHADOW_OFFSET
 	hex
 	depends on KASAN_GENERIC || KASAN_SW_TAGS
-<<<<<<< HEAD
-	default 0xdfffa00000000000 if (ARM64_VA_BITS_48 || ARM64_VA_BITS_52) && !KASAN_SW_TAGS
-	default 0xdfffd00000000000 if ARM64_VA_BITS_47 && !KASAN_SW_TAGS
-	default 0xdffffe8000000000 if ARM64_VA_BITS_42 && !KASAN_SW_TAGS
-	default 0xdfffffd000000000 if ARM64_VA_BITS_39 && !KASAN_SW_TAGS
-	default 0xdffffffa00000000 if ARM64_VA_BITS_36 && !KASAN_SW_TAGS
-	default 0xefff900000000000 if (ARM64_VA_BITS_48 || ARM64_VA_BITS_52) && KASAN_SW_TAGS
-	default 0xefffc80000000000 if ARM64_VA_BITS_47 && KASAN_SW_TAGS
-	default 0xeffffe4000000000 if ARM64_VA_BITS_42 && KASAN_SW_TAGS
-	default 0xefffffc800000000 if ARM64_VA_BITS_39 && KASAN_SW_TAGS
-	default 0xeffffff900000000 if ARM64_VA_BITS_36 && KASAN_SW_TAGS
-=======
 	default 0xdfff800000000000 if (ARM64_VA_BITS_48 || ARM64_VA_BITS_52) && !KASAN_SW_TAGS
 	default 0xdfffc00000000000 if ARM64_VA_BITS_47 && !KASAN_SW_TAGS
 	default 0xdffffe0000000000 if ARM64_VA_BITS_42 && !KASAN_SW_TAGS
@@ -375,7 +353,6 @@
 	default 0xeffffe0000000000 if ARM64_VA_BITS_42 && KASAN_SW_TAGS
 	default 0xefffffc000000000 if ARM64_VA_BITS_39 && KASAN_SW_TAGS
 	default 0xeffffff800000000 if ARM64_VA_BITS_36 && KASAN_SW_TAGS
->>>>>>> 754a0abe
 	default 0xffffffffffffffff
 
 source "arch/arm64/Kconfig.platforms"
@@ -1630,14 +1607,8 @@
 	depends on CC_HAS_BRANCH_PROT_PAC_RET_BTI
 	# https://gcc.gnu.org/bugzilla/show_bug.cgi?id=94697
 	depends on !CC_IS_GCC || GCC_VERSION >= 100100
-<<<<<<< HEAD
-	depends on !(CC_IS_CLANG && GCOV_KERNEL)
-	# https://bugs.llvm.org/show_bug.cgi?id=46258
-	depends on !CFI_CLANG || CLANG_VERSION >= 120000
-=======
 	# https://github.com/llvm/llvm-project/commit/a88c722e687e6780dcd6a58718350dc76fcc4cc9
 	depends on !CC_IS_CLANG || CLANG_VERSION >= 120000
->>>>>>> 754a0abe
 	depends on (!FUNCTION_GRAPH_TRACER || DYNAMIC_FTRACE_WITH_REGS)
 	help
 	  Build the kernel with Branch Target Identification annotations
@@ -1682,15 +1653,9 @@
 	default y
 	depends on ARM64_AS_HAS_MTE && ARM64_TAGGED_ADDR_ABI
 	depends on AS_HAS_ARMV8_5
-<<<<<<< HEAD
-	# Required for tag checking in the uaccess routines
-	depends on ARM64_PAN
-	depends on AS_HAS_LSE_ATOMICS
-=======
 	depends on AS_HAS_LSE_ATOMICS
 	# Required for tag checking in the uaccess routines
 	depends on ARM64_PAN
->>>>>>> 754a0abe
 	select ARCH_USES_HIGH_VMA_FLAGS
 	help
 	  Memory Tagging (part of the ARMv8.5 Extensions) provides
@@ -1892,6 +1857,12 @@
 	  Uses the command-line options passed by the boot loader. If
 	  the boot loader doesn't provide any, the default kernel command
 	  string provided in CMDLINE will be used.
+
+config CMDLINE_EXTEND
+	bool "Extend bootloader kernel arguments"
+	help
+	  The command-line arguments provided by the boot loader will be
+	  appended to the default kernel command string.
 
 config CMDLINE_FORCE
 	bool "Always use the default kernel command string"
