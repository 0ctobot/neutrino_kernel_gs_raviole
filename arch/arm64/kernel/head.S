--- conflicted
+++ resolved
@@ -422,15 +422,8 @@
  *   x0 = __PHYS_OFFSET
  */
 SYM_FUNC_START_LOCAL(__primary_switched)
-<<<<<<< HEAD
-	adrp	x4, init_thread_union
-	add	sp, x4, #THREAD_SIZE
-	adr_l	x5, init_task
-	msr	sp_el0, x5			// Save thread_info
-=======
 	adr_l	x4, init_task
 	init_cpu_task x4, x5, x6
->>>>>>> 754a0abe
 
 	adr_l	x8, vectors			// load VBAR_EL1 with virtual
 	msr	vbar_el1, x8			// vector table address
@@ -470,16 +463,9 @@
 0:
 #endif
 	bl	switch_to_vhe			// Prefer VHE if possible
-<<<<<<< HEAD
-	add	sp, sp, #16
-	mov	x29, #0
-	mov	x30, #0
-	b	start_kernel
-=======
 	ldp	x29, x30, [sp], #16
 	bl	start_kernel
 	ASM_BUG()
->>>>>>> 754a0abe
 SYM_FUNC_END(__primary_switched)
 
 	.pushsection ".rodata", "a"
@@ -507,24 +493,13 @@
  * booted in EL1 or EL2 respectively.
  */
 SYM_FUNC_START(init_kernel_el)
-<<<<<<< HEAD
-	mov_q	x0, INIT_SCTLR_EL1_MMU_OFF
-	msr	sctlr_el1, x0
-
 	mrs	x0, CurrentEL
 	cmp	x0, #CurrentEL_EL2
 	b.eq	init_el2
 
 SYM_INNER_LABEL(init_el1, SYM_L_LOCAL)
-=======
-	mrs	x0, CurrentEL
-	cmp	x0, #CurrentEL_EL2
-	b.eq	init_el2
-
-SYM_INNER_LABEL(init_el1, SYM_L_LOCAL)
 	mov_q	x0, INIT_SCTLR_EL1_MMU_OFF
 	msr	sctlr_el1, x0
->>>>>>> 754a0abe
 	isb
 	mov_q	x0, INIT_PSTATE_EL1
 	msr	spsr_el1, x0
@@ -538,13 +513,6 @@
 	isb
 
 	init_el2_state
-<<<<<<< HEAD
-
-	/* Hypervisor stub */
-	adr_l	x0, __hyp_stub_vectors
-	msr	vbar_el2, x0
-	isb
-=======
 
 	/* Hypervisor stub */
 	adr_l	x0, __hyp_stub_vectors
@@ -578,20 +546,16 @@
 1:
 	mov_q	x0, INIT_SCTLR_EL1_MMU_OFF
 	msr	sctlr_el1, x0
->>>>>>> 754a0abe
 
 	msr	elr_el2, lr
 	mov	w0, #BOOT_CPU_MODE_EL2
 	eret
-<<<<<<< HEAD
-=======
 
 __cpu_stick_to_vhe:
 	mov	x0, #HVC_VHE_RESTART
 	hvc	#0
 	mov	x0, #BOOT_CPU_MODE_EL2
 	ret
->>>>>>> 754a0abe
 SYM_FUNC_END(init_kernel_el)
 
 /*
