--- conflicted
+++ resolved
@@ -38,13 +38,8 @@
 
 static int cpu_psci_cpu_boot(unsigned int cpu)
 {
-<<<<<<< HEAD
-	int err = psci_ops.cpu_on(cpu_logical_map(cpu),
-				  __pa_function(secondary_entry));
-=======
 	phys_addr_t pa_secondary_entry = __pa_symbol(function_nocfi(secondary_entry));
 	int err = psci_ops.cpu_on(cpu_logical_map(cpu), pa_secondary_entry);
->>>>>>> 754a0abe
 	if (err)
 		pr_err("failed to boot CPU%d (%d)\n", cpu, err);
 
