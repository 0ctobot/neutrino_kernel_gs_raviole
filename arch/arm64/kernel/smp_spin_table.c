--- conflicted
+++ resolved
@@ -89,16 +89,10 @@
 	 * boot-loader's endianness before jumping. This is mandated by
 	 * the boot protocol.
 	 */
-<<<<<<< HEAD
-	writeq_relaxed(__pa_function(secondary_holding_pen), release_addr);
-	__flush_dcache_area((__force void *)release_addr,
-			    sizeof(*release_addr));
-=======
 	writeq_relaxed(pa_holding_pen, release_addr);
 	dcache_clean_inval_poc((__force unsigned long)release_addr,
 			    (__force unsigned long)release_addr +
 				    sizeof(*release_addr));
->>>>>>> 754a0abe
 
 	/*
 	 * Send an event to wake up the secondary CPU.
