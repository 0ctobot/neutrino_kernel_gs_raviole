// SPDX-License-Identifier: (GPL-2.0+ OR MIT)
/*
 * Device Tree Include file for NXP Layerscape-1028A family SoC.
 *
 * Copyright 2018-2020 NXP
 *
 * Harninder Rai <harninder.rai@nxp.com>
 *
 */

#include <dt-bindings/clock/fsl,qoriq-clockgen.h>
#include <dt-bindings/interrupt-controller/arm-gic.h>
#include <dt-bindings/thermal/thermal.h>

/ {
	compatible = "fsl,ls1028a";
	interrupt-parent = <&gic>;
	#address-cells = <2>;
	#size-cells = <2>;

	cpus {
		#address-cells = <1>;
		#size-cells = <0>;

		cpu0: cpu@0 {
			device_type = "cpu";
			compatible = "arm,cortex-a72";
			reg = <0x0>;
			enable-method = "psci";
			clocks = <&clockgen QORIQ_CLK_CMUX 0>;
			next-level-cache = <&l2>;
			cpu-idle-states = <&CPU_PW20>;
			#cooling-cells = <2>;
		};

		cpu1: cpu@1 {
			device_type = "cpu";
			compatible = "arm,cortex-a72";
			reg = <0x1>;
			enable-method = "psci";
			clocks = <&clockgen QORIQ_CLK_CMUX 0>;
			next-level-cache = <&l2>;
			cpu-idle-states = <&CPU_PW20>;
			#cooling-cells = <2>;
		};

		l2: l2-cache {
			compatible = "cache";
		};
	};

	idle-states {
		/*
		 * PSCI node is not added default, U-boot will add missing
		 * parts if it determines to use PSCI.
		 */
		entry-method = "psci";

		CPU_PW20: cpu-pw20 {
			  compatible = "arm,idle-state";
			  idle-state-name = "PW20";
			  arm,psci-suspend-param = <0x0>;
			  entry-latency-us = <2000>;
			  exit-latency-us = <2000>;
			  min-residency-us = <6000>;
		};
	};

	sysclk: clock-sysclk {
		compatible = "fixed-clock";
		#clock-cells = <0>;
		clock-frequency = <100000000>;
		clock-output-names = "sysclk";
	};

	osc_27m: clock-osc-27m {
		compatible = "fixed-clock";
		#clock-cells = <0>;
		clock-frequency = <27000000>;
		clock-output-names = "phy_27m";
	};

	dpclk: clock-controller@f1f0000 {
		compatible = "fsl,ls1028a-plldig";
		reg = <0x0 0xf1f0000 0x0 0xffff>;
		#clock-cells = <0>;
		clocks = <&osc_27m>;
	};

	firmware {
		optee: optee  {
			compatible = "linaro,optee-tz";
			method = "smc";
			status = "disabled";
		};
	};

	reboot {
		compatible ="syscon-reboot";
		regmap = <&rst>;
		offset = <0>;
		mask = <0x02>;
	};

	timer {
		compatible = "arm,armv8-timer";
		interrupts = <GIC_PPI 13 (GIC_CPU_MASK_SIMPLE(2) |
					  IRQ_TYPE_LEVEL_LOW)>,
			     <GIC_PPI 14 (GIC_CPU_MASK_SIMPLE(2) |
					  IRQ_TYPE_LEVEL_LOW)>,
			     <GIC_PPI 11 (GIC_CPU_MASK_SIMPLE(2) |
					  IRQ_TYPE_LEVEL_LOW)>,
			     <GIC_PPI 10 (GIC_CPU_MASK_SIMPLE(2) |
					  IRQ_TYPE_LEVEL_LOW)>;
	};

	pmu {
		compatible = "arm,cortex-a72-pmu";
		interrupts = <GIC_PPI 7 IRQ_TYPE_LEVEL_HIGH>;
	};

	gic: interrupt-controller@6000000 {
		compatible= "arm,gic-v3";
		#address-cells = <2>;
		#size-cells = <2>;
		ranges;
		reg= <0x0 0x06000000 0 0x10000>, /* GIC Dist */
			<0x0 0x06040000 0 0x40000>; /* GIC Redistributor */
		#interrupt-cells= <3>;
		interrupt-controller;
		interrupts = <GIC_PPI 9 (GIC_CPU_MASK_RAW(0xf) |
					 IRQ_TYPE_LEVEL_LOW)>;
		its: gic-its@6020000 {
			compatible = "arm,gic-v3-its";
			msi-controller;
			reg = <0x0 0x06020000 0 0x20000>;/* GIC Translater */
		};
	};

	thermal-zones {
		ddr-controller {
			polling-delay-passive = <1000>;
			polling-delay = <5000>;
			thermal-sensors = <&tmu 0>;

			trips {
				ddr-ctrler-alert {
					temperature = <85000>;
					hysteresis = <2000>;
					type = "passive";
				};

				ddr-ctrler-crit {
					temperature = <95000>;
					hysteresis = <2000>;
					type = "critical";
				};
			};
		};

		core-cluster {
			polling-delay-passive = <1000>;
			polling-delay = <5000>;
			thermal-sensors = <&tmu 1>;

			trips {
				core_cluster_alert: core-cluster-alert {
					temperature = <85000>;
					hysteresis = <2000>;
					type = "passive";
				};

				core_cluster_crit: core-cluster-crit {
					temperature = <95000>;
					hysteresis = <2000>;
					type = "critical";
				};
			};

			cooling-maps {
				map0 {
					trip = <&core_cluster_alert>;
					cooling-device =
						<&cpu0 THERMAL_NO_LIMIT THERMAL_NO_LIMIT>,
						<&cpu1 THERMAL_NO_LIMIT THERMAL_NO_LIMIT>;
				};
			};
		};
	};

	soc: soc {
		compatible = "simple-bus";
		#address-cells = <2>;
		#size-cells = <2>;
		ranges;

		ddr: memory-controller@1080000 {
			compatible = "fsl,qoriq-memory-controller";
			reg = <0x0 0x1080000 0x0 0x1000>;
			interrupts = <GIC_SPI 17 IRQ_TYPE_LEVEL_HIGH>;
			little-endian;
		};

		dcfg: syscon@1e00000 {
			#address-cells = <1>;
			#size-cells = <1>;
			compatible = "fsl,ls1028a-dcfg", "syscon", "simple-mfd";
			reg = <0x0 0x1e00000 0x0 0x10000>;
			ranges = <0x0 0x0 0x1e00000 0x10000>;
			little-endian;

			fspi_clk: clock-controller@900 {
				compatible = "fsl,ls1028a-flexspi-clk";
				reg = <0x900 0x4>;
				#clock-cells = <0>;
				clocks = <&clockgen QORIQ_CLK_HWACCEL 0>;
				clock-output-names = "fspi_clk";
			};
		};

		rst: syscon@1e60000 {
			compatible = "syscon";
			reg = <0x0 0x1e60000 0x0 0x10000>;
			little-endian;
		};

		scfg: syscon@1fc0000 {
			compatible = "fsl,ls1028a-scfg", "syscon";
			reg = <0x0 0x1fc0000 0x0 0x10000>;
			big-endian;
		};

		clockgen: clock-controller@1300000 {
			compatible = "fsl,ls1028a-clockgen";
			reg = <0x0 0x1300000 0x0 0xa0000>;
			#clock-cells = <2>;
			clocks = <&sysclk>;
		};

		i2c0: i2c@2000000 {
			compatible = "fsl,vf610-i2c";
			#address-cells = <1>;
			#size-cells = <0>;
			reg = <0x0 0x2000000 0x0 0x10000>;
			interrupts = <GIC_SPI 34 IRQ_TYPE_LEVEL_HIGH>;
			clocks = <&clockgen QORIQ_CLK_PLATFORM_PLL
					    QORIQ_CLK_PLL_DIV(4)>;
			status = "disabled";
		};

		i2c1: i2c@2010000 {
			compatible = "fsl,vf610-i2c";
			#address-cells = <1>;
			#size-cells = <0>;
			reg = <0x0 0x2010000 0x0 0x10000>;
			interrupts = <GIC_SPI 34 IRQ_TYPE_LEVEL_HIGH>;
			clocks = <&clockgen QORIQ_CLK_PLATFORM_PLL
					    QORIQ_CLK_PLL_DIV(4)>;
			status = "disabled";
		};

		i2c2: i2c@2020000 {
			compatible = "fsl,vf610-i2c";
			#address-cells = <1>;
			#size-cells = <0>;
			reg = <0x0 0x2020000 0x0 0x10000>;
			interrupts = <GIC_SPI 35 IRQ_TYPE_LEVEL_HIGH>;
			clocks = <&clockgen QORIQ_CLK_PLATFORM_PLL
					    QORIQ_CLK_PLL_DIV(4)>;
			status = "disabled";
		};

		i2c3: i2c@2030000 {
			compatible = "fsl,vf610-i2c";
			#address-cells = <1>;
			#size-cells = <0>;
			reg = <0x0 0x2030000 0x0 0x10000>;
			interrupts = <GIC_SPI 35 IRQ_TYPE_LEVEL_HIGH>;
			clocks = <&clockgen QORIQ_CLK_PLATFORM_PLL
					    QORIQ_CLK_PLL_DIV(4)>;
			status = "disabled";
		};

		i2c4: i2c@2040000 {
			compatible = "fsl,vf610-i2c";
			#address-cells = <1>;
			#size-cells = <0>;
			reg = <0x0 0x2040000 0x0 0x10000>;
			interrupts = <GIC_SPI 74 IRQ_TYPE_LEVEL_HIGH>;
			clocks = <&clockgen QORIQ_CLK_PLATFORM_PLL
					    QORIQ_CLK_PLL_DIV(4)>;
			status = "disabled";
		};

		i2c5: i2c@2050000 {
			compatible = "fsl,vf610-i2c";
			#address-cells = <1>;
			#size-cells = <0>;
			reg = <0x0 0x2050000 0x0 0x10000>;
			interrupts = <GIC_SPI 74 IRQ_TYPE_LEVEL_HIGH>;
			clocks = <&clockgen QORIQ_CLK_PLATFORM_PLL
					    QORIQ_CLK_PLL_DIV(4)>;
			status = "disabled";
		};

		i2c6: i2c@2060000 {
			compatible = "fsl,vf610-i2c";
			#address-cells = <1>;
			#size-cells = <0>;
			reg = <0x0 0x2060000 0x0 0x10000>;
			interrupts = <GIC_SPI 75 IRQ_TYPE_LEVEL_HIGH>;
			clocks = <&clockgen QORIQ_CLK_PLATFORM_PLL
					    QORIQ_CLK_PLL_DIV(4)>;
			status = "disabled";
		};

		i2c7: i2c@2070000 {
			compatible = "fsl,vf610-i2c";
			#address-cells = <1>;
			#size-cells = <0>;
			reg = <0x0 0x2070000 0x0 0x10000>;
			interrupts = <GIC_SPI 75 IRQ_TYPE_LEVEL_HIGH>;
			clocks = <&clockgen QORIQ_CLK_PLATFORM_PLL
					    QORIQ_CLK_PLL_DIV(4)>;
			status = "disabled";
		};

		fspi: spi@20c0000 {
			compatible = "nxp,lx2160a-fspi";
			#address-cells = <1>;
			#size-cells = <0>;
			reg = <0x0 0x20c0000 0x0 0x10000>,
			      <0x0 0x20000000 0x0 0x10000000>;
			reg-names = "fspi_base", "fspi_mmap";
			interrupts = <GIC_SPI 25 IRQ_TYPE_LEVEL_HIGH>;
<<<<<<< HEAD
			clocks = <&clockgen 2 0>, <&clockgen 2 0>;
=======
			clocks = <&fspi_clk>, <&fspi_clk>;
>>>>>>> 754a0abe
			clock-names = "fspi_en", "fspi";
			status = "disabled";
		};

		dspi0: spi@2100000 {
			compatible = "fsl,ls1028a-dspi", "fsl,ls1021a-v1.0-dspi";
			#address-cells = <1>;
			#size-cells = <0>;
			reg = <0x0 0x2100000 0x0 0x10000>;
			interrupts = <GIC_SPI 26 IRQ_TYPE_LEVEL_HIGH>;
			clock-names = "dspi";
			clocks = <&clockgen QORIQ_CLK_PLATFORM_PLL
					    QORIQ_CLK_PLL_DIV(2)>;
			dmas = <&edma0 0 62>, <&edma0 0 60>;
			dma-names = "tx", "rx";
			spi-num-chipselects = <4>;
			little-endian;
			status = "disabled";
		};

		dspi1: spi@2110000 {
			compatible = "fsl,ls1028a-dspi", "fsl,ls1021a-v1.0-dspi";
			#address-cells = <1>;
			#size-cells = <0>;
			reg = <0x0 0x2110000 0x0 0x10000>;
			interrupts = <GIC_SPI 26 IRQ_TYPE_LEVEL_HIGH>;
			clock-names = "dspi";
			clocks = <&clockgen QORIQ_CLK_PLATFORM_PLL
					    QORIQ_CLK_PLL_DIV(2)>;
			dmas = <&edma0 0 58>, <&edma0 0 56>;
			dma-names = "tx", "rx";
			spi-num-chipselects = <4>;
			little-endian;
			status = "disabled";
		};

		dspi2: spi@2120000 {
			compatible = "fsl,ls1028a-dspi", "fsl,ls1021a-v1.0-dspi";
			#address-cells = <1>;
			#size-cells = <0>;
			reg = <0x0 0x2120000 0x0 0x10000>;
			interrupts = <GIC_SPI 26 IRQ_TYPE_LEVEL_HIGH>;
			clock-names = "dspi";
			clocks = <&clockgen QORIQ_CLK_PLATFORM_PLL
					    QORIQ_CLK_PLL_DIV(2)>;
			dmas = <&edma0 0 54>, <&edma0 0 2>;
			dma-names = "tx", "rx";
			spi-num-chipselects = <3>;
			little-endian;
			status = "disabled";
		};

		esdhc: mmc@2140000 {
			compatible = "fsl,ls1028a-esdhc", "fsl,esdhc";
			reg = <0x0 0x2140000 0x0 0x10000>;
			interrupts = <GIC_SPI 28 IRQ_TYPE_LEVEL_HIGH>;
			clock-frequency = <0>; /* fixed up by bootloader */
			clocks = <&clockgen QORIQ_CLK_HWACCEL 1>;
			voltage-ranges = <1800 1800 3300 3300>;
			sdhci,auto-cmd12;
			little-endian;
			bus-width = <4>;
			status = "disabled";
		};

		esdhc1: mmc@2150000 {
			compatible = "fsl,ls1028a-esdhc", "fsl,esdhc";
			reg = <0x0 0x2150000 0x0 0x10000>;
			interrupts = <GIC_SPI 63 IRQ_TYPE_LEVEL_HIGH>;
			clock-frequency = <0>; /* fixed up by bootloader */
			clocks = <&clockgen QORIQ_CLK_HWACCEL 1>;
			voltage-ranges = <1800 1800 3300 3300>;
			sdhci,auto-cmd12;
			broken-cd;
			little-endian;
			bus-width = <4>;
			status = "disabled";
		};

		can0: can@2180000 {
			compatible = "fsl,lx2160ar1-flexcan";
			reg = <0x0 0x2180000 0x0 0x10000>;
			interrupts = <GIC_SPI 21 IRQ_TYPE_LEVEL_HIGH>;
			clocks = <&clockgen QORIQ_CLK_PLATFORM_PLL
					    QORIQ_CLK_PLL_DIV(2)>,
				 <&clockgen QORIQ_CLK_PLATFORM_PLL
					    QORIQ_CLK_PLL_DIV(2)>;
			clock-names = "ipg", "per";
			status = "disabled";
		};

		can1: can@2190000 {
			compatible = "fsl,lx2160ar1-flexcan";
			reg = <0x0 0x2190000 0x0 0x10000>;
			interrupts = <GIC_SPI 22 IRQ_TYPE_LEVEL_HIGH>;
			clocks = <&clockgen QORIQ_CLK_PLATFORM_PLL
					    QORIQ_CLK_PLL_DIV(2)>,
				 <&clockgen QORIQ_CLK_PLATFORM_PLL
					    QORIQ_CLK_PLL_DIV(2)>;
			clock-names = "ipg", "per";
			status = "disabled";
		};

		duart0: serial@21c0500 {
			compatible = "fsl,ns16550", "ns16550a";
			reg = <0x00 0x21c0500 0x0 0x100>;
			interrupts = <GIC_SPI 32 IRQ_TYPE_LEVEL_HIGH>;
			clocks = <&clockgen QORIQ_CLK_PLATFORM_PLL
					    QORIQ_CLK_PLL_DIV(2)>;
			status = "disabled";
		};

		duart1: serial@21c0600 {
			compatible = "fsl,ns16550", "ns16550a";
			reg = <0x00 0x21c0600 0x0 0x100>;
			interrupts = <GIC_SPI 32 IRQ_TYPE_LEVEL_HIGH>;
			clocks = <&clockgen QORIQ_CLK_PLATFORM_PLL
					    QORIQ_CLK_PLL_DIV(2)>;
			status = "disabled";
		};


		lpuart0: serial@2260000 {
			compatible = "fsl,ls1028a-lpuart";
			reg = <0x0 0x2260000 0x0 0x1000>;
			interrupts = <GIC_SPI 232 IRQ_TYPE_LEVEL_HIGH>;
			clocks = <&clockgen QORIQ_CLK_PLATFORM_PLL
					    QORIQ_CLK_PLL_DIV(2)>;
			clock-names = "ipg";
			dma-names = "rx","tx";
			dmas = <&edma0 1 32>,
			       <&edma0 1 33>;
			status = "disabled";
		};

		lpuart1: serial@2270000 {
			compatible = "fsl,ls1028a-lpuart";
			reg = <0x0 0x2270000 0x0 0x1000>;
			interrupts = <GIC_SPI 233 IRQ_TYPE_LEVEL_HIGH>;
			clocks = <&clockgen QORIQ_CLK_PLATFORM_PLL
					    QORIQ_CLK_PLL_DIV(2)>;
			clock-names = "ipg";
			dma-names = "rx","tx";
			dmas = <&edma0 1 30>,
			       <&edma0 1 31>;
			status = "disabled";
		};

		lpuart2: serial@2280000 {
			compatible = "fsl,ls1028a-lpuart";
			reg = <0x0 0x2280000 0x0 0x1000>;
			interrupts = <GIC_SPI 234 IRQ_TYPE_LEVEL_HIGH>;
			clocks = <&clockgen QORIQ_CLK_PLATFORM_PLL
					    QORIQ_CLK_PLL_DIV(2)>;
			clock-names = "ipg";
			dma-names = "rx","tx";
			dmas = <&edma0 1 28>,
			       <&edma0 1 29>;
			status = "disabled";
		};

		lpuart3: serial@2290000 {
			compatible = "fsl,ls1028a-lpuart";
			reg = <0x0 0x2290000 0x0 0x1000>;
			interrupts = <GIC_SPI 235 IRQ_TYPE_LEVEL_HIGH>;
			clocks = <&clockgen QORIQ_CLK_PLATFORM_PLL
					    QORIQ_CLK_PLL_DIV(2)>;
			clock-names = "ipg";
			dma-names = "rx","tx";
			dmas = <&edma0 1 26>,
			       <&edma0 1 27>;
			status = "disabled";
		};

		lpuart4: serial@22a0000 {
			compatible = "fsl,ls1028a-lpuart";
			reg = <0x0 0x22a0000 0x0 0x1000>;
			interrupts = <GIC_SPI 236 IRQ_TYPE_LEVEL_HIGH>;
			clocks = <&clockgen QORIQ_CLK_PLATFORM_PLL
					    QORIQ_CLK_PLL_DIV(2)>;
			clock-names = "ipg";
			dma-names = "rx","tx";
			dmas = <&edma0 1 24>,
			       <&edma0 1 25>;
			status = "disabled";
		};

		lpuart5: serial@22b0000 {
			compatible = "fsl,ls1028a-lpuart";
			reg = <0x0 0x22b0000 0x0 0x1000>;
			interrupts = <GIC_SPI 237 IRQ_TYPE_LEVEL_HIGH>;
			clocks = <&clockgen QORIQ_CLK_PLATFORM_PLL
					    QORIQ_CLK_PLL_DIV(2)>;
			clock-names = "ipg";
			dma-names = "rx","tx";
			dmas = <&edma0 1 22>,
			       <&edma0 1 23>;
			status = "disabled";
		};

		edma0: dma-controller@22c0000 {
			#dma-cells = <2>;
			compatible = "fsl,ls1028a-edma", "fsl,vf610-edma";
			reg = <0x0 0x22c0000 0x0 0x10000>,
			      <0x0 0x22d0000 0x0 0x10000>,
			      <0x0 0x22e0000 0x0 0x10000>;
			interrupts = <GIC_SPI 56 IRQ_TYPE_LEVEL_HIGH>,
				     <GIC_SPI 56 IRQ_TYPE_LEVEL_HIGH>;
			interrupt-names = "edma-tx", "edma-err";
			dma-channels = <32>;
			clock-names = "dmamux0", "dmamux1";
			clocks = <&clockgen QORIQ_CLK_PLATFORM_PLL
					    QORIQ_CLK_PLL_DIV(2)>,
				 <&clockgen QORIQ_CLK_PLATFORM_PLL
					    QORIQ_CLK_PLL_DIV(2)>;
		};

		gpio1: gpio@2300000 {
			compatible = "fsl,ls1028a-gpio","fsl,qoriq-gpio";
			reg = <0x0 0x2300000 0x0 0x10000>;
			interrupts = <GIC_SPI 36 IRQ_TYPE_LEVEL_HIGH>;
			gpio-controller;
			#gpio-cells = <2>;
			interrupt-controller;
			#interrupt-cells = <2>;
			little-endian;
		};

		gpio2: gpio@2310000 {
			compatible = "fsl,ls1028a-gpio","fsl,qoriq-gpio";
			reg = <0x0 0x2310000 0x0 0x10000>;
			interrupts = <GIC_SPI 36 IRQ_TYPE_LEVEL_HIGH>;
			gpio-controller;
			#gpio-cells = <2>;
			interrupt-controller;
			#interrupt-cells = <2>;
			little-endian;
		};

		gpio3: gpio@2320000 {
			compatible = "fsl,ls1028a-gpio","fsl,qoriq-gpio";
			reg = <0x0 0x2320000 0x0 0x10000>;
			interrupts = <GIC_SPI 37 IRQ_TYPE_LEVEL_HIGH>;
			gpio-controller;
			#gpio-cells = <2>;
			interrupt-controller;
			#interrupt-cells = <2>;
			little-endian;
		};

		usb0: usb@3100000 {
			compatible = "fsl,ls1028a-dwc3", "snps,dwc3";
			reg = <0x0 0x3100000 0x0 0x10000>;
			interrupts = <GIC_SPI 80 IRQ_TYPE_LEVEL_HIGH>;
			dr_mode = "host";
			snps,dis_rxdet_inp3_quirk;
			snps,quirk-frame-length-adjustment = <0x20>;
			snps,incr-burst-type-adjustment = <1>, <4>, <8>, <16>;
		};

		usb1: usb@3110000 {
			compatible = "fsl,ls1028a-dwc3", "snps,dwc3";
			reg = <0x0 0x3110000 0x0 0x10000>;
			interrupts = <GIC_SPI 81 IRQ_TYPE_LEVEL_HIGH>;
			dr_mode = "host";
			snps,dis_rxdet_inp3_quirk;
			snps,quirk-frame-length-adjustment = <0x20>;
			snps,incr-burst-type-adjustment = <1>, <4>, <8>, <16>;
		};

		sata: sata@3200000 {
			compatible = "fsl,ls1028a-ahci";
			reg = <0x0 0x3200000 0x0 0x10000>,
				<0x7 0x100520 0x0 0x4>;
			reg-names = "ahci", "sata-ecc";
			interrupts = <GIC_SPI 133 IRQ_TYPE_LEVEL_HIGH>;
			clocks = <&clockgen QORIQ_CLK_PLATFORM_PLL
					    QORIQ_CLK_PLL_DIV(2)>;
			status = "disabled";
		};

		pcie1: pcie@3400000 {
			compatible = "fsl,ls1028a-pcie";
			reg = <0x00 0x03400000 0x0 0x00100000>, /* controller registers */
			      <0x80 0x00000000 0x0 0x00002000>; /* configuration space */
			reg-names = "regs", "config";
			interrupts = <GIC_SPI 108 IRQ_TYPE_LEVEL_HIGH>, /* PME interrupt */
				     <GIC_SPI 109 IRQ_TYPE_LEVEL_HIGH>; /* aer interrupt */
			interrupt-names = "pme", "aer";
			#address-cells = <3>;
			#size-cells = <2>;
			device_type = "pci";
			dma-coherent;
			num-viewport = <8>;
			bus-range = <0x0 0xff>;
			ranges = <0x81000000 0x0 0x00000000 0x80 0x00010000 0x0 0x00010000   /* downstream I/O */
				  0x82000000 0x0 0x40000000 0x80 0x40000000 0x0 0x40000000>; /* non-prefetchable memory */
			msi-parent = <&its>;
			#interrupt-cells = <1>;
			interrupt-map-mask = <0 0 0 7>;
			interrupt-map = <0000 0 0 1 &gic 0 0 GIC_SPI 109 IRQ_TYPE_LEVEL_HIGH>,
					<0000 0 0 2 &gic 0 0 GIC_SPI 110 IRQ_TYPE_LEVEL_HIGH>,
					<0000 0 0 3 &gic 0 0 GIC_SPI 111 IRQ_TYPE_LEVEL_HIGH>,
					<0000 0 0 4 &gic 0 0 GIC_SPI 112 IRQ_TYPE_LEVEL_HIGH>;
			iommu-map = <0 &smmu 0 1>; /* Fixed-up by bootloader */
			status = "disabled";
		};

		pcie2: pcie@3500000 {
			compatible = "fsl,ls1028a-pcie";
			reg = <0x00 0x03500000 0x0 0x00100000>, /* controller registers */
			      <0x88 0x00000000 0x0 0x00002000>; /* configuration space */
			reg-names = "regs", "config";
			interrupts = <GIC_SPI 113 IRQ_TYPE_LEVEL_HIGH>,
				     <GIC_SPI 114 IRQ_TYPE_LEVEL_HIGH>;
			interrupt-names = "pme", "aer";
			#address-cells = <3>;
			#size-cells = <2>;
			device_type = "pci";
			dma-coherent;
			num-viewport = <8>;
			bus-range = <0x0 0xff>;
			ranges = <0x81000000 0x0 0x00000000 0x88 0x00010000 0x0 0x00010000   /* downstream I/O */
				  0x82000000 0x0 0x40000000 0x88 0x40000000 0x0 0x40000000>; /* non-prefetchable memory */
			msi-parent = <&its>;
			#interrupt-cells = <1>;
			interrupt-map-mask = <0 0 0 7>;
			interrupt-map = <0000 0 0 1 &gic 0 0 GIC_SPI 114 IRQ_TYPE_LEVEL_HIGH>,
					<0000 0 0 2 &gic 0 0 GIC_SPI 115 IRQ_TYPE_LEVEL_HIGH>,
					<0000 0 0 3 &gic 0 0 GIC_SPI 116 IRQ_TYPE_LEVEL_HIGH>,
					<0000 0 0 4 &gic 0 0 GIC_SPI 117 IRQ_TYPE_LEVEL_HIGH>;
			iommu-map = <0 &smmu 0 1>; /* Fixed-up by bootloader */
			status = "disabled";
		};

		smmu: iommu@5000000 {
			compatible = "arm,mmu-500";
			reg = <0 0x5000000 0 0x800000>;
			#global-interrupts = <8>;
			#iommu-cells = <1>;
			stream-match-mask = <0x7c00>;
			/* global secure fault */
			interrupts = <GIC_SPI 13 IRQ_TYPE_LEVEL_HIGH>,
			/* combined secure interrupt */
				     <GIC_SPI 14 IRQ_TYPE_LEVEL_HIGH>,
			/* global non-secure fault */
				     <GIC_SPI 15 IRQ_TYPE_LEVEL_HIGH>,
			/* combined non-secure interrupt */
				     <GIC_SPI 16 IRQ_TYPE_LEVEL_HIGH>,
			/* performance counter interrupts 0-7 */
				     <GIC_SPI 211 IRQ_TYPE_LEVEL_HIGH>, <GIC_SPI 212 IRQ_TYPE_LEVEL_HIGH>,
				     <GIC_SPI 213 IRQ_TYPE_LEVEL_HIGH>, <GIC_SPI 214 IRQ_TYPE_LEVEL_HIGH>,
			/* per context interrupt, 64 interrupts */
				     <GIC_SPI 146 IRQ_TYPE_LEVEL_HIGH>, <GIC_SPI 147 IRQ_TYPE_LEVEL_HIGH>,
				     <GIC_SPI 148 IRQ_TYPE_LEVEL_HIGH>, <GIC_SPI 149 IRQ_TYPE_LEVEL_HIGH>,
				     <GIC_SPI 150 IRQ_TYPE_LEVEL_HIGH>, <GIC_SPI 151 IRQ_TYPE_LEVEL_HIGH>,
				     <GIC_SPI 152 IRQ_TYPE_LEVEL_HIGH>, <GIC_SPI 153 IRQ_TYPE_LEVEL_HIGH>,
				     <GIC_SPI 154 IRQ_TYPE_LEVEL_HIGH>, <GIC_SPI 155 IRQ_TYPE_LEVEL_HIGH>,
				     <GIC_SPI 156 IRQ_TYPE_LEVEL_HIGH>, <GIC_SPI 157 IRQ_TYPE_LEVEL_HIGH>,
				     <GIC_SPI 158 IRQ_TYPE_LEVEL_HIGH>, <GIC_SPI 159 IRQ_TYPE_LEVEL_HIGH>,
				     <GIC_SPI 160 IRQ_TYPE_LEVEL_HIGH>, <GIC_SPI 161 IRQ_TYPE_LEVEL_HIGH>,
				     <GIC_SPI 162 IRQ_TYPE_LEVEL_HIGH>, <GIC_SPI 163 IRQ_TYPE_LEVEL_HIGH>,
				     <GIC_SPI 164 IRQ_TYPE_LEVEL_HIGH>, <GIC_SPI 165 IRQ_TYPE_LEVEL_HIGH>,
				     <GIC_SPI 166 IRQ_TYPE_LEVEL_HIGH>, <GIC_SPI 167 IRQ_TYPE_LEVEL_HIGH>,
				     <GIC_SPI 168 IRQ_TYPE_LEVEL_HIGH>, <GIC_SPI 169 IRQ_TYPE_LEVEL_HIGH>,
				     <GIC_SPI 170 IRQ_TYPE_LEVEL_HIGH>, <GIC_SPI 171 IRQ_TYPE_LEVEL_HIGH>,
				     <GIC_SPI 172 IRQ_TYPE_LEVEL_HIGH>, <GIC_SPI 173 IRQ_TYPE_LEVEL_HIGH>,
				     <GIC_SPI 174 IRQ_TYPE_LEVEL_HIGH>, <GIC_SPI 175 IRQ_TYPE_LEVEL_HIGH>,
				     <GIC_SPI 176 IRQ_TYPE_LEVEL_HIGH>, <GIC_SPI 177 IRQ_TYPE_LEVEL_HIGH>,
				     <GIC_SPI 178 IRQ_TYPE_LEVEL_HIGH>, <GIC_SPI 179 IRQ_TYPE_LEVEL_HIGH>,
				     <GIC_SPI 180 IRQ_TYPE_LEVEL_HIGH>, <GIC_SPI 181 IRQ_TYPE_LEVEL_HIGH>,
				     <GIC_SPI 182 IRQ_TYPE_LEVEL_HIGH>, <GIC_SPI 183 IRQ_TYPE_LEVEL_HIGH>,
				     <GIC_SPI 184 IRQ_TYPE_LEVEL_HIGH>, <GIC_SPI 185 IRQ_TYPE_LEVEL_HIGH>,
				     <GIC_SPI 186 IRQ_TYPE_LEVEL_HIGH>, <GIC_SPI 187 IRQ_TYPE_LEVEL_HIGH>,
				     <GIC_SPI 188 IRQ_TYPE_LEVEL_HIGH>, <GIC_SPI 189 IRQ_TYPE_LEVEL_HIGH>,
				     <GIC_SPI 190 IRQ_TYPE_LEVEL_HIGH>, <GIC_SPI 191 IRQ_TYPE_LEVEL_HIGH>,
				     <GIC_SPI 192 IRQ_TYPE_LEVEL_HIGH>, <GIC_SPI 193 IRQ_TYPE_LEVEL_HIGH>,
				     <GIC_SPI 194 IRQ_TYPE_LEVEL_HIGH>, <GIC_SPI 195 IRQ_TYPE_LEVEL_HIGH>,
				     <GIC_SPI 196 IRQ_TYPE_LEVEL_HIGH>, <GIC_SPI 197 IRQ_TYPE_LEVEL_HIGH>,
				     <GIC_SPI 198 IRQ_TYPE_LEVEL_HIGH>, <GIC_SPI 199 IRQ_TYPE_LEVEL_HIGH>,
				     <GIC_SPI 200 IRQ_TYPE_LEVEL_HIGH>, <GIC_SPI 201 IRQ_TYPE_LEVEL_HIGH>,
				     <GIC_SPI 202 IRQ_TYPE_LEVEL_HIGH>, <GIC_SPI 203 IRQ_TYPE_LEVEL_HIGH>,
				     <GIC_SPI 204 IRQ_TYPE_LEVEL_HIGH>, <GIC_SPI 205 IRQ_TYPE_LEVEL_HIGH>,
				     <GIC_SPI 206 IRQ_TYPE_LEVEL_HIGH>, <GIC_SPI 207 IRQ_TYPE_LEVEL_HIGH>,
				     <GIC_SPI 208 IRQ_TYPE_LEVEL_HIGH>, <GIC_SPI 209 IRQ_TYPE_LEVEL_HIGH>;
		};

		crypto: crypto@8000000 {
			compatible = "fsl,sec-v5.0", "fsl,sec-v4.0";
			fsl,sec-era = <10>;
			#address-cells = <1>;
			#size-cells = <1>;
			ranges = <0x0 0x00 0x8000000 0x100000>;
			reg = <0x00 0x8000000 0x0 0x100000>;
			interrupts = <GIC_SPI 139 IRQ_TYPE_LEVEL_HIGH>;
			dma-coherent;

			sec_jr0: jr@10000 {
				compatible = "fsl,sec-v5.0-job-ring",
					     "fsl,sec-v4.0-job-ring";
				reg	= <0x10000 0x10000>;
				interrupts = <GIC_SPI 140 IRQ_TYPE_LEVEL_HIGH>;
			};

			sec_jr1: jr@20000 {
				compatible = "fsl,sec-v5.0-job-ring",
					     "fsl,sec-v4.0-job-ring";
				reg	= <0x20000 0x10000>;
				interrupts = <GIC_SPI 141 IRQ_TYPE_LEVEL_HIGH>;
			};

			sec_jr2: jr@30000 {
				compatible = "fsl,sec-v5.0-job-ring",
					     "fsl,sec-v4.0-job-ring";
				reg	= <0x30000 0x10000>;
				interrupts = <GIC_SPI 142 IRQ_TYPE_LEVEL_HIGH>;
			};

			sec_jr3: jr@40000 {
				compatible = "fsl,sec-v5.0-job-ring",
					     "fsl,sec-v4.0-job-ring";
				reg	= <0x40000 0x10000>;
				interrupts = <GIC_SPI 143 IRQ_TYPE_LEVEL_HIGH>;
			};
		};

		qdma: dma-controller@8380000 {
			compatible = "fsl,ls1028a-qdma", "fsl,ls1021a-qdma";
			reg = <0x0 0x8380000 0x0 0x1000>, /* Controller regs */
			      <0x0 0x8390000 0x0 0x10000>, /* Status regs */
			      <0x0 0x83a0000 0x0 0x40000>; /* Block regs */
			interrupts = <GIC_SPI 43 IRQ_TYPE_LEVEL_HIGH>,
				     <GIC_SPI 251 IRQ_TYPE_LEVEL_HIGH>,
				     <GIC_SPI 252 IRQ_TYPE_LEVEL_HIGH>,
				     <GIC_SPI 253 IRQ_TYPE_LEVEL_HIGH>,
				     <GIC_SPI 254 IRQ_TYPE_LEVEL_HIGH>;
			interrupt-names = "qdma-error", "qdma-queue0",
				"qdma-queue1", "qdma-queue2", "qdma-queue3";
			dma-channels = <8>;
			block-number = <1>;
			block-offset = <0x10000>;
			fsl,dma-queues = <2>;
			status-sizes = <64>;
			queue-sizes = <64 64>;
		};

		cluster1_core0_watchdog: watchdog@c000000 {
			compatible = "arm,sp805", "arm,primecell";
			reg = <0x0 0xc000000 0x0 0x1000>;
			clocks = <&clockgen QORIQ_CLK_PLATFORM_PLL
					    QORIQ_CLK_PLL_DIV(16)>,
				 <&clockgen QORIQ_CLK_PLATFORM_PLL
					    QORIQ_CLK_PLL_DIV(16)>;
			clock-names = "wdog_clk", "apb_pclk";
		};

		cluster1_core1_watchdog: watchdog@c010000 {
			compatible = "arm,sp805", "arm,primecell";
			reg = <0x0 0xc010000 0x0 0x1000>;
			clocks = <&clockgen QORIQ_CLK_PLATFORM_PLL
					    QORIQ_CLK_PLL_DIV(16)>,
				 <&clockgen QORIQ_CLK_PLATFORM_PLL
					    QORIQ_CLK_PLL_DIV(16)>;
			clock-names = "wdog_clk", "apb_pclk";
		};

		sai1: audio-controller@f100000 {
			#sound-dai-cells = <0>;
			compatible = "fsl,vf610-sai";
			reg = <0x0 0xf100000 0x0 0x10000>;
			interrupts = <GIC_SPI 82 IRQ_TYPE_LEVEL_HIGH>;
			clocks = <&clockgen QORIQ_CLK_PLATFORM_PLL
					    QORIQ_CLK_PLL_DIV(2)>,
				 <&clockgen QORIQ_CLK_PLATFORM_PLL
					    QORIQ_CLK_PLL_DIV(2)>,
				 <&clockgen QORIQ_CLK_PLATFORM_PLL
					    QORIQ_CLK_PLL_DIV(2)>,
				 <&clockgen QORIQ_CLK_PLATFORM_PLL
					    QORIQ_CLK_PLL_DIV(2)>;
			clock-names = "bus", "mclk1", "mclk2", "mclk3";
			dma-names = "tx", "rx";
			dmas = <&edma0 1 4>,
			       <&edma0 1 3>;
			fsl,sai-asynchronous;
			status = "disabled";
		};

		sai2: audio-controller@f110000 {
			#sound-dai-cells = <0>;
			compatible = "fsl,vf610-sai";
			reg = <0x0 0xf110000 0x0 0x10000>;
			interrupts = <GIC_SPI 82 IRQ_TYPE_LEVEL_HIGH>;
			clocks = <&clockgen QORIQ_CLK_PLATFORM_PLL
					    QORIQ_CLK_PLL_DIV(2)>,
				 <&clockgen QORIQ_CLK_PLATFORM_PLL
					    QORIQ_CLK_PLL_DIV(2)>,
				 <&clockgen QORIQ_CLK_PLATFORM_PLL
					    QORIQ_CLK_PLL_DIV(2)>,
				 <&clockgen QORIQ_CLK_PLATFORM_PLL
					    QORIQ_CLK_PLL_DIV(2)>;
			clock-names = "bus", "mclk1", "mclk2", "mclk3";
			dma-names = "tx", "rx";
			dmas = <&edma0 1 6>,
			       <&edma0 1 5>;
			fsl,sai-asynchronous;
			status = "disabled";
		};

		sai3: audio-controller@f120000 {
			#sound-dai-cells = <0>;
			compatible = "fsl,vf610-sai";
			reg = <0x0 0xf120000 0x0 0x10000>;
			interrupts = <GIC_SPI 83 IRQ_TYPE_LEVEL_HIGH>;
			clocks = <&clockgen QORIQ_CLK_PLATFORM_PLL
					    QORIQ_CLK_PLL_DIV(2)>,
				 <&clockgen QORIQ_CLK_PLATFORM_PLL
					    QORIQ_CLK_PLL_DIV(2)>,
				 <&clockgen QORIQ_CLK_PLATFORM_PLL
					    QORIQ_CLK_PLL_DIV(2)>,
				 <&clockgen QORIQ_CLK_PLATFORM_PLL
					    QORIQ_CLK_PLL_DIV(2)>;
			clock-names = "bus", "mclk1", "mclk2", "mclk3";
			dma-names = "tx", "rx";
			dmas = <&edma0 1 8>,
			       <&edma0 1 7>;
			fsl,sai-asynchronous;
			status = "disabled";
		};

		sai4: audio-controller@f130000 {
			#sound-dai-cells = <0>;
			compatible = "fsl,vf610-sai";
			reg = <0x0 0xf130000 0x0 0x10000>;
			interrupts = <GIC_SPI 83 IRQ_TYPE_LEVEL_HIGH>;
			clocks = <&clockgen QORIQ_CLK_PLATFORM_PLL
					    QORIQ_CLK_PLL_DIV(2)>,
				 <&clockgen QORIQ_CLK_PLATFORM_PLL
					    QORIQ_CLK_PLL_DIV(2)>,
				 <&clockgen QORIQ_CLK_PLATFORM_PLL
					    QORIQ_CLK_PLL_DIV(2)>,
				 <&clockgen QORIQ_CLK_PLATFORM_PLL
					    QORIQ_CLK_PLL_DIV(2)>;
			clock-names = "bus", "mclk1", "mclk2", "mclk3";
			dma-names = "tx", "rx";
			dmas = <&edma0 1 10>,
			       <&edma0 1 9>;
			fsl,sai-asynchronous;
			status = "disabled";
		};

		sai5: audio-controller@f140000 {
			#sound-dai-cells = <0>;
			compatible = "fsl,vf610-sai";
			reg = <0x0 0xf140000 0x0 0x10000>;
			interrupts = <GIC_SPI 84 IRQ_TYPE_LEVEL_HIGH>;
			clocks = <&clockgen QORIQ_CLK_PLATFORM_PLL
					    QORIQ_CLK_PLL_DIV(2)>,
				 <&clockgen QORIQ_CLK_PLATFORM_PLL
					    QORIQ_CLK_PLL_DIV(2)>,
				 <&clockgen QORIQ_CLK_PLATFORM_PLL
					    QORIQ_CLK_PLL_DIV(2)>,
				 <&clockgen QORIQ_CLK_PLATFORM_PLL
					    QORIQ_CLK_PLL_DIV(2)>;
			clock-names = "bus", "mclk1", "mclk2", "mclk3";
			dma-names = "tx", "rx";
			dmas = <&edma0 1 12>,
			       <&edma0 1 11>;
			fsl,sai-asynchronous;
			status = "disabled";
		};

		sai6: audio-controller@f150000 {
			#sound-dai-cells = <0>;
			compatible = "fsl,vf610-sai";
			reg = <0x0 0xf150000 0x0 0x10000>;
			interrupts = <GIC_SPI 84 IRQ_TYPE_LEVEL_HIGH>;
			clocks = <&clockgen QORIQ_CLK_PLATFORM_PLL
					    QORIQ_CLK_PLL_DIV(2)>,
				 <&clockgen QORIQ_CLK_PLATFORM_PLL
					    QORIQ_CLK_PLL_DIV(2)>,
				 <&clockgen QORIQ_CLK_PLATFORM_PLL
					    QORIQ_CLK_PLL_DIV(2)>,
				 <&clockgen QORIQ_CLK_PLATFORM_PLL
					    QORIQ_CLK_PLL_DIV(2)>;
			clock-names = "bus", "mclk1", "mclk2", "mclk3";
			dma-names = "tx", "rx";
			dmas = <&edma0 1 14>,
			       <&edma0 1 13>;
			fsl,sai-asynchronous;
			status = "disabled";
		};

		tmu: tmu@1f80000 {
			compatible = "fsl,qoriq-tmu";
			reg = <0x0 0x1f80000 0x0 0x10000>;
			interrupts = <0 23 0x4>;
			fsl,tmu-range = <0xb0000 0xa0026 0x80048 0x70061>;
			fsl,tmu-calibration = <0x00000000 0x00000024
					       0x00000001 0x0000002b
					       0x00000002 0x00000031
					       0x00000003 0x00000038
					       0x00000004 0x0000003f
					       0x00000005 0x00000045
					       0x00000006 0x0000004c
					       0x00000007 0x00000053
					       0x00000008 0x00000059
					       0x00000009 0x00000060
					       0x0000000a 0x00000066
					       0x0000000b 0x0000006d

					       0x00010000 0x0000001c
					       0x00010001 0x00000024
					       0x00010002 0x0000002c
					       0x00010003 0x00000035
					       0x00010004 0x0000003d
					       0x00010005 0x00000045
					       0x00010006 0x0000004d
					       0x00010007 0x00000055
					       0x00010008 0x0000005e
					       0x00010009 0x00000066
					       0x0001000a 0x0000006e

					       0x00020000 0x00000018
					       0x00020001 0x00000022
					       0x00020002 0x0000002d
					       0x00020003 0x00000038
					       0x00020004 0x00000043
					       0x00020005 0x0000004d
					       0x00020006 0x00000058
					       0x00020007 0x00000063
					       0x00020008 0x0000006e

					       0x00030000 0x00000010
					       0x00030001 0x0000001c
					       0x00030002 0x00000029
					       0x00030003 0x00000036
					       0x00030004 0x00000042
					       0x00030005 0x0000004f
					       0x00030006 0x0000005b
					       0x00030007 0x00000068>;
			little-endian;
			#thermal-sensor-cells = <1>;
		};

		pcie@1f0000000 { /* Integrated Endpoint Root Complex */
			compatible = "pci-host-ecam-generic";
			reg = <0x01 0xf0000000 0x0 0x100000>;
			#address-cells = <3>;
			#size-cells = <2>;
			msi-parent = <&its>;
			device_type = "pci";
			bus-range = <0x0 0x0>;
			dma-coherent;
			msi-map = <0 &its 0x17 0xe>;
			iommu-map = <0 &smmu 0x17 0xe>;
				  /* PF0-6 BAR0 - non-prefetchable memory */
			ranges = <0x82000000 0x1 0xf8000000  0x1 0xf8000000  0x0 0x160000
				  /* PF0-6 BAR2 - prefetchable memory */
				  0xc2000000 0x1 0xf8160000  0x1 0xf8160000  0x0 0x070000
				  /* PF0: VF0-1 BAR0 - non-prefetchable memory */
				  0x82000000 0x1 0xf81d0000  0x1 0xf81d0000  0x0 0x020000
				  /* PF0: VF0-1 BAR2 - prefetchable memory */
				  0xc2000000 0x1 0xf81f0000  0x1 0xf81f0000  0x0 0x020000
				  /* PF1: VF0-1 BAR0 - non-prefetchable memory */
				  0x82000000 0x1 0xf8210000  0x1 0xf8210000  0x0 0x020000
				  /* PF1: VF0-1 BAR2 - prefetchable memory */
				  0xc2000000 0x1 0xf8230000  0x1 0xf8230000  0x0 0x020000
				  /* BAR4 (PF5) - non-prefetchable memory */
				  0x82000000 0x1 0xfc000000  0x1 0xfc000000  0x0 0x400000>;

			enetc_port0: ethernet@0,0 {
				compatible = "fsl,enetc";
				reg = <0x000000 0 0 0 0>;
				status = "disabled";
			};

			enetc_port1: ethernet@0,1 {
				compatible = "fsl,enetc";
				reg = <0x000100 0 0 0 0>;
				status = "disabled";
			};

			enetc_port2: ethernet@0,2 {
				compatible = "fsl,enetc";
				reg = <0x000200 0 0 0 0>;
				phy-mode = "internal";
				status = "disabled";

				fixed-link {
					speed = <2500>;
					full-duplex;
				};
			};

			enetc_mdio_pf3: mdio@0,3 {
				compatible = "fsl,enetc-mdio";
				reg = <0x000300 0 0 0 0>;
				#address-cells = <1>;
				#size-cells = <0>;
			};

			ethernet@0,4 {
				compatible = "fsl,enetc-ptp";
				reg = <0x000400 0 0 0 0>;
<<<<<<< HEAD
				clocks = <&clockgen 2 3>;
=======
				clocks = <&clockgen QORIQ_CLK_HWACCEL 3>;
>>>>>>> 754a0abe
				little-endian;
				fsl,extts-fifo;
			};

			mscc_felix: ethernet-switch@0,5 {
				reg = <0x000500 0 0 0 0>;
				/* IEP INT_B */
				interrupts = <GIC_SPI 95 IRQ_TYPE_LEVEL_HIGH>;
				status = "disabled";

				ports {
					#address-cells = <1>;
					#size-cells = <0>;

					/* External ports */
					mscc_felix_port0: port@0 {
						reg = <0>;
						status = "disabled";
					};

					mscc_felix_port1: port@1 {
						reg = <1>;
						status = "disabled";
					};

					mscc_felix_port2: port@2 {
						reg = <2>;
						status = "disabled";
					};

					mscc_felix_port3: port@3 {
						reg = <3>;
						status = "disabled";
					};

					/* Internal ports */
					mscc_felix_port4: port@4 {
						reg = <4>;
						phy-mode = "internal";
						status = "disabled";

						fixed-link {
							speed = <2500>;
							full-duplex;
						};
					};

					mscc_felix_port5: port@5 {
						reg = <5>;
						phy-mode = "internal";
						status = "disabled";

						fixed-link {
							speed = <1000>;
							full-duplex;
						};
					};
				};
			};

			enetc_port3: ethernet@0,6 {
				compatible = "fsl,enetc";
				reg = <0x000600 0 0 0 0>;
				phy-mode = "internal";
				status = "disabled";

				fixed-link {
					speed = <1000>;
					full-duplex;
				};
			};

			rcec@1f,0 {
				reg = <0x00f800 0 0 0 0>;
				/* IEP INT_A */
				interrupts = <GIC_SPI 94 IRQ_TYPE_LEVEL_HIGH>;
			};
		};

		/* Integrated Endpoint Register Block */
		ierb@1f0800000 {
			compatible = "fsl,ls1028a-enetc-ierb";
			reg = <0x01 0xf0800000 0x0 0x10000>;
		};

		rcpm: power-controller@1e34040 {
			compatible = "fsl,ls1028a-rcpm", "fsl,qoriq-rcpm-2.1+";
			reg = <0x0 0x1e34040 0x0 0x1c>;
			#fsl,rcpm-wakeup-cells = <7>;
			little-endian;
		};

		ftm_alarm0: timer@2800000 {
			compatible = "fsl,ls1028a-ftm-alarm";
			reg = <0x0 0x2800000 0x0 0x10000>;
			fsl,rcpm-wakeup = <&rcpm 0x0 0x0 0x0 0x0 0x4000 0x0 0x0>;
			interrupts = <GIC_SPI 44 IRQ_TYPE_LEVEL_HIGH>;
		};
	};

	malidp0: display@f080000 {
		compatible = "arm,mali-dp500";
		reg = <0x0 0xf080000 0x0 0x10000>;
		interrupts = <0 222 IRQ_TYPE_LEVEL_HIGH>,
			     <0 223 IRQ_TYPE_LEVEL_HIGH>;
		interrupt-names = "DE", "SE";
		clocks = <&dpclk>,
			 <&clockgen QORIQ_CLK_HWACCEL 2>,
			 <&clockgen QORIQ_CLK_HWACCEL 2>,
			 <&clockgen QORIQ_CLK_HWACCEL 2>;
		clock-names = "pxlclk", "mclk", "aclk", "pclk";
		arm,malidp-output-port-lines = /bits/ 8 <8 8 8>;
		arm,malidp-arqos-value = <0xd000d000>;

		port {
			dp0_out: endpoint {

			};
		};
	};
};<|MERGE_RESOLUTION|>--- conflicted
+++ resolved
@@ -333,11 +333,7 @@
 			      <0x0 0x20000000 0x0 0x10000000>;
 			reg-names = "fspi_base", "fspi_mmap";
 			interrupts = <GIC_SPI 25 IRQ_TYPE_LEVEL_HIGH>;
-<<<<<<< HEAD
-			clocks = <&clockgen 2 0>, <&clockgen 2 0>;
-=======
 			clocks = <&fspi_clk>, <&fspi_clk>;
->>>>>>> 754a0abe
 			clock-names = "fspi_en", "fspi";
 			status = "disabled";
 		};
@@ -1042,11 +1038,7 @@
 			ethernet@0,4 {
 				compatible = "fsl,enetc-ptp";
 				reg = <0x000400 0 0 0 0>;
-<<<<<<< HEAD
-				clocks = <&clockgen 2 3>;
-=======
 				clocks = <&clockgen QORIQ_CLK_HWACCEL 3>;
->>>>>>> 754a0abe
 				little-endian;
 				fsl,extts-fifo;
 			};
