// SPDX-License-Identifier: GPL-2.0-only
/*
 * Copyright (C) 2012 ARM Ltd.
 * Author: Catalin Marinas <catalin.marinas@arm.com>
 */

#include <linux/gfp.h>
#include <linux/cache.h>
#include <linux/dma-map-ops.h>
#include <linux/dma-iommu.h>
#include <xen/xen.h>
#include <xen/swiotlb-xen.h>
#include <trace/hooks/iommu.h>

#include <asm/cacheflush.h>

void arch_sync_dma_for_device(phys_addr_t paddr, size_t size,
		enum dma_data_direction dir)
{
	__dma_map_area(phys_to_virt(paddr), size, dir);
}

void arch_sync_dma_for_cpu(phys_addr_t paddr, size_t size,
		enum dma_data_direction dir)
{
	__dma_unmap_area(phys_to_virt(paddr), size, dir);
}

void arch_dma_prep_coherent(struct page *page, size_t size)
{
	__dma_flush_area(page_address(page), size);
}

#ifdef CONFIG_IOMMU_DMA
void arch_teardown_dma_ops(struct device *dev)
{
	dev->dma_ops = NULL;
}
#endif

void arch_setup_dma_ops(struct device *dev, u64 dma_base, u64 size,
			const struct iommu_ops *iommu, bool coherent)
{
	int cls = cache_line_size_of_cpu();

	WARN_TAINT(!coherent && cls > ARCH_DMA_MINALIGN,
		   TAINT_CPU_OUT_OF_SPEC,
		   "%s %s: ARCH_DMA_MINALIGN smaller than CTR_EL0.CWG (%d < %d)",
		   dev_driver_string(dev), dev_name(dev),
		   ARCH_DMA_MINALIGN, cls);

	dev->dma_coherent = coherent;
	if (iommu) {
<<<<<<< HEAD
		iommu_setup_dma_ops(dev, dma_base, size);
=======
		iommu_setup_dma_ops(dev, dma_base, dma_base + size - 1);
>>>>>>> 754a0abe
		trace_android_vh_iommu_setup_dma_ops(dev, dma_base, size);
	}

#ifdef CONFIG_XEN
	if (xen_swiotlb_detect())
		dev->dma_ops = &xen_swiotlb_dma_ops;
#endif
}<|MERGE_RESOLUTION|>--- conflicted
+++ resolved
@@ -51,11 +51,7 @@
 
 	dev->dma_coherent = coherent;
 	if (iommu) {
-<<<<<<< HEAD
-		iommu_setup_dma_ops(dev, dma_base, size);
-=======
 		iommu_setup_dma_ops(dev, dma_base, dma_base + size - 1);
->>>>>>> 754a0abe
 		trace_android_vh_iommu_setup_dma_ops(dev, dma_base, size);
 	}
 
