--- conflicted
+++ resolved
@@ -64,13 +64,7 @@
 	 MAIR_ATTRIDX(MAIR_ATTR_DEVICE_nGnRE, MT_DEVICE_nGnRE) |	\
 	 MAIR_ATTRIDX(MAIR_ATTR_NORMAL_NC, MT_NORMAL_NC) |		\
 	 MAIR_ATTRIDX(MAIR_ATTR_NORMAL, MT_NORMAL) |			\
-<<<<<<< HEAD
-	 MAIR_ATTRIDX(MAIR_ATTR_NORMAL_WT, MT_NORMAL_WT) |		\
-	 MAIR_ATTRIDX(MAIR_ATTR_NORMAL, MT_NORMAL_TAGGED) |		\
-	 MAIR_ATTRIDX(MAIR_ATTR_NORMAL_iNC_oWB, MT_NORMAL_iNC_oWB))
-=======
 	 MAIR_ATTRIDX(MAIR_ATTR_NORMAL, MT_NORMAL_TAGGED))
->>>>>>> 754a0abe
 
 #ifdef CONFIG_CPU_PM
 /**
@@ -430,10 +424,6 @@
 			TCR_TBI0 | TCR_A1 | TCR_KASAN_SW_FLAGS
 
 #ifdef CONFIG_ARM64_MTE
-	mte_tcr	.req	x20
-
-	mov	mte_tcr, #0
-
 	/*
 	 * Update MAIR_EL1, GCR_EL1 and TFSR*_EL1 if MTE is supported
 	 * (ID_AA64PFR1_EL1[11:8] > 1).
@@ -468,30 +458,11 @@
 	msr_s	SYS_TFSRE0_EL1, xzr
 
 	/* set the TCR_EL1 bits */
-<<<<<<< HEAD
-	mov_q	mte_tcr, TCR_MTE_FLAGS
-1:
-#endif
-	msr	mair_el1, x5
-	/*
-	 * Set/prepare TCR and TTBR. TCR_EL1.T1SZ gets further
-	 * adjusted if the kernel is compiled with 52bit VA support.
-	 */
-	mov_q	x10, TCR_TxSZ(VA_BITS) | TCR_CACHE_FLAGS | TCR_SMP_FLAGS | \
-			TCR_TG_FLAGS | TCR_KASLR_FLAGS | TCR_ASID16 | \
-			TCR_TBI0 | TCR_A1 | TCR_KASAN_SW_FLAGS
-#ifdef CONFIG_ARM64_MTE
-	orr	x10, x10, mte_tcr
-	.unreq	mte_tcr
-#endif
-	tcr_clear_errata_bits x10, x9, x5
-=======
 	mov_q	x10, TCR_MTE_FLAGS
 	orr	tcr, tcr, x10
 1:
 #endif
 	tcr_clear_errata_bits tcr, x9, x5
->>>>>>> 754a0abe
 
 #ifdef CONFIG_ARM64_VA_BITS_52
 	ldr_l		x9, vabits_actual
