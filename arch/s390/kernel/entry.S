--- conflicted
+++ resolved
@@ -781,10 +781,6 @@
 	TSTMSK	__LC_CPU_FLAGS,_CIF_IGNORE_IRQ
 	jo	.Lio_restore
 	TRACE_IRQS_OFF
-<<<<<<< HEAD
-	xc	__SF_BACKCHAIN(8,%r15),__SF_BACKCHAIN(%r15)
-=======
->>>>>>> c70595ea
 .Lio_loop:
 	lgr	%r2,%r11		# pass pointer to pt_regs
 	lghi	%r3,IO_INTERRUPT
@@ -988,10 +984,6 @@
 	TSTMSK	__LC_CPU_FLAGS,_CIF_IGNORE_IRQ
 	jo	.Lio_restore
 	TRACE_IRQS_OFF
-<<<<<<< HEAD
-	xc	__SF_BACKCHAIN(8,%r15),__SF_BACKCHAIN(%r15)
-=======
->>>>>>> c70595ea
 	lgr	%r2,%r11		# pass pointer to pt_regs
 	lghi	%r3,EXT_INTERRUPT
 	brasl	%r14,do_IRQ
