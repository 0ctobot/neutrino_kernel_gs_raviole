--- conflicted
+++ resolved
@@ -101,12 +101,8 @@
 	u64 max_guest_stor_addr;
 	u8  reserved88[158 - 136];
 	u16 max_guest_cpu_id;
-<<<<<<< HEAD
-	u8  reserveda0[200 - 160];
-=======
 	u64 uv_feature_indications;
 	u8  reserveda0[200 - 168];
->>>>>>> 754a0abe
 } __packed __aligned(8);
 
 /* Initialize Ultravisor */
@@ -283,10 +279,7 @@
 	unsigned long max_sec_stor_addr;
 	unsigned int max_num_sec_conf;
 	unsigned short max_guest_cpu_id;
-<<<<<<< HEAD
-=======
 	unsigned long uv_feature_indications;
->>>>>>> 754a0abe
 };
 
 extern struct uv_info uv_info;
