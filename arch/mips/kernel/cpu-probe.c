--- conflicted
+++ resolved
@@ -1840,14 +1840,11 @@
 		 */
 		case PRID_COMP_INGENIC_D0:
 			c->isa_level &= ~MIPS_CPU_ISA_M32R2;
-<<<<<<< HEAD
-=======
 
 			/* FPU is not properly detected on JZ4760(B). */
 			if (c->processor_id == 0x2ed0024f)
 				c->options |= MIPS_CPU_FPU;
 
->>>>>>> 754a0abe
 			fallthrough;
 
 		/*
