// SPDX-License-Identifier: GPL-2.0-or-later
/*
 *  Copyright (C) 2001 Ben. Herrenschmidt (benh@kernel.crashing.org)
 *
 *  Modifications for ppc64:
 *      Copyright (C) 2003 Dave Engebretsen <engebret@us.ibm.com>
 *
 *  Copyright 2008 Michael Ellerman, IBM Corporation.
 */

#include <linux/types.h>
#include <linux/jump_label.h>
#include <linux/kernel.h>
#include <linux/string.h>
#include <linux/init.h>
#include <linux/sched/mm.h>
#include <asm/cputable.h>
#include <asm/code-patching.h>
#include <asm/page.h>
#include <asm/sections.h>
#include <asm/setup.h>
#include <asm/security_features.h>
#include <asm/firmware.h>
#include <asm/inst.h>

struct fixup_entry {
	unsigned long	mask;
	unsigned long	value;
	long		start_off;
	long		end_off;
	long		alt_start_off;
	long		alt_end_off;
};

static struct ppc_inst *calc_addr(struct fixup_entry *fcur, long offset)
{
	/*
	 * We store the offset to the code as a negative offset from
	 * the start of the alt_entry, to support the VDSO. This
	 * routine converts that back into an actual address.
	 */
	return (struct ppc_inst *)((unsigned long)fcur + offset);
}

static int patch_alt_instruction(struct ppc_inst *src, struct ppc_inst *dest,
				 struct ppc_inst *alt_start, struct ppc_inst *alt_end)
{
	int err;
	struct ppc_inst instr;

	instr = ppc_inst_read(src);

	if (instr_is_relative_branch(*src)) {
		struct ppc_inst *target = (struct ppc_inst *)branch_target(src);

		/* Branch within the section doesn't need translating */
		if (target < alt_start || target > alt_end) {
			err = translate_branch(&instr, dest, src);
			if (err)
				return 1;
		}
	}

	raw_patch_instruction(dest, instr);

	return 0;
}

static int patch_feature_section(unsigned long value, struct fixup_entry *fcur)
{
	struct ppc_inst *start, *end, *alt_start, *alt_end, *src, *dest, nop;

	start = calc_addr(fcur, fcur->start_off);
	end = calc_addr(fcur, fcur->end_off);
	alt_start = calc_addr(fcur, fcur->alt_start_off);
	alt_end = calc_addr(fcur, fcur->alt_end_off);

	if ((alt_end - alt_start) > (end - start))
		return 1;

	if ((value & fcur->mask) == fcur->value)
		return 0;

	src = alt_start;
	dest = start;

	for (; src < alt_end; src = ppc_inst_next(src, src),
			      dest = ppc_inst_next(dest, dest)) {
		if (patch_alt_instruction(src, dest, alt_start, alt_end))
			return 1;
	}

	nop = ppc_inst(PPC_INST_NOP);
	for (; dest < end; dest = ppc_inst_next(dest, &nop))
		raw_patch_instruction(dest, nop);

	return 0;
}

void do_feature_fixups(unsigned long value, void *fixup_start, void *fixup_end)
{
	struct fixup_entry *fcur, *fend;

	fcur = fixup_start;
	fend = fixup_end;

	for (; fcur < fend; fcur++) {
		if (patch_feature_section(value, fcur)) {
			WARN_ON(1);
			printk("Unable to patch feature section at %p - %p" \
				" with %p - %p\n",
				calc_addr(fcur, fcur->start_off),
				calc_addr(fcur, fcur->end_off),
				calc_addr(fcur, fcur->alt_start_off),
				calc_addr(fcur, fcur->alt_end_off));
		}
	}
}

#ifdef CONFIG_PPC_BOOK3S_64
static void do_stf_entry_barrier_fixups(enum stf_barrier_type types)
{
	unsigned int instrs[3], *dest;
	long *start, *end;
	int i;

	start = PTRRELOC(&__start___stf_entry_barrier_fixup),
	end = PTRRELOC(&__stop___stf_entry_barrier_fixup);

	instrs[0] = 0x60000000; /* nop */
	instrs[1] = 0x60000000; /* nop */
	instrs[2] = 0x60000000; /* nop */

	i = 0;
	if (types & STF_BARRIER_FALLBACK) {
		instrs[i++] = 0x7d4802a6; /* mflr r10		*/
		instrs[i++] = 0x60000000; /* branch patched below */
		instrs[i++] = 0x7d4803a6; /* mtlr r10		*/
	} else if (types & STF_BARRIER_EIEIO) {
		instrs[i++] = 0x7e0006ac; /* eieio + bit 6 hint */
	} else if (types & STF_BARRIER_SYNC_ORI) {
		instrs[i++] = 0x7c0004ac; /* hwsync		*/
		instrs[i++] = 0xe94d0000; /* ld r10,0(r13)	*/
		instrs[i++] = 0x63ff0000; /* ori 31,31,0 speculation barrier */
	}

	for (i = 0; start < end; start++, i++) {
		dest = (void *)start + *start;

		pr_devel("patching dest %lx\n", (unsigned long)dest);

		patch_instruction((struct ppc_inst *)dest, ppc_inst(instrs[0]));

		if (types & STF_BARRIER_FALLBACK)
			patch_branch((struct ppc_inst *)(dest + 1),
				     (unsigned long)&stf_barrier_fallback,
				     BRANCH_SET_LINK);
		else
			patch_instruction((struct ppc_inst *)(dest + 1),
					  ppc_inst(instrs[1]));

		patch_instruction((struct ppc_inst *)(dest + 2), ppc_inst(instrs[2]));
	}

	printk(KERN_DEBUG "stf-barrier: patched %d entry locations (%s barrier)\n", i,
		(types == STF_BARRIER_NONE)                  ? "no" :
		(types == STF_BARRIER_FALLBACK)              ? "fallback" :
		(types == STF_BARRIER_EIEIO)                 ? "eieio" :
		(types == (STF_BARRIER_SYNC_ORI))            ? "hwsync"
		                                           : "unknown");
}

static void do_stf_exit_barrier_fixups(enum stf_barrier_type types)
{
	unsigned int instrs[6], *dest;
	long *start, *end;
	int i;

	start = PTRRELOC(&__start___stf_exit_barrier_fixup),
	end = PTRRELOC(&__stop___stf_exit_barrier_fixup);

	instrs[0] = 0x60000000; /* nop */
	instrs[1] = 0x60000000; /* nop */
	instrs[2] = 0x60000000; /* nop */
	instrs[3] = 0x60000000; /* nop */
	instrs[4] = 0x60000000; /* nop */
	instrs[5] = 0x60000000; /* nop */

	i = 0;
	if (types & STF_BARRIER_FALLBACK || types & STF_BARRIER_SYNC_ORI) {
		if (cpu_has_feature(CPU_FTR_HVMODE)) {
			instrs[i++] = 0x7db14ba6; /* mtspr 0x131, r13 (HSPRG1) */
			instrs[i++] = 0x7db04aa6; /* mfspr r13, 0x130 (HSPRG0) */
		} else {
			instrs[i++] = 0x7db243a6; /* mtsprg 2,r13	*/
			instrs[i++] = 0x7db142a6; /* mfsprg r13,1    */
	        }
		instrs[i++] = 0x7c0004ac; /* hwsync		*/
		instrs[i++] = 0xe9ad0000; /* ld r13,0(r13)	*/
		instrs[i++] = 0x63ff0000; /* ori 31,31,0 speculation barrier */
		if (cpu_has_feature(CPU_FTR_HVMODE)) {
			instrs[i++] = 0x7db14aa6; /* mfspr r13, 0x131 (HSPRG1) */
		} else {
			instrs[i++] = 0x7db242a6; /* mfsprg r13,2 */
		}
	} else if (types & STF_BARRIER_EIEIO) {
		instrs[i++] = 0x7e0006ac; /* eieio + bit 6 hint */
	}

	for (i = 0; start < end; start++, i++) {
		dest = (void *)start + *start;

		pr_devel("patching dest %lx\n", (unsigned long)dest);

		patch_instruction((struct ppc_inst *)dest, ppc_inst(instrs[0]));
		patch_instruction((struct ppc_inst *)(dest + 1), ppc_inst(instrs[1]));
		patch_instruction((struct ppc_inst *)(dest + 2), ppc_inst(instrs[2]));
		patch_instruction((struct ppc_inst *)(dest + 3), ppc_inst(instrs[3]));
		patch_instruction((struct ppc_inst *)(dest + 4), ppc_inst(instrs[4]));
		patch_instruction((struct ppc_inst *)(dest + 5), ppc_inst(instrs[5]));
	}
	printk(KERN_DEBUG "stf-barrier: patched %d exit locations (%s barrier)\n", i,
		(types == STF_BARRIER_NONE)                  ? "no" :
		(types == STF_BARRIER_FALLBACK)              ? "fallback" :
		(types == STF_BARRIER_EIEIO)                 ? "eieio" :
		(types == (STF_BARRIER_SYNC_ORI))            ? "hwsync"
		                                           : "unknown");
}


void do_stf_barrier_fixups(enum stf_barrier_type types)
{
	do_stf_entry_barrier_fixups(types);
	do_stf_exit_barrier_fixups(types);
}

void do_uaccess_flush_fixups(enum l1d_flush_type types)
{
	unsigned int instrs[4], *dest;
	long *start, *end;
	int i;

	start = PTRRELOC(&__start___uaccess_flush_fixup);
	end = PTRRELOC(&__stop___uaccess_flush_fixup);

	instrs[0] = 0x60000000; /* nop */
	instrs[1] = 0x60000000; /* nop */
	instrs[2] = 0x60000000; /* nop */
	instrs[3] = 0x4e800020; /* blr */

	i = 0;
	if (types == L1D_FLUSH_FALLBACK) {
		instrs[3] = 0x60000000; /* nop */
		/* fallthrough to fallback flush */
	}

	if (types & L1D_FLUSH_ORI) {
		instrs[i++] = 0x63ff0000; /* ori 31,31,0 speculation barrier */
		instrs[i++] = 0x63de0000; /* ori 30,30,0 L1d flush*/
	}

	if (types & L1D_FLUSH_MTTRIG)
		instrs[i++] = 0x7c12dba6; /* mtspr TRIG2,r0 (SPR #882) */

	for (i = 0; start < end; start++, i++) {
		dest = (void *)start + *start;

		pr_devel("patching dest %lx\n", (unsigned long)dest);

		patch_instruction((struct ppc_inst *)dest, ppc_inst(instrs[0]));

		patch_instruction((struct ppc_inst *)(dest + 1), ppc_inst(instrs[1]));
		patch_instruction((struct ppc_inst *)(dest + 2), ppc_inst(instrs[2]));
		patch_instruction((struct ppc_inst *)(dest + 3), ppc_inst(instrs[3]));
	}

	printk(KERN_DEBUG "uaccess-flush: patched %d locations (%s flush)\n", i,
		(types == L1D_FLUSH_NONE)       ? "no" :
		(types == L1D_FLUSH_FALLBACK)   ? "fallback displacement" :
		(types &  L1D_FLUSH_ORI)        ? (types & L1D_FLUSH_MTTRIG)
							? "ori+mttrig type"
							: "ori type" :
		(types &  L1D_FLUSH_MTTRIG)     ? "mttrig type"
						: "unknown");
}

void do_entry_flush_fixups(enum l1d_flush_type types)
{
	unsigned int instrs[3], *dest;
	long *start, *end;
	int i;

<<<<<<< HEAD
	start = PTRRELOC(&__start___entry_flush_fixup);
	end = PTRRELOC(&__stop___entry_flush_fixup);

=======
>>>>>>> c70595ea
	instrs[0] = 0x60000000; /* nop */
	instrs[1] = 0x60000000; /* nop */
	instrs[2] = 0x60000000; /* nop */

	i = 0;
	if (types == L1D_FLUSH_FALLBACK) {
		instrs[i++] = 0x7d4802a6; /* mflr r10		*/
		instrs[i++] = 0x60000000; /* branch patched below */
		instrs[i++] = 0x7d4803a6; /* mtlr r10		*/
	}

	if (types & L1D_FLUSH_ORI) {
		instrs[i++] = 0x63ff0000; /* ori 31,31,0 speculation barrier */
		instrs[i++] = 0x63de0000; /* ori 30,30,0 L1d flush*/
	}

	if (types & L1D_FLUSH_MTTRIG)
		instrs[i++] = 0x7c12dba6; /* mtspr TRIG2,r0 (SPR #882) */

<<<<<<< HEAD
=======
	start = PTRRELOC(&__start___entry_flush_fixup);
	end = PTRRELOC(&__stop___entry_flush_fixup);
>>>>>>> c70595ea
	for (i = 0; start < end; start++, i++) {
		dest = (void *)start + *start;

		pr_devel("patching dest %lx\n", (unsigned long)dest);

		patch_instruction((struct ppc_inst *)dest, ppc_inst(instrs[0]));

		if (types == L1D_FLUSH_FALLBACK)
			patch_branch((struct ppc_inst *)(dest + 1), (unsigned long)&entry_flush_fallback,
				     BRANCH_SET_LINK);
		else
			patch_instruction((struct ppc_inst *)(dest + 1), ppc_inst(instrs[1]));

		patch_instruction((struct ppc_inst *)(dest + 2), ppc_inst(instrs[2]));
	}

<<<<<<< HEAD
=======
	start = PTRRELOC(&__start___scv_entry_flush_fixup);
	end = PTRRELOC(&__stop___scv_entry_flush_fixup);
	for (; start < end; start++, i++) {
		dest = (void *)start + *start;

		pr_devel("patching dest %lx\n", (unsigned long)dest);

		patch_instruction((struct ppc_inst *)dest, ppc_inst(instrs[0]));

		if (types == L1D_FLUSH_FALLBACK)
			patch_branch((struct ppc_inst *)(dest + 1), (unsigned long)&scv_entry_flush_fallback,
				     BRANCH_SET_LINK);
		else
			patch_instruction((struct ppc_inst *)(dest + 1), ppc_inst(instrs[1]));

		patch_instruction((struct ppc_inst *)(dest + 2), ppc_inst(instrs[2]));
	}


>>>>>>> c70595ea
	printk(KERN_DEBUG "entry-flush: patched %d locations (%s flush)\n", i,
		(types == L1D_FLUSH_NONE)       ? "no" :
		(types == L1D_FLUSH_FALLBACK)   ? "fallback displacement" :
		(types &  L1D_FLUSH_ORI)        ? (types & L1D_FLUSH_MTTRIG)
							? "ori+mttrig type"
							: "ori type" :
		(types &  L1D_FLUSH_MTTRIG)     ? "mttrig type"
						: "unknown");
}

void do_rfi_flush_fixups(enum l1d_flush_type types)
{
	unsigned int instrs[3], *dest;
	long *start, *end;
	int i;

	start = PTRRELOC(&__start___rfi_flush_fixup),
	end = PTRRELOC(&__stop___rfi_flush_fixup);

	instrs[0] = 0x60000000; /* nop */
	instrs[1] = 0x60000000; /* nop */
	instrs[2] = 0x60000000; /* nop */

	if (types & L1D_FLUSH_FALLBACK)
		/* b .+16 to fallback flush */
		instrs[0] = 0x48000010;

	i = 0;
	if (types & L1D_FLUSH_ORI) {
		instrs[i++] = 0x63ff0000; /* ori 31,31,0 speculation barrier */
		instrs[i++] = 0x63de0000; /* ori 30,30,0 L1d flush*/
	}

	if (types & L1D_FLUSH_MTTRIG)
		instrs[i++] = 0x7c12dba6; /* mtspr TRIG2,r0 (SPR #882) */

	for (i = 0; start < end; start++, i++) {
		dest = (void *)start + *start;

		pr_devel("patching dest %lx\n", (unsigned long)dest);

		patch_instruction((struct ppc_inst *)dest, ppc_inst(instrs[0]));
		patch_instruction((struct ppc_inst *)(dest + 1), ppc_inst(instrs[1]));
		patch_instruction((struct ppc_inst *)(dest + 2), ppc_inst(instrs[2]));
	}

	printk(KERN_DEBUG "rfi-flush: patched %d locations (%s flush)\n", i,
		(types == L1D_FLUSH_NONE)       ? "no" :
		(types == L1D_FLUSH_FALLBACK)   ? "fallback displacement" :
		(types &  L1D_FLUSH_ORI)        ? (types & L1D_FLUSH_MTTRIG)
							? "ori+mttrig type"
							: "ori type" :
		(types &  L1D_FLUSH_MTTRIG)     ? "mttrig type"
						: "unknown");
}

void do_barrier_nospec_fixups_range(bool enable, void *fixup_start, void *fixup_end)
{
	unsigned int instr, *dest;
	long *start, *end;
	int i;

	start = fixup_start;
	end = fixup_end;

	instr = 0x60000000; /* nop */

	if (enable) {
		pr_info("barrier-nospec: using ORI speculation barrier\n");
		instr = 0x63ff0000; /* ori 31,31,0 speculation barrier */
	}

	for (i = 0; start < end; start++, i++) {
		dest = (void *)start + *start;

		pr_devel("patching dest %lx\n", (unsigned long)dest);
		patch_instruction((struct ppc_inst *)dest, ppc_inst(instr));
	}

	printk(KERN_DEBUG "barrier-nospec: patched %d locations\n", i);
}

#endif /* CONFIG_PPC_BOOK3S_64 */

#ifdef CONFIG_PPC_BARRIER_NOSPEC
void do_barrier_nospec_fixups(bool enable)
{
	void *start, *end;

	start = PTRRELOC(&__start___barrier_nospec_fixup),
	end = PTRRELOC(&__stop___barrier_nospec_fixup);

	do_barrier_nospec_fixups_range(enable, start, end);
}
#endif /* CONFIG_PPC_BARRIER_NOSPEC */

#ifdef CONFIG_PPC_FSL_BOOK3E
void do_barrier_nospec_fixups_range(bool enable, void *fixup_start, void *fixup_end)
{
	unsigned int instr[2], *dest;
	long *start, *end;
	int i;

	start = fixup_start;
	end = fixup_end;

	instr[0] = PPC_INST_NOP;
	instr[1] = PPC_INST_NOP;

	if (enable) {
		pr_info("barrier-nospec: using isync; sync as speculation barrier\n");
		instr[0] = PPC_INST_ISYNC;
		instr[1] = PPC_INST_SYNC;
	}

	for (i = 0; start < end; start++, i++) {
		dest = (void *)start + *start;

		pr_devel("patching dest %lx\n", (unsigned long)dest);
		patch_instruction((struct ppc_inst *)dest, ppc_inst(instr[0]));
		patch_instruction((struct ppc_inst *)(dest + 1), ppc_inst(instr[1]));
	}

	printk(KERN_DEBUG "barrier-nospec: patched %d locations\n", i);
}

static void patch_btb_flush_section(long *curr)
{
	unsigned int *start, *end;

	start = (void *)curr + *curr;
	end = (void *)curr + *(curr + 1);
	for (; start < end; start++) {
		pr_devel("patching dest %lx\n", (unsigned long)start);
		patch_instruction((struct ppc_inst *)start, ppc_inst(PPC_INST_NOP));
	}
}

void do_btb_flush_fixups(void)
{
	long *start, *end;

	start = PTRRELOC(&__start__btb_flush_fixup);
	end = PTRRELOC(&__stop__btb_flush_fixup);

	for (; start < end; start += 2)
		patch_btb_flush_section(start);
}
#endif /* CONFIG_PPC_FSL_BOOK3E */

void do_lwsync_fixups(unsigned long value, void *fixup_start, void *fixup_end)
{
	long *start, *end;
	struct ppc_inst *dest;

	if (!(value & CPU_FTR_LWSYNC))
		return ;

	start = fixup_start;
	end = fixup_end;

	for (; start < end; start++) {
		dest = (void *)start + *start;
		raw_patch_instruction(dest, ppc_inst(PPC_INST_LWSYNC));
	}
}

static void do_final_fixups(void)
{
#if defined(CONFIG_PPC64) && defined(CONFIG_RELOCATABLE)
	struct ppc_inst inst, *src, *dest, *end;

	if (PHYSICAL_START == 0)
		return;

	src = (struct ppc_inst *)(KERNELBASE + PHYSICAL_START);
	dest = (struct ppc_inst *)KERNELBASE;
	end = (void *)src + (__end_interrupts - _stext);

	while (src < end) {
		inst = ppc_inst_read(src);
		raw_patch_instruction(dest, inst);
		src = ppc_inst_next(src, src);
		dest = ppc_inst_next(dest, dest);
	}
#endif
}

static unsigned long __initdata saved_cpu_features;
static unsigned int __initdata saved_mmu_features;
#ifdef CONFIG_PPC64
static unsigned long __initdata saved_firmware_features;
#endif

void __init apply_feature_fixups(void)
{
	struct cpu_spec *spec = PTRRELOC(*PTRRELOC(&cur_cpu_spec));

	*PTRRELOC(&saved_cpu_features) = spec->cpu_features;
	*PTRRELOC(&saved_mmu_features) = spec->mmu_features;

	/*
	 * Apply the CPU-specific and firmware specific fixups to kernel text
	 * (nop out sections not relevant to this CPU or this firmware).
	 */
	do_feature_fixups(spec->cpu_features,
			  PTRRELOC(&__start___ftr_fixup),
			  PTRRELOC(&__stop___ftr_fixup));

	do_feature_fixups(spec->mmu_features,
			  PTRRELOC(&__start___mmu_ftr_fixup),
			  PTRRELOC(&__stop___mmu_ftr_fixup));

	do_lwsync_fixups(spec->cpu_features,
			 PTRRELOC(&__start___lwsync_fixup),
			 PTRRELOC(&__stop___lwsync_fixup));

#ifdef CONFIG_PPC64
	saved_firmware_features = powerpc_firmware_features;
	do_feature_fixups(powerpc_firmware_features,
			  &__start___fw_ftr_fixup, &__stop___fw_ftr_fixup);
#endif
	do_final_fixups();
}

void __init setup_feature_keys(void)
{
	/*
	 * Initialise jump label. This causes all the cpu/mmu_has_feature()
	 * checks to take on their correct polarity based on the current set of
	 * CPU/MMU features.
	 */
	jump_label_init();
	cpu_feature_keys_init();
	mmu_feature_keys_init();
}

static int __init check_features(void)
{
	WARN(saved_cpu_features != cur_cpu_spec->cpu_features,
	     "CPU features changed after feature patching!\n");
	WARN(saved_mmu_features != cur_cpu_spec->mmu_features,
	     "MMU features changed after feature patching!\n");
#ifdef CONFIG_PPC64
	WARN(saved_firmware_features != powerpc_firmware_features,
	     "Firmware features changed after feature patching!\n");
#endif

	return 0;
}
late_initcall(check_features);

#ifdef CONFIG_FTR_FIXUP_SELFTEST

#define check(x)	\
	if (!(x)) printk("feature-fixups: test failed at line %d\n", __LINE__);

/* This must be after the text it fixes up, vmlinux.lds.S enforces that atm */
static struct fixup_entry fixup;

static long calc_offset(struct fixup_entry *entry, unsigned int *p)
{
	return (unsigned long)p - (unsigned long)entry;
}

static void test_basic_patching(void)
{
	extern unsigned int ftr_fixup_test1[];
	extern unsigned int end_ftr_fixup_test1[];
	extern unsigned int ftr_fixup_test1_orig[];
	extern unsigned int ftr_fixup_test1_expected[];
	int size = 4 * (end_ftr_fixup_test1 - ftr_fixup_test1);

	fixup.value = fixup.mask = 8;
	fixup.start_off = calc_offset(&fixup, ftr_fixup_test1 + 1);
	fixup.end_off = calc_offset(&fixup, ftr_fixup_test1 + 2);
	fixup.alt_start_off = fixup.alt_end_off = 0;

	/* Sanity check */
	check(memcmp(ftr_fixup_test1, ftr_fixup_test1_orig, size) == 0);

	/* Check we don't patch if the value matches */
	patch_feature_section(8, &fixup);
	check(memcmp(ftr_fixup_test1, ftr_fixup_test1_orig, size) == 0);

	/* Check we do patch if the value doesn't match */
	patch_feature_section(0, &fixup);
	check(memcmp(ftr_fixup_test1, ftr_fixup_test1_expected, size) == 0);

	/* Check we do patch if the mask doesn't match */
	memcpy(ftr_fixup_test1, ftr_fixup_test1_orig, size);
	check(memcmp(ftr_fixup_test1, ftr_fixup_test1_orig, size) == 0);
	patch_feature_section(~8, &fixup);
	check(memcmp(ftr_fixup_test1, ftr_fixup_test1_expected, size) == 0);
}

static void test_alternative_patching(void)
{
	extern unsigned int ftr_fixup_test2[];
	extern unsigned int end_ftr_fixup_test2[];
	extern unsigned int ftr_fixup_test2_orig[];
	extern unsigned int ftr_fixup_test2_alt[];
	extern unsigned int ftr_fixup_test2_expected[];
	int size = 4 * (end_ftr_fixup_test2 - ftr_fixup_test2);

	fixup.value = fixup.mask = 0xF;
	fixup.start_off = calc_offset(&fixup, ftr_fixup_test2 + 1);
	fixup.end_off = calc_offset(&fixup, ftr_fixup_test2 + 2);
	fixup.alt_start_off = calc_offset(&fixup, ftr_fixup_test2_alt);
	fixup.alt_end_off = calc_offset(&fixup, ftr_fixup_test2_alt + 1);

	/* Sanity check */
	check(memcmp(ftr_fixup_test2, ftr_fixup_test2_orig, size) == 0);

	/* Check we don't patch if the value matches */
	patch_feature_section(0xF, &fixup);
	check(memcmp(ftr_fixup_test2, ftr_fixup_test2_orig, size) == 0);

	/* Check we do patch if the value doesn't match */
	patch_feature_section(0, &fixup);
	check(memcmp(ftr_fixup_test2, ftr_fixup_test2_expected, size) == 0);

	/* Check we do patch if the mask doesn't match */
	memcpy(ftr_fixup_test2, ftr_fixup_test2_orig, size);
	check(memcmp(ftr_fixup_test2, ftr_fixup_test2_orig, size) == 0);
	patch_feature_section(~0xF, &fixup);
	check(memcmp(ftr_fixup_test2, ftr_fixup_test2_expected, size) == 0);
}

static void test_alternative_case_too_big(void)
{
	extern unsigned int ftr_fixup_test3[];
	extern unsigned int end_ftr_fixup_test3[];
	extern unsigned int ftr_fixup_test3_orig[];
	extern unsigned int ftr_fixup_test3_alt[];
	int size = 4 * (end_ftr_fixup_test3 - ftr_fixup_test3);

	fixup.value = fixup.mask = 0xC;
	fixup.start_off = calc_offset(&fixup, ftr_fixup_test3 + 1);
	fixup.end_off = calc_offset(&fixup, ftr_fixup_test3 + 2);
	fixup.alt_start_off = calc_offset(&fixup, ftr_fixup_test3_alt);
	fixup.alt_end_off = calc_offset(&fixup, ftr_fixup_test3_alt + 2);

	/* Sanity check */
	check(memcmp(ftr_fixup_test3, ftr_fixup_test3_orig, size) == 0);

	/* Expect nothing to be patched, and the error returned to us */
	check(patch_feature_section(0xF, &fixup) == 1);
	check(memcmp(ftr_fixup_test3, ftr_fixup_test3_orig, size) == 0);
	check(patch_feature_section(0, &fixup) == 1);
	check(memcmp(ftr_fixup_test3, ftr_fixup_test3_orig, size) == 0);
	check(patch_feature_section(~0xF, &fixup) == 1);
	check(memcmp(ftr_fixup_test3, ftr_fixup_test3_orig, size) == 0);
}

static void test_alternative_case_too_small(void)
{
	extern unsigned int ftr_fixup_test4[];
	extern unsigned int end_ftr_fixup_test4[];
	extern unsigned int ftr_fixup_test4_orig[];
	extern unsigned int ftr_fixup_test4_alt[];
	extern unsigned int ftr_fixup_test4_expected[];
	int size = 4 * (end_ftr_fixup_test4 - ftr_fixup_test4);
	unsigned long flag;

	/* Check a high-bit flag */
	flag = 1UL << ((sizeof(unsigned long) - 1) * 8);
	fixup.value = fixup.mask = flag;
	fixup.start_off = calc_offset(&fixup, ftr_fixup_test4 + 1);
	fixup.end_off = calc_offset(&fixup, ftr_fixup_test4 + 5);
	fixup.alt_start_off = calc_offset(&fixup, ftr_fixup_test4_alt);
	fixup.alt_end_off = calc_offset(&fixup, ftr_fixup_test4_alt + 2);

	/* Sanity check */
	check(memcmp(ftr_fixup_test4, ftr_fixup_test4_orig, size) == 0);

	/* Check we don't patch if the value matches */
	patch_feature_section(flag, &fixup);
	check(memcmp(ftr_fixup_test4, ftr_fixup_test4_orig, size) == 0);

	/* Check we do patch if the value doesn't match */
	patch_feature_section(0, &fixup);
	check(memcmp(ftr_fixup_test4, ftr_fixup_test4_expected, size) == 0);

	/* Check we do patch if the mask doesn't match */
	memcpy(ftr_fixup_test4, ftr_fixup_test4_orig, size);
	check(memcmp(ftr_fixup_test4, ftr_fixup_test4_orig, size) == 0);
	patch_feature_section(~flag, &fixup);
	check(memcmp(ftr_fixup_test4, ftr_fixup_test4_expected, size) == 0);
}

static void test_alternative_case_with_branch(void)
{
	extern unsigned int ftr_fixup_test5[];
	extern unsigned int end_ftr_fixup_test5[];
	extern unsigned int ftr_fixup_test5_expected[];
	int size = 4 * (end_ftr_fixup_test5 - ftr_fixup_test5);

	check(memcmp(ftr_fixup_test5, ftr_fixup_test5_expected, size) == 0);
}

static void test_alternative_case_with_external_branch(void)
{
	extern unsigned int ftr_fixup_test6[];
	extern unsigned int end_ftr_fixup_test6[];
	extern unsigned int ftr_fixup_test6_expected[];
	int size = 4 * (end_ftr_fixup_test6 - ftr_fixup_test6);

	check(memcmp(ftr_fixup_test6, ftr_fixup_test6_expected, size) == 0);
}

static void test_alternative_case_with_branch_to_end(void)
{
	extern unsigned int ftr_fixup_test7[];
	extern unsigned int end_ftr_fixup_test7[];
	extern unsigned int ftr_fixup_test7_expected[];
	int size = 4 * (end_ftr_fixup_test7 - ftr_fixup_test7);

	check(memcmp(ftr_fixup_test7, ftr_fixup_test7_expected, size) == 0);
}

static void test_cpu_macros(void)
{
	extern u8 ftr_fixup_test_FTR_macros[];
	extern u8 ftr_fixup_test_FTR_macros_expected[];
	unsigned long size = ftr_fixup_test_FTR_macros_expected -
			     ftr_fixup_test_FTR_macros;

	/* The fixups have already been done for us during boot */
	check(memcmp(ftr_fixup_test_FTR_macros,
		     ftr_fixup_test_FTR_macros_expected, size) == 0);
}

static void test_fw_macros(void)
{
#ifdef CONFIG_PPC64
	extern u8 ftr_fixup_test_FW_FTR_macros[];
	extern u8 ftr_fixup_test_FW_FTR_macros_expected[];
	unsigned long size = ftr_fixup_test_FW_FTR_macros_expected -
			     ftr_fixup_test_FW_FTR_macros;

	/* The fixups have already been done for us during boot */
	check(memcmp(ftr_fixup_test_FW_FTR_macros,
		     ftr_fixup_test_FW_FTR_macros_expected, size) == 0);
#endif
}

static void test_lwsync_macros(void)
{
	extern u8 lwsync_fixup_test[];
	extern u8 end_lwsync_fixup_test[];
	extern u8 lwsync_fixup_test_expected_LWSYNC[];
	extern u8 lwsync_fixup_test_expected_SYNC[];
	unsigned long size = end_lwsync_fixup_test -
			     lwsync_fixup_test;

	/* The fixups have already been done for us during boot */
	if (cur_cpu_spec->cpu_features & CPU_FTR_LWSYNC) {
		check(memcmp(lwsync_fixup_test,
			     lwsync_fixup_test_expected_LWSYNC, size) == 0);
	} else {
		check(memcmp(lwsync_fixup_test,
			     lwsync_fixup_test_expected_SYNC, size) == 0);
	}
}

#ifdef CONFIG_PPC64
static void __init test_prefix_patching(void)
{
	extern unsigned int ftr_fixup_prefix1[];
	extern unsigned int end_ftr_fixup_prefix1[];
	extern unsigned int ftr_fixup_prefix1_orig[];
	extern unsigned int ftr_fixup_prefix1_expected[];
	int size = sizeof(unsigned int) * (end_ftr_fixup_prefix1 - ftr_fixup_prefix1);

	fixup.value = fixup.mask = 8;
	fixup.start_off = calc_offset(&fixup, ftr_fixup_prefix1 + 1);
	fixup.end_off = calc_offset(&fixup, ftr_fixup_prefix1 + 3);
	fixup.alt_start_off = fixup.alt_end_off = 0;

	/* Sanity check */
	check(memcmp(ftr_fixup_prefix1, ftr_fixup_prefix1_orig, size) == 0);

	patch_feature_section(0, &fixup);
	check(memcmp(ftr_fixup_prefix1, ftr_fixup_prefix1_expected, size) == 0);
	check(memcmp(ftr_fixup_prefix1, ftr_fixup_prefix1_orig, size) != 0);
}

static void __init test_prefix_alt_patching(void)
{
	extern unsigned int ftr_fixup_prefix2[];
	extern unsigned int end_ftr_fixup_prefix2[];
	extern unsigned int ftr_fixup_prefix2_orig[];
	extern unsigned int ftr_fixup_prefix2_expected[];
	extern unsigned int ftr_fixup_prefix2_alt[];
	int size = sizeof(unsigned int) * (end_ftr_fixup_prefix2 - ftr_fixup_prefix2);

	fixup.value = fixup.mask = 8;
	fixup.start_off = calc_offset(&fixup, ftr_fixup_prefix2 + 1);
	fixup.end_off = calc_offset(&fixup, ftr_fixup_prefix2 + 3);
	fixup.alt_start_off = calc_offset(&fixup, ftr_fixup_prefix2_alt);
	fixup.alt_end_off = calc_offset(&fixup, ftr_fixup_prefix2_alt + 2);
	/* Sanity check */
	check(memcmp(ftr_fixup_prefix2, ftr_fixup_prefix2_orig, size) == 0);

	patch_feature_section(0, &fixup);
	check(memcmp(ftr_fixup_prefix2, ftr_fixup_prefix2_expected, size) == 0);
	check(memcmp(ftr_fixup_prefix2, ftr_fixup_prefix2_orig, size) != 0);
}

static void __init test_prefix_word_alt_patching(void)
{
	extern unsigned int ftr_fixup_prefix3[];
	extern unsigned int end_ftr_fixup_prefix3[];
	extern unsigned int ftr_fixup_prefix3_orig[];
	extern unsigned int ftr_fixup_prefix3_expected[];
	extern unsigned int ftr_fixup_prefix3_alt[];
	int size = sizeof(unsigned int) * (end_ftr_fixup_prefix3 - ftr_fixup_prefix3);

	fixup.value = fixup.mask = 8;
	fixup.start_off = calc_offset(&fixup, ftr_fixup_prefix3 + 1);
	fixup.end_off = calc_offset(&fixup, ftr_fixup_prefix3 + 4);
	fixup.alt_start_off = calc_offset(&fixup, ftr_fixup_prefix3_alt);
	fixup.alt_end_off = calc_offset(&fixup, ftr_fixup_prefix3_alt + 3);
	/* Sanity check */
	check(memcmp(ftr_fixup_prefix3, ftr_fixup_prefix3_orig, size) == 0);

	patch_feature_section(0, &fixup);
	check(memcmp(ftr_fixup_prefix3, ftr_fixup_prefix3_expected, size) == 0);
	patch_feature_section(0, &fixup);
	check(memcmp(ftr_fixup_prefix3, ftr_fixup_prefix3_orig, size) != 0);
}
#else
static inline void test_prefix_patching(void) {}
static inline void test_prefix_alt_patching(void) {}
static inline void test_prefix_word_alt_patching(void) {}
#endif /* CONFIG_PPC64 */

static int __init test_feature_fixups(void)
{
	printk(KERN_DEBUG "Running feature fixup self-tests ...\n");

	test_basic_patching();
	test_alternative_patching();
	test_alternative_case_too_big();
	test_alternative_case_too_small();
	test_alternative_case_with_branch();
	test_alternative_case_with_external_branch();
	test_alternative_case_with_branch_to_end();
	test_cpu_macros();
	test_fw_macros();
	test_lwsync_macros();
	test_prefix_patching();
	test_prefix_alt_patching();
	test_prefix_word_alt_patching();

	return 0;
}
late_initcall(test_feature_fixups);

#endif /* CONFIG_FTR_FIXUP_SELFTEST */<|MERGE_RESOLUTION|>--- conflicted
+++ resolved
@@ -290,12 +290,6 @@
 	long *start, *end;
 	int i;
 
-<<<<<<< HEAD
-	start = PTRRELOC(&__start___entry_flush_fixup);
-	end = PTRRELOC(&__stop___entry_flush_fixup);
-
-=======
->>>>>>> c70595ea
 	instrs[0] = 0x60000000; /* nop */
 	instrs[1] = 0x60000000; /* nop */
 	instrs[2] = 0x60000000; /* nop */
@@ -315,11 +309,8 @@
 	if (types & L1D_FLUSH_MTTRIG)
 		instrs[i++] = 0x7c12dba6; /* mtspr TRIG2,r0 (SPR #882) */
 
-<<<<<<< HEAD
-=======
 	start = PTRRELOC(&__start___entry_flush_fixup);
 	end = PTRRELOC(&__stop___entry_flush_fixup);
->>>>>>> c70595ea
 	for (i = 0; start < end; start++, i++) {
 		dest = (void *)start + *start;
 
@@ -336,8 +327,6 @@
 		patch_instruction((struct ppc_inst *)(dest + 2), ppc_inst(instrs[2]));
 	}
 
-<<<<<<< HEAD
-=======
 	start = PTRRELOC(&__start___scv_entry_flush_fixup);
 	end = PTRRELOC(&__stop___scv_entry_flush_fixup);
 	for (; start < end; start++, i++) {
@@ -357,7 +346,6 @@
 	}
 
 
->>>>>>> c70595ea
 	printk(KERN_DEBUG "entry-flush: patched %d locations (%s flush)\n", i,
 		(types == L1D_FLUSH_NONE)       ? "no" :
 		(types == L1D_FLUSH_FALLBACK)   ? "fallback displacement" :
