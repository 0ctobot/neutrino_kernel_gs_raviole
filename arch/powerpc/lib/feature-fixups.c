--- conflicted
+++ resolved
@@ -226,12 +226,9 @@
 		                                           : "unknown");
 }
 
-<<<<<<< HEAD
-=======
 static bool stf_exit_reentrant = false;
 static bool rfi_exit_reentrant = false;
 
->>>>>>> 754a0abe
 static int __do_stf_barrier_fixups(void *data)
 {
 	enum stf_barrier_type *types = data;
@@ -246,13 +243,6 @@
 {
 	/*
 	 * The call to the fallback entry flush, and the fallback/sync-ori exit
-<<<<<<< HEAD
-	 * flush can not be safely patched in/out while other CPUs are executing
-	 * them. So call __do_stf_barrier_fixups() on one CPU while all other CPUs
-	 * spin in the stop machine core with interrupts hard disabled.
-	 */
-	stop_machine(__do_stf_barrier_fixups, &types, NULL);
-=======
 	 * flush can not be safely patched in/out while other CPUs are
 	 * executing them. So call __do_stf_barrier_fixups() on one CPU while
 	 * all other CPUs spin in the stop machine core with interrupts hard
@@ -274,7 +264,6 @@
 
 	if (stf_exit_reentrant && rfi_exit_reentrant)
 		static_branch_disable(&interrupt_exit_not_reentrant);
->>>>>>> 754a0abe
 }
 
 void do_uaccess_flush_fixups(enum l1d_flush_type types)
@@ -334,15 +323,9 @@
 	long *start, *end;
 	int i;
 
-<<<<<<< HEAD
-	instrs[0] = 0x60000000; /* nop */
-	instrs[1] = 0x60000000; /* nop */
-	instrs[2] = 0x60000000; /* nop */
-=======
 	instrs[0] = PPC_RAW_NOP();
 	instrs[1] = PPC_RAW_NOP();
 	instrs[2] = PPC_RAW_NOP();
->>>>>>> 754a0abe
 
 	i = 0;
 	if (types == L1D_FLUSH_FALLBACK) {
@@ -422,27 +405,6 @@
 		}
 	}
 
-<<<<<<< HEAD
-	start = PTRRELOC(&__start___scv_entry_flush_fixup);
-	end = PTRRELOC(&__stop___scv_entry_flush_fixup);
-	for (; start < end; start++, i++) {
-		dest = (void *)start + *start;
-
-		pr_devel("patching dest %lx\n", (unsigned long)dest);
-
-		patch_instruction((struct ppc_inst *)dest, ppc_inst(instrs[0]));
-
-		if (types == L1D_FLUSH_FALLBACK)
-			patch_branch((struct ppc_inst *)(dest + 1), (unsigned long)&scv_entry_flush_fallback,
-				     BRANCH_SET_LINK);
-		else
-			patch_instruction((struct ppc_inst *)(dest + 1), ppc_inst(instrs[1]));
-
-		patch_instruction((struct ppc_inst *)(dest + 2), ppc_inst(instrs[2]));
-	}
-
-=======
->>>>>>> 754a0abe
 
 	printk(KERN_DEBUG "entry-flush: patched %d locations (%s flush)\n", i,
 		(types == L1D_FLUSH_NONE)       ? "no" :
@@ -454,20 +416,6 @@
 						: "unknown");
 
 	return 0;
-<<<<<<< HEAD
-}
-
-void do_entry_flush_fixups(enum l1d_flush_type types)
-{
-	/*
-	 * The call to the fallback flush can not be safely patched in/out while
-	 * other CPUs are executing it. So call __do_entry_flush_fixups() on one
-	 * CPU while all other CPUs spin in the stop machine core with interrupts
-	 * hard disabled.
-	 */
-	stop_machine(__do_entry_flush_fixups, &types, NULL);
-=======
->>>>>>> 754a0abe
 }
 
 void do_entry_flush_fixups(enum l1d_flush_type types)
