// SPDX-License-Identifier: GPL-2.0-or-later
/*
 * Common boot and setup code for both 32-bit and 64-bit.
 * Extracted from arch/powerpc/kernel/setup_64.c.
 *
 * Copyright (C) 2001 PPC64 Team, IBM Corp
 */

#undef DEBUG

#include <linux/export.h>
#include <linux/panic_notifier.h>
#include <linux/string.h>
#include <linux/sched.h>
#include <linux/init.h>
#include <linux/kernel.h>
#include <linux/reboot.h>
#include <linux/delay.h>
#include <linux/initrd.h>
#include <linux/platform_device.h>
#include <linux/seq_file.h>
#include <linux/ioport.h>
#include <linux/console.h>
#include <linux/screen_info.h>
#include <linux/root_dev.h>
#include <linux/notifier.h>
#include <linux/cpu.h>
#include <linux/unistd.h>
#include <linux/serial.h>
#include <linux/serial_8250.h>
#include <linux/percpu.h>
#include <linux/memblock.h>
#include <linux/of_platform.h>
#include <linux/hugetlb.h>
#include <linux/pgtable.h>
#include <asm/debugfs.h>
#include <asm/io.h>
#include <asm/paca.h>
#include <asm/prom.h>
#include <asm/processor.h>
#include <asm/vdso_datapage.h>
#include <asm/smp.h>
#include <asm/elf.h>
#include <asm/machdep.h>
#include <asm/time.h>
#include <asm/cputable.h>
#include <asm/sections.h>
#include <asm/firmware.h>
#include <asm/btext.h>
#include <asm/nvram.h>
#include <asm/setup.h>
#include <asm/rtas.h>
#include <asm/iommu.h>
#include <asm/serial.h>
#include <asm/cache.h>
#include <asm/page.h>
#include <asm/mmu.h>
#include <asm/xmon.h>
#include <asm/cputhreads.h>
#include <mm/mmu_decl.h>
#include <asm/fadump.h>
#include <asm/udbg.h>
#include <asm/hugetlb.h>
#include <asm/livepatch.h>
#include <asm/mmu_context.h>
#include <asm/cpu_has_feature.h>
#include <asm/kasan.h>
#include <asm/mce.h>

#include "setup.h"

#ifdef DEBUG
#define DBG(fmt...) udbg_printf(fmt)
#else
#define DBG(fmt...)
#endif

/* The main machine-dep calls structure
 */
struct machdep_calls ppc_md;
EXPORT_SYMBOL(ppc_md);
struct machdep_calls *machine_id;
EXPORT_SYMBOL(machine_id);

int boot_cpuid = -1;
EXPORT_SYMBOL_GPL(boot_cpuid);

/*
 * These are used in binfmt_elf.c to put aux entries on the stack
 * for each elf executable being started.
 */
int dcache_bsize;
int icache_bsize;

/*
 * This still seems to be needed... -- paulus
 */ 
struct screen_info screen_info = {
	.orig_x = 0,
	.orig_y = 25,
	.orig_video_cols = 80,
	.orig_video_lines = 25,
	.orig_video_isVGA = 1,
	.orig_video_points = 16
};
#if defined(CONFIG_FB_VGA16_MODULE)
EXPORT_SYMBOL(screen_info);
#endif

/* Variables required to store legacy IO irq routing */
int of_i8042_kbd_irq;
EXPORT_SYMBOL_GPL(of_i8042_kbd_irq);
int of_i8042_aux_irq;
EXPORT_SYMBOL_GPL(of_i8042_aux_irq);

#ifdef __DO_IRQ_CANON
/* XXX should go elsewhere eventually */
int ppc_do_canonicalize_irqs;
EXPORT_SYMBOL(ppc_do_canonicalize_irqs);
#endif

#ifdef CONFIG_CRASH_CORE
/* This keeps a track of which one is the crashing cpu. */
int crashing_cpu = -1;
#endif

/* also used by kexec */
void machine_shutdown(void)
{
	/*
	 * if fadump is active, cleanup the fadump registration before we
	 * shutdown.
	 */
	fadump_cleanup();

	if (ppc_md.machine_shutdown)
		ppc_md.machine_shutdown();
}

static void machine_hang(void)
{
	pr_emerg("System Halted, OK to turn off power\n");
	local_irq_disable();
	while (1)
		;
}

void machine_restart(char *cmd)
{
	machine_shutdown();
	if (ppc_md.restart)
		ppc_md.restart(cmd);

	smp_send_stop();

	do_kernel_restart(cmd);
	mdelay(1000);

	machine_hang();
}

void machine_power_off(void)
{
	machine_shutdown();
	if (pm_power_off)
		pm_power_off();

	smp_send_stop();
	machine_hang();
}
/* Used by the G5 thermal driver */
EXPORT_SYMBOL_GPL(machine_power_off);

void (*pm_power_off)(void);
EXPORT_SYMBOL_GPL(pm_power_off);

void machine_halt(void)
{
	machine_shutdown();
	if (ppc_md.halt)
		ppc_md.halt();

	smp_send_stop();
	machine_hang();
}

#ifdef CONFIG_SMP
DEFINE_PER_CPU(unsigned int, cpu_pvr);
#endif

static void show_cpuinfo_summary(struct seq_file *m)
{
	struct device_node *root;
	const char *model = NULL;
	unsigned long bogosum = 0;
	int i;

	if (IS_ENABLED(CONFIG_SMP) && IS_ENABLED(CONFIG_PPC32)) {
		for_each_online_cpu(i)
			bogosum += loops_per_jiffy;
		seq_printf(m, "total bogomips\t: %lu.%02lu\n",
			   bogosum / (500000 / HZ), bogosum / (5000 / HZ) % 100);
	}
	seq_printf(m, "timebase\t: %lu\n", ppc_tb_freq);
	if (ppc_md.name)
		seq_printf(m, "platform\t: %s\n", ppc_md.name);
	root = of_find_node_by_path("/");
	if (root)
		model = of_get_property(root, "model", NULL);
	if (model)
		seq_printf(m, "model\t\t: %s\n", model);
	of_node_put(root);

	if (ppc_md.show_cpuinfo != NULL)
		ppc_md.show_cpuinfo(m);

	/* Display the amount of memory */
	if (IS_ENABLED(CONFIG_PPC32))
		seq_printf(m, "Memory\t\t: %d MB\n",
			   (unsigned int)(total_memory / (1024 * 1024)));
}

static int show_cpuinfo(struct seq_file *m, void *v)
{
	unsigned long cpu_id = (unsigned long)v - 1;
	unsigned int pvr;
	unsigned long proc_freq;
	unsigned short maj;
	unsigned short min;

#ifdef CONFIG_SMP
	pvr = per_cpu(cpu_pvr, cpu_id);
#else
	pvr = mfspr(SPRN_PVR);
#endif
	maj = (pvr >> 8) & 0xFF;
	min = pvr & 0xFF;

	seq_printf(m, "processor\t: %lu\ncpu\t\t: ", cpu_id);

	if (cur_cpu_spec->pvr_mask && cur_cpu_spec->cpu_name)
		seq_puts(m, cur_cpu_spec->cpu_name);
	else
		seq_printf(m, "unknown (%08x)", pvr);

	if (cpu_has_feature(CPU_FTR_ALTIVEC))
		seq_puts(m, ", altivec supported");

	seq_putc(m, '\n');

#ifdef CONFIG_TAU
	if (cpu_has_feature(CPU_FTR_TAU)) {
		if (IS_ENABLED(CONFIG_TAU_AVERAGE)) {
			/* more straightforward, but potentially misleading */
			seq_printf(m,  "temperature \t: %u C (uncalibrated)\n",
				   cpu_temp(cpu_id));
		} else {
			/* show the actual temp sensor range */
			u32 temp;
			temp = cpu_temp_both(cpu_id);
			seq_printf(m, "temperature \t: %u-%u C (uncalibrated)\n",
				   temp & 0xff, temp >> 16);
		}
	}
#endif /* CONFIG_TAU */

	/*
	 * Platforms that have variable clock rates, should implement
	 * the method ppc_md.get_proc_freq() that reports the clock
	 * rate of a given cpu. The rest can use ppc_proc_freq to
	 * report the clock rate that is same across all cpus.
	 */
	if (ppc_md.get_proc_freq)
		proc_freq = ppc_md.get_proc_freq(cpu_id);
	else
		proc_freq = ppc_proc_freq;

	if (proc_freq)
		seq_printf(m, "clock\t\t: %lu.%06luMHz\n",
			   proc_freq / 1000000, proc_freq % 1000000);

	if (ppc_md.show_percpuinfo != NULL)
		ppc_md.show_percpuinfo(m, cpu_id);

	/* If we are a Freescale core do a simple check so
	 * we dont have to keep adding cases in the future */
	if (PVR_VER(pvr) & 0x8000) {
		switch (PVR_VER(pvr)) {
		case 0x8000:	/* 7441/7450/7451, Voyager */
		case 0x8001:	/* 7445/7455, Apollo 6 */
		case 0x8002:	/* 7447/7457, Apollo 7 */
		case 0x8003:	/* 7447A, Apollo 7 PM */
		case 0x8004:	/* 7448, Apollo 8 */
		case 0x800c:	/* 7410, Nitro */
			maj = ((pvr >> 8) & 0xF);
			min = PVR_MIN(pvr);
			break;
		default:	/* e500/book-e */
			maj = PVR_MAJ(pvr);
			min = PVR_MIN(pvr);
			break;
		}
	} else {
		switch (PVR_VER(pvr)) {
			case 0x1008:	/* 740P/750P ?? */
				maj = ((pvr >> 8) & 0xFF) - 1;
				min = pvr & 0xFF;
				break;
			case 0x004e: /* POWER9 bits 12-15 give chip type */
			case 0x0080: /* POWER10 bit 12 gives SMT8/4 */
				maj = (pvr >> 8) & 0x0F;
				min = pvr & 0xFF;
				break;
			default:
				maj = (pvr >> 8) & 0xFF;
				min = pvr & 0xFF;
				break;
		}
	}

	seq_printf(m, "revision\t: %hd.%hd (pvr %04x %04x)\n",
		   maj, min, PVR_VER(pvr), PVR_REV(pvr));

	if (IS_ENABLED(CONFIG_PPC32))
		seq_printf(m, "bogomips\t: %lu.%02lu\n", loops_per_jiffy / (500000 / HZ),
			   (loops_per_jiffy / (5000 / HZ)) % 100);

	seq_putc(m, '\n');

	/* If this is the last cpu, print the summary */
	if (cpumask_next(cpu_id, cpu_online_mask) >= nr_cpu_ids)
		show_cpuinfo_summary(m);

	return 0;
}

static void *c_start(struct seq_file *m, loff_t *pos)
{
	if (*pos == 0)	/* just in case, cpu 0 is not the first */
		*pos = cpumask_first(cpu_online_mask);
	else
		*pos = cpumask_next(*pos - 1, cpu_online_mask);
	if ((*pos) < nr_cpu_ids)
		return (void *)(unsigned long)(*pos + 1);
	return NULL;
}

static void *c_next(struct seq_file *m, void *v, loff_t *pos)
{
	(*pos)++;
	return c_start(m, pos);
}

static void c_stop(struct seq_file *m, void *v)
{
}

const struct seq_operations cpuinfo_op = {
	.start	= c_start,
	.next	= c_next,
	.stop	= c_stop,
	.show	= show_cpuinfo,
};

void __init check_for_initrd(void)
{
#ifdef CONFIG_BLK_DEV_INITRD
	DBG(" -> check_for_initrd()  initrd_start=0x%lx  initrd_end=0x%lx\n",
	    initrd_start, initrd_end);

	/* If we were passed an initrd, set the ROOT_DEV properly if the values
	 * look sensible. If not, clear initrd reference.
	 */
	if (is_kernel_addr(initrd_start) && is_kernel_addr(initrd_end) &&
	    initrd_end > initrd_start)
		ROOT_DEV = Root_RAM0;
	else
		initrd_start = initrd_end = 0;

	if (initrd_start)
		pr_info("Found initrd at 0x%lx:0x%lx\n", initrd_start, initrd_end);

	DBG(" <- check_for_initrd()\n");
#endif /* CONFIG_BLK_DEV_INITRD */
}

#ifdef CONFIG_SMP

int threads_per_core, threads_per_subcore, threads_shift __read_mostly;
cpumask_t threads_core_mask __read_mostly;
EXPORT_SYMBOL_GPL(threads_per_core);
EXPORT_SYMBOL_GPL(threads_per_subcore);
EXPORT_SYMBOL_GPL(threads_shift);
EXPORT_SYMBOL_GPL(threads_core_mask);

static void __init cpu_init_thread_core_maps(int tpc)
{
	int i;

	threads_per_core = tpc;
	threads_per_subcore = tpc;
	cpumask_clear(&threads_core_mask);

	/* This implementation only supports power of 2 number of threads
	 * for simplicity and performance
	 */
	threads_shift = ilog2(tpc);
	BUG_ON(tpc != (1 << threads_shift));

	for (i = 0; i < tpc; i++)
		cpumask_set_cpu(i, &threads_core_mask);

	printk(KERN_INFO "CPU maps initialized for %d thread%s per core\n",
	       tpc, tpc > 1 ? "s" : "");
	printk(KERN_DEBUG " (thread shift is %d)\n", threads_shift);
}


u32 *cpu_to_phys_id = NULL;

/**
 * setup_cpu_maps - initialize the following cpu maps:
 *                  cpu_possible_mask
 *                  cpu_present_mask
 *
 * Having the possible map set up early allows us to restrict allocations
 * of things like irqstacks to nr_cpu_ids rather than NR_CPUS.
 *
 * We do not initialize the online map here; cpus set their own bits in
 * cpu_online_mask as they come up.
 *
 * This function is valid only for Open Firmware systems.  finish_device_tree
 * must be called before using this.
 *
 * While we're here, we may as well set the "physical" cpu ids in the paca.
 *
 * NOTE: This must match the parsing done in early_init_dt_scan_cpus.
 */
void __init smp_setup_cpu_maps(void)
{
	struct device_node *dn;
	int cpu = 0;
	int nthreads = 1;

	DBG("smp_setup_cpu_maps()\n");

	cpu_to_phys_id = memblock_alloc(nr_cpu_ids * sizeof(u32),
					__alignof__(u32));
	if (!cpu_to_phys_id)
		panic("%s: Failed to allocate %zu bytes align=0x%zx\n",
		      __func__, nr_cpu_ids * sizeof(u32), __alignof__(u32));

	for_each_node_by_type(dn, "cpu") {
		const __be32 *intserv;
		__be32 cpu_be;
		int j, len;

		DBG("  * %pOF...\n", dn);

		intserv = of_get_property(dn, "ibm,ppc-interrupt-server#s",
				&len);
		if (intserv) {
			DBG("    ibm,ppc-interrupt-server#s -> %d threads\n",
			    nthreads);
		} else {
			DBG("    no ibm,ppc-interrupt-server#s -> 1 thread\n");
			intserv = of_get_property(dn, "reg", &len);
			if (!intserv) {
				cpu_be = cpu_to_be32(cpu);
				/* XXX: what is this? uninitialized?? */
				intserv = &cpu_be;	/* assume logical == phys */
				len = 4;
			}
		}

		nthreads = len / sizeof(int);

		for (j = 0; j < nthreads && cpu < nr_cpu_ids; j++) {
			bool avail;

			DBG("    thread %d -> cpu %d (hard id %d)\n",
			    j, cpu, be32_to_cpu(intserv[j]));

			avail = of_device_is_available(dn);
			if (!avail)
				avail = !of_property_match_string(dn,
						"enable-method", "spin-table");

			set_cpu_present(cpu, avail);
			set_cpu_possible(cpu, true);
			cpu_to_phys_id[cpu] = be32_to_cpu(intserv[j]);
			cpu++;
		}

		if (cpu >= nr_cpu_ids) {
			of_node_put(dn);
			break;
		}
	}

	/* If no SMT supported, nthreads is forced to 1 */
	if (!cpu_has_feature(CPU_FTR_SMT)) {
		DBG("  SMT disabled ! nthreads forced to 1\n");
		nthreads = 1;
	}

#ifdef CONFIG_PPC64
	/*
	 * On pSeries LPAR, we need to know how many cpus
	 * could possibly be added to this partition.
	 */
	if (firmware_has_feature(FW_FEATURE_LPAR) &&
	    (dn = of_find_node_by_path("/rtas"))) {
		int num_addr_cell, num_size_cell, maxcpus;
		const __be32 *ireg;

		num_addr_cell = of_n_addr_cells(dn);
		num_size_cell = of_n_size_cells(dn);

		ireg = of_get_property(dn, "ibm,lrdr-capacity", NULL);

		if (!ireg)
			goto out;

		maxcpus = be32_to_cpup(ireg + num_addr_cell + num_size_cell);

		/* Double maxcpus for processors which have SMT capability */
		if (cpu_has_feature(CPU_FTR_SMT))
			maxcpus *= nthreads;

		if (maxcpus > nr_cpu_ids) {
			printk(KERN_WARNING
			       "Partition configured for %d cpus, "
			       "operating system maximum is %u.\n",
			       maxcpus, nr_cpu_ids);
			maxcpus = nr_cpu_ids;
		} else
			printk(KERN_INFO "Partition configured for %d cpus.\n",
			       maxcpus);

		for (cpu = 0; cpu < maxcpus; cpu++)
			set_cpu_possible(cpu, true);
	out:
		of_node_put(dn);
	}
	vdso_data->processorCount = num_present_cpus();
#endif /* CONFIG_PPC64 */

        /* Initialize CPU <=> thread mapping/
	 *
	 * WARNING: We assume that the number of threads is the same for
	 * every CPU in the system. If that is not the case, then some code
	 * here will have to be reworked
	 */
	cpu_init_thread_core_maps(nthreads);

	/* Now that possible cpus are set, set nr_cpu_ids for later use */
	setup_nr_cpu_ids();

	free_unused_pacas();
}
#endif /* CONFIG_SMP */

#ifdef CONFIG_PCSPKR_PLATFORM
static __init int add_pcspkr(void)
{
	struct device_node *np;
	struct platform_device *pd;
	int ret;

	np = of_find_compatible_node(NULL, NULL, "pnpPNP,100");
	of_node_put(np);
	if (!np)
		return -ENODEV;

	pd = platform_device_alloc("pcspkr", -1);
	if (!pd)
		return -ENOMEM;

	ret = platform_device_add(pd);
	if (ret)
		platform_device_put(pd);

	return ret;
}
device_initcall(add_pcspkr);
#endif	/* CONFIG_PCSPKR_PLATFORM */

void probe_machine(void)
{
	extern struct machdep_calls __machine_desc_start;
	extern struct machdep_calls __machine_desc_end;
	unsigned int i;

	/*
	 * Iterate all ppc_md structures until we find the proper
	 * one for the current machine type
	 */
	DBG("Probing machine type ...\n");

	/*
	 * Check ppc_md is empty, if not we have a bug, ie, we setup an
	 * entry before probe_machine() which will be overwritten
	 */
	for (i = 0; i < (sizeof(ppc_md) / sizeof(void *)); i++) {
		if (((void **)&ppc_md)[i]) {
			printk(KERN_ERR "Entry %d in ppc_md non empty before"
			       " machine probe !\n", i);
		}
	}

	for (machine_id = &__machine_desc_start;
	     machine_id < &__machine_desc_end;
	     machine_id++) {
		DBG("  %s ...", machine_id->name);
		memcpy(&ppc_md, machine_id, sizeof(struct machdep_calls));
		if (ppc_md.probe()) {
			DBG(" match !\n");
			break;
		}
		DBG("\n");
	}
	/* What can we do if we didn't find ? */
	if (machine_id >= &__machine_desc_end) {
		pr_err("No suitable machine description found !\n");
		for (;;);
	}

	printk(KERN_INFO "Using %s machine description\n", ppc_md.name);
}

/* Match a class of boards, not a specific device configuration. */
int check_legacy_ioport(unsigned long base_port)
{
	struct device_node *parent, *np = NULL;
	int ret = -ENODEV;

	switch(base_port) {
	case I8042_DATA_REG:
		if (!(np = of_find_compatible_node(NULL, NULL, "pnpPNP,303")))
			np = of_find_compatible_node(NULL, NULL, "pnpPNP,f03");
		if (np) {
			parent = of_get_parent(np);

			of_i8042_kbd_irq = irq_of_parse_and_map(parent, 0);
			if (!of_i8042_kbd_irq)
				of_i8042_kbd_irq = 1;

			of_i8042_aux_irq = irq_of_parse_and_map(parent, 1);
			if (!of_i8042_aux_irq)
				of_i8042_aux_irq = 12;

			of_node_put(np);
			np = parent;
			break;
		}
		np = of_find_node_by_type(NULL, "8042");
		/* Pegasos has no device_type on its 8042 node, look for the
		 * name instead */
		if (!np)
			np = of_find_node_by_name(NULL, "8042");
		if (np) {
			of_i8042_kbd_irq = 1;
			of_i8042_aux_irq = 12;
		}
		break;
	case FDC_BASE: /* FDC1 */
		np = of_find_node_by_type(NULL, "fdc");
		break;
	default:
		/* ipmi is supposed to fail here */
		break;
	}
	if (!np)
		return ret;
	parent = of_get_parent(np);
	if (parent) {
		if (of_node_is_type(parent, "isa"))
			ret = 0;
		of_node_put(parent);
	}
	of_node_put(np);
	return ret;
}
EXPORT_SYMBOL(check_legacy_ioport);

static int ppc_panic_event(struct notifier_block *this,
                             unsigned long event, void *ptr)
{
	/*
	 * panic does a local_irq_disable, but we really
	 * want interrupts to be hard disabled.
	 */
	hard_irq_disable();

	/*
	 * If firmware-assisted dump has been registered then trigger
	 * firmware-assisted dump and let firmware handle everything else.
	 */
	crash_fadump(NULL, ptr);
	if (ppc_md.panic)
		ppc_md.panic(ptr);  /* May not return */
	return NOTIFY_DONE;
}

static struct notifier_block ppc_panic_block = {
	.notifier_call = ppc_panic_event,
	.priority = INT_MIN /* may not return; must be done last */
};

/*
 * Dump out kernel offset information on panic.
 */
static int dump_kernel_offset(struct notifier_block *self, unsigned long v,
			      void *p)
{
	pr_emerg("Kernel Offset: 0x%lx from 0x%lx\n",
		 kaslr_offset(), KERNELBASE);

	return 0;
}

static struct notifier_block kernel_offset_notifier = {
	.notifier_call = dump_kernel_offset
};

void __init setup_panic(void)
{
	if (IS_ENABLED(CONFIG_RANDOMIZE_BASE) && kaslr_offset() > 0)
		atomic_notifier_chain_register(&panic_notifier_list,
					       &kernel_offset_notifier);

	/* PPC64 always does a hard irq disable in its panic handler */
	if (!IS_ENABLED(CONFIG_PPC64) && !ppc_md.panic)
		return;
	atomic_notifier_chain_register(&panic_notifier_list, &ppc_panic_block);
}

#ifdef CONFIG_CHECK_CACHE_COHERENCY
/*
 * For platforms that have configurable cache-coherency.  This function
 * checks that the cache coherency setting of the kernel matches the setting
 * left by the firmware, as indicated in the device tree.  Since a mismatch
 * will eventually result in DMA failures, we print * and error and call
 * BUG() in that case.
 */

#define KERNEL_COHERENCY	(!IS_ENABLED(CONFIG_NOT_COHERENT_CACHE))

static int __init check_cache_coherency(void)
{
	struct device_node *np;
	const void *prop;
	bool devtree_coherency;

	np = of_find_node_by_path("/");
	prop = of_get_property(np, "coherency-off", NULL);
	of_node_put(np);

	devtree_coherency = prop ? false : true;

	if (devtree_coherency != KERNEL_COHERENCY) {
		printk(KERN_ERR
			"kernel coherency:%s != device tree_coherency:%s\n",
			KERNEL_COHERENCY ? "on" : "off",
			devtree_coherency ? "on" : "off");
		BUG();
	}

	return 0;
}

late_initcall(check_cache_coherency);
#endif /* CONFIG_CHECK_CACHE_COHERENCY */

#ifdef CONFIG_DEBUG_FS
struct dentry *powerpc_debugfs_root;
EXPORT_SYMBOL(powerpc_debugfs_root);

static int powerpc_debugfs_init(void)
{
	powerpc_debugfs_root = debugfs_create_dir("powerpc", NULL);
	return 0;
}
arch_initcall(powerpc_debugfs_init);
#endif

void ppc_printk_progress(char *s, unsigned short hex)
{
	pr_info("%s\n", s);
}

static __init void print_system_info(void)
{
	pr_info("-----------------------------------------------------\n");
	pr_info("phys_mem_size     = 0x%llx\n",
		(unsigned long long)memblock_phys_mem_size());

	pr_info("dcache_bsize      = 0x%x\n", dcache_bsize);
	pr_info("icache_bsize      = 0x%x\n", icache_bsize);

	pr_info("cpu_features      = 0x%016lx\n", cur_cpu_spec->cpu_features);
	pr_info("  possible        = 0x%016lx\n",
		(unsigned long)CPU_FTRS_POSSIBLE);
	pr_info("  always          = 0x%016lx\n",
		(unsigned long)CPU_FTRS_ALWAYS);
	pr_info("cpu_user_features = 0x%08x 0x%08x\n",
		cur_cpu_spec->cpu_user_features,
		cur_cpu_spec->cpu_user_features2);
	pr_info("mmu_features      = 0x%08x\n", cur_cpu_spec->mmu_features);
#ifdef CONFIG_PPC64
	pr_info("firmware_features = 0x%016lx\n", powerpc_firmware_features);
#ifdef CONFIG_PPC_BOOK3S
	pr_info("vmalloc start     = 0x%lx\n", KERN_VIRT_START);
	pr_info("IO start          = 0x%lx\n", KERN_IO_START);
	pr_info("vmemmap start     = 0x%lx\n", (unsigned long)vmemmap);
#endif
#endif

	if (!early_radix_enabled())
		print_system_hash_info();

	if (PHYSICAL_START > 0)
		pr_info("physical_start    = 0x%llx\n",
		       (unsigned long long)PHYSICAL_START);
	pr_info("-----------------------------------------------------\n");
}

#ifdef CONFIG_SMP
static void __init smp_setup_pacas(void)
{
	int cpu;

	for_each_possible_cpu(cpu) {
		if (cpu == smp_processor_id())
			continue;
		allocate_paca(cpu);
		set_hard_smp_processor_id(cpu, cpu_to_phys_id[cpu]);
	}

	memblock_free(__pa(cpu_to_phys_id), nr_cpu_ids * sizeof(u32));
	cpu_to_phys_id = NULL;
}
#endif

/*
 * Called into from start_kernel this initializes memblock, which is used
 * to manage page allocation until mem_init is called.
 */
void __init setup_arch(char **cmdline_p)
{
	kasan_init();

	*cmdline_p = boot_command_line;

	/* Set a half-reasonable default so udelay does something sensible */
	loops_per_jiffy = 500000000 / HZ;

	/* Unflatten the device-tree passed by prom_init or kexec */
	unflatten_device_tree();

	/*
	 * Initialize cache line/block info from device-tree (on ppc64) or
	 * just cputable (on ppc32).
	 */
	initialize_cache_info();

	/* Initialize RTAS if available. */
	rtas_initialize();

	/* Check if we have an initrd provided via the device-tree. */
	check_for_initrd();

	/* Probe the machine type, establish ppc_md. */
	probe_machine();

	/* Setup panic notifier if requested by the platform. */
	setup_panic();

	/*
	 * Configure ppc_md.power_save (ppc32 only, 64-bit machines do
	 * it from their respective probe() function.
	 */
	setup_power_save();

	/* Discover standard serial ports. */
	find_legacy_serial_ports();

	/* Register early console with the printk subsystem. */
	register_early_udbg_console();

	/* Setup the various CPU maps based on the device-tree. */
	smp_setup_cpu_maps();

	/* Initialize xmon. */
	xmon_setup();

	/* Check the SMT related command line arguments (ppc64). */
	check_smt_enabled();

	/* Parse memory topology */
	mem_topology_setup();

	/*
	 * Release secondary cpus out of their spinloops at 0x60 now that
	 * we can map physical -> logical CPU ids.
	 *
	 * Freescale Book3e parts spin in a loop provided by firmware,
	 * so smp_release_cpus() does nothing for them.
	 */
#ifdef CONFIG_SMP
	smp_setup_pacas();

	/* On BookE, setup per-core TLB data structures. */
	setup_tlb_core_data();
#endif

	/* Print various info about the machine that has been gathered so far. */
	print_system_info();

	/* Reserve large chunks of memory for use by CMA for KVM. */
	kvm_cma_reserve();

	/*  Reserve large chunks of memory for us by CMA for hugetlb */
	gigantic_hugetlb_cma_reserve();

	klp_init_thread_info(&init_task);

	setup_initial_init_mm(_stext, _etext, _edata, _end);

	mm_iommu_init(&init_mm);
	irqstack_early_init();
	exc_lvl_early_init();
	emergency_stack_init();

<<<<<<< HEAD
=======
	mce_init();
>>>>>>> 754a0abe
	smp_release_cpus();

	initmem_init();

	early_memtest(min_low_pfn << PAGE_SHIFT, max_low_pfn << PAGE_SHIFT);

	if (ppc_md.setup_arch)
		ppc_md.setup_arch();

	setup_barrier_nospec();
	setup_spectre_v2();

	paging_init();

	/* Initialize the MMU context management stuff. */
	mmu_context_init();

	/* Interrupt code needs to be 64K-aligned. */
	if (IS_ENABLED(CONFIG_PPC64) && (unsigned long)_stext & 0xffff)
		panic("Kernelbase not 64K-aligned (0x%lx)!\n",
		      (unsigned long)_stext);
}<|MERGE_RESOLUTION|>--- conflicted
+++ resolved
@@ -933,10 +933,7 @@
 	exc_lvl_early_init();
 	emergency_stack_init();
 
-<<<<<<< HEAD
-=======
 	mce_init();
->>>>>>> 754a0abe
 	smp_release_cpus();
 
 	initmem_init();
