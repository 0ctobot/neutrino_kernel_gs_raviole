--- conflicted
+++ resolved
@@ -160,16 +160,12 @@
 /* On the MPC8xx, this is a software emulation interrupt.  It occurs
  * for all unimplemented and illegal instructions.
  */
-<<<<<<< HEAD
-	EXCEPTION(0x1000, SoftEmu, emulation_assist_interrupt, EXC_XFER_STD)
-=======
 	START_EXCEPTION(INTERRUPT_SOFT_EMU_8xx, SoftEmu)
 	EXCEPTION_PROLOG INTERRUPT_SOFT_EMU_8xx SoftEmu
 	prepare_transfer_to_handler
 	bl	emulation_assist_interrupt
 	REST_NVGPRS(r1)
 	b	interrupt_return
->>>>>>> 754a0abe
 
 /*
  * For the MPC8xx, this is a software tablewalk to load the instruction
