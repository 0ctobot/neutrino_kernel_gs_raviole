--- conflicted
+++ resolved
@@ -533,32 +533,8 @@
  */
 static inline void switch_fpu_finish(struct fpu *new_fpu)
 {
-<<<<<<< HEAD
-	u32 pkru_val = init_pkru_value;
-	struct pkru_state *pk;
-
-	if (!static_cpu_has(X86_FEATURE_FPU))
-		return;
-
-	set_thread_flag(TIF_NEED_FPU_LOAD);
-
-	if (!cpu_feature_enabled(X86_FEATURE_OSPKE))
-		return;
-
-	/*
-	 * PKRU state is switched eagerly because it needs to be valid before we
-	 * return to userland e.g. for a copy_to_user() operation.
-	 */
-	if (current->mm) {
-		pk = get_xsave_addr(&new_fpu->state.xsave, XFEATURE_PKRU);
-		if (pk)
-			pkru_val = pk->pkru;
-	}
-	__write_pkru(pkru_val);
-=======
 	if (cpu_feature_enabled(X86_FEATURE_FPU))
 		set_thread_flag(TIF_NEED_FPU_LOAD);
->>>>>>> 754a0abe
 }
 
 #endif /* _ASM_X86_FPU_INTERNAL_H */