--- conflicted
+++ resolved
@@ -19,10 +19,6 @@
 	select KMAP_LOCAL
 	select MODULES_USE_ELF_REL
 	select OLD_SIGACTION
-<<<<<<< HEAD
-	select GENERIC_VDSO_32
-=======
->>>>>>> 754a0abe
 	select ARCH_SPLIT_ARG64
 
 config X86_64
@@ -109,14 +105,9 @@
 	select ARCH_SUPPORTS_ATOMIC_RMW
 	select ARCH_SUPPORTS_DEBUG_PAGEALLOC
 	select ARCH_SUPPORTS_NUMA_BALANCING	if X86_64
-<<<<<<< HEAD
-	select ARCH_SUPPORTS_LTO_CLANG		if X86_64
-	select ARCH_SUPPORTS_LTO_CLANG_THIN	if X86_64
-=======
 	select ARCH_SUPPORTS_KMAP_LOCAL_FORCE_MAP	if NR_CPUS <= 4096
 	select ARCH_SUPPORTS_LTO_CLANG
 	select ARCH_SUPPORTS_LTO_CLANG_THIN
->>>>>>> 754a0abe
 	select ARCH_USE_BUILTIN_BSWAP
 	select ARCH_USE_MEMTEST
 	select ARCH_USE_QUEUED_RWLOCKS
