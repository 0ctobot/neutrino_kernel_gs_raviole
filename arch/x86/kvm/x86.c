--- conflicted
+++ resolved
@@ -224,49 +224,6 @@
 u64 __read_mostly supported_xss;
 EXPORT_SYMBOL_GPL(supported_xss);
 
-<<<<<<< HEAD
-struct kvm_stats_debugfs_item debugfs_entries[] = {
-	VCPU_STAT("pf_fixed", pf_fixed),
-	VCPU_STAT("pf_guest", pf_guest),
-	VCPU_STAT("tlb_flush", tlb_flush),
-	VCPU_STAT("invlpg", invlpg),
-	VCPU_STAT("exits", exits),
-	VCPU_STAT("io_exits", io_exits),
-	VCPU_STAT("mmio_exits", mmio_exits),
-	VCPU_STAT("signal_exits", signal_exits),
-	VCPU_STAT("irq_window", irq_window_exits),
-	VCPU_STAT("nmi_window", nmi_window_exits),
-	VCPU_STAT("halt_exits", halt_exits),
-	VCPU_STAT("halt_successful_poll", halt_successful_poll),
-	VCPU_STAT("halt_attempted_poll", halt_attempted_poll),
-	VCPU_STAT("halt_poll_invalid", halt_poll_invalid),
-	VCPU_STAT("halt_wakeup", halt_wakeup),
-	VCPU_STAT("hypercalls", hypercalls),
-	VCPU_STAT("request_irq", request_irq_exits),
-	VCPU_STAT("irq_exits", irq_exits),
-	VCPU_STAT("host_state_reload", host_state_reload),
-	VCPU_STAT("fpu_reload", fpu_reload),
-	VCPU_STAT("insn_emulation", insn_emulation),
-	VCPU_STAT("insn_emulation_fail", insn_emulation_fail),
-	VCPU_STAT("irq_injections", irq_injections),
-	VCPU_STAT("nmi_injections", nmi_injections),
-	VCPU_STAT("req_event", req_event),
-	VCPU_STAT("l1d_flush", l1d_flush),
-	VCPU_STAT("halt_poll_success_ns", halt_poll_success_ns),
-	VCPU_STAT("halt_poll_fail_ns", halt_poll_fail_ns),
-	VM_STAT("mmu_shadow_zapped", mmu_shadow_zapped),
-	VM_STAT("mmu_pte_write", mmu_pte_write),
-	VM_STAT("mmu_pde_zapped", mmu_pde_zapped),
-	VM_STAT("mmu_flooded", mmu_flooded),
-	VM_STAT("mmu_recycled", mmu_recycled),
-	VM_STAT("mmu_cache_miss", mmu_cache_miss),
-	VM_STAT("mmu_unsync", mmu_unsync),
-	VM_STAT("remote_tlb_flush", remote_tlb_flush),
-	VM_STAT("largepages", lpages, .mode = 0444),
-	VM_STAT("nx_largepages_splitted", nx_lpage_splits, .mode = 0444),
-	VM_STAT("max_mmu_page_hash_collisions", max_mmu_page_hash_collisions),
-	{ NULL }
-=======
 const struct _kvm_stats_desc kvm_vm_stats_desc[] = {
 	KVM_GENERIC_VM_STATS(),
 	STATS_DESC_COUNTER(VM, mmu_shadow_zapped),
@@ -331,7 +288,6 @@
 	.desc_offset = sizeof(struct kvm_stats_header) + KVM_STATS_NAME_SIZE,
 	.data_offset = sizeof(struct kvm_stats_header) + KVM_STATS_NAME_SIZE +
 		       sizeof(kvm_vcpu_stats_desc),
->>>>>>> 754a0abe
 };
 
 u64 __read_mostly host_xcr0;
@@ -410,11 +366,7 @@
 	}
 }
 
-<<<<<<< HEAD
-int kvm_probe_user_return_msr(u32 msr)
-=======
 static int kvm_probe_user_return_msr(u32 msr)
->>>>>>> 754a0abe
 {
 	u64 val;
 	int ret;
@@ -428,11 +380,6 @@
 	preempt_enable();
 	return ret;
 }
-<<<<<<< HEAD
-EXPORT_SYMBOL_GPL(kvm_probe_user_return_msr);
-
-void kvm_define_user_return_msr(unsigned slot, u32 msr)
-=======
 
 int kvm_add_user_return_msr(u32 msr)
 {
@@ -447,7 +394,6 @@
 EXPORT_SYMBOL_GPL(kvm_add_user_return_msr);
 
 int kvm_find_user_return_msr(u32 msr)
->>>>>>> 754a0abe
 {
 	int i;
 
@@ -5750,10 +5696,6 @@
 static int kvm_add_msr_filter(struct kvm_x86_msr_filter *msr_filter,
 			      struct kvm_msr_filter_range *user_range)
 {
-<<<<<<< HEAD
-	struct msr_bitmap_range range;
-=======
->>>>>>> 754a0abe
 	unsigned long *bitmap = NULL;
 	size_t bitmap_size;
 
@@ -5781,24 +5723,7 @@
 		.bitmap = bitmap,
 	};
 
-<<<<<<< HEAD
-	if (range.flags & ~(KVM_MSR_FILTER_READ | KVM_MSR_FILTER_WRITE)) {
-		r = -EINVAL;
-		goto err;
-	}
-
-	if (!range.flags) {
-		r = -EINVAL;
-		goto err;
-	}
-
-	/* Everything ok, add this range identifier. */
-	msr_filter->ranges[msr_filter->count] = range;
 	msr_filter->count++;
-
-=======
-	msr_filter->count++;
->>>>>>> 754a0abe
 	return 0;
 }
 
@@ -5848,8 +5773,6 @@
 	mutex_unlock(&kvm->lock);
 
 	return 0;
-<<<<<<< HEAD
-=======
 }
 
 #ifdef CONFIG_HAVE_KVM_PM_NOTIFIER
@@ -5884,7 +5807,6 @@
 	}
 
 	return NOTIFY_DONE;
->>>>>>> 754a0abe
 }
 #endif /* CONFIG_HAVE_KVM_PM_NOTIFIER */
 
@@ -10348,18 +10270,10 @@
 		 * 64-bit mode (though maybe in a 32-bit code segment).
 		 * CR4.PAE and EFER.LMA must be set.
 		 */
-<<<<<<< HEAD
-		if (!(sregs->cr4 & X86_CR4_PAE)
-		    || !(sregs->efer & EFER_LMA))
-			return -EINVAL;
-		if (sregs->cr3 & vcpu->arch.cr3_lm_rsvd_bits)
-			return -EINVAL;
-=======
 		if (!(sregs->cr4 & X86_CR4_PAE) || !(sregs->efer & EFER_LMA))
 			return false;
 		if (kvm_vcpu_is_illegal_gpa(vcpu, sregs->cr3))
 			return false;
->>>>>>> 754a0abe
 	} else {
 		/*
 		 * Not in 64-bit mode: EFER.LMA is clear and the code
@@ -10777,11 +10691,7 @@
 	fx_init(vcpu);
 
 	vcpu->arch.maxphyaddr = cpuid_query_maxphyaddr(vcpu);
-<<<<<<< HEAD
-	vcpu->arch.cr3_lm_rsvd_bits = rsvd_bits(cpuid_maxphyaddr(vcpu), 63);
-=======
 	vcpu->arch.reserved_gpa_bits = kvm_vcpu_reserved_gpa_bits_raw(vcpu);
->>>>>>> 754a0abe
 
 	vcpu->arch.pat = MSR_IA32_CR_PAT_DEFAULT;
 
@@ -11348,12 +11258,7 @@
 		__x86_set_memory_region(kvm, TSS_PRIVATE_MEMSLOT, 0, 0);
 		mutex_unlock(&kvm->slots_lock);
 	}
-<<<<<<< HEAD
-	if (kvm_x86_ops.vm_destroy)
-		kvm_x86_ops.vm_destroy(kvm);
-=======
 	static_call_cond(kvm_x86_vm_destroy)(kvm);
->>>>>>> 754a0abe
 	kvm_free_msr_filter(srcu_dereference_check(kvm->arch.msr_filter, &kvm->srcu, 1));
 	kvm_pic_destroy(kvm);
 	kvm_ioapic_destroy(kvm);
@@ -12248,11 +12153,7 @@
 
 		fallthrough;
 	case INVPCID_TYPE_ALL_INCL_GLOBAL:
-<<<<<<< HEAD
-		kvm_make_request(KVM_REQ_MMU_RELOAD, vcpu);
-=======
 		kvm_make_request(KVM_REQ_TLB_FLUSH_GUEST, vcpu);
->>>>>>> 754a0abe
 		return kvm_skip_emulated_instruction(vcpu);
 
 	default:
