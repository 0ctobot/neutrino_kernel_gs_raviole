--- conflicted
+++ resolved
@@ -150,19 +150,10 @@
 
 static void __init setup_bootmem(void)
 {
-<<<<<<< HEAD
-	phys_addr_t mem_start = 0;
-	phys_addr_t start, dram_end, end = 0;
-	phys_addr_t vmlinux_end = __pa_symbol(&_end);
-	phys_addr_t vmlinux_start = __pa_symbol(&_start);
-	phys_addr_t max_mapped_addr = __pa(~(ulong)0);
-	u64 i;
-=======
 	phys_addr_t vmlinux_end = __pa_symbol(&_end);
 	phys_addr_t vmlinux_start = __pa_symbol(&_start);
 	phys_addr_t max_mapped_addr = __pa(~(ulong)0);
 	phys_addr_t dram_end;
->>>>>>> 754a0abe
 
 #ifdef CONFIG_XIP_KERNEL
 	vmlinux_start = __pa_symbol(&_sdata);
@@ -173,15 +164,6 @@
 	/*
 	 * Reserve from the start of the kernel to the end of the kernel
 	 */
-<<<<<<< HEAD
-	memblock_enforce_memory_limit(-PAGE_OFFSET);
-
-	/* Reserve from the start of the kernel to the end of the kernel */
-	memblock_reserve(vmlinux_start, vmlinux_end - vmlinux_start);
-
-	dram_end = memblock_end_of_DRAM();
-
-=======
 #if defined(CONFIG_64BIT) && defined(CONFIG_STRICT_KERNEL_RWX)
 	/*
 	 * Make sure we align the reservation on PMD_SIZE since we will
@@ -193,7 +175,6 @@
 	memblock_reserve(vmlinux_start, vmlinux_end - vmlinux_start);
 
 	dram_end = memblock_end_of_DRAM();
->>>>>>> 754a0abe
 	/*
 	 * memblock allocator is not aware of the fact that last 4K bytes of
 	 * the addressable memory can not be mapped because of IS_ERR_VALUE
@@ -202,13 +183,6 @@
 	 */
 	if (max_mapped_addr == (dram_end - 1))
 		memblock_set_current_limit(max_mapped_addr - 4096);
-<<<<<<< HEAD
-
-	max_pfn = PFN_DOWN(dram_end);
-	max_low_pfn = max_pfn;
-	set_max_mapnr(max_low_pfn);
-=======
->>>>>>> 754a0abe
 
 	min_low_pfn = PFN_UP(memblock_start_of_DRAM());
 	max_low_pfn = max_pfn = PFN_DOWN(dram_end);
@@ -245,11 +219,7 @@
 
 pgd_t swapper_pg_dir[PTRS_PER_PGD] __page_aligned_bss;
 pgd_t trampoline_pg_dir[PTRS_PER_PGD] __page_aligned_bss;
-<<<<<<< HEAD
-pte_t fixmap_pte[PTRS_PER_PTE] __page_aligned_bss;
-=======
 static pte_t fixmap_pte[PTRS_PER_PTE] __page_aligned_bss;
->>>>>>> 754a0abe
 
 pgd_t early_pg_dir[PTRS_PER_PGD] __initdata __aligned(PAGE_SIZE);
 
@@ -329,12 +299,6 @@
 
 #ifndef __PAGETABLE_PMD_FOLDED
 
-<<<<<<< HEAD
-pmd_t trampoline_pmd[PTRS_PER_PMD] __page_aligned_bss;
-pmd_t fixmap_pmd[PTRS_PER_PMD] __page_aligned_bss;
-pmd_t early_pmd[PTRS_PER_PMD] __initdata __aligned(PAGE_SIZE);
-pmd_t early_dtb_pmd[PTRS_PER_PMD] __initdata __aligned(PAGE_SIZE);
-=======
 static pmd_t trampoline_pmd[PTRS_PER_PMD] __page_aligned_bss;
 static pmd_t fixmap_pmd[PTRS_PER_PMD] __page_aligned_bss;
 static pmd_t early_pmd[PTRS_PER_PMD] __initdata __aligned(PAGE_SIZE);
@@ -345,7 +309,6 @@
 #define fixmap_pmd     ((pmd_t *)XIP_FIXUP(fixmap_pmd))
 #define early_pmd      ((pmd_t *)XIP_FIXUP(early_pmd))
 #endif /* CONFIG_XIP_KERNEL */
->>>>>>> 754a0abe
 
 static pmd_t *__init get_pmd_virt_early(phys_addr_t pa)
 {
@@ -366,11 +329,7 @@
 
 static phys_addr_t __init alloc_pmd_early(uintptr_t va)
 {
-<<<<<<< HEAD
-	BUG_ON((va - PAGE_OFFSET) >> PGDIR_SHIFT);
-=======
 	BUG_ON((va - kernel_map.virt_addr) >> PGDIR_SHIFT);
->>>>>>> 754a0abe
 
 	return (uintptr_t)early_pmd;
 }
@@ -573,13 +532,7 @@
 
 asmlinkage void __init setup_vm(uintptr_t dtb_pa)
 {
-<<<<<<< HEAD
-	uintptr_t va, pa, end_va;
-	uintptr_t load_pa = (uintptr_t)(&_start);
-	uintptr_t load_sz = (uintptr_t)(&_end) - load_pa;
-=======
 	uintptr_t __maybe_unused pa;
->>>>>>> 754a0abe
 	uintptr_t map_size;
 #ifndef __PAGETABLE_PMD_FOLDED
 	pmd_t fix_bmap_spmd, fix_bmap_epmd;
@@ -615,11 +568,7 @@
 
 	/* Sanity check alignment and size */
 	BUG_ON((PAGE_OFFSET % PGDIR_SIZE) != 0);
-<<<<<<< HEAD
-	BUG_ON((load_pa % map_size) != 0);
-=======
 	BUG_ON((kernel_map.phys_addr % map_size) != 0);
->>>>>>> 754a0abe
 
 	pt_ops.alloc_pte = alloc_pte_early;
 	pt_ops.get_pte_virt = get_pte_virt_early;
