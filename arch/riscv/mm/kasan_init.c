// SPDX-License-Identifier: GPL-2.0
// Copyright (C) 2019 Andes Technology Corporation

#include <linux/pfn.h>
#include <linux/init_task.h>
#include <linux/kasan.h>
#include <linux/kernel.h>
#include <linux/memblock.h>
#include <linux/pgtable.h>
#include <asm/tlbflush.h>
#include <asm/fixmap.h>
#include <asm/pgalloc.h>

extern pgd_t early_pg_dir[PTRS_PER_PGD];
asmlinkage void __init kasan_early_init(void)
{
	uintptr_t i;
	pgd_t *pgd = early_pg_dir + pgd_index(KASAN_SHADOW_START);

	for (i = 0; i < PTRS_PER_PTE; ++i)
		set_pte(kasan_early_shadow_pte + i,
			mk_pte(virt_to_page(kasan_early_shadow_page),
			       PAGE_KERNEL));

	for (i = 0; i < PTRS_PER_PMD; ++i)
		set_pmd(kasan_early_shadow_pmd + i,
			pfn_pmd(PFN_DOWN
				(__pa((uintptr_t) kasan_early_shadow_pte)),
				__pgprot(_PAGE_TABLE)));

	for (i = KASAN_SHADOW_START; i < KASAN_SHADOW_END;
	     i += PGDIR_SIZE, ++pgd)
		set_pgd(pgd,
			pfn_pgd(PFN_DOWN
				(__pa(((uintptr_t) kasan_early_shadow_pmd))),
				__pgprot(_PAGE_TABLE)));

	/* init for swapper_pg_dir */
	pgd = pgd_offset_k(KASAN_SHADOW_START);

	for (i = KASAN_SHADOW_START; i < KASAN_SHADOW_END;
	     i += PGDIR_SIZE, ++pgd)
		set_pgd(pgd,
			pfn_pgd(PFN_DOWN
				(__pa(((uintptr_t) kasan_early_shadow_pmd))),
				__pgprot(_PAGE_TABLE)));

	local_flush_tlb_all();
}

static void __init kasan_populate_pte(pmd_t *pmd, unsigned long vaddr, unsigned long end)
{
	phys_addr_t phys_addr;
	pte_t *ptep, *base_pte;

	if (pmd_none(*pmd))
		base_pte = memblock_alloc(PTRS_PER_PTE * sizeof(pte_t), PAGE_SIZE);
	else
		base_pte = (pte_t *)pmd_page_vaddr(*pmd);

	ptep = base_pte + pte_index(vaddr);

	do {
		if (pte_none(*ptep)) {
			phys_addr = memblock_phys_alloc(PAGE_SIZE, PAGE_SIZE);
			set_pte(ptep, pfn_pte(PFN_DOWN(phys_addr), PAGE_KERNEL));
		}
	} while (ptep++, vaddr += PAGE_SIZE, vaddr != end);

	set_pmd(pmd, pfn_pmd(PFN_DOWN(__pa(base_pte)), PAGE_TABLE));
}

static void __init kasan_populate_pmd(pgd_t *pgd, unsigned long vaddr, unsigned long end)
{
	phys_addr_t phys_addr;
	pmd_t *pmdp, *base_pmd;
	unsigned long next;

	base_pmd = (pmd_t *)pgd_page_vaddr(*pgd);
	if (base_pmd == lm_alias(kasan_early_shadow_pmd))
		base_pmd = memblock_alloc(PTRS_PER_PMD * sizeof(pmd_t), PAGE_SIZE);

	pmdp = base_pmd + pmd_index(vaddr);

	do {
		next = pmd_addr_end(vaddr, end);

		if (pmd_none(*pmdp) && IS_ALIGNED(vaddr, PMD_SIZE) && (next - vaddr) >= PMD_SIZE) {
			phys_addr = memblock_phys_alloc(PMD_SIZE, PMD_SIZE);
			if (phys_addr) {
				set_pmd(pmdp, pfn_pmd(PFN_DOWN(phys_addr), PAGE_KERNEL));
				continue;
			}
		}

		kasan_populate_pte(pmdp, vaddr, next);
	} while (pmdp++, vaddr = next, vaddr != end);

	/*
	 * Wait for the whole PGD to be populated before setting the PGD in
	 * the page table, otherwise, if we did set the PGD before populating
	 * it entirely, memblock could allocate a page at a physical address
	 * where KASAN is not populated yet and then we'd get a page fault.
	 */
	set_pgd(pgd, pfn_pgd(PFN_DOWN(__pa(base_pmd)), PAGE_TABLE));
}

static void __init kasan_populate_pgd(unsigned long vaddr, unsigned long end)
{
	phys_addr_t phys_addr;
	pgd_t *pgdp = pgd_offset_k(vaddr);
	unsigned long next;

	do {
		next = pgd_addr_end(vaddr, end);

		/*
		 * pgdp can't be none since kasan_early_init initialized all KASAN
		 * shadow region with kasan_early_shadow_pmd: if this is stillthe case,
		 * that means we can try to allocate a hugepage as a replacement.
		 */
		if (pgd_page_vaddr(*pgdp) == (unsigned long)lm_alias(kasan_early_shadow_pmd) &&
		    IS_ALIGNED(vaddr, PGDIR_SIZE) && (next - vaddr) >= PGDIR_SIZE) {
			phys_addr = memblock_phys_alloc(PGDIR_SIZE, PGDIR_SIZE);
			if (phys_addr) {
				set_pgd(pgdp, pfn_pgd(PFN_DOWN(phys_addr), PAGE_KERNEL));
				continue;
			}
		}

		kasan_populate_pmd(pgdp, vaddr, next);
	} while (pgdp++, vaddr = next, vaddr != end);
}

static void __init kasan_populate(void *start, void *end)
{
	unsigned long vaddr = (unsigned long)start & PAGE_MASK;
	unsigned long vend = PAGE_ALIGN((unsigned long)end);

	kasan_populate_pgd(vaddr, vend);

	local_flush_tlb_all();
	memset(start, KASAN_SHADOW_INIT, end - start);
}

static void __init kasan_shallow_populate_pgd(unsigned long vaddr, unsigned long end)
{
	unsigned long next;
	void *p;
	pgd_t *pgd_k = pgd_offset_k(vaddr);

	do {
		next = pgd_addr_end(vaddr, end);
		if (pgd_page_vaddr(*pgd_k) == (unsigned long)lm_alias(kasan_early_shadow_pmd)) {
			p = memblock_alloc(PAGE_SIZE, PAGE_SIZE);
			set_pgd(pgd_k, pfn_pgd(PFN_DOWN(__pa(p)), PAGE_TABLE));
		}
	} while (pgd_k++, vaddr = next, vaddr != end);
}

static void __init kasan_shallow_populate(void *start, void *end)
{
	unsigned long vaddr = (unsigned long)start & PAGE_MASK;
	unsigned long vend = PAGE_ALIGN((unsigned long)end);

	kasan_shallow_populate_pgd(vaddr, vend);
	local_flush_tlb_all();
}

void __init kasan_init(void)
{
	phys_addr_t p_start, p_end;
	u64 i;

	/*
	 * Populate all kernel virtual address space with kasan_early_shadow_page
	 * except for the linear mapping and the modules/kernel/BPF mapping.
	 */
	kasan_populate_early_shadow((void *)KASAN_SHADOW_START,
				    (void *)kasan_mem_to_shadow((void *)
<<<<<<< HEAD
								VMALLOC_END));

	for_each_mem_range(i, &_start, &_end) {
		void *start = (void *)__va(_start);
		void *end = (void *)__va(_end);
=======
								VMEMMAP_END));
	if (IS_ENABLED(CONFIG_KASAN_VMALLOC))
		kasan_shallow_populate(
			(void *)kasan_mem_to_shadow((void *)VMALLOC_START),
			(void *)kasan_mem_to_shadow((void *)VMALLOC_END));
	else
		kasan_populate_early_shadow(
			(void *)kasan_mem_to_shadow((void *)VMALLOC_START),
			(void *)kasan_mem_to_shadow((void *)VMALLOC_END));

	/* Populate the linear mapping */
	for_each_mem_range(i, &p_start, &p_end) {
		void *start = (void *)__va(p_start);
		void *end = (void *)__va(p_end);
>>>>>>> 754a0abe

		if (start >= end)
			break;

		kasan_populate(kasan_mem_to_shadow(start), kasan_mem_to_shadow(end));
	}

	/* Populate kernel, BPF, modules mapping */
	kasan_populate(kasan_mem_to_shadow((const void *)MODULES_VADDR),
		       kasan_mem_to_shadow((const void *)MODULES_VADDR + SZ_2G));

	for (i = 0; i < PTRS_PER_PTE; i++)
		set_pte(&kasan_early_shadow_pte[i],
			mk_pte(virt_to_page(kasan_early_shadow_page),
			       __pgprot(_PAGE_PRESENT | _PAGE_READ |
					_PAGE_ACCESSED)));

	memset(kasan_early_shadow_page, KASAN_SHADOW_INIT, PAGE_SIZE);
	init_task.kasan_depth = 0;
}<|MERGE_RESOLUTION|>--- conflicted
+++ resolved
@@ -178,13 +178,6 @@
 	 */
 	kasan_populate_early_shadow((void *)KASAN_SHADOW_START,
 				    (void *)kasan_mem_to_shadow((void *)
-<<<<<<< HEAD
-								VMALLOC_END));
-
-	for_each_mem_range(i, &_start, &_end) {
-		void *start = (void *)__va(_start);
-		void *end = (void *)__va(_end);
-=======
 								VMEMMAP_END));
 	if (IS_ENABLED(CONFIG_KASAN_VMALLOC))
 		kasan_shallow_populate(
@@ -199,7 +192,6 @@
 	for_each_mem_range(i, &p_start, &p_end) {
 		void *start = (void *)__va(p_start);
 		void *end = (void *)__va(p_end);
->>>>>>> 754a0abe
 
 		if (start >= end)
 			break;
