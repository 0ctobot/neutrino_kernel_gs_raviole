--- conflicted
+++ resolved
@@ -41,8 +41,6 @@
 
 static bool error_occurred;
 
-<<<<<<< HEAD
-=======
 /*
  * Cut off the warnings when there are too many. This typically occurs when
  * vmlinux is missing. ('make modules' without building vmlinux.)
@@ -50,7 +48,6 @@
 #define MAX_UNRESOLVED_REPORTS	10
 static unsigned int nr_unresolved;
 
->>>>>>> 754a0abe
 enum export {
 	export_plain,
 	export_gpl,
@@ -2133,13 +2130,6 @@
 	switch (exp) {
 	case export_gpl:
 		error("GPL-incompatible module %s.ko uses GPL-only symbol '%s'\n",
-<<<<<<< HEAD
-		      m, s);
-		break;
-	case export_unused_gpl:
-		error("GPL-incompatible module %s.ko uses GPL-only symbol marked UNUSED '%s'\n",
-=======
->>>>>>> 754a0abe
 		      m, s);
 		break;
 	case export_plain:
@@ -2149,23 +2139,6 @@
 	}
 }
 
-<<<<<<< HEAD
-static void check_for_unused(enum export exp, const char *m, const char *s)
-{
-	switch (exp) {
-	case export_unused:
-	case export_unused_gpl:
-		warn("module %s.ko uses symbol '%s' marked UNUSED\n",
-		     m, s);
-		break;
-	default:
-		/* ignore */
-		break;
-	}
-}
-
-=======
->>>>>>> 754a0abe
 static void check_exports(struct module *mod)
 {
 	struct symbol *s, *exp;
@@ -2174,11 +2147,7 @@
 		const char *basename;
 		exp = find_symbol(s->name);
 		if (!exp || exp->module == mod) {
-<<<<<<< HEAD
-			if (have_vmlinux && !s->weak)
-=======
 			if (!s->weak && nr_unresolved++ < MAX_UNRESOLVED_REPORTS)
->>>>>>> 754a0abe
 				modpost_log(warn_unresolved ? LOG_WARN : LOG_ERROR,
 					    "\"%s\" [%s.ko] undefined!\n",
 					    s->name, mod->name);
@@ -2601,16 +2570,6 @@
 	if (files_source)
 		read_symbols_from_files(files_source);
 
-<<<<<<< HEAD
-	/*
-	 * When there's no vmlinux, don't print warnings about
-	 * unresolved symbols (since there'll be too many ;)
-	 */
-	if (!have_vmlinux)
-		warn("Symbol info of vmlinux is missing. Unresolved symbol check will be entirely skipped.\n");
-
-=======
->>>>>>> 754a0abe
 	for (mod = modules; mod; mod = mod->next) {
 		char fname[PATH_MAX];
 
