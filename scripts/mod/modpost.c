/* Postprocess module symbol versions
 *
 * Copyright 2003       Kai Germaschewski
 * Copyright 2002-2004  Rusty Russell, IBM Corporation
 * Copyright 2006-2008  Sam Ravnborg
 * Based in part on module-init-tools/depmod.c,file2alias
 *
 * This software may be used and distributed according to the terms
 * of the GNU General Public License, incorporated herein by reference.
 *
 * Usage: modpost vmlinux module1.o module2.o ...
 */

#define _GNU_SOURCE
#include <elf.h>
#include <stdio.h>
#include <ctype.h>
#include <string.h>
#include <limits.h>
#include <stdbool.h>
#include <errno.h>
#include "modpost.h"
#include "../../include/linux/license.h"

/* Are we using CONFIG_MODVERSIONS? */
static int modversions = 0;
/* Warn about undefined symbols? (do so if we have vmlinux) */
static int have_vmlinux = 0;
/* Is CONFIG_MODULE_SRCVERSION_ALL set? */
static int all_versions = 0;
/* If we are modposting external module set to 1 */
static int external_module = 0;
/* Only warn about unresolved symbols */
static int warn_unresolved = 0;
/* How a symbol is exported */
static int sec_mismatch_count = 0;
static int sec_mismatch_warn_only = true;
/* ignore missing files */
static int ignore_missing_files;
/* If set to 1, only warn (instead of error) about missing ns imports */
static int allow_missing_ns_imports;

static bool error_occurred;

enum export {
	export_plain,      export_unused,     export_gpl,
	export_unused_gpl, export_gpl_future, export_unknown
};

/* In kernel, this size is defined in linux/module.h;
 * here we use Elf_Addr instead of long for covering cross-compile
 */

#define MODULE_NAME_LEN (64 - sizeof(Elf_Addr))

void __attribute__((format(printf, 2, 3)))
modpost_log(enum loglevel loglevel, const char *fmt, ...)
{
	va_list arglist;

	switch (loglevel) {
	case LOG_WARN:
		fprintf(stderr, "WARNING: ");
		break;
	case LOG_ERROR:
		fprintf(stderr, "ERROR: ");
		break;
	case LOG_FATAL:
		fprintf(stderr, "FATAL: ");
		break;
	default: /* invalid loglevel, ignore */
		break;
	}

	fprintf(stderr, "modpost: ");

	va_start(arglist, fmt);
	vfprintf(stderr, fmt, arglist);
	va_end(arglist);

	if (loglevel == LOG_FATAL)
		exit(1);
	if (loglevel == LOG_ERROR)
		error_occurred = true;
}

static inline bool strends(const char *str, const char *postfix)
{
	if (strlen(str) < strlen(postfix))
		return false;

	return strcmp(str + strlen(str) - strlen(postfix), postfix) == 0;
}

void *do_nofail(void *ptr, const char *expr)
{
	if (!ptr)
		fatal("Memory allocation failure: %s.\n", expr);

	return ptr;
}

char *read_text_file(const char *filename)
{
	struct stat st;
	size_t nbytes;
	int fd;
	char *buf;

	fd = open(filename, O_RDONLY);
	if (fd < 0) {
		perror(filename);
		exit(1);
	}

	if (fstat(fd, &st) < 0) {
		perror(filename);
		exit(1);
	}

	buf = NOFAIL(malloc(st.st_size + 1));

	nbytes = st.st_size;

	while (nbytes) {
		ssize_t bytes_read;

		bytes_read = read(fd, buf, nbytes);
		if (bytes_read < 0) {
			perror(filename);
			exit(1);
		}

		nbytes -= bytes_read;
	}
	buf[st.st_size] = '\0';

	close(fd);

	return buf;
}

char *get_line(char **stringp)
{
	char *orig = *stringp, *next;

	/* do not return the unwanted extra line at EOF */
	if (!orig || *orig == '\0')
		return NULL;

	/* don't use strsep here, it is not available everywhere */
	next = strchr(orig, '\n');
	if (next)
		*next++ = '\0';

	*stringp = next;

	return orig;
}

/* A list of all modules we processed */
static struct module *modules;

static struct module *find_module(const char *modname)
{
	struct module *mod;

	for (mod = modules; mod; mod = mod->next)
		if (strcmp(mod->name, modname) == 0)
			break;
	return mod;
}

static struct module *new_module(const char *modname)
{
	struct module *mod;

	mod = NOFAIL(malloc(sizeof(*mod) + strlen(modname) + 1));
	memset(mod, 0, sizeof(*mod));

	/* add to list */
	strcpy(mod->name, modname);
	mod->is_vmlinux = (strcmp(modname, "vmlinux") == 0);
	mod->gpl_compatible = -1;
	mod->next = modules;
	modules = mod;

	if (mod->is_vmlinux)
		have_vmlinux = 1;

	return mod;
}

/* A hash of all exported symbols,
 * struct symbol is also used for lists of unresolved symbols */

#define SYMBOL_HASH_SIZE 1024

struct symbol {
	struct symbol *next;
	struct module *module;
	unsigned int crc;
	int crc_valid;
	char *namespace;
	unsigned int weak:1;
	unsigned int is_static:1;  /* 1 if symbol is not global */
	enum export  export;       /* Type of export */
	char name[];
};

static struct symbol *symbolhash[SYMBOL_HASH_SIZE];

/* This is based on the hash agorithm from gdbm, via tdb */
static inline unsigned int tdb_hash(const char *name)
{
	unsigned value;	/* Used to compute the hash value.  */
	unsigned   i;	/* Used to cycle through random values. */

	/* Set the initial value from the key size. */
	for (value = 0x238F13AF * strlen(name), i = 0; name[i]; i++)
		value = (value + (((unsigned char *)name)[i] << (i*5 % 24)));

	return (1103515243 * value + 12345);
}

/**
 * Allocate a new symbols for use in the hash of exported symbols or
 * the list of unresolved symbols per module
 **/
static struct symbol *alloc_symbol(const char *name, unsigned int weak,
				   struct symbol *next)
{
	struct symbol *s = NOFAIL(malloc(sizeof(*s) + strlen(name) + 1));

	memset(s, 0, sizeof(*s));
	strcpy(s->name, name);
	s->weak = weak;
	s->next = next;
	s->is_static = 1;
	return s;
}

/* For the hash of exported symbols */
static struct symbol *new_symbol(const char *name, struct module *module,
				 enum export export)
{
	unsigned int hash;

	hash = tdb_hash(name) % SYMBOL_HASH_SIZE;
	symbolhash[hash] = alloc_symbol(name, 0, symbolhash[hash]);

	return symbolhash[hash];
}

static struct symbol *find_symbol(const char *name)
{
	struct symbol *s;

	/* For our purposes, .foo matches foo.  PPC64 needs this. */
	if (name[0] == '.')
		name++;

	for (s = symbolhash[tdb_hash(name) % SYMBOL_HASH_SIZE]; s; s = s->next) {
		if (strcmp(s->name, name) == 0)
			return s;
	}
	return NULL;
}

static bool contains_namespace(struct namespace_list *list,
			       const char *namespace)
{
	for (; list; list = list->next)
		if (!strcmp(list->namespace, namespace))
			return true;

	return false;
}

static void add_namespace(struct namespace_list **list, const char *namespace)
{
	struct namespace_list *ns_entry;

	if (!contains_namespace(*list, namespace)) {
		ns_entry = NOFAIL(malloc(sizeof(struct namespace_list) +
					 strlen(namespace) + 1));
		strcpy(ns_entry->namespace, namespace);
		ns_entry->next = *list;
		*list = ns_entry;
	}
}

static bool module_imports_namespace(struct module *module,
				     const char *namespace)
{
	return contains_namespace(module->imported_namespaces, namespace);
}

static const struct {
	const char *str;
	enum export export;
} export_list[] = {
	{ .str = "EXPORT_SYMBOL",            .export = export_plain },
	{ .str = "EXPORT_UNUSED_SYMBOL",     .export = export_unused },
	{ .str = "EXPORT_SYMBOL_GPL",        .export = export_gpl },
	{ .str = "EXPORT_UNUSED_SYMBOL_GPL", .export = export_unused_gpl },
	{ .str = "EXPORT_SYMBOL_GPL_FUTURE", .export = export_gpl_future },
	{ .str = "(unknown)",                .export = export_unknown },
};


static const char *export_str(enum export ex)
{
	return export_list[ex].str;
}

static enum export export_no(const char *s)
{
	int i;

	if (!s)
		return export_unknown;
	for (i = 0; export_list[i].export != export_unknown; i++) {
		if (strcmp(export_list[i].str, s) == 0)
			return export_list[i].export;
	}
	return export_unknown;
}

static void *sym_get_data_by_offset(const struct elf_info *info,
				    unsigned int secindex, unsigned long offset)
{
	Elf_Shdr *sechdr = &info->sechdrs[secindex];

	if (info->hdr->e_type != ET_REL)
		offset -= sechdr->sh_addr;

	return (void *)info->hdr + sechdr->sh_offset + offset;
}

static void *sym_get_data(const struct elf_info *info, const Elf_Sym *sym)
{
	return sym_get_data_by_offset(info, get_secindex(info, sym),
				      sym->st_value);
}

static const char *sech_name(const struct elf_info *info, Elf_Shdr *sechdr)
{
	return sym_get_data_by_offset(info, info->secindex_strings,
				      sechdr->sh_name);
}

static const char *sec_name(const struct elf_info *info, int secindex)
{
	return sech_name(info, &info->sechdrs[secindex]);
}

#define strstarts(str, prefix) (strncmp(str, prefix, strlen(prefix)) == 0)

static enum export export_from_secname(struct elf_info *elf, unsigned int sec)
{
	const char *secname = sec_name(elf, sec);

	if (strstarts(secname, "___ksymtab+"))
		return export_plain;
	else if (strstarts(secname, "___ksymtab_unused+"))
		return export_unused;
	else if (strstarts(secname, "___ksymtab_gpl+"))
		return export_gpl;
	else if (strstarts(secname, "___ksymtab_unused_gpl+"))
		return export_unused_gpl;
	else if (strstarts(secname, "___ksymtab_gpl_future+"))
		return export_gpl_future;
	else
		return export_unknown;
}

static enum export export_from_sec(struct elf_info *elf, unsigned int sec)
{
	if (sec == elf->export_sec)
		return export_plain;
	else if (sec == elf->export_unused_sec)
		return export_unused;
	else if (sec == elf->export_gpl_sec)
		return export_gpl;
	else if (sec == elf->export_unused_gpl_sec)
		return export_unused_gpl;
	else if (sec == elf->export_gpl_future_sec)
		return export_gpl_future;
	else
		return export_unknown;
}

static const char *namespace_from_kstrtabns(const struct elf_info *info,
					    const Elf_Sym *sym)
{
	const char *value = sym_get_data(info, sym);
	return value[0] ? value : NULL;
}

static void sym_update_namespace(const char *symname, const char *namespace)
{
	struct symbol *s = find_symbol(symname);

	/*
	 * That symbol should have been created earlier and thus this is
	 * actually an assertion.
	 */
	if (!s) {
		error("Could not update namespace(%s) for symbol %s\n",
		      namespace, symname);
		return;
	}

	free(s->namespace);
	s->namespace =
		namespace && namespace[0] ? NOFAIL(strdup(namespace)) : NULL;
}

/**
 * Add an exported symbol - it may have already been added without a
 * CRC, in this case just update the CRC
 **/
static struct symbol *sym_add_exported(const char *name, struct module *mod,
				       enum export export)
{
	struct symbol *s = find_symbol(name);

	if (!s) {
		s = new_symbol(name, mod, export);
	} else if (!external_module || s->module->is_vmlinux ||
		   s->module == mod) {
		fatal("%s: '%s' exported twice. Previous export was in %s%s\n",
		      mod->name, name, s->module->name,
		      s->module->is_vmlinux ? "" : ".ko");
	}

	s->module = mod;
	s->export    = export;
	return s;
}

static void sym_set_crc(const char *name, unsigned int crc)
{
	struct symbol *s = find_symbol(name);

	/*
	 * Ignore stand-alone __crc_*, which might be auto-generated symbols
	 * such as __*_veneer in ARM ELF.
	 */
	if (!s)
		return;

	s->crc = crc;
	s->crc_valid = 1;
}

static void *grab_file(const char *filename, size_t *size)
{
	struct stat st;
	void *map = MAP_FAILED;
	int fd;

	fd = open(filename, O_RDONLY);
	if (fd < 0)
		return NULL;
	if (fstat(fd, &st))
		goto failed;

	*size = st.st_size;
	map = mmap(NULL, *size, PROT_READ|PROT_WRITE, MAP_PRIVATE, fd, 0);

failed:
	close(fd);
	if (map == MAP_FAILED)
		return NULL;
	return map;
}

static void release_file(void *file, size_t size)
{
	munmap(file, size);
}

static int parse_elf(struct elf_info *info, const char *filename)
{
	unsigned int i;
	Elf_Ehdr *hdr;
	Elf_Shdr *sechdrs;
	Elf_Sym  *sym;
	const char *secstrings;
	unsigned int symtab_idx = ~0U, symtab_shndx_idx = ~0U;

	hdr = grab_file(filename, &info->size);
	if (!hdr) {
		if (ignore_missing_files) {
			fprintf(stderr, "%s: %s (ignored)\n", filename,
				strerror(errno));
			return 0;
		}
		perror(filename);
		exit(1);
	}
	info->hdr = hdr;
	if (info->size < sizeof(*hdr)) {
		/* file too small, assume this is an empty .o file */
		return 0;
	}
	/* Is this a valid ELF file? */
	if ((hdr->e_ident[EI_MAG0] != ELFMAG0) ||
	    (hdr->e_ident[EI_MAG1] != ELFMAG1) ||
	    (hdr->e_ident[EI_MAG2] != ELFMAG2) ||
	    (hdr->e_ident[EI_MAG3] != ELFMAG3)) {
		/* Not an ELF file - silently ignore it */
		return 0;
	}
	/* Fix endianness in ELF header */
	hdr->e_type      = TO_NATIVE(hdr->e_type);
	hdr->e_machine   = TO_NATIVE(hdr->e_machine);
	hdr->e_version   = TO_NATIVE(hdr->e_version);
	hdr->e_entry     = TO_NATIVE(hdr->e_entry);
	hdr->e_phoff     = TO_NATIVE(hdr->e_phoff);
	hdr->e_shoff     = TO_NATIVE(hdr->e_shoff);
	hdr->e_flags     = TO_NATIVE(hdr->e_flags);
	hdr->e_ehsize    = TO_NATIVE(hdr->e_ehsize);
	hdr->e_phentsize = TO_NATIVE(hdr->e_phentsize);
	hdr->e_phnum     = TO_NATIVE(hdr->e_phnum);
	hdr->e_shentsize = TO_NATIVE(hdr->e_shentsize);
	hdr->e_shnum     = TO_NATIVE(hdr->e_shnum);
	hdr->e_shstrndx  = TO_NATIVE(hdr->e_shstrndx);
	sechdrs = (void *)hdr + hdr->e_shoff;
	info->sechdrs = sechdrs;

	/* Check if file offset is correct */
	if (hdr->e_shoff > info->size) {
		fatal("section header offset=%lu in file '%s' is bigger than filesize=%zu\n",
		      (unsigned long)hdr->e_shoff, filename, info->size);
		return 0;
	}

	if (hdr->e_shnum == SHN_UNDEF) {
		/*
		 * There are more than 64k sections,
		 * read count from .sh_size.
		 */
		info->num_sections = TO_NATIVE(sechdrs[0].sh_size);
	}
	else {
		info->num_sections = hdr->e_shnum;
	}
	if (hdr->e_shstrndx == SHN_XINDEX) {
		info->secindex_strings = TO_NATIVE(sechdrs[0].sh_link);
	}
	else {
		info->secindex_strings = hdr->e_shstrndx;
	}

	/* Fix endianness in section headers */
	for (i = 0; i < info->num_sections; i++) {
		sechdrs[i].sh_name      = TO_NATIVE(sechdrs[i].sh_name);
		sechdrs[i].sh_type      = TO_NATIVE(sechdrs[i].sh_type);
		sechdrs[i].sh_flags     = TO_NATIVE(sechdrs[i].sh_flags);
		sechdrs[i].sh_addr      = TO_NATIVE(sechdrs[i].sh_addr);
		sechdrs[i].sh_offset    = TO_NATIVE(sechdrs[i].sh_offset);
		sechdrs[i].sh_size      = TO_NATIVE(sechdrs[i].sh_size);
		sechdrs[i].sh_link      = TO_NATIVE(sechdrs[i].sh_link);
		sechdrs[i].sh_info      = TO_NATIVE(sechdrs[i].sh_info);
		sechdrs[i].sh_addralign = TO_NATIVE(sechdrs[i].sh_addralign);
		sechdrs[i].sh_entsize   = TO_NATIVE(sechdrs[i].sh_entsize);
	}
	/* Find symbol table. */
	secstrings = (void *)hdr + sechdrs[info->secindex_strings].sh_offset;
	for (i = 1; i < info->num_sections; i++) {
		const char *secname;
		int nobits = sechdrs[i].sh_type == SHT_NOBITS;

		if (!nobits && sechdrs[i].sh_offset > info->size) {
			fatal("%s is truncated. sechdrs[i].sh_offset=%lu > "
			      "sizeof(*hrd)=%zu\n", filename,
			      (unsigned long)sechdrs[i].sh_offset,
			      sizeof(*hdr));
			return 0;
		}
		secname = secstrings + sechdrs[i].sh_name;
		if (strcmp(secname, ".modinfo") == 0) {
			if (nobits)
				fatal("%s has NOBITS .modinfo\n", filename);
			info->modinfo = (void *)hdr + sechdrs[i].sh_offset;
			info->modinfo_len = sechdrs[i].sh_size;
		} else if (strcmp(secname, "__ksymtab") == 0)
			info->export_sec = i;
		else if (strcmp(secname, "__ksymtab_unused") == 0)
			info->export_unused_sec = i;
		else if (strcmp(secname, "__ksymtab_gpl") == 0)
			info->export_gpl_sec = i;
		else if (strcmp(secname, "__ksymtab_unused_gpl") == 0)
			info->export_unused_gpl_sec = i;
		else if (strcmp(secname, "__ksymtab_gpl_future") == 0)
			info->export_gpl_future_sec = i;

		if (sechdrs[i].sh_type == SHT_SYMTAB) {
			unsigned int sh_link_idx;
			symtab_idx = i;
			info->symtab_start = (void *)hdr +
			    sechdrs[i].sh_offset;
			info->symtab_stop  = (void *)hdr +
			    sechdrs[i].sh_offset + sechdrs[i].sh_size;
			sh_link_idx = sechdrs[i].sh_link;
			info->strtab       = (void *)hdr +
			    sechdrs[sh_link_idx].sh_offset;
		}

		/* 32bit section no. table? ("more than 64k sections") */
		if (sechdrs[i].sh_type == SHT_SYMTAB_SHNDX) {
			symtab_shndx_idx = i;
			info->symtab_shndx_start = (void *)hdr +
			    sechdrs[i].sh_offset;
			info->symtab_shndx_stop  = (void *)hdr +
			    sechdrs[i].sh_offset + sechdrs[i].sh_size;
		}
	}
	if (!info->symtab_start)
		fatal("%s has no symtab?\n", filename);

	/* Fix endianness in symbols */
	for (sym = info->symtab_start; sym < info->symtab_stop; sym++) {
		sym->st_shndx = TO_NATIVE(sym->st_shndx);
		sym->st_name  = TO_NATIVE(sym->st_name);
		sym->st_value = TO_NATIVE(sym->st_value);
		sym->st_size  = TO_NATIVE(sym->st_size);
	}

	if (symtab_shndx_idx != ~0U) {
		Elf32_Word *p;
		if (symtab_idx != sechdrs[symtab_shndx_idx].sh_link)
			fatal("%s: SYMTAB_SHNDX has bad sh_link: %u!=%u\n",
			      filename, sechdrs[symtab_shndx_idx].sh_link,
			      symtab_idx);
		/* Fix endianness */
		for (p = info->symtab_shndx_start; p < info->symtab_shndx_stop;
		     p++)
			*p = TO_NATIVE(*p);
	}

	return 1;
}

static void parse_elf_finish(struct elf_info *info)
{
	release_file(info->hdr, info->size);
}

static int ignore_undef_symbol(struct elf_info *info, const char *symname)
{
	/* ignore __this_module, it will be resolved shortly */
	if (strcmp(symname, "__this_module") == 0)
		return 1;
	/* ignore global offset table */
	if (strcmp(symname, "_GLOBAL_OFFSET_TABLE_") == 0)
		return 1;
	if (info->hdr->e_machine == EM_PPC)
		/* Special register function linked on all modules during final link of .ko */
		if (strstarts(symname, "_restgpr_") ||
		    strstarts(symname, "_savegpr_") ||
		    strstarts(symname, "_rest32gpr_") ||
		    strstarts(symname, "_save32gpr_") ||
		    strstarts(symname, "_restvr_") ||
		    strstarts(symname, "_savevr_"))
			return 1;
	if (info->hdr->e_machine == EM_PPC64)
		/* Special register function linked on all modules during final link of .ko */
		if (strstarts(symname, "_restgpr0_") ||
		    strstarts(symname, "_savegpr0_") ||
		    strstarts(symname, "_restvr_") ||
		    strstarts(symname, "_savevr_") ||
		    strcmp(symname, ".TOC.") == 0)
			return 1;
	/* Do not ignore this symbol */
	return 0;
}

static void handle_modversion(const struct module *mod,
			      const struct elf_info *info,
			      const Elf_Sym *sym, const char *symname)
{
	unsigned int crc;

	if (sym->st_shndx == SHN_UNDEF) {
		warn("EXPORT symbol \"%s\" [%s%s] version generation failed, symbol will not be versioned.\n",
		     symname, mod->name, mod->is_vmlinux ? "" : ".ko");
		return;
	}

	if (sym->st_shndx == SHN_ABS) {
		crc = sym->st_value;
	} else {
		unsigned int *crcp;

		/* symbol points to the CRC in the ELF object */
		crcp = sym_get_data(info, sym);
		crc = TO_NATIVE(*crcp);
	}
	sym_set_crc(symname, crc);
}

static void handle_symbol(struct module *mod, struct elf_info *info,
			  const Elf_Sym *sym, const char *symname)
{
	enum export export;
	const char *name;

	if (strstarts(symname, "__ksymtab"))
		export = export_from_secname(info, get_secindex(info, sym));
	else
		export = export_from_sec(info, get_secindex(info, sym));

	switch (sym->st_shndx) {
	case SHN_COMMON:
		if (strstarts(symname, "__gnu_lto_")) {
			/* Should warn here, but modpost runs before the linker */
		} else
			warn("\"%s\" [%s] is COMMON symbol\n", symname, mod->name);
		break;
	case SHN_UNDEF:
		/* undefined symbol */
		if (ELF_ST_BIND(sym->st_info) != STB_GLOBAL &&
		    ELF_ST_BIND(sym->st_info) != STB_WEAK)
			break;
		if (ignore_undef_symbol(info, symname))
			break;
		if (info->hdr->e_machine == EM_SPARC ||
		    info->hdr->e_machine == EM_SPARCV9) {
			/* Ignore register directives. */
			if (ELF_ST_TYPE(sym->st_info) == STT_SPARC_REGISTER)
				break;
			if (symname[0] == '.') {
				char *munged = NOFAIL(strdup(symname));
				munged[0] = '_';
				munged[1] = toupper(munged[1]);
				symname = munged;
			}
		}

		mod->unres = alloc_symbol(symname,
					  ELF_ST_BIND(sym->st_info) == STB_WEAK,
					  mod->unres);
		break;
	default:
		/* All exported symbols */
		if (strstarts(symname, "__ksymtab_")) {
			name = symname + strlen("__ksymtab_");
			sym_add_exported(name, mod, export);
		}
		if (strcmp(symname, "init_module") == 0)
			mod->has_init = 1;
		if (strcmp(symname, "cleanup_module") == 0)
			mod->has_cleanup = 1;
		break;
	}
}

/**
 * Parse tag=value strings from .modinfo section
 **/
static char *next_string(char *string, unsigned long *secsize)
{
	/* Skip non-zero chars */
	while (string[0]) {
		string++;
		if ((*secsize)-- <= 1)
			return NULL;
	}

	/* Skip any zero padding. */
	while (!string[0]) {
		string++;
		if ((*secsize)-- <= 1)
			return NULL;
	}
	return string;
}

static char *get_next_modinfo(struct elf_info *info, const char *tag,
			      char *prev)
{
	char *p;
	unsigned int taglen = strlen(tag);
	char *modinfo = info->modinfo;
	unsigned long size = info->modinfo_len;

	if (prev) {
		size -= prev - modinfo;
		modinfo = next_string(prev, &size);
	}

	for (p = modinfo; p; p = next_string(p, &size)) {
		if (strncmp(p, tag, taglen) == 0 && p[taglen] == '=')
			return p + taglen + 1;
	}
	return NULL;
}

static char *get_modinfo(struct elf_info *info, const char *tag)

{
	return get_next_modinfo(info, tag, NULL);
}

/**
 * Test if string s ends in string sub
 * return 0 if match
 **/
static int strrcmp(const char *s, const char *sub)
{
	int slen, sublen;

	if (!s || !sub)
		return 1;

	slen = strlen(s);
	sublen = strlen(sub);

	if ((slen == 0) || (sublen == 0))
		return 1;

	if (sublen > slen)
		return 1;

	return memcmp(s + slen - sublen, sub, sublen);
}

static const char *sym_name(struct elf_info *elf, Elf_Sym *sym)
{
	if (sym)
		return elf->strtab + sym->st_name;
	else
		return "(unknown)";
}

/* The pattern is an array of simple patterns.
 * "foo" will match an exact string equal to "foo"
 * "*foo" will match a string that ends with "foo"
 * "foo*" will match a string that begins with "foo"
 * "*foo*" will match a string that contains "foo"
 */
static int match(const char *sym, const char * const pat[])
{
	const char *p;
	while (*pat) {
		p = *pat++;
		const char *endp = p + strlen(p) - 1;

		/* "*foo*" */
		if (*p == '*' && *endp == '*') {
			char *bare = NOFAIL(strndup(p + 1, strlen(p) - 2));
			char *here = strstr(sym, bare);

			free(bare);
			if (here != NULL)
				return 1;
		}
		/* "*foo" */
		else if (*p == '*') {
			if (strrcmp(sym, p + 1) == 0)
				return 1;
		}
		/* "foo*" */
		else if (*endp == '*') {
			if (strncmp(sym, p, strlen(p) - 1) == 0)
				return 1;
		}
		/* no wildcards */
		else {
			if (strcmp(p, sym) == 0)
				return 1;
		}
	}
	/* no match */
	return 0;
}

/* sections that we do not want to do full section mismatch check on */
static const char *const section_white_list[] =
{
	".comment*",
	".debug*",
	".cranges",		/* sh64 */
	".zdebug*",		/* Compressed debug sections. */
	".GCC.command.line",	/* record-gcc-switches */
	".mdebug*",        /* alpha, score, mips etc. */
	".pdr",            /* alpha, score, mips etc. */
	".stab*",
	".note*",
	".got*",
	".toc*",
	".xt.prop",				 /* xtensa */
	".xt.lit",         /* xtensa */
	".arcextmap*",			/* arc */
	".gnu.linkonce.arcext*",	/* arc : modules */
	".cmem*",			/* EZchip */
	".fmt_slot*",			/* EZchip */
	".gnu.lto*",
	".discard.*",
	NULL
};

/*
 * This is used to find sections missing the SHF_ALLOC flag.
 * The cause of this is often a section specified in assembler
 * without "ax" / "aw".
 */
static void check_section(const char *modname, struct elf_info *elf,
			  Elf_Shdr *sechdr)
{
	const char *sec = sech_name(elf, sechdr);

	if (sechdr->sh_type == SHT_PROGBITS &&
	    !(sechdr->sh_flags & SHF_ALLOC) &&
	    !match(sec, section_white_list)) {
		warn("%s (%s): unexpected non-allocatable section.\n"
		     "Did you forget to use \"ax\"/\"aw\" in a .S file?\n"
		     "Note that for example <linux/init.h> contains\n"
		     "section definitions for use in .S files.\n\n",
		     modname, sec);
	}
}



#define ALL_INIT_DATA_SECTIONS \
	".init.setup", ".init.rodata", ".meminit.rodata", \
	".init.data", ".meminit.data"
#define ALL_EXIT_DATA_SECTIONS \
	".exit.data", ".memexit.data"

#define ALL_INIT_TEXT_SECTIONS \
	".init.text", ".meminit.text"
#define ALL_EXIT_TEXT_SECTIONS \
	".exit.text", ".memexit.text"

#define ALL_PCI_INIT_SECTIONS	\
	".pci_fixup_early", ".pci_fixup_header", ".pci_fixup_final", \
	".pci_fixup_enable", ".pci_fixup_resume", \
	".pci_fixup_resume_early", ".pci_fixup_suspend"

#define ALL_XXXINIT_SECTIONS MEM_INIT_SECTIONS
#define ALL_XXXEXIT_SECTIONS MEM_EXIT_SECTIONS

#define ALL_INIT_SECTIONS INIT_SECTIONS, ALL_XXXINIT_SECTIONS
#define ALL_EXIT_SECTIONS EXIT_SECTIONS, ALL_XXXEXIT_SECTIONS

#define DATA_SECTIONS ".data", ".data.rel"
#define TEXT_SECTIONS ".text", ".text.unlikely", ".sched.text", \
		".kprobes.text", ".cpuidle.text", ".noinstr.text"
#define OTHER_TEXT_SECTIONS ".ref.text", ".head.text", ".spinlock.text", \
		".fixup", ".entry.text", ".exception.text", ".text.*", \
		".coldtext"

#define INIT_SECTIONS      ".init.*"
#define MEM_INIT_SECTIONS  ".meminit.*"

#define EXIT_SECTIONS      ".exit.*"
#define MEM_EXIT_SECTIONS  ".memexit.*"

#define ALL_TEXT_SECTIONS  ALL_INIT_TEXT_SECTIONS, ALL_EXIT_TEXT_SECTIONS, \
		TEXT_SECTIONS, OTHER_TEXT_SECTIONS

/* init data sections */
static const char *const init_data_sections[] =
	{ ALL_INIT_DATA_SECTIONS, NULL };

/* all init sections */
static const char *const init_sections[] = { ALL_INIT_SECTIONS, NULL };

/* All init and exit sections (code + data) */
static const char *const init_exit_sections[] =
	{ALL_INIT_SECTIONS, ALL_EXIT_SECTIONS, NULL };

/* all text sections */
static const char *const text_sections[] = { ALL_TEXT_SECTIONS, NULL };

/* data section */
static const char *const data_sections[] = { DATA_SECTIONS, NULL };


/* symbols in .data that may refer to init/exit sections */
#define DEFAULT_SYMBOL_WHITE_LIST					\
	"*driver",							\
	"*_template", /* scsi uses *_template a lot */			\
	"*_timer",    /* arm uses ops structures named _timer a lot */	\
	"*_sht",      /* scsi also used *_sht to some extent */		\
	"*_ops",							\
	"*_probe",							\
	"*_probe_one",							\
	"*_console"

static const char *const head_sections[] = { ".head.text*", NULL };
static const char *const linker_symbols[] =
	{ "__init_begin", "_sinittext", "_einittext", NULL };
static const char *const optim_symbols[] = { "*.constprop.*", NULL };

enum mismatch {
	TEXT_TO_ANY_INIT,
	DATA_TO_ANY_INIT,
	TEXT_TO_ANY_EXIT,
	DATA_TO_ANY_EXIT,
	XXXINIT_TO_SOME_INIT,
	XXXEXIT_TO_SOME_EXIT,
	ANY_INIT_TO_ANY_EXIT,
	ANY_EXIT_TO_ANY_INIT,
	EXPORT_TO_INIT_EXIT,
	EXTABLE_TO_NON_TEXT,
};

/**
 * Describe how to match sections on different criterias:
 *
 * @fromsec: Array of sections to be matched.
 *
 * @bad_tosec: Relocations applied to a section in @fromsec to a section in
 * this array is forbidden (black-list).  Can be empty.
 *
 * @good_tosec: Relocations applied to a section in @fromsec must be
 * targetting sections in this array (white-list).  Can be empty.
 *
 * @mismatch: Type of mismatch.
 *
 * @symbol_white_list: Do not match a relocation to a symbol in this list
 * even if it is targetting a section in @bad_to_sec.
 *
 * @handler: Specific handler to call when a match is found.  If NULL,
 * default_mismatch_handler() will be called.
 *
 */
struct sectioncheck {
	const char *fromsec[20];
	const char *bad_tosec[20];
	const char *good_tosec[20];
	enum mismatch mismatch;
	const char *symbol_white_list[20];
	void (*handler)(const char *modname, struct elf_info *elf,
			const struct sectioncheck* const mismatch,
			Elf_Rela *r, Elf_Sym *sym, const char *fromsec);

};

static void extable_mismatch_handler(const char *modname, struct elf_info *elf,
				     const struct sectioncheck* const mismatch,
				     Elf_Rela *r, Elf_Sym *sym,
				     const char *fromsec);

static const struct sectioncheck sectioncheck[] = {
/* Do not reference init/exit code/data from
 * normal code and data
 */
{
	.fromsec = { TEXT_SECTIONS, NULL },
	.bad_tosec = { ALL_INIT_SECTIONS, NULL },
	.mismatch = TEXT_TO_ANY_INIT,
	.symbol_white_list = { DEFAULT_SYMBOL_WHITE_LIST, NULL },
},
{
	.fromsec = { DATA_SECTIONS, NULL },
	.bad_tosec = { ALL_XXXINIT_SECTIONS, NULL },
	.mismatch = DATA_TO_ANY_INIT,
	.symbol_white_list = { DEFAULT_SYMBOL_WHITE_LIST, NULL },
},
{
	.fromsec = { DATA_SECTIONS, NULL },
	.bad_tosec = { INIT_SECTIONS, NULL },
	.mismatch = DATA_TO_ANY_INIT,
	.symbol_white_list = {
		"*_template", "*_timer", "*_sht", "*_ops",
		"*_probe", "*_probe_one", "*_console", NULL
	},
},
{
	.fromsec = { TEXT_SECTIONS, NULL },
	.bad_tosec = { ALL_EXIT_SECTIONS, NULL },
	.mismatch = TEXT_TO_ANY_EXIT,
	.symbol_white_list = { DEFAULT_SYMBOL_WHITE_LIST, NULL },
},
{
	.fromsec = { DATA_SECTIONS, NULL },
	.bad_tosec = { ALL_EXIT_SECTIONS, NULL },
	.mismatch = DATA_TO_ANY_EXIT,
	.symbol_white_list = { DEFAULT_SYMBOL_WHITE_LIST, NULL },
},
/* Do not reference init code/data from meminit code/data */
{
	.fromsec = { ALL_XXXINIT_SECTIONS, NULL },
	.bad_tosec = { INIT_SECTIONS, NULL },
	.mismatch = XXXINIT_TO_SOME_INIT,
	.symbol_white_list = { DEFAULT_SYMBOL_WHITE_LIST, NULL },
},
/* Do not reference exit code/data from memexit code/data */
{
	.fromsec = { ALL_XXXEXIT_SECTIONS, NULL },
	.bad_tosec = { EXIT_SECTIONS, NULL },
	.mismatch = XXXEXIT_TO_SOME_EXIT,
	.symbol_white_list = { DEFAULT_SYMBOL_WHITE_LIST, NULL },
},
/* Do not use exit code/data from init code */
{
	.fromsec = { ALL_INIT_SECTIONS, NULL },
	.bad_tosec = { ALL_EXIT_SECTIONS, NULL },
	.mismatch = ANY_INIT_TO_ANY_EXIT,
	.symbol_white_list = { DEFAULT_SYMBOL_WHITE_LIST, NULL },
},
/* Do not use init code/data from exit code */
{
	.fromsec = { ALL_EXIT_SECTIONS, NULL },
	.bad_tosec = { ALL_INIT_SECTIONS, NULL },
	.mismatch = ANY_EXIT_TO_ANY_INIT,
	.symbol_white_list = { DEFAULT_SYMBOL_WHITE_LIST, NULL },
},
{
	.fromsec = { ALL_PCI_INIT_SECTIONS, NULL },
	.bad_tosec = { INIT_SECTIONS, NULL },
	.mismatch = ANY_INIT_TO_ANY_EXIT,
	.symbol_white_list = { NULL },
},
/* Do not export init/exit functions or data */
{
	.fromsec = { "__ksymtab*", NULL },
	.bad_tosec = { INIT_SECTIONS, EXIT_SECTIONS, NULL },
	.mismatch = EXPORT_TO_INIT_EXIT,
	.symbol_white_list = { DEFAULT_SYMBOL_WHITE_LIST, NULL },
},
{
	.fromsec = { "__ex_table", NULL },
	/* If you're adding any new black-listed sections in here, consider
	 * adding a special 'printer' for them in scripts/check_extable.
	 */
	.bad_tosec = { ".altinstr_replacement", NULL },
	.good_tosec = {ALL_TEXT_SECTIONS , NULL},
	.mismatch = EXTABLE_TO_NON_TEXT,
	.handler = extable_mismatch_handler,
}
};

static const struct sectioncheck *section_mismatch(
		const char *fromsec, const char *tosec)
{
	int i;
	int elems = sizeof(sectioncheck) / sizeof(struct sectioncheck);
	const struct sectioncheck *check = &sectioncheck[0];

	/*
	 * The target section could be the SHT_NUL section when we're
	 * handling relocations to un-resolved symbols, trying to match it
	 * doesn't make much sense and causes build failures on parisc
	 * architectures.
	 */
	if (*tosec == '\0')
		return NULL;

	for (i = 0; i < elems; i++) {
		if (match(fromsec, check->fromsec)) {
			if (check->bad_tosec[0] && match(tosec, check->bad_tosec))
				return check;
			if (check->good_tosec[0] && !match(tosec, check->good_tosec))
				return check;
		}
		check++;
	}
	return NULL;
}

/**
 * Whitelist to allow certain references to pass with no warning.
 *
 * Pattern 1:
 *   If a module parameter is declared __initdata and permissions=0
 *   then this is legal despite the warning generated.
 *   We cannot see value of permissions here, so just ignore
 *   this pattern.
 *   The pattern is identified by:
 *   tosec   = .init.data
 *   fromsec = .data*
 *   atsym   =__param*
 *
 * Pattern 1a:
 *   module_param_call() ops can refer to __init set function if permissions=0
 *   The pattern is identified by:
 *   tosec   = .init.text
 *   fromsec = .data*
 *   atsym   = __param_ops_*
 *
 * Pattern 2:
 *   Many drivers utilise a *driver container with references to
 *   add, remove, probe functions etc.
 *   the pattern is identified by:
 *   tosec   = init or exit section
 *   fromsec = data section
 *   atsym = *driver, *_template, *_sht, *_ops, *_probe,
 *           *probe_one, *_console, *_timer
 *
 * Pattern 3:
 *   Whitelist all references from .head.text to any init section
 *
 * Pattern 4:
 *   Some symbols belong to init section but still it is ok to reference
 *   these from non-init sections as these symbols don't have any memory
 *   allocated for them and symbol address and value are same. So even
 *   if init section is freed, its ok to reference those symbols.
 *   For ex. symbols marking the init section boundaries.
 *   This pattern is identified by
 *   refsymname = __init_begin, _sinittext, _einittext
 *
 * Pattern 5:
 *   GCC may optimize static inlines when fed constant arg(s) resulting
 *   in functions like cpumask_empty() -- generating an associated symbol
 *   cpumask_empty.constprop.3 that appears in the audit.  If the const that
 *   is passed in comes from __init, like say nmi_ipi_mask, we get a
 *   meaningless section warning.  May need to add isra symbols too...
 *   This pattern is identified by
 *   tosec   = init section
 *   fromsec = text section
 *   refsymname = *.constprop.*
 *
 * Pattern 6:
 *   Hide section mismatch warnings for ELF local symbols.  The goal
 *   is to eliminate false positive modpost warnings caused by
 *   compiler-generated ELF local symbol names such as ".LANCHOR1".
 *   Autogenerated symbol names bypass modpost's "Pattern 2"
 *   whitelisting, which relies on pattern-matching against symbol
 *   names to work.  (One situation where gcc can autogenerate ELF
 *   local symbols is when "-fsection-anchors" is used.)
 **/
static int secref_whitelist(const struct sectioncheck *mismatch,
			    const char *fromsec, const char *fromsym,
			    const char *tosec, const char *tosym)
{
	/* Check for pattern 1 */
	if (match(tosec, init_data_sections) &&
	    match(fromsec, data_sections) &&
	    strstarts(fromsym, "__param"))
		return 0;

	/* Check for pattern 1a */
	if (strcmp(tosec, ".init.text") == 0 &&
	    match(fromsec, data_sections) &&
	    strstarts(fromsym, "__param_ops_"))
		return 0;

	/* Check for pattern 2 */
	if (match(tosec, init_exit_sections) &&
	    match(fromsec, data_sections) &&
	    match(fromsym, mismatch->symbol_white_list))
		return 0;

	/* Check for pattern 3 */
	if (match(fromsec, head_sections) &&
	    match(tosec, init_sections))
		return 0;

	/* Check for pattern 4 */
	if (match(tosym, linker_symbols))
		return 0;

	/* Check for pattern 5 */
	if (match(fromsec, text_sections) &&
	    match(tosec, init_sections) &&
	    match(fromsym, optim_symbols))
		return 0;

	/* Check for pattern 6 */
	if (strstarts(fromsym, ".L"))
		return 0;

	return 1;
}

static inline int is_arm_mapping_symbol(const char *str)
{
	return str[0] == '$' && strchr("axtd", str[1])
	       && (str[2] == '\0' || str[2] == '.');
}

/*
 * If there's no name there, ignore it; likewise, ignore it if it's
 * one of the magic symbols emitted used by current ARM tools.
 *
 * Otherwise if find_symbols_between() returns those symbols, they'll
 * fail the whitelist tests and cause lots of false alarms ... fixable
 * only by merging __exit and __init sections into __text, bloating
 * the kernel (which is especially evil on embedded platforms).
 */
static inline int is_valid_name(struct elf_info *elf, Elf_Sym *sym)
{
	const char *name = elf->strtab + sym->st_name;

	if (!name || !strlen(name))
		return 0;
	return !is_arm_mapping_symbol(name);
}

/**
 * Find symbol based on relocation record info.
 * In some cases the symbol supplied is a valid symbol so
 * return refsym. If st_name != 0 we assume this is a valid symbol.
 * In other cases the symbol needs to be looked up in the symbol table
 * based on section and address.
 *  **/
static Elf_Sym *find_elf_symbol(struct elf_info *elf, Elf64_Sword addr,
				Elf_Sym *relsym)
{
	Elf_Sym *sym;
	Elf_Sym *near = NULL;
	Elf64_Sword distance = 20;
	Elf64_Sword d;
	unsigned int relsym_secindex;

	if (relsym->st_name != 0)
		return relsym;

	relsym_secindex = get_secindex(elf, relsym);
	for (sym = elf->symtab_start; sym < elf->symtab_stop; sym++) {
		if (get_secindex(elf, sym) != relsym_secindex)
			continue;
		if (ELF_ST_TYPE(sym->st_info) == STT_SECTION)
			continue;
		if (!is_valid_name(elf, sym))
			continue;
		if (sym->st_value == addr)
			return sym;
		/* Find a symbol nearby - addr are maybe negative */
		d = sym->st_value - addr;
		if (d < 0)
			d = addr - sym->st_value;
		if (d < distance) {
			distance = d;
			near = sym;
		}
	}
	/* We need a close match */
	if (distance < 20)
		return near;
	else
		return NULL;
}

/*
 * Find symbols before or equal addr and after addr - in the section sec.
 * If we find two symbols with equal offset prefer one with a valid name.
 * The ELF format may have a better way to detect what type of symbol
 * it is, but this works for now.
 **/
static Elf_Sym *find_elf_symbol2(struct elf_info *elf, Elf_Addr addr,
				 const char *sec)
{
	Elf_Sym *sym;
	Elf_Sym *near = NULL;
	Elf_Addr distance = ~0;

	for (sym = elf->symtab_start; sym < elf->symtab_stop; sym++) {
		const char *symsec;

		if (is_shndx_special(sym->st_shndx))
			continue;
		symsec = sec_name(elf, get_secindex(elf, sym));
		if (strcmp(symsec, sec) != 0)
			continue;
		if (!is_valid_name(elf, sym))
			continue;
		if (sym->st_value <= addr) {
			if ((addr - sym->st_value) < distance) {
				distance = addr - sym->st_value;
				near = sym;
			} else if ((addr - sym->st_value) == distance) {
				near = sym;
			}
		}
	}
	return near;
}

/*
 * Convert a section name to the function/data attribute
 * .init.text => __init
 * .memexitconst => __memconst
 * etc.
 *
 * The memory of returned value has been allocated on a heap. The user of this
 * method should free it after usage.
*/
static char *sec2annotation(const char *s)
{
	if (match(s, init_exit_sections)) {
		char *p = NOFAIL(malloc(20));
		char *r = p;

		*p++ = '_';
		*p++ = '_';
		if (*s == '.')
			s++;
		while (*s && *s != '.')
			*p++ = *s++;
		*p = '\0';
		if (*s == '.')
			s++;
		if (strstr(s, "rodata") != NULL)
			strcat(p, "const ");
		else if (strstr(s, "data") != NULL)
			strcat(p, "data ");
		else
			strcat(p, " ");
		return r;
	} else {
		return NOFAIL(strdup(""));
	}
}

static int is_function(Elf_Sym *sym)
{
	if (sym)
		return ELF_ST_TYPE(sym->st_info) == STT_FUNC;
	else
		return -1;
}

static void print_section_list(const char * const list[20])
{
	const char *const *s = list;

	while (*s) {
		fprintf(stderr, "%s", *s);
		s++;
		if (*s)
			fprintf(stderr, ", ");
	}
	fprintf(stderr, "\n");
}

static inline void get_pretty_name(int is_func, const char** name, const char** name_p)
{
	switch (is_func) {
	case 0:	*name = "variable"; *name_p = ""; break;
	case 1:	*name = "function"; *name_p = "()"; break;
	default: *name = "(unknown reference)"; *name_p = ""; break;
	}
}

/*
 * Print a warning about a section mismatch.
 * Try to find symbols near it so user can find it.
 * Check whitelist before warning - it may be a false positive.
 */
static void report_sec_mismatch(const char *modname,
				const struct sectioncheck *mismatch,
				const char *fromsec,
				unsigned long long fromaddr,
				const char *fromsym,
				int from_is_func,
				const char *tosec, const char *tosym,
				int to_is_func)
{
	const char *from, *from_p;
	const char *to, *to_p;
	char *prl_from;
	char *prl_to;

	sec_mismatch_count++;

	get_pretty_name(from_is_func, &from, &from_p);
	get_pretty_name(to_is_func, &to, &to_p);

	warn("%s(%s+0x%llx): Section mismatch in reference from the %s %s%s "
	     "to the %s %s:%s%s\n",
	     modname, fromsec, fromaddr, from, fromsym, from_p, to, tosec,
	     tosym, to_p);

	switch (mismatch->mismatch) {
	case TEXT_TO_ANY_INIT:
		prl_from = sec2annotation(fromsec);
		prl_to = sec2annotation(tosec);
		fprintf(stderr,
		"The function %s%s() references\n"
		"the %s %s%s%s.\n"
		"This is often because %s lacks a %s\n"
		"annotation or the annotation of %s is wrong.\n",
		prl_from, fromsym,
		to, prl_to, tosym, to_p,
		fromsym, prl_to, tosym);
		free(prl_from);
		free(prl_to);
		break;
	case DATA_TO_ANY_INIT: {
		prl_to = sec2annotation(tosec);
		fprintf(stderr,
		"The variable %s references\n"
		"the %s %s%s%s\n"
		"If the reference is valid then annotate the\n"
		"variable with __init* or __refdata (see linux/init.h) "
		"or name the variable:\n",
		fromsym, to, prl_to, tosym, to_p);
		print_section_list(mismatch->symbol_white_list);
		free(prl_to);
		break;
	}
	case TEXT_TO_ANY_EXIT:
		prl_to = sec2annotation(tosec);
		fprintf(stderr,
		"The function %s() references a %s in an exit section.\n"
		"Often the %s %s%s has valid usage outside the exit section\n"
		"and the fix is to remove the %sannotation of %s.\n",
		fromsym, to, to, tosym, to_p, prl_to, tosym);
		free(prl_to);
		break;
	case DATA_TO_ANY_EXIT: {
		prl_to = sec2annotation(tosec);
		fprintf(stderr,
		"The variable %s references\n"
		"the %s %s%s%s\n"
		"If the reference is valid then annotate the\n"
		"variable with __exit* (see linux/init.h) or "
		"name the variable:\n",
		fromsym, to, prl_to, tosym, to_p);
		print_section_list(mismatch->symbol_white_list);
		free(prl_to);
		break;
	}
	case XXXINIT_TO_SOME_INIT:
	case XXXEXIT_TO_SOME_EXIT:
		prl_from = sec2annotation(fromsec);
		prl_to = sec2annotation(tosec);
		fprintf(stderr,
		"The %s %s%s%s references\n"
		"a %s %s%s%s.\n"
		"If %s is only used by %s then\n"
		"annotate %s with a matching annotation.\n",
		from, prl_from, fromsym, from_p,
		to, prl_to, tosym, to_p,
		tosym, fromsym, tosym);
		free(prl_from);
		free(prl_to);
		break;
	case ANY_INIT_TO_ANY_EXIT:
		prl_from = sec2annotation(fromsec);
		prl_to = sec2annotation(tosec);
		fprintf(stderr,
		"The %s %s%s%s references\n"
		"a %s %s%s%s.\n"
		"This is often seen when error handling "
		"in the init function\n"
		"uses functionality in the exit path.\n"
		"The fix is often to remove the %sannotation of\n"
		"%s%s so it may be used outside an exit section.\n",
		from, prl_from, fromsym, from_p,
		to, prl_to, tosym, to_p,
		prl_to, tosym, to_p);
		free(prl_from);
		free(prl_to);
		break;
	case ANY_EXIT_TO_ANY_INIT:
		prl_from = sec2annotation(fromsec);
		prl_to = sec2annotation(tosec);
		fprintf(stderr,
		"The %s %s%s%s references\n"
		"a %s %s%s%s.\n"
		"This is often seen when error handling "
		"in the exit function\n"
		"uses functionality in the init path.\n"
		"The fix is often to remove the %sannotation of\n"
		"%s%s so it may be used outside an init section.\n",
		from, prl_from, fromsym, from_p,
		to, prl_to, tosym, to_p,
		prl_to, tosym, to_p);
		free(prl_from);
		free(prl_to);
		break;
	case EXPORT_TO_INIT_EXIT:
		prl_to = sec2annotation(tosec);
		fprintf(stderr,
		"The symbol %s is exported and annotated %s\n"
		"Fix this by removing the %sannotation of %s "
		"or drop the export.\n",
		tosym, prl_to, prl_to, tosym);
		free(prl_to);
		break;
	case EXTABLE_TO_NON_TEXT:
		fatal("There's a special handler for this mismatch type, "
		      "we should never get here.");
		break;
	}
	fprintf(stderr, "\n");
}

static void default_mismatch_handler(const char *modname, struct elf_info *elf,
				     const struct sectioncheck* const mismatch,
				     Elf_Rela *r, Elf_Sym *sym, const char *fromsec)
{
	const char *tosec;
	Elf_Sym *to;
	Elf_Sym *from;
	const char *tosym;
	const char *fromsym;

	from = find_elf_symbol2(elf, r->r_offset, fromsec);
	fromsym = sym_name(elf, from);

	if (strstarts(fromsym, "reference___initcall"))
		return;

	tosec = sec_name(elf, get_secindex(elf, sym));
	to = find_elf_symbol(elf, r->r_addend, sym);
	tosym = sym_name(elf, to);

	/* check whitelist - we may ignore it */
	if (secref_whitelist(mismatch,
			     fromsec, fromsym, tosec, tosym)) {
		report_sec_mismatch(modname, mismatch,
				    fromsec, r->r_offset, fromsym,
				    is_function(from), tosec, tosym,
				    is_function(to));
	}
}

static int is_executable_section(struct elf_info* elf, unsigned int section_index)
{
	if (section_index > elf->num_sections)
		fatal("section_index is outside elf->num_sections!\n");

	return ((elf->sechdrs[section_index].sh_flags & SHF_EXECINSTR) == SHF_EXECINSTR);
}

/*
 * We rely on a gross hack in section_rel[a]() calling find_extable_entry_size()
 * to know the sizeof(struct exception_table_entry) for the target architecture.
 */
static unsigned int extable_entry_size = 0;
static void find_extable_entry_size(const char* const sec, const Elf_Rela* r)
{
	/*
	 * If we're currently checking the second relocation within __ex_table,
	 * that relocation offset tells us the offsetof(struct
	 * exception_table_entry, fixup) which is equal to sizeof(struct
	 * exception_table_entry) divided by two.  We use that to our advantage
	 * since there's no portable way to get that size as every architecture
	 * seems to go with different sized types.  Not pretty but better than
	 * hard-coding the size for every architecture..
	 */
	if (!extable_entry_size)
		extable_entry_size = r->r_offset * 2;
}

static inline bool is_extable_fault_address(Elf_Rela *r)
{
	/*
	 * extable_entry_size is only discovered after we've handled the
	 * _second_ relocation in __ex_table, so only abort when we're not
	 * handling the first reloc and extable_entry_size is zero.
	 */
	if (r->r_offset && extable_entry_size == 0)
		fatal("extable_entry size hasn't been discovered!\n");

	return ((r->r_offset == 0) ||
		(r->r_offset % extable_entry_size == 0));
}

#define is_second_extable_reloc(Start, Cur, Sec)			\
	(((Cur) == (Start) + 1) && (strcmp("__ex_table", (Sec)) == 0))

static void report_extable_warnings(const char* modname, struct elf_info* elf,
				    const struct sectioncheck* const mismatch,
				    Elf_Rela* r, Elf_Sym* sym,
				    const char* fromsec, const char* tosec)
{
	Elf_Sym* fromsym = find_elf_symbol2(elf, r->r_offset, fromsec);
	const char* fromsym_name = sym_name(elf, fromsym);
	Elf_Sym* tosym = find_elf_symbol(elf, r->r_addend, sym);
	const char* tosym_name = sym_name(elf, tosym);
	const char* from_pretty_name;
	const char* from_pretty_name_p;
	const char* to_pretty_name;
	const char* to_pretty_name_p;

	get_pretty_name(is_function(fromsym),
			&from_pretty_name, &from_pretty_name_p);
	get_pretty_name(is_function(tosym),
			&to_pretty_name, &to_pretty_name_p);

	warn("%s(%s+0x%lx): Section mismatch in reference"
	     " from the %s %s%s to the %s %s:%s%s\n",
	     modname, fromsec, (long)r->r_offset, from_pretty_name,
	     fromsym_name, from_pretty_name_p,
	     to_pretty_name, tosec, tosym_name, to_pretty_name_p);

	if (!match(tosec, mismatch->bad_tosec) &&
	    is_executable_section(elf, get_secindex(elf, sym)))
		fprintf(stderr,
			"The relocation at %s+0x%lx references\n"
			"section \"%s\" which is not in the list of\n"
			"authorized sections.  If you're adding a new section\n"
			"and/or if this reference is valid, add \"%s\" to the\n"
			"list of authorized sections to jump to on fault.\n"
			"This can be achieved by adding \"%s\" to \n"
			"OTHER_TEXT_SECTIONS in scripts/mod/modpost.c.\n",
			fromsec, (long)r->r_offset, tosec, tosec, tosec);
}

static void extable_mismatch_handler(const char* modname, struct elf_info *elf,
				     const struct sectioncheck* const mismatch,
				     Elf_Rela* r, Elf_Sym* sym,
				     const char *fromsec)
{
	const char* tosec = sec_name(elf, get_secindex(elf, sym));

	sec_mismatch_count++;

	report_extable_warnings(modname, elf, mismatch, r, sym, fromsec, tosec);

	if (match(tosec, mismatch->bad_tosec))
		fatal("The relocation at %s+0x%lx references\n"
		      "section \"%s\" which is black-listed.\n"
		      "Something is seriously wrong and should be fixed.\n"
		      "You might get more information about where this is\n"
		      "coming from by using scripts/check_extable.sh %s\n",
		      fromsec, (long)r->r_offset, tosec, modname);
	else if (!is_executable_section(elf, get_secindex(elf, sym))) {
		if (is_extable_fault_address(r))
			fatal("The relocation at %s+0x%lx references\n"
			      "section \"%s\" which is not executable, IOW\n"
			      "it is not possible for the kernel to fault\n"
			      "at that address.  Something is seriously wrong\n"
			      "and should be fixed.\n",
			      fromsec, (long)r->r_offset, tosec);
		else
			fatal("The relocation at %s+0x%lx references\n"
			      "section \"%s\" which is not executable, IOW\n"
			      "the kernel will fault if it ever tries to\n"
			      "jump to it.  Something is seriously wrong\n"
			      "and should be fixed.\n",
			      fromsec, (long)r->r_offset, tosec);
	}
}

static void check_section_mismatch(const char *modname, struct elf_info *elf,
				   Elf_Rela *r, Elf_Sym *sym, const char *fromsec)
{
	const char *tosec = sec_name(elf, get_secindex(elf, sym));
	const struct sectioncheck *mismatch = section_mismatch(fromsec, tosec);

	if (mismatch) {
		if (mismatch->handler)
			mismatch->handler(modname, elf,  mismatch,
					  r, sym, fromsec);
		else
			default_mismatch_handler(modname, elf, mismatch,
						 r, sym, fromsec);
	}
}

static unsigned int *reloc_location(struct elf_info *elf,
				    Elf_Shdr *sechdr, Elf_Rela *r)
{
	return sym_get_data_by_offset(elf, sechdr->sh_info, r->r_offset);
}

static int addend_386_rel(struct elf_info *elf, Elf_Shdr *sechdr, Elf_Rela *r)
{
	unsigned int r_typ = ELF_R_TYPE(r->r_info);
	unsigned int *location = reloc_location(elf, sechdr, r);

	switch (r_typ) {
	case R_386_32:
		r->r_addend = TO_NATIVE(*location);
		break;
	case R_386_PC32:
		r->r_addend = TO_NATIVE(*location) + 4;
		/* For CONFIG_RELOCATABLE=y */
		if (elf->hdr->e_type == ET_EXEC)
			r->r_addend += r->r_offset;
		break;
	}
	return 0;
}

#ifndef R_ARM_CALL
#define R_ARM_CALL	28
#endif
#ifndef R_ARM_JUMP24
#define R_ARM_JUMP24	29
#endif

#ifndef	R_ARM_THM_CALL
#define	R_ARM_THM_CALL		10
#endif
#ifndef	R_ARM_THM_JUMP24
#define	R_ARM_THM_JUMP24	30
#endif
#ifndef	R_ARM_THM_JUMP19
#define	R_ARM_THM_JUMP19	51
#endif

static int addend_arm_rel(struct elf_info *elf, Elf_Shdr *sechdr, Elf_Rela *r)
{
	unsigned int r_typ = ELF_R_TYPE(r->r_info);

	switch (r_typ) {
	case R_ARM_ABS32:
		/* From ARM ABI: (S + A) | T */
		r->r_addend = (int)(long)
			      (elf->symtab_start + ELF_R_SYM(r->r_info));
		break;
	case R_ARM_PC24:
	case R_ARM_CALL:
	case R_ARM_JUMP24:
	case R_ARM_THM_CALL:
	case R_ARM_THM_JUMP24:
	case R_ARM_THM_JUMP19:
		/* From ARM ABI: ((S + A) | T) - P */
		r->r_addend = (int)(long)(elf->hdr +
			      sechdr->sh_offset +
			      (r->r_offset - sechdr->sh_addr));
		break;
	default:
		return 1;
	}
	return 0;
}

static int addend_mips_rel(struct elf_info *elf, Elf_Shdr *sechdr, Elf_Rela *r)
{
	unsigned int r_typ = ELF_R_TYPE(r->r_info);
	unsigned int *location = reloc_location(elf, sechdr, r);
	unsigned int inst;

	if (r_typ == R_MIPS_HI16)
		return 1;	/* skip this */
	inst = TO_NATIVE(*location);
	switch (r_typ) {
	case R_MIPS_LO16:
		r->r_addend = inst & 0xffff;
		break;
	case R_MIPS_26:
		r->r_addend = (inst & 0x03ffffff) << 2;
		break;
	case R_MIPS_32:
		r->r_addend = inst;
		break;
	}
	return 0;
}

static void section_rela(const char *modname, struct elf_info *elf,
			 Elf_Shdr *sechdr)
{
	Elf_Sym  *sym;
	Elf_Rela *rela;
	Elf_Rela r;
	unsigned int r_sym;
	const char *fromsec;

	Elf_Rela *start = (void *)elf->hdr + sechdr->sh_offset;
	Elf_Rela *stop  = (void *)start + sechdr->sh_size;

	fromsec = sech_name(elf, sechdr);
	fromsec += strlen(".rela");
	/* if from section (name) is know good then skip it */
	if (match(fromsec, section_white_list))
		return;

	for (rela = start; rela < stop; rela++) {
		r.r_offset = TO_NATIVE(rela->r_offset);
#if KERNEL_ELFCLASS == ELFCLASS64
		if (elf->hdr->e_machine == EM_MIPS) {
			unsigned int r_typ;
			r_sym = ELF64_MIPS_R_SYM(rela->r_info);
			r_sym = TO_NATIVE(r_sym);
			r_typ = ELF64_MIPS_R_TYPE(rela->r_info);
			r.r_info = ELF64_R_INFO(r_sym, r_typ);
		} else {
			r.r_info = TO_NATIVE(rela->r_info);
			r_sym = ELF_R_SYM(r.r_info);
		}
#else
		r.r_info = TO_NATIVE(rela->r_info);
		r_sym = ELF_R_SYM(r.r_info);
#endif
		r.r_addend = TO_NATIVE(rela->r_addend);
		sym = elf->symtab_start + r_sym;
		/* Skip special sections */
		if (is_shndx_special(sym->st_shndx))
			continue;
		if (is_second_extable_reloc(start, rela, fromsec))
			find_extable_entry_size(fromsec, &r);
		check_section_mismatch(modname, elf, &r, sym, fromsec);
	}
}

static void section_rel(const char *modname, struct elf_info *elf,
			Elf_Shdr *sechdr)
{
	Elf_Sym *sym;
	Elf_Rel *rel;
	Elf_Rela r;
	unsigned int r_sym;
	const char *fromsec;

	Elf_Rel *start = (void *)elf->hdr + sechdr->sh_offset;
	Elf_Rel *stop  = (void *)start + sechdr->sh_size;

	fromsec = sech_name(elf, sechdr);
	fromsec += strlen(".rel");
	/* if from section (name) is know good then skip it */
	if (match(fromsec, section_white_list))
		return;

	for (rel = start; rel < stop; rel++) {
		r.r_offset = TO_NATIVE(rel->r_offset);
#if KERNEL_ELFCLASS == ELFCLASS64
		if (elf->hdr->e_machine == EM_MIPS) {
			unsigned int r_typ;
			r_sym = ELF64_MIPS_R_SYM(rel->r_info);
			r_sym = TO_NATIVE(r_sym);
			r_typ = ELF64_MIPS_R_TYPE(rel->r_info);
			r.r_info = ELF64_R_INFO(r_sym, r_typ);
		} else {
			r.r_info = TO_NATIVE(rel->r_info);
			r_sym = ELF_R_SYM(r.r_info);
		}
#else
		r.r_info = TO_NATIVE(rel->r_info);
		r_sym = ELF_R_SYM(r.r_info);
#endif
		r.r_addend = 0;
		switch (elf->hdr->e_machine) {
		case EM_386:
			if (addend_386_rel(elf, sechdr, &r))
				continue;
			break;
		case EM_ARM:
			if (addend_arm_rel(elf, sechdr, &r))
				continue;
			break;
		case EM_MIPS:
			if (addend_mips_rel(elf, sechdr, &r))
				continue;
			break;
		}
		sym = elf->symtab_start + r_sym;
		/* Skip special sections */
		if (is_shndx_special(sym->st_shndx))
			continue;
		if (is_second_extable_reloc(start, rel, fromsec))
			find_extable_entry_size(fromsec, &r);
		check_section_mismatch(modname, elf, &r, sym, fromsec);
	}
}

/**
 * A module includes a number of sections that are discarded
 * either when loaded or when used as built-in.
 * For loaded modules all functions marked __init and all data
 * marked __initdata will be discarded when the module has been initialized.
 * Likewise for modules used built-in the sections marked __exit
 * are discarded because __exit marked function are supposed to be called
 * only when a module is unloaded which never happens for built-in modules.
 * The check_sec_ref() function traverses all relocation records
 * to find all references to a section that reference a section that will
 * be discarded and warns about it.
 **/
static void check_sec_ref(struct module *mod, const char *modname,
			  struct elf_info *elf)
{
	int i;
	Elf_Shdr *sechdrs = elf->sechdrs;

	/* Walk through all sections */
	for (i = 0; i < elf->num_sections; i++) {
		check_section(modname, elf, &elf->sechdrs[i]);
		/* We want to process only relocation sections and not .init */
		if (sechdrs[i].sh_type == SHT_RELA)
			section_rela(modname, elf, &elf->sechdrs[i]);
		else if (sechdrs[i].sh_type == SHT_REL)
			section_rel(modname, elf, &elf->sechdrs[i]);
	}
}

static char *remove_dot(char *s)
{
	size_t n = strcspn(s, ".");

	if (n && s[n]) {
		size_t m = strspn(s + n + 1, "0123456789");
		if (m && (s[n + m] == '.' || s[n + m] == 0))
			s[n] = 0;
	}
	return s;
}

static void read_symbols(const char *modname)
{
	const char *symname;
	char *version;
	char *license;
	char *namespace;
	struct module *mod;
	struct elf_info info = { };
	Elf_Sym *sym;

	if (!parse_elf(&info, modname))
		return;

	{
		char *tmp;

		/* strip trailing .o */
		tmp = NOFAIL(strdup(modname));
		tmp[strlen(tmp) - 2] = '\0';
		mod = new_module(tmp);
		free(tmp);
	}

	if (!mod->is_vmlinux) {
		license = get_modinfo(&info, "license");
		if (!license)
			error("missing MODULE_LICENSE() in %s\n", modname);
		while (license) {
			if (license_is_gpl_compatible(license))
				mod->gpl_compatible = 1;
			else {
				mod->gpl_compatible = 0;
				break;
			}
			license = get_next_modinfo(&info, "license", license);
		}

		namespace = get_modinfo(&info, "import_ns");
		while (namespace) {
			add_namespace(&mod->imported_namespaces, namespace);
			namespace = get_next_modinfo(&info, "import_ns",
						     namespace);
		}
	}

	for (sym = info.symtab_start; sym < info.symtab_stop; sym++) {
		symname = remove_dot(info.strtab + sym->st_name);

		handle_symbol(mod, &info, sym, symname);
		handle_moddevtable(mod, &info, sym, symname);
	}

	for (sym = info.symtab_start; sym < info.symtab_stop; sym++) {
		symname = remove_dot(info.strtab + sym->st_name);

		/* Apply symbol namespaces from __kstrtabns_<symbol> entries. */
		if (strstarts(symname, "__kstrtabns_"))
			sym_update_namespace(symname + strlen("__kstrtabns_"),
					     namespace_from_kstrtabns(&info,
								      sym));

		if (strstarts(symname, "__crc_"))
			handle_modversion(mod, &info, sym,
					  symname + strlen("__crc_"));
	}

	// check for static EXPORT_SYMBOL_* functions && global vars
	for (sym = info.symtab_start; sym < info.symtab_stop; sym++) {
		unsigned char bind = ELF_ST_BIND(sym->st_info);

		if (bind == STB_GLOBAL || bind == STB_WEAK) {
			struct symbol *s =
				find_symbol(remove_dot(info.strtab +
						       sym->st_name));

			if (s)
				s->is_static = 0;
		}
	}

	check_sec_ref(mod, modname, &info);

	if (!mod->is_vmlinux) {
		version = get_modinfo(&info, "version");
		if (version || all_versions)
			get_src_version(modname, mod->srcversion,
					sizeof(mod->srcversion) - 1);
	}

	parse_elf_finish(&info);

	/* Our trick to get versioning for module struct etc. - it's
	 * never passed as an argument to an exported function, so
	 * the automatic versioning doesn't pick it up, but it's really
	 * important anyhow */
	if (modversions)
		mod->unres = alloc_symbol("module_layout", 0, mod->unres);
}

static void read_symbols_from_files(const char *filename)
{
	FILE *in = stdin;
	char fname[PATH_MAX];

	if (strcmp(filename, "-") != 0) {
		in = fopen(filename, "r");
		if (!in)
			fatal("Can't open filenames file %s: %m", filename);
	}

	while (fgets(fname, PATH_MAX, in) != NULL) {
		if (strends(fname, "\n"))
			fname[strlen(fname)-1] = '\0';
		read_symbols(fname);
	}

	if (in != stdin)
		fclose(in);
}

#define SZ 500

/* We first write the generated file into memory using the
 * following helper, then compare to the file on disk and
 * only update the later if anything changed */

void __attribute__((format(printf, 2, 3))) buf_printf(struct buffer *buf,
						      const char *fmt, ...)
{
	char tmp[SZ];
	int len;
	va_list ap;

	va_start(ap, fmt);
	len = vsnprintf(tmp, SZ, fmt, ap);
	buf_write(buf, tmp, len);
	va_end(ap);
}

void buf_write(struct buffer *buf, const char *s, int len)
{
	if (buf->size - buf->pos < len) {
		buf->size += len + SZ;
		buf->p = NOFAIL(realloc(buf->p, buf->size));
	}
	strncpy(buf->p + buf->pos, s, len);
	buf->pos += len;
}

static void check_for_gpl_usage(enum export exp, const char *m, const char *s)
{
	switch (exp) {
	case export_gpl:
		error("GPL-incompatible module %s.ko uses GPL-only symbol '%s'\n",
		      m, s);
		break;
	case export_unused_gpl:
		error("GPL-incompatible module %s.ko uses GPL-only symbol marked UNUSED '%s'\n",
		      m, s);
		break;
	case export_gpl_future:
		warn("GPL-incompatible module %s.ko uses future GPL-only symbol '%s'\n",
		     m, s);
		break;
	case export_plain:
	case export_unused:
	case export_unknown:
		/* ignore */
		break;
	}
}

static void check_for_unused(enum export exp, const char *m, const char *s)
{
	switch (exp) {
	case export_unused:
	case export_unused_gpl:
		warn("module %s.ko uses symbol '%s' marked UNUSED\n",
		     m, s);
		break;
	default:
		/* ignore */
		break;
	}
}

static void check_exports(struct module *mod)
{
	struct symbol *s, *exp;

	for (s = mod->unres; s; s = s->next) {
		const char *basename;
		exp = find_symbol(s->name);
		if (!exp || exp->module == mod) {
			if (have_vmlinux && !s->weak)
				modpost_log(warn_unresolved ? LOG_WARN : LOG_ERROR,
					    "\"%s\" [%s.ko] undefined!\n",
					    s->name, mod->name);
			continue;
		}
		basename = strrchr(mod->name, '/');
		if (basename)
			basename++;
		else
			basename = mod->name;

		if (exp->namespace &&
		    !module_imports_namespace(mod, exp->namespace)) {
			modpost_log(allow_missing_ns_imports ? LOG_WARN : LOG_ERROR,
				    "module %s uses symbol %s from namespace %s, but does not import it.\n",
				    basename, exp->name, exp->namespace);
			add_namespace(&mod->missing_namespaces, exp->namespace);
		}

		if (!mod->gpl_compatible)
			check_for_gpl_usage(exp->export, basename, exp->name);
		check_for_unused(exp->export, basename, exp->name);
	}
}

static void check_modname_len(struct module *mod)
{
	const char *mod_name;

	mod_name = strrchr(mod->name, '/');
	if (mod_name == NULL)
		mod_name = mod->name;
	else
		mod_name++;
	if (strlen(mod_name) >= MODULE_NAME_LEN)
		error("module name is too long [%s.ko]\n", mod->name);
}

/**
 * Header for the generated file
 **/
static void add_header(struct buffer *b, struct module *mod)
{
	buf_printf(b, "#include <linux/module.h>\n");
	/*
	 * Include build-salt.h after module.h in order to
	 * inherit the definitions.
	 */
	buf_printf(b, "#define INCLUDE_VERMAGIC\n");
	buf_printf(b, "#include <linux/build-salt.h>\n");
	buf_printf(b, "#include <linux/vermagic.h>\n");
	buf_printf(b, "#include <linux/compiler.h>\n");
	buf_printf(b, "\n");
	buf_printf(b, "BUILD_SALT;\n");
	buf_printf(b, "\n");
	buf_printf(b, "MODULE_INFO(vermagic, VERMAGIC_STRING);\n");
	buf_printf(b, "MODULE_INFO(name, KBUILD_MODNAME);\n");
	buf_printf(b, "\n");
	buf_printf(b, "__visible struct module __this_module\n");
	buf_printf(b, "__section(\".gnu.linkonce.this_module\") = {\n");
	buf_printf(b, "\t.name = KBUILD_MODNAME,\n");
	if (mod->has_init)
		buf_printf(b, "\t.init = init_module,\n");
	if (mod->has_cleanup)
		buf_printf(b, "#ifdef CONFIG_MODULE_UNLOAD\n"
			      "\t.exit = cleanup_module,\n"
			      "#endif\n");
	buf_printf(b, "\t.arch = MODULE_ARCH_INIT,\n");
	buf_printf(b, "};\n");
}

static void add_intree_flag(struct buffer *b, int is_intree)
{
	if (is_intree)
		buf_printf(b, "\nMODULE_INFO(intree, \"Y\");\n");
}

/* Cannot check for assembler */
static void add_retpoline(struct buffer *b)
{
	buf_printf(b, "\n#ifdef CONFIG_RETPOLINE\n");
	buf_printf(b, "MODULE_INFO(retpoline, \"Y\");\n");
	buf_printf(b, "#endif\n");
}

static void add_staging_flag(struct buffer *b, const char *name)
{
	if (strstarts(name, "drivers/staging"))
		buf_printf(b, "\nMODULE_INFO(staging, \"Y\");\n");
}

/**
 * Record CRCs for unresolved symbols
 **/
static void add_versions(struct buffer *b, struct module *mod)
{
	struct symbol *s, *exp;

	for (s = mod->unres; s; s = s->next) {
		exp = find_symbol(s->name);
		if (!exp || exp->module == mod)
			continue;
		s->module = exp->module;
		s->crc_valid = exp->crc_valid;
		s->crc = exp->crc;
	}

	if (!modversions)
		return;

	buf_printf(b, "\n");
	buf_printf(b, "static const struct modversion_info ____versions[]\n");
	buf_printf(b, "__used __section(\"__versions\") = {\n");

	for (s = mod->unres; s; s = s->next) {
		if (!s->module)
			continue;
		if (!s->crc_valid) {
			warn("\"%s\" [%s.ko] has no CRC!\n",
				s->name, mod->name);
			continue;
		}
		if (strlen(s->name) >= MODULE_NAME_LEN) {
			error("too long symbol \"%s\" [%s.ko]\n",
			      s->name, mod->name);
			break;
		}
		buf_printf(b, "\t{ %#8x, \"%s\" },\n",
			   s->crc, s->name);
	}

	buf_printf(b, "};\n");
}

static void add_depends(struct buffer *b, struct module *mod)
{
	struct symbol *s;
	int first = 1;

	/* Clear ->seen flag of modules that own symbols needed by this. */
	for (s = mod->unres; s; s = s->next)
		if (s->module)
			s->module->seen = s->module->is_vmlinux;

	buf_printf(b, "\n");
	buf_printf(b, "MODULE_INFO(depends, \"");
	for (s = mod->unres; s; s = s->next) {
		const char *p;
		if (!s->module)
			continue;

		if (s->module->seen)
			continue;

		s->module->seen = 1;
		p = strrchr(s->module->name, '/');
		if (p)
			p++;
		else
			p = s->module->name;
		buf_printf(b, "%s%s", first ? "" : ",", p);
		first = 0;
	}
	buf_printf(b, "\");\n");
}

static void add_srcversion(struct buffer *b, struct module *mod)
{
	if (mod->srcversion[0]) {
		buf_printf(b, "\n");
		buf_printf(b, "MODULE_INFO(srcversion, \"%s\");\n",
			   mod->srcversion);
	}
}

static void write_buf(struct buffer *b, const char *fname)
{
	FILE *file;

	file = fopen(fname, "w");
	if (!file) {
		perror(fname);
		exit(1);
	}
	if (fwrite(b->p, 1, b->pos, file) != b->pos) {
		perror(fname);
		exit(1);
	}
	if (fclose(file) != 0) {
		perror(fname);
		exit(1);
	}
}

static void write_if_changed(struct buffer *b, const char *fname)
{
	char *tmp;
	FILE *file;
	struct stat st;

	file = fopen(fname, "r");
	if (!file)
		goto write;

	if (fstat(fileno(file), &st) < 0)
		goto close_write;

	if (st.st_size != b->pos)
		goto close_write;

	tmp = NOFAIL(malloc(b->pos));
	if (fread(tmp, 1, b->pos, file) != b->pos)
		goto free_write;

	if (memcmp(tmp, b->p, b->pos) != 0)
		goto free_write;

	free(tmp);
	fclose(file);
	return;

 free_write:
	free(tmp);
 close_write:
	fclose(file);
 write:
	write_buf(b, fname);
}

/* parse Module.symvers file. line format:
 * 0x12345678<tab>symbol<tab>module<tab>export<tab>namespace
 **/
static void read_dump(const char *fname)
{
	char *buf, *pos, *line;

	buf = read_text_file(fname);
	if (!buf)
		/* No symbol versions, silently ignore */
		return;

	pos = buf;

	while ((line = get_line(&pos))) {
		char *symname, *namespace, *modname, *d, *export;
		unsigned int crc;
		struct module *mod;
		struct symbol *s;

		if (!(symname = strchr(line, '\t')))
			goto fail;
		*symname++ = '\0';
		if (!(modname = strchr(symname, '\t')))
			goto fail;
		*modname++ = '\0';
		if (!(export = strchr(modname, '\t')))
			goto fail;
		*export++ = '\0';
		if (!(namespace = strchr(export, '\t')))
			goto fail;
		*namespace++ = '\0';

		crc = strtoul(line, &d, 16);
		if (*symname == '\0' || *modname == '\0' || *d != '\0')
			goto fail;
		mod = find_module(modname);
		if (!mod) {
			mod = new_module(modname);
			mod->from_dump = 1;
		}
		s = sym_add_exported(symname, mod, export_no(export));
		s->is_static = 0;
		sym_set_crc(symname, crc);
		sym_update_namespace(symname, namespace);
	}
	free(buf);
	return;
fail:
	free(buf);
	fatal("parse error in symbol dump file\n");
}

/* For normal builds always dump all symbols.
 * For external modules only dump symbols
 * that are not read from kernel Module.symvers.
 **/
static int dump_sym(struct symbol *sym)
{
	if (!external_module)
		return 1;
	if (sym->module->from_dump)
		return 0;
	return 1;
}

static void write_dump(const char *fname)
{
	struct buffer buf = { };
	struct symbol *symbol;
	const char *namespace;
	int n;

	for (n = 0; n < SYMBOL_HASH_SIZE ; n++) {
		symbol = symbolhash[n];
		while (symbol) {
			if (dump_sym(symbol)) {
				namespace = symbol->namespace;
				buf_printf(&buf, "0x%08x\t%s\t%s\t%s\t%s\n",
					   symbol->crc, symbol->name,
					   symbol->module->name,
					   export_str(symbol->export),
					   namespace ? namespace : "");
			}
			symbol = symbol->next;
		}
	}
	write_buf(&buf, fname);
	free(buf.p);
}

static void write_namespace_deps_files(const char *fname)
{
	struct module *mod;
	struct namespace_list *ns;
	struct buffer ns_deps_buf = {};

	for (mod = modules; mod; mod = mod->next) {

		if (mod->from_dump || !mod->missing_namespaces)
			continue;

		buf_printf(&ns_deps_buf, "%s.ko:", mod->name);

		for (ns = mod->missing_namespaces; ns; ns = ns->next)
			buf_printf(&ns_deps_buf, " %s", ns->namespace);

		buf_printf(&ns_deps_buf, "\n");
	}

	write_if_changed(&ns_deps_buf, fname);
	free(ns_deps_buf.p);
}

struct dump_list {
	struct dump_list *next;
	const char *file;
};

int main(int argc, char **argv)
{
	struct module *mod;
	struct buffer buf = { };
	char *missing_namespace_deps = NULL;
	char *dump_write = NULL, *files_source = NULL;
	int opt;
	int n;
	struct dump_list *dump_read_start = NULL;
	struct dump_list **dump_read_iter = &dump_read_start;

	while ((opt = getopt(argc, argv, "ei:mnT:o:awENd:")) != -1) {
		switch (opt) {
		case 'e':
			external_module = 1;
			break;
		case 'i':
			*dump_read_iter =
				NOFAIL(calloc(1, sizeof(**dump_read_iter)));
			(*dump_read_iter)->file = optarg;
			dump_read_iter = &(*dump_read_iter)->next;
			break;
		case 'm':
			modversions = 1;
			break;
		case 'n':
			ignore_missing_files = 1;
			break;
		case 'o':
			dump_write = optarg;
			break;
		case 'a':
			all_versions = 1;
			break;
		case 'T':
			files_source = optarg;
			break;
		case 'w':
			warn_unresolved = 1;
			break;
		case 'E':
			sec_mismatch_warn_only = false;
			break;
		case 'N':
			allow_missing_ns_imports = 1;
			break;
		case 'd':
			missing_namespace_deps = optarg;
			break;
		default:
			exit(1);
		}
	}

	while (dump_read_start) {
		struct dump_list *tmp;

		read_dump(dump_read_start->file);
		tmp = dump_read_start->next;
		free(dump_read_start);
		dump_read_start = tmp;
	}

	while (optind < argc)
		read_symbols(argv[optind++]);

	if (files_source)
		read_symbols_from_files(files_source);

	/*
	 * When there's no vmlinux, don't print warnings about
	 * unresolved symbols (since there'll be too many ;)
	 */
	if (!have_vmlinux)
		warn("Symbol info of vmlinux is missing. Unresolved symbol check will be entirely skipped.\n");

	for (mod = modules; mod; mod = mod->next) {
		char fname[PATH_MAX];

		if (mod->is_vmlinux || mod->from_dump)
			continue;

		buf.pos = 0;

		check_modname_len(mod);
		check_exports(mod);

		add_header(&buf, mod);
		add_intree_flag(&buf, !external_module);
		add_retpoline(&buf);
		add_staging_flag(&buf, mod->name);
		add_versions(&buf, mod);
		add_depends(&buf, mod);
		add_moddevtable(&buf, mod);
		add_srcversion(&buf, mod);

		sprintf(fname, "%s.mod.c", mod->name);
		write_if_changed(&buf, fname);
	}

	if (missing_namespace_deps)
		write_namespace_deps_files(missing_namespace_deps);

	if (dump_write)
		write_dump(dump_write);
	if (sec_mismatch_count && !sec_mismatch_warn_only)
		error("Section mismatches detected.\n"
		      "Set CONFIG_SECTION_MISMATCH_WARN_ONLY=y to allow them.\n");
	for (n = 0; n < SYMBOL_HASH_SIZE; n++) {
		struct symbol *s;

		for (s = symbolhash[n]; s; s = s->next) {
			if (s->is_static)
<<<<<<< HEAD
				fatal("\"%s\" [%s] is a static %s\n",
=======
				error("\"%s\" [%s] is a static %s\n",
>>>>>>> 7b95f056
				      s->name, s->module->name,
				      export_str(s->export));
		}
	}

	free(buf.p);

	return error_occurred ? 1 : 0;
}<|MERGE_RESOLUTION|>--- conflicted
+++ resolved
@@ -2647,11 +2647,7 @@
 
 		for (s = symbolhash[n]; s; s = s->next) {
 			if (s->is_static)
-<<<<<<< HEAD
 				fatal("\"%s\" [%s] is a static %s\n",
-=======
-				error("\"%s\" [%s] is a static %s\n",
->>>>>>> 7b95f056
 				      s->name, s->module->name,
 				      export_str(s->export));
 		}
