#!/bin/sh
# SPDX-License-Identifier: GPL-2.0
#
# link vmlinux
#
# vmlinux is linked from the objects selected by $(KBUILD_VMLINUX_OBJS) and
# $(KBUILD_VMLINUX_LIBS). Most are built-in.a files from top-level directories
# in the kernel tree, others are specified in arch/$(ARCH)/Makefile.
# $(KBUILD_VMLINUX_LIBS) are archives which are linked conditionally
# (not within --whole-archive), and do not require symbol indexes added.
#
# vmlinux
#   ^
#   |
#   +--< $(KBUILD_VMLINUX_OBJS)
#   |    +--< init/built-in.a drivers/built-in.a mm/built-in.a + more
#   |
#   +--< $(KBUILD_VMLINUX_LIBS)
#   |    +--< lib/lib.a + more
#   |
#   +-< ${kallsymso} (see description in KALLSYMS section)
#
# vmlinux version (uname -v) cannot be updated during normal
# descending-into-subdirs phase since we do not yet know if we need to
# update vmlinux.
# Therefore this step is delayed until just before final link of vmlinux.
#
# System.map is generated to document addresses of all kernel symbols

# Error out on error
set -e

# Nice output in kbuild format
# Will be supressed by "make -s"
info()
{
	if [ "${quiet}" != "silent_" ]; then
		printf "  %-7s %s\n" "${1}" "${2}"
	fi
}

# If CONFIG_LTO_CLANG is selected, generate a linker script to ensure correct
# ordering of initcalls, and with CONFIG_MODVERSIONS also enabled, collect the
# previously generated symbol versions into the same script.
lto_lds()
{
	if [ -z "${CONFIG_LTO_CLANG}" ]; then
		return
	fi

	${srctree}/scripts/generate_initcall_order.pl \
		${KBUILD_VMLINUX_OBJS} ${KBUILD_VMLINUX_LIBS} \
		> .tmp_lto.lds

	if [ -n "${CONFIG_MODVERSIONS}" ]; then
		for a in ${KBUILD_VMLINUX_OBJS} ${KBUILD_VMLINUX_LIBS}; do
			for o in $(${AR} t $a 2>/dev/null); do
				if [ -f ${o}.symversions ]; then
					cat ${o}.symversions >> .tmp_lto.lds
				fi
			done
		done
	fi

	echo "-T .tmp_lto.lds"
}

# Link of vmlinux.o used for section mismatch analysis
# ${1} output file
modpost_link()
{
	local objects

	objects="--whole-archive				\
		${KBUILD_VMLINUX_OBJS}				\
		--no-whole-archive				\
		--start-group					\
		${KBUILD_VMLINUX_LIBS}				\
		--end-group"

	if [ -n "${CONFIG_LTO_CLANG}" ]; then
		# This might take a while, so indicate that we're doing
		# an LTO link
		info LTO ${1}
	else
		info LD ${1}
	fi

	${LD} ${KBUILD_LDFLAGS} -r -o ${1} $(lto_lds) ${objects}
}

# If CONFIG_LTO_CLANG is selected, we postpone running recordmcount until
# we have compiled LLVM IR to an object file.
recordmcount()
{
	if [ -z "${CONFIG_LTO_CLANG}" ]; then
		return
	fi

	if [ -n "${CONFIG_FTRACE_MCOUNT_RECORD}" ]; then
		scripts/recordmcount ${RECORDMCOUNT_FLAGS} $*
	fi
}

# Link of vmlinux
# ${1} - output file
# ${2}, ${3}, ... - optional extra .o files
vmlinux_link()
{
	local lds="${objtree}/${KBUILD_LDS}"
	local output=${1}
	local objects
	local strip_debug

	info LD ${output}

	# skip output file argument
	shift

	# The kallsyms linking does not need debug symbols included.
	if [ "$output" != "${output#.tmp_vmlinux.kallsyms}" ] ; then
		strip_debug=-Wl,--strip-debug
	fi

	if [ "${SRCARCH}" != "um" ]; then
		if [ -n "${CONFIG_LTO_CLANG}" ]; then
			# Use vmlinux.o instead of performing the slow LTO
			# link again.
			objects="--whole-archive		\
				vmlinux.o 			\
				--no-whole-archive		\
				${@}"
		else
			objects="--whole-archive		\
				${KBUILD_VMLINUX_OBJS}		\
				--no-whole-archive		\
				--start-group			\
				${KBUILD_VMLINUX_LIBS}		\
				--end-group			\
				${@}"
		fi

		${LD} ${KBUILD_LDFLAGS} ${LDFLAGS_vmlinux}	\
			${strip_debug#-Wl,}			\
			-o ${output}				\
			-T ${lds} ${objects}
	else
		objects="-Wl,--whole-archive			\
			${KBUILD_VMLINUX_OBJS}			\
			-Wl,--no-whole-archive			\
			-Wl,--start-group			\
			${KBUILD_VMLINUX_LIBS}			\
			-Wl,--end-group				\
			${@}"

		${CC} ${CFLAGS_vmlinux}				\
			${strip_debug}				\
			-o ${output}				\
			-Wl,-T,${lds}				\
			${objects}				\
			-lutil -lrt -lpthread
		rm -f linux
	fi
}

# generate .BTF typeinfo from DWARF debuginfo
# ${1} - vmlinux image
# ${2} - file to dump raw BTF data into
gen_btf()
{
	local pahole_ver

	if ! [ -x "$(command -v ${PAHOLE})" ]; then
		echo >&2 "BTF: ${1}: pahole (${PAHOLE}) is not available"
		return 1
	fi

	pahole_ver=$(${PAHOLE} --version | sed -E 's/v([0-9]+)\.([0-9]+)/\1\2/')
	if [ "${pahole_ver}" -lt "113" ]; then
		echo >&2 "BTF: ${1}: pahole version $(${PAHOLE} --version) is too old, need at least v1.13"
		return 1
	fi

	vmlinux_link ${1}

	info "BTF" ${2}
	LLVM_OBJCOPY=${OBJCOPY} ${PAHOLE} -J ${1}

	# Create ${2} which contains just .BTF section but no symbols. Add
	# SHF_ALLOC because .BTF will be part of the vmlinux image. --strip-all
	# deletes all symbols including __start_BTF and __stop_BTF, which will
	# be redefined in the linker script. Add 2>/dev/null to suppress GNU
	# objcopy warnings: "empty loadable segment detected at ..."
	${OBJCOPY} --only-section=.BTF --set-section-flags .BTF=alloc,readonly \
		--strip-all ${1} ${2} 2>/dev/null
	# Change e_type to ET_REL so that it can be used to link final vmlinux.
	# Unlike GNU ld, lld does not allow an ET_EXEC input.
	printf '\1' | dd of=${2} conv=notrunc bs=1 seek=16 status=none
}

# Create ${2} .o file with all symbols from the ${1} object file
kallsyms()
{
	info KSYM ${2}
	local kallsymopt;

	if [ -n "${CONFIG_KALLSYMS_ALL}" ]; then
		kallsymopt="${kallsymopt} --all-symbols"
	fi

	if [ -n "${CONFIG_KALLSYMS_ABSOLUTE_PERCPU}" ]; then
		kallsymopt="${kallsymopt} --absolute-percpu"
	fi

	if [ -n "${CONFIG_KALLSYMS_BASE_RELATIVE}" ]; then
		kallsymopt="${kallsymopt} --base-relative"
	fi

	local aflags="${KBUILD_AFLAGS} ${KBUILD_AFLAGS_KERNEL}               \
		      ${NOSTDINC_FLAGS} ${LINUXINCLUDE} ${KBUILD_CPPFLAGS}"

	local afile="`basename ${2} .o`.S"

	${NM} -n ${1} | scripts/kallsyms ${kallsymopt} > ${afile}
	${CC} ${aflags} -c -o ${2} ${afile}
}

# Perform one step in kallsyms generation, including temporary linking of
# vmlinux.
kallsyms_step()
{
	kallsymso_prev=${kallsymso}
	kallsyms_vmlinux=.tmp_vmlinux.kallsyms${1}
	kallsymso=${kallsyms_vmlinux}.o

	vmlinux_link ${kallsyms_vmlinux} "${kallsymso_prev}" ${btf_vmlinux_bin_o}
	kallsyms ${kallsyms_vmlinux} ${kallsymso}
}

# Create map file with all symbols from ${1}
# See mksymap for additional details
mksysmap()
{
	${CONFIG_SHELL} "${srctree}/scripts/mksysmap" ${1} ${2}
}

sorttable()
{
	${objtree}/scripts/sorttable ${1}
}

# Delete output files in case of error
cleanup()
{
	rm -f .btf.*
	rm -f .tmp_System.map
<<<<<<< HEAD
	rm -f .tmp_kallsyms*
	rm -f .tmp_lto.lds
=======
>>>>>>> 1a323ea5
	rm -f .tmp_vmlinux*
	rm -f System.map
	rm -f vmlinux
	rm -f vmlinux.o
}

on_exit()
{
	if [ $? -ne 0 ]; then
		cleanup
	fi
}
trap on_exit EXIT

on_signals()
{
	exit 1
}
trap on_signals HUP INT QUIT TERM

#
#
# Use "make V=1" to debug this script
case "${KBUILD_VERBOSE}" in
*1*)
	set -x
	;;
esac

if [ "$1" = "clean" ]; then
	cleanup
	exit 0
fi

# We need access to CONFIG_ symbols
. include/config/auto.conf

# Update version
info GEN .version
if [ -r .version ]; then
	VERSION=$(expr 0$(cat .version) + 1)
	echo $VERSION > .version
else
	rm -f .version
	echo 1 > .version
fi;

# final build of init/
${MAKE} -f "${srctree}/scripts/Makefile.build" obj=init need-builtin=1

#link vmlinux.o
modpost_link vmlinux.o

# modpost vmlinux.o to check for section mismatches
${MAKE} -f "${srctree}/scripts/Makefile.modpost" MODPOST_VMLINUX=1

if [ -n "${CONFIG_LTO_CLANG}" ]; then
	# Call recordmcount if needed
	recordmcount vmlinux.o
fi

info MODINFO modules.builtin.modinfo
${OBJCOPY} -j .modinfo -O binary vmlinux.o modules.builtin.modinfo
info GEN modules.builtin
# The second line aids cases where multiple modules share the same object.
tr '\0' '\n' < modules.builtin.modinfo | sed -n 's/^[[:alnum:]:_]*\.file=//p' |
	tr ' ' '\n' | uniq | sed -e 's:^:kernel/:' -e 's/$/.ko/' > modules.builtin

btf_vmlinux_bin_o=""
if [ -n "${CONFIG_DEBUG_INFO_BTF}" ]; then
	btf_vmlinux_bin_o=.btf.vmlinux.bin.o
	if ! gen_btf .tmp_vmlinux.btf $btf_vmlinux_bin_o ; then
		echo >&2 "Failed to generate BTF for vmlinux"
		echo >&2 "Try to disable CONFIG_DEBUG_INFO_BTF"
		exit 1
	fi
fi

kallsymso=""
kallsymso_prev=""
kallsyms_vmlinux=""
if [ -n "${CONFIG_KALLSYMS}" ]; then

	# kallsyms support
	# Generate section listing all symbols and add it into vmlinux
	# It's a three step process:
	# 1)  Link .tmp_vmlinux1 so it has all symbols and sections,
	#     but __kallsyms is empty.
	#     Running kallsyms on that gives us .tmp_kallsyms1.o with
	#     the right size
	# 2)  Link .tmp_vmlinux2 so it now has a __kallsyms section of
	#     the right size, but due to the added section, some
	#     addresses have shifted.
	#     From here, we generate a correct .tmp_kallsyms2.o
	# 3)  That link may have expanded the kernel image enough that
	#     more linker branch stubs / trampolines had to be added, which
	#     introduces new names, which further expands kallsyms. Do another
	#     pass if that is the case. In theory it's possible this results
	#     in even more stubs, but unlikely.
	#     KALLSYMS_EXTRA_PASS=1 may also used to debug or work around
	#     other bugs.
	# 4)  The correct ${kallsymso} is linked into the final vmlinux.
	#
	# a)  Verify that the System.map from vmlinux matches the map from
	#     ${kallsymso}.

	kallsyms_step 1
	kallsyms_step 2

	# step 3
	size1=$(${CONFIG_SHELL} "${srctree}/scripts/file-size.sh" ${kallsymso_prev})
	size2=$(${CONFIG_SHELL} "${srctree}/scripts/file-size.sh" ${kallsymso})

	if [ $size1 -ne $size2 ] || [ -n "${KALLSYMS_EXTRA_PASS}" ]; then
		kallsyms_step 3
	fi
fi

vmlinux_link vmlinux "${kallsymso}" ${btf_vmlinux_bin_o}

if [ -n "${CONFIG_BUILDTIME_TABLE_SORT}" ]; then
	info SORTTAB vmlinux
	if ! sorttable vmlinux; then
		echo >&2 Failed to sort kernel tables
		exit 1
	fi
fi

info SYSMAP System.map
mksysmap vmlinux System.map

# step a (see comment above)
if [ -n "${CONFIG_KALLSYMS}" ]; then
	mksysmap ${kallsyms_vmlinux} .tmp_System.map

	if ! cmp -s System.map .tmp_System.map; then
		echo >&2 Inconsistent kallsyms data
		echo >&2 Try "make KALLSYMS_EXTRA_PASS=1" as a workaround
		exit 1
	fi
fi<|MERGE_RESOLUTION|>--- conflicted
+++ resolved
@@ -254,11 +254,7 @@
 {
 	rm -f .btf.*
 	rm -f .tmp_System.map
-<<<<<<< HEAD
-	rm -f .tmp_kallsyms*
 	rm -f .tmp_lto.lds
-=======
->>>>>>> 1a323ea5
 	rm -f .tmp_vmlinux*
 	rm -f System.map
 	rm -f vmlinux
