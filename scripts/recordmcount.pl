--- conflicted
+++ resolved
@@ -266,15 +266,9 @@
     # force flags for this arch
     $ld .= " -m shlelf_linux";
     if ($endian eq "big") {
-<<<<<<< HEAD
-        $objcopy .= " -O elf32-shbig-linux";
-    } else {
-        $objcopy .= " -O elf32-sh-linux";
-=======
 	$objcopy .= " -O elf32-shbig-linux";
     } else {
 	$objcopy .= " -O elf32-sh-linux";
->>>>>>> 754a0abe
     }
 
 } elsif ($arch eq "powerpc") {
