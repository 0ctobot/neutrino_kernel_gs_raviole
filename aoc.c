// SPDX-License-Identifier: GPL-2.0-only
/*
 * Google Whitechapel AoC Core Driver
 *
 * Copyright (c) 2019 Google LLC
 *
 * This program is free software; you can redistribute it and/or modify
 * it under the terms of the GNU General Public License version 2 as
 * published by the Free Software Foundation.
 */

#define pr_fmt(fmt) "aoc: " fmt

#include "aoc.h"

#include <linux/atomic.h>
#include <linux/cdev.h>
#include <linux/delay.h>
#include <linux/firmware.h>
#include <linux/fs.h>
#include <linux/glob.h>
#include <linux/init.h>
#include <linux/interrupt.h>
#include <linux/io.h>
#include <linux/iommu.h>
#include <linux/jiffies.h>
#include <linux/kernel.h>
#include <linux/list.h>
#include <linux/mailbox_client.h>
#include <linux/module.h>
#include <linux/moduleparam.h>
#include <linux/of.h>
#include <linux/of_address.h>
#include <linux/platform_data/sscoredump.h>
#include <linux/platform_device.h>
#include <linux/pm_runtime.h>
#include <linux/slab.h>
#include <linux/timer.h>
#include <linux/uaccess.h>
#include <linux/uio.h>
#include <linux/workqueue.h>

#include "ion_physical_heap.h"

#include "aoc_firmware.h"
#include "aoc_ipc_core.h"
#include "aoc_ramdump_regions.h"

/* TODO: Remove internal calls, or promote to "public" */
#include "aoc_ipc_core_internal.h"

#define MAX_FIRMWARE_LENGTH 128

static struct platform_device *aoc_platform_device;

static bool aoc_online;

struct aoc_prvdata {
	struct mbox_client mbox_client;
	struct work_struct online_work;
	struct resource dram_resource;
	struct ion_heap *sensor_heap;
	aoc_map_handler map_handler;
	void *map_handler_ctx;

	struct mbox_chan *mbox_channel;
	struct device *dev;
	struct iommu_domain *domain;
	void *ipc_base;

	void *sram_virt;
	void *dram_virt;
	void *aoc_req_virt;
	size_t sram_size;
	size_t dram_size;
	size_t aoc_req_size;

	int watchdog_irq;
	struct work_struct watchdog_work;

	char firmware_name[MAX_FIRMWARE_LENGTH];
};

/* TODO: Reduce the global variables (move into a driver structure) */
/* Resources found from the device tree */
static struct resource *aoc_sram_resource;

struct sscd_info {
	char *name;
	struct sscd_segment segs[256];
	u16 seg_count;
};

static void sscd_release(struct device *dev);

static struct sscd_info sscd_info;
static struct sscd_platform_data sscd_pdata;
static struct platform_device sscd_dev = { .name = "aoc",
					   .driver_override = SSCD_NAME,
					   .id = -1,
					   .dev = {
						   .platform_data = &sscd_pdata,
						   .release = sscd_release,
					   } };

static void *aoc_sram_virt_mapping;
static void *aoc_dram_virt_mapping;

static int aoc_irq;

static struct aoc_control_block *aoc_control;

static int aoc_major;

static const char *default_firmware = "aoc.bin";
static bool aoc_autoload_firmware = true;
module_param(aoc_autoload_firmware, bool, 0644);
MODULE_PARM_DESC(aoc_autoload_firmware, "Automatically load firmware if true");

static int aoc_bus_match(struct device *dev, struct device_driver *drv);
static int aoc_bus_probe(struct device *dev);
static int aoc_bus_remove(struct device *dev);

static struct bus_type aoc_bus_type = {
	.name = "aoc",
	.match = aoc_bus_match,
	.probe = aoc_bus_probe,
	.remove = aoc_bus_remove,
};

struct aoc_client {
	int client_id;
	int endpoint;
};

struct aoc_service_metadata {
	wait_queue_head_t read_queue;
	wait_queue_head_t write_queue;
};

static unsigned long read_blocked_mask;
static unsigned long write_blocked_mask;
static struct aoc_service_metadata *metadata;

static bool aoc_fpga_reset(struct aoc_prvdata *prvdata);
static bool write_reset_trampoline(u32 addr);
static bool aoc_a32_reset(void);

static void aoc_take_offline(struct aoc_prvdata *prvdata);
static void signal_aoc(struct mbox_chan *channel);

static void aoc_process_services(struct aoc_prvdata *prvdata);

static irqreturn_t watchdog_int_handler(int irq, void *dev);
static void aoc_watchdog(struct work_struct *work);

static inline void *aoc_sram_translate(u32 offset)
{
	BUG_ON(aoc_sram_virt_mapping == NULL);
	if (offset > resource_size(aoc_sram_resource))
		return NULL;

	return aoc_sram_virt_mapping + offset;
}

static inline void *aoc_dram_translate(struct aoc_prvdata *p, u32 offset)
{
	BUG_ON(p->dram_virt == NULL);
	if (offset > p->dram_size)
		return NULL;

	return p->dram_virt + offset;
}

static bool aoc_is_valid_dram_address(struct aoc_prvdata *prv, void *addr)
{
	ptrdiff_t offset;

	if (addr < prv->dram_virt)
		return false;

	offset = addr - prv->dram_virt;
	return (offset < prv->dram_size);
}

static inline bool aoc_is_online(void)
{
	return aoc_control != NULL && aoc_control->magic == AOC_MAGIC;
}

static inline int aoc_num_services(void)
{
	return aoc_is_online() ? le32_to_cpu(aoc_control->services) : 0;
}

static inline aoc_service *service_at_index(struct aoc_prvdata *prvdata,
					    int index)
{
	if (!aoc_is_online() || index > aoc_num_services())
		return NULL;

	return (((uint8_t *)prvdata->ipc_base) + aoc_control->services_offset +
		(le32_to_cpu(aoc_control->service_size) * index));
}

static bool validate_service(struct aoc_prvdata *prv, int i)
{
	struct aoc_ipc_service_header *hdr = service_at_index(prv, i);
	struct device *dev = prv->dev;

	if (!aoc_is_valid_dram_address(prv, hdr)) {
		dev_err(dev, "service %d is not in DRAM region\n", i);
		return false;
	}

	if (hdr->regions[0].slots == 0 && hdr->regions[1].slots == 0) {
		dev_err(dev, "service %d is not readable or writable\n", i);

		return false;
	}

	if (aoc_service_is_ring(hdr) &&
	    (hdr->regions[0].slots > 1 || hdr->regions[1].slots > 1)) {
		dev_err(dev, "service %d has invalid ring slot configuration\n",
			i);

		return false;
	}

	return true;
}

static int driver_matches_service_by_name(struct device_driver *drv, void *name)
{
	struct aoc_driver *aoc_drv = AOC_DRIVER(drv);
	const char *service_name = name;
	const char *const *driver_names = aoc_drv->service_names;

	while (driver_names && *driver_names) {
		if (glob_match(*driver_names, service_name) == true)
			return 1;

		driver_names++;
	}

	return 0;
}

static bool has_name_matching_driver(const char *service_name)
{
	return bus_for_each_drv(&aoc_bus_type, NULL, (char *)service_name,
				driver_matches_service_by_name) != 0;
}

static bool service_names_are_valid(struct aoc_prvdata *prv)
{
	int services, i, j;

	services = aoc_num_services();
	if (services == 0)
		return false;

	/* All names have a valid length */
	for (i = 0; i < services; i++) {
		const char *name = aoc_service_name(service_at_index(prv, i));
		size_t name_len;

		if (!name) {
			dev_err(prv->dev,
				"failed to retrieve service name for service %d\n",
				i);
			return false;
		}

		name_len = strnlen(name, AOC_SERVICE_NAME_LENGTH);
		if (name_len == 0 || name_len == AOC_SERVICE_NAME_LENGTH) {
			dev_err(prv->dev,
				"service %d has a name that is too long\n", i);
			return false;
		}

		dev_dbg(prv->dev, "validated service %d name %s\n", i, name);
	}

	/* No duplicate names */
	for (i = 0; i < services; i++) {
		char name1[AOC_SERVICE_NAME_LENGTH],
			name2[AOC_SERVICE_NAME_LENGTH];
		memcpy_fromio(name1, aoc_service_name(service_at_index(prv, i)),
			      sizeof(name1));

		for (j = i + 1; j < services; j++) {
			memcpy_fromio(
				name2,
				aoc_service_name(service_at_index(prv, j)),
				sizeof(name2));

			if (strncmp(name1, name2, AOC_SERVICE_NAME_LENGTH) ==
			    0) {
				dev_err(prv->dev,
					"service %d and service %d have the same name\n",
					i, j);
				return false;
			}
		}
	}

	return true;
}

static void aoc_mbox_rx_callback(struct mbox_client *cl, void *mssg)
{
	struct aoc_prvdata *prvdata =
		container_of(cl, struct aoc_prvdata, mbox_client);

	/* Transitioning from offline to online */
	if (aoc_online == false && aoc_is_online()) {
		aoc_online = true;
		schedule_work(&prvdata->online_work);
	} else {
		aoc_process_services(prvdata);
	}
}

static void aoc_mbox_tx_prepare(struct mbox_client *cl, void *mssg)
{
}

static void aoc_mbox_tx_done(struct mbox_client *cl, void *mssg, int r)
{
}

static void aoc_req_assert(struct aoc_prvdata *p, bool assert)
{
	iowrite32(!!assert, p->aoc_req_virt);
}

extern int gs_chipid_get_ap_hw_tune_array(const u8 **array);

static bool aoc_sram_was_repaired(struct aoc_prvdata *prvdata)
{
	const u8 *array;
	struct device *dev = prvdata->dev;
	int ret;

	ret = gs_chipid_get_ap_hw_tune_array(&array);

	if (ret == -EPROBE_DEFER) {
		dev_err(dev, "Unable to determine SRAM repair state.  Leaving monitor mode disabled\n");
		return false;
	}

	if (ret != 32) {
		dev_err(dev, "Unexpected hw_tune_array size.  Leaving monitor mode disabled\n");
		return false;
	}

	/* Bit 65 says that AoC SRAM was repaired */
	return ((array[8] & 0x2) != 0);
}

struct aoc_fw_data {
	u32 key;
	u32 value;
};

static u32 dt_property(struct device_node *node, const char *key)
{
	u32 ret;

	if (of_property_read_u32(node, key, &ret))
		return 0xffffffff;

	return ret;
}

static void aoc_pass_fw_information(void *base, const struct aoc_fw_data *fwd,
				    size_t num)
{
	u32 *data = base;
	int i;

	writel_relaxed(AOC_PARAMETER_MAGIC, data++);
	writel_relaxed(num, data++);
	writel_relaxed(12 + (num * (3 * sizeof(u32))), data++);

	for (i = 0; i < num; i++) {
		writel_relaxed(fwd[i].key, data++);
		writel_relaxed(sizeof(u32), data++);
		writel_relaxed(fwd[i].value, data++);
	}
}

static void aoc_fw_callback(const struct firmware *fw, void *ctx)
{
	struct device *dev = ctx;
	struct aoc_prvdata *prvdata = dev_get_drvdata(dev);
	struct device_node *rootnode = of_root;
	u32 board_id = dt_property(rootnode, "board_id");
	u32 board_rev = dt_property(rootnode, "board_rev");
	u32 sram_was_repaired = aoc_sram_was_repaired(prvdata);
	struct aoc_fw_data fw_data[] = {
		{ .key = kAOCBoardID, .value = board_id },
<<<<<<< HEAD
		{ .key = kAOCBoardRevision, .value = board_rev }
	};
=======
		{ .key = kAOCBoardRevision, .value = board_rev },
		{ .key = kAOCSRAMRepaired, .value = sram_was_repaired } };
>>>>>>> 18270440
	const char *version;

	u32 ipc_offset, bootloader_offset;

	aoc_req_assert(prvdata, true);

	if (!fw || !fw->data) {
		dev_err(dev, "failed to load firmware image\n");
		goto free_fw;
	}

	if (!_aoc_fw_is_valid(fw)) {
		dev_err(dev, "firmware validation failed\n");
		goto free_fw;
	}

	ipc_offset = _aoc_fw_ipc_offset(fw);
	bootloader_offset = _aoc_fw_bootloader_offset(fw);
	version = _aoc_fw_version(fw);

	pr_notice("successfully loaded firmware version %s type %s",
		  version ? version : "unknown",
		  _aoc_fw_is_release(fw) ? "release" : "development");

	if (sram_was_repaired)
		dev_err(dev, "SRAM was repaired on this device.  Stability/power will be impacted\n");

	if (!_aoc_fw_is_compatible(fw)) {
		dev_err(dev, "firmware and drivers are incompatible\n");
		goto free_fw;
	}

	aoc_control = aoc_dram_translate(prvdata, ipc_offset);

	aoc_fpga_reset(prvdata);

	_aoc_fw_commit(fw, aoc_dram_virt_mapping + AOC_BINARY_DRAM_OFFSET);

	aoc_pass_fw_information(aoc_dram_translate(prvdata, ipc_offset),
				fw_data, ARRAY_SIZE(fw_data));

	write_reset_trampoline(AOC_BINARY_LOAD_ADDRESS + bootloader_offset);

	aoc_a32_reset();

	prvdata->ipc_base = aoc_dram_translate(prvdata, ipc_offset);
free_fw:
	release_firmware(fw);
}

ssize_t aoc_service_read(struct aoc_service_dev *dev, uint8_t *buffer,
			 size_t count, bool block)
{
	const struct device *parent;
	struct aoc_prvdata *prvdata;
	aoc_service *service;

	size_t msg_size;
	int service_number;
	int ret = 0;

	if (!dev || !buffer || !count)
		return -EINVAL;

	if (!aoc_online)
		return -ENODEV;

	parent = dev->dev.parent;
	prvdata = dev_get_drvdata(parent);

	service_number = dev->service_index;
	service = service_at_index(prvdata, dev->service_index);

	BUG_ON(!aoc_is_valid_dram_address(prvdata, service));

	if (aoc_service_message_slots(service, AOC_UP) == 0)
		return -EBADF;

	if (!aoc_service_can_read_message(service, AOC_UP)) {
		if (!block)
			return -EAGAIN;

		set_bit(service_number, &read_blocked_mask);
		ret = wait_event_interruptible(
			metadata[service_number].read_queue,
			aoc_service_can_read_message(service, AOC_UP) ||
				!aoc_online);
		clear_bit(service_number, &read_blocked_mask);
	}

	if (!aoc_online)
		return -ENODEV;

	/*
	 * The wait can fail if the AoC goes offline in the middle of a
	 * blocking read, so check again after the wait
	 */
	if (ret != 0)
		return -EAGAIN;

	if (!aoc_service_is_ring(service) &&
	    count < aoc_service_current_message_size(service, prvdata->ipc_base,
						     AOC_UP))
		return -EFBIG;

	msg_size = count;
	aoc_service_read_message(service, prvdata->ipc_base, AOC_UP, buffer,
				 &msg_size);

	return msg_size;
}
EXPORT_SYMBOL(aoc_service_read);

ssize_t aoc_service_write(struct aoc_service_dev *dev, const uint8_t *buffer,
			  size_t count, bool block)
{
	const struct device *parent;
	struct aoc_prvdata *prvdata;

	aoc_service *service;
	int service_number;
	int ret = 0;

	if (!dev || !buffer || !count)
		return -EINVAL;

	if (!aoc_online)
		return -ENODEV;

	parent = dev->dev.parent;
	prvdata = dev_get_drvdata(parent);

	service_number = dev->service_index;
	service = service_at_index(prvdata, service_number);

	BUG_ON(!aoc_is_valid_dram_address(prvdata, service));

	if (aoc_service_message_slots(service, AOC_DOWN) == 0)
		return -EBADF;

	if (count > aoc_service_message_size(service, AOC_DOWN))
		return -EFBIG;

	if (!aoc_service_can_write_message(service, AOC_DOWN)) {
		if (!block)
			return -EAGAIN;

		set_bit(service_number, &write_blocked_mask);
		ret = wait_event_interruptible(
			metadata[service_number].write_queue,
			aoc_service_can_write_message(service, AOC_DOWN) ||
				!aoc_online);
		clear_bit(service_number, &write_blocked_mask);
	}

	if (!aoc_online)
		return -ENODEV;

	/*
	 * The wait can fail if the AoC goes offline in the middle of a
	 * blocking write, so check again after the wait
	 */
	if (ret != 0)
		return -EAGAIN;

	ret = aoc_service_write_message(service, prvdata->ipc_base, AOC_DOWN,
					buffer, count);

	if (!aoc_service_is_ring(service) || aoc_ring_is_push(service))
		signal_aoc(prvdata->mbox_channel);

	return count;
}
EXPORT_SYMBOL(aoc_service_write);

int aoc_service_can_read(struct aoc_service_dev *dev)
{
	const struct device *parent;
	struct aoc_prvdata *prvdata;
	aoc_service *service;

	parent = dev->dev.parent;
	prvdata = dev_get_drvdata(parent);
	service = service_at_index(prvdata, dev->service_index);

	if (aoc_service_message_slots(service, AOC_UP) == 0)
		return 0;

	return aoc_service_can_read_message(service, AOC_UP);
}
EXPORT_SYMBOL_GPL(aoc_service_can_read);

int aoc_service_can_write(struct aoc_service_dev *dev)
{
	const struct device *parent;
	struct aoc_prvdata *prvdata;
	aoc_service *service;

	parent = dev->dev.parent;
	prvdata = dev_get_drvdata(parent);
	service = service_at_index(prvdata, dev->service_index);

	if (aoc_service_message_slots(service, AOC_DOWN) == 0)
		return 0;

	return aoc_service_can_write_message(service, AOC_DOWN);
}
EXPORT_SYMBOL_GPL(aoc_service_can_write);

void aoc_service_set_read_blocked(struct aoc_service_dev *dev)
{
	int service_number;

	service_number = dev->service_index;
	set_bit(service_number, &read_blocked_mask);
}
EXPORT_SYMBOL_GPL(aoc_service_set_read_blocked);

void aoc_service_set_write_blocked(struct aoc_service_dev *dev)
{
	int service_number;

	service_number = dev->service_index;
	set_bit(service_number, &write_blocked_mask);
}
EXPORT_SYMBOL_GPL(aoc_service_set_write_blocked);

wait_queue_head_t *aoc_service_get_read_queue(struct aoc_service_dev *dev)
{
	int service_number;

	service_number = dev->service_index;
	return &metadata[service_number].read_queue;
}
EXPORT_SYMBOL_GPL(aoc_service_get_read_queue);

wait_queue_head_t *aoc_service_get_write_queue(struct aoc_service_dev *dev)
{
	int service_number;

	service_number = dev->service_index;
	return &metadata[service_number].write_queue;
}
EXPORT_SYMBOL_GPL(aoc_service_get_write_queue);

static bool write_reset_trampoline(u32 addr)
{
	u32 *reset;
	u32 instructions[] = {
		0xe59f0030, /* ldr r0, .PCU_SLC_MIF_REQ_ADDR */
		0xe3a01003, /* mov r1, #3 */
		0xe5801000, /* str r1, [r0] */
		/* mif_ack_loop: */
		0xe5902004, /* ldr r2, [r0, #4] */
		0xe3520002, /* cmp r2, #2 */
		0x1afffffc, /* bne mif_ack_loop */
		0xe59f0014, /* ldr r0, .PCU_POWER_STATUS_ADDR*/
		0xe3a01004, /* mov r1, #4 */
		0xe5801004, /* str r1, [r0, #4] */
		/* blk_aoc_on_loop: */
		0xe5902000, /* ldr r2, [r0] */
		0xe3120004, /* tst r2, #4 */
		0x0afffffc, /* beq blk_aoc_on_loop */
		0xe59ff004, /* ldr pc, BOOTLOADER_START_ADDR */
		0x00b02000, /* PCU_TOP_POWER_STATUS_ADDR */
		0x00b0819c, /* PCU_SLC_MIF_REQ_ADDR */
		addr /* BOOTLOADER_START_ADDR */
	};

	pr_notice("writing reset trampoline to addr %#x\n", addr);

	reset = aoc_sram_translate(0);
	if (!reset)
		return false;

	memcpy_toio(reset, instructions, sizeof(instructions));

	return true;
}

static bool aoc_fpga_reset(struct aoc_prvdata *prvdata)
{
#ifdef AOC_JUNO
	u32 *reset = aoc_sram_translate(0x1000000);

	if (!reset)
		return false;

	aoc_take_offline(prvdata);

	/* Assert and deassert reset */
	iowrite32(0, reset);
	iowrite32(1, reset);
#endif

	return true;
}

static bool aoc_a32_reset(void)
{
	u32 pcu_value;
	u32 *pcu = aoc_sram_translate(AOC_PCU_BASE);

	if (!pcu)
		return false;

	pcu_value = ioread32(pcu);

	pcu_value |= 1;
	iowrite32(pcu_value, pcu);

	return true;
}

static ssize_t revision_show(struct device *dev, struct device_attribute *attr,
			     char *buf)
{
	u32 fw_rev, hw_rev;

	if (!aoc_is_online())
		return scnprintf(buf, PAGE_SIZE, "Offline\n");

	fw_rev = le32_to_cpu(aoc_control->fw_version);
	hw_rev = le32_to_cpu(aoc_control->hw_version);
	return scnprintf(buf, PAGE_SIZE,
			 "FW Revision : %#x\nHW Revision : %#x\n", fw_rev,
			 hw_rev);
}

static DEVICE_ATTR_RO(revision);

static uint64_t clock_offset(void)
{
	u64 clock_offset;

	if (!aoc_is_online())
		return 0;

	memcpy_fromio(&clock_offset, &aoc_control->system_clock_offset,
		      sizeof(clock_offset));

	return le64_to_cpu(clock_offset);
}

static inline u64 sys_tick_to_aoc_tick(u64 sys_tick)
{
	return (sys_tick - clock_offset()) / 6;
}

static ssize_t aoc_clock_show(struct device *dev, struct device_attribute *attr,
			      char *buf)
{
	u64 counter;

	if (!aoc_is_online())
		return scnprintf(buf, PAGE_SIZE, "0\n");

	counter = arch_timer_read_counter();

	return scnprintf(buf, PAGE_SIZE, "%llu\n",
			 sys_tick_to_aoc_tick(counter));
}

static DEVICE_ATTR_RO(aoc_clock);

static ssize_t aoc_clock_and_kernel_boottime_show(struct device *dev,
						  struct device_attribute *attr,
						  char *buf)
{
	u64 counter;
	ktime_t kboottime;

	if (!aoc_is_online())
		return scnprintf(buf, PAGE_SIZE, "0 0\n");

	counter = arch_timer_read_counter();
	kboottime = ktime_get_boottime();

	return scnprintf(buf, PAGE_SIZE, "%llu %llu\n",
			 sys_tick_to_aoc_tick(counter), (u64)kboottime);
}

static DEVICE_ATTR_RO(aoc_clock_and_kernel_boottime);

static ssize_t clock_offset_show(struct device *dev,
				 struct device_attribute *attr, char *buf)
{
	if (!aoc_is_online())
		return scnprintf(buf, PAGE_SIZE, "0\n");

	return scnprintf(buf, PAGE_SIZE, "%lld\n", clock_offset());
}

static DEVICE_ATTR_RO(clock_offset);

static ssize_t services_show(struct device *dev, struct device_attribute *attr,
			     char *buf)
{
	struct aoc_prvdata *prvdata = dev_get_drvdata(dev);
	int services = aoc_num_services();
	int ret = 0;
	int i;

	ret += scnprintf(buf, PAGE_SIZE, "Services : %d\n", services);
	for (i = 0; i < services && ret < (PAGE_SIZE - 1); i++) {
		aoc_service *s = service_at_index(prvdata, i);
		struct aoc_ipc_service_header *hdr =
			(struct aoc_ipc_service_header *)s;

		ret += scnprintf(buf + ret, PAGE_SIZE - ret, "%d : name %s\n",
				 i, aoc_service_name(s));
		if (hdr->regions[0].slots > 0) {
			ret += scnprintf(
				buf + ret, PAGE_SIZE - ret,
				"  Up   - Slots:%u Size:%u Tx:%u Rx:%u\n",
				hdr->regions[0].slots, hdr->regions[0].size,
				hdr->regions[0].tx, hdr->regions[0].rx);
		}

		if (hdr->regions[1].slots > 0) {
			ret += scnprintf(
				buf + ret, PAGE_SIZE - ret,
				"  Down - Slots:%u Size:%u Tx:%u Rx:%u\n",
				hdr->regions[1].slots, hdr->regions[1].size,
				hdr->regions[1].tx, hdr->regions[1].rx);
		}
	}

	return ret;
}

static DEVICE_ATTR_RO(services);

static int start_firmware_load(struct device *dev)
{
	struct aoc_prvdata *prvdata = dev_get_drvdata(dev);

	dev_notice(dev, "attempting to load firmware \"%s\"\n",
		   prvdata->firmware_name);
	return request_firmware_nowait(THIS_MODULE, true,
				       prvdata->firmware_name, dev, GFP_KERNEL,
				       dev, aoc_fw_callback);
}

static ssize_t firmware_show(struct device *dev, struct device_attribute *attr,
			     char *buf)
{
	struct aoc_prvdata *prvdata = dev_get_drvdata(dev);

	return scnprintf(buf, PAGE_SIZE, "%s", prvdata->firmware_name);
}

static ssize_t firmware_store(struct device *dev, struct device_attribute *attr,
			      const char *buf, size_t count)
{
	struct aoc_prvdata *prvdata = dev_get_drvdata(dev);
	char buffer[MAX_FIRMWARE_LENGTH];
	char *trimmed = NULL;

	if (strscpy(buffer, buf, sizeof(buffer)) <= 0)
		return -E2BIG;

	if (strchr(buffer, '/') != NULL) {
		dev_err(dev, "firmware path must not contain '/'\n");
		return -EINVAL;
	}

	/* Strip whitespace (including \n) */
	trimmed = strim(buffer);

	strscpy(prvdata->firmware_name, trimmed,
		sizeof(prvdata->firmware_name));
	start_firmware_load(dev);

	return count;
}

static DEVICE_ATTR_RW(firmware);

static struct attribute *aoc_attrs[] = {
	&dev_attr_firmware.attr,
	&dev_attr_revision.attr,
	&dev_attr_services.attr,
	&dev_attr_clock_offset.attr,
	&dev_attr_aoc_clock.attr,
	&dev_attr_aoc_clock_and_kernel_boottime.attr,
	NULL
};

ATTRIBUTE_GROUPS(aoc);

static int aoc_platform_probe(struct platform_device *dev);
static int aoc_platform_remove(struct platform_device *dev);
static void aoc_platform_shutdown(struct platform_device *dev);

static const struct of_device_id aoc_match[] = {
	{
		.compatible = "google,aoc",
	},
	{},
};

static struct platform_driver aoc_driver = {
	.probe = aoc_platform_probe,
	.remove = aoc_platform_remove,
	.shutdown = aoc_platform_shutdown,
	.driver = {
			.name = "aoc",
			.owner = THIS_MODULE,
			.of_match_table = of_match_ptr(aoc_match),
		},
};

static int aoc_bus_match(struct device *dev, struct device_driver *drv)
{
	struct aoc_service_dev *device = AOC_DEVICE(dev);
	struct aoc_driver *driver = AOC_DRIVER(drv);
	struct device *aoc = dev->parent;
	struct aoc_prvdata *prvdata = dev_get_drvdata(aoc);

	aoc_service *s = service_at_index(prvdata, device->service_index);
	struct aoc_ipc_service_header *header =
		(struct aoc_ipc_service_header *)s;
	const char *device_name = dev_name(dev);
	bool driver_matches_by_name = (driver->service_names != NULL);
	const char *service_name = header->name;

	pr_debug("bus match dev:%s drv:%s\n", device_name, drv->name);

	/*
	 * If the drviver matches by name, only call probe if the name matches.
	 *
	 * If there is a specific driver matching this service, do not allow a
	 * generic driver to claim the service
	 */
	if (!driver_matches_by_name && has_name_matching_driver(service_name)) {
		pr_debug("ignoring generic driver for service %s\n",
			 service_name);
		return 0;
	}

	/* Drivers with a name only match services with that name */
	if (driver_matches_by_name &&
	    !driver_matches_service_by_name(drv, (char *)service_name)) {
		return 0;
	}

	return 1;
}

static int aoc_bus_probe(struct device *dev)
{
	struct aoc_service_dev *the_dev = AOC_DEVICE(dev);
	struct aoc_driver *driver = AOC_DRIVER(dev->driver);

	pr_debug("bus probe dev:%s\n", dev_name(dev));
	if (!driver->probe)
		return -ENODEV;

	return driver->probe(the_dev);
}

static int aoc_bus_remove(struct device *dev)
{
	struct aoc_service_dev *aoc_dev = AOC_DEVICE(dev);
	struct aoc_driver *drv = AOC_DRIVER(dev->driver);
	int ret = -EINVAL;

	pr_notice("bus remove %s\n", dev_name(dev));

	if (drv->remove)
		ret = drv->remove(aoc_dev);

	return ret;
}

int aoc_driver_register(struct aoc_driver *driver)
{
	driver->drv.bus = &aoc_bus_type;
	return driver_register(&driver->drv);
}
EXPORT_SYMBOL(aoc_driver_register);

void aoc_driver_unregister(struct aoc_driver *driver)
{
	driver_unregister(&driver->drv);
}
EXPORT_SYMBOL(aoc_driver_unregister);

static void aoc_clear_gpio_interrupt(void)
{
#ifndef AOC_JUNO
	int reg = 93, val;
	u32 *gpio_register =
		aoc_sram_translate(AOC_GPIO_BASE + ((reg / 32) * 12));

	val = ioread32(gpio_register);
	val &= ~(1 << (reg % 32));
	iowrite32(val, gpio_register);
#endif
}

static void aoc_configure_interrupt(void)
{
	aoc_clear_gpio_interrupt();
}

static int aoc_remove_device(struct device *dev, void *ctx)
{
	struct aoc_service_dev *the_dev = AOC_DEVICE(dev);
	int service_number;

	// Allow any pending reads and writes to finish before removing devices
	service_number = the_dev->service_index;
	wake_up(&metadata[service_number].read_queue);
	wake_up(&metadata[service_number].write_queue);

	device_unregister(dev);

	return 0;
}

static void aoc_device_release(struct device *dev)
{
	struct aoc_service_dev *the_dev = AOC_DEVICE(dev);

	pr_debug("%s %s\n", __func__, dev_name(dev));

	kfree(the_dev);
}

static struct aoc_service_dev *register_service_device(int index,
						       struct device *parent)
{
	struct aoc_prvdata *prv;
	char service_name[32];
	aoc_service *s;
	struct aoc_service_dev *dev;
	int ret;

	prv = dev_get_drvdata(parent);
	s = service_at_index(prv, index);
	if (!s)
		return NULL;

	dev = kzalloc(sizeof(struct aoc_service_dev), GFP_KERNEL);
	if (!dev)
		return NULL;

	memcpy_fromio(service_name, aoc_service_name(s), sizeof(service_name));

	dev_set_name(&dev->dev, "%s", service_name);
	dev->dev.parent = parent;
	dev->dev.bus = &aoc_bus_type;
	dev->dev.release = aoc_device_release;

	dev->service_index = index;
	dev->service = s;
	dev->ipc_base = prv->ipc_base;

	/*
	 * Bus corruption has been seen during reboot cycling.  Check for it
	 * explictly so more information can be part of the panic log
	 */
	if (aoc_bus_type.p == NULL) {
		panic("corrupted bus found when adding service (%d) %s\n",
		      index, dev_name(&dev->dev));
	}

	ret = device_register(&dev->dev);
	if (ret) {
		kfree(dev);
		dev = NULL;
	}

	return dev;
}

static void signal_aoc(struct mbox_chan *channel)
{
#ifdef AOC_JUNO
	(void)channel;

	u32 mask = (1 << AOC_DOWNCALL_DOORBELL);

	/* The signal is called as directly after writing a message to shared
	 * memory, so make sure all pending writes are flushed before actually
	 * sending the signal
	 */
	wmb();
	iowrite32(mask,
		  aoc_sram_translate(AOC_PCU_BASE + AOC_PCU_DB_SET_OFFSET));
#else
	mbox_send_message(channel, NULL);
#endif
}

static int aoc_iommu_fault_handler(struct iommu_domain *domain,
				   struct device *dev, unsigned long iova,
				   int flags, void *token)
{
	dev_err(dev, "iommu fault at aoc address %#010lx, flags %#010x\n", iova,
		flags);

	return 0;
}

static void aoc_configure_sysmmu(struct aoc_prvdata *p)
{
#ifndef AOC_JUNO
	struct iommu_domain *domain = p->domain;
	struct device *dev = p->dev;

	iommu_set_fault_handler(domain, aoc_iommu_fault_handler, NULL);

	/* Map in the AoC carveout */
	if (iommu_map(domain, 0x98000000, p->dram_resource.start, p->dram_size,
		      IOMMU_READ | IOMMU_WRITE))
		dev_err(dev, "mapping carveout failed\n");

	/* Use a 1MB mapping instead of individual mailboxes for now */
	/* TODO: Turn the mailbox address ranges into dtb entries */
	if (iommu_map(domain, 0x9A000000, 0x17600000, SZ_1M,
		      IOMMU_READ | IOMMU_WRITE))
		dev_err(dev, "mapping mailboxes failed\n");

	/* Map in GSA mailbox */
	if (iommu_map(domain, 0x9A100000, 0x17C00000, SZ_1M,
		      IOMMU_READ | IOMMU_WRITE))
		dev_err(dev, "mapping gsa mailbox failed\n");

	/* Map in USB for low power audio */
	if (iommu_map(domain, 0x9A200000, 0x11100000, SZ_1M,
		      IOMMU_READ | IOMMU_WRITE))
		dev_err(dev, "mapping usb failed\n");

	/* Map in modem registers */
	if (iommu_map(domain, 0x9A300000, 0x40000000, SZ_1M,
		      IOMMU_READ | IOMMU_WRITE))
		dev_err(dev, "mapping modem failed\n");
#endif
}

static void aoc_clear_sysmmu(struct aoc_prvdata *p)
{
#ifndef AOC_JUNO
	struct iommu_domain *domain = p->domain;

	/* Memory carveout */
	iommu_unmap(domain, 0x98000000, p->dram_size);

	/* Device registers */
	iommu_unmap(domain, 0x9A000000, SZ_1M);
	iommu_unmap(domain, 0x9A100000, SZ_1M);
	iommu_unmap(domain, 0x9A200000, SZ_1M);
	iommu_unmap(domain, 0x9A300000, SZ_1M);
#endif
}

static void aoc_did_become_online(struct work_struct *work)
{
	struct aoc_prvdata *prvdata =
		container_of(work, struct aoc_prvdata, online_work);
	struct device *dev = prvdata->dev;
	int i, s;

	s = aoc_num_services();

	aoc_req_assert(prvdata, false);

	pr_notice("firmware version %u did become online with %d services\n",
		  le32_to_cpu(aoc_control->fw_version), aoc_num_services());

	if (s > AOC_MAX_ENDPOINTS) {
		dev_err(dev, "Firmware supports too many (%d) services\n", s);
		return;
	}

	if (!service_names_are_valid(prvdata)) {
		pr_err("invalid service names found.  Ignoring\n");
		return;
	}

	metadata = kmalloc(s * sizeof(struct aoc_service_metadata), GFP_KERNEL);
	for (i = 0; i < s; i++) {
		init_waitqueue_head(&metadata[i].read_queue);
		init_waitqueue_head(&metadata[i].write_queue);
	}

	for (i = 0; i < s; i++) {
		if (!validate_service(prvdata, i)) {
			pr_err("service %d invalid\n", i);
			continue;
		}

		register_service_device(i, prvdata->dev);
	}
}

static void aoc_take_offline(struct aoc_prvdata *prvdata)
{
	pr_notice("taking aoc offline\n");

	if (prvdata->mbox_channel) {
		mbox_free_channel(prvdata->mbox_channel);
		prvdata->mbox_channel = NULL;
	}

	aoc_online = false;

	bus_for_each_dev(&aoc_bus_type, NULL, NULL, aoc_remove_device);

	if (aoc_control)
		aoc_control->magic = 0;
}

static void aoc_process_services(struct aoc_prvdata *prvdata)
{
	int services;
	int i;

	services = aoc_num_services();
	for (i = 0; i < services; i++) {
		if (test_bit(i, &read_blocked_mask) &&
		    aoc_service_can_read_message(service_at_index(prvdata, i),
						 AOC_UP))
			wake_up(&metadata[i].read_queue);
	}

	for (i = 0; i < services; i++) {
		if (test_bit(i, &write_blocked_mask) &&
		    aoc_service_can_write_message(service_at_index(prvdata, i),
						  AOC_DOWN))
			wake_up(&metadata[i].write_queue);
	}
}

void aoc_set_map_handler(struct aoc_service_dev *dev, aoc_map_handler handler,
			 void *ctx)
{
	struct device *parent = dev->dev.parent;
	struct aoc_prvdata *prvdata = dev_get_drvdata(parent);

	prvdata->map_handler = handler;
	prvdata->map_handler_ctx = ctx;
}
EXPORT_SYMBOL(aoc_set_map_handler);

void aoc_remove_map_handler(struct aoc_service_dev *dev)
{
	struct device *parent = dev->dev.parent;
	struct aoc_prvdata *prvdata = dev_get_drvdata(parent);

	prvdata->map_handler = NULL;
	prvdata->map_handler_ctx = NULL;
}
EXPORT_SYMBOL(aoc_remove_map_handler);

static int aoc_dma_map_sg(struct device *dev, struct scatterlist *sg, int nents,
			  enum dma_data_direction dir, unsigned long attrs)
{
	struct aoc_prvdata *prvdata = dev_get_drvdata(dev);
	phys_addr_t phys = sg_phys(sg);
	size_t size = sg->length;

	if (prvdata->map_handler) {
		prvdata->map_handler(0, phys, size, true,
				     prvdata->map_handler_ctx);
	}

	return 1;
}

static void aoc_dma_unmap_sg(struct device *dev, struct scatterlist *sg,
			     int nents, enum dma_data_direction dir,
			     unsigned long attrs)
{
	struct aoc_prvdata *prvdata = dev_get_drvdata(dev);
	phys_addr_t phys = sg_phys(sg);
	size_t size = sg_dma_len(sg);

	if (prvdata->map_handler) {
		prvdata->map_handler(0, phys, size, false,
				     prvdata->map_handler_ctx);
	}
}

const struct dma_map_ops aoc_dma_map_ops = {
	.map_sg = aoc_dma_map_sg,
	.unmap_sg = aoc_dma_unmap_sg,
};

#ifdef AOC_JUNO
static irqreturn_t aoc_int_handler(int irq, void *dev)
{
	aoc_clear_gpio_interrupt();

	/* Transitioning from offline to online */
	if (aoc_online == false && aoc_is_online()) {
		aoc_online = true;
		schedule_work(&aoc_online_work);
	} else {
		aoc_process_services(dev_get_drvdata(dev));
	}

	return IRQ_HANDLED;
}
#else
static irqreturn_t watchdog_int_handler(int irq, void *dev)
{
	struct aoc_prvdata *prvdata = dev_get_drvdata(dev);

	/* AP shouldn't access AoC registers to clear the IRQ. */
	/* Mask the IRQ until the IRQ gets cleared by AoC reset during SSR. */
	disable_irq_nosync(irq);
	schedule_work(&prvdata->watchdog_work);

	return IRQ_HANDLED;
}

static void aoc_watchdog(struct work_struct *work)
{
	struct aoc_prvdata *prvdata =
		container_of(work, struct aoc_prvdata, watchdog_work);

	struct aoc_ramdump_header *ramdump_header =
		(struct aoc_ramdump_header *)((unsigned long)prvdata->dram_virt +
					      RAMDUMP_HEADER_OFFSET);
	unsigned long ramdump_timeout;
	unsigned long carveout_paddr_from_aoc;
	unsigned long carveout_vaddr_from_aoc;
	size_t i;
	size_t num_pages;
	struct page **dram_pages;
	void *dram_cached;
	int sscd_retries = 20;
	const int sscd_retry_ms = 1000;
	int sscd_rc;

	dev_err(prvdata->dev, "aoc watchdog triggered, generating coredump\n");
	if (!sscd_pdata.sscd_report) {
		dev_err(prvdata->dev, "aoc coredump failed: no sscd driver\n");
		goto err_coredump;
	}

	ramdump_timeout = jiffies + (5 * HZ);
	while (time_before(jiffies, ramdump_timeout)) {
		if (ramdump_header->valid)
			break;
		msleep(100);
	}

	if (!ramdump_header->valid) {
		dev_err(prvdata->dev, "aoc coredump failed: timed out\n");
		goto err_coredump;
	}

	if (memcmp(ramdump_header, RAMDUMP_MAGIC, sizeof(RAMDUMP_MAGIC))) {
		dev_err(prvdata->dev,
			"aoc coredump failed: invalid magic (corruption or incompatible firmware?)\n");
		goto err_coredump;
	}

	num_pages = DIV_ROUND_UP(prvdata->dram_size, PAGE_SIZE);
	dram_pages = kmalloc_array(num_pages, sizeof(*dram_pages), GFP_KERNEL);
	if (!dram_pages) {
		dev_err(prvdata->dev,
			"aoc coredump failed: alloc dram_pages failed\n");
		goto err_kmalloc;
	}
	for (i = 0; i < num_pages; i++)
		dram_pages[i] = phys_to_page(prvdata->dram_resource.start +
					     (i * PAGE_SIZE));
	dram_cached = vmap(dram_pages, num_pages, VM_MAP, PAGE_KERNEL_RO);
	if (!dram_cached) {
		dev_err(prvdata->dev,
			"aoc coredump failed: vmap dram_pages failed\n");
		goto err_vmap;
	}

	sscd_info.name = "aoc";

	/* TODO(siqilin): Get paddr and vaddr base from firmware instead */
	carveout_paddr_from_aoc = 0x98000000;
	carveout_vaddr_from_aoc = 0x78000000;
	/* Entire AoC DRAM carveout, coredump is stored within the carveout */
	sscd_info.segs[0].addr = dram_cached;
	sscd_info.segs[0].size = prvdata->dram_size;
	sscd_info.segs[0].paddr = (void *)carveout_paddr_from_aoc;
	sscd_info.segs[0].vaddr = (void *)carveout_vaddr_from_aoc;
	sscd_info.seg_count = 1;
	/*
	 * sscd_report() returns -EAGAIN if there are no readers to consume a
	 * coredump. Retry sscd_report() with a sleep to handle the race condition
	 * where AoC crashes before the userspace daemon starts running.
	 */
	for (i = 0; i <= sscd_retries; i++) {
		sscd_rc = sscd_pdata.sscd_report(&sscd_dev, sscd_info.segs,
						 sscd_info.seg_count,
						 SSCD_FLAGS_ELFARM64HDR,
						 "aoc_coredump");
		if (sscd_rc != -EAGAIN)
			break;

		msleep(sscd_retry_ms);
	}
	if (sscd_rc == 0)
		dev_info(prvdata->dev, "aoc coredump done\n");
	else
		dev_err(prvdata->dev, "aoc coredump failed: sscd_rc = %d\n",
			sscd_rc);

	vunmap(dram_cached);
err_vmap:
	kfree(dram_pages);
err_kmalloc:
err_coredump:
	aoc_take_offline(prvdata);
}
#endif

static bool aoc_create_ion_heap(struct aoc_prvdata *prvdata)
{
	phys_addr_t base = prvdata->dram_resource.start + (30 * SZ_1M);
	size_t size = SZ_2M;
	size_t align = SZ_16K;
	const char *name = "sensor_direct_heap";

	prvdata->sensor_heap =
		ion_physical_heap_create(base, size, align, name, prvdata->dev);
	if (IS_ERR(prvdata->sensor_heap))
		pr_err("ION heap failure: %ld\n",
		       PTR_ERR(prvdata->sensor_heap));
	else
		ion_device_add_heap(prvdata->sensor_heap);

	return !IS_ERR(prvdata->sensor_heap);
}

static void aoc_cleanup_resources(struct platform_device *pdev)
{
	struct aoc_prvdata *prvdata = platform_get_drvdata(pdev);

	pr_notice("cleaning up resources\n");

	if (prvdata) {
		aoc_take_offline(prvdata);

		if (prvdata->domain) {
			aoc_clear_sysmmu(prvdata);
			prvdata->domain = NULL;
		}

#ifdef AOC_JUNO
		free_irq(aoc_irq, prvdata->dev);
		aoc_irq = -1;
#endif
	}

	/*
	 * SRAM and DRAM were mapped with the device managed API, so they will
	 * be automatically detached
	 */

	if (aoc_major) {
		unregister_chrdev(aoc_major, AOC_CHARDEV_NAME);
		aoc_major = 0;
	}
}

static int aoc_platform_probe(struct platform_device *pdev)
{
	struct device *dev = &pdev->dev;
	struct aoc_prvdata *prvdata = NULL;
	struct device_node *aoc_node, *mem_node;
	struct resource *rsrc;
	int ret;

	if (aoc_platform_device != NULL) {
		dev_err(dev,
			"already matched the AoC to another platform device");
		return -EEXIST;
	}

	aoc_node = dev->of_node;
	mem_node = of_parse_phandle(aoc_node, "memory-region", 0);

	prvdata = devm_kzalloc(dev, sizeof(*prvdata), GFP_KERNEL);
	if (!prvdata)
		return -ENOMEM;

	prvdata->dev = dev;

	if (!mem_node) {
		dev_err(dev,
			"failed to find reserve-memory in the device tree\n");
		return -EINVAL;
	}

	aoc_sram_resource =
		platform_get_resource_byname(pdev, IORESOURCE_MEM, "blk_aoc");

	ret = of_address_to_resource(mem_node, 0, &prvdata->dram_resource);
	of_node_put(mem_node);

	if (!aoc_sram_resource || ret != 0) {
		dev_err(dev,
			"failed to get memory resources for device sram %pR dram %pR\n",
			aoc_sram_resource, &prvdata->dram_resource);
		aoc_cleanup_resources(pdev);

		return -ENOMEM;
	}

#ifdef AOC_JUNO
	aoc_irq = platform_get_irq(pdev, 0);
	if (aoc_irq < 1) {
		dev_err(dev, "failed to configure aoc interrupt\n");
		return aoc_irq;
	}
#else
	prvdata->mbox_client.dev = dev;
	prvdata->mbox_client.tx_block = false;
	prvdata->mbox_client.tx_tout = 100; /* 100ms timeout for tx */
	prvdata->mbox_client.knows_txdone = false;
	prvdata->mbox_client.rx_callback = aoc_mbox_rx_callback;
	prvdata->mbox_client.tx_done = aoc_mbox_tx_done;
	prvdata->mbox_client.tx_prepare = aoc_mbox_tx_prepare;

	strscpy(prvdata->firmware_name, default_firmware,
		sizeof(prvdata->firmware_name));

	platform_set_drvdata(pdev, prvdata);

	prvdata->mbox_channel =
		mbox_request_channel_byname(&prvdata->mbox_client, "aoc2ap");
	if (IS_ERR(prvdata->mbox_channel)) {
		dev_err(dev, "failed to find mailbox interface : %ld\n",
			PTR_ERR(prvdata->mbox_channel));
		prvdata->mbox_channel = NULL;
		return -EIO;
	}

	INIT_WORK(&prvdata->watchdog_work, aoc_watchdog);

	prvdata->watchdog_irq = platform_get_irq_byname(pdev, "watchdog");
	if (prvdata->watchdog_irq < 0) {
		dev_err(dev, "failed to find watchdog irq\n");
		return -EIO;
	}

	ret = devm_request_irq(dev, prvdata->watchdog_irq, watchdog_int_handler,
			       IRQF_TRIGGER_HIGH, dev_name(dev), dev);
	if (ret != 0) {
		dev_err(dev, "failed to register watchdog irq handler: %d\n",
			ret);
		return -EIO;
	}
#endif

	pr_notice("found aoc with interrupt:%d sram:%pR dram:%pR\n", aoc_irq,
		  aoc_sram_resource, &prvdata->dram_resource);
	aoc_platform_device = pdev;

	dev->dma_ops = &aoc_dma_map_ops;

	aoc_sram_virt_mapping = devm_ioremap_resource(dev, aoc_sram_resource);
	aoc_dram_virt_mapping =
		devm_ioremap_resource(dev, &prvdata->dram_resource);

	/* Change to devm_platform_ioremap_resource_byname when available */
	rsrc = platform_get_resource_byname(pdev, IORESOURCE_MEM, "aoc_req");
	if (rsrc) {
		prvdata->aoc_req_virt = devm_ioremap_resource(dev, rsrc);
		prvdata->aoc_req_size = resource_size(rsrc);

		if (IS_ERR(prvdata->aoc_req_virt)) {
			dev_err(dev, "failed to map aoc_req region at %pR\n",
				rsrc);
			prvdata->aoc_req_virt = NULL;
			prvdata->aoc_req_size = 0;
		} else {
			dev_dbg(dev, "found aoc_req at %pR\n", rsrc);
		}
	}

	prvdata->sram_virt = aoc_sram_virt_mapping;
	prvdata->sram_size = resource_size(aoc_sram_resource);

	prvdata->dram_virt = aoc_dram_virt_mapping;
	prvdata->dram_size = resource_size(&prvdata->dram_resource);

	if (IS_ERR(aoc_sram_virt_mapping) || IS_ERR(aoc_dram_virt_mapping)) {
		aoc_cleanup_resources(pdev);
		return -ENOMEM;
	}

#ifndef AOC_JUNO
	pm_runtime_set_active(dev);
	pm_runtime_enable(dev);

	prvdata->domain = iommu_get_domain_for_dev(dev);
	if (!prvdata->domain) {
		pr_err("failed to find iommu domain\n");
		return -EIO;
	}

	aoc_configure_sysmmu(prvdata);

	aoc_create_ion_heap(prvdata);
#endif

	/* Default to 6MB if we are not loading the firmware (i.e. trace32) */
	aoc_control = aoc_dram_translate(prvdata, 6 * SZ_1M);

	INIT_WORK(&prvdata->online_work, aoc_did_become_online);

	aoc_configure_interrupt();

#ifdef AOC_JUNO
	ret = request_irq(aoc_irq, aoc_int_handler, IRQF_TRIGGER_HIGH, "aoc",
			  aoc_device);
	if (ret != 0) {
		pr_err("failed to register interrupt handler : %d\n", ret);
		aoc_cleanup_resources(pdev);

		return -ENXIO;
	}
#endif

	if (aoc_autoload_firmware) {
		ret = start_firmware_load(dev);
		if (ret != 0)
			pr_err("failed to start firmware download: %d\n", ret);
	}

	ret = sysfs_create_groups(&dev->kobj, aoc_groups);

	pr_debug("platform_probe matched\n");

	return 0;
}

static int aoc_platform_remove(struct platform_device *pdev)
{
	pr_debug("platform_remove\n");

	sysfs_remove_groups(&pdev->dev.kobj, aoc_groups);

	aoc_cleanup_resources(pdev);
	aoc_platform_device = NULL;

	return 0;
}

static void sscd_release(struct device *dev)
{
}

static void aoc_platform_shutdown(struct platform_device *pdev)
{
	struct aoc_prvdata *prvdata = platform_get_drvdata(pdev);

	aoc_take_offline(prvdata);
}

/* Module methods */
static int __init aoc_init(void)
{
	pr_debug("system driver init\n");

	if (bus_register(&aoc_bus_type) != 0) {
		pr_err("failed to register AoC bus\n");
		goto err_aoc_bus;
	}

	if (platform_driver_register(&aoc_driver) != 0) {
		pr_err("failed to register platform driver\n");
		goto err_aoc_driver;
	}

	if (platform_device_register(&sscd_dev) != 0) {
		pr_err("failed to register AoC coredump device\n");
		goto err_aoc_coredump;
	}

	return 0;

err_aoc_coredump:
	platform_driver_unregister(&aoc_driver);
err_aoc_driver:
	bus_unregister(&aoc_bus_type);
err_aoc_bus:
	return -ENODEV;
}

static void __exit aoc_exit(void)
{
	pr_debug("system driver exit\n");

	platform_driver_unregister(&aoc_driver);

	bus_unregister(&aoc_bus_type);
}

module_init(aoc_init);
module_exit(aoc_exit);

MODULE_LICENSE("GPL v2");<|MERGE_RESOLUTION|>--- conflicted
+++ resolved
@@ -401,13 +401,8 @@
 	u32 sram_was_repaired = aoc_sram_was_repaired(prvdata);
 	struct aoc_fw_data fw_data[] = {
 		{ .key = kAOCBoardID, .value = board_id },
-<<<<<<< HEAD
-		{ .key = kAOCBoardRevision, .value = board_rev }
-	};
-=======
 		{ .key = kAOCBoardRevision, .value = board_rev },
 		{ .key = kAOCSRAMRepaired, .value = sram_was_repaired } };
->>>>>>> 18270440
 	const char *version;
 
 	u32 ipc_offset, bootloader_offset;
