// SPDX-License-Identifier: GPL-2.0
#include <linux/pagewalk.h>
#include <linux/vmacache.h>
#include <linux/hugetlb.h>
#include <linux/huge_mm.h>
#include <linux/mount.h>
#include <linux/seq_file.h>
#include <linux/highmem.h>
#include <linux/ptrace.h>
#include <linux/slab.h>
#include <linux/pagemap.h>
#include <linux/mempolicy.h>
#include <linux/rmap.h>
#include <linux/swap.h>
#include <linux/sched/mm.h>
#include <linux/swapops.h>
#include <linux/mmu_notifier.h>
#include <linux/page_idle.h>
#include <linux/shmem_fs.h>
#include <linux/uaccess.h>
#include <linux/pkeys.h>

#include <asm/elf.h>
#include <asm/tlb.h>
#include <asm/tlbflush.h>
#include "internal.h"

#define SEQ_PUT_DEC(str, val) \
		seq_put_decimal_ull_width(m, str, (val) << (PAGE_SHIFT-10), 8)
void task_mem(struct seq_file *m, struct mm_struct *mm)
{
	unsigned long text, lib, swap, anon, file, shmem;
	unsigned long hiwater_vm, total_vm, hiwater_rss, total_rss;

	anon = get_mm_counter(mm, MM_ANONPAGES);
	file = get_mm_counter(mm, MM_FILEPAGES);
	shmem = get_mm_counter(mm, MM_SHMEMPAGES);

	/*
	 * Note: to minimize their overhead, mm maintains hiwater_vm and
	 * hiwater_rss only when about to *lower* total_vm or rss.  Any
	 * collector of these hiwater stats must therefore get total_vm
	 * and rss too, which will usually be the higher.  Barriers? not
	 * worth the effort, such snapshots can always be inconsistent.
	 */
	hiwater_vm = total_vm = mm->total_vm;
	if (hiwater_vm < mm->hiwater_vm)
		hiwater_vm = mm->hiwater_vm;
	hiwater_rss = total_rss = anon + file + shmem;
	if (hiwater_rss < mm->hiwater_rss)
		hiwater_rss = mm->hiwater_rss;

	/* split executable areas between text and lib */
	text = PAGE_ALIGN(mm->end_code) - (mm->start_code & PAGE_MASK);
	text = min(text, mm->exec_vm << PAGE_SHIFT);
	lib = (mm->exec_vm << PAGE_SHIFT) - text;

	swap = get_mm_counter(mm, MM_SWAPENTS);
	SEQ_PUT_DEC("VmPeak:\t", hiwater_vm);
	SEQ_PUT_DEC(" kB\nVmSize:\t", total_vm);
	SEQ_PUT_DEC(" kB\nVmLck:\t", mm->locked_vm);
	SEQ_PUT_DEC(" kB\nVmPin:\t", atomic64_read(&mm->pinned_vm));
	SEQ_PUT_DEC(" kB\nVmHWM:\t", hiwater_rss);
	SEQ_PUT_DEC(" kB\nVmRSS:\t", total_rss);
	SEQ_PUT_DEC(" kB\nRssAnon:\t", anon);
	SEQ_PUT_DEC(" kB\nRssFile:\t", file);
	SEQ_PUT_DEC(" kB\nRssShmem:\t", shmem);
	SEQ_PUT_DEC(" kB\nVmData:\t", mm->data_vm);
	SEQ_PUT_DEC(" kB\nVmStk:\t", mm->stack_vm);
	seq_put_decimal_ull_width(m,
		    " kB\nVmExe:\t", text >> 10, 8);
	seq_put_decimal_ull_width(m,
		    " kB\nVmLib:\t", lib >> 10, 8);
	seq_put_decimal_ull_width(m,
		    " kB\nVmPTE:\t", mm_pgtables_bytes(mm) >> 10, 8);
	SEQ_PUT_DEC(" kB\nVmSwap:\t", swap);
	seq_puts(m, " kB\n");
	hugetlb_report_usage(m, mm);
}
#undef SEQ_PUT_DEC

unsigned long task_vsize(struct mm_struct *mm)
{
	return PAGE_SIZE * mm->total_vm;
}

unsigned long task_statm(struct mm_struct *mm,
			 unsigned long *shared, unsigned long *text,
			 unsigned long *data, unsigned long *resident)
{
	*shared = get_mm_counter(mm, MM_FILEPAGES) +
			get_mm_counter(mm, MM_SHMEMPAGES);
	*text = (PAGE_ALIGN(mm->end_code) - (mm->start_code & PAGE_MASK))
								>> PAGE_SHIFT;
	*data = mm->data_vm + mm->stack_vm;
	*resident = *shared + get_mm_counter(mm, MM_ANONPAGES);
	return mm->total_vm;
}

#ifdef CONFIG_NUMA
/*
 * Save get_task_policy() for show_numa_map().
 */
static void hold_task_mempolicy(struct proc_maps_private *priv)
{
	struct task_struct *task = priv->task;

	task_lock(task);
	priv->task_mempolicy = get_task_policy(task);
	mpol_get(priv->task_mempolicy);
	task_unlock(task);
}
static void release_task_mempolicy(struct proc_maps_private *priv)
{
	mpol_put(priv->task_mempolicy);
}
#else
static void hold_task_mempolicy(struct proc_maps_private *priv)
{
}
static void release_task_mempolicy(struct proc_maps_private *priv)
{
}
#endif

static void seq_print_vma_name(struct seq_file *m, struct vm_area_struct *vma)
{
	const char __user *name = vma_get_anon_name(vma);
	struct mm_struct *mm = vma->vm_mm;

	unsigned long page_start_vaddr;
	unsigned long page_offset;
	unsigned long num_pages;
	unsigned long max_len = NAME_MAX;
	int i;

	page_start_vaddr = (unsigned long)name & PAGE_MASK;
	page_offset = (unsigned long)name - page_start_vaddr;
	num_pages = DIV_ROUND_UP(page_offset + max_len, PAGE_SIZE);

	seq_puts(m, "[anon:");

	for (i = 0; i < num_pages; i++) {
		int len;
		int write_len;
		const char *kaddr;
		long pages_pinned;
		struct page *page;

		pages_pinned = get_user_pages_remote(mm, page_start_vaddr, 1, 0,
						     &page, NULL, NULL);
		if (pages_pinned < 1) {
			seq_puts(m, "<fault>]");
			return;
		}

		kaddr = (const char *)kmap(page);
		len = min(max_len, PAGE_SIZE - page_offset);
		write_len = strnlen(kaddr + page_offset, len);
		seq_write(m, kaddr + page_offset, write_len);
		kunmap(page);
		put_user_page(page);

		/* if strnlen hit a null terminator then we're done */
		if (write_len != len)
			break;

		max_len -= len;
		page_offset = 0;
		page_start_vaddr += PAGE_SIZE;
	}

	seq_putc(m, ']');
}

static void *m_start(struct seq_file *m, loff_t *ppos)
{
	struct proc_maps_private *priv = m->private;
	unsigned long last_addr = *ppos;
	struct mm_struct *mm;
	struct vm_area_struct *vma;

	/* See m_next(). Zero at the start or after lseek. */
	if (last_addr == -1UL)
		return NULL;

	priv->task = get_proc_task(priv->inode);
	if (!priv->task)
		return ERR_PTR(-ESRCH);

	mm = priv->mm;
	if (!mm || !mmget_not_zero(mm)) {
		put_task_struct(priv->task);
		priv->task = NULL;
		return NULL;
	}

	if (mmap_read_lock_killable(mm)) {
		mmput(mm);
		put_task_struct(priv->task);
		priv->task = NULL;
		return ERR_PTR(-EINTR);
	}

	hold_task_mempolicy(priv);
	priv->tail_vma = get_gate_vma(mm);

	vma = find_vma(mm, last_addr);
	if (vma)
		return vma;

	return priv->tail_vma;
}

static void *m_next(struct seq_file *m, void *v, loff_t *ppos)
{
	struct proc_maps_private *priv = m->private;
	struct vm_area_struct *next, *vma = v;

	if (vma == priv->tail_vma)
		next = NULL;
	else if (vma->vm_next)
		next = vma->vm_next;
	else
		next = priv->tail_vma;

	*ppos = next ? next->vm_start : -1UL;

	return next;
}

static void m_stop(struct seq_file *m, void *v)
{
	struct proc_maps_private *priv = m->private;
	struct mm_struct *mm = priv->mm;

	if (!priv->task)
		return;

	release_task_mempolicy(priv);
	mmap_read_unlock(mm);
	mmput(mm);
	put_task_struct(priv->task);
	priv->task = NULL;
}

static int proc_maps_open(struct inode *inode, struct file *file,
			const struct seq_operations *ops, int psize)
{
	struct proc_maps_private *priv = __seq_open_private(file, ops, psize);

	if (!priv)
		return -ENOMEM;

	priv->inode = inode;
	priv->mm = proc_mem_open(inode, PTRACE_MODE_READ);
	if (IS_ERR(priv->mm)) {
		int err = PTR_ERR(priv->mm);

		seq_release_private(inode, file);
		return err;
	}

	return 0;
}

static int proc_map_release(struct inode *inode, struct file *file)
{
	struct seq_file *seq = file->private_data;
	struct proc_maps_private *priv = seq->private;

	if (priv->mm)
		mmdrop(priv->mm);

	return seq_release_private(inode, file);
}

static int do_maps_open(struct inode *inode, struct file *file,
			const struct seq_operations *ops)
{
	return proc_maps_open(inode, file, ops,
				sizeof(struct proc_maps_private));
}

/*
 * Indicate if the VMA is a stack for the given task; for
 * /proc/PID/maps that is the stack of the main task.
 */
static int is_stack(struct vm_area_struct *vma)
{
	/*
	 * We make no effort to guess what a given thread considers to be
	 * its "stack".  It's not even well-defined for programs written
	 * languages like Go.
	 */
	return vma->vm_start <= vma->vm_mm->start_stack &&
		vma->vm_end >= vma->vm_mm->start_stack;
}

static void show_vma_header_prefix(struct seq_file *m,
				   unsigned long start, unsigned long end,
				   vm_flags_t flags, unsigned long long pgoff,
				   dev_t dev, unsigned long ino)
{
	seq_setwidth(m, 25 + sizeof(void *) * 6 - 1);
	seq_put_hex_ll(m, NULL, start, 8);
	seq_put_hex_ll(m, "-", end, 8);
	seq_putc(m, ' ');
	seq_putc(m, flags & VM_READ ? 'r' : '-');
	seq_putc(m, flags & VM_WRITE ? 'w' : '-');
	seq_putc(m, flags & VM_EXEC ? 'x' : '-');
	seq_putc(m, flags & VM_MAYSHARE ? 's' : 'p');
	seq_put_hex_ll(m, " ", pgoff, 8);
	seq_put_hex_ll(m, " ", MAJOR(dev), 2);
	seq_put_hex_ll(m, ":", MINOR(dev), 2);
	seq_put_decimal_ull(m, " ", ino);
	seq_putc(m, ' ');
}

static void
show_map_vma(struct seq_file *m, struct vm_area_struct *vma)
{
	struct mm_struct *mm = vma->vm_mm;
	struct file *file = vma->vm_file;
	vm_flags_t flags = vma->vm_flags;
	unsigned long ino = 0;
	unsigned long long pgoff = 0;
	unsigned long start, end;
	dev_t dev = 0;
	const char *name = NULL;

	if (file) {
		struct inode *inode = file_inode(vma->vm_file);
		dev = inode->i_sb->s_dev;
		ino = inode->i_ino;
		pgoff = ((loff_t)vma->vm_pgoff) << PAGE_SHIFT;
	}

	start = vma->vm_start;
	end = vma->vm_end;
	show_vma_header_prefix(m, start, end, flags, pgoff, dev, ino);

	/*
	 * Print the dentry name for named mappings, and a
	 * special [heap] marker for the heap:
	 */
	if (file) {
		seq_pad(m, ' ');
		seq_file_path(m, file, "\n");
		goto done;
	}

	if (vma->vm_ops && vma->vm_ops->name) {
		name = vma->vm_ops->name(vma);
		if (name)
			goto done;
	}

	name = arch_vma_name(vma);
	if (!name) {
		if (!mm) {
			name = "[vdso]";
			goto done;
		}

		if (vma->vm_start <= mm->brk &&
		    vma->vm_end >= mm->start_brk) {
			name = "[heap]";
			goto done;
		}

		if (is_stack(vma)) {
			name = "[stack]";
			goto done;
		}

		if (vma_get_anon_name(vma)) {
			seq_pad(m, ' ');
			seq_print_vma_name(m, vma);
		}
	}

done:
	if (name) {
		seq_pad(m, ' ');
		seq_puts(m, name);
	}
	seq_putc(m, '\n');
}

static int show_map(struct seq_file *m, void *v)
{
	show_map_vma(m, v);
	return 0;
}

static const struct seq_operations proc_pid_maps_op = {
	.start	= m_start,
	.next	= m_next,
	.stop	= m_stop,
	.show	= show_map
};

static int pid_maps_open(struct inode *inode, struct file *file)
{
	return do_maps_open(inode, file, &proc_pid_maps_op);
}

const struct file_operations proc_pid_maps_operations = {
	.open		= pid_maps_open,
	.read		= seq_read,
	.llseek		= seq_lseek,
	.release	= proc_map_release,
};

/*
 * Proportional Set Size(PSS): my share of RSS.
 *
 * PSS of a process is the count of pages it has in memory, where each
 * page is divided by the number of processes sharing it.  So if a
 * process has 1000 pages all to itself, and 1000 shared with one other
 * process, its PSS will be 1500.
 *
 * To keep (accumulated) division errors low, we adopt a 64bit
 * fixed-point pss counter to minimize division errors. So (pss >>
 * PSS_SHIFT) would be the real byte count.
 *
 * A shift of 12 before division means (assuming 4K page size):
 * 	- 1M 3-user-pages add up to 8KB errors;
 * 	- supports mapcount up to 2^24, or 16M;
 * 	- supports PSS up to 2^52 bytes, or 4PB.
 */
#define PSS_SHIFT 12

#ifdef CONFIG_PROC_PAGE_MONITOR
struct mem_size_stats {
	unsigned long resident;
	unsigned long shared_clean;
	unsigned long shared_dirty;
	unsigned long private_clean;
	unsigned long private_dirty;
	unsigned long referenced;
	unsigned long anonymous;
	unsigned long lazyfree;
	unsigned long anonymous_thp;
	unsigned long shmem_thp;
	unsigned long file_thp;
	unsigned long swap;
	unsigned long shared_hugetlb;
	unsigned long private_hugetlb;
	u64 pss;
	u64 pss_anon;
	u64 pss_file;
	u64 pss_shmem;
	u64 pss_locked;
	u64 swap_pss;
	bool check_shmem_swap;
};

static void smaps_page_accumulate(struct mem_size_stats *mss,
		struct page *page, unsigned long size, unsigned long pss,
		bool dirty, bool locked, bool private)
{
	mss->pss += pss;

	if (PageAnon(page))
		mss->pss_anon += pss;
	else if (PageSwapBacked(page))
		mss->pss_shmem += pss;
	else
		mss->pss_file += pss;

	if (locked)
		mss->pss_locked += pss;

	if (dirty || PageDirty(page)) {
		if (private)
			mss->private_dirty += size;
		else
			mss->shared_dirty += size;
	} else {
		if (private)
			mss->private_clean += size;
		else
			mss->shared_clean += size;
	}
}

static void smaps_account(struct mem_size_stats *mss, struct page *page,
		bool compound, bool young, bool dirty, bool locked)
{
	int i, nr = compound ? compound_nr(page) : 1;
	unsigned long size = nr * PAGE_SIZE;

	/*
	 * First accumulate quantities that depend only on |size| and the type
	 * of the compound page.
	 */
	if (PageAnon(page)) {
		mss->anonymous += size;
		if (!PageSwapBacked(page) && !dirty && !PageDirty(page))
			mss->lazyfree += size;
	}

	mss->resident += size;
	/* Accumulate the size in pages that have been accessed. */
	if (young || page_is_young(page) || PageReferenced(page))
		mss->referenced += size;

	/*
	 * Then accumulate quantities that may depend on sharing, or that may
	 * differ page-by-page.
	 *
	 * page_count(page) == 1 guarantees the page is mapped exactly once.
	 * If any subpage of the compound page mapped with PTE it would elevate
	 * page_count().
	 */
	if (page_count(page) == 1) {
		smaps_page_accumulate(mss, page, size, size << PSS_SHIFT, dirty,
			locked, true);
		return;
	}
	for (i = 0; i < nr; i++, page++) {
		int mapcount = page_mapcount(page);
		unsigned long pss = PAGE_SIZE << PSS_SHIFT;
		if (mapcount >= 2)
			pss /= mapcount;
		smaps_page_accumulate(mss, page, PAGE_SIZE, pss, dirty, locked,
				      mapcount < 2);
	}
}

#ifdef CONFIG_SHMEM
static int smaps_pte_hole(unsigned long addr, unsigned long end,
			  __always_unused int depth, struct mm_walk *walk)
{
	struct mem_size_stats *mss = walk->private;

	mss->swap += shmem_partial_swap_usage(
			walk->vma->vm_file->f_mapping, addr, end);

	return 0;
}
#else
#define smaps_pte_hole		NULL
#endif /* CONFIG_SHMEM */

static void smaps_pte_entry(pte_t *pte, unsigned long addr,
		struct mm_walk *walk)
{
	struct mem_size_stats *mss = walk->private;
	struct vm_area_struct *vma = walk->vma;
	bool locked = !!(vma->vm_flags & VM_LOCKED);
	struct page *page = NULL;

	if (pte_present(*pte)) {
		page = vm_normal_page(vma, addr, *pte);
	} else if (is_swap_pte(*pte)) {
		swp_entry_t swpent = pte_to_swp_entry(*pte);

		if (!non_swap_entry(swpent)) {
			int mapcount;

			mss->swap += PAGE_SIZE;
			mapcount = swp_swapcount(swpent);
			if (mapcount >= 2) {
				u64 pss_delta = (u64)PAGE_SIZE << PSS_SHIFT;

				do_div(pss_delta, mapcount);
				mss->swap_pss += pss_delta;
			} else {
				mss->swap_pss += (u64)PAGE_SIZE << PSS_SHIFT;
			}
		} else if (is_pfn_swap_entry(swpent))
			page = pfn_swap_entry_to_page(swpent);
	} else if (unlikely(IS_ENABLED(CONFIG_SHMEM) && mss->check_shmem_swap
							&& pte_none(*pte))) {
		page = xa_load(&vma->vm_file->f_mapping->i_pages,
						linear_page_index(vma, addr));
		if (xa_is_value(page))
			mss->swap += PAGE_SIZE;
		return;
	}

	if (!page)
		return;

	smaps_account(mss, page, false, pte_young(*pte), pte_dirty(*pte), locked);
}

#ifdef CONFIG_TRANSPARENT_HUGEPAGE
static void smaps_pmd_entry(pmd_t *pmd, unsigned long addr,
		struct mm_walk *walk)
{
	struct mem_size_stats *mss = walk->private;
	struct vm_area_struct *vma = walk->vma;
	bool locked = !!(vma->vm_flags & VM_LOCKED);
	struct page *page = NULL;

	if (pmd_present(*pmd)) {
		/* FOLL_DUMP will return -EFAULT on huge zero page */
		page = follow_trans_huge_pmd(vma, addr, pmd, FOLL_DUMP);
	} else if (unlikely(thp_migration_supported() && is_swap_pmd(*pmd))) {
		swp_entry_t entry = pmd_to_swp_entry(*pmd);

		if (is_migration_entry(entry))
			page = pfn_swap_entry_to_page(entry);
	}
	if (IS_ERR_OR_NULL(page))
		return;
	if (PageAnon(page))
		mss->anonymous_thp += HPAGE_PMD_SIZE;
	else if (PageSwapBacked(page))
		mss->shmem_thp += HPAGE_PMD_SIZE;
	else if (is_zone_device_page(page))
		/* pass */;
	else
		mss->file_thp += HPAGE_PMD_SIZE;
	smaps_account(mss, page, true, pmd_young(*pmd), pmd_dirty(*pmd), locked);
}
#else
static void smaps_pmd_entry(pmd_t *pmd, unsigned long addr,
		struct mm_walk *walk)
{
}
#endif

static int smaps_pte_range(pmd_t *pmd, unsigned long addr, unsigned long end,
			   struct mm_walk *walk)
{
	struct vm_area_struct *vma = walk->vma;
	pte_t *pte;
	spinlock_t *ptl;

	ptl = pmd_trans_huge_lock(pmd, vma);
	if (ptl) {
		smaps_pmd_entry(pmd, addr, walk);
		spin_unlock(ptl);
		goto out;
	}

	if (pmd_trans_unstable(pmd))
		goto out;
	/*
	 * The mmap_lock held all the way back in m_start() is what
	 * keeps khugepaged out of here and from collapsing things
	 * in here.
	 */
	pte = pte_offset_map_lock(vma->vm_mm, pmd, addr, &ptl);
	for (; addr != end; pte++, addr += PAGE_SIZE)
		smaps_pte_entry(pte, addr, walk);
	pte_unmap_unlock(pte - 1, ptl);
out:
	cond_resched();
	return 0;
}

static void show_smap_vma_flags(struct seq_file *m, struct vm_area_struct *vma)
{
	/*
	 * Don't forget to update Documentation/ on changes.
	 */
	static const char mnemonics[BITS_PER_LONG][2] = {
		/*
		 * In case if we meet a flag we don't know about.
		 */
		[0 ... (BITS_PER_LONG-1)] = "??",

		[ilog2(VM_READ)]	= "rd",
		[ilog2(VM_WRITE)]	= "wr",
		[ilog2(VM_EXEC)]	= "ex",
		[ilog2(VM_SHARED)]	= "sh",
		[ilog2(VM_MAYREAD)]	= "mr",
		[ilog2(VM_MAYWRITE)]	= "mw",
		[ilog2(VM_MAYEXEC)]	= "me",
		[ilog2(VM_MAYSHARE)]	= "ms",
		[ilog2(VM_GROWSDOWN)]	= "gd",
		[ilog2(VM_PFNMAP)]	= "pf",
		[ilog2(VM_DENYWRITE)]	= "dw",
		[ilog2(VM_LOCKED)]	= "lo",
		[ilog2(VM_IO)]		= "io",
		[ilog2(VM_SEQ_READ)]	= "sr",
		[ilog2(VM_RAND_READ)]	= "rr",
		[ilog2(VM_DONTCOPY)]	= "dc",
		[ilog2(VM_DONTEXPAND)]	= "de",
		[ilog2(VM_ACCOUNT)]	= "ac",
		[ilog2(VM_NORESERVE)]	= "nr",
		[ilog2(VM_HUGETLB)]	= "ht",
		[ilog2(VM_SYNC)]	= "sf",
		[ilog2(VM_ARCH_1)]	= "ar",
		[ilog2(VM_WIPEONFORK)]	= "wf",
		[ilog2(VM_DONTDUMP)]	= "dd",
#ifdef CONFIG_ARM64_BTI
		[ilog2(VM_ARM64_BTI)]	= "bt",
#endif
#ifdef CONFIG_MEM_SOFT_DIRTY
		[ilog2(VM_SOFTDIRTY)]	= "sd",
#endif
		[ilog2(VM_MIXEDMAP)]	= "mm",
		[ilog2(VM_HUGEPAGE)]	= "hg",
		[ilog2(VM_NOHUGEPAGE)]	= "nh",
		[ilog2(VM_MERGEABLE)]	= "mg",
		[ilog2(VM_UFFD_MISSING)]= "um",
		[ilog2(VM_UFFD_WP)]	= "uw",
#ifdef CONFIG_ARM64_MTE
		[ilog2(VM_MTE)]		= "mt",
		[ilog2(VM_MTE_ALLOWED)]	= "",
#endif
#ifdef CONFIG_ARCH_HAS_PKEYS
		/* These come out via ProtectionKey: */
		[ilog2(VM_PKEY_BIT0)]	= "",
		[ilog2(VM_PKEY_BIT1)]	= "",
		[ilog2(VM_PKEY_BIT2)]	= "",
		[ilog2(VM_PKEY_BIT3)]	= "",
#if VM_PKEY_BIT4
		[ilog2(VM_PKEY_BIT4)]	= "",
#endif
#endif /* CONFIG_ARCH_HAS_PKEYS */
#ifdef CONFIG_HAVE_ARCH_USERFAULTFD_MINOR
		[ilog2(VM_UFFD_MINOR)]	= "ui",
#endif /* CONFIG_HAVE_ARCH_USERFAULTFD_MINOR */
	};
	size_t i;

	seq_puts(m, "VmFlags: ");
	for (i = 0; i < BITS_PER_LONG; i++) {
		if (!mnemonics[i][0])
			continue;
		if (vma->vm_flags & (1UL << i)) {
			seq_putc(m, mnemonics[i][0]);
			seq_putc(m, mnemonics[i][1]);
			seq_putc(m, ' ');
		}
	}
	seq_putc(m, '\n');
}

#ifdef CONFIG_HUGETLB_PAGE
static int smaps_hugetlb_range(pte_t *pte, unsigned long hmask,
				 unsigned long addr, unsigned long end,
				 struct mm_walk *walk)
{
	struct mem_size_stats *mss = walk->private;
	struct vm_area_struct *vma = walk->vma;
	struct page *page = NULL;

	if (pte_present(*pte)) {
		page = vm_normal_page(vma, addr, *pte);
	} else if (is_swap_pte(*pte)) {
		swp_entry_t swpent = pte_to_swp_entry(*pte);

		if (is_pfn_swap_entry(swpent))
			page = pfn_swap_entry_to_page(swpent);
	}
	if (page) {
		int mapcount = page_mapcount(page);

		if (mapcount >= 2)
			mss->shared_hugetlb += huge_page_size(hstate_vma(vma));
		else
			mss->private_hugetlb += huge_page_size(hstate_vma(vma));
	}
	return 0;
}
#else
#define smaps_hugetlb_range	NULL
#endif /* HUGETLB_PAGE */

static const struct mm_walk_ops smaps_walk_ops = {
	.pmd_entry		= smaps_pte_range,
	.hugetlb_entry		= smaps_hugetlb_range,
};

static const struct mm_walk_ops smaps_shmem_walk_ops = {
	.pmd_entry		= smaps_pte_range,
	.hugetlb_entry		= smaps_hugetlb_range,
	.pte_hole		= smaps_pte_hole,
};

/*
 * Gather mem stats from @vma with the indicated beginning
 * address @start, and keep them in @mss.
 *
 * Use vm_start of @vma as the beginning address if @start is 0.
 */
static void smap_gather_stats(struct vm_area_struct *vma,
		struct mem_size_stats *mss, unsigned long start)
{
	const struct mm_walk_ops *ops = &smaps_walk_ops;

	/* Invalid start */
	if (start >= vma->vm_end)
		return;

#ifdef CONFIG_SHMEM
	/* In case of smaps_rollup, reset the value from previous vma */
	mss->check_shmem_swap = false;
	if (vma->vm_file && shmem_mapping(vma->vm_file->f_mapping)) {
		/*
		 * For shared or readonly shmem mappings we know that all
		 * swapped out pages belong to the shmem object, and we can
		 * obtain the swap value much more efficiently. For private
		 * writable mappings, we might have COW pages that are
		 * not affected by the parent swapped out pages of the shmem
		 * object, so we have to distinguish them during the page walk.
		 * Unless we know that the shmem object (or the part mapped by
		 * our VMA) has no swapped out pages at all.
		 */
		unsigned long shmem_swapped = shmem_swap_usage(vma);

		if (!start && (!shmem_swapped || (vma->vm_flags & VM_SHARED) ||
					!(vma->vm_flags & VM_WRITE))) {
			mss->swap += shmem_swapped;
		} else {
			mss->check_shmem_swap = true;
			ops = &smaps_shmem_walk_ops;
		}
	}
#endif
	/* mmap_lock is held in m_start */
	if (!start)
		walk_page_vma(vma, ops, mss);
	else
		walk_page_range(vma->vm_mm, start, vma->vm_end, ops, mss);
}

#define SEQ_PUT_DEC(str, val) \
		seq_put_decimal_ull_width(m, str, (val) >> 10, 8)

/* Show the contents common for smaps and smaps_rollup */
static void __show_smap(struct seq_file *m, const struct mem_size_stats *mss,
	bool rollup_mode)
{
	SEQ_PUT_DEC("Rss:            ", mss->resident);
	SEQ_PUT_DEC(" kB\nPss:            ", mss->pss >> PSS_SHIFT);
	if (rollup_mode) {
		/*
		 * These are meaningful only for smaps_rollup, otherwise two of
		 * them are zero, and the other one is the same as Pss.
		 */
		SEQ_PUT_DEC(" kB\nPss_Anon:       ",
			mss->pss_anon >> PSS_SHIFT);
		SEQ_PUT_DEC(" kB\nPss_File:       ",
			mss->pss_file >> PSS_SHIFT);
		SEQ_PUT_DEC(" kB\nPss_Shmem:      ",
			mss->pss_shmem >> PSS_SHIFT);
	}
	SEQ_PUT_DEC(" kB\nShared_Clean:   ", mss->shared_clean);
	SEQ_PUT_DEC(" kB\nShared_Dirty:   ", mss->shared_dirty);
	SEQ_PUT_DEC(" kB\nPrivate_Clean:  ", mss->private_clean);
	SEQ_PUT_DEC(" kB\nPrivate_Dirty:  ", mss->private_dirty);
	SEQ_PUT_DEC(" kB\nReferenced:     ", mss->referenced);
	SEQ_PUT_DEC(" kB\nAnonymous:      ", mss->anonymous);
	SEQ_PUT_DEC(" kB\nLazyFree:       ", mss->lazyfree);
	SEQ_PUT_DEC(" kB\nAnonHugePages:  ", mss->anonymous_thp);
	SEQ_PUT_DEC(" kB\nShmemPmdMapped: ", mss->shmem_thp);
	SEQ_PUT_DEC(" kB\nFilePmdMapped:  ", mss->file_thp);
	SEQ_PUT_DEC(" kB\nShared_Hugetlb: ", mss->shared_hugetlb);
	seq_put_decimal_ull_width(m, " kB\nPrivate_Hugetlb: ",
				  mss->private_hugetlb >> 10, 7);
	SEQ_PUT_DEC(" kB\nSwap:           ", mss->swap);
	SEQ_PUT_DEC(" kB\nSwapPss:        ",
					mss->swap_pss >> PSS_SHIFT);
	SEQ_PUT_DEC(" kB\nLocked:         ",
					mss->pss_locked >> PSS_SHIFT);
	seq_puts(m, " kB\n");
}

static int show_smap(struct seq_file *m, void *v)
{
	struct vm_area_struct *vma = v;
	struct mem_size_stats mss;

	memset(&mss, 0, sizeof(mss));

	smap_gather_stats(vma, &mss, 0);

	show_map_vma(m, vma);
	if (vma_get_anon_name(vma)) {
		seq_puts(m, "Name:           ");
		seq_print_vma_name(m, vma);
		seq_putc(m, '\n');
	}

	SEQ_PUT_DEC("Size:           ", vma->vm_end - vma->vm_start);
	SEQ_PUT_DEC(" kB\nKernelPageSize: ", vma_kernel_pagesize(vma));
	SEQ_PUT_DEC(" kB\nMMUPageSize:    ", vma_mmu_pagesize(vma));
	seq_puts(m, " kB\n");

	__show_smap(m, &mss, false);

	seq_printf(m, "THPeligible:    %d\n",
		   transparent_hugepage_active(vma));

	if (arch_pkeys_enabled())
		seq_printf(m, "ProtectionKey:  %8u\n", vma_pkey(vma));
	show_smap_vma_flags(m, vma);

	return 0;
}

static int show_smaps_rollup(struct seq_file *m, void *v)
{
	struct proc_maps_private *priv = m->private;
	struct mem_size_stats mss;
	struct mm_struct *mm;
	struct vm_area_struct *vma;
	unsigned long last_vma_end = 0;
	int ret = 0;

	priv->task = get_proc_task(priv->inode);
	if (!priv->task)
		return -ESRCH;

	mm = priv->mm;
	if (!mm || !mmget_not_zero(mm)) {
		ret = -ESRCH;
		goto out_put_task;
	}

	memset(&mss, 0, sizeof(mss));

	ret = mmap_read_lock_killable(mm);
	if (ret)
		goto out_put_mm;

	hold_task_mempolicy(priv);

	for (vma = priv->mm->mmap; vma;) {
		smap_gather_stats(vma, &mss, 0);
		last_vma_end = vma->vm_end;

		/*
		 * Release mmap_lock temporarily if someone wants to
		 * access it for write request.
		 */
		if (mmap_lock_is_contended(mm)) {
			mmap_read_unlock(mm);
			ret = mmap_read_lock_killable(mm);
			if (ret) {
				release_task_mempolicy(priv);
				goto out_put_mm;
			}

			/*
			 * After dropping the lock, there are four cases to
			 * consider. See the following example for explanation.
			 *
			 *   +------+------+-----------+
			 *   | VMA1 | VMA2 | VMA3      |
			 *   +------+------+-----------+
			 *   |      |      |           |
			 *  4k     8k     16k         400k
			 *
			 * Suppose we drop the lock after reading VMA2 due to
			 * contention, then we get:
			 *
			 *	last_vma_end = 16k
			 *
			 * 1) VMA2 is freed, but VMA3 exists:
			 *
			 *    find_vma(mm, 16k - 1) will return VMA3.
			 *    In this case, just continue from VMA3.
			 *
			 * 2) VMA2 still exists:
			 *
			 *    find_vma(mm, 16k - 1) will return VMA2.
			 *    Iterate the loop like the original one.
			 *
			 * 3) No more VMAs can be found:
			 *
			 *    find_vma(mm, 16k - 1) will return NULL.
			 *    No more things to do, just break.
			 *
			 * 4) (last_vma_end - 1) is the middle of a vma (VMA'):
			 *
			 *    find_vma(mm, 16k - 1) will return VMA' whose range
			 *    contains last_vma_end.
			 *    Iterate VMA' from last_vma_end.
			 */
			vma = find_vma(mm, last_vma_end - 1);
			/* Case 3 above */
			if (!vma)
				break;

			/* Case 1 above */
			if (vma->vm_start >= last_vma_end)
				continue;

			/* Case 4 above */
			if (vma->vm_end > last_vma_end)
				smap_gather_stats(vma, &mss, last_vma_end);
		}
		/* Case 2 above */
		vma = vma->vm_next;
	}

	show_vma_header_prefix(m, priv->mm->mmap->vm_start,
			       last_vma_end, 0, 0, 0, 0);
	seq_pad(m, ' ');
	seq_puts(m, "[rollup]\n");

	__show_smap(m, &mss, true);

	release_task_mempolicy(priv);
	mmap_read_unlock(mm);

out_put_mm:
	mmput(mm);
out_put_task:
	put_task_struct(priv->task);
	priv->task = NULL;

	return ret;
}
#undef SEQ_PUT_DEC

static const struct seq_operations proc_pid_smaps_op = {
	.start	= m_start,
	.next	= m_next,
	.stop	= m_stop,
	.show	= show_smap
};

static int pid_smaps_open(struct inode *inode, struct file *file)
{
	return do_maps_open(inode, file, &proc_pid_smaps_op);
}

static int smaps_rollup_open(struct inode *inode, struct file *file)
{
	int ret;
	struct proc_maps_private *priv;

	priv = kzalloc(sizeof(*priv), GFP_KERNEL_ACCOUNT);
	if (!priv)
		return -ENOMEM;

	ret = single_open(file, show_smaps_rollup, priv);
	if (ret)
		goto out_free;

	priv->inode = inode;
	priv->mm = proc_mem_open(inode, PTRACE_MODE_READ);
	if (IS_ERR(priv->mm)) {
		ret = PTR_ERR(priv->mm);

		single_release(inode, file);
		goto out_free;
	}

	return 0;

out_free:
	kfree(priv);
	return ret;
}

static int smaps_rollup_release(struct inode *inode, struct file *file)
{
	struct seq_file *seq = file->private_data;
	struct proc_maps_private *priv = seq->private;

	if (priv->mm)
		mmdrop(priv->mm);

	kfree(priv);
	return single_release(inode, file);
}

const struct file_operations proc_pid_smaps_operations = {
	.open		= pid_smaps_open,
	.read		= seq_read,
	.llseek		= seq_lseek,
	.release	= proc_map_release,
};

const struct file_operations proc_pid_smaps_rollup_operations = {
	.open		= smaps_rollup_open,
	.read		= seq_read,
	.llseek		= seq_lseek,
	.release	= smaps_rollup_release,
};

enum clear_refs_types {
	CLEAR_REFS_ALL = 1,
	CLEAR_REFS_ANON,
	CLEAR_REFS_MAPPED,
	CLEAR_REFS_SOFT_DIRTY,
	CLEAR_REFS_MM_HIWATER_RSS,
	CLEAR_REFS_LAST,
};

struct clear_refs_private {
	enum clear_refs_types type;
};

#ifdef CONFIG_MEM_SOFT_DIRTY

<<<<<<< HEAD
#define is_cow_mapping(flags) (((flags) & (VM_SHARED | VM_MAYWRITE)) == VM_MAYWRITE)

=======
>>>>>>> 754a0abe
static inline bool pte_is_pinned(struct vm_area_struct *vma, unsigned long addr, pte_t pte)
{
	struct page *page;

	if (!pte_write(pte))
		return false;
	if (!is_cow_mapping(vma->vm_flags))
		return false;
<<<<<<< HEAD
	if (likely(!atomic_read(&vma->vm_mm->has_pinned)))
=======
	if (likely(!test_bit(MMF_HAS_PINNED, &vma->vm_mm->flags)))
>>>>>>> 754a0abe
		return false;
	page = vm_normal_page(vma, addr, pte);
	if (!page)
		return false;
	return page_maybe_dma_pinned(page);
}

static inline void clear_soft_dirty(struct vm_area_struct *vma,
		unsigned long addr, pte_t *pte)
{
	/*
	 * The soft-dirty tracker uses #PF-s to catch writes
	 * to pages, so write-protect the pte as well. See the
	 * Documentation/admin-guide/mm/soft-dirty.rst for full description
	 * of how soft-dirty works.
	 */
	pte_t ptent = *pte;

	if (pte_present(ptent)) {
		pte_t old_pte;

		if (pte_is_pinned(vma, addr, ptent))
			return;
		old_pte = ptep_modify_prot_start(vma, addr, pte);
		ptent = pte_wrprotect(old_pte);
		ptent = pte_clear_soft_dirty(ptent);
		ptep_modify_prot_commit(vma, addr, pte, old_pte, ptent);
	} else if (is_swap_pte(ptent)) {
		ptent = pte_swp_clear_soft_dirty(ptent);
		set_pte_at(vma->vm_mm, addr, pte, ptent);
	}
}
#else
static inline void clear_soft_dirty(struct vm_area_struct *vma,
		unsigned long addr, pte_t *pte)
{
}
#endif

#if defined(CONFIG_MEM_SOFT_DIRTY) && defined(CONFIG_TRANSPARENT_HUGEPAGE)
static inline void clear_soft_dirty_pmd(struct vm_area_struct *vma,
		unsigned long addr, pmd_t *pmdp)
{
	pmd_t old, pmd = *pmdp;

	if (pmd_present(pmd)) {
		/* See comment in change_huge_pmd() */
		old = pmdp_invalidate(vma, addr, pmdp);
		if (pmd_dirty(old))
			pmd = pmd_mkdirty(pmd);
		if (pmd_young(old))
			pmd = pmd_mkyoung(pmd);

		pmd = pmd_wrprotect(pmd);
		pmd = pmd_clear_soft_dirty(pmd);

		set_pmd_at(vma->vm_mm, addr, pmdp, pmd);
	} else if (is_migration_entry(pmd_to_swp_entry(pmd))) {
		pmd = pmd_swp_clear_soft_dirty(pmd);
		set_pmd_at(vma->vm_mm, addr, pmdp, pmd);
	}
}
#else
static inline void clear_soft_dirty_pmd(struct vm_area_struct *vma,
		unsigned long addr, pmd_t *pmdp)
{
}
#endif

static int clear_refs_pte_range(pmd_t *pmd, unsigned long addr,
				unsigned long end, struct mm_walk *walk)
{
	struct clear_refs_private *cp = walk->private;
	struct vm_area_struct *vma = walk->vma;
	pte_t *pte, ptent;
	spinlock_t *ptl;
	struct page *page;

	ptl = pmd_trans_huge_lock(pmd, vma);
	if (ptl) {
		if (cp->type == CLEAR_REFS_SOFT_DIRTY) {
			clear_soft_dirty_pmd(vma, addr, pmd);
			goto out;
		}

		if (!pmd_present(*pmd))
			goto out;

		page = pmd_page(*pmd);

		/* Clear accessed and referenced bits. */
		pmdp_test_and_clear_young(vma, addr, pmd);
		test_and_clear_page_young(page);
		ClearPageReferenced(page);
out:
		spin_unlock(ptl);
		return 0;
	}

	if (pmd_trans_unstable(pmd))
		return 0;

	pte = pte_offset_map_lock(vma->vm_mm, pmd, addr, &ptl);
	for (; addr != end; pte++, addr += PAGE_SIZE) {
		ptent = *pte;

		if (cp->type == CLEAR_REFS_SOFT_DIRTY) {
			clear_soft_dirty(vma, addr, pte);
			continue;
		}

		if (!pte_present(ptent))
			continue;

		page = vm_normal_page(vma, addr, ptent);
		if (!page)
			continue;

		/* Clear accessed and referenced bits. */
		ptep_test_and_clear_young(vma, addr, pte);
		test_and_clear_page_young(page);
		ClearPageReferenced(page);
	}
	pte_unmap_unlock(pte - 1, ptl);
	cond_resched();
	return 0;
}

static int clear_refs_test_walk(unsigned long start, unsigned long end,
				struct mm_walk *walk)
{
	struct clear_refs_private *cp = walk->private;
	struct vm_area_struct *vma = walk->vma;

	if (vma->vm_flags & VM_PFNMAP)
		return 1;

	/*
	 * Writing 1 to /proc/pid/clear_refs affects all pages.
	 * Writing 2 to /proc/pid/clear_refs only affects anonymous pages.
	 * Writing 3 to /proc/pid/clear_refs only affects file mapped pages.
	 * Writing 4 to /proc/pid/clear_refs affects all pages.
	 */
	if (cp->type == CLEAR_REFS_ANON && vma->vm_file)
		return 1;
	if (cp->type == CLEAR_REFS_MAPPED && !vma->vm_file)
		return 1;
	return 0;
}

static const struct mm_walk_ops clear_refs_walk_ops = {
	.pmd_entry		= clear_refs_pte_range,
	.test_walk		= clear_refs_test_walk,
};

static ssize_t clear_refs_write(struct file *file, const char __user *buf,
				size_t count, loff_t *ppos)
{
	struct task_struct *task;
	char buffer[PROC_NUMBUF];
	struct mm_struct *mm;
	struct vm_area_struct *vma;
	enum clear_refs_types type;
	int itype;
	int rv;

	memset(buffer, 0, sizeof(buffer));
	if (count > sizeof(buffer) - 1)
		count = sizeof(buffer) - 1;
	if (copy_from_user(buffer, buf, count))
		return -EFAULT;
	rv = kstrtoint(strstrip(buffer), 10, &itype);
	if (rv < 0)
		return rv;
	type = (enum clear_refs_types)itype;
	if (type < CLEAR_REFS_ALL || type >= CLEAR_REFS_LAST)
		return -EINVAL;

	task = get_proc_task(file_inode(file));
	if (!task)
		return -ESRCH;
	mm = get_task_mm(task);
	if (mm) {
		struct mmu_notifier_range range;
		struct clear_refs_private cp = {
			.type = type,
		};

		if (mmap_write_lock_killable(mm)) {
			count = -EINTR;
			goto out_mm;
		}
		if (type == CLEAR_REFS_MM_HIWATER_RSS) {
			/*
			 * Writing 5 to /proc/pid/clear_refs resets the peak
			 * resident set size to this mm's current rss value.
			 */
			reset_mm_hiwater_rss(mm);
			goto out_unlock;
		}

		if (type == CLEAR_REFS_SOFT_DIRTY) {
			for (vma = mm->mmap; vma; vma = vma->vm_next) {
				if (!(vma->vm_flags & VM_SOFTDIRTY))
					continue;
<<<<<<< HEAD
				vm_write_begin(vma);
				WRITE_ONCE(vma->vm_flags,
					vma->vm_flags & ~VM_SOFTDIRTY);
				vma_set_page_prot(vma);
				vm_write_end(vma);
=======
				vma->vm_flags &= ~VM_SOFTDIRTY;
				vma_set_page_prot(vma);
>>>>>>> 754a0abe
			}

			inc_tlb_flush_pending(mm);
			mmu_notifier_range_init(&range, MMU_NOTIFY_SOFT_DIRTY,
						0, NULL, mm, 0, -1UL);
			mmu_notifier_invalidate_range_start(&range);
		}
		walk_page_range(mm, 0, mm->highest_vm_end, &clear_refs_walk_ops,
				&cp);
		if (type == CLEAR_REFS_SOFT_DIRTY) {
			mmu_notifier_invalidate_range_end(&range);
			flush_tlb_mm(mm);
			dec_tlb_flush_pending(mm);
		}
out_unlock:
		mmap_write_unlock(mm);
out_mm:
		mmput(mm);
	}
	put_task_struct(task);

	return count;
}

const struct file_operations proc_clear_refs_operations = {
	.write		= clear_refs_write,
	.llseek		= noop_llseek,
};

typedef struct {
	u64 pme;
} pagemap_entry_t;

struct pagemapread {
	int pos, len;		/* units: PM_ENTRY_BYTES, not bytes */
	pagemap_entry_t *buffer;
	bool show_pfn;
};

#define PAGEMAP_WALK_SIZE	(PMD_SIZE)
#define PAGEMAP_WALK_MASK	(PMD_MASK)

#define PM_ENTRY_BYTES		sizeof(pagemap_entry_t)
#define PM_PFRAME_BITS		55
#define PM_PFRAME_MASK		GENMASK_ULL(PM_PFRAME_BITS - 1, 0)
#define PM_SOFT_DIRTY		BIT_ULL(55)
#define PM_MMAP_EXCLUSIVE	BIT_ULL(56)
#define PM_UFFD_WP		BIT_ULL(57)
#define PM_FILE			BIT_ULL(61)
#define PM_SWAP			BIT_ULL(62)
#define PM_PRESENT		BIT_ULL(63)

#define PM_END_OF_BUFFER    1

static inline pagemap_entry_t make_pme(u64 frame, u64 flags)
{
	return (pagemap_entry_t) { .pme = (frame & PM_PFRAME_MASK) | flags };
}

static int add_to_pagemap(unsigned long addr, pagemap_entry_t *pme,
			  struct pagemapread *pm)
{
	pm->buffer[pm->pos++] = *pme;
	if (pm->pos >= pm->len)
		return PM_END_OF_BUFFER;
	return 0;
}

static int pagemap_pte_hole(unsigned long start, unsigned long end,
			    __always_unused int depth, struct mm_walk *walk)
{
	struct pagemapread *pm = walk->private;
	unsigned long addr = start;
	int err = 0;

	while (addr < end) {
		struct vm_area_struct *vma = find_vma(walk->mm, addr);
		pagemap_entry_t pme = make_pme(0, 0);
		/* End of address space hole, which we mark as non-present. */
		unsigned long hole_end;

		if (vma)
			hole_end = min(end, vma->vm_start);
		else
			hole_end = end;

		for (; addr < hole_end; addr += PAGE_SIZE) {
			err = add_to_pagemap(addr, &pme, pm);
			if (err)
				goto out;
		}

		if (!vma)
			break;

		/* Addresses in the VMA. */
		if (vma->vm_flags & VM_SOFTDIRTY)
			pme = make_pme(0, PM_SOFT_DIRTY);
		for (; addr < min(end, vma->vm_end); addr += PAGE_SIZE) {
			err = add_to_pagemap(addr, &pme, pm);
			if (err)
				goto out;
		}
	}
out:
	return err;
}

static pagemap_entry_t pte_to_pagemap_entry(struct pagemapread *pm,
		struct vm_area_struct *vma, unsigned long addr, pte_t pte)
{
	u64 frame = 0, flags = 0;
	struct page *page = NULL;

	if (pte_present(pte)) {
		if (pm->show_pfn)
			frame = pte_pfn(pte);
		flags |= PM_PRESENT;
		page = vm_normal_page(vma, addr, pte);
		if (pte_soft_dirty(pte))
			flags |= PM_SOFT_DIRTY;
		if (pte_uffd_wp(pte))
			flags |= PM_UFFD_WP;
	} else if (is_swap_pte(pte)) {
		swp_entry_t entry;
		if (pte_swp_soft_dirty(pte))
			flags |= PM_SOFT_DIRTY;
		if (pte_swp_uffd_wp(pte))
			flags |= PM_UFFD_WP;
		entry = pte_to_swp_entry(pte);
		if (pm->show_pfn)
			frame = swp_type(entry) |
				(swp_offset(entry) << MAX_SWAPFILES_SHIFT);
		flags |= PM_SWAP;
		if (is_pfn_swap_entry(entry))
			page = pfn_swap_entry_to_page(entry);
	}

	if (page && !PageAnon(page))
		flags |= PM_FILE;
	if (page && page_mapcount(page) == 1)
		flags |= PM_MMAP_EXCLUSIVE;
	if (vma->vm_flags & VM_SOFTDIRTY)
		flags |= PM_SOFT_DIRTY;

	return make_pme(frame, flags);
}

static int pagemap_pmd_range(pmd_t *pmdp, unsigned long addr, unsigned long end,
			     struct mm_walk *walk)
{
	struct vm_area_struct *vma = walk->vma;
	struct pagemapread *pm = walk->private;
	spinlock_t *ptl;
	pte_t *pte, *orig_pte;
	int err = 0;

#ifdef CONFIG_TRANSPARENT_HUGEPAGE
	ptl = pmd_trans_huge_lock(pmdp, vma);
	if (ptl) {
		u64 flags = 0, frame = 0;
		pmd_t pmd = *pmdp;
		struct page *page = NULL;

		if (vma->vm_flags & VM_SOFTDIRTY)
			flags |= PM_SOFT_DIRTY;

		if (pmd_present(pmd)) {
			page = pmd_page(pmd);

			flags |= PM_PRESENT;
			if (pmd_soft_dirty(pmd))
				flags |= PM_SOFT_DIRTY;
			if (pmd_uffd_wp(pmd))
				flags |= PM_UFFD_WP;
			if (pm->show_pfn)
				frame = pmd_pfn(pmd) +
					((addr & ~PMD_MASK) >> PAGE_SHIFT);
		}
#ifdef CONFIG_ARCH_ENABLE_THP_MIGRATION
		else if (is_swap_pmd(pmd)) {
			swp_entry_t entry = pmd_to_swp_entry(pmd);
			unsigned long offset;

			if (pm->show_pfn) {
				offset = swp_offset(entry) +
					((addr & ~PMD_MASK) >> PAGE_SHIFT);
				frame = swp_type(entry) |
					(offset << MAX_SWAPFILES_SHIFT);
			}
			flags |= PM_SWAP;
			if (pmd_swp_soft_dirty(pmd))
				flags |= PM_SOFT_DIRTY;
			if (pmd_swp_uffd_wp(pmd))
				flags |= PM_UFFD_WP;
			VM_BUG_ON(!is_pmd_migration_entry(pmd));
			page = pfn_swap_entry_to_page(entry);
		}
#endif

		if (page && page_mapcount(page) == 1)
			flags |= PM_MMAP_EXCLUSIVE;

		for (; addr != end; addr += PAGE_SIZE) {
			pagemap_entry_t pme = make_pme(frame, flags);

			err = add_to_pagemap(addr, &pme, pm);
			if (err)
				break;
			if (pm->show_pfn) {
				if (flags & PM_PRESENT)
					frame++;
				else if (flags & PM_SWAP)
					frame += (1 << MAX_SWAPFILES_SHIFT);
			}
		}
		spin_unlock(ptl);
		return err;
	}

	if (pmd_trans_unstable(pmdp))
		return 0;
#endif /* CONFIG_TRANSPARENT_HUGEPAGE */

	/*
	 * We can assume that @vma always points to a valid one and @end never
	 * goes beyond vma->vm_end.
	 */
	orig_pte = pte = pte_offset_map_lock(walk->mm, pmdp, addr, &ptl);
	for (; addr < end; pte++, addr += PAGE_SIZE) {
		pagemap_entry_t pme;

		pme = pte_to_pagemap_entry(pm, vma, addr, *pte);
		err = add_to_pagemap(addr, &pme, pm);
		if (err)
			break;
	}
	pte_unmap_unlock(orig_pte, ptl);

	cond_resched();

	return err;
}

#ifdef CONFIG_HUGETLB_PAGE
/* This function walks within one hugetlb entry in the single call */
static int pagemap_hugetlb_range(pte_t *ptep, unsigned long hmask,
				 unsigned long addr, unsigned long end,
				 struct mm_walk *walk)
{
	struct pagemapread *pm = walk->private;
	struct vm_area_struct *vma = walk->vma;
	u64 flags = 0, frame = 0;
	int err = 0;
	pte_t pte;

	if (vma->vm_flags & VM_SOFTDIRTY)
		flags |= PM_SOFT_DIRTY;

	pte = huge_ptep_get(ptep);
	if (pte_present(pte)) {
		struct page *page = pte_page(pte);

		if (!PageAnon(page))
			flags |= PM_FILE;

		if (page_mapcount(page) == 1)
			flags |= PM_MMAP_EXCLUSIVE;

		flags |= PM_PRESENT;
		if (pm->show_pfn)
			frame = pte_pfn(pte) +
				((addr & ~hmask) >> PAGE_SHIFT);
	}

	for (; addr != end; addr += PAGE_SIZE) {
		pagemap_entry_t pme = make_pme(frame, flags);

		err = add_to_pagemap(addr, &pme, pm);
		if (err)
			return err;
		if (pm->show_pfn && (flags & PM_PRESENT))
			frame++;
	}

	cond_resched();

	return err;
}
#else
#define pagemap_hugetlb_range	NULL
#endif /* HUGETLB_PAGE */

static const struct mm_walk_ops pagemap_ops = {
	.pmd_entry	= pagemap_pmd_range,
	.pte_hole	= pagemap_pte_hole,
	.hugetlb_entry	= pagemap_hugetlb_range,
};

/*
 * /proc/pid/pagemap - an array mapping virtual pages to pfns
 *
 * For each page in the address space, this file contains one 64-bit entry
 * consisting of the following:
 *
 * Bits 0-54  page frame number (PFN) if present
 * Bits 0-4   swap type if swapped
 * Bits 5-54  swap offset if swapped
 * Bit  55    pte is soft-dirty (see Documentation/admin-guide/mm/soft-dirty.rst)
 * Bit  56    page exclusively mapped
 * Bits 57-60 zero
 * Bit  61    page is file-page or shared-anon
 * Bit  62    page swapped
 * Bit  63    page present
 *
 * If the page is not present but in swap, then the PFN contains an
 * encoding of the swap file number and the page's offset into the
 * swap. Unmapped pages return a null PFN. This allows determining
 * precisely which pages are mapped (or in swap) and comparing mapped
 * pages between processes.
 *
 * Efficient users of this interface will use /proc/pid/maps to
 * determine which areas of memory are actually mapped and llseek to
 * skip over unmapped regions.
 */
static ssize_t pagemap_read(struct file *file, char __user *buf,
			    size_t count, loff_t *ppos)
{
	struct mm_struct *mm = file->private_data;
	struct pagemapread pm;
	unsigned long src;
	unsigned long svpfn;
	unsigned long start_vaddr;
	unsigned long end_vaddr;
	int ret = 0, copied = 0;

	if (!mm || !mmget_not_zero(mm))
		goto out;

	ret = -EINVAL;
	/* file position must be aligned */
	if ((*ppos % PM_ENTRY_BYTES) || (count % PM_ENTRY_BYTES))
		goto out_mm;

	ret = 0;
	if (!count)
		goto out_mm;

	/* do not disclose physical addresses: attack vector */
	pm.show_pfn = file_ns_capable(file, &init_user_ns, CAP_SYS_ADMIN);

	pm.len = (PAGEMAP_WALK_SIZE >> PAGE_SHIFT);
	pm.buffer = kmalloc_array(pm.len, PM_ENTRY_BYTES, GFP_KERNEL);
	ret = -ENOMEM;
	if (!pm.buffer)
		goto out_mm;

	src = *ppos;
	svpfn = src / PM_ENTRY_BYTES;
	end_vaddr = mm->task_size;

	/* watch out for wraparound */
	start_vaddr = end_vaddr;
	if (svpfn <= (ULONG_MAX >> PAGE_SHIFT))
		start_vaddr = untagged_addr(svpfn << PAGE_SHIFT);

	/* Ensure the address is inside the task */
	if (start_vaddr > mm->task_size)
		start_vaddr = end_vaddr;

	/*
	 * The odds are that this will stop walking way
	 * before end_vaddr, because the length of the
	 * user buffer is tracked in "pm", and the walk
	 * will stop when we hit the end of the buffer.
	 */
	ret = 0;
	while (count && (start_vaddr < end_vaddr)) {
		int len;
		unsigned long end;

		pm.pos = 0;
		end = (start_vaddr + PAGEMAP_WALK_SIZE) & PAGEMAP_WALK_MASK;
		/* overflow ? */
		if (end < start_vaddr || end > end_vaddr)
			end = end_vaddr;
		ret = mmap_read_lock_killable(mm);
		if (ret)
			goto out_free;
		ret = walk_page_range(mm, start_vaddr, end, &pagemap_ops, &pm);
		mmap_read_unlock(mm);
		start_vaddr = end;

		len = min(count, PM_ENTRY_BYTES * pm.pos);
		if (copy_to_user(buf, pm.buffer, len)) {
			ret = -EFAULT;
			goto out_free;
		}
		copied += len;
		buf += len;
		count -= len;
	}
	*ppos += copied;
	if (!ret || ret == PM_END_OF_BUFFER)
		ret = copied;

out_free:
	kfree(pm.buffer);
out_mm:
	mmput(mm);
out:
	return ret;
}

static int pagemap_open(struct inode *inode, struct file *file)
{
	struct mm_struct *mm;

	mm = proc_mem_open(inode, PTRACE_MODE_READ);
	if (IS_ERR(mm))
		return PTR_ERR(mm);
	file->private_data = mm;
	return 0;
}

static int pagemap_release(struct inode *inode, struct file *file)
{
	struct mm_struct *mm = file->private_data;

	if (mm)
		mmdrop(mm);
	return 0;
}

const struct file_operations proc_pagemap_operations = {
	.llseek		= mem_lseek, /* borrow this */
	.read		= pagemap_read,
	.open		= pagemap_open,
	.release	= pagemap_release,
};
#endif /* CONFIG_PROC_PAGE_MONITOR */

#ifdef CONFIG_NUMA

struct numa_maps {
	unsigned long pages;
	unsigned long anon;
	unsigned long active;
	unsigned long writeback;
	unsigned long mapcount_max;
	unsigned long dirty;
	unsigned long swapcache;
	unsigned long node[MAX_NUMNODES];
};

struct numa_maps_private {
	struct proc_maps_private proc_maps;
	struct numa_maps md;
};

static void gather_stats(struct page *page, struct numa_maps *md, int pte_dirty,
			unsigned long nr_pages)
{
	int count = page_mapcount(page);

	md->pages += nr_pages;
	if (pte_dirty || PageDirty(page))
		md->dirty += nr_pages;

	if (PageSwapCache(page))
		md->swapcache += nr_pages;

	if (PageActive(page) || PageUnevictable(page))
		md->active += nr_pages;

	if (PageWriteback(page))
		md->writeback += nr_pages;

	if (PageAnon(page))
		md->anon += nr_pages;

	if (count > md->mapcount_max)
		md->mapcount_max = count;

	md->node[page_to_nid(page)] += nr_pages;
}

static struct page *can_gather_numa_stats(pte_t pte, struct vm_area_struct *vma,
		unsigned long addr)
{
	struct page *page;
	int nid;

	if (!pte_present(pte))
		return NULL;

	page = vm_normal_page(vma, addr, pte);
	if (!page)
		return NULL;

	if (PageReserved(page))
		return NULL;

	nid = page_to_nid(page);
	if (!node_isset(nid, node_states[N_MEMORY]))
		return NULL;

	return page;
}

#ifdef CONFIG_TRANSPARENT_HUGEPAGE
static struct page *can_gather_numa_stats_pmd(pmd_t pmd,
					      struct vm_area_struct *vma,
					      unsigned long addr)
{
	struct page *page;
	int nid;

	if (!pmd_present(pmd))
		return NULL;

	page = vm_normal_page_pmd(vma, addr, pmd);
	if (!page)
		return NULL;

	if (PageReserved(page))
		return NULL;

	nid = page_to_nid(page);
	if (!node_isset(nid, node_states[N_MEMORY]))
		return NULL;

	return page;
}
#endif

static int gather_pte_stats(pmd_t *pmd, unsigned long addr,
		unsigned long end, struct mm_walk *walk)
{
	struct numa_maps *md = walk->private;
	struct vm_area_struct *vma = walk->vma;
	spinlock_t *ptl;
	pte_t *orig_pte;
	pte_t *pte;

#ifdef CONFIG_TRANSPARENT_HUGEPAGE
	ptl = pmd_trans_huge_lock(pmd, vma);
	if (ptl) {
		struct page *page;

		page = can_gather_numa_stats_pmd(*pmd, vma, addr);
		if (page)
			gather_stats(page, md, pmd_dirty(*pmd),
				     HPAGE_PMD_SIZE/PAGE_SIZE);
		spin_unlock(ptl);
		return 0;
	}

	if (pmd_trans_unstable(pmd))
		return 0;
#endif
	orig_pte = pte = pte_offset_map_lock(walk->mm, pmd, addr, &ptl);
	do {
		struct page *page = can_gather_numa_stats(*pte, vma, addr);
		if (!page)
			continue;
		gather_stats(page, md, pte_dirty(*pte), 1);

	} while (pte++, addr += PAGE_SIZE, addr != end);
	pte_unmap_unlock(orig_pte, ptl);
	cond_resched();
	return 0;
}
#ifdef CONFIG_HUGETLB_PAGE
static int gather_hugetlb_stats(pte_t *pte, unsigned long hmask,
		unsigned long addr, unsigned long end, struct mm_walk *walk)
{
	pte_t huge_pte = huge_ptep_get(pte);
	struct numa_maps *md;
	struct page *page;

	if (!pte_present(huge_pte))
		return 0;

	page = pte_page(huge_pte);
	if (!page)
		return 0;

	md = walk->private;
	gather_stats(page, md, pte_dirty(huge_pte), 1);
	return 0;
}

#else
static int gather_hugetlb_stats(pte_t *pte, unsigned long hmask,
		unsigned long addr, unsigned long end, struct mm_walk *walk)
{
	return 0;
}
#endif

static const struct mm_walk_ops show_numa_ops = {
	.hugetlb_entry = gather_hugetlb_stats,
	.pmd_entry = gather_pte_stats,
};

/*
 * Display pages allocated per node and memory policy via /proc.
 */
static int show_numa_map(struct seq_file *m, void *v)
{
	struct numa_maps_private *numa_priv = m->private;
	struct proc_maps_private *proc_priv = &numa_priv->proc_maps;
	struct vm_area_struct *vma = v;
	struct numa_maps *md = &numa_priv->md;
	struct file *file = vma->vm_file;
	struct mm_struct *mm = vma->vm_mm;
	struct mempolicy *pol;
	char buffer[64];
	int nid;

	if (!mm)
		return 0;

	/* Ensure we start with an empty set of numa_maps statistics. */
	memset(md, 0, sizeof(*md));

	pol = __get_vma_policy(vma, vma->vm_start);
	if (pol) {
		mpol_to_str(buffer, sizeof(buffer), pol);
		mpol_cond_put(pol);
	} else {
		mpol_to_str(buffer, sizeof(buffer), proc_priv->task_mempolicy);
	}

	seq_printf(m, "%08lx %s", vma->vm_start, buffer);

	if (file) {
		seq_puts(m, " file=");
		seq_file_path(m, file, "\n\t= ");
	} else if (vma->vm_start <= mm->brk && vma->vm_end >= mm->start_brk) {
		seq_puts(m, " heap");
	} else if (is_stack(vma)) {
		seq_puts(m, " stack");
	}

	if (is_vm_hugetlb_page(vma))
		seq_puts(m, " huge");

	/* mmap_lock is held by m_start */
	walk_page_vma(vma, &show_numa_ops, md);

	if (!md->pages)
		goto out;

	if (md->anon)
		seq_printf(m, " anon=%lu", md->anon);

	if (md->dirty)
		seq_printf(m, " dirty=%lu", md->dirty);

	if (md->pages != md->anon && md->pages != md->dirty)
		seq_printf(m, " mapped=%lu", md->pages);

	if (md->mapcount_max > 1)
		seq_printf(m, " mapmax=%lu", md->mapcount_max);

	if (md->swapcache)
		seq_printf(m, " swapcache=%lu", md->swapcache);

	if (md->active < md->pages && !is_vm_hugetlb_page(vma))
		seq_printf(m, " active=%lu", md->active);

	if (md->writeback)
		seq_printf(m, " writeback=%lu", md->writeback);

	for_each_node_state(nid, N_MEMORY)
		if (md->node[nid])
			seq_printf(m, " N%d=%lu", nid, md->node[nid]);

	seq_printf(m, " kernelpagesize_kB=%lu", vma_kernel_pagesize(vma) >> 10);
out:
	seq_putc(m, '\n');
	return 0;
}

static const struct seq_operations proc_pid_numa_maps_op = {
	.start  = m_start,
	.next   = m_next,
	.stop   = m_stop,
	.show   = show_numa_map,
};

static int pid_numa_maps_open(struct inode *inode, struct file *file)
{
	return proc_maps_open(inode, file, &proc_pid_numa_maps_op,
				sizeof(struct numa_maps_private));
}

const struct file_operations proc_pid_numa_maps_operations = {
	.open		= pid_numa_maps_open,
	.read		= seq_read,
	.llseek		= seq_lseek,
	.release	= proc_map_release,
};

#endif /* CONFIG_NUMA */<|MERGE_RESOLUTION|>--- conflicted
+++ resolved
@@ -1097,11 +1097,6 @@
 
 #ifdef CONFIG_MEM_SOFT_DIRTY
 
-<<<<<<< HEAD
-#define is_cow_mapping(flags) (((flags) & (VM_SHARED | VM_MAYWRITE)) == VM_MAYWRITE)
-
-=======
->>>>>>> 754a0abe
 static inline bool pte_is_pinned(struct vm_area_struct *vma, unsigned long addr, pte_t pte)
 {
 	struct page *page;
@@ -1110,11 +1105,7 @@
 		return false;
 	if (!is_cow_mapping(vma->vm_flags))
 		return false;
-<<<<<<< HEAD
-	if (likely(!atomic_read(&vma->vm_mm->has_pinned)))
-=======
 	if (likely(!test_bit(MMF_HAS_PINNED, &vma->vm_mm->flags)))
->>>>>>> 754a0abe
 		return false;
 	page = vm_normal_page(vma, addr, pte);
 	if (!page)
@@ -1320,16 +1311,11 @@
 			for (vma = mm->mmap; vma; vma = vma->vm_next) {
 				if (!(vma->vm_flags & VM_SOFTDIRTY))
 					continue;
-<<<<<<< HEAD
 				vm_write_begin(vma);
 				WRITE_ONCE(vma->vm_flags,
 					vma->vm_flags & ~VM_SOFTDIRTY);
 				vma_set_page_prot(vma);
 				vm_write_end(vma);
-=======
-				vma->vm_flags &= ~VM_SOFTDIRTY;
-				vma_set_page_prot(vma);
->>>>>>> 754a0abe
 			}
 
 			inc_tlb_flush_pending(mm);
