--- conflicted
+++ resolved
@@ -821,11 +821,7 @@
 			  logical, length);
 		return -EUCLEAN;
 	}
-<<<<<<< HEAD
-	if (!is_power_of_2(stripe_len) || stripe_len != BTRFS_STRIPE_LEN) {
-=======
 	if (unlikely(!is_power_of_2(stripe_len) || stripe_len != BTRFS_STRIPE_LEN)) {
->>>>>>> 754a0abe
 		chunk_err(leaf, chunk, logical,
 			  "invalid chunk stripe length: %llu",
 			  stripe_len);
@@ -1470,11 +1466,7 @@
 		 */
 		dref = (struct btrfs_extent_data_ref *)ptr;
 		offset = btrfs_extent_data_ref_offset(leaf, dref);
-<<<<<<< HEAD
-		if (!IS_ALIGNED(offset, leaf->fs_info->sectorsize)) {
-=======
 		if (unlikely(!IS_ALIGNED(offset, leaf->fs_info->sectorsize))) {
->>>>>>> 754a0abe
 			extent_err(leaf, slot,
 	"invalid extent data backref offset, have %llu expect aligned to %u",
 				   offset, leaf->fs_info->sectorsize);
