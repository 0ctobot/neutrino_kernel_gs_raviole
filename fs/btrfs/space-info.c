// SPDX-License-Identifier: GPL-2.0

#include "misc.h"
#include "ctree.h"
#include "space-info.h"
#include "sysfs.h"
#include "volumes.h"
#include "free-space-cache.h"
#include "ordered-data.h"
#include "transaction.h"
#include "block-group.h"

/*
 * HOW DOES SPACE RESERVATION WORK
 *
 * If you want to know about delalloc specifically, there is a separate comment
 * for that with the delalloc code.  This comment is about how the whole system
 * works generally.
 *
 * BASIC CONCEPTS
 *
 *   1) space_info.  This is the ultimate arbiter of how much space we can use.
 *   There's a description of the bytes_ fields with the struct declaration,
 *   refer to that for specifics on each field.  Suffice it to say that for
 *   reservations we care about total_bytes - SUM(space_info->bytes_) when
 *   determining if there is space to make an allocation.  There is a space_info
 *   for METADATA, SYSTEM, and DATA areas.
 *
 *   2) block_rsv's.  These are basically buckets for every different type of
 *   metadata reservation we have.  You can see the comment in the block_rsv
 *   code on the rules for each type, but generally block_rsv->reserved is how
 *   much space is accounted for in space_info->bytes_may_use.
 *
 *   3) btrfs_calc*_size.  These are the worst case calculations we used based
 *   on the number of items we will want to modify.  We have one for changing
 *   items, and one for inserting new items.  Generally we use these helpers to
 *   determine the size of the block reserves, and then use the actual bytes
 *   values to adjust the space_info counters.
 *
 * MAKING RESERVATIONS, THE NORMAL CASE
 *
 *   We call into either btrfs_reserve_data_bytes() or
 *   btrfs_reserve_metadata_bytes(), depending on which we're looking for, with
 *   num_bytes we want to reserve.
 *
 *   ->reserve
 *     space_info->bytes_may_reserve += num_bytes
 *
 *   ->extent allocation
 *     Call btrfs_add_reserved_bytes() which does
 *     space_info->bytes_may_reserve -= num_bytes
 *     space_info->bytes_reserved += extent_bytes
 *
 *   ->insert reference
 *     Call btrfs_update_block_group() which does
 *     space_info->bytes_reserved -= extent_bytes
 *     space_info->bytes_used += extent_bytes
 *
 * MAKING RESERVATIONS, FLUSHING NORMALLY (non-priority)
 *
 *   Assume we are unable to simply make the reservation because we do not have
 *   enough space
 *
 *   -> __reserve_bytes
 *     create a reserve_ticket with ->bytes set to our reservation, add it to
 *     the tail of space_info->tickets, kick async flush thread
 *
 *   ->handle_reserve_ticket
 *     wait on ticket->wait for ->bytes to be reduced to 0, or ->error to be set
 *     on the ticket.
 *
 *   -> btrfs_async_reclaim_metadata_space/btrfs_async_reclaim_data_space
 *     Flushes various things attempting to free up space.
 *
 *   -> btrfs_try_granting_tickets()
 *     This is called by anything that either subtracts space from
 *     space_info->bytes_may_use, ->bytes_pinned, etc, or adds to the
 *     space_info->total_bytes.  This loops through the ->priority_tickets and
 *     then the ->tickets list checking to see if the reservation can be
 *     completed.  If it can the space is added to space_info->bytes_may_use and
 *     the ticket is woken up.
 *
 *   -> ticket wakeup
 *     Check if ->bytes == 0, if it does we got our reservation and we can carry
 *     on, if not return the appropriate error (ENOSPC, but can be EINTR if we
 *     were interrupted.)
 *
 * MAKING RESERVATIONS, FLUSHING HIGH PRIORITY
 *
 *   Same as the above, except we add ourselves to the
 *   space_info->priority_tickets, and we do not use ticket->wait, we simply
 *   call flush_space() ourselves for the states that are safe for us to call
 *   without deadlocking and hope for the best.
 *
 * THE FLUSHING STATES
 *
 *   Generally speaking we will have two cases for each state, a "nice" state
 *   and a "ALL THE THINGS" state.  In btrfs we delay a lot of work in order to
 *   reduce the locking over head on the various trees, and even to keep from
 *   doing any work at all in the case of delayed refs.  Each of these delayed
 *   things however hold reservations, and so letting them run allows us to
 *   reclaim space so we can make new reservations.
 *
 *   FLUSH_DELAYED_ITEMS
 *     Every inode has a delayed item to update the inode.  Take a simple write
 *     for example, we would update the inode item at write time to update the
 *     mtime, and then again at finish_ordered_io() time in order to update the
 *     isize or bytes.  We keep these delayed items to coalesce these operations
 *     into a single operation done on demand.  These are an easy way to reclaim
 *     metadata space.
 *
 *   FLUSH_DELALLOC
 *     Look at the delalloc comment to get an idea of how much space is reserved
 *     for delayed allocation.  We can reclaim some of this space simply by
 *     running delalloc, but usually we need to wait for ordered extents to
 *     reclaim the bulk of this space.
 *
 *   FLUSH_DELAYED_REFS
 *     We have a block reserve for the outstanding delayed refs space, and every
 *     delayed ref operation holds a reservation.  Running these is a quick way
 *     to reclaim space, but we want to hold this until the end because COW can
 *     churn a lot and we can avoid making some extent tree modifications if we
 *     are able to delay for as long as possible.
 *
 *   ALLOC_CHUNK
 *     We will skip this the first time through space reservation, because of
 *     overcommit and we don't want to have a lot of useless metadata space when
 *     our worst case reservations will likely never come true.
 *
 *   RUN_DELAYED_IPUTS
 *     If we're freeing inodes we're likely freeing checksums, file extent
 *     items, and extent tree items.  Loads of space could be freed up by these
 *     operations, however they won't be usable until the transaction commits.
 *
 *   COMMIT_TRANS
 *     This will commit the transaction.  Historically we had a lot of logic
 *     surrounding whether or not we'd commit the transaction, but this waits born
 *     out of a pre-tickets era where we could end up committing the transaction
 *     thousands of times in a row without making progress.  Now thanks to our
 *     ticketing system we know if we're not making progress and can error
 *     everybody out after a few commits rather than burning the disk hoping for
 *     a different answer.
 *
 * OVERCOMMIT
 *
 *   Because we hold so many reservations for metadata we will allow you to
 *   reserve more space than is currently free in the currently allocate
 *   metadata space.  This only happens with metadata, data does not allow
 *   overcommitting.
 *
 *   You can see the current logic for when we allow overcommit in
 *   btrfs_can_overcommit(), but it only applies to unallocated space.  If there
 *   is no unallocated space to be had, all reservations are kept within the
 *   free space in the allocated metadata chunks.
 *
 *   Because of overcommitting, you generally want to use the
 *   btrfs_can_overcommit() logic for metadata allocations, as it does the right
 *   thing with or without extra unallocated space.
 */

u64 __pure btrfs_space_info_used(struct btrfs_space_info *s_info,
			  bool may_use_included)
{
	ASSERT(s_info);
	return s_info->bytes_used + s_info->bytes_reserved +
		s_info->bytes_pinned + s_info->bytes_readonly +
		s_info->bytes_zone_unusable +
		(may_use_included ? s_info->bytes_may_use : 0);
}

/*
 * after adding space to the filesystem, we need to clear the full flags
 * on all the space infos.
 */
void btrfs_clear_space_info_full(struct btrfs_fs_info *info)
{
	struct list_head *head = &info->space_info;
	struct btrfs_space_info *found;

	list_for_each_entry(found, head, list)
		found->full = 0;
}

static int create_space_info(struct btrfs_fs_info *info, u64 flags)
{

	struct btrfs_space_info *space_info;
	int i;
	int ret;

	space_info = kzalloc(sizeof(*space_info), GFP_NOFS);
	if (!space_info)
		return -ENOMEM;

	for (i = 0; i < BTRFS_NR_RAID_TYPES; i++)
		INIT_LIST_HEAD(&space_info->block_groups[i]);
	init_rwsem(&space_info->groups_sem);
	spin_lock_init(&space_info->lock);
	space_info->flags = flags & BTRFS_BLOCK_GROUP_TYPE_MASK;
	space_info->force_alloc = CHUNK_ALLOC_NO_FORCE;
	INIT_LIST_HEAD(&space_info->ro_bgs);
	INIT_LIST_HEAD(&space_info->tickets);
	INIT_LIST_HEAD(&space_info->priority_tickets);
	space_info->clamp = 1;

	ret = btrfs_sysfs_add_space_info_type(info, space_info);
	if (ret)
		return ret;

	list_add(&space_info->list, &info->space_info);
	if (flags & BTRFS_BLOCK_GROUP_DATA)
		info->data_sinfo = space_info;

	return ret;
}

int btrfs_init_space_info(struct btrfs_fs_info *fs_info)
{
	struct btrfs_super_block *disk_super;
	u64 features;
	u64 flags;
	int mixed = 0;
	int ret;

	disk_super = fs_info->super_copy;
	if (!btrfs_super_root(disk_super))
		return -EINVAL;

	features = btrfs_super_incompat_flags(disk_super);
	if (features & BTRFS_FEATURE_INCOMPAT_MIXED_GROUPS)
		mixed = 1;

	flags = BTRFS_BLOCK_GROUP_SYSTEM;
	ret = create_space_info(fs_info, flags);
	if (ret)
		goto out;

	if (mixed) {
		flags = BTRFS_BLOCK_GROUP_METADATA | BTRFS_BLOCK_GROUP_DATA;
		ret = create_space_info(fs_info, flags);
	} else {
		flags = BTRFS_BLOCK_GROUP_METADATA;
		ret = create_space_info(fs_info, flags);
		if (ret)
			goto out;

		flags = BTRFS_BLOCK_GROUP_DATA;
		ret = create_space_info(fs_info, flags);
	}
out:
	return ret;
}

void btrfs_update_space_info(struct btrfs_fs_info *info, u64 flags,
			     u64 total_bytes, u64 bytes_used,
			     u64 bytes_readonly, u64 bytes_zone_unusable,
			     struct btrfs_space_info **space_info)
{
	struct btrfs_space_info *found;
	int factor;

	factor = btrfs_bg_type_to_factor(flags);

	found = btrfs_find_space_info(info, flags);
	ASSERT(found);
	spin_lock(&found->lock);
	found->total_bytes += total_bytes;
	found->disk_total += total_bytes * factor;
	found->bytes_used += bytes_used;
	found->disk_used += bytes_used * factor;
	found->bytes_readonly += bytes_readonly;
	found->bytes_zone_unusable += bytes_zone_unusable;
	if (total_bytes > 0)
		found->full = 0;
	btrfs_try_granting_tickets(info, found);
	spin_unlock(&found->lock);
	*space_info = found;
}

struct btrfs_space_info *btrfs_find_space_info(struct btrfs_fs_info *info,
					       u64 flags)
{
	struct list_head *head = &info->space_info;
	struct btrfs_space_info *found;

	flags &= BTRFS_BLOCK_GROUP_TYPE_MASK;

	list_for_each_entry(found, head, list) {
		if (found->flags & flags)
			return found;
	}
	return NULL;
}

static u64 calc_available_free_space(struct btrfs_fs_info *fs_info,
			  struct btrfs_space_info *space_info,
			  enum btrfs_reserve_flush_enum flush)
{
	u64 profile;
	u64 avail;
	int factor;

	if (space_info->flags & BTRFS_BLOCK_GROUP_SYSTEM)
		profile = btrfs_system_alloc_profile(fs_info);
	else
		profile = btrfs_metadata_alloc_profile(fs_info);

	avail = atomic64_read(&fs_info->free_chunk_space);

	/*
	 * If we have dup, raid1 or raid10 then only half of the free
	 * space is actually usable.  For raid56, the space info used
	 * doesn't include the parity drive, so we don't have to
	 * change the math
	 */
	factor = btrfs_bg_type_to_factor(profile);
	avail = div_u64(avail, factor);

	/*
	 * If we aren't flushing all things, let us overcommit up to
	 * 1/2th of the space. If we can flush, don't let us overcommit
	 * too much, let it overcommit up to 1/8 of the space.
	 */
	if (flush == BTRFS_RESERVE_FLUSH_ALL)
		avail >>= 3;
	else
		avail >>= 1;
	return avail;
}

int btrfs_can_overcommit(struct btrfs_fs_info *fs_info,
			 struct btrfs_space_info *space_info, u64 bytes,
			 enum btrfs_reserve_flush_enum flush)
{
	u64 avail;
	u64 used;

	/* Don't overcommit when in mixed mode */
	if (space_info->flags & BTRFS_BLOCK_GROUP_DATA)
		return 0;

	used = btrfs_space_info_used(space_info, true);
	avail = calc_available_free_space(fs_info, space_info, flush);

	if (used + bytes < space_info->total_bytes + avail)
		return 1;
	return 0;
}

static void remove_ticket(struct btrfs_space_info *space_info,
			  struct reserve_ticket *ticket)
{
	if (!list_empty(&ticket->list)) {
		list_del_init(&ticket->list);
		ASSERT(space_info->reclaim_size >= ticket->bytes);
		space_info->reclaim_size -= ticket->bytes;
	}
}

/*
 * This is for space we already have accounted in space_info->bytes_may_use, so
 * basically when we're returning space from block_rsv's.
 */
void btrfs_try_granting_tickets(struct btrfs_fs_info *fs_info,
				struct btrfs_space_info *space_info)
{
	struct list_head *head;
	enum btrfs_reserve_flush_enum flush = BTRFS_RESERVE_NO_FLUSH;

	lockdep_assert_held(&space_info->lock);

	head = &space_info->priority_tickets;
again:
	while (!list_empty(head)) {
		struct reserve_ticket *ticket;
		u64 used = btrfs_space_info_used(space_info, true);

		ticket = list_first_entry(head, struct reserve_ticket, list);

		/* Check and see if our ticket can be satisfied now. */
		if ((used + ticket->bytes <= space_info->total_bytes) ||
		    btrfs_can_overcommit(fs_info, space_info, ticket->bytes,
					 flush)) {
			btrfs_space_info_update_bytes_may_use(fs_info,
							      space_info,
							      ticket->bytes);
			remove_ticket(space_info, ticket);
			ticket->bytes = 0;
			space_info->tickets_id++;
			wake_up(&ticket->wait);
		} else {
			break;
		}
	}

	if (head == &space_info->priority_tickets) {
		head = &space_info->tickets;
		flush = BTRFS_RESERVE_FLUSH_ALL;
		goto again;
	}
}

#define DUMP_BLOCK_RSV(fs_info, rsv_name)				\
do {									\
	struct btrfs_block_rsv *__rsv = &(fs_info)->rsv_name;		\
	spin_lock(&__rsv->lock);					\
	btrfs_info(fs_info, #rsv_name ": size %llu reserved %llu",	\
		   __rsv->size, __rsv->reserved);			\
	spin_unlock(&__rsv->lock);					\
} while (0)

static void __btrfs_dump_space_info(struct btrfs_fs_info *fs_info,
				    struct btrfs_space_info *info)
{
	lockdep_assert_held(&info->lock);

	btrfs_info(fs_info, "space_info %llu has %llu free, is %sfull",
		   info->flags,
		   info->total_bytes - btrfs_space_info_used(info, true),
		   info->full ? "" : "not ");
	btrfs_info(fs_info,
		"space_info total=%llu, used=%llu, pinned=%llu, reserved=%llu, may_use=%llu, readonly=%llu zone_unusable=%llu",
		info->total_bytes, info->bytes_used, info->bytes_pinned,
		info->bytes_reserved, info->bytes_may_use,
		info->bytes_readonly, info->bytes_zone_unusable);

	DUMP_BLOCK_RSV(fs_info, global_block_rsv);
	DUMP_BLOCK_RSV(fs_info, trans_block_rsv);
	DUMP_BLOCK_RSV(fs_info, chunk_block_rsv);
	DUMP_BLOCK_RSV(fs_info, delayed_block_rsv);
	DUMP_BLOCK_RSV(fs_info, delayed_refs_rsv);

}

void btrfs_dump_space_info(struct btrfs_fs_info *fs_info,
			   struct btrfs_space_info *info, u64 bytes,
			   int dump_block_groups)
{
	struct btrfs_block_group *cache;
	int index = 0;

	spin_lock(&info->lock);
	__btrfs_dump_space_info(fs_info, info);
	spin_unlock(&info->lock);

	if (!dump_block_groups)
		return;

	down_read(&info->groups_sem);
again:
	list_for_each_entry(cache, &info->block_groups[index], list) {
		spin_lock(&cache->lock);
		btrfs_info(fs_info,
			"block group %llu has %llu bytes, %llu used %llu pinned %llu reserved %llu zone_unusable %s",
			cache->start, cache->length, cache->used, cache->pinned,
			cache->reserved, cache->zone_unusable,
			cache->ro ? "[readonly]" : "");
		spin_unlock(&cache->lock);
		btrfs_dump_free_space(cache, bytes);
	}
	if (++index < BTRFS_NR_RAID_TYPES)
		goto again;
	up_read(&info->groups_sem);
}

static inline u64 calc_reclaim_items_nr(struct btrfs_fs_info *fs_info,
					u64 to_reclaim)
{
	u64 bytes;
	u64 nr;

	bytes = btrfs_calc_insert_metadata_size(fs_info, 1);
	nr = div64_u64(to_reclaim, bytes);
	if (!nr)
		nr = 1;
	return nr;
}

#define EXTENT_SIZE_PER_ITEM	SZ_256K

/*
 * shrink metadata reservation for delalloc
 */
static void shrink_delalloc(struct btrfs_fs_info *fs_info,
			    struct btrfs_space_info *space_info,
			    u64 to_reclaim, bool wait_ordered,
			    bool for_preempt)
{
	struct btrfs_trans_handle *trans;
	u64 delalloc_bytes;
	u64 ordered_bytes;
	u64 items;
	long time_left;
	int loops;

	/* Calc the number of the pages we need flush for space reservation */
	if (to_reclaim == U64_MAX) {
		items = U64_MAX;
	} else {
		/*
		 * to_reclaim is set to however much metadata we need to
		 * reclaim, but reclaiming that much data doesn't really track
		 * exactly, so increase the amount to reclaim by 2x in order to
		 * make sure we're flushing enough delalloc to hopefully reclaim
		 * some metadata reservations.
		 */
		items = calc_reclaim_items_nr(fs_info, to_reclaim) * 2;
		to_reclaim = items * EXTENT_SIZE_PER_ITEM;
	}

	trans = (struct btrfs_trans_handle *)current->journal_info;

	delalloc_bytes = percpu_counter_sum_positive(
						&fs_info->delalloc_bytes);
	ordered_bytes = percpu_counter_sum_positive(&fs_info->ordered_bytes);
	if (delalloc_bytes == 0 && ordered_bytes == 0)
		return;

	/*
	 * If we are doing more ordered than delalloc we need to just wait on
	 * ordered extents, otherwise we'll waste time trying to flush delalloc
	 * that likely won't give us the space back we need.
	 */
	if (ordered_bytes > delalloc_bytes && !for_preempt)
		wait_ordered = true;

	loops = 0;
<<<<<<< HEAD
	while ((delalloc_bytes || dio_bytes) && loops < 3) {
		u64 nr_pages = min(delalloc_bytes, to_reclaim) >> PAGE_SHIFT;
=======
	while ((delalloc_bytes || ordered_bytes) && loops < 3) {
		u64 temp = min(delalloc_bytes, to_reclaim) >> PAGE_SHIFT;
		long nr_pages = min_t(u64, temp, LONG_MAX);
>>>>>>> 754a0abe

		btrfs_start_delalloc_roots(fs_info, nr_pages, true);

		loops++;
		if (wait_ordered && !trans) {
			btrfs_wait_ordered_roots(fs_info, items, 0, (u64)-1);
		} else {
			time_left = schedule_timeout_killable(1);
			if (time_left)
				break;
		}

		/*
		 * If we are for preemption we just want a one-shot of delalloc
		 * flushing so we can stop flushing if we decide we don't need
		 * to anymore.
		 */
		if (for_preempt)
			break;

		spin_lock(&space_info->lock);
		if (list_empty(&space_info->tickets) &&
		    list_empty(&space_info->priority_tickets)) {
			spin_unlock(&space_info->lock);
			break;
		}
		spin_unlock(&space_info->lock);

		delalloc_bytes = percpu_counter_sum_positive(
						&fs_info->delalloc_bytes);
		ordered_bytes = percpu_counter_sum_positive(
						&fs_info->ordered_bytes);
	}
}

/*
 * Try to flush some data based on policy set by @state. This is only advisory
 * and may fail for various reasons. The caller is supposed to examine the
 * state of @space_info to detect the outcome.
 */
static void flush_space(struct btrfs_fs_info *fs_info,
		       struct btrfs_space_info *space_info, u64 num_bytes,
		       enum btrfs_flush_state state, bool for_preempt)
{
	struct btrfs_root *root = fs_info->extent_root;
	struct btrfs_trans_handle *trans;
	int nr;
	int ret = 0;

	switch (state) {
	case FLUSH_DELAYED_ITEMS_NR:
	case FLUSH_DELAYED_ITEMS:
		if (state == FLUSH_DELAYED_ITEMS_NR)
			nr = calc_reclaim_items_nr(fs_info, num_bytes) * 2;
		else
			nr = -1;

		trans = btrfs_join_transaction(root);
		if (IS_ERR(trans)) {
			ret = PTR_ERR(trans);
			break;
		}
		ret = btrfs_run_delayed_items_nr(trans, nr);
		btrfs_end_transaction(trans);
		break;
	case FLUSH_DELALLOC:
	case FLUSH_DELALLOC_WAIT:
		shrink_delalloc(fs_info, space_info, num_bytes,
				state == FLUSH_DELALLOC_WAIT, for_preempt);
		break;
	case FLUSH_DELAYED_REFS_NR:
	case FLUSH_DELAYED_REFS:
		trans = btrfs_join_transaction(root);
		if (IS_ERR(trans)) {
			ret = PTR_ERR(trans);
			break;
		}
		if (state == FLUSH_DELAYED_REFS_NR)
			nr = calc_reclaim_items_nr(fs_info, num_bytes);
		else
			nr = 0;
		btrfs_run_delayed_refs(trans, nr);
		btrfs_end_transaction(trans);
		break;
	case ALLOC_CHUNK:
	case ALLOC_CHUNK_FORCE:
		trans = btrfs_join_transaction(root);
		if (IS_ERR(trans)) {
			ret = PTR_ERR(trans);
			break;
		}
		ret = btrfs_chunk_alloc(trans,
				btrfs_get_alloc_profile(fs_info, space_info->flags),
				(state == ALLOC_CHUNK) ? CHUNK_ALLOC_NO_FORCE :
					CHUNK_ALLOC_FORCE);
		btrfs_end_transaction(trans);
		if (ret > 0 || ret == -ENOSPC)
			ret = 0;
		break;
	case RUN_DELAYED_IPUTS:
		/*
		 * If we have pending delayed iputs then we could free up a
		 * bunch of pinned space, so make sure we run the iputs before
		 * we do our pinned bytes check below.
		 */
		btrfs_run_delayed_iputs(fs_info);
		btrfs_wait_on_delayed_iputs(fs_info);
		break;
	case COMMIT_TRANS:
		ASSERT(current->journal_info == NULL);
		trans = btrfs_join_transaction(root);
		if (IS_ERR(trans)) {
			ret = PTR_ERR(trans);
			break;
		}
		ret = btrfs_commit_transaction(trans);
		break;
	default:
		ret = -ENOSPC;
		break;
	}

	trace_btrfs_flush_space(fs_info, space_info->flags, num_bytes, state,
				ret, for_preempt);
	return;
}

static inline u64
btrfs_calc_reclaim_metadata_size(struct btrfs_fs_info *fs_info,
				 struct btrfs_space_info *space_info)
{
	u64 used;
	u64 avail;
	u64 to_reclaim = space_info->reclaim_size;

	lockdep_assert_held(&space_info->lock);

	avail = calc_available_free_space(fs_info, space_info,
					  BTRFS_RESERVE_FLUSH_ALL);
	used = btrfs_space_info_used(space_info, true);

	/*
	 * We may be flushing because suddenly we have less space than we had
	 * before, and now we're well over-committed based on our current free
	 * space.  If that's the case add in our overage so we make sure to put
	 * appropriate pressure on the flushing state machine.
	 */
	if (space_info->total_bytes + avail < used)
		to_reclaim += used - (space_info->total_bytes + avail);

	return to_reclaim;
}

static bool need_preemptive_reclaim(struct btrfs_fs_info *fs_info,
				    struct btrfs_space_info *space_info)
{
	u64 global_rsv_size = fs_info->global_block_rsv.reserved;
	u64 ordered, delalloc;
	u64 thresh = div_factor_fine(space_info->total_bytes, 98);
	u64 used;

	/* If we're just plain full then async reclaim just slows us down. */
	if ((space_info->bytes_used + space_info->bytes_reserved +
	     global_rsv_size) >= thresh)
		return false;

	/*
	 * We have tickets queued, bail so we don't compete with the async
	 * flushers.
	 */
	if (space_info->reclaim_size)
		return false;

	/*
	 * If we have over half of the free space occupied by reservations or
	 * pinned then we want to start flushing.
	 *
	 * We do not do the traditional thing here, which is to say
	 *
	 *   if (used >= ((total_bytes + avail) / 2))
	 *     return 1;
	 *
	 * because this doesn't quite work how we want.  If we had more than 50%
	 * of the space_info used by bytes_used and we had 0 available we'd just
	 * constantly run the background flusher.  Instead we want it to kick in
	 * if our reclaimable space exceeds our clamped free space.
	 *
	 * Our clamping range is 2^1 -> 2^8.  Practically speaking that means
	 * the following:
	 *
	 * Amount of RAM        Minimum threshold       Maximum threshold
	 *
	 *        256GiB                     1GiB                  128GiB
	 *        128GiB                   512MiB                   64GiB
	 *         64GiB                   256MiB                   32GiB
	 *         32GiB                   128MiB                   16GiB
	 *         16GiB                    64MiB                    8GiB
	 *
	 * These are the range our thresholds will fall in, corresponding to how
	 * much delalloc we need for the background flusher to kick in.
	 */

	thresh = calc_available_free_space(fs_info, space_info,
					   BTRFS_RESERVE_FLUSH_ALL);
	used = space_info->bytes_used + space_info->bytes_reserved +
	       space_info->bytes_readonly + global_rsv_size;
	if (used < space_info->total_bytes)
		thresh += space_info->total_bytes - used;
	thresh >>= space_info->clamp;

	used = space_info->bytes_pinned;

	/*
	 * If we have more ordered bytes than delalloc bytes then we're either
	 * doing a lot of DIO, or we simply don't have a lot of delalloc waiting
	 * around.  Preemptive flushing is only useful in that it can free up
	 * space before tickets need to wait for things to finish.  In the case
	 * of ordered extents, preemptively waiting on ordered extents gets us
	 * nothing, if our reservations are tied up in ordered extents we'll
	 * simply have to slow down writers by forcing them to wait on ordered
	 * extents.
	 *
	 * In the case that ordered is larger than delalloc, only include the
	 * block reserves that we would actually be able to directly reclaim
	 * from.  In this case if we're heavy on metadata operations this will
	 * clearly be heavy enough to warrant preemptive flushing.  In the case
	 * of heavy DIO or ordered reservations, preemptive flushing will just
	 * waste time and cause us to slow down.
	 *
	 * We want to make sure we truly are maxed out on ordered however, so
	 * cut ordered in half, and if it's still higher than delalloc then we
	 * can keep flushing.  This is to avoid the case where we start
	 * flushing, and now delalloc == ordered and we stop preemptively
	 * flushing when we could still have several gigs of delalloc to flush.
	 */
	ordered = percpu_counter_read_positive(&fs_info->ordered_bytes) >> 1;
	delalloc = percpu_counter_read_positive(&fs_info->delalloc_bytes);
	if (ordered >= delalloc)
		used += fs_info->delayed_refs_rsv.reserved +
			fs_info->delayed_block_rsv.reserved;
	else
		used += space_info->bytes_may_use - global_rsv_size;

	return (used >= thresh && !btrfs_fs_closing(fs_info) &&
		!test_bit(BTRFS_FS_STATE_REMOUNTING, &fs_info->fs_state));
}

static bool steal_from_global_rsv(struct btrfs_fs_info *fs_info,
				  struct btrfs_space_info *space_info,
				  struct reserve_ticket *ticket)
{
	struct btrfs_block_rsv *global_rsv = &fs_info->global_block_rsv;
	u64 min_bytes;

	if (global_rsv->space_info != space_info)
		return false;

	spin_lock(&global_rsv->lock);
	min_bytes = div_factor(global_rsv->size, 1);
	if (global_rsv->reserved < min_bytes + ticket->bytes) {
		spin_unlock(&global_rsv->lock);
		return false;
	}
	global_rsv->reserved -= ticket->bytes;
	remove_ticket(space_info, ticket);
	ticket->bytes = 0;
	wake_up(&ticket->wait);
	space_info->tickets_id++;
	if (global_rsv->reserved < global_rsv->size)
		global_rsv->full = 0;
	spin_unlock(&global_rsv->lock);

	return true;
}

/*
 * maybe_fail_all_tickets - we've exhausted our flushing, start failing tickets
 * @fs_info - fs_info for this fs
 * @space_info - the space info we were flushing
 *
 * We call this when we've exhausted our flushing ability and haven't made
 * progress in satisfying tickets.  The reservation code handles tickets in
 * order, so if there is a large ticket first and then smaller ones we could
 * very well satisfy the smaller tickets.  This will attempt to wake up any
 * tickets in the list to catch this case.
 *
 * This function returns true if it was able to make progress by clearing out
 * other tickets, or if it stumbles across a ticket that was smaller than the
 * first ticket.
 */
static bool maybe_fail_all_tickets(struct btrfs_fs_info *fs_info,
				   struct btrfs_space_info *space_info)
{
	struct reserve_ticket *ticket;
	u64 tickets_id = space_info->tickets_id;

	if (btrfs_test_opt(fs_info, ENOSPC_DEBUG)) {
		btrfs_info(fs_info, "cannot satisfy tickets, dumping space info");
		__btrfs_dump_space_info(fs_info, space_info);
	}

	while (!list_empty(&space_info->tickets) &&
	       tickets_id == space_info->tickets_id) {
		ticket = list_first_entry(&space_info->tickets,
					  struct reserve_ticket, list);

		if (ticket->steal &&
		    steal_from_global_rsv(fs_info, space_info, ticket))
			return true;

		if (btrfs_test_opt(fs_info, ENOSPC_DEBUG))
			btrfs_info(fs_info, "failing ticket with %llu bytes",
				   ticket->bytes);

		remove_ticket(space_info, ticket);
		ticket->error = -ENOSPC;
		wake_up(&ticket->wait);

		/*
		 * We're just throwing tickets away, so more flushing may not
		 * trip over btrfs_try_granting_tickets, so we need to call it
		 * here to see if we can make progress with the next ticket in
		 * the list.
		 */
		btrfs_try_granting_tickets(fs_info, space_info);
	}
	return (tickets_id != space_info->tickets_id);
}

/*
 * This is for normal flushers, we can wait all goddamned day if we want to.  We
 * will loop and continuously try to flush as long as we are making progress.
 * We count progress as clearing off tickets each time we have to loop.
 */
static void btrfs_async_reclaim_metadata_space(struct work_struct *work)
{
	struct btrfs_fs_info *fs_info;
	struct btrfs_space_info *space_info;
	u64 to_reclaim;
	enum btrfs_flush_state flush_state;
	int commit_cycles = 0;
	u64 last_tickets_id;

	fs_info = container_of(work, struct btrfs_fs_info, async_reclaim_work);
	space_info = btrfs_find_space_info(fs_info, BTRFS_BLOCK_GROUP_METADATA);

	spin_lock(&space_info->lock);
	to_reclaim = btrfs_calc_reclaim_metadata_size(fs_info, space_info);
	if (!to_reclaim) {
		space_info->flush = 0;
		spin_unlock(&space_info->lock);
		return;
	}
	last_tickets_id = space_info->tickets_id;
	spin_unlock(&space_info->lock);

	flush_state = FLUSH_DELAYED_ITEMS_NR;
	do {
		flush_space(fs_info, space_info, to_reclaim, flush_state, false);
		spin_lock(&space_info->lock);
		if (list_empty(&space_info->tickets)) {
			space_info->flush = 0;
			spin_unlock(&space_info->lock);
			return;
		}
		to_reclaim = btrfs_calc_reclaim_metadata_size(fs_info,
							      space_info);
		if (last_tickets_id == space_info->tickets_id) {
			flush_state++;
		} else {
			last_tickets_id = space_info->tickets_id;
			flush_state = FLUSH_DELAYED_ITEMS_NR;
			if (commit_cycles)
				commit_cycles--;
		}

		/*
		 * We don't want to force a chunk allocation until we've tried
		 * pretty hard to reclaim space.  Think of the case where we
		 * freed up a bunch of space and so have a lot of pinned space
		 * to reclaim.  We would rather use that than possibly create a
		 * underutilized metadata chunk.  So if this is our first run
		 * through the flushing state machine skip ALLOC_CHUNK_FORCE and
		 * commit the transaction.  If nothing has changed the next go
		 * around then we can force a chunk allocation.
		 */
		if (flush_state == ALLOC_CHUNK_FORCE && !commit_cycles)
			flush_state++;

		if (flush_state > COMMIT_TRANS) {
			commit_cycles++;
			if (commit_cycles > 2) {
				if (maybe_fail_all_tickets(fs_info, space_info)) {
					flush_state = FLUSH_DELAYED_ITEMS_NR;
					commit_cycles--;
				} else {
					space_info->flush = 0;
				}
			} else {
				flush_state = FLUSH_DELAYED_ITEMS_NR;
			}
		}
		spin_unlock(&space_info->lock);
	} while (flush_state <= COMMIT_TRANS);
}

/*
 * This handles pre-flushing of metadata space before we get to the point that
 * we need to start blocking threads on tickets.  The logic here is different
 * from the other flush paths because it doesn't rely on tickets to tell us how
 * much we need to flush, instead it attempts to keep us below the 80% full
 * watermark of space by flushing whichever reservation pool is currently the
 * largest.
 */
static void btrfs_preempt_reclaim_metadata_space(struct work_struct *work)
{
	struct btrfs_fs_info *fs_info;
	struct btrfs_space_info *space_info;
	struct btrfs_block_rsv *delayed_block_rsv;
	struct btrfs_block_rsv *delayed_refs_rsv;
	struct btrfs_block_rsv *global_rsv;
	struct btrfs_block_rsv *trans_rsv;
	int loops = 0;

	fs_info = container_of(work, struct btrfs_fs_info,
			       preempt_reclaim_work);
	space_info = btrfs_find_space_info(fs_info, BTRFS_BLOCK_GROUP_METADATA);
	delayed_block_rsv = &fs_info->delayed_block_rsv;
	delayed_refs_rsv = &fs_info->delayed_refs_rsv;
	global_rsv = &fs_info->global_block_rsv;
	trans_rsv = &fs_info->trans_block_rsv;

	spin_lock(&space_info->lock);
	while (need_preemptive_reclaim(fs_info, space_info)) {
		enum btrfs_flush_state flush;
		u64 delalloc_size = 0;
		u64 to_reclaim, block_rsv_size;
		u64 global_rsv_size = global_rsv->reserved;

		loops++;

		/*
		 * We don't have a precise counter for the metadata being
		 * reserved for delalloc, so we'll approximate it by subtracting
		 * out the block rsv's space from the bytes_may_use.  If that
		 * amount is higher than the individual reserves, then we can
		 * assume it's tied up in delalloc reservations.
		 */
		block_rsv_size = global_rsv_size +
			delayed_block_rsv->reserved +
			delayed_refs_rsv->reserved +
			trans_rsv->reserved;
		if (block_rsv_size < space_info->bytes_may_use)
			delalloc_size = space_info->bytes_may_use - block_rsv_size;
		spin_unlock(&space_info->lock);

		/*
		 * We don't want to include the global_rsv in our calculation,
		 * because that's space we can't touch.  Subtract it from the
		 * block_rsv_size for the next checks.
		 */
		block_rsv_size -= global_rsv_size;

		/*
		 * We really want to avoid flushing delalloc too much, as it
		 * could result in poor allocation patterns, so only flush it if
		 * it's larger than the rest of the pools combined.
		 */
		if (delalloc_size > block_rsv_size) {
			to_reclaim = delalloc_size;
			flush = FLUSH_DELALLOC;
		} else if (space_info->bytes_pinned >
			   (delayed_block_rsv->reserved +
			    delayed_refs_rsv->reserved)) {
			to_reclaim = space_info->bytes_pinned;
			flush = COMMIT_TRANS;
		} else if (delayed_block_rsv->reserved >
			   delayed_refs_rsv->reserved) {
			to_reclaim = delayed_block_rsv->reserved;
			flush = FLUSH_DELAYED_ITEMS_NR;
		} else {
			to_reclaim = delayed_refs_rsv->reserved;
			flush = FLUSH_DELAYED_REFS_NR;
		}

		/*
		 * We don't want to reclaim everything, just a portion, so scale
		 * down the to_reclaim by 1/4.  If it takes us down to 0,
		 * reclaim 1 items worth.
		 */
		to_reclaim >>= 2;
		if (!to_reclaim)
			to_reclaim = btrfs_calc_insert_metadata_size(fs_info, 1);
		flush_space(fs_info, space_info, to_reclaim, flush, true);
		cond_resched();
		spin_lock(&space_info->lock);
	}

	/* We only went through once, back off our clamping. */
	if (loops == 1 && !space_info->reclaim_size)
		space_info->clamp = max(1, space_info->clamp - 1);
	trace_btrfs_done_preemptive_reclaim(fs_info, space_info);
	spin_unlock(&space_info->lock);
}

/*
 * FLUSH_DELALLOC_WAIT:
 *   Space is freed from flushing delalloc in one of two ways.
 *
 *   1) compression is on and we allocate less space than we reserved
 *   2) we are overwriting existing space
 *
 *   For #1 that extra space is reclaimed as soon as the delalloc pages are
 *   COWed, by way of btrfs_add_reserved_bytes() which adds the actual extent
 *   length to ->bytes_reserved, and subtracts the reserved space from
 *   ->bytes_may_use.
 *
 *   For #2 this is trickier.  Once the ordered extent runs we will drop the
 *   extent in the range we are overwriting, which creates a delayed ref for
 *   that freed extent.  This however is not reclaimed until the transaction
 *   commits, thus the next stages.
 *
 * RUN_DELAYED_IPUTS
 *   If we are freeing inodes, we want to make sure all delayed iputs have
 *   completed, because they could have been on an inode with i_nlink == 0, and
 *   thus have been truncated and freed up space.  But again this space is not
 *   immediately re-usable, it comes in the form of a delayed ref, which must be
 *   run and then the transaction must be committed.
 *
 * COMMIT_TRANS
 *   This is where we reclaim all of the pinned space generated by running the
 *   iputs
 *
 * ALLOC_CHUNK_FORCE
 *   For data we start with alloc chunk force, however we could have been full
 *   before, and then the transaction commit could have freed new block groups,
 *   so if we now have space to allocate do the force chunk allocation.
 */
static const enum btrfs_flush_state data_flush_states[] = {
	FLUSH_DELALLOC_WAIT,
	RUN_DELAYED_IPUTS,
	COMMIT_TRANS,
	ALLOC_CHUNK_FORCE,
};

static void btrfs_async_reclaim_data_space(struct work_struct *work)
{
	struct btrfs_fs_info *fs_info;
	struct btrfs_space_info *space_info;
	u64 last_tickets_id;
	enum btrfs_flush_state flush_state = 0;

	fs_info = container_of(work, struct btrfs_fs_info, async_data_reclaim_work);
	space_info = fs_info->data_sinfo;

	spin_lock(&space_info->lock);
	if (list_empty(&space_info->tickets)) {
		space_info->flush = 0;
		spin_unlock(&space_info->lock);
		return;
	}
	last_tickets_id = space_info->tickets_id;
	spin_unlock(&space_info->lock);

	while (!space_info->full) {
		flush_space(fs_info, space_info, U64_MAX, ALLOC_CHUNK_FORCE, false);
		spin_lock(&space_info->lock);
		if (list_empty(&space_info->tickets)) {
			space_info->flush = 0;
			spin_unlock(&space_info->lock);
			return;
		}
		last_tickets_id = space_info->tickets_id;
		spin_unlock(&space_info->lock);
	}

	while (flush_state < ARRAY_SIZE(data_flush_states)) {
		flush_space(fs_info, space_info, U64_MAX,
			    data_flush_states[flush_state], false);
		spin_lock(&space_info->lock);
		if (list_empty(&space_info->tickets)) {
			space_info->flush = 0;
			spin_unlock(&space_info->lock);
			return;
		}

		if (last_tickets_id == space_info->tickets_id) {
			flush_state++;
		} else {
			last_tickets_id = space_info->tickets_id;
			flush_state = 0;
		}

		if (flush_state >= ARRAY_SIZE(data_flush_states)) {
			if (space_info->full) {
				if (maybe_fail_all_tickets(fs_info, space_info))
					flush_state = 0;
				else
					space_info->flush = 0;
			} else {
				flush_state = 0;
			}
		}
		spin_unlock(&space_info->lock);
	}
}

void btrfs_init_async_reclaim_work(struct btrfs_fs_info *fs_info)
{
	INIT_WORK(&fs_info->async_reclaim_work, btrfs_async_reclaim_metadata_space);
	INIT_WORK(&fs_info->async_data_reclaim_work, btrfs_async_reclaim_data_space);
	INIT_WORK(&fs_info->preempt_reclaim_work,
		  btrfs_preempt_reclaim_metadata_space);
}

static const enum btrfs_flush_state priority_flush_states[] = {
	FLUSH_DELAYED_ITEMS_NR,
	FLUSH_DELAYED_ITEMS,
	ALLOC_CHUNK,
};

static const enum btrfs_flush_state evict_flush_states[] = {
	FLUSH_DELAYED_ITEMS_NR,
	FLUSH_DELAYED_ITEMS,
	FLUSH_DELAYED_REFS_NR,
	FLUSH_DELAYED_REFS,
	FLUSH_DELALLOC,
	FLUSH_DELALLOC_WAIT,
	ALLOC_CHUNK,
	COMMIT_TRANS,
};

static void priority_reclaim_metadata_space(struct btrfs_fs_info *fs_info,
				struct btrfs_space_info *space_info,
				struct reserve_ticket *ticket,
				const enum btrfs_flush_state *states,
				int states_nr)
{
	u64 to_reclaim;
	int flush_state;

	spin_lock(&space_info->lock);
	to_reclaim = btrfs_calc_reclaim_metadata_size(fs_info, space_info);
	if (!to_reclaim) {
		spin_unlock(&space_info->lock);
		return;
	}
	spin_unlock(&space_info->lock);

	flush_state = 0;
	do {
		flush_space(fs_info, space_info, to_reclaim, states[flush_state],
			    false);
		flush_state++;
		spin_lock(&space_info->lock);
		if (ticket->bytes == 0) {
			spin_unlock(&space_info->lock);
			return;
		}
		spin_unlock(&space_info->lock);
	} while (flush_state < states_nr);
}

static void priority_reclaim_data_space(struct btrfs_fs_info *fs_info,
					struct btrfs_space_info *space_info,
					struct reserve_ticket *ticket)
{
	while (!space_info->full) {
		flush_space(fs_info, space_info, U64_MAX, ALLOC_CHUNK_FORCE, false);
		spin_lock(&space_info->lock);
		if (ticket->bytes == 0) {
			spin_unlock(&space_info->lock);
			return;
		}
		spin_unlock(&space_info->lock);
	}
}

static void wait_reserve_ticket(struct btrfs_fs_info *fs_info,
				struct btrfs_space_info *space_info,
				struct reserve_ticket *ticket)

{
	DEFINE_WAIT(wait);
	int ret = 0;

	spin_lock(&space_info->lock);
	while (ticket->bytes > 0 && ticket->error == 0) {
		ret = prepare_to_wait_event(&ticket->wait, &wait, TASK_KILLABLE);
		if (ret) {
			/*
			 * Delete us from the list. After we unlock the space
			 * info, we don't want the async reclaim job to reserve
			 * space for this ticket. If that would happen, then the
			 * ticket's task would not known that space was reserved
			 * despite getting an error, resulting in a space leak
			 * (bytes_may_use counter of our space_info).
			 */
			remove_ticket(space_info, ticket);
			ticket->error = -EINTR;
			break;
		}
		spin_unlock(&space_info->lock);

		schedule();

		finish_wait(&ticket->wait, &wait);
		spin_lock(&space_info->lock);
	}
	spin_unlock(&space_info->lock);
}

/**
 * Do the appropriate flushing and waiting for a ticket
 *
 * @fs_info:    the filesystem
 * @space_info: space info for the reservation
 * @ticket:     ticket for the reservation
 * @start_ns:   timestamp when the reservation started
 * @orig_bytes: amount of bytes originally reserved
 * @flush:      how much we can flush
 *
 * This does the work of figuring out how to flush for the ticket, waiting for
 * the reservation, and returning the appropriate error if there is one.
 */
static int handle_reserve_ticket(struct btrfs_fs_info *fs_info,
				 struct btrfs_space_info *space_info,
				 struct reserve_ticket *ticket,
				 u64 start_ns, u64 orig_bytes,
				 enum btrfs_reserve_flush_enum flush)
{
	int ret;

	switch (flush) {
	case BTRFS_RESERVE_FLUSH_DATA:
	case BTRFS_RESERVE_FLUSH_ALL:
	case BTRFS_RESERVE_FLUSH_ALL_STEAL:
		wait_reserve_ticket(fs_info, space_info, ticket);
		break;
	case BTRFS_RESERVE_FLUSH_LIMIT:
		priority_reclaim_metadata_space(fs_info, space_info, ticket,
						priority_flush_states,
						ARRAY_SIZE(priority_flush_states));
		break;
	case BTRFS_RESERVE_FLUSH_EVICT:
		priority_reclaim_metadata_space(fs_info, space_info, ticket,
						evict_flush_states,
						ARRAY_SIZE(evict_flush_states));
		break;
	case BTRFS_RESERVE_FLUSH_FREE_SPACE_INODE:
		priority_reclaim_data_space(fs_info, space_info, ticket);
		break;
	default:
		ASSERT(0);
		break;
	}

	spin_lock(&space_info->lock);
	ret = ticket->error;
	if (ticket->bytes || ticket->error) {
		/*
		 * We were a priority ticket, so we need to delete ourselves
		 * from the list.  Because we could have other priority tickets
		 * behind us that require less space, run
		 * btrfs_try_granting_tickets() to see if their reservations can
		 * now be made.
		 */
		if (!list_empty(&ticket->list)) {
			remove_ticket(space_info, ticket);
			btrfs_try_granting_tickets(fs_info, space_info);
		}

		if (!ret)
			ret = -ENOSPC;
	}
	spin_unlock(&space_info->lock);
	ASSERT(list_empty(&ticket->list));
	/*
	 * Check that we can't have an error set if the reservation succeeded,
	 * as that would confuse tasks and lead them to error out without
	 * releasing reserved space (if an error happens the expectation is that
	 * space wasn't reserved at all).
	 */
	ASSERT(!(ticket->bytes == 0 && ticket->error));
	trace_btrfs_reserve_ticket(fs_info, space_info->flags, orig_bytes,
				   start_ns, flush, ticket->error);
	return ret;
}

/*
 * This returns true if this flush state will go through the ordinary flushing
 * code.
 */
static inline bool is_normal_flushing(enum btrfs_reserve_flush_enum flush)
{
	return	(flush == BTRFS_RESERVE_FLUSH_ALL) ||
		(flush == BTRFS_RESERVE_FLUSH_ALL_STEAL);
}

static inline void maybe_clamp_preempt(struct btrfs_fs_info *fs_info,
				       struct btrfs_space_info *space_info)
{
	u64 ordered = percpu_counter_sum_positive(&fs_info->ordered_bytes);
	u64 delalloc = percpu_counter_sum_positive(&fs_info->delalloc_bytes);

	/*
	 * If we're heavy on ordered operations then clamping won't help us.  We
	 * need to clamp specifically to keep up with dirty'ing buffered
	 * writers, because there's not a 1:1 correlation of writing delalloc
	 * and freeing space, like there is with flushing delayed refs or
	 * delayed nodes.  If we're already more ordered than delalloc then
	 * we're keeping up, otherwise we aren't and should probably clamp.
	 */
	if (ordered < delalloc)
		space_info->clamp = min(space_info->clamp + 1, 8);
}

/**
 * Try to reserve bytes from the block_rsv's space
 *
 * @fs_info:    the filesystem
 * @space_info: space info we want to allocate from
 * @orig_bytes: number of bytes we want
 * @flush:      whether or not we can flush to make our reservation
 *
 * This will reserve orig_bytes number of bytes from the space info associated
 * with the block_rsv.  If there is not enough space it will make an attempt to
 * flush out space to make room.  It will do this by flushing delalloc if
 * possible or committing the transaction.  If flush is 0 then no attempts to
 * regain reservations will be made and this will fail if there is not enough
 * space already.
 */
static int __reserve_bytes(struct btrfs_fs_info *fs_info,
			   struct btrfs_space_info *space_info, u64 orig_bytes,
			   enum btrfs_reserve_flush_enum flush)
{
	struct work_struct *async_work;
	struct reserve_ticket ticket;
	u64 start_ns = 0;
	u64 used;
	int ret = 0;
	bool pending_tickets;

	ASSERT(orig_bytes);
	ASSERT(!current->journal_info || flush != BTRFS_RESERVE_FLUSH_ALL);

	if (flush == BTRFS_RESERVE_FLUSH_DATA)
		async_work = &fs_info->async_data_reclaim_work;
	else
		async_work = &fs_info->async_reclaim_work;

	spin_lock(&space_info->lock);
	ret = -ENOSPC;
	used = btrfs_space_info_used(space_info, true);

	/*
	 * We don't want NO_FLUSH allocations to jump everybody, they can
	 * generally handle ENOSPC in a different way, so treat them the same as
	 * normal flushers when it comes to skipping pending tickets.
	 */
	if (is_normal_flushing(flush) || (flush == BTRFS_RESERVE_NO_FLUSH))
		pending_tickets = !list_empty(&space_info->tickets) ||
			!list_empty(&space_info->priority_tickets);
	else
		pending_tickets = !list_empty(&space_info->priority_tickets);

	/*
	 * Carry on if we have enough space (short-circuit) OR call
	 * can_overcommit() to ensure we can overcommit to continue.
	 */
	if (!pending_tickets &&
	    ((used + orig_bytes <= space_info->total_bytes) ||
	     btrfs_can_overcommit(fs_info, space_info, orig_bytes, flush))) {
		btrfs_space_info_update_bytes_may_use(fs_info, space_info,
						      orig_bytes);
		ret = 0;
	}

	/*
	 * If we couldn't make a reservation then setup our reservation ticket
	 * and kick the async worker if it's not already running.
	 *
	 * If we are a priority flusher then we just need to add our ticket to
	 * the list and we will do our own flushing further down.
	 */
	if (ret && flush != BTRFS_RESERVE_NO_FLUSH) {
		ticket.bytes = orig_bytes;
		ticket.error = 0;
		space_info->reclaim_size += ticket.bytes;
		init_waitqueue_head(&ticket.wait);
		ticket.steal = (flush == BTRFS_RESERVE_FLUSH_ALL_STEAL);
		if (trace_btrfs_reserve_ticket_enabled())
			start_ns = ktime_get_ns();

		if (flush == BTRFS_RESERVE_FLUSH_ALL ||
		    flush == BTRFS_RESERVE_FLUSH_ALL_STEAL ||
		    flush == BTRFS_RESERVE_FLUSH_DATA) {
			list_add_tail(&ticket.list, &space_info->tickets);
			if (!space_info->flush) {
				/*
				 * We were forced to add a reserve ticket, so
				 * our preemptive flushing is unable to keep
				 * up.  Clamp down on the threshold for the
				 * preemptive flushing in order to keep up with
				 * the workload.
				 */
				maybe_clamp_preempt(fs_info, space_info);

				space_info->flush = 1;
				trace_btrfs_trigger_flush(fs_info,
							  space_info->flags,
							  orig_bytes, flush,
							  "enospc");
				queue_work(system_unbound_wq, async_work);
			}
		} else {
			list_add_tail(&ticket.list,
				      &space_info->priority_tickets);
		}
	} else if (!ret && space_info->flags & BTRFS_BLOCK_GROUP_METADATA) {
		used += orig_bytes;
		/*
		 * We will do the space reservation dance during log replay,
		 * which means we won't have fs_info->fs_root set, so don't do
		 * the async reclaim as we will panic.
		 */
		if (!test_bit(BTRFS_FS_LOG_RECOVERING, &fs_info->flags) &&
		    !work_busy(&fs_info->preempt_reclaim_work) &&
		    need_preemptive_reclaim(fs_info, space_info)) {
			trace_btrfs_trigger_flush(fs_info, space_info->flags,
						  orig_bytes, flush, "preempt");
			queue_work(system_unbound_wq,
				   &fs_info->preempt_reclaim_work);
		}
	}
	spin_unlock(&space_info->lock);
	if (!ret || flush == BTRFS_RESERVE_NO_FLUSH)
		return ret;

	return handle_reserve_ticket(fs_info, space_info, &ticket, start_ns,
				     orig_bytes, flush);
}

/**
 * Trye to reserve metadata bytes from the block_rsv's space
 *
 * @root:       the root we're allocating for
 * @block_rsv:  block_rsv we're allocating for
 * @orig_bytes: number of bytes we want
 * @flush:      whether or not we can flush to make our reservation
 *
 * This will reserve orig_bytes number of bytes from the space info associated
 * with the block_rsv.  If there is not enough space it will make an attempt to
 * flush out space to make room.  It will do this by flushing delalloc if
 * possible or committing the transaction.  If flush is 0 then no attempts to
 * regain reservations will be made and this will fail if there is not enough
 * space already.
 */
int btrfs_reserve_metadata_bytes(struct btrfs_root *root,
				 struct btrfs_block_rsv *block_rsv,
				 u64 orig_bytes,
				 enum btrfs_reserve_flush_enum flush)
{
	struct btrfs_fs_info *fs_info = root->fs_info;
	struct btrfs_block_rsv *global_rsv = &fs_info->global_block_rsv;
	int ret;

	ret = __reserve_bytes(fs_info, block_rsv->space_info, orig_bytes, flush);
	if (ret == -ENOSPC &&
	    unlikely(root->orphan_cleanup_state == ORPHAN_CLEANUP_STARTED)) {
		if (block_rsv != global_rsv &&
		    !btrfs_block_rsv_use_bytes(global_rsv, orig_bytes))
			ret = 0;
	}
	if (ret == -ENOSPC) {
		trace_btrfs_space_reservation(fs_info, "space_info:enospc",
					      block_rsv->space_info->flags,
					      orig_bytes, 1);

		if (btrfs_test_opt(fs_info, ENOSPC_DEBUG))
			btrfs_dump_space_info(fs_info, block_rsv->space_info,
					      orig_bytes, 0);
	}
	return ret;
}

/**
 * Try to reserve data bytes for an allocation
 *
 * @fs_info: the filesystem
 * @bytes:   number of bytes we need
 * @flush:   how we are allowed to flush
 *
 * This will reserve bytes from the data space info.  If there is not enough
 * space then we will attempt to flush space as specified by flush.
 */
int btrfs_reserve_data_bytes(struct btrfs_fs_info *fs_info, u64 bytes,
			     enum btrfs_reserve_flush_enum flush)
{
	struct btrfs_space_info *data_sinfo = fs_info->data_sinfo;
	int ret;

	ASSERT(flush == BTRFS_RESERVE_FLUSH_DATA ||
	       flush == BTRFS_RESERVE_FLUSH_FREE_SPACE_INODE);
	ASSERT(!current->journal_info || flush != BTRFS_RESERVE_FLUSH_DATA);

	ret = __reserve_bytes(fs_info, data_sinfo, bytes, flush);
	if (ret == -ENOSPC) {
		trace_btrfs_space_reservation(fs_info, "space_info:enospc",
					      data_sinfo->flags, bytes, 1);
		if (btrfs_test_opt(fs_info, ENOSPC_DEBUG))
			btrfs_dump_space_info(fs_info, data_sinfo, bytes, 0);
	}
	return ret;
}<|MERGE_RESOLUTION|>--- conflicted
+++ resolved
@@ -525,14 +525,9 @@
 		wait_ordered = true;
 
 	loops = 0;
-<<<<<<< HEAD
-	while ((delalloc_bytes || dio_bytes) && loops < 3) {
-		u64 nr_pages = min(delalloc_bytes, to_reclaim) >> PAGE_SHIFT;
-=======
 	while ((delalloc_bytes || ordered_bytes) && loops < 3) {
 		u64 temp = min(delalloc_bytes, to_reclaim) >> PAGE_SHIFT;
 		long nr_pages = min_t(u64, temp, LONG_MAX);
->>>>>>> 754a0abe
 
 		btrfs_start_delalloc_roots(fs_info, nr_pages, true);
 
