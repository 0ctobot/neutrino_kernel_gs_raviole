// SPDX-License-Identifier: GPL-2.0
/*
 * Copyright (C) 2007 Oracle.  All rights reserved.
 */

#include <linux/sched.h>
#include <linux/sched/signal.h>
#include <linux/pagemap.h>
#include <linux/writeback.h>
#include <linux/blkdev.h>
#include <linux/sort.h>
#include <linux/rcupdate.h>
#include <linux/kthread.h>
#include <linux/slab.h>
#include <linux/ratelimit.h>
#include <linux/percpu_counter.h>
#include <linux/lockdep.h>
#include <linux/crc32c.h>
#include "misc.h"
#include "tree-log.h"
#include "disk-io.h"
#include "print-tree.h"
#include "volumes.h"
#include "raid56.h"
#include "locking.h"
#include "free-space-cache.h"
#include "free-space-tree.h"
#include "sysfs.h"
#include "qgroup.h"
#include "ref-verify.h"
#include "space-info.h"
#include "block-rsv.h"
#include "delalloc-space.h"
#include "block-group.h"
#include "discard.h"
#include "rcu-string.h"
#include "zoned.h"
#include "dev-replace.h"

#undef SCRAMBLE_DELAYED_REFS


static int __btrfs_free_extent(struct btrfs_trans_handle *trans,
			       struct btrfs_delayed_ref_node *node, u64 parent,
			       u64 root_objectid, u64 owner_objectid,
			       u64 owner_offset, int refs_to_drop,
			       struct btrfs_delayed_extent_op *extra_op);
static void __run_delayed_extent_op(struct btrfs_delayed_extent_op *extent_op,
				    struct extent_buffer *leaf,
				    struct btrfs_extent_item *ei);
static int alloc_reserved_file_extent(struct btrfs_trans_handle *trans,
				      u64 parent, u64 root_objectid,
				      u64 flags, u64 owner, u64 offset,
				      struct btrfs_key *ins, int ref_mod);
static int alloc_reserved_tree_block(struct btrfs_trans_handle *trans,
				     struct btrfs_delayed_ref_node *node,
				     struct btrfs_delayed_extent_op *extent_op);
static int find_next_key(struct btrfs_path *path, int level,
			 struct btrfs_key *key);

static int block_group_bits(struct btrfs_block_group *cache, u64 bits)
{
	return (cache->flags & bits) == bits;
}

int btrfs_add_excluded_extent(struct btrfs_fs_info *fs_info,
			      u64 start, u64 num_bytes)
{
	u64 end = start + num_bytes - 1;
	set_extent_bits(&fs_info->excluded_extents, start, end,
			EXTENT_UPTODATE);
	return 0;
}

void btrfs_free_excluded_extents(struct btrfs_block_group *cache)
{
	struct btrfs_fs_info *fs_info = cache->fs_info;
	u64 start, end;

	start = cache->start;
	end = start + cache->length - 1;

	clear_extent_bits(&fs_info->excluded_extents, start, end,
			  EXTENT_UPTODATE);
}

/* simple helper to search for an existing data extent at a given offset */
int btrfs_lookup_data_extent(struct btrfs_fs_info *fs_info, u64 start, u64 len)
{
	int ret;
	struct btrfs_key key;
	struct btrfs_path *path;

	path = btrfs_alloc_path();
	if (!path)
		return -ENOMEM;

	key.objectid = start;
	key.offset = len;
	key.type = BTRFS_EXTENT_ITEM_KEY;
	ret = btrfs_search_slot(NULL, fs_info->extent_root, &key, path, 0, 0);
	btrfs_free_path(path);
	return ret;
}

/*
 * helper function to lookup reference count and flags of a tree block.
 *
 * the head node for delayed ref is used to store the sum of all the
 * reference count modifications queued up in the rbtree. the head
 * node may also store the extent flags to set. This way you can check
 * to see what the reference count and extent flags would be if all of
 * the delayed refs are not processed.
 */
int btrfs_lookup_extent_info(struct btrfs_trans_handle *trans,
			     struct btrfs_fs_info *fs_info, u64 bytenr,
			     u64 offset, int metadata, u64 *refs, u64 *flags)
{
	struct btrfs_delayed_ref_head *head;
	struct btrfs_delayed_ref_root *delayed_refs;
	struct btrfs_path *path;
	struct btrfs_extent_item *ei;
	struct extent_buffer *leaf;
	struct btrfs_key key;
	u32 item_size;
	u64 num_refs;
	u64 extent_flags;
	int ret;

	/*
	 * If we don't have skinny metadata, don't bother doing anything
	 * different
	 */
	if (metadata && !btrfs_fs_incompat(fs_info, SKINNY_METADATA)) {
		offset = fs_info->nodesize;
		metadata = 0;
	}

	path = btrfs_alloc_path();
	if (!path)
		return -ENOMEM;

	if (!trans) {
		path->skip_locking = 1;
		path->search_commit_root = 1;
	}

search_again:
	key.objectid = bytenr;
	key.offset = offset;
	if (metadata)
		key.type = BTRFS_METADATA_ITEM_KEY;
	else
		key.type = BTRFS_EXTENT_ITEM_KEY;

	ret = btrfs_search_slot(trans, fs_info->extent_root, &key, path, 0, 0);
	if (ret < 0)
		goto out_free;

	if (ret > 0 && metadata && key.type == BTRFS_METADATA_ITEM_KEY) {
		if (path->slots[0]) {
			path->slots[0]--;
			btrfs_item_key_to_cpu(path->nodes[0], &key,
					      path->slots[0]);
			if (key.objectid == bytenr &&
			    key.type == BTRFS_EXTENT_ITEM_KEY &&
			    key.offset == fs_info->nodesize)
				ret = 0;
		}
	}

	if (ret == 0) {
		leaf = path->nodes[0];
		item_size = btrfs_item_size_nr(leaf, path->slots[0]);
		if (item_size >= sizeof(*ei)) {
			ei = btrfs_item_ptr(leaf, path->slots[0],
					    struct btrfs_extent_item);
			num_refs = btrfs_extent_refs(leaf, ei);
			extent_flags = btrfs_extent_flags(leaf, ei);
		} else {
			ret = -EINVAL;
			btrfs_print_v0_err(fs_info);
			if (trans)
				btrfs_abort_transaction(trans, ret);
			else
				btrfs_handle_fs_error(fs_info, ret, NULL);

			goto out_free;
		}

		BUG_ON(num_refs == 0);
	} else {
		num_refs = 0;
		extent_flags = 0;
		ret = 0;
	}

	if (!trans)
		goto out;

	delayed_refs = &trans->transaction->delayed_refs;
	spin_lock(&delayed_refs->lock);
	head = btrfs_find_delayed_ref_head(delayed_refs, bytenr);
	if (head) {
		if (!mutex_trylock(&head->mutex)) {
			refcount_inc(&head->refs);
			spin_unlock(&delayed_refs->lock);

			btrfs_release_path(path);

			/*
			 * Mutex was contended, block until it's released and try
			 * again
			 */
			mutex_lock(&head->mutex);
			mutex_unlock(&head->mutex);
			btrfs_put_delayed_ref_head(head);
			goto search_again;
		}
		spin_lock(&head->lock);
		if (head->extent_op && head->extent_op->update_flags)
			extent_flags |= head->extent_op->flags_to_set;
		else
			BUG_ON(num_refs == 0);

		num_refs += head->ref_mod;
		spin_unlock(&head->lock);
		mutex_unlock(&head->mutex);
	}
	spin_unlock(&delayed_refs->lock);
out:
	WARN_ON(num_refs == 0);
	if (refs)
		*refs = num_refs;
	if (flags)
		*flags = extent_flags;
out_free:
	btrfs_free_path(path);
	return ret;
}

/*
 * Back reference rules.  Back refs have three main goals:
 *
 * 1) differentiate between all holders of references to an extent so that
 *    when a reference is dropped we can make sure it was a valid reference
 *    before freeing the extent.
 *
 * 2) Provide enough information to quickly find the holders of an extent
 *    if we notice a given block is corrupted or bad.
 *
 * 3) Make it easy to migrate blocks for FS shrinking or storage pool
 *    maintenance.  This is actually the same as #2, but with a slightly
 *    different use case.
 *
 * There are two kinds of back refs. The implicit back refs is optimized
 * for pointers in non-shared tree blocks. For a given pointer in a block,
 * back refs of this kind provide information about the block's owner tree
 * and the pointer's key. These information allow us to find the block by
 * b-tree searching. The full back refs is for pointers in tree blocks not
 * referenced by their owner trees. The location of tree block is recorded
 * in the back refs. Actually the full back refs is generic, and can be
 * used in all cases the implicit back refs is used. The major shortcoming
 * of the full back refs is its overhead. Every time a tree block gets
 * COWed, we have to update back refs entry for all pointers in it.
 *
 * For a newly allocated tree block, we use implicit back refs for
 * pointers in it. This means most tree related operations only involve
 * implicit back refs. For a tree block created in old transaction, the
 * only way to drop a reference to it is COW it. So we can detect the
 * event that tree block loses its owner tree's reference and do the
 * back refs conversion.
 *
 * When a tree block is COWed through a tree, there are four cases:
 *
 * The reference count of the block is one and the tree is the block's
 * owner tree. Nothing to do in this case.
 *
 * The reference count of the block is one and the tree is not the
 * block's owner tree. In this case, full back refs is used for pointers
 * in the block. Remove these full back refs, add implicit back refs for
 * every pointers in the new block.
 *
 * The reference count of the block is greater than one and the tree is
 * the block's owner tree. In this case, implicit back refs is used for
 * pointers in the block. Add full back refs for every pointers in the
 * block, increase lower level extents' reference counts. The original
 * implicit back refs are entailed to the new block.
 *
 * The reference count of the block is greater than one and the tree is
 * not the block's owner tree. Add implicit back refs for every pointer in
 * the new block, increase lower level extents' reference count.
 *
 * Back Reference Key composing:
 *
 * The key objectid corresponds to the first byte in the extent,
 * The key type is used to differentiate between types of back refs.
 * There are different meanings of the key offset for different types
 * of back refs.
 *
 * File extents can be referenced by:
 *
 * - multiple snapshots, subvolumes, or different generations in one subvol
 * - different files inside a single subvolume
 * - different offsets inside a file (bookend extents in file.c)
 *
 * The extent ref structure for the implicit back refs has fields for:
 *
 * - Objectid of the subvolume root
 * - objectid of the file holding the reference
 * - original offset in the file
 * - how many bookend extents
 *
 * The key offset for the implicit back refs is hash of the first
 * three fields.
 *
 * The extent ref structure for the full back refs has field for:
 *
 * - number of pointers in the tree leaf
 *
 * The key offset for the implicit back refs is the first byte of
 * the tree leaf
 *
 * When a file extent is allocated, The implicit back refs is used.
 * the fields are filled in:
 *
 *     (root_key.objectid, inode objectid, offset in file, 1)
 *
 * When a file extent is removed file truncation, we find the
 * corresponding implicit back refs and check the following fields:
 *
 *     (btrfs_header_owner(leaf), inode objectid, offset in file)
 *
 * Btree extents can be referenced by:
 *
 * - Different subvolumes
 *
 * Both the implicit back refs and the full back refs for tree blocks
 * only consist of key. The key offset for the implicit back refs is
 * objectid of block's owner tree. The key offset for the full back refs
 * is the first byte of parent block.
 *
 * When implicit back refs is used, information about the lowest key and
 * level of the tree block are required. These information are stored in
 * tree block info structure.
 */

/*
 * is_data == BTRFS_REF_TYPE_BLOCK, tree block type is required,
 * is_data == BTRFS_REF_TYPE_DATA, data type is requiried,
 * is_data == BTRFS_REF_TYPE_ANY, either type is OK.
 */
int btrfs_get_extent_inline_ref_type(const struct extent_buffer *eb,
				     struct btrfs_extent_inline_ref *iref,
				     enum btrfs_inline_ref_type is_data)
{
	int type = btrfs_extent_inline_ref_type(eb, iref);
	u64 offset = btrfs_extent_inline_ref_offset(eb, iref);

	if (type == BTRFS_TREE_BLOCK_REF_KEY ||
	    type == BTRFS_SHARED_BLOCK_REF_KEY ||
	    type == BTRFS_SHARED_DATA_REF_KEY ||
	    type == BTRFS_EXTENT_DATA_REF_KEY) {
		if (is_data == BTRFS_REF_TYPE_BLOCK) {
			if (type == BTRFS_TREE_BLOCK_REF_KEY)
				return type;
			if (type == BTRFS_SHARED_BLOCK_REF_KEY) {
				ASSERT(eb->fs_info);
				/*
				 * Every shared one has parent tree block,
				 * which must be aligned to sector size.
				 */
				if (offset &&
				    IS_ALIGNED(offset, eb->fs_info->sectorsize))
					return type;
			}
		} else if (is_data == BTRFS_REF_TYPE_DATA) {
			if (type == BTRFS_EXTENT_DATA_REF_KEY)
				return type;
			if (type == BTRFS_SHARED_DATA_REF_KEY) {
				ASSERT(eb->fs_info);
				/*
				 * Every shared one has parent tree block,
				 * which must be aligned to sector size.
				 */
				if (offset &&
				    IS_ALIGNED(offset, eb->fs_info->sectorsize))
					return type;
			}
		} else {
			ASSERT(is_data == BTRFS_REF_TYPE_ANY);
			return type;
		}
	}

	btrfs_print_leaf((struct extent_buffer *)eb);
	btrfs_err(eb->fs_info,
		  "eb %llu iref 0x%lx invalid extent inline ref type %d",
		  eb->start, (unsigned long)iref, type);
	WARN_ON(1);

	return BTRFS_REF_TYPE_INVALID;
}

u64 hash_extent_data_ref(u64 root_objectid, u64 owner, u64 offset)
{
	u32 high_crc = ~(u32)0;
	u32 low_crc = ~(u32)0;
	__le64 lenum;

	lenum = cpu_to_le64(root_objectid);
	high_crc = btrfs_crc32c(high_crc, &lenum, sizeof(lenum));
	lenum = cpu_to_le64(owner);
	low_crc = btrfs_crc32c(low_crc, &lenum, sizeof(lenum));
	lenum = cpu_to_le64(offset);
	low_crc = btrfs_crc32c(low_crc, &lenum, sizeof(lenum));

	return ((u64)high_crc << 31) ^ (u64)low_crc;
}

static u64 hash_extent_data_ref_item(struct extent_buffer *leaf,
				     struct btrfs_extent_data_ref *ref)
{
	return hash_extent_data_ref(btrfs_extent_data_ref_root(leaf, ref),
				    btrfs_extent_data_ref_objectid(leaf, ref),
				    btrfs_extent_data_ref_offset(leaf, ref));
}

static int match_extent_data_ref(struct extent_buffer *leaf,
				 struct btrfs_extent_data_ref *ref,
				 u64 root_objectid, u64 owner, u64 offset)
{
	if (btrfs_extent_data_ref_root(leaf, ref) != root_objectid ||
	    btrfs_extent_data_ref_objectid(leaf, ref) != owner ||
	    btrfs_extent_data_ref_offset(leaf, ref) != offset)
		return 0;
	return 1;
}

static noinline int lookup_extent_data_ref(struct btrfs_trans_handle *trans,
					   struct btrfs_path *path,
					   u64 bytenr, u64 parent,
					   u64 root_objectid,
					   u64 owner, u64 offset)
{
	struct btrfs_root *root = trans->fs_info->extent_root;
	struct btrfs_key key;
	struct btrfs_extent_data_ref *ref;
	struct extent_buffer *leaf;
	u32 nritems;
	int ret;
	int recow;
	int err = -ENOENT;

	key.objectid = bytenr;
	if (parent) {
		key.type = BTRFS_SHARED_DATA_REF_KEY;
		key.offset = parent;
	} else {
		key.type = BTRFS_EXTENT_DATA_REF_KEY;
		key.offset = hash_extent_data_ref(root_objectid,
						  owner, offset);
	}
again:
	recow = 0;
	ret = btrfs_search_slot(trans, root, &key, path, -1, 1);
	if (ret < 0) {
		err = ret;
		goto fail;
	}

	if (parent) {
		if (!ret)
			return 0;
		goto fail;
	}

	leaf = path->nodes[0];
	nritems = btrfs_header_nritems(leaf);
	while (1) {
		if (path->slots[0] >= nritems) {
			ret = btrfs_next_leaf(root, path);
			if (ret < 0)
				err = ret;
			if (ret)
				goto fail;

			leaf = path->nodes[0];
			nritems = btrfs_header_nritems(leaf);
			recow = 1;
		}

		btrfs_item_key_to_cpu(leaf, &key, path->slots[0]);
		if (key.objectid != bytenr ||
		    key.type != BTRFS_EXTENT_DATA_REF_KEY)
			goto fail;

		ref = btrfs_item_ptr(leaf, path->slots[0],
				     struct btrfs_extent_data_ref);

		if (match_extent_data_ref(leaf, ref, root_objectid,
					  owner, offset)) {
			if (recow) {
				btrfs_release_path(path);
				goto again;
			}
			err = 0;
			break;
		}
		path->slots[0]++;
	}
fail:
	return err;
}

static noinline int insert_extent_data_ref(struct btrfs_trans_handle *trans,
					   struct btrfs_path *path,
					   u64 bytenr, u64 parent,
					   u64 root_objectid, u64 owner,
					   u64 offset, int refs_to_add)
{
	struct btrfs_root *root = trans->fs_info->extent_root;
	struct btrfs_key key;
	struct extent_buffer *leaf;
	u32 size;
	u32 num_refs;
	int ret;

	key.objectid = bytenr;
	if (parent) {
		key.type = BTRFS_SHARED_DATA_REF_KEY;
		key.offset = parent;
		size = sizeof(struct btrfs_shared_data_ref);
	} else {
		key.type = BTRFS_EXTENT_DATA_REF_KEY;
		key.offset = hash_extent_data_ref(root_objectid,
						  owner, offset);
		size = sizeof(struct btrfs_extent_data_ref);
	}

	ret = btrfs_insert_empty_item(trans, root, path, &key, size);
	if (ret && ret != -EEXIST)
		goto fail;

	leaf = path->nodes[0];
	if (parent) {
		struct btrfs_shared_data_ref *ref;
		ref = btrfs_item_ptr(leaf, path->slots[0],
				     struct btrfs_shared_data_ref);
		if (ret == 0) {
			btrfs_set_shared_data_ref_count(leaf, ref, refs_to_add);
		} else {
			num_refs = btrfs_shared_data_ref_count(leaf, ref);
			num_refs += refs_to_add;
			btrfs_set_shared_data_ref_count(leaf, ref, num_refs);
		}
	} else {
		struct btrfs_extent_data_ref *ref;
		while (ret == -EEXIST) {
			ref = btrfs_item_ptr(leaf, path->slots[0],
					     struct btrfs_extent_data_ref);
			if (match_extent_data_ref(leaf, ref, root_objectid,
						  owner, offset))
				break;
			btrfs_release_path(path);
			key.offset++;
			ret = btrfs_insert_empty_item(trans, root, path, &key,
						      size);
			if (ret && ret != -EEXIST)
				goto fail;

			leaf = path->nodes[0];
		}
		ref = btrfs_item_ptr(leaf, path->slots[0],
				     struct btrfs_extent_data_ref);
		if (ret == 0) {
			btrfs_set_extent_data_ref_root(leaf, ref,
						       root_objectid);
			btrfs_set_extent_data_ref_objectid(leaf, ref, owner);
			btrfs_set_extent_data_ref_offset(leaf, ref, offset);
			btrfs_set_extent_data_ref_count(leaf, ref, refs_to_add);
		} else {
			num_refs = btrfs_extent_data_ref_count(leaf, ref);
			num_refs += refs_to_add;
			btrfs_set_extent_data_ref_count(leaf, ref, num_refs);
		}
	}
	btrfs_mark_buffer_dirty(leaf);
	ret = 0;
fail:
	btrfs_release_path(path);
	return ret;
}

static noinline int remove_extent_data_ref(struct btrfs_trans_handle *trans,
					   struct btrfs_path *path,
					   int refs_to_drop, int *last_ref)
{
	struct btrfs_key key;
	struct btrfs_extent_data_ref *ref1 = NULL;
	struct btrfs_shared_data_ref *ref2 = NULL;
	struct extent_buffer *leaf;
	u32 num_refs = 0;
	int ret = 0;

	leaf = path->nodes[0];
	btrfs_item_key_to_cpu(leaf, &key, path->slots[0]);

	if (key.type == BTRFS_EXTENT_DATA_REF_KEY) {
		ref1 = btrfs_item_ptr(leaf, path->slots[0],
				      struct btrfs_extent_data_ref);
		num_refs = btrfs_extent_data_ref_count(leaf, ref1);
	} else if (key.type == BTRFS_SHARED_DATA_REF_KEY) {
		ref2 = btrfs_item_ptr(leaf, path->slots[0],
				      struct btrfs_shared_data_ref);
		num_refs = btrfs_shared_data_ref_count(leaf, ref2);
	} else if (unlikely(key.type == BTRFS_EXTENT_REF_V0_KEY)) {
		btrfs_print_v0_err(trans->fs_info);
		btrfs_abort_transaction(trans, -EINVAL);
		return -EINVAL;
	} else {
		BUG();
	}

	BUG_ON(num_refs < refs_to_drop);
	num_refs -= refs_to_drop;

	if (num_refs == 0) {
		ret = btrfs_del_item(trans, trans->fs_info->extent_root, path);
		*last_ref = 1;
	} else {
		if (key.type == BTRFS_EXTENT_DATA_REF_KEY)
			btrfs_set_extent_data_ref_count(leaf, ref1, num_refs);
		else if (key.type == BTRFS_SHARED_DATA_REF_KEY)
			btrfs_set_shared_data_ref_count(leaf, ref2, num_refs);
		btrfs_mark_buffer_dirty(leaf);
	}
	return ret;
}

static noinline u32 extent_data_ref_count(struct btrfs_path *path,
					  struct btrfs_extent_inline_ref *iref)
{
	struct btrfs_key key;
	struct extent_buffer *leaf;
	struct btrfs_extent_data_ref *ref1;
	struct btrfs_shared_data_ref *ref2;
	u32 num_refs = 0;
	int type;

	leaf = path->nodes[0];
	btrfs_item_key_to_cpu(leaf, &key, path->slots[0]);

	BUG_ON(key.type == BTRFS_EXTENT_REF_V0_KEY);
	if (iref) {
		/*
		 * If type is invalid, we should have bailed out earlier than
		 * this call.
		 */
		type = btrfs_get_extent_inline_ref_type(leaf, iref, BTRFS_REF_TYPE_DATA);
		ASSERT(type != BTRFS_REF_TYPE_INVALID);
		if (type == BTRFS_EXTENT_DATA_REF_KEY) {
			ref1 = (struct btrfs_extent_data_ref *)(&iref->offset);
			num_refs = btrfs_extent_data_ref_count(leaf, ref1);
		} else {
			ref2 = (struct btrfs_shared_data_ref *)(iref + 1);
			num_refs = btrfs_shared_data_ref_count(leaf, ref2);
		}
	} else if (key.type == BTRFS_EXTENT_DATA_REF_KEY) {
		ref1 = btrfs_item_ptr(leaf, path->slots[0],
				      struct btrfs_extent_data_ref);
		num_refs = btrfs_extent_data_ref_count(leaf, ref1);
	} else if (key.type == BTRFS_SHARED_DATA_REF_KEY) {
		ref2 = btrfs_item_ptr(leaf, path->slots[0],
				      struct btrfs_shared_data_ref);
		num_refs = btrfs_shared_data_ref_count(leaf, ref2);
	} else {
		WARN_ON(1);
	}
	return num_refs;
}

static noinline int lookup_tree_block_ref(struct btrfs_trans_handle *trans,
					  struct btrfs_path *path,
					  u64 bytenr, u64 parent,
					  u64 root_objectid)
{
	struct btrfs_root *root = trans->fs_info->extent_root;
	struct btrfs_key key;
	int ret;

	key.objectid = bytenr;
	if (parent) {
		key.type = BTRFS_SHARED_BLOCK_REF_KEY;
		key.offset = parent;
	} else {
		key.type = BTRFS_TREE_BLOCK_REF_KEY;
		key.offset = root_objectid;
	}

	ret = btrfs_search_slot(trans, root, &key, path, -1, 1);
	if (ret > 0)
		ret = -ENOENT;
	return ret;
}

static noinline int insert_tree_block_ref(struct btrfs_trans_handle *trans,
					  struct btrfs_path *path,
					  u64 bytenr, u64 parent,
					  u64 root_objectid)
{
	struct btrfs_key key;
	int ret;

	key.objectid = bytenr;
	if (parent) {
		key.type = BTRFS_SHARED_BLOCK_REF_KEY;
		key.offset = parent;
	} else {
		key.type = BTRFS_TREE_BLOCK_REF_KEY;
		key.offset = root_objectid;
	}

	ret = btrfs_insert_empty_item(trans, trans->fs_info->extent_root,
				      path, &key, 0);
	btrfs_release_path(path);
	return ret;
}

static inline int extent_ref_type(u64 parent, u64 owner)
{
	int type;
	if (owner < BTRFS_FIRST_FREE_OBJECTID) {
		if (parent > 0)
			type = BTRFS_SHARED_BLOCK_REF_KEY;
		else
			type = BTRFS_TREE_BLOCK_REF_KEY;
	} else {
		if (parent > 0)
			type = BTRFS_SHARED_DATA_REF_KEY;
		else
			type = BTRFS_EXTENT_DATA_REF_KEY;
	}
	return type;
}

static int find_next_key(struct btrfs_path *path, int level,
			 struct btrfs_key *key)

{
	for (; level < BTRFS_MAX_LEVEL; level++) {
		if (!path->nodes[level])
			break;
		if (path->slots[level] + 1 >=
		    btrfs_header_nritems(path->nodes[level]))
			continue;
		if (level == 0)
			btrfs_item_key_to_cpu(path->nodes[level], key,
					      path->slots[level] + 1);
		else
			btrfs_node_key_to_cpu(path->nodes[level], key,
					      path->slots[level] + 1);
		return 0;
	}
	return 1;
}

/*
 * look for inline back ref. if back ref is found, *ref_ret is set
 * to the address of inline back ref, and 0 is returned.
 *
 * if back ref isn't found, *ref_ret is set to the address where it
 * should be inserted, and -ENOENT is returned.
 *
 * if insert is true and there are too many inline back refs, the path
 * points to the extent item, and -EAGAIN is returned.
 *
 * NOTE: inline back refs are ordered in the same way that back ref
 *	 items in the tree are ordered.
 */
static noinline_for_stack
int lookup_inline_extent_backref(struct btrfs_trans_handle *trans,
				 struct btrfs_path *path,
				 struct btrfs_extent_inline_ref **ref_ret,
				 u64 bytenr, u64 num_bytes,
				 u64 parent, u64 root_objectid,
				 u64 owner, u64 offset, int insert)
{
	struct btrfs_fs_info *fs_info = trans->fs_info;
	struct btrfs_root *root = fs_info->extent_root;
	struct btrfs_key key;
	struct extent_buffer *leaf;
	struct btrfs_extent_item *ei;
	struct btrfs_extent_inline_ref *iref;
	u64 flags;
	u64 item_size;
	unsigned long ptr;
	unsigned long end;
	int extra_size;
	int type;
	int want;
	int ret;
	int err = 0;
	bool skinny_metadata = btrfs_fs_incompat(fs_info, SKINNY_METADATA);
	int needed;

	key.objectid = bytenr;
	key.type = BTRFS_EXTENT_ITEM_KEY;
	key.offset = num_bytes;

	want = extent_ref_type(parent, owner);
	if (insert) {
		extra_size = btrfs_extent_inline_ref_size(want);
		path->search_for_extension = 1;
		path->keep_locks = 1;
	} else
		extra_size = -1;

	/*
	 * Owner is our level, so we can just add one to get the level for the
	 * block we are interested in.
	 */
	if (skinny_metadata && owner < BTRFS_FIRST_FREE_OBJECTID) {
		key.type = BTRFS_METADATA_ITEM_KEY;
		key.offset = owner;
	}

again:
	ret = btrfs_search_slot(trans, root, &key, path, extra_size, 1);
	if (ret < 0) {
		err = ret;
		goto out;
	}

	/*
	 * We may be a newly converted file system which still has the old fat
	 * extent entries for metadata, so try and see if we have one of those.
	 */
	if (ret > 0 && skinny_metadata) {
		skinny_metadata = false;
		if (path->slots[0]) {
			path->slots[0]--;
			btrfs_item_key_to_cpu(path->nodes[0], &key,
					      path->slots[0]);
			if (key.objectid == bytenr &&
			    key.type == BTRFS_EXTENT_ITEM_KEY &&
			    key.offset == num_bytes)
				ret = 0;
		}
		if (ret) {
			key.objectid = bytenr;
			key.type = BTRFS_EXTENT_ITEM_KEY;
			key.offset = num_bytes;
			btrfs_release_path(path);
			goto again;
		}
	}

	if (ret && !insert) {
		err = -ENOENT;
		goto out;
	} else if (WARN_ON(ret)) {
		err = -EIO;
		goto out;
	}

	leaf = path->nodes[0];
	item_size = btrfs_item_size_nr(leaf, path->slots[0]);
	if (unlikely(item_size < sizeof(*ei))) {
		err = -EINVAL;
		btrfs_print_v0_err(fs_info);
		btrfs_abort_transaction(trans, err);
		goto out;
	}

	ei = btrfs_item_ptr(leaf, path->slots[0], struct btrfs_extent_item);
	flags = btrfs_extent_flags(leaf, ei);

	ptr = (unsigned long)(ei + 1);
	end = (unsigned long)ei + item_size;

	if (flags & BTRFS_EXTENT_FLAG_TREE_BLOCK && !skinny_metadata) {
		ptr += sizeof(struct btrfs_tree_block_info);
		BUG_ON(ptr > end);
	}

	if (owner >= BTRFS_FIRST_FREE_OBJECTID)
		needed = BTRFS_REF_TYPE_DATA;
	else
		needed = BTRFS_REF_TYPE_BLOCK;

	err = -ENOENT;
	while (1) {
		if (ptr >= end) {
			WARN_ON(ptr > end);
			break;
		}
		iref = (struct btrfs_extent_inline_ref *)ptr;
		type = btrfs_get_extent_inline_ref_type(leaf, iref, needed);
		if (type == BTRFS_REF_TYPE_INVALID) {
			err = -EUCLEAN;
			goto out;
		}

		if (want < type)
			break;
		if (want > type) {
			ptr += btrfs_extent_inline_ref_size(type);
			continue;
		}

		if (type == BTRFS_EXTENT_DATA_REF_KEY) {
			struct btrfs_extent_data_ref *dref;
			dref = (struct btrfs_extent_data_ref *)(&iref->offset);
			if (match_extent_data_ref(leaf, dref, root_objectid,
						  owner, offset)) {
				err = 0;
				break;
			}
			if (hash_extent_data_ref_item(leaf, dref) <
			    hash_extent_data_ref(root_objectid, owner, offset))
				break;
		} else {
			u64 ref_offset;
			ref_offset = btrfs_extent_inline_ref_offset(leaf, iref);
			if (parent > 0) {
				if (parent == ref_offset) {
					err = 0;
					break;
				}
				if (ref_offset < parent)
					break;
			} else {
				if (root_objectid == ref_offset) {
					err = 0;
					break;
				}
				if (ref_offset < root_objectid)
					break;
			}
		}
		ptr += btrfs_extent_inline_ref_size(type);
	}
	if (err == -ENOENT && insert) {
		if (item_size + extra_size >=
		    BTRFS_MAX_EXTENT_ITEM_SIZE(root)) {
			err = -EAGAIN;
			goto out;
		}
		/*
		 * To add new inline back ref, we have to make sure
		 * there is no corresponding back ref item.
		 * For simplicity, we just do not add new inline back
		 * ref if there is any kind of item for this block
		 */
		if (find_next_key(path, 0, &key) == 0 &&
		    key.objectid == bytenr &&
		    key.type < BTRFS_BLOCK_GROUP_ITEM_KEY) {
			err = -EAGAIN;
			goto out;
		}
	}
	*ref_ret = (struct btrfs_extent_inline_ref *)ptr;
out:
	if (insert) {
		path->keep_locks = 0;
		path->search_for_extension = 0;
		btrfs_unlock_up_safe(path, 1);
	}
	return err;
}

/*
 * helper to add new inline back ref
 */
static noinline_for_stack
void setup_inline_extent_backref(struct btrfs_fs_info *fs_info,
				 struct btrfs_path *path,
				 struct btrfs_extent_inline_ref *iref,
				 u64 parent, u64 root_objectid,
				 u64 owner, u64 offset, int refs_to_add,
				 struct btrfs_delayed_extent_op *extent_op)
{
	struct extent_buffer *leaf;
	struct btrfs_extent_item *ei;
	unsigned long ptr;
	unsigned long end;
	unsigned long item_offset;
	u64 refs;
	int size;
	int type;

	leaf = path->nodes[0];
	ei = btrfs_item_ptr(leaf, path->slots[0], struct btrfs_extent_item);
	item_offset = (unsigned long)iref - (unsigned long)ei;

	type = extent_ref_type(parent, owner);
	size = btrfs_extent_inline_ref_size(type);

	btrfs_extend_item(path, size);

	ei = btrfs_item_ptr(leaf, path->slots[0], struct btrfs_extent_item);
	refs = btrfs_extent_refs(leaf, ei);
	refs += refs_to_add;
	btrfs_set_extent_refs(leaf, ei, refs);
	if (extent_op)
		__run_delayed_extent_op(extent_op, leaf, ei);

	ptr = (unsigned long)ei + item_offset;
	end = (unsigned long)ei + btrfs_item_size_nr(leaf, path->slots[0]);
	if (ptr < end - size)
		memmove_extent_buffer(leaf, ptr + size, ptr,
				      end - size - ptr);

	iref = (struct btrfs_extent_inline_ref *)ptr;
	btrfs_set_extent_inline_ref_type(leaf, iref, type);
	if (type == BTRFS_EXTENT_DATA_REF_KEY) {
		struct btrfs_extent_data_ref *dref;
		dref = (struct btrfs_extent_data_ref *)(&iref->offset);
		btrfs_set_extent_data_ref_root(leaf, dref, root_objectid);
		btrfs_set_extent_data_ref_objectid(leaf, dref, owner);
		btrfs_set_extent_data_ref_offset(leaf, dref, offset);
		btrfs_set_extent_data_ref_count(leaf, dref, refs_to_add);
	} else if (type == BTRFS_SHARED_DATA_REF_KEY) {
		struct btrfs_shared_data_ref *sref;
		sref = (struct btrfs_shared_data_ref *)(iref + 1);
		btrfs_set_shared_data_ref_count(leaf, sref, refs_to_add);
		btrfs_set_extent_inline_ref_offset(leaf, iref, parent);
	} else if (type == BTRFS_SHARED_BLOCK_REF_KEY) {
		btrfs_set_extent_inline_ref_offset(leaf, iref, parent);
	} else {
		btrfs_set_extent_inline_ref_offset(leaf, iref, root_objectid);
	}
	btrfs_mark_buffer_dirty(leaf);
}

static int lookup_extent_backref(struct btrfs_trans_handle *trans,
				 struct btrfs_path *path,
				 struct btrfs_extent_inline_ref **ref_ret,
				 u64 bytenr, u64 num_bytes, u64 parent,
				 u64 root_objectid, u64 owner, u64 offset)
{
	int ret;

	ret = lookup_inline_extent_backref(trans, path, ref_ret, bytenr,
					   num_bytes, parent, root_objectid,
					   owner, offset, 0);
	if (ret != -ENOENT)
		return ret;

	btrfs_release_path(path);
	*ref_ret = NULL;

	if (owner < BTRFS_FIRST_FREE_OBJECTID) {
		ret = lookup_tree_block_ref(trans, path, bytenr, parent,
					    root_objectid);
	} else {
		ret = lookup_extent_data_ref(trans, path, bytenr, parent,
					     root_objectid, owner, offset);
	}
	return ret;
}

/*
 * helper to update/remove inline back ref
 */
static noinline_for_stack
void update_inline_extent_backref(struct btrfs_path *path,
				  struct btrfs_extent_inline_ref *iref,
				  int refs_to_mod,
				  struct btrfs_delayed_extent_op *extent_op,
				  int *last_ref)
{
	struct extent_buffer *leaf = path->nodes[0];
	struct btrfs_extent_item *ei;
	struct btrfs_extent_data_ref *dref = NULL;
	struct btrfs_shared_data_ref *sref = NULL;
	unsigned long ptr;
	unsigned long end;
	u32 item_size;
	int size;
	int type;
	u64 refs;

	ei = btrfs_item_ptr(leaf, path->slots[0], struct btrfs_extent_item);
	refs = btrfs_extent_refs(leaf, ei);
	WARN_ON(refs_to_mod < 0 && refs + refs_to_mod <= 0);
	refs += refs_to_mod;
	btrfs_set_extent_refs(leaf, ei, refs);
	if (extent_op)
		__run_delayed_extent_op(extent_op, leaf, ei);

	/*
	 * If type is invalid, we should have bailed out after
	 * lookup_inline_extent_backref().
	 */
	type = btrfs_get_extent_inline_ref_type(leaf, iref, BTRFS_REF_TYPE_ANY);
	ASSERT(type != BTRFS_REF_TYPE_INVALID);

	if (type == BTRFS_EXTENT_DATA_REF_KEY) {
		dref = (struct btrfs_extent_data_ref *)(&iref->offset);
		refs = btrfs_extent_data_ref_count(leaf, dref);
	} else if (type == BTRFS_SHARED_DATA_REF_KEY) {
		sref = (struct btrfs_shared_data_ref *)(iref + 1);
		refs = btrfs_shared_data_ref_count(leaf, sref);
	} else {
		refs = 1;
		BUG_ON(refs_to_mod != -1);
	}

	BUG_ON(refs_to_mod < 0 && refs < -refs_to_mod);
	refs += refs_to_mod;

	if (refs > 0) {
		if (type == BTRFS_EXTENT_DATA_REF_KEY)
			btrfs_set_extent_data_ref_count(leaf, dref, refs);
		else
			btrfs_set_shared_data_ref_count(leaf, sref, refs);
	} else {
		*last_ref = 1;
		size =  btrfs_extent_inline_ref_size(type);
		item_size = btrfs_item_size_nr(leaf, path->slots[0]);
		ptr = (unsigned long)iref;
		end = (unsigned long)ei + item_size;
		if (ptr + size < end)
			memmove_extent_buffer(leaf, ptr, ptr + size,
					      end - ptr - size);
		item_size -= size;
		btrfs_truncate_item(path, item_size, 1);
	}
	btrfs_mark_buffer_dirty(leaf);
}

static noinline_for_stack
int insert_inline_extent_backref(struct btrfs_trans_handle *trans,
				 struct btrfs_path *path,
				 u64 bytenr, u64 num_bytes, u64 parent,
				 u64 root_objectid, u64 owner,
				 u64 offset, int refs_to_add,
				 struct btrfs_delayed_extent_op *extent_op)
{
	struct btrfs_extent_inline_ref *iref;
	int ret;

	ret = lookup_inline_extent_backref(trans, path, &iref, bytenr,
					   num_bytes, parent, root_objectid,
					   owner, offset, 1);
	if (ret == 0) {
		/*
		 * We're adding refs to a tree block we already own, this
		 * should not happen at all.
		 */
		if (owner < BTRFS_FIRST_FREE_OBJECTID) {
			btrfs_crit(trans->fs_info,
"adding refs to an existing tree ref, bytenr %llu num_bytes %llu root_objectid %llu",
				   bytenr, num_bytes, root_objectid);
			if (IS_ENABLED(CONFIG_BTRFS_DEBUG)) {
				WARN_ON(1);
				btrfs_crit(trans->fs_info,
			"path->slots[0]=%d path->nodes[0]:", path->slots[0]);
				btrfs_print_leaf(path->nodes[0]);
			}
			return -EUCLEAN;
		}
		update_inline_extent_backref(path, iref, refs_to_add,
					     extent_op, NULL);
	} else if (ret == -ENOENT) {
		setup_inline_extent_backref(trans->fs_info, path, iref, parent,
					    root_objectid, owner, offset,
					    refs_to_add, extent_op);
		ret = 0;
	}
	return ret;
}

static int remove_extent_backref(struct btrfs_trans_handle *trans,
				 struct btrfs_path *path,
				 struct btrfs_extent_inline_ref *iref,
				 int refs_to_drop, int is_data, int *last_ref)
{
	int ret = 0;

	BUG_ON(!is_data && refs_to_drop != 1);
	if (iref) {
		update_inline_extent_backref(path, iref, -refs_to_drop, NULL,
					     last_ref);
	} else if (is_data) {
		ret = remove_extent_data_ref(trans, path, refs_to_drop,
					     last_ref);
	} else {
		*last_ref = 1;
		ret = btrfs_del_item(trans, trans->fs_info->extent_root, path);
	}
	return ret;
}

static int btrfs_issue_discard(struct block_device *bdev, u64 start, u64 len,
			       u64 *discarded_bytes)
{
	int j, ret = 0;
	u64 bytes_left, end;
	u64 aligned_start = ALIGN(start, 1 << 9);

	if (WARN_ON(start != aligned_start)) {
		len -= aligned_start - start;
		len = round_down(len, 1 << 9);
		start = aligned_start;
	}

	*discarded_bytes = 0;

	if (!len)
		return 0;

	end = start + len;
	bytes_left = len;

	/* Skip any superblocks on this device. */
	for (j = 0; j < BTRFS_SUPER_MIRROR_MAX; j++) {
		u64 sb_start = btrfs_sb_offset(j);
		u64 sb_end = sb_start + BTRFS_SUPER_INFO_SIZE;
		u64 size = sb_start - start;

		if (!in_range(sb_start, start, bytes_left) &&
		    !in_range(sb_end, start, bytes_left) &&
		    !in_range(start, sb_start, BTRFS_SUPER_INFO_SIZE))
			continue;

		/*
		 * Superblock spans beginning of range.  Adjust start and
		 * try again.
		 */
		if (sb_start <= start) {
			start += sb_end - start;
			if (start > end) {
				bytes_left = 0;
				break;
			}
			bytes_left = end - start;
			continue;
		}

		if (size) {
			ret = blkdev_issue_discard(bdev, start >> 9, size >> 9,
						   GFP_NOFS, 0);
			if (!ret)
				*discarded_bytes += size;
			else if (ret != -EOPNOTSUPP)
				return ret;
		}

		start = sb_end;
		if (start > end) {
			bytes_left = 0;
			break;
		}
		bytes_left = end - start;
	}

	if (bytes_left) {
		ret = blkdev_issue_discard(bdev, start >> 9, bytes_left >> 9,
					   GFP_NOFS, 0);
		if (!ret)
			*discarded_bytes += bytes_left;
	}
	return ret;
}

static int do_discard_extent(struct btrfs_bio_stripe *stripe, u64 *bytes)
{
	struct btrfs_device *dev = stripe->dev;
	struct btrfs_fs_info *fs_info = dev->fs_info;
	struct btrfs_dev_replace *dev_replace = &fs_info->dev_replace;
	u64 phys = stripe->physical;
	u64 len = stripe->length;
	u64 discarded = 0;
	int ret = 0;

	/* Zone reset on a zoned filesystem */
	if (btrfs_can_zone_reset(dev, phys, len)) {
		u64 src_disc;

		ret = btrfs_reset_device_zone(dev, phys, len, &discarded);
		if (ret)
			goto out;

		if (!btrfs_dev_replace_is_ongoing(dev_replace) ||
		    dev != dev_replace->srcdev)
			goto out;

		src_disc = discarded;

		/* Send to replace target as well */
		ret = btrfs_reset_device_zone(dev_replace->tgtdev, phys, len,
					      &discarded);
		discarded += src_disc;
	} else if (blk_queue_discard(bdev_get_queue(stripe->dev->bdev))) {
		ret = btrfs_issue_discard(dev->bdev, phys, len, &discarded);
	} else {
		ret = 0;
		*bytes = 0;
	}

out:
	*bytes = discarded;
	return ret;
}

int btrfs_discard_extent(struct btrfs_fs_info *fs_info, u64 bytenr,
			 u64 num_bytes, u64 *actual_bytes)
{
	int ret = 0;
	u64 discarded_bytes = 0;
	u64 end = bytenr + num_bytes;
	u64 cur = bytenr;
	struct btrfs_bio *bbio = NULL;


	/*
	 * Avoid races with device replace and make sure our bbio has devices
	 * associated to its stripes that don't go away while we are discarding.
	 */
	btrfs_bio_counter_inc_blocked(fs_info);
	while (cur < end) {
		struct btrfs_bio_stripe *stripe;
		int i;

		num_bytes = end - cur;
		/* Tell the block device(s) that the sectors can be discarded */
		ret = btrfs_map_block(fs_info, BTRFS_MAP_DISCARD, cur,
				      &num_bytes, &bbio, 0);
		/*
		 * Error can be -ENOMEM, -ENOENT (no such chunk mapping) or
		 * -EOPNOTSUPP. For any such error, @num_bytes is not updated,
		 * thus we can't continue anyway.
		 */
		if (ret < 0)
			goto out;

		stripe = bbio->stripes;
		for (i = 0; i < bbio->num_stripes; i++, stripe++) {
			u64 bytes;
<<<<<<< HEAD
			struct request_queue *req_q;
=======
>>>>>>> 754a0abe
			struct btrfs_device *device = stripe->dev;

			if (!device->bdev) {
				ASSERT(btrfs_test_opt(fs_info, DEGRADED));
				continue;
			}
<<<<<<< HEAD
			req_q = bdev_get_queue(device->bdev);
			if (!blk_queue_discard(req_q))
				continue;

			if (!test_bit(BTRFS_DEV_STATE_WRITEABLE, &device->dev_state))
				continue;

			ret = btrfs_issue_discard(device->bdev,
						  stripe->physical,
						  stripe->length,
						  &bytes);
=======

			if (!test_bit(BTRFS_DEV_STATE_WRITEABLE, &device->dev_state))
				continue;

			ret = do_discard_extent(stripe, &bytes);
>>>>>>> 754a0abe
			if (!ret) {
				discarded_bytes += bytes;
			} else if (ret != -EOPNOTSUPP) {
				/*
				 * Logic errors or -ENOMEM, or -EIO, but
				 * unlikely to happen.
				 *
				 * And since there are two loops, explicitly
				 * go to out to avoid confusion.
				 */
				btrfs_put_bbio(bbio);
				goto out;
			}

			/*
			 * Just in case we get back EOPNOTSUPP for some reason,
			 * just ignore the return value so we don't screw up
			 * people calling discard_extent.
			 */
			ret = 0;
		}
		btrfs_put_bbio(bbio);
		cur += num_bytes;
	}
out:
	btrfs_bio_counter_dec(fs_info);

	if (actual_bytes)
		*actual_bytes = discarded_bytes;


	if (ret == -EOPNOTSUPP)
		ret = 0;
	return ret;
}

/* Can return -ENOMEM */
int btrfs_inc_extent_ref(struct btrfs_trans_handle *trans,
			 struct btrfs_ref *generic_ref)
{
	struct btrfs_fs_info *fs_info = trans->fs_info;
	int ret;

	ASSERT(generic_ref->type != BTRFS_REF_NOT_SET &&
	       generic_ref->action);
	BUG_ON(generic_ref->type == BTRFS_REF_METADATA &&
	       generic_ref->tree_ref.root == BTRFS_TREE_LOG_OBJECTID);

	if (generic_ref->type == BTRFS_REF_METADATA)
		ret = btrfs_add_delayed_tree_ref(trans, generic_ref, NULL);
	else
		ret = btrfs_add_delayed_data_ref(trans, generic_ref, 0);

	btrfs_ref_tree_mod(fs_info, generic_ref);

	return ret;
}

/*
 * __btrfs_inc_extent_ref - insert backreference for a given extent
 *
 * The counterpart is in __btrfs_free_extent(), with examples and more details
 * how it works.
 *
 * @trans:	    Handle of transaction
 *
 * @node:	    The delayed ref node used to get the bytenr/length for
 *		    extent whose references are incremented.
 *
 * @parent:	    If this is a shared extent (BTRFS_SHARED_DATA_REF_KEY/
 *		    BTRFS_SHARED_BLOCK_REF_KEY) then it holds the logical
 *		    bytenr of the parent block. Since new extents are always
 *		    created with indirect references, this will only be the case
 *		    when relocating a shared extent. In that case, root_objectid
 *		    will be BTRFS_TREE_RELOC_OBJECTID. Otherwise, parent must
 *		    be 0
 *
 * @root_objectid:  The id of the root where this modification has originated,
 *		    this can be either one of the well-known metadata trees or
 *		    the subvolume id which references this extent.
 *
 * @owner:	    For data extents it is the inode number of the owning file.
 *		    For metadata extents this parameter holds the level in the
 *		    tree of the extent.
 *
 * @offset:	    For metadata extents the offset is ignored and is currently
 *		    always passed as 0. For data extents it is the fileoffset
 *		    this extent belongs to.
 *
 * @refs_to_add     Number of references to add
 *
 * @extent_op       Pointer to a structure, holding information necessary when
 *                  updating a tree block's flags
 *
 */
static int __btrfs_inc_extent_ref(struct btrfs_trans_handle *trans,
				  struct btrfs_delayed_ref_node *node,
				  u64 parent, u64 root_objectid,
				  u64 owner, u64 offset, int refs_to_add,
				  struct btrfs_delayed_extent_op *extent_op)
{
	struct btrfs_path *path;
	struct extent_buffer *leaf;
	struct btrfs_extent_item *item;
	struct btrfs_key key;
	u64 bytenr = node->bytenr;
	u64 num_bytes = node->num_bytes;
	u64 refs;
	int ret;

	path = btrfs_alloc_path();
	if (!path)
		return -ENOMEM;

	/* this will setup the path even if it fails to insert the back ref */
	ret = insert_inline_extent_backref(trans, path, bytenr, num_bytes,
					   parent, root_objectid, owner,
					   offset, refs_to_add, extent_op);
	if ((ret < 0 && ret != -EAGAIN) || !ret)
		goto out;

	/*
	 * Ok we had -EAGAIN which means we didn't have space to insert and
	 * inline extent ref, so just update the reference count and add a
	 * normal backref.
	 */
	leaf = path->nodes[0];
	btrfs_item_key_to_cpu(leaf, &key, path->slots[0]);
	item = btrfs_item_ptr(leaf, path->slots[0], struct btrfs_extent_item);
	refs = btrfs_extent_refs(leaf, item);
	btrfs_set_extent_refs(leaf, item, refs + refs_to_add);
	if (extent_op)
		__run_delayed_extent_op(extent_op, leaf, item);

	btrfs_mark_buffer_dirty(leaf);
	btrfs_release_path(path);

	/* now insert the actual backref */
	if (owner < BTRFS_FIRST_FREE_OBJECTID) {
		BUG_ON(refs_to_add != 1);
		ret = insert_tree_block_ref(trans, path, bytenr, parent,
					    root_objectid);
	} else {
		ret = insert_extent_data_ref(trans, path, bytenr, parent,
					     root_objectid, owner, offset,
					     refs_to_add);
	}
	if (ret)
		btrfs_abort_transaction(trans, ret);
out:
	btrfs_free_path(path);
	return ret;
}

static int run_delayed_data_ref(struct btrfs_trans_handle *trans,
				struct btrfs_delayed_ref_node *node,
				struct btrfs_delayed_extent_op *extent_op,
				int insert_reserved)
{
	int ret = 0;
	struct btrfs_delayed_data_ref *ref;
	struct btrfs_key ins;
	u64 parent = 0;
	u64 ref_root = 0;
	u64 flags = 0;

	ins.objectid = node->bytenr;
	ins.offset = node->num_bytes;
	ins.type = BTRFS_EXTENT_ITEM_KEY;

	ref = btrfs_delayed_node_to_data_ref(node);
	trace_run_delayed_data_ref(trans->fs_info, node, ref, node->action);

	if (node->type == BTRFS_SHARED_DATA_REF_KEY)
		parent = ref->parent;
	ref_root = ref->root;

	if (node->action == BTRFS_ADD_DELAYED_REF && insert_reserved) {
		if (extent_op)
			flags |= extent_op->flags_to_set;
		ret = alloc_reserved_file_extent(trans, parent, ref_root,
						 flags, ref->objectid,
						 ref->offset, &ins,
						 node->ref_mod);
	} else if (node->action == BTRFS_ADD_DELAYED_REF) {
		ret = __btrfs_inc_extent_ref(trans, node, parent, ref_root,
					     ref->objectid, ref->offset,
					     node->ref_mod, extent_op);
	} else if (node->action == BTRFS_DROP_DELAYED_REF) {
		ret = __btrfs_free_extent(trans, node, parent,
					  ref_root, ref->objectid,
					  ref->offset, node->ref_mod,
					  extent_op);
	} else {
		BUG();
	}
	return ret;
}

static void __run_delayed_extent_op(struct btrfs_delayed_extent_op *extent_op,
				    struct extent_buffer *leaf,
				    struct btrfs_extent_item *ei)
{
	u64 flags = btrfs_extent_flags(leaf, ei);
	if (extent_op->update_flags) {
		flags |= extent_op->flags_to_set;
		btrfs_set_extent_flags(leaf, ei, flags);
	}

	if (extent_op->update_key) {
		struct btrfs_tree_block_info *bi;
		BUG_ON(!(flags & BTRFS_EXTENT_FLAG_TREE_BLOCK));
		bi = (struct btrfs_tree_block_info *)(ei + 1);
		btrfs_set_tree_block_key(leaf, bi, &extent_op->key);
	}
}

static int run_delayed_extent_op(struct btrfs_trans_handle *trans,
				 struct btrfs_delayed_ref_head *head,
				 struct btrfs_delayed_extent_op *extent_op)
{
	struct btrfs_fs_info *fs_info = trans->fs_info;
	struct btrfs_key key;
	struct btrfs_path *path;
	struct btrfs_extent_item *ei;
	struct extent_buffer *leaf;
	u32 item_size;
	int ret;
	int err = 0;
	int metadata = !extent_op->is_data;

	if (TRANS_ABORTED(trans))
		return 0;

	if (metadata && !btrfs_fs_incompat(fs_info, SKINNY_METADATA))
		metadata = 0;

	path = btrfs_alloc_path();
	if (!path)
		return -ENOMEM;

	key.objectid = head->bytenr;

	if (metadata) {
		key.type = BTRFS_METADATA_ITEM_KEY;
		key.offset = extent_op->level;
	} else {
		key.type = BTRFS_EXTENT_ITEM_KEY;
		key.offset = head->num_bytes;
	}

again:
	ret = btrfs_search_slot(trans, fs_info->extent_root, &key, path, 0, 1);
	if (ret < 0) {
		err = ret;
		goto out;
	}
	if (ret > 0) {
		if (metadata) {
			if (path->slots[0] > 0) {
				path->slots[0]--;
				btrfs_item_key_to_cpu(path->nodes[0], &key,
						      path->slots[0]);
				if (key.objectid == head->bytenr &&
				    key.type == BTRFS_EXTENT_ITEM_KEY &&
				    key.offset == head->num_bytes)
					ret = 0;
			}
			if (ret > 0) {
				btrfs_release_path(path);
				metadata = 0;

				key.objectid = head->bytenr;
				key.offset = head->num_bytes;
				key.type = BTRFS_EXTENT_ITEM_KEY;
				goto again;
			}
		} else {
			err = -EIO;
			goto out;
		}
	}

	leaf = path->nodes[0];
	item_size = btrfs_item_size_nr(leaf, path->slots[0]);

	if (unlikely(item_size < sizeof(*ei))) {
		err = -EINVAL;
		btrfs_print_v0_err(fs_info);
		btrfs_abort_transaction(trans, err);
		goto out;
	}

	ei = btrfs_item_ptr(leaf, path->slots[0], struct btrfs_extent_item);
	__run_delayed_extent_op(extent_op, leaf, ei);

	btrfs_mark_buffer_dirty(leaf);
out:
	btrfs_free_path(path);
	return err;
}

static int run_delayed_tree_ref(struct btrfs_trans_handle *trans,
				struct btrfs_delayed_ref_node *node,
				struct btrfs_delayed_extent_op *extent_op,
				int insert_reserved)
{
	int ret = 0;
	struct btrfs_delayed_tree_ref *ref;
	u64 parent = 0;
	u64 ref_root = 0;

	ref = btrfs_delayed_node_to_tree_ref(node);
	trace_run_delayed_tree_ref(trans->fs_info, node, ref, node->action);

	if (node->type == BTRFS_SHARED_BLOCK_REF_KEY)
		parent = ref->parent;
	ref_root = ref->root;

	if (node->ref_mod != 1) {
		btrfs_err(trans->fs_info,
	"btree block(%llu) has %d references rather than 1: action %d ref_root %llu parent %llu",
			  node->bytenr, node->ref_mod, node->action, ref_root,
			  parent);
		return -EIO;
	}
	if (node->action == BTRFS_ADD_DELAYED_REF && insert_reserved) {
		BUG_ON(!extent_op || !extent_op->update_flags);
		ret = alloc_reserved_tree_block(trans, node, extent_op);
	} else if (node->action == BTRFS_ADD_DELAYED_REF) {
		ret = __btrfs_inc_extent_ref(trans, node, parent, ref_root,
					     ref->level, 0, 1, extent_op);
	} else if (node->action == BTRFS_DROP_DELAYED_REF) {
		ret = __btrfs_free_extent(trans, node, parent, ref_root,
					  ref->level, 0, 1, extent_op);
	} else {
		BUG();
	}
	return ret;
}

/* helper function to actually process a single delayed ref entry */
static int run_one_delayed_ref(struct btrfs_trans_handle *trans,
			       struct btrfs_delayed_ref_node *node,
			       struct btrfs_delayed_extent_op *extent_op,
			       int insert_reserved)
{
	int ret = 0;

	if (TRANS_ABORTED(trans)) {
		if (insert_reserved)
			btrfs_pin_extent(trans, node->bytenr, node->num_bytes, 1);
		return 0;
	}

	if (node->type == BTRFS_TREE_BLOCK_REF_KEY ||
	    node->type == BTRFS_SHARED_BLOCK_REF_KEY)
		ret = run_delayed_tree_ref(trans, node, extent_op,
					   insert_reserved);
	else if (node->type == BTRFS_EXTENT_DATA_REF_KEY ||
		 node->type == BTRFS_SHARED_DATA_REF_KEY)
		ret = run_delayed_data_ref(trans, node, extent_op,
					   insert_reserved);
	else
		BUG();
	if (ret && insert_reserved)
		btrfs_pin_extent(trans, node->bytenr, node->num_bytes, 1);
	return ret;
}

static inline struct btrfs_delayed_ref_node *
select_delayed_ref(struct btrfs_delayed_ref_head *head)
{
	struct btrfs_delayed_ref_node *ref;

	if (RB_EMPTY_ROOT(&head->ref_tree.rb_root))
		return NULL;

	/*
	 * Select a delayed ref of type BTRFS_ADD_DELAYED_REF first.
	 * This is to prevent a ref count from going down to zero, which deletes
	 * the extent item from the extent tree, when there still are references
	 * to add, which would fail because they would not find the extent item.
	 */
	if (!list_empty(&head->ref_add_list))
		return list_first_entry(&head->ref_add_list,
				struct btrfs_delayed_ref_node, add_list);

	ref = rb_entry(rb_first_cached(&head->ref_tree),
		       struct btrfs_delayed_ref_node, ref_node);
	ASSERT(list_empty(&ref->add_list));
	return ref;
}

static void unselect_delayed_ref_head(struct btrfs_delayed_ref_root *delayed_refs,
				      struct btrfs_delayed_ref_head *head)
{
	spin_lock(&delayed_refs->lock);
	head->processing = 0;
	delayed_refs->num_heads_ready++;
	spin_unlock(&delayed_refs->lock);
	btrfs_delayed_ref_unlock(head);
}

static struct btrfs_delayed_extent_op *cleanup_extent_op(
				struct btrfs_delayed_ref_head *head)
{
	struct btrfs_delayed_extent_op *extent_op = head->extent_op;

	if (!extent_op)
		return NULL;

	if (head->must_insert_reserved) {
		head->extent_op = NULL;
		btrfs_free_delayed_extent_op(extent_op);
		return NULL;
	}
	return extent_op;
}

static int run_and_cleanup_extent_op(struct btrfs_trans_handle *trans,
				     struct btrfs_delayed_ref_head *head)
{
	struct btrfs_delayed_extent_op *extent_op;
	int ret;

	extent_op = cleanup_extent_op(head);
	if (!extent_op)
		return 0;
	head->extent_op = NULL;
	spin_unlock(&head->lock);
	ret = run_delayed_extent_op(trans, head, extent_op);
	btrfs_free_delayed_extent_op(extent_op);
	return ret ? ret : 1;
}

void btrfs_cleanup_ref_head_accounting(struct btrfs_fs_info *fs_info,
				  struct btrfs_delayed_ref_root *delayed_refs,
				  struct btrfs_delayed_ref_head *head)
{
	int nr_items = 1;	/* Dropping this ref head update. */

	/*
	 * We had csum deletions accounted for in our delayed refs rsv, we need
	 * to drop the csum leaves for this update from our delayed_refs_rsv.
	 */
	if (head->total_ref_mod < 0 && head->is_data) {
		spin_lock(&delayed_refs->lock);
		delayed_refs->pending_csums -= head->num_bytes;
		spin_unlock(&delayed_refs->lock);
		nr_items += btrfs_csum_bytes_to_leaves(fs_info, head->num_bytes);
<<<<<<< HEAD
	}

	/*
	 * We were dropping refs, or had a new ref and dropped it, and thus must
	 * adjust down our total_bytes_pinned, the space may or may not have
	 * been pinned and so is accounted for properly in the pinned space by
	 * now.
	 */
	if (head->total_ref_mod < 0 ||
	    (head->total_ref_mod == 0 && head->must_insert_reserved)) {
		u64 flags = btrfs_ref_head_to_space_flags(head);

		btrfs_mod_total_bytes_pinned(fs_info, flags, -head->num_bytes);
=======
>>>>>>> 754a0abe
	}

	btrfs_delayed_refs_rsv_release(fs_info, nr_items);
}

static int cleanup_ref_head(struct btrfs_trans_handle *trans,
			    struct btrfs_delayed_ref_head *head)
{

	struct btrfs_fs_info *fs_info = trans->fs_info;
	struct btrfs_delayed_ref_root *delayed_refs;
	int ret;

	delayed_refs = &trans->transaction->delayed_refs;

	ret = run_and_cleanup_extent_op(trans, head);
	if (ret < 0) {
		unselect_delayed_ref_head(delayed_refs, head);
		btrfs_debug(fs_info, "run_delayed_extent_op returned %d", ret);
		return ret;
	} else if (ret) {
		return ret;
	}

	/*
	 * Need to drop our head ref lock and re-acquire the delayed ref lock
	 * and then re-check to make sure nobody got added.
	 */
	spin_unlock(&head->lock);
	spin_lock(&delayed_refs->lock);
	spin_lock(&head->lock);
	if (!RB_EMPTY_ROOT(&head->ref_tree.rb_root) || head->extent_op) {
		spin_unlock(&head->lock);
		spin_unlock(&delayed_refs->lock);
		return 1;
	}
	btrfs_delete_ref_head(delayed_refs, head);
	spin_unlock(&head->lock);
	spin_unlock(&delayed_refs->lock);

	if (head->must_insert_reserved) {
		btrfs_pin_extent(trans, head->bytenr, head->num_bytes, 1);
		if (head->is_data) {
			ret = btrfs_del_csums(trans, fs_info->csum_root,
					      head->bytenr, head->num_bytes);
		}
	}

	btrfs_cleanup_ref_head_accounting(fs_info, delayed_refs, head);

	trace_run_delayed_ref_head(fs_info, head, 0);
	btrfs_delayed_ref_unlock(head);
	btrfs_put_delayed_ref_head(head);
	return ret;
}

static struct btrfs_delayed_ref_head *btrfs_obtain_ref_head(
					struct btrfs_trans_handle *trans)
{
	struct btrfs_delayed_ref_root *delayed_refs =
		&trans->transaction->delayed_refs;
	struct btrfs_delayed_ref_head *head = NULL;
	int ret;

	spin_lock(&delayed_refs->lock);
	head = btrfs_select_ref_head(delayed_refs);
	if (!head) {
		spin_unlock(&delayed_refs->lock);
		return head;
	}

	/*
	 * Grab the lock that says we are going to process all the refs for
	 * this head
	 */
	ret = btrfs_delayed_ref_lock(delayed_refs, head);
	spin_unlock(&delayed_refs->lock);

	/*
	 * We may have dropped the spin lock to get the head mutex lock, and
	 * that might have given someone else time to free the head.  If that's
	 * true, it has been removed from our list and we can move on.
	 */
	if (ret == -EAGAIN)
		head = ERR_PTR(-EAGAIN);

	return head;
}

static int btrfs_run_delayed_refs_for_head(struct btrfs_trans_handle *trans,
				    struct btrfs_delayed_ref_head *locked_ref,
				    unsigned long *run_refs)
{
	struct btrfs_fs_info *fs_info = trans->fs_info;
	struct btrfs_delayed_ref_root *delayed_refs;
	struct btrfs_delayed_extent_op *extent_op;
	struct btrfs_delayed_ref_node *ref;
	int must_insert_reserved = 0;
	int ret;

	delayed_refs = &trans->transaction->delayed_refs;

	lockdep_assert_held(&locked_ref->mutex);
	lockdep_assert_held(&locked_ref->lock);

	while ((ref = select_delayed_ref(locked_ref))) {
		if (ref->seq &&
		    btrfs_check_delayed_seq(fs_info, ref->seq)) {
			spin_unlock(&locked_ref->lock);
			unselect_delayed_ref_head(delayed_refs, locked_ref);
			return -EAGAIN;
		}

		(*run_refs)++;
		ref->in_tree = 0;
		rb_erase_cached(&ref->ref_node, &locked_ref->ref_tree);
		RB_CLEAR_NODE(&ref->ref_node);
		if (!list_empty(&ref->add_list))
			list_del(&ref->add_list);
		/*
		 * When we play the delayed ref, also correct the ref_mod on
		 * head
		 */
		switch (ref->action) {
		case BTRFS_ADD_DELAYED_REF:
		case BTRFS_ADD_DELAYED_EXTENT:
			locked_ref->ref_mod -= ref->ref_mod;
			break;
		case BTRFS_DROP_DELAYED_REF:
			locked_ref->ref_mod += ref->ref_mod;
			break;
		default:
			WARN_ON(1);
		}
		atomic_dec(&delayed_refs->num_entries);

		/*
		 * Record the must_insert_reserved flag before we drop the
		 * spin lock.
		 */
		must_insert_reserved = locked_ref->must_insert_reserved;
		locked_ref->must_insert_reserved = 0;

		extent_op = locked_ref->extent_op;
		locked_ref->extent_op = NULL;
		spin_unlock(&locked_ref->lock);

		ret = run_one_delayed_ref(trans, ref, extent_op,
					  must_insert_reserved);

		btrfs_free_delayed_extent_op(extent_op);
		if (ret) {
			unselect_delayed_ref_head(delayed_refs, locked_ref);
			btrfs_put_delayed_ref(ref);
			btrfs_debug(fs_info, "run_one_delayed_ref returned %d",
				    ret);
			return ret;
		}

		btrfs_put_delayed_ref(ref);
		cond_resched();

		spin_lock(&locked_ref->lock);
		btrfs_merge_delayed_refs(trans, delayed_refs, locked_ref);
	}

	return 0;
}

/*
 * Returns 0 on success or if called with an already aborted transaction.
 * Returns -ENOMEM or -EIO on failure and will abort the transaction.
 */
static noinline int __btrfs_run_delayed_refs(struct btrfs_trans_handle *trans,
					     unsigned long nr)
{
	struct btrfs_fs_info *fs_info = trans->fs_info;
	struct btrfs_delayed_ref_root *delayed_refs;
	struct btrfs_delayed_ref_head *locked_ref = NULL;
	ktime_t start = ktime_get();
	int ret;
	unsigned long count = 0;
	unsigned long actual_count = 0;

	delayed_refs = &trans->transaction->delayed_refs;
	do {
		if (!locked_ref) {
			locked_ref = btrfs_obtain_ref_head(trans);
			if (IS_ERR_OR_NULL(locked_ref)) {
				if (PTR_ERR(locked_ref) == -EAGAIN) {
					continue;
				} else {
					break;
				}
			}
			count++;
		}
		/*
		 * We need to try and merge add/drops of the same ref since we
		 * can run into issues with relocate dropping the implicit ref
		 * and then it being added back again before the drop can
		 * finish.  If we merged anything we need to re-loop so we can
		 * get a good ref.
		 * Or we can get node references of the same type that weren't
		 * merged when created due to bumps in the tree mod seq, and
		 * we need to merge them to prevent adding an inline extent
		 * backref before dropping it (triggering a BUG_ON at
		 * insert_inline_extent_backref()).
		 */
		spin_lock(&locked_ref->lock);
		btrfs_merge_delayed_refs(trans, delayed_refs, locked_ref);

		ret = btrfs_run_delayed_refs_for_head(trans, locked_ref,
						      &actual_count);
		if (ret < 0 && ret != -EAGAIN) {
			/*
			 * Error, btrfs_run_delayed_refs_for_head already
			 * unlocked everything so just bail out
			 */
			return ret;
		} else if (!ret) {
			/*
			 * Success, perform the usual cleanup of a processed
			 * head
			 */
			ret = cleanup_ref_head(trans, locked_ref);
			if (ret > 0 ) {
				/* We dropped our lock, we need to loop. */
				ret = 0;
				continue;
			} else if (ret) {
				return ret;
			}
		}

		/*
		 * Either success case or btrfs_run_delayed_refs_for_head
		 * returned -EAGAIN, meaning we need to select another head
		 */

		locked_ref = NULL;
		cond_resched();
	} while ((nr != -1 && count < nr) || locked_ref);

	/*
	 * We don't want to include ref heads since we can have empty ref heads
	 * and those will drastically skew our runtime down since we just do
	 * accounting, no actual extent tree updates.
	 */
	if (actual_count > 0) {
		u64 runtime = ktime_to_ns(ktime_sub(ktime_get(), start));
		u64 avg;

		/*
		 * We weigh the current average higher than our current runtime
		 * to avoid large swings in the average.
		 */
		spin_lock(&delayed_refs->lock);
		avg = fs_info->avg_delayed_ref_runtime * 3 + runtime;
		fs_info->avg_delayed_ref_runtime = avg >> 2;	/* div by 4 */
		spin_unlock(&delayed_refs->lock);
	}
	return 0;
}

#ifdef SCRAMBLE_DELAYED_REFS
/*
 * Normally delayed refs get processed in ascending bytenr order. This
 * correlates in most cases to the order added. To expose dependencies on this
 * order, we start to process the tree in the middle instead of the beginning
 */
static u64 find_middle(struct rb_root *root)
{
	struct rb_node *n = root->rb_node;
	struct btrfs_delayed_ref_node *entry;
	int alt = 1;
	u64 middle;
	u64 first = 0, last = 0;

	n = rb_first(root);
	if (n) {
		entry = rb_entry(n, struct btrfs_delayed_ref_node, rb_node);
		first = entry->bytenr;
	}
	n = rb_last(root);
	if (n) {
		entry = rb_entry(n, struct btrfs_delayed_ref_node, rb_node);
		last = entry->bytenr;
	}
	n = root->rb_node;

	while (n) {
		entry = rb_entry(n, struct btrfs_delayed_ref_node, rb_node);
		WARN_ON(!entry->in_tree);

		middle = entry->bytenr;

		if (alt)
			n = n->rb_left;
		else
			n = n->rb_right;

		alt = 1 - alt;
	}
	return middle;
}
#endif

/*
 * this starts processing the delayed reference count updates and
 * extent insertions we have queued up so far.  count can be
 * 0, which means to process everything in the tree at the start
 * of the run (but not newly added entries), or it can be some target
 * number you'd like to process.
 *
 * Returns 0 on success or if called with an aborted transaction
 * Returns <0 on error and aborts the transaction
 */
int btrfs_run_delayed_refs(struct btrfs_trans_handle *trans,
			   unsigned long count)
{
	struct btrfs_fs_info *fs_info = trans->fs_info;
	struct rb_node *node;
	struct btrfs_delayed_ref_root *delayed_refs;
	struct btrfs_delayed_ref_head *head;
	int ret;
	int run_all = count == (unsigned long)-1;

	/* We'll clean this up in btrfs_cleanup_transaction */
	if (TRANS_ABORTED(trans))
		return 0;

	if (test_bit(BTRFS_FS_CREATING_FREE_SPACE_TREE, &fs_info->flags))
		return 0;

	delayed_refs = &trans->transaction->delayed_refs;
	if (count == 0)
		count = delayed_refs->num_heads_ready;

again:
#ifdef SCRAMBLE_DELAYED_REFS
	delayed_refs->run_delayed_start = find_middle(&delayed_refs->root);
#endif
	ret = __btrfs_run_delayed_refs(trans, count);
	if (ret < 0) {
		btrfs_abort_transaction(trans, ret);
		return ret;
	}

	if (run_all) {
		btrfs_create_pending_block_groups(trans);

		spin_lock(&delayed_refs->lock);
		node = rb_first_cached(&delayed_refs->href_root);
		if (!node) {
			spin_unlock(&delayed_refs->lock);
			goto out;
		}
		head = rb_entry(node, struct btrfs_delayed_ref_head,
				href_node);
		refcount_inc(&head->refs);
		spin_unlock(&delayed_refs->lock);

		/* Mutex was contended, block until it's released and retry. */
		mutex_lock(&head->mutex);
		mutex_unlock(&head->mutex);

		btrfs_put_delayed_ref_head(head);
		cond_resched();
		goto again;
	}
out:
	return 0;
}

int btrfs_set_disk_extent_flags(struct btrfs_trans_handle *trans,
				struct extent_buffer *eb, u64 flags,
				int level, int is_data)
{
	struct btrfs_delayed_extent_op *extent_op;
	int ret;

	extent_op = btrfs_alloc_delayed_extent_op();
	if (!extent_op)
		return -ENOMEM;

	extent_op->flags_to_set = flags;
	extent_op->update_flags = true;
	extent_op->update_key = false;
	extent_op->is_data = is_data ? true : false;
	extent_op->level = level;

	ret = btrfs_add_delayed_extent_op(trans, eb->start, eb->len, extent_op);
	if (ret)
		btrfs_free_delayed_extent_op(extent_op);
	return ret;
}

static noinline int check_delayed_ref(struct btrfs_root *root,
				      struct btrfs_path *path,
				      u64 objectid, u64 offset, u64 bytenr)
{
	struct btrfs_delayed_ref_head *head;
	struct btrfs_delayed_ref_node *ref;
	struct btrfs_delayed_data_ref *data_ref;
	struct btrfs_delayed_ref_root *delayed_refs;
	struct btrfs_transaction *cur_trans;
	struct rb_node *node;
	int ret = 0;

	spin_lock(&root->fs_info->trans_lock);
	cur_trans = root->fs_info->running_transaction;
	if (cur_trans)
		refcount_inc(&cur_trans->use_count);
	spin_unlock(&root->fs_info->trans_lock);
	if (!cur_trans)
		return 0;

	delayed_refs = &cur_trans->delayed_refs;
	spin_lock(&delayed_refs->lock);
	head = btrfs_find_delayed_ref_head(delayed_refs, bytenr);
	if (!head) {
		spin_unlock(&delayed_refs->lock);
		btrfs_put_transaction(cur_trans);
		return 0;
	}

	if (!mutex_trylock(&head->mutex)) {
		refcount_inc(&head->refs);
		spin_unlock(&delayed_refs->lock);

		btrfs_release_path(path);

		/*
		 * Mutex was contended, block until it's released and let
		 * caller try again
		 */
		mutex_lock(&head->mutex);
		mutex_unlock(&head->mutex);
		btrfs_put_delayed_ref_head(head);
		btrfs_put_transaction(cur_trans);
		return -EAGAIN;
	}
	spin_unlock(&delayed_refs->lock);

	spin_lock(&head->lock);
	/*
	 * XXX: We should replace this with a proper search function in the
	 * future.
	 */
	for (node = rb_first_cached(&head->ref_tree); node;
	     node = rb_next(node)) {
		ref = rb_entry(node, struct btrfs_delayed_ref_node, ref_node);
		/* If it's a shared ref we know a cross reference exists */
		if (ref->type != BTRFS_EXTENT_DATA_REF_KEY) {
			ret = 1;
			break;
		}

		data_ref = btrfs_delayed_node_to_data_ref(ref);

		/*
		 * If our ref doesn't match the one we're currently looking at
		 * then we have a cross reference.
		 */
		if (data_ref->root != root->root_key.objectid ||
		    data_ref->objectid != objectid ||
		    data_ref->offset != offset) {
			ret = 1;
			break;
		}
	}
	spin_unlock(&head->lock);
	mutex_unlock(&head->mutex);
	btrfs_put_transaction(cur_trans);
	return ret;
}

static noinline int check_committed_ref(struct btrfs_root *root,
					struct btrfs_path *path,
					u64 objectid, u64 offset, u64 bytenr,
					bool strict)
{
	struct btrfs_fs_info *fs_info = root->fs_info;
	struct btrfs_root *extent_root = fs_info->extent_root;
	struct extent_buffer *leaf;
	struct btrfs_extent_data_ref *ref;
	struct btrfs_extent_inline_ref *iref;
	struct btrfs_extent_item *ei;
	struct btrfs_key key;
	u32 item_size;
	int type;
	int ret;

	key.objectid = bytenr;
	key.offset = (u64)-1;
	key.type = BTRFS_EXTENT_ITEM_KEY;

	ret = btrfs_search_slot(NULL, extent_root, &key, path, 0, 0);
	if (ret < 0)
		goto out;
	BUG_ON(ret == 0); /* Corruption */

	ret = -ENOENT;
	if (path->slots[0] == 0)
		goto out;

	path->slots[0]--;
	leaf = path->nodes[0];
	btrfs_item_key_to_cpu(leaf, &key, path->slots[0]);

	if (key.objectid != bytenr || key.type != BTRFS_EXTENT_ITEM_KEY)
		goto out;

	ret = 1;
	item_size = btrfs_item_size_nr(leaf, path->slots[0]);
	ei = btrfs_item_ptr(leaf, path->slots[0], struct btrfs_extent_item);

	/* If extent item has more than 1 inline ref then it's shared */
	if (item_size != sizeof(*ei) +
	    btrfs_extent_inline_ref_size(BTRFS_EXTENT_DATA_REF_KEY))
		goto out;

	/*
	 * If extent created before last snapshot => it's shared unless the
	 * snapshot has been deleted. Use the heuristic if strict is false.
	 */
	if (!strict &&
	    (btrfs_extent_generation(leaf, ei) <=
	     btrfs_root_last_snapshot(&root->root_item)))
		goto out;

	iref = (struct btrfs_extent_inline_ref *)(ei + 1);

	/* If this extent has SHARED_DATA_REF then it's shared */
	type = btrfs_get_extent_inline_ref_type(leaf, iref, BTRFS_REF_TYPE_DATA);
	if (type != BTRFS_EXTENT_DATA_REF_KEY)
		goto out;

	ref = (struct btrfs_extent_data_ref *)(&iref->offset);
	if (btrfs_extent_refs(leaf, ei) !=
	    btrfs_extent_data_ref_count(leaf, ref) ||
	    btrfs_extent_data_ref_root(leaf, ref) !=
	    root->root_key.objectid ||
	    btrfs_extent_data_ref_objectid(leaf, ref) != objectid ||
	    btrfs_extent_data_ref_offset(leaf, ref) != offset)
		goto out;

	ret = 0;
out:
	return ret;
}

int btrfs_cross_ref_exist(struct btrfs_root *root, u64 objectid, u64 offset,
			  u64 bytenr, bool strict)
{
	struct btrfs_path *path;
	int ret;

	path = btrfs_alloc_path();
	if (!path)
		return -ENOMEM;

	do {
		ret = check_committed_ref(root, path, objectid,
					  offset, bytenr, strict);
		if (ret && ret != -ENOENT)
			goto out;

		ret = check_delayed_ref(root, path, objectid, offset, bytenr);
	} while (ret == -EAGAIN);

out:
	btrfs_free_path(path);
	if (root->root_key.objectid == BTRFS_DATA_RELOC_TREE_OBJECTID)
		WARN_ON(ret > 0);
	return ret;
}

static int __btrfs_mod_ref(struct btrfs_trans_handle *trans,
			   struct btrfs_root *root,
			   struct extent_buffer *buf,
			   int full_backref, int inc)
{
	struct btrfs_fs_info *fs_info = root->fs_info;
	u64 bytenr;
	u64 num_bytes;
	u64 parent;
	u64 ref_root;
	u32 nritems;
	struct btrfs_key key;
	struct btrfs_file_extent_item *fi;
	struct btrfs_ref generic_ref = { 0 };
	bool for_reloc = btrfs_header_flag(buf, BTRFS_HEADER_FLAG_RELOC);
	int i;
	int action;
	int level;
	int ret = 0;

	if (btrfs_is_testing(fs_info))
		return 0;

	ref_root = btrfs_header_owner(buf);
	nritems = btrfs_header_nritems(buf);
	level = btrfs_header_level(buf);

	if (!test_bit(BTRFS_ROOT_SHAREABLE, &root->state) && level == 0)
		return 0;

	if (full_backref)
		parent = buf->start;
	else
		parent = 0;
	if (inc)
		action = BTRFS_ADD_DELAYED_REF;
	else
		action = BTRFS_DROP_DELAYED_REF;

	for (i = 0; i < nritems; i++) {
		if (level == 0) {
			btrfs_item_key_to_cpu(buf, &key, i);
			if (key.type != BTRFS_EXTENT_DATA_KEY)
				continue;
			fi = btrfs_item_ptr(buf, i,
					    struct btrfs_file_extent_item);
			if (btrfs_file_extent_type(buf, fi) ==
			    BTRFS_FILE_EXTENT_INLINE)
				continue;
			bytenr = btrfs_file_extent_disk_bytenr(buf, fi);
			if (bytenr == 0)
				continue;

			num_bytes = btrfs_file_extent_disk_num_bytes(buf, fi);
			key.offset -= btrfs_file_extent_offset(buf, fi);
			btrfs_init_generic_ref(&generic_ref, action, bytenr,
					       num_bytes, parent);
			generic_ref.real_root = root->root_key.objectid;
			btrfs_init_data_ref(&generic_ref, ref_root, key.objectid,
					    key.offset);
			generic_ref.skip_qgroup = for_reloc;
			if (inc)
				ret = btrfs_inc_extent_ref(trans, &generic_ref);
			else
				ret = btrfs_free_extent(trans, &generic_ref);
			if (ret)
				goto fail;
		} else {
			bytenr = btrfs_node_blockptr(buf, i);
			num_bytes = fs_info->nodesize;
			btrfs_init_generic_ref(&generic_ref, action, bytenr,
					       num_bytes, parent);
			generic_ref.real_root = root->root_key.objectid;
			btrfs_init_tree_ref(&generic_ref, level - 1, ref_root);
			generic_ref.skip_qgroup = for_reloc;
			if (inc)
				ret = btrfs_inc_extent_ref(trans, &generic_ref);
			else
				ret = btrfs_free_extent(trans, &generic_ref);
			if (ret)
				goto fail;
		}
	}
	return 0;
fail:
	return ret;
}

int btrfs_inc_ref(struct btrfs_trans_handle *trans, struct btrfs_root *root,
		  struct extent_buffer *buf, int full_backref)
{
	return __btrfs_mod_ref(trans, root, buf, full_backref, 1);
}

int btrfs_dec_ref(struct btrfs_trans_handle *trans, struct btrfs_root *root,
		  struct extent_buffer *buf, int full_backref)
{
	return __btrfs_mod_ref(trans, root, buf, full_backref, 0);
}

static u64 get_alloc_profile_by_root(struct btrfs_root *root, int data)
{
	struct btrfs_fs_info *fs_info = root->fs_info;
	u64 flags;
	u64 ret;

	if (data)
		flags = BTRFS_BLOCK_GROUP_DATA;
	else if (root == fs_info->chunk_root)
		flags = BTRFS_BLOCK_GROUP_SYSTEM;
	else
		flags = BTRFS_BLOCK_GROUP_METADATA;

	ret = btrfs_get_alloc_profile(fs_info, flags);
	return ret;
}

static u64 first_logical_byte(struct btrfs_fs_info *fs_info, u64 search_start)
{
	struct btrfs_block_group *cache;
	u64 bytenr;

	spin_lock(&fs_info->block_group_cache_lock);
	bytenr = fs_info->first_logical_byte;
	spin_unlock(&fs_info->block_group_cache_lock);

	if (bytenr < (u64)-1)
		return bytenr;

	cache = btrfs_lookup_first_block_group(fs_info, search_start);
	if (!cache)
		return 0;

	bytenr = cache->start;
	btrfs_put_block_group(cache);

	return bytenr;
}

static int pin_down_extent(struct btrfs_trans_handle *trans,
			   struct btrfs_block_group *cache,
			   u64 bytenr, u64 num_bytes, int reserved)
{
	struct btrfs_fs_info *fs_info = cache->fs_info;

	spin_lock(&cache->space_info->lock);
	spin_lock(&cache->lock);
	cache->pinned += num_bytes;
	btrfs_space_info_update_bytes_pinned(fs_info, cache->space_info,
					     num_bytes);
	if (reserved) {
		cache->reserved -= num_bytes;
		cache->space_info->bytes_reserved -= num_bytes;
	}
	spin_unlock(&cache->lock);
	spin_unlock(&cache->space_info->lock);

<<<<<<< HEAD
	__btrfs_mod_total_bytes_pinned(cache->space_info, num_bytes);
=======
>>>>>>> 754a0abe
	set_extent_dirty(&trans->transaction->pinned_extents, bytenr,
			 bytenr + num_bytes - 1, GFP_NOFS | __GFP_NOFAIL);
	return 0;
}

int btrfs_pin_extent(struct btrfs_trans_handle *trans,
		     u64 bytenr, u64 num_bytes, int reserved)
{
	struct btrfs_block_group *cache;

	cache = btrfs_lookup_block_group(trans->fs_info, bytenr);
	BUG_ON(!cache); /* Logic error */

	pin_down_extent(trans, cache, bytenr, num_bytes, reserved);

	btrfs_put_block_group(cache);
	return 0;
}

/*
 * this function must be called within transaction
 */
int btrfs_pin_extent_for_log_replay(struct btrfs_trans_handle *trans,
				    u64 bytenr, u64 num_bytes)
{
	struct btrfs_block_group *cache;
	int ret;

	cache = btrfs_lookup_block_group(trans->fs_info, bytenr);
	if (!cache)
		return -EINVAL;

	/*
	 * pull in the free space cache (if any) so that our pin
	 * removes the free space from the cache.  We have load_only set
	 * to one because the slow code to read in the free extents does check
	 * the pinned extents.
	 */
	btrfs_cache_block_group(cache, 1);
	/*
	 * Make sure we wait until the cache is completely built in case it is
	 * missing or is invalid and therefore needs to be rebuilt.
	 */
	ret = btrfs_wait_block_group_cache_done(cache);
	if (ret)
		goto out;

	pin_down_extent(trans, cache, bytenr, num_bytes, 0);

	/* remove us from the free space cache (if we're there at all) */
	ret = btrfs_remove_free_space(cache, bytenr, num_bytes);
out:
	btrfs_put_block_group(cache);
	return ret;
}

static int __exclude_logged_extent(struct btrfs_fs_info *fs_info,
				   u64 start, u64 num_bytes)
{
	int ret;
	struct btrfs_block_group *block_group;

	block_group = btrfs_lookup_block_group(fs_info, start);
	if (!block_group)
		return -EINVAL;

	btrfs_cache_block_group(block_group, 1);
	/*
	 * Make sure we wait until the cache is completely built in case it is
	 * missing or is invalid and therefore needs to be rebuilt.
	 */
	ret = btrfs_wait_block_group_cache_done(block_group);
	if (ret)
		goto out;

	ret = btrfs_remove_free_space(block_group, start, num_bytes);
out:
	btrfs_put_block_group(block_group);
	return ret;
}

int btrfs_exclude_logged_extents(struct extent_buffer *eb)
{
	struct btrfs_fs_info *fs_info = eb->fs_info;
	struct btrfs_file_extent_item *item;
	struct btrfs_key key;
	int found_type;
	int i;
	int ret = 0;

	if (!btrfs_fs_incompat(fs_info, MIXED_GROUPS))
		return 0;

	for (i = 0; i < btrfs_header_nritems(eb); i++) {
		btrfs_item_key_to_cpu(eb, &key, i);
		if (key.type != BTRFS_EXTENT_DATA_KEY)
			continue;
		item = btrfs_item_ptr(eb, i, struct btrfs_file_extent_item);
		found_type = btrfs_file_extent_type(eb, item);
		if (found_type == BTRFS_FILE_EXTENT_INLINE)
			continue;
		if (btrfs_file_extent_disk_bytenr(eb, item) == 0)
			continue;
		key.objectid = btrfs_file_extent_disk_bytenr(eb, item);
		key.offset = btrfs_file_extent_disk_num_bytes(eb, item);
		ret = __exclude_logged_extent(fs_info, key.objectid, key.offset);
		if (ret)
			break;
	}

	return ret;
}

static void
btrfs_inc_block_group_reservations(struct btrfs_block_group *bg)
{
	atomic_inc(&bg->reservations);
}

/*
 * Returns the free cluster for the given space info and sets empty_cluster to
 * what it should be based on the mount options.
 */
static struct btrfs_free_cluster *
fetch_cluster_info(struct btrfs_fs_info *fs_info,
		   struct btrfs_space_info *space_info, u64 *empty_cluster)
{
	struct btrfs_free_cluster *ret = NULL;

	*empty_cluster = 0;
	if (btrfs_mixed_space_info(space_info))
		return ret;

	if (space_info->flags & BTRFS_BLOCK_GROUP_METADATA) {
		ret = &fs_info->meta_alloc_cluster;
		if (btrfs_test_opt(fs_info, SSD))
			*empty_cluster = SZ_2M;
		else
			*empty_cluster = SZ_64K;
	} else if ((space_info->flags & BTRFS_BLOCK_GROUP_DATA) &&
		   btrfs_test_opt(fs_info, SSD_SPREAD)) {
		*empty_cluster = SZ_2M;
		ret = &fs_info->data_alloc_cluster;
	}

	return ret;
}

static int unpin_extent_range(struct btrfs_fs_info *fs_info,
			      u64 start, u64 end,
			      const bool return_free_space)
{
	struct btrfs_block_group *cache = NULL;
	struct btrfs_space_info *space_info;
	struct btrfs_block_rsv *global_rsv = &fs_info->global_block_rsv;
	struct btrfs_free_cluster *cluster = NULL;
	u64 len;
	u64 total_unpinned = 0;
	u64 empty_cluster = 0;
	bool readonly;

	while (start <= end) {
		readonly = false;
		if (!cache ||
		    start >= cache->start + cache->length) {
			if (cache)
				btrfs_put_block_group(cache);
			total_unpinned = 0;
			cache = btrfs_lookup_block_group(fs_info, start);
			BUG_ON(!cache); /* Logic error */

			cluster = fetch_cluster_info(fs_info,
						     cache->space_info,
						     &empty_cluster);
			empty_cluster <<= 1;
		}

		len = cache->start + cache->length - start;
		len = min(len, end + 1 - start);

<<<<<<< HEAD
=======
		down_read(&fs_info->commit_root_sem);
>>>>>>> 754a0abe
		if (start < cache->last_byte_to_unpin && return_free_space) {
			u64 add_len = min(len, cache->last_byte_to_unpin - start);

			btrfs_add_free_space(cache, start, add_len);
		}
		up_read(&fs_info->commit_root_sem);

		start += len;
		total_unpinned += len;
		space_info = cache->space_info;

		/*
		 * If this space cluster has been marked as fragmented and we've
		 * unpinned enough in this block group to potentially allow a
		 * cluster to be created inside of it go ahead and clear the
		 * fragmented check.
		 */
		if (cluster && cluster->fragmented &&
		    total_unpinned > empty_cluster) {
			spin_lock(&cluster->lock);
			cluster->fragmented = 0;
			spin_unlock(&cluster->lock);
		}

		spin_lock(&space_info->lock);
		spin_lock(&cache->lock);
		cache->pinned -= len;
		btrfs_space_info_update_bytes_pinned(fs_info, space_info, -len);
		space_info->max_extent_size = 0;
<<<<<<< HEAD
		__btrfs_mod_total_bytes_pinned(space_info, -len);
=======
>>>>>>> 754a0abe
		if (cache->ro) {
			space_info->bytes_readonly += len;
			readonly = true;
		} else if (btrfs_is_zoned(fs_info)) {
			/* Need reset before reusing in a zoned block group */
			space_info->bytes_zone_unusable += len;
			readonly = true;
		}
		spin_unlock(&cache->lock);
		if (!readonly && return_free_space &&
		    global_rsv->space_info == space_info) {
			u64 to_add = len;

			spin_lock(&global_rsv->lock);
			if (!global_rsv->full) {
				to_add = min(len, global_rsv->size -
					     global_rsv->reserved);
				global_rsv->reserved += to_add;
				btrfs_space_info_update_bytes_may_use(fs_info,
						space_info, to_add);
				if (global_rsv->reserved >= global_rsv->size)
					global_rsv->full = 1;
				len -= to_add;
			}
			spin_unlock(&global_rsv->lock);
		}
		/* Add to any tickets we may have */
		if (!readonly && return_free_space && len)
			btrfs_try_granting_tickets(fs_info, space_info);
		spin_unlock(&space_info->lock);
	}

	if (cache)
		btrfs_put_block_group(cache);
	return 0;
}

int btrfs_finish_extent_commit(struct btrfs_trans_handle *trans)
{
	struct btrfs_fs_info *fs_info = trans->fs_info;
	struct btrfs_block_group *block_group, *tmp;
	struct list_head *deleted_bgs;
	struct extent_io_tree *unpin;
	u64 start;
	u64 end;
	int ret;

	unpin = &trans->transaction->pinned_extents;

	while (!TRANS_ABORTED(trans)) {
		struct extent_state *cached_state = NULL;

		mutex_lock(&fs_info->unused_bg_unpin_mutex);
		ret = find_first_extent_bit(unpin, 0, &start, &end,
					    EXTENT_DIRTY, &cached_state);
		if (ret) {
			mutex_unlock(&fs_info->unused_bg_unpin_mutex);
			break;
		}

		if (btrfs_test_opt(fs_info, DISCARD_SYNC))
			ret = btrfs_discard_extent(fs_info, start,
						   end + 1 - start, NULL);

		clear_extent_dirty(unpin, start, end, &cached_state);
		unpin_extent_range(fs_info, start, end, true);
		mutex_unlock(&fs_info->unused_bg_unpin_mutex);
		free_extent_state(cached_state);
		cond_resched();
	}

	if (btrfs_test_opt(fs_info, DISCARD_ASYNC)) {
		btrfs_discard_calc_delay(&fs_info->discard_ctl);
		btrfs_discard_schedule_work(&fs_info->discard_ctl, true);
	}

	/*
	 * Transaction is finished.  We don't need the lock anymore.  We
	 * do need to clean up the block groups in case of a transaction
	 * abort.
	 */
	deleted_bgs = &trans->transaction->deleted_bgs;
	list_for_each_entry_safe(block_group, tmp, deleted_bgs, bg_list) {
		u64 trimmed = 0;

		ret = -EROFS;
		if (!TRANS_ABORTED(trans))
			ret = btrfs_discard_extent(fs_info,
						   block_group->start,
						   block_group->length,
						   &trimmed);

		list_del_init(&block_group->bg_list);
		btrfs_unfreeze_block_group(block_group);
		btrfs_put_block_group(block_group);

		if (ret) {
			const char *errstr = btrfs_decode_error(ret);
			btrfs_warn(fs_info,
			   "discard failed while removing blockgroup: errno=%d %s",
				   ret, errstr);
		}
	}

	return 0;
}

/*
 * Drop one or more refs of @node.
 *
 * 1. Locate the extent refs.
 *    It's either inline in EXTENT/METADATA_ITEM or in keyed SHARED_* item.
 *    Locate it, then reduce the refs number or remove the ref line completely.
 *
 * 2. Update the refs count in EXTENT/METADATA_ITEM
 *
 * Inline backref case:
 *
 * in extent tree we have:
 *
 * 	item 0 key (13631488 EXTENT_ITEM 1048576) itemoff 16201 itemsize 82
 *		refs 2 gen 6 flags DATA
 *		extent data backref root FS_TREE objectid 258 offset 0 count 1
 *		extent data backref root FS_TREE objectid 257 offset 0 count 1
 *
 * This function gets called with:
 *
 *    node->bytenr = 13631488
 *    node->num_bytes = 1048576
 *    root_objectid = FS_TREE
 *    owner_objectid = 257
 *    owner_offset = 0
 *    refs_to_drop = 1
 *
 * Then we should get some like:
 *
 * 	item 0 key (13631488 EXTENT_ITEM 1048576) itemoff 16201 itemsize 82
 *		refs 1 gen 6 flags DATA
 *		extent data backref root FS_TREE objectid 258 offset 0 count 1
 *
 * Keyed backref case:
 *
 * in extent tree we have:
 *
 *	item 0 key (13631488 EXTENT_ITEM 1048576) itemoff 3971 itemsize 24
 *		refs 754 gen 6 flags DATA
 *	[...]
 *	item 2 key (13631488 EXTENT_DATA_REF <HASH>) itemoff 3915 itemsize 28
 *		extent data backref root FS_TREE objectid 866 offset 0 count 1
 *
 * This function get called with:
 *
 *    node->bytenr = 13631488
 *    node->num_bytes = 1048576
 *    root_objectid = FS_TREE
 *    owner_objectid = 866
 *    owner_offset = 0
 *    refs_to_drop = 1
 *
 * Then we should get some like:
 *
 *	item 0 key (13631488 EXTENT_ITEM 1048576) itemoff 3971 itemsize 24
 *		refs 753 gen 6 flags DATA
 *
 * And that (13631488 EXTENT_DATA_REF <HASH>) gets removed.
 */
static int __btrfs_free_extent(struct btrfs_trans_handle *trans,
			       struct btrfs_delayed_ref_node *node, u64 parent,
			       u64 root_objectid, u64 owner_objectid,
			       u64 owner_offset, int refs_to_drop,
			       struct btrfs_delayed_extent_op *extent_op)
{
	struct btrfs_fs_info *info = trans->fs_info;
	struct btrfs_key key;
	struct btrfs_path *path;
	struct btrfs_root *extent_root = info->extent_root;
	struct extent_buffer *leaf;
	struct btrfs_extent_item *ei;
	struct btrfs_extent_inline_ref *iref;
	int ret;
	int is_data;
	int extent_slot = 0;
	int found_extent = 0;
	int num_to_del = 1;
	u32 item_size;
	u64 refs;
	u64 bytenr = node->bytenr;
	u64 num_bytes = node->num_bytes;
	int last_ref = 0;
	bool skinny_metadata = btrfs_fs_incompat(info, SKINNY_METADATA);

	path = btrfs_alloc_path();
	if (!path)
		return -ENOMEM;

	is_data = owner_objectid >= BTRFS_FIRST_FREE_OBJECTID;

	if (!is_data && refs_to_drop != 1) {
		btrfs_crit(info,
"invalid refs_to_drop, dropping more than 1 refs for tree block %llu refs_to_drop %u",
			   node->bytenr, refs_to_drop);
		ret = -EINVAL;
		btrfs_abort_transaction(trans, ret);
		goto out;
	}

	if (is_data)
		skinny_metadata = false;

	ret = lookup_extent_backref(trans, path, &iref, bytenr, num_bytes,
				    parent, root_objectid, owner_objectid,
				    owner_offset);
	if (ret == 0) {
		/*
		 * Either the inline backref or the SHARED_DATA_REF/
		 * SHARED_BLOCK_REF is found
		 *
		 * Here is a quick path to locate EXTENT/METADATA_ITEM.
		 * It's possible the EXTENT/METADATA_ITEM is near current slot.
		 */
		extent_slot = path->slots[0];
		while (extent_slot >= 0) {
			btrfs_item_key_to_cpu(path->nodes[0], &key,
					      extent_slot);
			if (key.objectid != bytenr)
				break;
			if (key.type == BTRFS_EXTENT_ITEM_KEY &&
			    key.offset == num_bytes) {
				found_extent = 1;
				break;
			}
			if (key.type == BTRFS_METADATA_ITEM_KEY &&
			    key.offset == owner_objectid) {
				found_extent = 1;
				break;
			}

			/* Quick path didn't find the EXTEMT/METADATA_ITEM */
			if (path->slots[0] - extent_slot > 5)
				break;
			extent_slot--;
		}

		if (!found_extent) {
			if (iref) {
				btrfs_crit(info,
"invalid iref, no EXTENT/METADATA_ITEM found but has inline extent ref");
				btrfs_abort_transaction(trans, -EUCLEAN);
				goto err_dump;
			}
			/* Must be SHARED_* item, remove the backref first */
			ret = remove_extent_backref(trans, path, NULL,
						    refs_to_drop,
						    is_data, &last_ref);
			if (ret) {
				btrfs_abort_transaction(trans, ret);
				goto out;
			}
			btrfs_release_path(path);

			/* Slow path to locate EXTENT/METADATA_ITEM */
			key.objectid = bytenr;
			key.type = BTRFS_EXTENT_ITEM_KEY;
			key.offset = num_bytes;

			if (!is_data && skinny_metadata) {
				key.type = BTRFS_METADATA_ITEM_KEY;
				key.offset = owner_objectid;
			}

			ret = btrfs_search_slot(trans, extent_root,
						&key, path, -1, 1);
			if (ret > 0 && skinny_metadata && path->slots[0]) {
				/*
				 * Couldn't find our skinny metadata item,
				 * see if we have ye olde extent item.
				 */
				path->slots[0]--;
				btrfs_item_key_to_cpu(path->nodes[0], &key,
						      path->slots[0]);
				if (key.objectid == bytenr &&
				    key.type == BTRFS_EXTENT_ITEM_KEY &&
				    key.offset == num_bytes)
					ret = 0;
			}

			if (ret > 0 && skinny_metadata) {
				skinny_metadata = false;
				key.objectid = bytenr;
				key.type = BTRFS_EXTENT_ITEM_KEY;
				key.offset = num_bytes;
				btrfs_release_path(path);
				ret = btrfs_search_slot(trans, extent_root,
							&key, path, -1, 1);
			}

			if (ret) {
				btrfs_err(info,
					  "umm, got %d back from search, was looking for %llu",
					  ret, bytenr);
				if (ret > 0)
					btrfs_print_leaf(path->nodes[0]);
			}
			if (ret < 0) {
				btrfs_abort_transaction(trans, ret);
				goto out;
			}
			extent_slot = path->slots[0];
		}
	} else if (WARN_ON(ret == -ENOENT)) {
		btrfs_print_leaf(path->nodes[0]);
		btrfs_err(info,
			"unable to find ref byte nr %llu parent %llu root %llu  owner %llu offset %llu",
			bytenr, parent, root_objectid, owner_objectid,
			owner_offset);
		btrfs_abort_transaction(trans, ret);
		goto out;
	} else {
		btrfs_abort_transaction(trans, ret);
		goto out;
	}

	leaf = path->nodes[0];
	item_size = btrfs_item_size_nr(leaf, extent_slot);
	if (unlikely(item_size < sizeof(*ei))) {
		ret = -EINVAL;
		btrfs_print_v0_err(info);
		btrfs_abort_transaction(trans, ret);
		goto out;
	}
	ei = btrfs_item_ptr(leaf, extent_slot,
			    struct btrfs_extent_item);
	if (owner_objectid < BTRFS_FIRST_FREE_OBJECTID &&
	    key.type == BTRFS_EXTENT_ITEM_KEY) {
		struct btrfs_tree_block_info *bi;
		if (item_size < sizeof(*ei) + sizeof(*bi)) {
			btrfs_crit(info,
"invalid extent item size for key (%llu, %u, %llu) owner %llu, has %u expect >= %zu",
				   key.objectid, key.type, key.offset,
				   owner_objectid, item_size,
				   sizeof(*ei) + sizeof(*bi));
			btrfs_abort_transaction(trans, -EUCLEAN);
			goto err_dump;
		}
		bi = (struct btrfs_tree_block_info *)(ei + 1);
		WARN_ON(owner_objectid != btrfs_tree_block_level(leaf, bi));
	}

	refs = btrfs_extent_refs(leaf, ei);
	if (refs < refs_to_drop) {
		btrfs_crit(info,
		"trying to drop %d refs but we only have %llu for bytenr %llu",
			  refs_to_drop, refs, bytenr);
		btrfs_abort_transaction(trans, -EUCLEAN);
		goto err_dump;
	}
	refs -= refs_to_drop;

	if (refs > 0) {
		if (extent_op)
			__run_delayed_extent_op(extent_op, leaf, ei);
		/*
		 * In the case of inline back ref, reference count will
		 * be updated by remove_extent_backref
		 */
		if (iref) {
			if (!found_extent) {
				btrfs_crit(info,
"invalid iref, got inlined extent ref but no EXTENT/METADATA_ITEM found");
				btrfs_abort_transaction(trans, -EUCLEAN);
				goto err_dump;
			}
		} else {
			btrfs_set_extent_refs(leaf, ei, refs);
			btrfs_mark_buffer_dirty(leaf);
		}
		if (found_extent) {
			ret = remove_extent_backref(trans, path, iref,
						    refs_to_drop, is_data,
						    &last_ref);
			if (ret) {
				btrfs_abort_transaction(trans, ret);
				goto out;
			}
		}
	} else {
		/* In this branch refs == 1 */
		if (found_extent) {
			if (is_data && refs_to_drop !=
			    extent_data_ref_count(path, iref)) {
				btrfs_crit(info,
		"invalid refs_to_drop, current refs %u refs_to_drop %u",
					   extent_data_ref_count(path, iref),
					   refs_to_drop);
				btrfs_abort_transaction(trans, -EUCLEAN);
				goto err_dump;
			}
			if (iref) {
				if (path->slots[0] != extent_slot) {
					btrfs_crit(info,
"invalid iref, extent item key (%llu %u %llu) doesn't have wanted iref",
						   key.objectid, key.type,
						   key.offset);
					btrfs_abort_transaction(trans, -EUCLEAN);
					goto err_dump;
				}
			} else {
				/*
				 * No inline ref, we must be at SHARED_* item,
				 * And it's single ref, it must be:
				 * |	extent_slot	  ||extent_slot + 1|
				 * [ EXTENT/METADATA_ITEM ][ SHARED_* ITEM ]
				 */
				if (path->slots[0] != extent_slot + 1) {
					btrfs_crit(info,
	"invalid SHARED_* item, previous item is not EXTENT/METADATA_ITEM");
					btrfs_abort_transaction(trans, -EUCLEAN);
					goto err_dump;
				}
				path->slots[0] = extent_slot;
				num_to_del = 2;
			}
		}

		last_ref = 1;
		ret = btrfs_del_items(trans, extent_root, path, path->slots[0],
				      num_to_del);
		if (ret) {
			btrfs_abort_transaction(trans, ret);
			goto out;
		}
		btrfs_release_path(path);

		if (is_data) {
			ret = btrfs_del_csums(trans, info->csum_root, bytenr,
					      num_bytes);
			if (ret) {
				btrfs_abort_transaction(trans, ret);
				goto out;
			}
		}

		ret = add_to_free_space_tree(trans, bytenr, num_bytes);
		if (ret) {
			btrfs_abort_transaction(trans, ret);
			goto out;
		}

		ret = btrfs_update_block_group(trans, bytenr, num_bytes, 0);
		if (ret) {
			btrfs_abort_transaction(trans, ret);
			goto out;
		}
	}
	btrfs_release_path(path);

out:
	btrfs_free_path(path);
	return ret;
err_dump:
	/*
	 * Leaf dump can take up a lot of log buffer, so we only do full leaf
	 * dump for debug build.
	 */
	if (IS_ENABLED(CONFIG_BTRFS_DEBUG)) {
		btrfs_crit(info, "path->slots[0]=%d extent_slot=%d",
			   path->slots[0], extent_slot);
		btrfs_print_leaf(path->nodes[0]);
	}

	btrfs_free_path(path);
	return -EUCLEAN;
}

/*
 * when we free an block, it is possible (and likely) that we free the last
 * delayed ref for that extent as well.  This searches the delayed ref tree for
 * a given extent, and if there are no other delayed refs to be processed, it
 * removes it from the tree.
 */
static noinline int check_ref_cleanup(struct btrfs_trans_handle *trans,
				      u64 bytenr)
{
	struct btrfs_delayed_ref_head *head;
	struct btrfs_delayed_ref_root *delayed_refs;
	int ret = 0;

	delayed_refs = &trans->transaction->delayed_refs;
	spin_lock(&delayed_refs->lock);
	head = btrfs_find_delayed_ref_head(delayed_refs, bytenr);
	if (!head)
		goto out_delayed_unlock;

	spin_lock(&head->lock);
	if (!RB_EMPTY_ROOT(&head->ref_tree.rb_root))
		goto out;

	if (cleanup_extent_op(head) != NULL)
		goto out;

	/*
	 * waiting for the lock here would deadlock.  If someone else has it
	 * locked they are already in the process of dropping it anyway
	 */
	if (!mutex_trylock(&head->mutex))
		goto out;

	btrfs_delete_ref_head(delayed_refs, head);
	head->processing = 0;

	spin_unlock(&head->lock);
	spin_unlock(&delayed_refs->lock);

	BUG_ON(head->extent_op);
	if (head->must_insert_reserved)
		ret = 1;

	btrfs_cleanup_ref_head_accounting(trans->fs_info, delayed_refs, head);
	mutex_unlock(&head->mutex);
	btrfs_put_delayed_ref_head(head);
	return ret;
out:
	spin_unlock(&head->lock);

out_delayed_unlock:
	spin_unlock(&delayed_refs->lock);
	return 0;
}

void btrfs_free_tree_block(struct btrfs_trans_handle *trans,
			   struct btrfs_root *root,
			   struct extent_buffer *buf,
			   u64 parent, int last_ref)
{
	struct btrfs_fs_info *fs_info = root->fs_info;
	struct btrfs_ref generic_ref = { 0 };
	int ret;

	btrfs_init_generic_ref(&generic_ref, BTRFS_DROP_DELAYED_REF,
			       buf->start, buf->len, parent);
	btrfs_init_tree_ref(&generic_ref, btrfs_header_level(buf),
			    root->root_key.objectid);

	if (root->root_key.objectid != BTRFS_TREE_LOG_OBJECTID) {
		btrfs_ref_tree_mod(fs_info, &generic_ref);
		ret = btrfs_add_delayed_tree_ref(trans, &generic_ref, NULL);
		BUG_ON(ret); /* -ENOMEM */
	}

	if (last_ref && btrfs_header_generation(buf) == trans->transid) {
		struct btrfs_block_group *cache;
		bool must_pin = false;

		if (root->root_key.objectid != BTRFS_TREE_LOG_OBJECTID) {
			ret = check_ref_cleanup(trans, buf->start);
			if (!ret) {
				btrfs_redirty_list_add(trans->transaction, buf);
				goto out;
			}
		}

		cache = btrfs_lookup_block_group(fs_info, buf->start);

		if (btrfs_header_flag(buf, BTRFS_HEADER_FLAG_WRITTEN)) {
			pin_down_extent(trans, cache, buf->start, buf->len, 1);
			btrfs_put_block_group(cache);
			goto out;
		}

		/*
		 * If this is a leaf and there are tree mod log users, we may
		 * have recorded mod log operations that point to this leaf.
		 * So we must make sure no one reuses this leaf's extent before
		 * mod log operations are applied to a node, otherwise after
		 * rewinding a node using the mod log operations we get an
		 * inconsistent btree, as the leaf's extent may now be used as
		 * a node or leaf for another different btree.
		 * We are safe from races here because at this point no other
		 * node or root points to this extent buffer, so if after this
		 * check a new tree mod log user joins, it will not be able to
		 * find a node pointing to this leaf and record operations that
		 * point to this leaf.
		 */
		if (btrfs_header_level(buf) == 0 &&
		    test_bit(BTRFS_FS_TREE_MOD_LOG_USERS, &fs_info->flags))
			must_pin = true;

		if (must_pin || btrfs_is_zoned(fs_info)) {
			btrfs_redirty_list_add(trans->transaction, buf);
			pin_down_extent(trans, cache, buf->start, buf->len, 1);
			btrfs_put_block_group(cache);
			goto out;
		}

		WARN_ON(test_bit(EXTENT_BUFFER_DIRTY, &buf->bflags));

		btrfs_add_free_space(cache, buf->start, buf->len);
		btrfs_free_reserved_bytes(cache, buf->len, 0);
		btrfs_put_block_group(cache);
		trace_btrfs_reserved_extent_free(fs_info, buf->start, buf->len);
	}
out:
	if (last_ref) {
		/*
		 * Deleting the buffer, clear the corrupt flag since it doesn't
		 * matter anymore.
		 */
		clear_bit(EXTENT_BUFFER_CORRUPT, &buf->bflags);
	}
}

/* Can return -ENOMEM */
int btrfs_free_extent(struct btrfs_trans_handle *trans, struct btrfs_ref *ref)
{
	struct btrfs_fs_info *fs_info = trans->fs_info;
	int ret;

	if (btrfs_is_testing(fs_info))
		return 0;

	/*
	 * tree log blocks never actually go into the extent allocation
	 * tree, just update pinning info and exit early.
	 */
	if ((ref->type == BTRFS_REF_METADATA &&
	     ref->tree_ref.root == BTRFS_TREE_LOG_OBJECTID) ||
	    (ref->type == BTRFS_REF_DATA &&
	     ref->data_ref.ref_root == BTRFS_TREE_LOG_OBJECTID)) {
		/* unlocks the pinned mutex */
		btrfs_pin_extent(trans, ref->bytenr, ref->len, 1);
		ret = 0;
	} else if (ref->type == BTRFS_REF_METADATA) {
		ret = btrfs_add_delayed_tree_ref(trans, ref, NULL);
	} else {
		ret = btrfs_add_delayed_data_ref(trans, ref, 0);
	}

	if (!((ref->type == BTRFS_REF_METADATA &&
	       ref->tree_ref.root == BTRFS_TREE_LOG_OBJECTID) ||
	      (ref->type == BTRFS_REF_DATA &&
	       ref->data_ref.ref_root == BTRFS_TREE_LOG_OBJECTID)))
		btrfs_ref_tree_mod(fs_info, ref);

	return ret;
}

enum btrfs_loop_type {
	LOOP_CACHING_NOWAIT,
	LOOP_CACHING_WAIT,
	LOOP_ALLOC_CHUNK,
	LOOP_NO_EMPTY_SIZE,
};

static inline void
btrfs_lock_block_group(struct btrfs_block_group *cache,
		       int delalloc)
{
	if (delalloc)
		down_read(&cache->data_rwsem);
}

static inline void btrfs_grab_block_group(struct btrfs_block_group *cache,
		       int delalloc)
{
	btrfs_get_block_group(cache);
	if (delalloc)
		down_read(&cache->data_rwsem);
}

static struct btrfs_block_group *btrfs_lock_cluster(
		   struct btrfs_block_group *block_group,
		   struct btrfs_free_cluster *cluster,
		   int delalloc)
	__acquires(&cluster->refill_lock)
{
	struct btrfs_block_group *used_bg = NULL;

	spin_lock(&cluster->refill_lock);
	while (1) {
		used_bg = cluster->block_group;
		if (!used_bg)
			return NULL;

		if (used_bg == block_group)
			return used_bg;

		btrfs_get_block_group(used_bg);

		if (!delalloc)
			return used_bg;

		if (down_read_trylock(&used_bg->data_rwsem))
			return used_bg;

		spin_unlock(&cluster->refill_lock);

		/* We should only have one-level nested. */
		down_read_nested(&used_bg->data_rwsem, SINGLE_DEPTH_NESTING);

		spin_lock(&cluster->refill_lock);
		if (used_bg == cluster->block_group)
			return used_bg;

		up_read(&used_bg->data_rwsem);
		btrfs_put_block_group(used_bg);
	}
}

static inline void
btrfs_release_block_group(struct btrfs_block_group *cache,
			 int delalloc)
{
	if (delalloc)
		up_read(&cache->data_rwsem);
	btrfs_put_block_group(cache);
}

enum btrfs_extent_allocation_policy {
	BTRFS_EXTENT_ALLOC_CLUSTERED,
	BTRFS_EXTENT_ALLOC_ZONED,
};

/*
 * Structure used internally for find_free_extent() function.  Wraps needed
 * parameters.
 */
struct find_free_extent_ctl {
	/* Basic allocation info */
	u64 num_bytes;
	u64 empty_size;
	u64 flags;
	int delalloc;

	/* Where to start the search inside the bg */
	u64 search_start;

	/* For clustered allocation */
	u64 empty_cluster;
	struct btrfs_free_cluster *last_ptr;
	bool use_cluster;

	bool have_caching_bg;
	bool orig_have_caching_bg;

	/* Allocation is called for tree-log */
	bool for_treelog;

	/* RAID index, converted from flags */
	int index;

	/*
	 * Current loop number, check find_free_extent_update_loop() for details
	 */
	int loop;

	/*
	 * Whether we're refilling a cluster, if true we need to re-search
	 * current block group but don't try to refill the cluster again.
	 */
	bool retry_clustered;

	/*
	 * Whether we're updating free space cache, if true we need to re-search
	 * current block group but don't try updating free space cache again.
	 */
	bool retry_unclustered;

	/* If current block group is cached */
	int cached;

	/* Max contiguous hole found */
	u64 max_extent_size;

	/* Total free space from free space cache, not always contiguous */
	u64 total_free_space;

	/* Found result */
	u64 found_offset;

	/* Hint where to start looking for an empty space */
	u64 hint_byte;

	/* Allocation policy */
	enum btrfs_extent_allocation_policy policy;
};


/*
 * Helper function for find_free_extent().
 *
 * Return -ENOENT to inform caller that we need fallback to unclustered mode.
 * Return -EAGAIN to inform caller that we need to re-search this block group
 * Return >0 to inform caller that we find nothing
 * Return 0 means we have found a location and set ffe_ctl->found_offset.
 */
static int find_free_extent_clustered(struct btrfs_block_group *bg,
				      struct find_free_extent_ctl *ffe_ctl,
				      struct btrfs_block_group **cluster_bg_ret)
{
	struct btrfs_block_group *cluster_bg;
	struct btrfs_free_cluster *last_ptr = ffe_ctl->last_ptr;
	u64 aligned_cluster;
	u64 offset;
	int ret;

	cluster_bg = btrfs_lock_cluster(bg, last_ptr, ffe_ctl->delalloc);
	if (!cluster_bg)
		goto refill_cluster;
	if (cluster_bg != bg && (cluster_bg->ro ||
	    !block_group_bits(cluster_bg, ffe_ctl->flags)))
		goto release_cluster;

	offset = btrfs_alloc_from_cluster(cluster_bg, last_ptr,
			ffe_ctl->num_bytes, cluster_bg->start,
			&ffe_ctl->max_extent_size);
	if (offset) {
		/* We have a block, we're done */
		spin_unlock(&last_ptr->refill_lock);
		trace_btrfs_reserve_extent_cluster(cluster_bg,
				ffe_ctl->search_start, ffe_ctl->num_bytes);
		*cluster_bg_ret = cluster_bg;
		ffe_ctl->found_offset = offset;
		return 0;
	}
	WARN_ON(last_ptr->block_group != cluster_bg);

release_cluster:
	/*
	 * If we are on LOOP_NO_EMPTY_SIZE, we can't set up a new clusters, so
	 * lets just skip it and let the allocator find whatever block it can
	 * find. If we reach this point, we will have tried the cluster
	 * allocator plenty of times and not have found anything, so we are
	 * likely way too fragmented for the clustering stuff to find anything.
	 *
	 * However, if the cluster is taken from the current block group,
	 * release the cluster first, so that we stand a better chance of
	 * succeeding in the unclustered allocation.
	 */
	if (ffe_ctl->loop >= LOOP_NO_EMPTY_SIZE && cluster_bg != bg) {
		spin_unlock(&last_ptr->refill_lock);
		btrfs_release_block_group(cluster_bg, ffe_ctl->delalloc);
		return -ENOENT;
	}

	/* This cluster didn't work out, free it and start over */
	btrfs_return_cluster_to_free_space(NULL, last_ptr);

	if (cluster_bg != bg)
		btrfs_release_block_group(cluster_bg, ffe_ctl->delalloc);

refill_cluster:
	if (ffe_ctl->loop >= LOOP_NO_EMPTY_SIZE) {
		spin_unlock(&last_ptr->refill_lock);
		return -ENOENT;
	}

	aligned_cluster = max_t(u64,
			ffe_ctl->empty_cluster + ffe_ctl->empty_size,
			bg->full_stripe_len);
	ret = btrfs_find_space_cluster(bg, last_ptr, ffe_ctl->search_start,
			ffe_ctl->num_bytes, aligned_cluster);
	if (ret == 0) {
		/* Now pull our allocation out of this cluster */
		offset = btrfs_alloc_from_cluster(bg, last_ptr,
				ffe_ctl->num_bytes, ffe_ctl->search_start,
				&ffe_ctl->max_extent_size);
		if (offset) {
			/* We found one, proceed */
			spin_unlock(&last_ptr->refill_lock);
			trace_btrfs_reserve_extent_cluster(bg,
					ffe_ctl->search_start,
					ffe_ctl->num_bytes);
			ffe_ctl->found_offset = offset;
			return 0;
		}
	} else if (!ffe_ctl->cached && ffe_ctl->loop > LOOP_CACHING_NOWAIT &&
		   !ffe_ctl->retry_clustered) {
		spin_unlock(&last_ptr->refill_lock);

		ffe_ctl->retry_clustered = true;
		btrfs_wait_block_group_cache_progress(bg, ffe_ctl->num_bytes +
				ffe_ctl->empty_cluster + ffe_ctl->empty_size);
		return -EAGAIN;
	}
	/*
	 * At this point we either didn't find a cluster or we weren't able to
	 * allocate a block from our cluster.  Free the cluster we've been
	 * trying to use, and go to the next block group.
	 */
	btrfs_return_cluster_to_free_space(NULL, last_ptr);
	spin_unlock(&last_ptr->refill_lock);
	return 1;
}

/*
 * Return >0 to inform caller that we find nothing
 * Return 0 when we found an free extent and set ffe_ctrl->found_offset
 * Return -EAGAIN to inform caller that we need to re-search this block group
 */
static int find_free_extent_unclustered(struct btrfs_block_group *bg,
					struct find_free_extent_ctl *ffe_ctl)
{
	struct btrfs_free_cluster *last_ptr = ffe_ctl->last_ptr;
	u64 offset;

	/*
	 * We are doing an unclustered allocation, set the fragmented flag so
	 * we don't bother trying to setup a cluster again until we get more
	 * space.
	 */
	if (unlikely(last_ptr)) {
		spin_lock(&last_ptr->lock);
		last_ptr->fragmented = 1;
		spin_unlock(&last_ptr->lock);
	}
	if (ffe_ctl->cached) {
		struct btrfs_free_space_ctl *free_space_ctl;

		free_space_ctl = bg->free_space_ctl;
		spin_lock(&free_space_ctl->tree_lock);
		if (free_space_ctl->free_space <
		    ffe_ctl->num_bytes + ffe_ctl->empty_cluster +
		    ffe_ctl->empty_size) {
			ffe_ctl->total_free_space = max_t(u64,
					ffe_ctl->total_free_space,
					free_space_ctl->free_space);
			spin_unlock(&free_space_ctl->tree_lock);
			return 1;
		}
		spin_unlock(&free_space_ctl->tree_lock);
	}

	offset = btrfs_find_space_for_alloc(bg, ffe_ctl->search_start,
			ffe_ctl->num_bytes, ffe_ctl->empty_size,
			&ffe_ctl->max_extent_size);

	/*
	 * If we didn't find a chunk, and we haven't failed on this block group
	 * before, and this block group is in the middle of caching and we are
	 * ok with waiting, then go ahead and wait for progress to be made, and
	 * set @retry_unclustered to true.
	 *
	 * If @retry_unclustered is true then we've already waited on this
	 * block group once and should move on to the next block group.
	 */
	if (!offset && !ffe_ctl->retry_unclustered && !ffe_ctl->cached &&
	    ffe_ctl->loop > LOOP_CACHING_NOWAIT) {
		btrfs_wait_block_group_cache_progress(bg, ffe_ctl->num_bytes +
						      ffe_ctl->empty_size);
		ffe_ctl->retry_unclustered = true;
		return -EAGAIN;
	} else if (!offset) {
		return 1;
	}
	ffe_ctl->found_offset = offset;
	return 0;
}

static int do_allocation_clustered(struct btrfs_block_group *block_group,
				   struct find_free_extent_ctl *ffe_ctl,
				   struct btrfs_block_group **bg_ret)
{
	int ret;

	/* We want to try and use the cluster allocator, so lets look there */
	if (ffe_ctl->last_ptr && ffe_ctl->use_cluster) {
		ret = find_free_extent_clustered(block_group, ffe_ctl, bg_ret);
		if (ret >= 0 || ret == -EAGAIN)
			return ret;
		/* ret == -ENOENT case falls through */
	}

	return find_free_extent_unclustered(block_group, ffe_ctl);
}

/*
 * Tree-log block group locking
 * ============================
 *
 * fs_info::treelog_bg_lock protects the fs_info::treelog_bg which
 * indicates the starting address of a block group, which is reserved only
 * for tree-log metadata.
 *
 * Lock nesting
 * ============
 *
 * space_info::lock
 *   block_group::lock
 *     fs_info::treelog_bg_lock
 */

/*
 * Simple allocator for sequential-only block group. It only allows sequential
 * allocation. No need to play with trees. This function also reserves the
 * bytes as in btrfs_add_reserved_bytes.
 */
static int do_allocation_zoned(struct btrfs_block_group *block_group,
			       struct find_free_extent_ctl *ffe_ctl,
			       struct btrfs_block_group **bg_ret)
{
	struct btrfs_fs_info *fs_info = block_group->fs_info;
	struct btrfs_space_info *space_info = block_group->space_info;
	struct btrfs_free_space_ctl *ctl = block_group->free_space_ctl;
	u64 start = block_group->start;
	u64 num_bytes = ffe_ctl->num_bytes;
	u64 avail;
	u64 bytenr = block_group->start;
	u64 log_bytenr;
	int ret = 0;
	bool skip;

	ASSERT(btrfs_is_zoned(block_group->fs_info));

	/*
	 * Do not allow non-tree-log blocks in the dedicated tree-log block
	 * group, and vice versa.
	 */
	spin_lock(&fs_info->treelog_bg_lock);
	log_bytenr = fs_info->treelog_bg;
	skip = log_bytenr && ((ffe_ctl->for_treelog && bytenr != log_bytenr) ||
			      (!ffe_ctl->for_treelog && bytenr == log_bytenr));
	spin_unlock(&fs_info->treelog_bg_lock);
	if (skip)
		return 1;

	spin_lock(&space_info->lock);
	spin_lock(&block_group->lock);
	spin_lock(&fs_info->treelog_bg_lock);

	ASSERT(!ffe_ctl->for_treelog ||
	       block_group->start == fs_info->treelog_bg ||
	       fs_info->treelog_bg == 0);

	if (block_group->ro) {
		ret = 1;
		goto out;
	}

	/*
	 * Do not allow currently using block group to be tree-log dedicated
	 * block group.
	 */
	if (ffe_ctl->for_treelog && !fs_info->treelog_bg &&
	    (block_group->used || block_group->reserved)) {
		ret = 1;
		goto out;
	}

	avail = block_group->length - block_group->alloc_offset;
	if (avail < num_bytes) {
		if (ffe_ctl->max_extent_size < avail) {
			/*
			 * With sequential allocator, free space is always
			 * contiguous
			 */
			ffe_ctl->max_extent_size = avail;
			ffe_ctl->total_free_space = avail;
		}
		ret = 1;
		goto out;
	}

	if (ffe_ctl->for_treelog && !fs_info->treelog_bg)
		fs_info->treelog_bg = block_group->start;

	ffe_ctl->found_offset = start + block_group->alloc_offset;
	block_group->alloc_offset += num_bytes;
	spin_lock(&ctl->tree_lock);
	ctl->free_space -= num_bytes;
	spin_unlock(&ctl->tree_lock);

	/*
	 * We do not check if found_offset is aligned to stripesize. The
	 * address is anyway rewritten when using zone append writing.
	 */

	ffe_ctl->search_start = ffe_ctl->found_offset;

out:
	if (ret && ffe_ctl->for_treelog)
		fs_info->treelog_bg = 0;
	spin_unlock(&fs_info->treelog_bg_lock);
	spin_unlock(&block_group->lock);
	spin_unlock(&space_info->lock);
	return ret;
}

static int do_allocation(struct btrfs_block_group *block_group,
			 struct find_free_extent_ctl *ffe_ctl,
			 struct btrfs_block_group **bg_ret)
{
	switch (ffe_ctl->policy) {
	case BTRFS_EXTENT_ALLOC_CLUSTERED:
		return do_allocation_clustered(block_group, ffe_ctl, bg_ret);
	case BTRFS_EXTENT_ALLOC_ZONED:
		return do_allocation_zoned(block_group, ffe_ctl, bg_ret);
	default:
		BUG();
	}
}

static void release_block_group(struct btrfs_block_group *block_group,
				struct find_free_extent_ctl *ffe_ctl,
				int delalloc)
{
	switch (ffe_ctl->policy) {
	case BTRFS_EXTENT_ALLOC_CLUSTERED:
		ffe_ctl->retry_clustered = false;
		ffe_ctl->retry_unclustered = false;
		break;
	case BTRFS_EXTENT_ALLOC_ZONED:
		/* Nothing to do */
		break;
	default:
		BUG();
	}

	BUG_ON(btrfs_bg_flags_to_raid_index(block_group->flags) !=
	       ffe_ctl->index);
	btrfs_release_block_group(block_group, delalloc);
}

static void found_extent_clustered(struct find_free_extent_ctl *ffe_ctl,
				   struct btrfs_key *ins)
{
	struct btrfs_free_cluster *last_ptr = ffe_ctl->last_ptr;

	if (!ffe_ctl->use_cluster && last_ptr) {
		spin_lock(&last_ptr->lock);
		last_ptr->window_start = ins->objectid;
		spin_unlock(&last_ptr->lock);
	}
}

static void found_extent(struct find_free_extent_ctl *ffe_ctl,
			 struct btrfs_key *ins)
{
	switch (ffe_ctl->policy) {
	case BTRFS_EXTENT_ALLOC_CLUSTERED:
		found_extent_clustered(ffe_ctl, ins);
		break;
	case BTRFS_EXTENT_ALLOC_ZONED:
		/* Nothing to do */
		break;
	default:
		BUG();
	}
}

static int chunk_allocation_failed(struct find_free_extent_ctl *ffe_ctl)
{
	switch (ffe_ctl->policy) {
	case BTRFS_EXTENT_ALLOC_CLUSTERED:
		/*
		 * If we can't allocate a new chunk we've already looped through
		 * at least once, move on to the NO_EMPTY_SIZE case.
		 */
		ffe_ctl->loop = LOOP_NO_EMPTY_SIZE;
		return 0;
	case BTRFS_EXTENT_ALLOC_ZONED:
		/* Give up here */
		return -ENOSPC;
	default:
		BUG();
	}
}

/*
 * Return >0 means caller needs to re-search for free extent
 * Return 0 means we have the needed free extent.
 * Return <0 means we failed to locate any free extent.
 */
static int find_free_extent_update_loop(struct btrfs_fs_info *fs_info,
					struct btrfs_key *ins,
					struct find_free_extent_ctl *ffe_ctl,
					bool full_search)
{
	struct btrfs_root *root = fs_info->extent_root;
	int ret;

	if ((ffe_ctl->loop == LOOP_CACHING_NOWAIT) &&
	    ffe_ctl->have_caching_bg && !ffe_ctl->orig_have_caching_bg)
		ffe_ctl->orig_have_caching_bg = true;

	if (!ins->objectid && ffe_ctl->loop >= LOOP_CACHING_WAIT &&
	    ffe_ctl->have_caching_bg)
		return 1;

	if (!ins->objectid && ++(ffe_ctl->index) < BTRFS_NR_RAID_TYPES)
		return 1;

	if (ins->objectid) {
		found_extent(ffe_ctl, ins);
		return 0;
	}

	/*
	 * LOOP_CACHING_NOWAIT, search partially cached block groups, kicking
	 *			caching kthreads as we move along
	 * LOOP_CACHING_WAIT, search everything, and wait if our bg is caching
	 * LOOP_ALLOC_CHUNK, force a chunk allocation and try again
	 * LOOP_NO_EMPTY_SIZE, set empty_size and empty_cluster to 0 and try
	 *		       again
	 */
	if (ffe_ctl->loop < LOOP_NO_EMPTY_SIZE) {
		ffe_ctl->index = 0;
		if (ffe_ctl->loop == LOOP_CACHING_NOWAIT) {
			/*
			 * We want to skip the LOOP_CACHING_WAIT step if we
			 * don't have any uncached bgs and we've already done a
			 * full search through.
			 */
			if (ffe_ctl->orig_have_caching_bg || !full_search)
				ffe_ctl->loop = LOOP_CACHING_WAIT;
			else
				ffe_ctl->loop = LOOP_ALLOC_CHUNK;
		} else {
			ffe_ctl->loop++;
		}

		if (ffe_ctl->loop == LOOP_ALLOC_CHUNK) {
			struct btrfs_trans_handle *trans;
			int exist = 0;

			trans = current->journal_info;
			if (trans)
				exist = 1;
			else
				trans = btrfs_join_transaction(root);

			if (IS_ERR(trans)) {
				ret = PTR_ERR(trans);
				return ret;
			}

			ret = btrfs_chunk_alloc(trans, ffe_ctl->flags,
						CHUNK_ALLOC_FORCE);

			/* Do not bail out on ENOSPC since we can do more. */
			if (ret == -ENOSPC)
				ret = chunk_allocation_failed(ffe_ctl);
			else if (ret < 0)
				btrfs_abort_transaction(trans, ret);
			else
				ret = 0;
			if (!exist)
				btrfs_end_transaction(trans);
			if (ret)
				return ret;
		}

		if (ffe_ctl->loop == LOOP_NO_EMPTY_SIZE) {
			if (ffe_ctl->policy != BTRFS_EXTENT_ALLOC_CLUSTERED)
				return -ENOSPC;

			/*
			 * Don't loop again if we already have no empty_size and
			 * no empty_cluster.
			 */
			if (ffe_ctl->empty_size == 0 &&
			    ffe_ctl->empty_cluster == 0)
				return -ENOSPC;
			ffe_ctl->empty_size = 0;
			ffe_ctl->empty_cluster = 0;
		}
		return 1;
	}
	return -ENOSPC;
}

static int prepare_allocation_clustered(struct btrfs_fs_info *fs_info,
					struct find_free_extent_ctl *ffe_ctl,
					struct btrfs_space_info *space_info,
					struct btrfs_key *ins)
{
	/*
	 * If our free space is heavily fragmented we may not be able to make
	 * big contiguous allocations, so instead of doing the expensive search
	 * for free space, simply return ENOSPC with our max_extent_size so we
	 * can go ahead and search for a more manageable chunk.
	 *
	 * If our max_extent_size is large enough for our allocation simply
	 * disable clustering since we will likely not be able to find enough
	 * space to create a cluster and induce latency trying.
	 */
	if (space_info->max_extent_size) {
		spin_lock(&space_info->lock);
		if (space_info->max_extent_size &&
		    ffe_ctl->num_bytes > space_info->max_extent_size) {
			ins->offset = space_info->max_extent_size;
			spin_unlock(&space_info->lock);
			return -ENOSPC;
		} else if (space_info->max_extent_size) {
			ffe_ctl->use_cluster = false;
		}
		spin_unlock(&space_info->lock);
	}

	ffe_ctl->last_ptr = fetch_cluster_info(fs_info, space_info,
					       &ffe_ctl->empty_cluster);
	if (ffe_ctl->last_ptr) {
		struct btrfs_free_cluster *last_ptr = ffe_ctl->last_ptr;

		spin_lock(&last_ptr->lock);
		if (last_ptr->block_group)
			ffe_ctl->hint_byte = last_ptr->window_start;
		if (last_ptr->fragmented) {
			/*
			 * We still set window_start so we can keep track of the
			 * last place we found an allocation to try and save
			 * some time.
			 */
			ffe_ctl->hint_byte = last_ptr->window_start;
			ffe_ctl->use_cluster = false;
		}
		spin_unlock(&last_ptr->lock);
	}

	return 0;
}

static int prepare_allocation(struct btrfs_fs_info *fs_info,
			      struct find_free_extent_ctl *ffe_ctl,
			      struct btrfs_space_info *space_info,
			      struct btrfs_key *ins)
{
	switch (ffe_ctl->policy) {
	case BTRFS_EXTENT_ALLOC_CLUSTERED:
		return prepare_allocation_clustered(fs_info, ffe_ctl,
						    space_info, ins);
	case BTRFS_EXTENT_ALLOC_ZONED:
		if (ffe_ctl->for_treelog) {
			spin_lock(&fs_info->treelog_bg_lock);
			if (fs_info->treelog_bg)
				ffe_ctl->hint_byte = fs_info->treelog_bg;
			spin_unlock(&fs_info->treelog_bg_lock);
		}
		return 0;
	default:
		BUG();
	}
}

/*
 * walks the btree of allocated extents and find a hole of a given size.
 * The key ins is changed to record the hole:
 * ins->objectid == start position
 * ins->flags = BTRFS_EXTENT_ITEM_KEY
 * ins->offset == the size of the hole.
 * Any available blocks before search_start are skipped.
 *
 * If there is no suitable free space, we will record the max size of
 * the free space extent currently.
 *
 * The overall logic and call chain:
 *
 * find_free_extent()
 * |- Iterate through all block groups
 * |  |- Get a valid block group
 * |  |- Try to do clustered allocation in that block group
 * |  |- Try to do unclustered allocation in that block group
 * |  |- Check if the result is valid
 * |  |  |- If valid, then exit
 * |  |- Jump to next block group
 * |
 * |- Push harder to find free extents
 *    |- If not found, re-iterate all block groups
 */
static noinline int find_free_extent(struct btrfs_root *root,
				u64 ram_bytes, u64 num_bytes, u64 empty_size,
				u64 hint_byte_orig, struct btrfs_key *ins,
				u64 flags, int delalloc)
{
	struct btrfs_fs_info *fs_info = root->fs_info;
	int ret = 0;
	int cache_block_group_error = 0;
	struct btrfs_block_group *block_group = NULL;
	struct find_free_extent_ctl ffe_ctl = {0};
	struct btrfs_space_info *space_info;
	bool full_search = false;
	bool for_treelog = (root->root_key.objectid == BTRFS_TREE_LOG_OBJECTID);

	WARN_ON(num_bytes < fs_info->sectorsize);

	ffe_ctl.num_bytes = num_bytes;
	ffe_ctl.empty_size = empty_size;
	ffe_ctl.flags = flags;
	ffe_ctl.search_start = 0;
	ffe_ctl.delalloc = delalloc;
	ffe_ctl.index = btrfs_bg_flags_to_raid_index(flags);
	ffe_ctl.have_caching_bg = false;
	ffe_ctl.orig_have_caching_bg = false;
	ffe_ctl.found_offset = 0;
	ffe_ctl.hint_byte = hint_byte_orig;
	ffe_ctl.for_treelog = for_treelog;
	ffe_ctl.policy = BTRFS_EXTENT_ALLOC_CLUSTERED;

	/* For clustered allocation */
	ffe_ctl.retry_clustered = false;
	ffe_ctl.retry_unclustered = false;
	ffe_ctl.last_ptr = NULL;
	ffe_ctl.use_cluster = true;

	if (btrfs_is_zoned(fs_info))
		ffe_ctl.policy = BTRFS_EXTENT_ALLOC_ZONED;

	ins->type = BTRFS_EXTENT_ITEM_KEY;
	ins->objectid = 0;
	ins->offset = 0;

	trace_find_free_extent(root, num_bytes, empty_size, flags);

	space_info = btrfs_find_space_info(fs_info, flags);
	if (!space_info) {
		btrfs_err(fs_info, "No space info for %llu", flags);
		return -ENOSPC;
	}

	ret = prepare_allocation(fs_info, &ffe_ctl, space_info, ins);
	if (ret < 0)
		return ret;

	ffe_ctl.search_start = max(ffe_ctl.search_start,
				   first_logical_byte(fs_info, 0));
	ffe_ctl.search_start = max(ffe_ctl.search_start, ffe_ctl.hint_byte);
	if (ffe_ctl.search_start == ffe_ctl.hint_byte) {
		block_group = btrfs_lookup_block_group(fs_info,
						       ffe_ctl.search_start);
		/*
		 * we don't want to use the block group if it doesn't match our
		 * allocation bits, or if its not cached.
		 *
		 * However if we are re-searching with an ideal block group
		 * picked out then we don't care that the block group is cached.
		 */
		if (block_group && block_group_bits(block_group, flags) &&
		    block_group->cached != BTRFS_CACHE_NO) {
			down_read(&space_info->groups_sem);
			if (list_empty(&block_group->list) ||
			    block_group->ro) {
				/*
				 * someone is removing this block group,
				 * we can't jump into the have_block_group
				 * target because our list pointers are not
				 * valid
				 */
				btrfs_put_block_group(block_group);
				up_read(&space_info->groups_sem);
			} else {
				ffe_ctl.index = btrfs_bg_flags_to_raid_index(
						block_group->flags);
				btrfs_lock_block_group(block_group, delalloc);
				goto have_block_group;
			}
		} else if (block_group) {
			btrfs_put_block_group(block_group);
		}
	}
search:
	ffe_ctl.have_caching_bg = false;
	if (ffe_ctl.index == btrfs_bg_flags_to_raid_index(flags) ||
	    ffe_ctl.index == 0)
		full_search = true;
	down_read(&space_info->groups_sem);
	list_for_each_entry(block_group,
			    &space_info->block_groups[ffe_ctl.index], list) {
		struct btrfs_block_group *bg_ret;

		/* If the block group is read-only, we can skip it entirely. */
		if (unlikely(block_group->ro)) {
			if (for_treelog)
				btrfs_clear_treelog_bg(block_group);
			continue;
		}

		btrfs_grab_block_group(block_group, delalloc);
		ffe_ctl.search_start = block_group->start;

		/*
		 * this can happen if we end up cycling through all the
		 * raid types, but we want to make sure we only allocate
		 * for the proper type.
		 */
		if (!block_group_bits(block_group, flags)) {
			u64 extra = BTRFS_BLOCK_GROUP_DUP |
				BTRFS_BLOCK_GROUP_RAID1_MASK |
				BTRFS_BLOCK_GROUP_RAID56_MASK |
				BTRFS_BLOCK_GROUP_RAID10;

			/*
			 * if they asked for extra copies and this block group
			 * doesn't provide them, bail.  This does allow us to
			 * fill raid0 from raid1.
			 */
			if ((flags & extra) && !(block_group->flags & extra))
				goto loop;

			/*
			 * This block group has different flags than we want.
			 * It's possible that we have MIXED_GROUP flag but no
			 * block group is mixed.  Just skip such block group.
			 */
			btrfs_release_block_group(block_group, delalloc);
			continue;
		}

have_block_group:
		ffe_ctl.cached = btrfs_block_group_done(block_group);
		if (unlikely(!ffe_ctl.cached)) {
			ffe_ctl.have_caching_bg = true;
			ret = btrfs_cache_block_group(block_group, 0);

			/*
			 * If we get ENOMEM here or something else we want to
			 * try other block groups, because it may not be fatal.
			 * However if we can't find anything else we need to
			 * save our return here so that we return the actual
			 * error that caused problems, not ENOSPC.
			 */
			if (ret < 0) {
				if (!cache_block_group_error)
					cache_block_group_error = ret;
				ret = 0;
				goto loop;
			}
			ret = 0;
		}

		if (unlikely(block_group->cached == BTRFS_CACHE_ERROR))
			goto loop;

		bg_ret = NULL;
		ret = do_allocation(block_group, &ffe_ctl, &bg_ret);
		if (ret == 0) {
			if (bg_ret && bg_ret != block_group) {
				btrfs_release_block_group(block_group, delalloc);
				block_group = bg_ret;
			}
		} else if (ret == -EAGAIN) {
			goto have_block_group;
		} else if (ret > 0) {
			goto loop;
		}

		/* Checks */
		ffe_ctl.search_start = round_up(ffe_ctl.found_offset,
					     fs_info->stripesize);

		/* move on to the next group */
		if (ffe_ctl.search_start + num_bytes >
		    block_group->start + block_group->length) {
			btrfs_add_free_space_unused(block_group,
					    ffe_ctl.found_offset, num_bytes);
			goto loop;
		}

		if (ffe_ctl.found_offset < ffe_ctl.search_start)
			btrfs_add_free_space_unused(block_group,
					ffe_ctl.found_offset,
					ffe_ctl.search_start - ffe_ctl.found_offset);

		ret = btrfs_add_reserved_bytes(block_group, ram_bytes,
				num_bytes, delalloc);
		if (ret == -EAGAIN) {
			btrfs_add_free_space_unused(block_group,
					ffe_ctl.found_offset, num_bytes);
			goto loop;
		}
		btrfs_inc_block_group_reservations(block_group);

		/* we are all good, lets return */
		ins->objectid = ffe_ctl.search_start;
		ins->offset = num_bytes;

		trace_btrfs_reserve_extent(block_group, ffe_ctl.search_start,
					   num_bytes);
		btrfs_release_block_group(block_group, delalloc);
		break;
loop:
		release_block_group(block_group, &ffe_ctl, delalloc);
		cond_resched();
	}
	up_read(&space_info->groups_sem);

	ret = find_free_extent_update_loop(fs_info, ins, &ffe_ctl, full_search);
	if (ret > 0)
		goto search;

	if (ret == -ENOSPC && !cache_block_group_error) {
		/*
		 * Use ffe_ctl->total_free_space as fallback if we can't find
		 * any contiguous hole.
		 */
		if (!ffe_ctl.max_extent_size)
			ffe_ctl.max_extent_size = ffe_ctl.total_free_space;
		spin_lock(&space_info->lock);
		space_info->max_extent_size = ffe_ctl.max_extent_size;
		spin_unlock(&space_info->lock);
		ins->offset = ffe_ctl.max_extent_size;
	} else if (ret == -ENOSPC) {
		ret = cache_block_group_error;
	}
	return ret;
}

/*
 * btrfs_reserve_extent - entry point to the extent allocator. Tries to find a
 *			  hole that is at least as big as @num_bytes.
 *
 * @root           -	The root that will contain this extent
 *
 * @ram_bytes      -	The amount of space in ram that @num_bytes take. This
 *			is used for accounting purposes. This value differs
 *			from @num_bytes only in the case of compressed extents.
 *
 * @num_bytes      -	Number of bytes to allocate on-disk.
 *
 * @min_alloc_size -	Indicates the minimum amount of space that the
 *			allocator should try to satisfy. In some cases
 *			@num_bytes may be larger than what is required and if
 *			the filesystem is fragmented then allocation fails.
 *			However, the presence of @min_alloc_size gives a
 *			chance to try and satisfy the smaller allocation.
 *
 * @empty_size     -	A hint that you plan on doing more COW. This is the
 *			size in bytes the allocator should try to find free
 *			next to the block it returns.  This is just a hint and
 *			may be ignored by the allocator.
 *
 * @hint_byte      -	Hint to the allocator to start searching above the byte
 *			address passed. It might be ignored.
 *
 * @ins            -	This key is modified to record the found hole. It will
 *			have the following values:
 *			ins->objectid == start position
 *			ins->flags = BTRFS_EXTENT_ITEM_KEY
 *			ins->offset == the size of the hole.
 *
 * @is_data        -	Boolean flag indicating whether an extent is
 *			allocated for data (true) or metadata (false)
 *
 * @delalloc       -	Boolean flag indicating whether this allocation is for
 *			delalloc or not. If 'true' data_rwsem of block groups
 *			is going to be acquired.
 *
 *
 * Returns 0 when an allocation succeeded or < 0 when an error occurred. In
 * case -ENOSPC is returned then @ins->offset will contain the size of the
 * largest available hole the allocator managed to find.
 */
int btrfs_reserve_extent(struct btrfs_root *root, u64 ram_bytes,
			 u64 num_bytes, u64 min_alloc_size,
			 u64 empty_size, u64 hint_byte,
			 struct btrfs_key *ins, int is_data, int delalloc)
{
	struct btrfs_fs_info *fs_info = root->fs_info;
	bool final_tried = num_bytes == min_alloc_size;
	u64 flags;
	int ret;
	bool for_treelog = (root->root_key.objectid == BTRFS_TREE_LOG_OBJECTID);

	flags = get_alloc_profile_by_root(root, is_data);
again:
	WARN_ON(num_bytes < fs_info->sectorsize);
	ret = find_free_extent(root, ram_bytes, num_bytes, empty_size,
			       hint_byte, ins, flags, delalloc);
	if (!ret && !is_data) {
		btrfs_dec_block_group_reservations(fs_info, ins->objectid);
	} else if (ret == -ENOSPC) {
		if (!final_tried && ins->offset) {
			num_bytes = min(num_bytes >> 1, ins->offset);
			num_bytes = round_down(num_bytes,
					       fs_info->sectorsize);
			num_bytes = max(num_bytes, min_alloc_size);
			ram_bytes = num_bytes;
			if (num_bytes == min_alloc_size)
				final_tried = true;
			goto again;
		} else if (btrfs_test_opt(fs_info, ENOSPC_DEBUG)) {
			struct btrfs_space_info *sinfo;

			sinfo = btrfs_find_space_info(fs_info, flags);
			btrfs_err(fs_info,
			"allocation failed flags %llu, wanted %llu tree-log %d",
				  flags, num_bytes, for_treelog);
			if (sinfo)
				btrfs_dump_space_info(fs_info, sinfo,
						      num_bytes, 1);
		}
	}

	return ret;
}

int btrfs_free_reserved_extent(struct btrfs_fs_info *fs_info,
			       u64 start, u64 len, int delalloc)
{
	struct btrfs_block_group *cache;

	cache = btrfs_lookup_block_group(fs_info, start);
	if (!cache) {
		btrfs_err(fs_info, "Unable to find block group for %llu",
			  start);
		return -ENOSPC;
	}

	btrfs_add_free_space(cache, start, len);
	btrfs_free_reserved_bytes(cache, len, delalloc);
	trace_btrfs_reserved_extent_free(fs_info, start, len);

	btrfs_put_block_group(cache);
	return 0;
}

int btrfs_pin_reserved_extent(struct btrfs_trans_handle *trans, u64 start,
			      u64 len)
{
	struct btrfs_block_group *cache;
	int ret = 0;

	cache = btrfs_lookup_block_group(trans->fs_info, start);
	if (!cache) {
		btrfs_err(trans->fs_info, "unable to find block group for %llu",
			  start);
		return -ENOSPC;
	}

	ret = pin_down_extent(trans, cache, start, len, 1);
	btrfs_put_block_group(cache);
	return ret;
}

static int alloc_reserved_file_extent(struct btrfs_trans_handle *trans,
				      u64 parent, u64 root_objectid,
				      u64 flags, u64 owner, u64 offset,
				      struct btrfs_key *ins, int ref_mod)
{
	struct btrfs_fs_info *fs_info = trans->fs_info;
	int ret;
	struct btrfs_extent_item *extent_item;
	struct btrfs_extent_inline_ref *iref;
	struct btrfs_path *path;
	struct extent_buffer *leaf;
	int type;
	u32 size;

	if (parent > 0)
		type = BTRFS_SHARED_DATA_REF_KEY;
	else
		type = BTRFS_EXTENT_DATA_REF_KEY;

	size = sizeof(*extent_item) + btrfs_extent_inline_ref_size(type);

	path = btrfs_alloc_path();
	if (!path)
		return -ENOMEM;

	ret = btrfs_insert_empty_item(trans, fs_info->extent_root, path,
				      ins, size);
	if (ret) {
		btrfs_free_path(path);
		return ret;
	}

	leaf = path->nodes[0];
	extent_item = btrfs_item_ptr(leaf, path->slots[0],
				     struct btrfs_extent_item);
	btrfs_set_extent_refs(leaf, extent_item, ref_mod);
	btrfs_set_extent_generation(leaf, extent_item, trans->transid);
	btrfs_set_extent_flags(leaf, extent_item,
			       flags | BTRFS_EXTENT_FLAG_DATA);

	iref = (struct btrfs_extent_inline_ref *)(extent_item + 1);
	btrfs_set_extent_inline_ref_type(leaf, iref, type);
	if (parent > 0) {
		struct btrfs_shared_data_ref *ref;
		ref = (struct btrfs_shared_data_ref *)(iref + 1);
		btrfs_set_extent_inline_ref_offset(leaf, iref, parent);
		btrfs_set_shared_data_ref_count(leaf, ref, ref_mod);
	} else {
		struct btrfs_extent_data_ref *ref;
		ref = (struct btrfs_extent_data_ref *)(&iref->offset);
		btrfs_set_extent_data_ref_root(leaf, ref, root_objectid);
		btrfs_set_extent_data_ref_objectid(leaf, ref, owner);
		btrfs_set_extent_data_ref_offset(leaf, ref, offset);
		btrfs_set_extent_data_ref_count(leaf, ref, ref_mod);
	}

	btrfs_mark_buffer_dirty(path->nodes[0]);
	btrfs_free_path(path);

	ret = remove_from_free_space_tree(trans, ins->objectid, ins->offset);
	if (ret)
		return ret;

	ret = btrfs_update_block_group(trans, ins->objectid, ins->offset, 1);
	if (ret) { /* -ENOENT, logic error */
		btrfs_err(fs_info, "update block group failed for %llu %llu",
			ins->objectid, ins->offset);
		BUG();
	}
	trace_btrfs_reserved_extent_alloc(fs_info, ins->objectid, ins->offset);
	return ret;
}

static int alloc_reserved_tree_block(struct btrfs_trans_handle *trans,
				     struct btrfs_delayed_ref_node *node,
				     struct btrfs_delayed_extent_op *extent_op)
{
	struct btrfs_fs_info *fs_info = trans->fs_info;
	int ret;
	struct btrfs_extent_item *extent_item;
	struct btrfs_key extent_key;
	struct btrfs_tree_block_info *block_info;
	struct btrfs_extent_inline_ref *iref;
	struct btrfs_path *path;
	struct extent_buffer *leaf;
	struct btrfs_delayed_tree_ref *ref;
	u32 size = sizeof(*extent_item) + sizeof(*iref);
	u64 num_bytes;
	u64 flags = extent_op->flags_to_set;
	bool skinny_metadata = btrfs_fs_incompat(fs_info, SKINNY_METADATA);

	ref = btrfs_delayed_node_to_tree_ref(node);

	extent_key.objectid = node->bytenr;
	if (skinny_metadata) {
		extent_key.offset = ref->level;
		extent_key.type = BTRFS_METADATA_ITEM_KEY;
		num_bytes = fs_info->nodesize;
	} else {
		extent_key.offset = node->num_bytes;
		extent_key.type = BTRFS_EXTENT_ITEM_KEY;
		size += sizeof(*block_info);
		num_bytes = node->num_bytes;
	}

	path = btrfs_alloc_path();
	if (!path)
		return -ENOMEM;

	ret = btrfs_insert_empty_item(trans, fs_info->extent_root, path,
				      &extent_key, size);
	if (ret) {
		btrfs_free_path(path);
		return ret;
	}

	leaf = path->nodes[0];
	extent_item = btrfs_item_ptr(leaf, path->slots[0],
				     struct btrfs_extent_item);
	btrfs_set_extent_refs(leaf, extent_item, 1);
	btrfs_set_extent_generation(leaf, extent_item, trans->transid);
	btrfs_set_extent_flags(leaf, extent_item,
			       flags | BTRFS_EXTENT_FLAG_TREE_BLOCK);

	if (skinny_metadata) {
		iref = (struct btrfs_extent_inline_ref *)(extent_item + 1);
	} else {
		block_info = (struct btrfs_tree_block_info *)(extent_item + 1);
		btrfs_set_tree_block_key(leaf, block_info, &extent_op->key);
		btrfs_set_tree_block_level(leaf, block_info, ref->level);
		iref = (struct btrfs_extent_inline_ref *)(block_info + 1);
	}

	if (node->type == BTRFS_SHARED_BLOCK_REF_KEY) {
		btrfs_set_extent_inline_ref_type(leaf, iref,
						 BTRFS_SHARED_BLOCK_REF_KEY);
		btrfs_set_extent_inline_ref_offset(leaf, iref, ref->parent);
	} else {
		btrfs_set_extent_inline_ref_type(leaf, iref,
						 BTRFS_TREE_BLOCK_REF_KEY);
		btrfs_set_extent_inline_ref_offset(leaf, iref, ref->root);
	}

	btrfs_mark_buffer_dirty(leaf);
	btrfs_free_path(path);

	ret = remove_from_free_space_tree(trans, extent_key.objectid,
					  num_bytes);
	if (ret)
		return ret;

	ret = btrfs_update_block_group(trans, extent_key.objectid,
				       fs_info->nodesize, 1);
	if (ret) { /* -ENOENT, logic error */
		btrfs_err(fs_info, "update block group failed for %llu %llu",
			extent_key.objectid, extent_key.offset);
		BUG();
	}

	trace_btrfs_reserved_extent_alloc(fs_info, extent_key.objectid,
					  fs_info->nodesize);
	return ret;
}

int btrfs_alloc_reserved_file_extent(struct btrfs_trans_handle *trans,
				     struct btrfs_root *root, u64 owner,
				     u64 offset, u64 ram_bytes,
				     struct btrfs_key *ins)
{
	struct btrfs_ref generic_ref = { 0 };

	BUG_ON(root->root_key.objectid == BTRFS_TREE_LOG_OBJECTID);

	btrfs_init_generic_ref(&generic_ref, BTRFS_ADD_DELAYED_EXTENT,
			       ins->objectid, ins->offset, 0);
	btrfs_init_data_ref(&generic_ref, root->root_key.objectid, owner, offset);
	btrfs_ref_tree_mod(root->fs_info, &generic_ref);

	return btrfs_add_delayed_data_ref(trans, &generic_ref, ram_bytes);
}

/*
 * this is used by the tree logging recovery code.  It records that
 * an extent has been allocated and makes sure to clear the free
 * space cache bits as well
 */
int btrfs_alloc_logged_file_extent(struct btrfs_trans_handle *trans,
				   u64 root_objectid, u64 owner, u64 offset,
				   struct btrfs_key *ins)
{
	struct btrfs_fs_info *fs_info = trans->fs_info;
	int ret;
	struct btrfs_block_group *block_group;
	struct btrfs_space_info *space_info;

	/*
	 * Mixed block groups will exclude before processing the log so we only
	 * need to do the exclude dance if this fs isn't mixed.
	 */
	if (!btrfs_fs_incompat(fs_info, MIXED_GROUPS)) {
		ret = __exclude_logged_extent(fs_info, ins->objectid,
					      ins->offset);
		if (ret)
			return ret;
	}

	block_group = btrfs_lookup_block_group(fs_info, ins->objectid);
	if (!block_group)
		return -EINVAL;

	space_info = block_group->space_info;
	spin_lock(&space_info->lock);
	spin_lock(&block_group->lock);
	space_info->bytes_reserved += ins->offset;
	block_group->reserved += ins->offset;
	spin_unlock(&block_group->lock);
	spin_unlock(&space_info->lock);

	ret = alloc_reserved_file_extent(trans, 0, root_objectid, 0, owner,
					 offset, ins, 1);
	if (ret)
		btrfs_pin_extent(trans, ins->objectid, ins->offset, 1);
	btrfs_put_block_group(block_group);
	return ret;
}

static struct extent_buffer *
btrfs_init_new_buffer(struct btrfs_trans_handle *trans, struct btrfs_root *root,
		      u64 bytenr, int level, u64 owner,
		      enum btrfs_lock_nesting nest)
{
	struct btrfs_fs_info *fs_info = root->fs_info;
	struct extent_buffer *buf;

	buf = btrfs_find_create_tree_block(fs_info, bytenr, owner, level);
	if (IS_ERR(buf))
		return buf;

	/*
	 * Extra safety check in case the extent tree is corrupted and extent
	 * allocator chooses to use a tree block which is already used and
	 * locked.
	 */
	if (buf->lock_owner == current->pid) {
		btrfs_err_rl(fs_info,
"tree block %llu owner %llu already locked by pid=%d, extent tree corruption detected",
			buf->start, btrfs_header_owner(buf), current->pid);
		free_extent_buffer(buf);
		return ERR_PTR(-EUCLEAN);
	}

	/*
	 * This needs to stay, because we could allocate a freed block from an
	 * old tree into a new tree, so we need to make sure this new block is
	 * set to the appropriate level and owner.
	 */
	btrfs_set_buffer_lockdep_class(owner, buf, level);
	__btrfs_tree_lock(buf, nest);
	btrfs_clean_tree_block(buf);
	clear_bit(EXTENT_BUFFER_STALE, &buf->bflags);
	clear_bit(EXTENT_BUFFER_NO_CHECK, &buf->bflags);

	set_extent_buffer_uptodate(buf);

	memzero_extent_buffer(buf, 0, sizeof(struct btrfs_header));
	btrfs_set_header_level(buf, level);
	btrfs_set_header_bytenr(buf, buf->start);
	btrfs_set_header_generation(buf, trans->transid);
	btrfs_set_header_backref_rev(buf, BTRFS_MIXED_BACKREF_REV);
	btrfs_set_header_owner(buf, owner);
	write_extent_buffer_fsid(buf, fs_info->fs_devices->metadata_uuid);
	write_extent_buffer_chunk_tree_uuid(buf, fs_info->chunk_tree_uuid);
	if (root->root_key.objectid == BTRFS_TREE_LOG_OBJECTID) {
		buf->log_index = root->log_transid % 2;
		/*
		 * we allow two log transactions at a time, use different
		 * EXTENT bit to differentiate dirty pages.
		 */
		if (buf->log_index == 0)
			set_extent_dirty(&root->dirty_log_pages, buf->start,
					buf->start + buf->len - 1, GFP_NOFS);
		else
			set_extent_new(&root->dirty_log_pages, buf->start,
					buf->start + buf->len - 1);
	} else {
		buf->log_index = -1;
		set_extent_dirty(&trans->transaction->dirty_pages, buf->start,
			 buf->start + buf->len - 1, GFP_NOFS);
	}
	/* this returns a buffer locked for blocking */
	return buf;
}

/*
 * finds a free extent and does all the dirty work required for allocation
 * returns the tree buffer or an ERR_PTR on error.
 */
struct extent_buffer *btrfs_alloc_tree_block(struct btrfs_trans_handle *trans,
					     struct btrfs_root *root,
					     u64 parent, u64 root_objectid,
					     const struct btrfs_disk_key *key,
					     int level, u64 hint,
					     u64 empty_size,
					     enum btrfs_lock_nesting nest)
{
	struct btrfs_fs_info *fs_info = root->fs_info;
	struct btrfs_key ins;
	struct btrfs_block_rsv *block_rsv;
	struct extent_buffer *buf;
	struct btrfs_delayed_extent_op *extent_op;
	struct btrfs_ref generic_ref = { 0 };
	u64 flags = 0;
	int ret;
	u32 blocksize = fs_info->nodesize;
	bool skinny_metadata = btrfs_fs_incompat(fs_info, SKINNY_METADATA);

#ifdef CONFIG_BTRFS_FS_RUN_SANITY_TESTS
	if (btrfs_is_testing(fs_info)) {
		buf = btrfs_init_new_buffer(trans, root, root->alloc_bytenr,
					    level, root_objectid, nest);
		if (!IS_ERR(buf))
			root->alloc_bytenr += blocksize;
		return buf;
	}
#endif

	block_rsv = btrfs_use_block_rsv(trans, root, blocksize);
	if (IS_ERR(block_rsv))
		return ERR_CAST(block_rsv);

	ret = btrfs_reserve_extent(root, blocksize, blocksize, blocksize,
				   empty_size, hint, &ins, 0, 0);
	if (ret)
		goto out_unuse;

	buf = btrfs_init_new_buffer(trans, root, ins.objectid, level,
				    root_objectid, nest);
	if (IS_ERR(buf)) {
		ret = PTR_ERR(buf);
		goto out_free_reserved;
	}

	if (root_objectid == BTRFS_TREE_RELOC_OBJECTID) {
		if (parent == 0)
			parent = ins.objectid;
		flags |= BTRFS_BLOCK_FLAG_FULL_BACKREF;
	} else
		BUG_ON(parent > 0);

	if (root_objectid != BTRFS_TREE_LOG_OBJECTID) {
		extent_op = btrfs_alloc_delayed_extent_op();
		if (!extent_op) {
			ret = -ENOMEM;
			goto out_free_buf;
		}
		if (key)
			memcpy(&extent_op->key, key, sizeof(extent_op->key));
		else
			memset(&extent_op->key, 0, sizeof(extent_op->key));
		extent_op->flags_to_set = flags;
		extent_op->update_key = skinny_metadata ? false : true;
		extent_op->update_flags = true;
		extent_op->is_data = false;
		extent_op->level = level;

		btrfs_init_generic_ref(&generic_ref, BTRFS_ADD_DELAYED_EXTENT,
				       ins.objectid, ins.offset, parent);
		generic_ref.real_root = root->root_key.objectid;
		btrfs_init_tree_ref(&generic_ref, level, root_objectid);
		btrfs_ref_tree_mod(fs_info, &generic_ref);
		ret = btrfs_add_delayed_tree_ref(trans, &generic_ref, extent_op);
		if (ret)
			goto out_free_delayed;
	}
	return buf;

out_free_delayed:
	btrfs_free_delayed_extent_op(extent_op);
out_free_buf:
	free_extent_buffer(buf);
out_free_reserved:
	btrfs_free_reserved_extent(fs_info, ins.objectid, ins.offset, 0);
out_unuse:
	btrfs_unuse_block_rsv(fs_info, block_rsv, blocksize);
	return ERR_PTR(ret);
}

struct walk_control {
	u64 refs[BTRFS_MAX_LEVEL];
	u64 flags[BTRFS_MAX_LEVEL];
	struct btrfs_key update_progress;
	struct btrfs_key drop_progress;
	int drop_level;
	int stage;
	int level;
	int shared_level;
	int update_ref;
	int keep_locks;
	int reada_slot;
	int reada_count;
	int restarted;
};

#define DROP_REFERENCE	1
#define UPDATE_BACKREF	2

static noinline void reada_walk_down(struct btrfs_trans_handle *trans,
				     struct btrfs_root *root,
				     struct walk_control *wc,
				     struct btrfs_path *path)
{
	struct btrfs_fs_info *fs_info = root->fs_info;
	u64 bytenr;
	u64 generation;
	u64 refs;
	u64 flags;
	u32 nritems;
	struct btrfs_key key;
	struct extent_buffer *eb;
	int ret;
	int slot;
	int nread = 0;

	if (path->slots[wc->level] < wc->reada_slot) {
		wc->reada_count = wc->reada_count * 2 / 3;
		wc->reada_count = max(wc->reada_count, 2);
	} else {
		wc->reada_count = wc->reada_count * 3 / 2;
		wc->reada_count = min_t(int, wc->reada_count,
					BTRFS_NODEPTRS_PER_BLOCK(fs_info));
	}

	eb = path->nodes[wc->level];
	nritems = btrfs_header_nritems(eb);

	for (slot = path->slots[wc->level]; slot < nritems; slot++) {
		if (nread >= wc->reada_count)
			break;

		cond_resched();
		bytenr = btrfs_node_blockptr(eb, slot);
		generation = btrfs_node_ptr_generation(eb, slot);

		if (slot == path->slots[wc->level])
			goto reada;

		if (wc->stage == UPDATE_BACKREF &&
		    generation <= root->root_key.offset)
			continue;

		/* We don't lock the tree block, it's OK to be racy here */
		ret = btrfs_lookup_extent_info(trans, fs_info, bytenr,
					       wc->level - 1, 1, &refs,
					       &flags);
		/* We don't care about errors in readahead. */
		if (ret < 0)
			continue;
		BUG_ON(refs == 0);

		if (wc->stage == DROP_REFERENCE) {
			if (refs == 1)
				goto reada;

			if (wc->level == 1 &&
			    (flags & BTRFS_BLOCK_FLAG_FULL_BACKREF))
				continue;
			if (!wc->update_ref ||
			    generation <= root->root_key.offset)
				continue;
			btrfs_node_key_to_cpu(eb, &key, slot);
			ret = btrfs_comp_cpu_keys(&key,
						  &wc->update_progress);
			if (ret < 0)
				continue;
		} else {
			if (wc->level == 1 &&
			    (flags & BTRFS_BLOCK_FLAG_FULL_BACKREF))
				continue;
		}
reada:
		btrfs_readahead_node_child(eb, slot);
		nread++;
	}
	wc->reada_slot = slot;
}

/*
 * helper to process tree block while walking down the tree.
 *
 * when wc->stage == UPDATE_BACKREF, this function updates
 * back refs for pointers in the block.
 *
 * NOTE: return value 1 means we should stop walking down.
 */
static noinline int walk_down_proc(struct btrfs_trans_handle *trans,
				   struct btrfs_root *root,
				   struct btrfs_path *path,
				   struct walk_control *wc, int lookup_info)
{
	struct btrfs_fs_info *fs_info = root->fs_info;
	int level = wc->level;
	struct extent_buffer *eb = path->nodes[level];
	u64 flag = BTRFS_BLOCK_FLAG_FULL_BACKREF;
	int ret;

	if (wc->stage == UPDATE_BACKREF &&
	    btrfs_header_owner(eb) != root->root_key.objectid)
		return 1;

	/*
	 * when reference count of tree block is 1, it won't increase
	 * again. once full backref flag is set, we never clear it.
	 */
	if (lookup_info &&
	    ((wc->stage == DROP_REFERENCE && wc->refs[level] != 1) ||
	     (wc->stage == UPDATE_BACKREF && !(wc->flags[level] & flag)))) {
		BUG_ON(!path->locks[level]);
		ret = btrfs_lookup_extent_info(trans, fs_info,
					       eb->start, level, 1,
					       &wc->refs[level],
					       &wc->flags[level]);
		BUG_ON(ret == -ENOMEM);
		if (ret)
			return ret;
		BUG_ON(wc->refs[level] == 0);
	}

	if (wc->stage == DROP_REFERENCE) {
		if (wc->refs[level] > 1)
			return 1;

		if (path->locks[level] && !wc->keep_locks) {
			btrfs_tree_unlock_rw(eb, path->locks[level]);
			path->locks[level] = 0;
		}
		return 0;
	}

	/* wc->stage == UPDATE_BACKREF */
	if (!(wc->flags[level] & flag)) {
		BUG_ON(!path->locks[level]);
		ret = btrfs_inc_ref(trans, root, eb, 1);
		BUG_ON(ret); /* -ENOMEM */
		ret = btrfs_dec_ref(trans, root, eb, 0);
		BUG_ON(ret); /* -ENOMEM */
		ret = btrfs_set_disk_extent_flags(trans, eb, flag,
						  btrfs_header_level(eb), 0);
		BUG_ON(ret); /* -ENOMEM */
		wc->flags[level] |= flag;
	}

	/*
	 * the block is shared by multiple trees, so it's not good to
	 * keep the tree lock
	 */
	if (path->locks[level] && level > 0) {
		btrfs_tree_unlock_rw(eb, path->locks[level]);
		path->locks[level] = 0;
	}
	return 0;
}

/*
 * This is used to verify a ref exists for this root to deal with a bug where we
 * would have a drop_progress key that hadn't been updated properly.
 */
static int check_ref_exists(struct btrfs_trans_handle *trans,
			    struct btrfs_root *root, u64 bytenr, u64 parent,
			    int level)
{
	struct btrfs_path *path;
	struct btrfs_extent_inline_ref *iref;
	int ret;

	path = btrfs_alloc_path();
	if (!path)
		return -ENOMEM;

	ret = lookup_extent_backref(trans, path, &iref, bytenr,
				    root->fs_info->nodesize, parent,
				    root->root_key.objectid, level, 0);
	btrfs_free_path(path);
	if (ret == -ENOENT)
		return 0;
	if (ret < 0)
		return ret;
	return 1;
}

/*
 * helper to process tree block pointer.
 *
 * when wc->stage == DROP_REFERENCE, this function checks
 * reference count of the block pointed to. if the block
 * is shared and we need update back refs for the subtree
 * rooted at the block, this function changes wc->stage to
 * UPDATE_BACKREF. if the block is shared and there is no
 * need to update back, this function drops the reference
 * to the block.
 *
 * NOTE: return value 1 means we should stop walking down.
 */
static noinline int do_walk_down(struct btrfs_trans_handle *trans,
				 struct btrfs_root *root,
				 struct btrfs_path *path,
				 struct walk_control *wc, int *lookup_info)
{
	struct btrfs_fs_info *fs_info = root->fs_info;
	u64 bytenr;
	u64 generation;
	u64 parent;
	struct btrfs_key key;
	struct btrfs_key first_key;
	struct btrfs_ref ref = { 0 };
	struct extent_buffer *next;
	int level = wc->level;
	int reada = 0;
	int ret = 0;
	bool need_account = false;

	generation = btrfs_node_ptr_generation(path->nodes[level],
					       path->slots[level]);
	/*
	 * if the lower level block was created before the snapshot
	 * was created, we know there is no need to update back refs
	 * for the subtree
	 */
	if (wc->stage == UPDATE_BACKREF &&
	    generation <= root->root_key.offset) {
		*lookup_info = 1;
		return 1;
	}

	bytenr = btrfs_node_blockptr(path->nodes[level], path->slots[level]);
	btrfs_node_key_to_cpu(path->nodes[level], &first_key,
			      path->slots[level]);

	next = find_extent_buffer(fs_info, bytenr);
	if (!next) {
		next = btrfs_find_create_tree_block(fs_info, bytenr,
				root->root_key.objectid, level - 1);
		if (IS_ERR(next))
			return PTR_ERR(next);
		reada = 1;
	}
	btrfs_tree_lock(next);

	ret = btrfs_lookup_extent_info(trans, fs_info, bytenr, level - 1, 1,
				       &wc->refs[level - 1],
				       &wc->flags[level - 1]);
	if (ret < 0)
		goto out_unlock;

	if (unlikely(wc->refs[level - 1] == 0)) {
		btrfs_err(fs_info, "Missing references.");
		ret = -EIO;
		goto out_unlock;
	}
	*lookup_info = 0;

	if (wc->stage == DROP_REFERENCE) {
		if (wc->refs[level - 1] > 1) {
			need_account = true;
			if (level == 1 &&
			    (wc->flags[0] & BTRFS_BLOCK_FLAG_FULL_BACKREF))
				goto skip;

			if (!wc->update_ref ||
			    generation <= root->root_key.offset)
				goto skip;

			btrfs_node_key_to_cpu(path->nodes[level], &key,
					      path->slots[level]);
			ret = btrfs_comp_cpu_keys(&key, &wc->update_progress);
			if (ret < 0)
				goto skip;

			wc->stage = UPDATE_BACKREF;
			wc->shared_level = level - 1;
		}
	} else {
		if (level == 1 &&
		    (wc->flags[0] & BTRFS_BLOCK_FLAG_FULL_BACKREF))
			goto skip;
	}

	if (!btrfs_buffer_uptodate(next, generation, 0)) {
		btrfs_tree_unlock(next);
		free_extent_buffer(next);
		next = NULL;
		*lookup_info = 1;
	}

	if (!next) {
		if (reada && level == 1)
			reada_walk_down(trans, root, wc, path);
		next = read_tree_block(fs_info, bytenr, root->root_key.objectid,
				       generation, level - 1, &first_key);
		if (IS_ERR(next)) {
			return PTR_ERR(next);
		} else if (!extent_buffer_uptodate(next)) {
			free_extent_buffer(next);
			return -EIO;
		}
		btrfs_tree_lock(next);
	}

	level--;
	ASSERT(level == btrfs_header_level(next));
	if (level != btrfs_header_level(next)) {
		btrfs_err(root->fs_info, "mismatched level");
		ret = -EIO;
		goto out_unlock;
	}
	path->nodes[level] = next;
	path->slots[level] = 0;
	path->locks[level] = BTRFS_WRITE_LOCK;
	wc->level = level;
	if (wc->level == 1)
		wc->reada_slot = 0;
	return 0;
skip:
	wc->refs[level - 1] = 0;
	wc->flags[level - 1] = 0;
	if (wc->stage == DROP_REFERENCE) {
		if (wc->flags[level] & BTRFS_BLOCK_FLAG_FULL_BACKREF) {
			parent = path->nodes[level]->start;
		} else {
			ASSERT(root->root_key.objectid ==
			       btrfs_header_owner(path->nodes[level]));
			if (root->root_key.objectid !=
			    btrfs_header_owner(path->nodes[level])) {
				btrfs_err(root->fs_info,
						"mismatched block owner");
				ret = -EIO;
				goto out_unlock;
			}
			parent = 0;
		}

		/*
		 * If we had a drop_progress we need to verify the refs are set
		 * as expected.  If we find our ref then we know that from here
		 * on out everything should be correct, and we can clear the
		 * ->restarted flag.
		 */
		if (wc->restarted) {
			ret = check_ref_exists(trans, root, bytenr, parent,
					       level - 1);
			if (ret < 0)
				goto out_unlock;
			if (ret == 0)
				goto no_delete;
			ret = 0;
			wc->restarted = 0;
		}

		/*
		 * Reloc tree doesn't contribute to qgroup numbers, and we have
		 * already accounted them at merge time (replace_path),
		 * thus we could skip expensive subtree trace here.
		 */
		if (root->root_key.objectid != BTRFS_TREE_RELOC_OBJECTID &&
		    need_account) {
			ret = btrfs_qgroup_trace_subtree(trans, next,
							 generation, level - 1);
			if (ret) {
				btrfs_err_rl(fs_info,
					     "Error %d accounting shared subtree. Quota is out of sync, rescan required.",
					     ret);
			}
		}

		/*
		 * We need to update the next key in our walk control so we can
		 * update the drop_progress key accordingly.  We don't care if
		 * find_next_key doesn't find a key because that means we're at
		 * the end and are going to clean up now.
		 */
		wc->drop_level = level;
		find_next_key(path, level, &wc->drop_progress);

		btrfs_init_generic_ref(&ref, BTRFS_DROP_DELAYED_REF, bytenr,
				       fs_info->nodesize, parent);
		btrfs_init_tree_ref(&ref, level - 1, root->root_key.objectid);
		ret = btrfs_free_extent(trans, &ref);
		if (ret)
			goto out_unlock;
	}
no_delete:
	*lookup_info = 1;
	ret = 1;

out_unlock:
	btrfs_tree_unlock(next);
	free_extent_buffer(next);

	return ret;
}

/*
 * helper to process tree block while walking up the tree.
 *
 * when wc->stage == DROP_REFERENCE, this function drops
 * reference count on the block.
 *
 * when wc->stage == UPDATE_BACKREF, this function changes
 * wc->stage back to DROP_REFERENCE if we changed wc->stage
 * to UPDATE_BACKREF previously while processing the block.
 *
 * NOTE: return value 1 means we should stop walking up.
 */
static noinline int walk_up_proc(struct btrfs_trans_handle *trans,
				 struct btrfs_root *root,
				 struct btrfs_path *path,
				 struct walk_control *wc)
{
	struct btrfs_fs_info *fs_info = root->fs_info;
	int ret;
	int level = wc->level;
	struct extent_buffer *eb = path->nodes[level];
	u64 parent = 0;

	if (wc->stage == UPDATE_BACKREF) {
		BUG_ON(wc->shared_level < level);
		if (level < wc->shared_level)
			goto out;

		ret = find_next_key(path, level + 1, &wc->update_progress);
		if (ret > 0)
			wc->update_ref = 0;

		wc->stage = DROP_REFERENCE;
		wc->shared_level = -1;
		path->slots[level] = 0;

		/*
		 * check reference count again if the block isn't locked.
		 * we should start walking down the tree again if reference
		 * count is one.
		 */
		if (!path->locks[level]) {
			BUG_ON(level == 0);
			btrfs_tree_lock(eb);
			path->locks[level] = BTRFS_WRITE_LOCK;

			ret = btrfs_lookup_extent_info(trans, fs_info,
						       eb->start, level, 1,
						       &wc->refs[level],
						       &wc->flags[level]);
			if (ret < 0) {
				btrfs_tree_unlock_rw(eb, path->locks[level]);
				path->locks[level] = 0;
				return ret;
			}
			BUG_ON(wc->refs[level] == 0);
			if (wc->refs[level] == 1) {
				btrfs_tree_unlock_rw(eb, path->locks[level]);
				path->locks[level] = 0;
				return 1;
			}
		}
	}

	/* wc->stage == DROP_REFERENCE */
	BUG_ON(wc->refs[level] > 1 && !path->locks[level]);

	if (wc->refs[level] == 1) {
		if (level == 0) {
			if (wc->flags[level] & BTRFS_BLOCK_FLAG_FULL_BACKREF)
				ret = btrfs_dec_ref(trans, root, eb, 1);
			else
				ret = btrfs_dec_ref(trans, root, eb, 0);
			BUG_ON(ret); /* -ENOMEM */
			if (is_fstree(root->root_key.objectid)) {
				ret = btrfs_qgroup_trace_leaf_items(trans, eb);
				if (ret) {
					btrfs_err_rl(fs_info,
	"error %d accounting leaf items, quota is out of sync, rescan required",
					     ret);
				}
			}
		}
		/* make block locked assertion in btrfs_clean_tree_block happy */
		if (!path->locks[level] &&
		    btrfs_header_generation(eb) == trans->transid) {
			btrfs_tree_lock(eb);
			path->locks[level] = BTRFS_WRITE_LOCK;
		}
		btrfs_clean_tree_block(eb);
	}

	if (eb == root->node) {
		if (wc->flags[level] & BTRFS_BLOCK_FLAG_FULL_BACKREF)
			parent = eb->start;
		else if (root->root_key.objectid != btrfs_header_owner(eb))
			goto owner_mismatch;
	} else {
		if (wc->flags[level + 1] & BTRFS_BLOCK_FLAG_FULL_BACKREF)
			parent = path->nodes[level + 1]->start;
		else if (root->root_key.objectid !=
			 btrfs_header_owner(path->nodes[level + 1]))
			goto owner_mismatch;
	}

	btrfs_free_tree_block(trans, root, eb, parent, wc->refs[level] == 1);
out:
	wc->refs[level] = 0;
	wc->flags[level] = 0;
	return 0;

owner_mismatch:
	btrfs_err_rl(fs_info, "unexpected tree owner, have %llu expect %llu",
		     btrfs_header_owner(eb), root->root_key.objectid);
	return -EUCLEAN;
}

static noinline int walk_down_tree(struct btrfs_trans_handle *trans,
				   struct btrfs_root *root,
				   struct btrfs_path *path,
				   struct walk_control *wc)
{
	int level = wc->level;
	int lookup_info = 1;
	int ret;

	while (level >= 0) {
		ret = walk_down_proc(trans, root, path, wc, lookup_info);
		if (ret > 0)
			break;

		if (level == 0)
			break;

		if (path->slots[level] >=
		    btrfs_header_nritems(path->nodes[level]))
			break;

		ret = do_walk_down(trans, root, path, wc, &lookup_info);
		if (ret > 0) {
			path->slots[level]++;
			continue;
		} else if (ret < 0)
			return ret;
		level = wc->level;
	}
	return 0;
}

static noinline int walk_up_tree(struct btrfs_trans_handle *trans,
				 struct btrfs_root *root,
				 struct btrfs_path *path,
				 struct walk_control *wc, int max_level)
{
	int level = wc->level;
	int ret;

	path->slots[level] = btrfs_header_nritems(path->nodes[level]);
	while (level < max_level && path->nodes[level]) {
		wc->level = level;
		if (path->slots[level] + 1 <
		    btrfs_header_nritems(path->nodes[level])) {
			path->slots[level]++;
			return 0;
		} else {
			ret = walk_up_proc(trans, root, path, wc);
			if (ret > 0)
				return 0;
			if (ret < 0)
				return ret;

			if (path->locks[level]) {
				btrfs_tree_unlock_rw(path->nodes[level],
						     path->locks[level]);
				path->locks[level] = 0;
			}
			free_extent_buffer(path->nodes[level]);
			path->nodes[level] = NULL;
			level++;
		}
	}
	return 1;
}

/*
 * drop a subvolume tree.
 *
 * this function traverses the tree freeing any blocks that only
 * referenced by the tree.
 *
 * when a shared tree block is found. this function decreases its
 * reference count by one. if update_ref is true, this function
 * also make sure backrefs for the shared block and all lower level
 * blocks are properly updated.
 *
 * If called with for_reloc == 0, may exit early with -EAGAIN
 */
int btrfs_drop_snapshot(struct btrfs_root *root, int update_ref, int for_reloc)
{
	struct btrfs_fs_info *fs_info = root->fs_info;
	struct btrfs_path *path;
	struct btrfs_trans_handle *trans;
	struct btrfs_root *tree_root = fs_info->tree_root;
	struct btrfs_root_item *root_item = &root->root_item;
	struct walk_control *wc;
	struct btrfs_key key;
	int err = 0;
	int ret;
	int level;
	bool root_dropped = false;

	btrfs_debug(fs_info, "Drop subvolume %llu", root->root_key.objectid);

	path = btrfs_alloc_path();
	if (!path) {
		err = -ENOMEM;
		goto out;
	}

	wc = kzalloc(sizeof(*wc), GFP_NOFS);
	if (!wc) {
		btrfs_free_path(path);
		err = -ENOMEM;
		goto out;
	}

	/*
	 * Use join to avoid potential EINTR from transaction start. See
	 * wait_reserve_ticket and the whole reservation callchain.
	 */
	if (for_reloc)
		trans = btrfs_join_transaction(tree_root);
	else
		trans = btrfs_start_transaction(tree_root, 0);
	if (IS_ERR(trans)) {
		err = PTR_ERR(trans);
		goto out_free;
	}

	err = btrfs_run_delayed_items(trans);
	if (err)
		goto out_end_trans;

	/*
	 * This will help us catch people modifying the fs tree while we're
	 * dropping it.  It is unsafe to mess with the fs tree while it's being
	 * dropped as we unlock the root node and parent nodes as we walk down
	 * the tree, assuming nothing will change.  If something does change
	 * then we'll have stale information and drop references to blocks we've
	 * already dropped.
	 */
	set_bit(BTRFS_ROOT_DELETING, &root->state);
	if (btrfs_disk_key_objectid(&root_item->drop_progress) == 0) {
		level = btrfs_header_level(root->node);
		path->nodes[level] = btrfs_lock_root_node(root);
		path->slots[level] = 0;
		path->locks[level] = BTRFS_WRITE_LOCK;
		memset(&wc->update_progress, 0,
		       sizeof(wc->update_progress));
	} else {
		btrfs_disk_key_to_cpu(&key, &root_item->drop_progress);
		memcpy(&wc->update_progress, &key,
		       sizeof(wc->update_progress));

		level = btrfs_root_drop_level(root_item);
		BUG_ON(level == 0);
		path->lowest_level = level;
		ret = btrfs_search_slot(NULL, root, &key, path, 0, 0);
		path->lowest_level = 0;
		if (ret < 0) {
			err = ret;
			goto out_end_trans;
		}
		WARN_ON(ret > 0);

		/*
		 * unlock our path, this is safe because only this
		 * function is allowed to delete this snapshot
		 */
		btrfs_unlock_up_safe(path, 0);

		level = btrfs_header_level(root->node);
		while (1) {
			btrfs_tree_lock(path->nodes[level]);
			path->locks[level] = BTRFS_WRITE_LOCK;

			ret = btrfs_lookup_extent_info(trans, fs_info,
						path->nodes[level]->start,
						level, 1, &wc->refs[level],
						&wc->flags[level]);
			if (ret < 0) {
				err = ret;
				goto out_end_trans;
			}
			BUG_ON(wc->refs[level] == 0);

			if (level == btrfs_root_drop_level(root_item))
				break;

			btrfs_tree_unlock(path->nodes[level]);
			path->locks[level] = 0;
			WARN_ON(wc->refs[level] != 1);
			level--;
		}
	}

	wc->restarted = test_bit(BTRFS_ROOT_DEAD_TREE, &root->state);
	wc->level = level;
	wc->shared_level = -1;
	wc->stage = DROP_REFERENCE;
	wc->update_ref = update_ref;
	wc->keep_locks = 0;
	wc->reada_count = BTRFS_NODEPTRS_PER_BLOCK(fs_info);

	while (1) {

		ret = walk_down_tree(trans, root, path, wc);
		if (ret < 0) {
			err = ret;
			break;
		}

		ret = walk_up_tree(trans, root, path, wc, BTRFS_MAX_LEVEL);
		if (ret < 0) {
			err = ret;
			break;
		}

		if (ret > 0) {
			BUG_ON(wc->stage != DROP_REFERENCE);
			break;
		}

		if (wc->stage == DROP_REFERENCE) {
			wc->drop_level = wc->level;
			btrfs_node_key_to_cpu(path->nodes[wc->drop_level],
					      &wc->drop_progress,
					      path->slots[wc->drop_level]);
		}
		btrfs_cpu_key_to_disk(&root_item->drop_progress,
				      &wc->drop_progress);
		btrfs_set_root_drop_level(root_item, wc->drop_level);

		BUG_ON(wc->level == 0);
		if (btrfs_should_end_transaction(trans) ||
		    (!for_reloc && btrfs_need_cleaner_sleep(fs_info))) {
			ret = btrfs_update_root(trans, tree_root,
						&root->root_key,
						root_item);
			if (ret) {
				btrfs_abort_transaction(trans, ret);
				err = ret;
				goto out_end_trans;
			}

			btrfs_end_transaction_throttle(trans);
			if (!for_reloc && btrfs_need_cleaner_sleep(fs_info)) {
				btrfs_debug(fs_info,
					    "drop snapshot early exit");
				err = -EAGAIN;
				goto out_free;
			}

		       /*
			* Use join to avoid potential EINTR from transaction
			* start. See wait_reserve_ticket and the whole
			* reservation callchain.
			*/
			if (for_reloc)
				trans = btrfs_join_transaction(tree_root);
			else
				trans = btrfs_start_transaction(tree_root, 0);
			if (IS_ERR(trans)) {
				err = PTR_ERR(trans);
				goto out_free;
			}
		}
	}
	btrfs_release_path(path);
	if (err)
		goto out_end_trans;

	ret = btrfs_del_root(trans, &root->root_key);
	if (ret) {
		btrfs_abort_transaction(trans, ret);
		err = ret;
		goto out_end_trans;
	}

	if (root->root_key.objectid != BTRFS_TREE_RELOC_OBJECTID) {
		ret = btrfs_find_root(tree_root, &root->root_key, path,
				      NULL, NULL);
		if (ret < 0) {
			btrfs_abort_transaction(trans, ret);
			err = ret;
			goto out_end_trans;
		} else if (ret > 0) {
			/* if we fail to delete the orphan item this time
			 * around, it'll get picked up the next time.
			 *
			 * The most common failure here is just -ENOENT.
			 */
			btrfs_del_orphan_item(trans, tree_root,
					      root->root_key.objectid);
		}
	}

	/*
	 * This subvolume is going to be completely dropped, and won't be
	 * recorded as dirty roots, thus pertrans meta rsv will not be freed at
	 * commit transaction time.  So free it here manually.
	 */
	btrfs_qgroup_convert_reserved_meta(root, INT_MAX);
	btrfs_qgroup_free_meta_all_pertrans(root);

	if (test_bit(BTRFS_ROOT_IN_RADIX, &root->state))
		btrfs_add_dropped_root(trans, root);
	else
		btrfs_put_root(root);
	root_dropped = true;
out_end_trans:
	btrfs_end_transaction_throttle(trans);
out_free:
	kfree(wc);
	btrfs_free_path(path);
out:
	/*
	 * So if we need to stop dropping the snapshot for whatever reason we
	 * need to make sure to add it back to the dead root list so that we
	 * keep trying to do the work later.  This also cleans up roots if we
	 * don't have it in the radix (like when we recover after a power fail
	 * or unmount) so we don't leak memory.
	 */
	if (!for_reloc && !root_dropped)
		btrfs_add_dead_root(root);
	return err;
}

/*
 * drop subtree rooted at tree block 'node'.
 *
 * NOTE: this function will unlock and release tree block 'node'
 * only used by relocation code
 */
int btrfs_drop_subtree(struct btrfs_trans_handle *trans,
			struct btrfs_root *root,
			struct extent_buffer *node,
			struct extent_buffer *parent)
{
	struct btrfs_fs_info *fs_info = root->fs_info;
	struct btrfs_path *path;
	struct walk_control *wc;
	int level;
	int parent_level;
	int ret = 0;
	int wret;

	BUG_ON(root->root_key.objectid != BTRFS_TREE_RELOC_OBJECTID);

	path = btrfs_alloc_path();
	if (!path)
		return -ENOMEM;

	wc = kzalloc(sizeof(*wc), GFP_NOFS);
	if (!wc) {
		btrfs_free_path(path);
		return -ENOMEM;
	}

	btrfs_assert_tree_locked(parent);
	parent_level = btrfs_header_level(parent);
	atomic_inc(&parent->refs);
	path->nodes[parent_level] = parent;
	path->slots[parent_level] = btrfs_header_nritems(parent);

	btrfs_assert_tree_locked(node);
	level = btrfs_header_level(node);
	path->nodes[level] = node;
	path->slots[level] = 0;
	path->locks[level] = BTRFS_WRITE_LOCK;

	wc->refs[parent_level] = 1;
	wc->flags[parent_level] = BTRFS_BLOCK_FLAG_FULL_BACKREF;
	wc->level = level;
	wc->shared_level = -1;
	wc->stage = DROP_REFERENCE;
	wc->update_ref = 0;
	wc->keep_locks = 1;
	wc->reada_count = BTRFS_NODEPTRS_PER_BLOCK(fs_info);

	while (1) {
		wret = walk_down_tree(trans, root, path, wc);
		if (wret < 0) {
			ret = wret;
			break;
		}

		wret = walk_up_tree(trans, root, path, wc, parent_level);
		if (wret < 0)
			ret = wret;
		if (wret != 0)
			break;
	}

	kfree(wc);
	btrfs_free_path(path);
	return ret;
}

/*
 * helper to account the unused space of all the readonly block group in the
 * space_info. takes mirrors into account.
 */
u64 btrfs_account_ro_block_groups_free_space(struct btrfs_space_info *sinfo)
{
	struct btrfs_block_group *block_group;
	u64 free_bytes = 0;
	int factor;

	/* It's df, we don't care if it's racy */
	if (list_empty(&sinfo->ro_bgs))
		return 0;

	spin_lock(&sinfo->lock);
	list_for_each_entry(block_group, &sinfo->ro_bgs, ro_list) {
		spin_lock(&block_group->lock);

		if (!block_group->ro) {
			spin_unlock(&block_group->lock);
			continue;
		}

		factor = btrfs_bg_type_to_factor(block_group->flags);
		free_bytes += (block_group->length -
			       block_group->used) * factor;

		spin_unlock(&block_group->lock);
	}
	spin_unlock(&sinfo->lock);

	return free_bytes;
}

int btrfs_error_unpin_extent_range(struct btrfs_fs_info *fs_info,
				   u64 start, u64 end)
{
	return unpin_extent_range(fs_info, start, end, false);
}

/*
 * It used to be that old block groups would be left around forever.
 * Iterating over them would be enough to trim unused space.  Since we
 * now automatically remove them, we also need to iterate over unallocated
 * space.
 *
 * We don't want a transaction for this since the discard may take a
 * substantial amount of time.  We don't require that a transaction be
 * running, but we do need to take a running transaction into account
 * to ensure that we're not discarding chunks that were released or
 * allocated in the current transaction.
 *
 * Holding the chunks lock will prevent other threads from allocating
 * or releasing chunks, but it won't prevent a running transaction
 * from committing and releasing the memory that the pending chunks
 * list head uses.  For that, we need to take a reference to the
 * transaction and hold the commit root sem.  We only need to hold
 * it while performing the free space search since we have already
 * held back allocations.
 */
static int btrfs_trim_free_extents(struct btrfs_device *device, u64 *trimmed)
{
	u64 start = SZ_1M, len = 0, end = 0;
	int ret;

	*trimmed = 0;

	/* Discard not supported = nothing to do. */
	if (!blk_queue_discard(bdev_get_queue(device->bdev)))
		return 0;

	/* Not writable = nothing to do. */
	if (!test_bit(BTRFS_DEV_STATE_WRITEABLE, &device->dev_state))
		return 0;

	/* No free space = nothing to do. */
	if (device->total_bytes <= device->bytes_used)
		return 0;

	ret = 0;

	while (1) {
		struct btrfs_fs_info *fs_info = device->fs_info;
		u64 bytes;

		ret = mutex_lock_interruptible(&fs_info->chunk_mutex);
		if (ret)
			break;

		find_first_clear_extent_bit(&device->alloc_state, start,
					    &start, &end,
					    CHUNK_TRIMMED | CHUNK_ALLOCATED);

		/* Check if there are any CHUNK_* bits left */
		if (start > device->total_bytes) {
			WARN_ON(IS_ENABLED(CONFIG_BTRFS_DEBUG));
			btrfs_warn_in_rcu(fs_info,
"ignoring attempt to trim beyond device size: offset %llu length %llu device %s device size %llu",
					  start, end - start + 1,
					  rcu_str_deref(device->name),
					  device->total_bytes);
			mutex_unlock(&fs_info->chunk_mutex);
			ret = 0;
			break;
		}

		/* Ensure we skip the reserved area in the first 1M */
		start = max_t(u64, start, SZ_1M);

		/*
		 * If find_first_clear_extent_bit find a range that spans the
		 * end of the device it will set end to -1, in this case it's up
		 * to the caller to trim the value to the size of the device.
		 */
		end = min(end, device->total_bytes - 1);

		len = end - start + 1;

		/* We didn't find any extents */
		if (!len) {
			mutex_unlock(&fs_info->chunk_mutex);
			ret = 0;
			break;
		}

		ret = btrfs_issue_discard(device->bdev, start, len,
					  &bytes);
		if (!ret)
			set_extent_bits(&device->alloc_state, start,
					start + bytes - 1,
					CHUNK_TRIMMED);
		mutex_unlock(&fs_info->chunk_mutex);

		if (ret)
			break;

		start += len;
		*trimmed += bytes;

		if (fatal_signal_pending(current)) {
			ret = -ERESTARTSYS;
			break;
		}

		cond_resched();
	}

	return ret;
}

/*
 * Trim the whole filesystem by:
 * 1) trimming the free space in each block group
 * 2) trimming the unallocated space on each device
 *
 * This will also continue trimming even if a block group or device encounters
 * an error.  The return value will be the last error, or 0 if nothing bad
 * happens.
 */
int btrfs_trim_fs(struct btrfs_fs_info *fs_info, struct fstrim_range *range)
{
	struct btrfs_block_group *cache = NULL;
	struct btrfs_device *device;
	struct list_head *devices;
	u64 group_trimmed;
	u64 range_end = U64_MAX;
	u64 start;
	u64 end;
	u64 trimmed = 0;
	u64 bg_failed = 0;
	u64 dev_failed = 0;
	int bg_ret = 0;
	int dev_ret = 0;
	int ret = 0;

	/*
	 * Check range overflow if range->len is set.
	 * The default range->len is U64_MAX.
	 */
	if (range->len != U64_MAX &&
	    check_add_overflow(range->start, range->len, &range_end))
		return -EINVAL;

	cache = btrfs_lookup_first_block_group(fs_info, range->start);
	for (; cache; cache = btrfs_next_block_group(cache)) {
		if (cache->start >= range_end) {
			btrfs_put_block_group(cache);
			break;
		}

		start = max(range->start, cache->start);
		end = min(range_end, cache->start + cache->length);

		if (end - start >= range->minlen) {
			if (!btrfs_block_group_done(cache)) {
				ret = btrfs_cache_block_group(cache, 0);
				if (ret) {
					bg_failed++;
					bg_ret = ret;
					continue;
				}
				ret = btrfs_wait_block_group_cache_done(cache);
				if (ret) {
					bg_failed++;
					bg_ret = ret;
					continue;
				}
			}
			ret = btrfs_trim_block_group(cache,
						     &group_trimmed,
						     start,
						     end,
						     range->minlen);

			trimmed += group_trimmed;
			if (ret) {
				bg_failed++;
				bg_ret = ret;
				continue;
			}
		}
	}

	if (bg_failed)
		btrfs_warn(fs_info,
			"failed to trim %llu block group(s), last error %d",
			bg_failed, bg_ret);
	mutex_lock(&fs_info->fs_devices->device_list_mutex);
	devices = &fs_info->fs_devices->devices;
	list_for_each_entry(device, devices, dev_list) {
		ret = btrfs_trim_free_extents(device, &group_trimmed);
		if (ret) {
			dev_failed++;
			dev_ret = ret;
			break;
		}

		trimmed += group_trimmed;
	}
	mutex_unlock(&fs_info->fs_devices->device_list_mutex);

	if (dev_failed)
		btrfs_warn(fs_info,
			"failed to trim %llu device(s), last error %d",
			dev_failed, dev_ret);
	range->len = trimmed;
	if (bg_ret)
		return bg_ret;
	return dev_ret;
}<|MERGE_RESOLUTION|>--- conflicted
+++ resolved
@@ -1340,35 +1340,17 @@
 		stripe = bbio->stripes;
 		for (i = 0; i < bbio->num_stripes; i++, stripe++) {
 			u64 bytes;
-<<<<<<< HEAD
-			struct request_queue *req_q;
-=======
->>>>>>> 754a0abe
 			struct btrfs_device *device = stripe->dev;
 
 			if (!device->bdev) {
 				ASSERT(btrfs_test_opt(fs_info, DEGRADED));
 				continue;
 			}
-<<<<<<< HEAD
-			req_q = bdev_get_queue(device->bdev);
-			if (!blk_queue_discard(req_q))
-				continue;
 
 			if (!test_bit(BTRFS_DEV_STATE_WRITEABLE, &device->dev_state))
 				continue;
 
-			ret = btrfs_issue_discard(device->bdev,
-						  stripe->physical,
-						  stripe->length,
-						  &bytes);
-=======
-
-			if (!test_bit(BTRFS_DEV_STATE_WRITEABLE, &device->dev_state))
-				continue;
-
 			ret = do_discard_extent(stripe, &bytes);
->>>>>>> 754a0abe
 			if (!ret) {
 				discarded_bytes += bytes;
 			} else if (ret != -EOPNOTSUPP) {
@@ -1820,22 +1802,6 @@
 		delayed_refs->pending_csums -= head->num_bytes;
 		spin_unlock(&delayed_refs->lock);
 		nr_items += btrfs_csum_bytes_to_leaves(fs_info, head->num_bytes);
-<<<<<<< HEAD
-	}
-
-	/*
-	 * We were dropping refs, or had a new ref and dropped it, and thus must
-	 * adjust down our total_bytes_pinned, the space may or may not have
-	 * been pinned and so is accounted for properly in the pinned space by
-	 * now.
-	 */
-	if (head->total_ref_mod < 0 ||
-	    (head->total_ref_mod == 0 && head->must_insert_reserved)) {
-		u64 flags = btrfs_ref_head_to_space_flags(head);
-
-		btrfs_mod_total_bytes_pinned(fs_info, flags, -head->num_bytes);
-=======
->>>>>>> 754a0abe
 	}
 
 	btrfs_delayed_refs_rsv_release(fs_info, nr_items);
@@ -2572,10 +2538,6 @@
 	spin_unlock(&cache->lock);
 	spin_unlock(&cache->space_info->lock);
 
-<<<<<<< HEAD
-	__btrfs_mod_total_bytes_pinned(cache->space_info, num_bytes);
-=======
->>>>>>> 754a0abe
 	set_extent_dirty(&trans->transaction->pinned_extents, bytenr,
 			 bytenr + num_bytes - 1, GFP_NOFS | __GFP_NOFAIL);
 	return 0;
@@ -2756,10 +2718,7 @@
 		len = cache->start + cache->length - start;
 		len = min(len, end + 1 - start);
 
-<<<<<<< HEAD
-=======
 		down_read(&fs_info->commit_root_sem);
->>>>>>> 754a0abe
 		if (start < cache->last_byte_to_unpin && return_free_space) {
 			u64 add_len = min(len, cache->last_byte_to_unpin - start);
 
@@ -2789,10 +2748,6 @@
 		cache->pinned -= len;
 		btrfs_space_info_update_bytes_pinned(fs_info, space_info, -len);
 		space_info->max_extent_size = 0;
-<<<<<<< HEAD
-		__btrfs_mod_total_bytes_pinned(space_info, -len);
-=======
->>>>>>> 754a0abe
 		if (cache->ro) {
 			space_info->bytes_readonly += len;
 			readonly = true;
