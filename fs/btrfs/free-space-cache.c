/*
 * Copyright (C) 2008 Red Hat.  All rights reserved.
 *
 * This program is free software; you can redistribute it and/or
 * modify it under the terms of the GNU General Public
 * License v2 as published by the Free Software Foundation.
 *
 * This program is distributed in the hope that it will be useful,
 * but WITHOUT ANY WARRANTY; without even the implied warranty of
 * MERCHANTABILITY or FITNESS FOR A PARTICULAR PURPOSE.  See the GNU
 * General Public License for more details.
 *
 * You should have received a copy of the GNU General Public
 * License along with this program; if not, write to the
 * Free Software Foundation, Inc., 59 Temple Place - Suite 330,
 * Boston, MA 021110-1307, USA.
 */

#include <linux/pagemap.h>
#include <linux/sched.h>
#include <linux/slab.h>
#include <linux/math64.h>
#include "ctree.h"
#include "free-space-cache.h"
#include "transaction.h"
#include "disk-io.h"
#include "extent_io.h"
#include "inode-map.h"

#define BITS_PER_BITMAP		(PAGE_CACHE_SIZE * 8)
#define MAX_CACHE_BYTES_PER_GIG	(32 * 1024)

static int link_free_space(struct btrfs_free_space_ctl *ctl,
			   struct btrfs_free_space *info);

static struct inode *__lookup_free_space_inode(struct btrfs_root *root,
					       struct btrfs_path *path,
					       u64 offset)
{
	struct btrfs_key key;
	struct btrfs_key location;
	struct btrfs_disk_key disk_key;
	struct btrfs_free_space_header *header;
	struct extent_buffer *leaf;
	struct inode *inode = NULL;
	int ret;

	key.objectid = BTRFS_FREE_SPACE_OBJECTID;
	key.offset = offset;
	key.type = 0;

	ret = btrfs_search_slot(NULL, root, &key, path, 0, 0);
	if (ret < 0)
		return ERR_PTR(ret);
	if (ret > 0) {
		btrfs_release_path(path);
		return ERR_PTR(-ENOENT);
	}

	leaf = path->nodes[0];
	header = btrfs_item_ptr(leaf, path->slots[0],
				struct btrfs_free_space_header);
	btrfs_free_space_key(leaf, header, &disk_key);
	btrfs_disk_key_to_cpu(&location, &disk_key);
	btrfs_release_path(path);

	inode = btrfs_iget(root->fs_info->sb, &location, root, NULL);
	if (!inode)
		return ERR_PTR(-ENOENT);
	if (IS_ERR(inode))
		return inode;
	if (is_bad_inode(inode)) {
		iput(inode);
		return ERR_PTR(-ENOENT);
	}

	inode->i_mapping->flags &= ~__GFP_FS;

	return inode;
}

struct inode *lookup_free_space_inode(struct btrfs_root *root,
				      struct btrfs_block_group_cache
				      *block_group, struct btrfs_path *path)
{
	struct inode *inode = NULL;

	spin_lock(&block_group->lock);
	if (block_group->inode)
		inode = igrab(block_group->inode);
	spin_unlock(&block_group->lock);
	if (inode)
		return inode;

	inode = __lookup_free_space_inode(root, path,
					  block_group->key.objectid);
	if (IS_ERR(inode))
		return inode;

	spin_lock(&block_group->lock);
	if (!root->fs_info->closing) {
		block_group->inode = igrab(inode);
		block_group->iref = 1;
	}
	spin_unlock(&block_group->lock);

	return inode;
}

int __create_free_space_inode(struct btrfs_root *root,
			      struct btrfs_trans_handle *trans,
			      struct btrfs_path *path, u64 ino, u64 offset)
{
	struct btrfs_key key;
	struct btrfs_disk_key disk_key;
	struct btrfs_free_space_header *header;
	struct btrfs_inode_item *inode_item;
	struct extent_buffer *leaf;
	int ret;

	ret = btrfs_insert_empty_inode(trans, root, path, ino);
	if (ret)
		return ret;

	leaf = path->nodes[0];
	inode_item = btrfs_item_ptr(leaf, path->slots[0],
				    struct btrfs_inode_item);
	btrfs_item_key(leaf, &disk_key, path->slots[0]);
	memset_extent_buffer(leaf, 0, (unsigned long)inode_item,
			     sizeof(*inode_item));
	btrfs_set_inode_generation(leaf, inode_item, trans->transid);
	btrfs_set_inode_size(leaf, inode_item, 0);
	btrfs_set_inode_nbytes(leaf, inode_item, 0);
	btrfs_set_inode_uid(leaf, inode_item, 0);
	btrfs_set_inode_gid(leaf, inode_item, 0);
	btrfs_set_inode_mode(leaf, inode_item, S_IFREG | 0600);
	btrfs_set_inode_flags(leaf, inode_item, BTRFS_INODE_NOCOMPRESS |
			      BTRFS_INODE_PREALLOC | BTRFS_INODE_NODATASUM);
	btrfs_set_inode_nlink(leaf, inode_item, 1);
	btrfs_set_inode_transid(leaf, inode_item, trans->transid);
	btrfs_set_inode_block_group(leaf, inode_item, offset);
	btrfs_mark_buffer_dirty(leaf);
	btrfs_release_path(path);

	key.objectid = BTRFS_FREE_SPACE_OBJECTID;
	key.offset = offset;
	key.type = 0;

	ret = btrfs_insert_empty_item(trans, root, path, &key,
				      sizeof(struct btrfs_free_space_header));
	if (ret < 0) {
		btrfs_release_path(path);
		return ret;
	}
	leaf = path->nodes[0];
	header = btrfs_item_ptr(leaf, path->slots[0],
				struct btrfs_free_space_header);
	memset_extent_buffer(leaf, 0, (unsigned long)header, sizeof(*header));
	btrfs_set_free_space_key(leaf, header, &disk_key);
	btrfs_mark_buffer_dirty(leaf);
	btrfs_release_path(path);

	return 0;
}

int create_free_space_inode(struct btrfs_root *root,
			    struct btrfs_trans_handle *trans,
			    struct btrfs_block_group_cache *block_group,
			    struct btrfs_path *path)
{
	int ret;
	u64 ino;

	ret = btrfs_find_free_objectid(root, &ino);
	if (ret < 0)
		return ret;

	return __create_free_space_inode(root, trans, path, ino,
					 block_group->key.objectid);
}

int btrfs_truncate_free_space_cache(struct btrfs_root *root,
				    struct btrfs_trans_handle *trans,
				    struct btrfs_path *path,
				    struct inode *inode)
{
	loff_t oldsize;
	int ret = 0;

	trans->block_rsv = root->orphan_block_rsv;
	ret = btrfs_block_rsv_check(trans, root,
				    root->orphan_block_rsv,
				    0, 5);
	if (ret)
		return ret;

	oldsize = i_size_read(inode);
	btrfs_i_size_write(inode, 0);
	truncate_pagecache(inode, oldsize, 0);

	/*
	 * We don't need an orphan item because truncating the free space cache
	 * will never be split across transactions.
	 */
	ret = btrfs_truncate_inode_items(trans, root, inode,
					 0, BTRFS_EXTENT_DATA_KEY);
	if (ret) {
		WARN_ON(1);
		return ret;
	}

	ret = btrfs_update_inode(trans, root, inode);
	return ret;
}

static int readahead_cache(struct inode *inode)
{
	struct file_ra_state *ra;
	unsigned long last_index;

	ra = kzalloc(sizeof(*ra), GFP_NOFS);
	if (!ra)
		return -ENOMEM;

	file_ra_state_init(ra, inode->i_mapping);
	last_index = (i_size_read(inode) - 1) >> PAGE_CACHE_SHIFT;

	page_cache_sync_readahead(inode->i_mapping, ra, NULL, 0, last_index);

	kfree(ra);

	return 0;
}

int __load_free_space_cache(struct btrfs_root *root, struct inode *inode,
			    struct btrfs_free_space_ctl *ctl,
			    struct btrfs_path *path, u64 offset)
{
	struct btrfs_free_space_header *header;
	struct extent_buffer *leaf;
	struct page *page;
	u32 *checksums = NULL, *crc;
	char *disk_crcs = NULL;
	struct btrfs_key key;
	struct list_head bitmaps;
	u64 num_entries;
	u64 num_bitmaps;
	u64 generation;
	u32 cur_crc = ~(u32)0;
	pgoff_t index = 0;
	unsigned long first_page_offset;
	int num_checksums;
	int ret = 0, ret2;

	INIT_LIST_HEAD(&bitmaps);

	/* Nothing in the space cache, goodbye */
	if (!i_size_read(inode))
		goto out;

	key.objectid = BTRFS_FREE_SPACE_OBJECTID;
	key.offset = offset;
	key.type = 0;

	ret = btrfs_search_slot(NULL, root, &key, path, 0, 0);
	if (ret < 0)
		goto out;
	else if (ret > 0) {
		btrfs_release_path(path);
		ret = 0;
		goto out;
	}

	ret = -1;

	leaf = path->nodes[0];
	header = btrfs_item_ptr(leaf, path->slots[0],
				struct btrfs_free_space_header);
	num_entries = btrfs_free_space_entries(leaf, header);
	num_bitmaps = btrfs_free_space_bitmaps(leaf, header);
	generation = btrfs_free_space_generation(leaf, header);
	btrfs_release_path(path);

	if (BTRFS_I(inode)->generation != generation) {
		printk(KERN_ERR "btrfs: free space inode generation (%llu) did"
		       " not match free space cache generation (%llu)\n",
		       (unsigned long long)BTRFS_I(inode)->generation,
		       (unsigned long long)generation);
		goto out;
	}

	if (!num_entries)
		goto out;

	/* Setup everything for doing checksumming */
	num_checksums = i_size_read(inode) / PAGE_CACHE_SIZE;
	checksums = crc = kzalloc(sizeof(u32) * num_checksums, GFP_NOFS);
	if (!checksums)
		goto out;
	first_page_offset = (sizeof(u32) * num_checksums) + sizeof(u64);
	disk_crcs = kzalloc(first_page_offset, GFP_NOFS);
	if (!disk_crcs)
		goto out;

	ret = readahead_cache(inode);
	if (ret)
		goto out;

	while (1) {
		struct btrfs_free_space_entry *entry;
		struct btrfs_free_space *e;
		void *addr;
		unsigned long offset = 0;
		unsigned long start_offset = 0;
		int need_loop = 0;

		if (!num_entries && !num_bitmaps)
			break;

		if (index == 0) {
			start_offset = first_page_offset;
			offset = start_offset;
		}

		page = grab_cache_page(inode->i_mapping, index);
		if (!page)
			goto free_cache;

		if (!PageUptodate(page)) {
			btrfs_readpage(NULL, page);
			lock_page(page);
			if (!PageUptodate(page)) {
				unlock_page(page);
				page_cache_release(page);
				printk(KERN_ERR "btrfs: error reading free "
				       "space cache\n");
				goto free_cache;
			}
		}
		addr = kmap(page);

		if (index == 0) {
			u64 *gen;

			memcpy(disk_crcs, addr, first_page_offset);
			gen = addr + (sizeof(u32) * num_checksums);
			if (*gen != BTRFS_I(inode)->generation) {
				printk(KERN_ERR "btrfs: space cache generation"
				       " (%llu) does not match inode (%llu)\n",
				       (unsigned long long)*gen,
				       (unsigned long long)
				       BTRFS_I(inode)->generation);
				kunmap(page);
				unlock_page(page);
				page_cache_release(page);
				goto free_cache;
			}
			crc = (u32 *)disk_crcs;
		}
		entry = addr + start_offset;

		/* First lets check our crc before we do anything fun */
		cur_crc = ~(u32)0;
		cur_crc = btrfs_csum_data(root, addr + start_offset, cur_crc,
					  PAGE_CACHE_SIZE - start_offset);
		btrfs_csum_final(cur_crc, (char *)&cur_crc);
		if (cur_crc != *crc) {
			printk(KERN_ERR "btrfs: crc mismatch for page %lu\n",
			       index);
			kunmap(page);
			unlock_page(page);
			page_cache_release(page);
			goto free_cache;
		}
		crc++;

		while (1) {
			if (!num_entries)
				break;

			need_loop = 1;
			e = kmem_cache_zalloc(btrfs_free_space_cachep,
					      GFP_NOFS);
			if (!e) {
				kunmap(page);
				unlock_page(page);
				page_cache_release(page);
				goto free_cache;
			}

			e->offset = le64_to_cpu(entry->offset);
			e->bytes = le64_to_cpu(entry->bytes);
			if (!e->bytes) {
				kunmap(page);
				kmem_cache_free(btrfs_free_space_cachep, e);
				unlock_page(page);
				page_cache_release(page);
				goto free_cache;
			}

			if (entry->type == BTRFS_FREE_SPACE_EXTENT) {
<<<<<<< HEAD
				spin_lock(&ctl->tree_lock);
				ret = link_free_space(ctl, e);
				spin_unlock(&ctl->tree_lock);
				BUG_ON(ret);
=======
				spin_lock(&block_group->tree_lock);
				ret = link_free_space(block_group, e);
				spin_unlock(&block_group->tree_lock);
				if (ret) {
					printk(KERN_ERR "Duplicate entries in "
					       "free space cache, dumping\n");
					kunmap(page);
					unlock_page(page);
					page_cache_release(page);
					goto free_cache;
				}
>>>>>>> d90c7321
			} else {
				e->bitmap = kzalloc(PAGE_CACHE_SIZE, GFP_NOFS);
				if (!e->bitmap) {
					kunmap(page);
					kmem_cache_free(
						btrfs_free_space_cachep, e);
					unlock_page(page);
					page_cache_release(page);
					goto free_cache;
				}
				spin_lock(&ctl->tree_lock);
				ret2 = link_free_space(ctl, e);
				ctl->total_bitmaps++;
				ctl->op->recalc_thresholds(ctl);
				spin_unlock(&ctl->tree_lock);
				list_add_tail(&e->list, &bitmaps);
				if (ret) {
					printk(KERN_ERR "Duplicate entries in "
					       "free space cache, dumping\n");
					kunmap(page);
					unlock_page(page);
					page_cache_release(page);
					goto free_cache;
				}
			}

			num_entries--;
			offset += sizeof(struct btrfs_free_space_entry);
			if (offset + sizeof(struct btrfs_free_space_entry) >=
			    PAGE_CACHE_SIZE)
				break;
			entry++;
		}

		/*
		 * We read an entry out of this page, we need to move on to the
		 * next page.
		 */
		if (need_loop) {
			kunmap(page);
			goto next;
		}

		/*
		 * We add the bitmaps at the end of the entries in order that
		 * the bitmap entries are added to the cache.
		 */
		e = list_entry(bitmaps.next, struct btrfs_free_space, list);
		list_del_init(&e->list);
		memcpy(e->bitmap, addr, PAGE_CACHE_SIZE);
		kunmap(page);
		num_bitmaps--;
next:
		unlock_page(page);
		page_cache_release(page);
		index++;
	}

	ret = 1;
out:
	kfree(checksums);
	kfree(disk_crcs);
	return ret;
free_cache:
	__btrfs_remove_free_space_cache(ctl);
	goto out;
}

int load_free_space_cache(struct btrfs_fs_info *fs_info,
			  struct btrfs_block_group_cache *block_group)
{
	struct btrfs_free_space_ctl *ctl = block_group->free_space_ctl;
	struct btrfs_root *root = fs_info->tree_root;
	struct inode *inode;
	struct btrfs_path *path;
	int ret;
	bool matched;
	u64 used = btrfs_block_group_used(&block_group->item);

	/*
	 * If we're unmounting then just return, since this does a search on the
	 * normal root and not the commit root and we could deadlock.
	 */
	smp_mb();
	if (fs_info->closing)
		return 0;

	/*
	 * If this block group has been marked to be cleared for one reason or
	 * another then we can't trust the on disk cache, so just return.
	 */
	spin_lock(&block_group->lock);
	if (block_group->disk_cache_state != BTRFS_DC_WRITTEN) {
		spin_unlock(&block_group->lock);
		return 0;
	}
	spin_unlock(&block_group->lock);

	path = btrfs_alloc_path();
	if (!path)
		return 0;

	inode = lookup_free_space_inode(root, block_group, path);
	if (IS_ERR(inode)) {
		btrfs_free_path(path);
		return 0;
	}

	ret = __load_free_space_cache(fs_info->tree_root, inode, ctl,
				      path, block_group->key.objectid);
	btrfs_free_path(path);
	if (ret <= 0)
		goto out;

	spin_lock(&ctl->tree_lock);
	matched = (ctl->free_space == (block_group->key.offset - used -
				       block_group->bytes_super));
	spin_unlock(&ctl->tree_lock);

	if (!matched) {
		__btrfs_remove_free_space_cache(ctl);
		printk(KERN_ERR "block group %llu has an wrong amount of free "
		       "space\n", block_group->key.objectid);
		ret = -1;
	}
out:
	if (ret < 0) {
		/* This cache is bogus, make sure it gets cleared */
		spin_lock(&block_group->lock);
		block_group->disk_cache_state = BTRFS_DC_CLEAR;
		spin_unlock(&block_group->lock);
		ret = 0;

		printk(KERN_ERR "btrfs: failed to load free space cache "
		       "for block group %llu\n", block_group->key.objectid);
	}

	iput(inode);
	return ret;
}

int __btrfs_write_out_cache(struct btrfs_root *root, struct inode *inode,
			    struct btrfs_free_space_ctl *ctl,
			    struct btrfs_block_group_cache *block_group,
			    struct btrfs_trans_handle *trans,
			    struct btrfs_path *path, u64 offset)
{
	struct btrfs_free_space_header *header;
	struct extent_buffer *leaf;
	struct rb_node *node;
	struct list_head *pos, *n;
	struct page **pages;
	struct page *page;
	struct extent_state *cached_state = NULL;
	struct btrfs_free_cluster *cluster = NULL;
	struct extent_io_tree *unpin = NULL;
	struct list_head bitmap_list;
	struct btrfs_key key;
	u64 start, end, len;
	u64 bytes = 0;
	u32 *crc, *checksums;
	unsigned long first_page_offset;
	int index = 0, num_pages = 0;
	int entries = 0;
	int bitmaps = 0;
	int ret = -1;
	bool next_page = false;
	bool out_of_space = false;

	INIT_LIST_HEAD(&bitmap_list);

	node = rb_first(&ctl->free_space_offset);
	if (!node)
		return 0;

	if (!i_size_read(inode))
		return -1;

	num_pages = (i_size_read(inode) + PAGE_CACHE_SIZE - 1) >>
		PAGE_CACHE_SHIFT;
	filemap_write_and_wait(inode->i_mapping);
	btrfs_wait_ordered_range(inode, inode->i_size &
				 ~(root->sectorsize - 1), (u64)-1);

	/* We need a checksum per page. */
	crc = checksums = kzalloc(sizeof(u32) * num_pages, GFP_NOFS);
	if (!crc)
		return -1;

	pages = kzalloc(sizeof(struct page *) * num_pages, GFP_NOFS);
	if (!pages) {
		kfree(crc);
		return -1;
	}

	/* Since the first page has all of our checksums and our generation we
	 * need to calculate the offset into the page that we can start writing
	 * our entries.
	 */
	first_page_offset = (sizeof(u32) * num_pages) + sizeof(u64);

	/* Get the cluster for this block_group if it exists */
	if (block_group && !list_empty(&block_group->cluster_list))
		cluster = list_entry(block_group->cluster_list.next,
				     struct btrfs_free_cluster,
				     block_group_list);

	/*
	 * We shouldn't have switched the pinned extents yet so this is the
	 * right one
	 */
	unpin = root->fs_info->pinned_extents;

	/*
	 * Lock all pages first so we can lock the extent safely.
	 *
	 * NOTE: Because we hold the ref the entire time we're going to write to
	 * the page find_get_page should never fail, so we don't do a check
	 * after find_get_page at this point.  Just putting this here so people
	 * know and don't freak out.
	 */
	while (index < num_pages) {
		page = grab_cache_page(inode->i_mapping, index);
		if (!page) {
			int i;

			for (i = 0; i < num_pages; i++) {
				unlock_page(pages[i]);
				page_cache_release(pages[i]);
			}
			goto out_free;
		}
		pages[index] = page;
		index++;
	}

	index = 0;
	lock_extent_bits(&BTRFS_I(inode)->io_tree, 0, i_size_read(inode) - 1,
			 0, &cached_state, GFP_NOFS);

	/*
	 * When searching for pinned extents, we need to start at our start
	 * offset.
	 */
	if (block_group)
		start = block_group->key.objectid;

	/* Write out the extent entries */
	do {
		struct btrfs_free_space_entry *entry;
		void *addr;
		unsigned long offset = 0;
		unsigned long start_offset = 0;

		next_page = false;

		if (index == 0) {
			start_offset = first_page_offset;
			offset = start_offset;
		}

		if (index >= num_pages) {
			out_of_space = true;
			break;
		}

		page = pages[index];

		addr = kmap(page);
		entry = addr + start_offset;

		memset(addr, 0, PAGE_CACHE_SIZE);
		while (node && !next_page) {
			struct btrfs_free_space *e;

			e = rb_entry(node, struct btrfs_free_space, offset_index);
			entries++;

			entry->offset = cpu_to_le64(e->offset);
			entry->bytes = cpu_to_le64(e->bytes);
			if (e->bitmap) {
				entry->type = BTRFS_FREE_SPACE_BITMAP;
				list_add_tail(&e->list, &bitmap_list);
				bitmaps++;
			} else {
				entry->type = BTRFS_FREE_SPACE_EXTENT;
			}
			node = rb_next(node);
			if (!node && cluster) {
				node = rb_first(&cluster->root);
				cluster = NULL;
			}
			offset += sizeof(struct btrfs_free_space_entry);
			if (offset + sizeof(struct btrfs_free_space_entry) >=
			    PAGE_CACHE_SIZE)
				next_page = true;
			entry++;
		}

		/*
		 * We want to add any pinned extents to our free space cache
		 * so we don't leak the space
		 */
		while (block_group && !next_page &&
		       (start < block_group->key.objectid +
			block_group->key.offset)) {
			ret = find_first_extent_bit(unpin, start, &start, &end,
						    EXTENT_DIRTY);
			if (ret) {
				ret = 0;
				break;
			}

			/* This pinned extent is out of our range */
			if (start >= block_group->key.objectid +
			    block_group->key.offset)
				break;

			len = block_group->key.objectid +
				block_group->key.offset - start;
			len = min(len, end + 1 - start);

			entries++;
			entry->offset = cpu_to_le64(start);
			entry->bytes = cpu_to_le64(len);
			entry->type = BTRFS_FREE_SPACE_EXTENT;

			start = end + 1;
			offset += sizeof(struct btrfs_free_space_entry);
			if (offset + sizeof(struct btrfs_free_space_entry) >=
			    PAGE_CACHE_SIZE)
				next_page = true;
			entry++;
		}
		*crc = ~(u32)0;
		*crc = btrfs_csum_data(root, addr + start_offset, *crc,
				       PAGE_CACHE_SIZE - start_offset);
		kunmap(page);

		btrfs_csum_final(*crc, (char *)crc);
		crc++;

		bytes += PAGE_CACHE_SIZE;

		index++;
	} while (node || next_page);

	/* Write out the bitmaps */
	list_for_each_safe(pos, n, &bitmap_list) {
		void *addr;
		struct btrfs_free_space *entry =
			list_entry(pos, struct btrfs_free_space, list);

		if (index >= num_pages) {
			out_of_space = true;
			break;
		}
		page = pages[index];

		addr = kmap(page);
		memcpy(addr, entry->bitmap, PAGE_CACHE_SIZE);
		*crc = ~(u32)0;
		*crc = btrfs_csum_data(root, addr, *crc, PAGE_CACHE_SIZE);
		kunmap(page);
		btrfs_csum_final(*crc, (char *)crc);
		crc++;
		bytes += PAGE_CACHE_SIZE;

		list_del_init(&entry->list);
		index++;
	}

	if (out_of_space) {
		btrfs_drop_pages(pages, num_pages);
		unlock_extent_cached(&BTRFS_I(inode)->io_tree, 0,
				     i_size_read(inode) - 1, &cached_state,
				     GFP_NOFS);
		ret = 0;
		goto out_free;
	}

	/* Zero out the rest of the pages just to make sure */
	while (index < num_pages) {
		void *addr;

		page = pages[index];
		addr = kmap(page);
		memset(addr, 0, PAGE_CACHE_SIZE);
		kunmap(page);
		bytes += PAGE_CACHE_SIZE;
		index++;
	}

	/* Write the checksums and trans id to the first page */
	{
		void *addr;
		u64 *gen;

		page = pages[0];

		addr = kmap(page);
		memcpy(addr, checksums, sizeof(u32) * num_pages);
		gen = addr + (sizeof(u32) * num_pages);
		*gen = trans->transid;
		kunmap(page);
	}

	ret = btrfs_dirty_pages(root, inode, pages, num_pages, 0,
					    bytes, &cached_state);
	btrfs_drop_pages(pages, num_pages);
	unlock_extent_cached(&BTRFS_I(inode)->io_tree, 0,
			     i_size_read(inode) - 1, &cached_state, GFP_NOFS);

	if (ret) {
		ret = 0;
		goto out_free;
	}

	BTRFS_I(inode)->generation = trans->transid;

	filemap_write_and_wait(inode->i_mapping);

	key.objectid = BTRFS_FREE_SPACE_OBJECTID;
	key.offset = offset;
	key.type = 0;

	ret = btrfs_search_slot(trans, root, &key, path, 1, 1);
	if (ret < 0) {
		ret = -1;
		clear_extent_bit(&BTRFS_I(inode)->io_tree, 0, bytes - 1,
				 EXTENT_DIRTY | EXTENT_DELALLOC |
				 EXTENT_DO_ACCOUNTING, 0, 0, NULL, GFP_NOFS);
		goto out_free;
	}
	leaf = path->nodes[0];
	if (ret > 0) {
		struct btrfs_key found_key;
		BUG_ON(!path->slots[0]);
		path->slots[0]--;
		btrfs_item_key_to_cpu(leaf, &found_key, path->slots[0]);
		if (found_key.objectid != BTRFS_FREE_SPACE_OBJECTID ||
		    found_key.offset != offset) {
			ret = -1;
			clear_extent_bit(&BTRFS_I(inode)->io_tree, 0, bytes - 1,
					 EXTENT_DIRTY | EXTENT_DELALLOC |
					 EXTENT_DO_ACCOUNTING, 0, 0, NULL,
					 GFP_NOFS);
			btrfs_release_path(path);
			goto out_free;
		}
	}
	header = btrfs_item_ptr(leaf, path->slots[0],
				struct btrfs_free_space_header);
	btrfs_set_free_space_entries(leaf, header, entries);
	btrfs_set_free_space_bitmaps(leaf, header, bitmaps);
	btrfs_set_free_space_generation(leaf, header, trans->transid);
	btrfs_mark_buffer_dirty(leaf);
	btrfs_release_path(path);

	ret = 1;

out_free:
	if (ret != 1) {
		invalidate_inode_pages2_range(inode->i_mapping, 0, index);
		BTRFS_I(inode)->generation = 0;
	}
	kfree(checksums);
	kfree(pages);
	btrfs_update_inode(trans, root, inode);
	return ret;
}

int btrfs_write_out_cache(struct btrfs_root *root,
			  struct btrfs_trans_handle *trans,
			  struct btrfs_block_group_cache *block_group,
			  struct btrfs_path *path)
{
	struct btrfs_free_space_ctl *ctl = block_group->free_space_ctl;
	struct inode *inode;
	int ret = 0;

	root = root->fs_info->tree_root;

	spin_lock(&block_group->lock);
	if (block_group->disk_cache_state < BTRFS_DC_SETUP) {
		spin_unlock(&block_group->lock);
		return 0;
	}
	spin_unlock(&block_group->lock);

	inode = lookup_free_space_inode(root, block_group, path);
	if (IS_ERR(inode))
		return 0;

	ret = __btrfs_write_out_cache(root, inode, ctl, block_group, trans,
				      path, block_group->key.objectid);
	if (ret < 0) {
		spin_lock(&block_group->lock);
		block_group->disk_cache_state = BTRFS_DC_ERROR;
		spin_unlock(&block_group->lock);
		ret = 0;

		printk(KERN_ERR "btrfs: failed to write free space cace "
		       "for block group %llu\n", block_group->key.objectid);
	}

	iput(inode);
	return ret;
}

static inline unsigned long offset_to_bit(u64 bitmap_start, u32 unit,
					  u64 offset)
{
	BUG_ON(offset < bitmap_start);
	offset -= bitmap_start;
	return (unsigned long)(div_u64(offset, unit));
}

static inline unsigned long bytes_to_bits(u64 bytes, u32 unit)
{
	return (unsigned long)(div_u64(bytes, unit));
}

static inline u64 offset_to_bitmap(struct btrfs_free_space_ctl *ctl,
				   u64 offset)
{
	u64 bitmap_start;
	u64 bytes_per_bitmap;

	bytes_per_bitmap = BITS_PER_BITMAP * ctl->unit;
	bitmap_start = offset - ctl->start;
	bitmap_start = div64_u64(bitmap_start, bytes_per_bitmap);
	bitmap_start *= bytes_per_bitmap;
	bitmap_start += ctl->start;

	return bitmap_start;
}

static int tree_insert_offset(struct rb_root *root, u64 offset,
			      struct rb_node *node, int bitmap)
{
	struct rb_node **p = &root->rb_node;
	struct rb_node *parent = NULL;
	struct btrfs_free_space *info;

	while (*p) {
		parent = *p;
		info = rb_entry(parent, struct btrfs_free_space, offset_index);

		if (offset < info->offset) {
			p = &(*p)->rb_left;
		} else if (offset > info->offset) {
			p = &(*p)->rb_right;
		} else {
			/*
			 * we could have a bitmap entry and an extent entry
			 * share the same offset.  If this is the case, we want
			 * the extent entry to always be found first if we do a
			 * linear search through the tree, since we want to have
			 * the quickest allocation time, and allocating from an
			 * extent is faster than allocating from a bitmap.  So
			 * if we're inserting a bitmap and we find an entry at
			 * this offset, we want to go right, or after this entry
			 * logically.  If we are inserting an extent and we've
			 * found a bitmap, we want to go left, or before
			 * logically.
			 */
			if (bitmap) {
				if (info->bitmap) {
					WARN_ON_ONCE(1);
					return -EEXIST;
				}
				p = &(*p)->rb_right;
			} else {
				if (!info->bitmap) {
					WARN_ON_ONCE(1);
					return -EEXIST;
				}
				p = &(*p)->rb_left;
			}
		}
	}

	rb_link_node(node, parent, p);
	rb_insert_color(node, root);

	return 0;
}

/*
 * searches the tree for the given offset.
 *
 * fuzzy - If this is set, then we are trying to make an allocation, and we just
 * want a section that has at least bytes size and comes at or after the given
 * offset.
 */
static struct btrfs_free_space *
tree_search_offset(struct btrfs_free_space_ctl *ctl,
		   u64 offset, int bitmap_only, int fuzzy)
{
	struct rb_node *n = ctl->free_space_offset.rb_node;
	struct btrfs_free_space *entry, *prev = NULL;

	/* find entry that is closest to the 'offset' */
	while (1) {
		if (!n) {
			entry = NULL;
			break;
		}

		entry = rb_entry(n, struct btrfs_free_space, offset_index);
		prev = entry;

		if (offset < entry->offset)
			n = n->rb_left;
		else if (offset > entry->offset)
			n = n->rb_right;
		else
			break;
	}

	if (bitmap_only) {
		if (!entry)
			return NULL;
		if (entry->bitmap)
			return entry;

		/*
		 * bitmap entry and extent entry may share same offset,
		 * in that case, bitmap entry comes after extent entry.
		 */
		n = rb_next(n);
		if (!n)
			return NULL;
		entry = rb_entry(n, struct btrfs_free_space, offset_index);
		if (entry->offset != offset)
			return NULL;

		WARN_ON(!entry->bitmap);
		return entry;
	} else if (entry) {
		if (entry->bitmap) {
			/*
			 * if previous extent entry covers the offset,
			 * we should return it instead of the bitmap entry
			 */
			n = &entry->offset_index;
			while (1) {
				n = rb_prev(n);
				if (!n)
					break;
				prev = rb_entry(n, struct btrfs_free_space,
						offset_index);
				if (!prev->bitmap) {
					if (prev->offset + prev->bytes > offset)
						entry = prev;
					break;
				}
			}
		}
		return entry;
	}

	if (!prev)
		return NULL;

	/* find last entry before the 'offset' */
	entry = prev;
	if (entry->offset > offset) {
		n = rb_prev(&entry->offset_index);
		if (n) {
			entry = rb_entry(n, struct btrfs_free_space,
					offset_index);
			BUG_ON(entry->offset > offset);
		} else {
			if (fuzzy)
				return entry;
			else
				return NULL;
		}
	}

	if (entry->bitmap) {
		n = &entry->offset_index;
		while (1) {
			n = rb_prev(n);
			if (!n)
				break;
			prev = rb_entry(n, struct btrfs_free_space,
					offset_index);
			if (!prev->bitmap) {
				if (prev->offset + prev->bytes > offset)
					return prev;
				break;
			}
		}
		if (entry->offset + BITS_PER_BITMAP * ctl->unit > offset)
			return entry;
	} else if (entry->offset + entry->bytes > offset)
		return entry;

	if (!fuzzy)
		return NULL;

	while (1) {
		if (entry->bitmap) {
			if (entry->offset + BITS_PER_BITMAP *
			    ctl->unit > offset)
				break;
		} else {
			if (entry->offset + entry->bytes > offset)
				break;
		}

		n = rb_next(&entry->offset_index);
		if (!n)
			return NULL;
		entry = rb_entry(n, struct btrfs_free_space, offset_index);
	}
	return entry;
}

static inline void
__unlink_free_space(struct btrfs_free_space_ctl *ctl,
		    struct btrfs_free_space *info)
{
	rb_erase(&info->offset_index, &ctl->free_space_offset);
	ctl->free_extents--;
}

static void unlink_free_space(struct btrfs_free_space_ctl *ctl,
			      struct btrfs_free_space *info)
{
	__unlink_free_space(ctl, info);
	ctl->free_space -= info->bytes;
}

static int link_free_space(struct btrfs_free_space_ctl *ctl,
			   struct btrfs_free_space *info)
{
	int ret = 0;

	BUG_ON(!info->bitmap && !info->bytes);
	ret = tree_insert_offset(&ctl->free_space_offset, info->offset,
				 &info->offset_index, (info->bitmap != NULL));
	if (ret)
		return ret;

	ctl->free_space += info->bytes;
	ctl->free_extents++;
	return ret;
}

static void recalculate_thresholds(struct btrfs_free_space_ctl *ctl)
{
	struct btrfs_block_group_cache *block_group = ctl->private;
	u64 max_bytes;
	u64 bitmap_bytes;
	u64 extent_bytes;
	u64 size = block_group->key.offset;
	u64 bytes_per_bg = BITS_PER_BITMAP * block_group->sectorsize;
	int max_bitmaps = div64_u64(size + bytes_per_bg - 1, bytes_per_bg);

	BUG_ON(ctl->total_bitmaps > max_bitmaps);

	/*
	 * The goal is to keep the total amount of memory used per 1gb of space
	 * at or below 32k, so we need to adjust how much memory we allow to be
	 * used by extent based free space tracking
	 */
	if (size < 1024 * 1024 * 1024)
		max_bytes = MAX_CACHE_BYTES_PER_GIG;
	else
		max_bytes = MAX_CACHE_BYTES_PER_GIG *
			div64_u64(size, 1024 * 1024 * 1024);

	/*
	 * we want to account for 1 more bitmap than what we have so we can make
	 * sure we don't go over our overall goal of MAX_CACHE_BYTES_PER_GIG as
	 * we add more bitmaps.
	 */
	bitmap_bytes = (ctl->total_bitmaps + 1) * PAGE_CACHE_SIZE;

	if (bitmap_bytes >= max_bytes) {
		ctl->extents_thresh = 0;
		return;
	}

	/*
	 * we want the extent entry threshold to always be at most 1/2 the maxw
	 * bytes we can have, or whatever is less than that.
	 */
	extent_bytes = max_bytes - bitmap_bytes;
	extent_bytes = min_t(u64, extent_bytes, div64_u64(max_bytes, 2));

	ctl->extents_thresh =
		div64_u64(extent_bytes, (sizeof(struct btrfs_free_space)));
}

static void bitmap_clear_bits(struct btrfs_free_space_ctl *ctl,
			      struct btrfs_free_space *info, u64 offset,
			      u64 bytes)
{
	unsigned long start, count;

	start = offset_to_bit(info->offset, ctl->unit, offset);
	count = bytes_to_bits(bytes, ctl->unit);
	BUG_ON(start + count > BITS_PER_BITMAP);

	bitmap_clear(info->bitmap, start, count);

	info->bytes -= bytes;
	ctl->free_space -= bytes;
}

static void bitmap_set_bits(struct btrfs_free_space_ctl *ctl,
			    struct btrfs_free_space *info, u64 offset,
			    u64 bytes)
{
	unsigned long start, count;

	start = offset_to_bit(info->offset, ctl->unit, offset);
	count = bytes_to_bits(bytes, ctl->unit);
	BUG_ON(start + count > BITS_PER_BITMAP);

	bitmap_set(info->bitmap, start, count);

	info->bytes += bytes;
	ctl->free_space += bytes;
}

static int search_bitmap(struct btrfs_free_space_ctl *ctl,
			 struct btrfs_free_space *bitmap_info, u64 *offset,
			 u64 *bytes)
{
	unsigned long found_bits = 0;
	unsigned long bits, i;
	unsigned long next_zero;

	i = offset_to_bit(bitmap_info->offset, ctl->unit,
			  max_t(u64, *offset, bitmap_info->offset));
	bits = bytes_to_bits(*bytes, ctl->unit);

	for (i = find_next_bit(bitmap_info->bitmap, BITS_PER_BITMAP, i);
	     i < BITS_PER_BITMAP;
	     i = find_next_bit(bitmap_info->bitmap, BITS_PER_BITMAP, i + 1)) {
		next_zero = find_next_zero_bit(bitmap_info->bitmap,
					       BITS_PER_BITMAP, i);
		if ((next_zero - i) >= bits) {
			found_bits = next_zero - i;
			break;
		}
		i = next_zero;
	}

	if (found_bits) {
		*offset = (u64)(i * ctl->unit) + bitmap_info->offset;
		*bytes = (u64)(found_bits) * ctl->unit;
		return 0;
	}

	return -1;
}

static struct btrfs_free_space *
find_free_space(struct btrfs_free_space_ctl *ctl, u64 *offset, u64 *bytes)
{
	struct btrfs_free_space *entry;
	struct rb_node *node;
	int ret;

	if (!ctl->free_space_offset.rb_node)
		return NULL;

	entry = tree_search_offset(ctl, offset_to_bitmap(ctl, *offset), 0, 1);
	if (!entry)
		return NULL;

	for (node = &entry->offset_index; node; node = rb_next(node)) {
		entry = rb_entry(node, struct btrfs_free_space, offset_index);
		if (entry->bytes < *bytes)
			continue;

		if (entry->bitmap) {
			ret = search_bitmap(ctl, entry, offset, bytes);
			if (!ret)
				return entry;
			continue;
		}

		*offset = entry->offset;
		*bytes = entry->bytes;
		return entry;
	}

	return NULL;
}

static void add_new_bitmap(struct btrfs_free_space_ctl *ctl,
			   struct btrfs_free_space *info, u64 offset)
{
	info->offset = offset_to_bitmap(ctl, offset);
	info->bytes = 0;
	link_free_space(ctl, info);
	ctl->total_bitmaps++;

	ctl->op->recalc_thresholds(ctl);
}

static void free_bitmap(struct btrfs_free_space_ctl *ctl,
			struct btrfs_free_space *bitmap_info)
{
	unlink_free_space(ctl, bitmap_info);
	kfree(bitmap_info->bitmap);
	kmem_cache_free(btrfs_free_space_cachep, bitmap_info);
	ctl->total_bitmaps--;
	ctl->op->recalc_thresholds(ctl);
}

static noinline int remove_from_bitmap(struct btrfs_free_space_ctl *ctl,
			      struct btrfs_free_space *bitmap_info,
			      u64 *offset, u64 *bytes)
{
	u64 end;
	u64 search_start, search_bytes;
	int ret;

again:
	end = bitmap_info->offset + (u64)(BITS_PER_BITMAP * ctl->unit) - 1;

	/*
	 * XXX - this can go away after a few releases.
	 *
	 * since the only user of btrfs_remove_free_space is the tree logging
	 * stuff, and the only way to test that is under crash conditions, we
	 * want to have this debug stuff here just in case somethings not
	 * working.  Search the bitmap for the space we are trying to use to
	 * make sure its actually there.  If its not there then we need to stop
	 * because something has gone wrong.
	 */
	search_start = *offset;
	search_bytes = *bytes;
	search_bytes = min(search_bytes, end - search_start + 1);
	ret = search_bitmap(ctl, bitmap_info, &search_start, &search_bytes);
	BUG_ON(ret < 0 || search_start != *offset);

	if (*offset > bitmap_info->offset && *offset + *bytes > end) {
		bitmap_clear_bits(ctl, bitmap_info, *offset, end - *offset + 1);
		*bytes -= end - *offset + 1;
		*offset = end + 1;
	} else if (*offset >= bitmap_info->offset && *offset + *bytes <= end) {
		bitmap_clear_bits(ctl, bitmap_info, *offset, *bytes);
		*bytes = 0;
	}

	if (*bytes) {
		struct rb_node *next = rb_next(&bitmap_info->offset_index);
		if (!bitmap_info->bytes)
			free_bitmap(ctl, bitmap_info);

		/*
		 * no entry after this bitmap, but we still have bytes to
		 * remove, so something has gone wrong.
		 */
		if (!next)
			return -EINVAL;

		bitmap_info = rb_entry(next, struct btrfs_free_space,
				       offset_index);

		/*
		 * if the next entry isn't a bitmap we need to return to let the
		 * extent stuff do its work.
		 */
		if (!bitmap_info->bitmap)
			return -EAGAIN;

		/*
		 * Ok the next item is a bitmap, but it may not actually hold
		 * the information for the rest of this free space stuff, so
		 * look for it, and if we don't find it return so we can try
		 * everything over again.
		 */
		search_start = *offset;
		search_bytes = *bytes;
		ret = search_bitmap(ctl, bitmap_info, &search_start,
				    &search_bytes);
		if (ret < 0 || search_start != *offset)
			return -EAGAIN;

		goto again;
	} else if (!bitmap_info->bytes)
		free_bitmap(ctl, bitmap_info);

	return 0;
}

static bool use_bitmap(struct btrfs_free_space_ctl *ctl,
		      struct btrfs_free_space *info)
{
	struct btrfs_block_group_cache *block_group = ctl->private;

	/*
	 * If we are below the extents threshold then we can add this as an
	 * extent, and don't have to deal with the bitmap
	 */
	if (ctl->free_extents < ctl->extents_thresh) {
		/*
		 * If this block group has some small extents we don't want to
		 * use up all of our free slots in the cache with them, we want
		 * to reserve them to larger extents, however if we have plent
		 * of cache left then go ahead an dadd them, no sense in adding
		 * the overhead of a bitmap if we don't have to.
		 */
		if (info->bytes <= block_group->sectorsize * 4) {
			if (ctl->free_extents * 2 <= ctl->extents_thresh)
				return false;
		} else {
			return false;
		}
	}

	/*
	 * some block groups are so tiny they can't be enveloped by a bitmap, so
	 * don't even bother to create a bitmap for this
	 */
	if (BITS_PER_BITMAP * block_group->sectorsize >
	    block_group->key.offset)
		return false;

	return true;
}

static int insert_into_bitmap(struct btrfs_free_space_ctl *ctl,
			      struct btrfs_free_space *info)
{
	struct btrfs_free_space *bitmap_info;
	int added = 0;
	u64 bytes, offset, end;
	int ret;

	bytes = info->bytes;
	offset = info->offset;

	if (!ctl->op->use_bitmap(ctl, info))
		return 0;

again:
	bitmap_info = tree_search_offset(ctl, offset_to_bitmap(ctl, offset),
					 1, 0);
	if (!bitmap_info) {
		BUG_ON(added);
		goto new_bitmap;
	}

	end = bitmap_info->offset + (u64)(BITS_PER_BITMAP * ctl->unit);

	if (offset >= bitmap_info->offset && offset + bytes > end) {
		bitmap_set_bits(ctl, bitmap_info, offset, end - offset);
		bytes -= end - offset;
		offset = end;
		added = 0;
	} else if (offset >= bitmap_info->offset && offset + bytes <= end) {
		bitmap_set_bits(ctl, bitmap_info, offset, bytes);
		bytes = 0;
	} else {
		BUG();
	}

	if (!bytes) {
		ret = 1;
		goto out;
	} else
		goto again;

new_bitmap:
	if (info && info->bitmap) {
		add_new_bitmap(ctl, info, offset);
		added = 1;
		info = NULL;
		goto again;
	} else {
		spin_unlock(&ctl->tree_lock);

		/* no pre-allocated info, allocate a new one */
		if (!info) {
			info = kmem_cache_zalloc(btrfs_free_space_cachep,
						 GFP_NOFS);
			if (!info) {
				spin_lock(&ctl->tree_lock);
				ret = -ENOMEM;
				goto out;
			}
		}

		/* allocate the bitmap */
		info->bitmap = kzalloc(PAGE_CACHE_SIZE, GFP_NOFS);
		spin_lock(&ctl->tree_lock);
		if (!info->bitmap) {
			ret = -ENOMEM;
			goto out;
		}
		goto again;
	}

out:
	if (info) {
		if (info->bitmap)
			kfree(info->bitmap);
		kmem_cache_free(btrfs_free_space_cachep, info);
	}

	return ret;
}

static bool try_merge_free_space(struct btrfs_free_space_ctl *ctl,
			  struct btrfs_free_space *info, bool update_stat)
{
	struct btrfs_free_space *left_info;
	struct btrfs_free_space *right_info;
	bool merged = false;
	u64 offset = info->offset;
	u64 bytes = info->bytes;

	/*
	 * first we want to see if there is free space adjacent to the range we
	 * are adding, if there is remove that struct and add a new one to
	 * cover the entire range
	 */
	right_info = tree_search_offset(ctl, offset + bytes, 0, 0);
	if (right_info && rb_prev(&right_info->offset_index))
		left_info = rb_entry(rb_prev(&right_info->offset_index),
				     struct btrfs_free_space, offset_index);
	else
		left_info = tree_search_offset(ctl, offset - 1, 0, 0);

	if (right_info && !right_info->bitmap) {
		if (update_stat)
			unlink_free_space(ctl, right_info);
		else
			__unlink_free_space(ctl, right_info);
		info->bytes += right_info->bytes;
		kmem_cache_free(btrfs_free_space_cachep, right_info);
		merged = true;
	}

	if (left_info && !left_info->bitmap &&
	    left_info->offset + left_info->bytes == offset) {
		if (update_stat)
			unlink_free_space(ctl, left_info);
		else
			__unlink_free_space(ctl, left_info);
		info->offset = left_info->offset;
		info->bytes += left_info->bytes;
		kmem_cache_free(btrfs_free_space_cachep, left_info);
		merged = true;
	}

	return merged;
}

int __btrfs_add_free_space(struct btrfs_free_space_ctl *ctl,
			   u64 offset, u64 bytes)
{
	struct btrfs_free_space *info;
	int ret = 0;

	info = kmem_cache_zalloc(btrfs_free_space_cachep, GFP_NOFS);
	if (!info)
		return -ENOMEM;

	info->offset = offset;
	info->bytes = bytes;

	spin_lock(&ctl->tree_lock);

	if (try_merge_free_space(ctl, info, true))
		goto link;

	/*
	 * There was no extent directly to the left or right of this new
	 * extent then we know we're going to have to allocate a new extent, so
	 * before we do that see if we need to drop this into a bitmap
	 */
	ret = insert_into_bitmap(ctl, info);
	if (ret < 0) {
		goto out;
	} else if (ret) {
		ret = 0;
		goto out;
	}
link:
	ret = link_free_space(ctl, info);
	if (ret)
		kmem_cache_free(btrfs_free_space_cachep, info);
out:
	spin_unlock(&ctl->tree_lock);

	if (ret) {
		printk(KERN_CRIT "btrfs: unable to add free space :%d\n", ret);
		BUG_ON(ret == -EEXIST);
	}

	return ret;
}

int btrfs_remove_free_space(struct btrfs_block_group_cache *block_group,
			    u64 offset, u64 bytes)
{
	struct btrfs_free_space_ctl *ctl = block_group->free_space_ctl;
	struct btrfs_free_space *info;
	struct btrfs_free_space *next_info = NULL;
	int ret = 0;

	spin_lock(&ctl->tree_lock);

again:
	info = tree_search_offset(ctl, offset, 0, 0);
	if (!info) {
		/*
		 * oops didn't find an extent that matched the space we wanted
		 * to remove, look for a bitmap instead
		 */
		info = tree_search_offset(ctl, offset_to_bitmap(ctl, offset),
					  1, 0);
		if (!info) {
			WARN_ON(1);
			goto out_lock;
		}
	}

	if (info->bytes < bytes && rb_next(&info->offset_index)) {
		u64 end;
		next_info = rb_entry(rb_next(&info->offset_index),
					     struct btrfs_free_space,
					     offset_index);

		if (next_info->bitmap)
			end = next_info->offset +
			      BITS_PER_BITMAP * ctl->unit - 1;
		else
			end = next_info->offset + next_info->bytes;

		if (next_info->bytes < bytes ||
		    next_info->offset > offset || offset > end) {
			printk(KERN_CRIT "Found free space at %llu, size %llu,"
			      " trying to use %llu\n",
			      (unsigned long long)info->offset,
			      (unsigned long long)info->bytes,
			      (unsigned long long)bytes);
			WARN_ON(1);
			ret = -EINVAL;
			goto out_lock;
		}

		info = next_info;
	}

	if (info->bytes == bytes) {
		unlink_free_space(ctl, info);
		if (info->bitmap) {
			kfree(info->bitmap);
			ctl->total_bitmaps--;
		}
		kmem_cache_free(btrfs_free_space_cachep, info);
		goto out_lock;
	}

	if (!info->bitmap && info->offset == offset) {
		unlink_free_space(ctl, info);
		info->offset += bytes;
		info->bytes -= bytes;
		link_free_space(ctl, info);
		goto out_lock;
	}

	if (!info->bitmap && info->offset <= offset &&
	    info->offset + info->bytes >= offset + bytes) {
		u64 old_start = info->offset;
		/*
		 * we're freeing space in the middle of the info,
		 * this can happen during tree log replay
		 *
		 * first unlink the old info and then
		 * insert it again after the hole we're creating
		 */
		unlink_free_space(ctl, info);
		if (offset + bytes < info->offset + info->bytes) {
			u64 old_end = info->offset + info->bytes;

			info->offset = offset + bytes;
			info->bytes = old_end - info->offset;
			ret = link_free_space(ctl, info);
			WARN_ON(ret);
			if (ret)
				goto out_lock;
		} else {
			/* the hole we're creating ends at the end
			 * of the info struct, just free the info
			 */
			kmem_cache_free(btrfs_free_space_cachep, info);
		}
		spin_unlock(&ctl->tree_lock);

		/* step two, insert a new info struct to cover
		 * anything before the hole
		 */
		ret = btrfs_add_free_space(block_group, old_start,
					   offset - old_start);
		WARN_ON(ret);
		goto out;
	}

	ret = remove_from_bitmap(ctl, info, &offset, &bytes);
	if (ret == -EAGAIN)
		goto again;
	BUG_ON(ret);
out_lock:
	spin_unlock(&ctl->tree_lock);
out:
	return ret;
}

void btrfs_dump_free_space(struct btrfs_block_group_cache *block_group,
			   u64 bytes)
{
	struct btrfs_free_space_ctl *ctl = block_group->free_space_ctl;
	struct btrfs_free_space *info;
	struct rb_node *n;
	int count = 0;

	for (n = rb_first(&ctl->free_space_offset); n; n = rb_next(n)) {
		info = rb_entry(n, struct btrfs_free_space, offset_index);
		if (info->bytes >= bytes)
			count++;
		printk(KERN_CRIT "entry offset %llu, bytes %llu, bitmap %s\n",
		       (unsigned long long)info->offset,
		       (unsigned long long)info->bytes,
		       (info->bitmap) ? "yes" : "no");
	}
	printk(KERN_INFO "block group has cluster?: %s\n",
	       list_empty(&block_group->cluster_list) ? "no" : "yes");
	printk(KERN_INFO "%d blocks of free space at or bigger than bytes is"
	       "\n", count);
}

static struct btrfs_free_space_op free_space_op = {
	.recalc_thresholds	= recalculate_thresholds,
	.use_bitmap		= use_bitmap,
};

void btrfs_init_free_space_ctl(struct btrfs_block_group_cache *block_group)
{
	struct btrfs_free_space_ctl *ctl = block_group->free_space_ctl;

	spin_lock_init(&ctl->tree_lock);
	ctl->unit = block_group->sectorsize;
	ctl->start = block_group->key.objectid;
	ctl->private = block_group;
	ctl->op = &free_space_op;

	/*
	 * we only want to have 32k of ram per block group for keeping
	 * track of free space, and if we pass 1/2 of that we want to
	 * start converting things over to using bitmaps
	 */
	ctl->extents_thresh = ((1024 * 32) / 2) /
				sizeof(struct btrfs_free_space);
}

/*
 * for a given cluster, put all of its extents back into the free
 * space cache.  If the block group passed doesn't match the block group
 * pointed to by the cluster, someone else raced in and freed the
 * cluster already.  In that case, we just return without changing anything
 */
static int
__btrfs_return_cluster_to_free_space(
			     struct btrfs_block_group_cache *block_group,
			     struct btrfs_free_cluster *cluster)
{
	struct btrfs_free_space_ctl *ctl = block_group->free_space_ctl;
	struct btrfs_free_space *entry;
	struct rb_node *node;

	spin_lock(&cluster->lock);
	if (cluster->block_group != block_group)
		goto out;

	cluster->block_group = NULL;
	cluster->window_start = 0;
	list_del_init(&cluster->block_group_list);

	node = rb_first(&cluster->root);
	while (node) {
		bool bitmap;

		entry = rb_entry(node, struct btrfs_free_space, offset_index);
		node = rb_next(&entry->offset_index);
		rb_erase(&entry->offset_index, &cluster->root);

		bitmap = (entry->bitmap != NULL);
		if (!bitmap)
			try_merge_free_space(ctl, entry, false);
		tree_insert_offset(&ctl->free_space_offset,
				   entry->offset, &entry->offset_index, bitmap);
	}
	cluster->root = RB_ROOT;

out:
	spin_unlock(&cluster->lock);
	btrfs_put_block_group(block_group);
	return 0;
}

void __btrfs_remove_free_space_cache_locked(struct btrfs_free_space_ctl *ctl)
{
	struct btrfs_free_space *info;
	struct rb_node *node;

	while ((node = rb_last(&ctl->free_space_offset)) != NULL) {
		info = rb_entry(node, struct btrfs_free_space, offset_index);
		unlink_free_space(ctl, info);
		kfree(info->bitmap);
		kmem_cache_free(btrfs_free_space_cachep, info);
		if (need_resched()) {
			spin_unlock(&ctl->tree_lock);
			cond_resched();
			spin_lock(&ctl->tree_lock);
		}
	}
}

void __btrfs_remove_free_space_cache(struct btrfs_free_space_ctl *ctl)
{
	spin_lock(&ctl->tree_lock);
	__btrfs_remove_free_space_cache_locked(ctl);
	spin_unlock(&ctl->tree_lock);
}

void btrfs_remove_free_space_cache(struct btrfs_block_group_cache *block_group)
{
	struct btrfs_free_space_ctl *ctl = block_group->free_space_ctl;
	struct btrfs_free_cluster *cluster;
	struct list_head *head;

	spin_lock(&ctl->tree_lock);
	while ((head = block_group->cluster_list.next) !=
	       &block_group->cluster_list) {
		cluster = list_entry(head, struct btrfs_free_cluster,
				     block_group_list);

		WARN_ON(cluster->block_group != block_group);
		__btrfs_return_cluster_to_free_space(block_group, cluster);
		if (need_resched()) {
			spin_unlock(&ctl->tree_lock);
			cond_resched();
			spin_lock(&ctl->tree_lock);
		}
	}
	__btrfs_remove_free_space_cache_locked(ctl);
	spin_unlock(&ctl->tree_lock);

}

u64 btrfs_find_space_for_alloc(struct btrfs_block_group_cache *block_group,
			       u64 offset, u64 bytes, u64 empty_size)
{
	struct btrfs_free_space_ctl *ctl = block_group->free_space_ctl;
	struct btrfs_free_space *entry = NULL;
	u64 bytes_search = bytes + empty_size;
	u64 ret = 0;

	spin_lock(&ctl->tree_lock);
	entry = find_free_space(ctl, &offset, &bytes_search);
	if (!entry)
		goto out;

	ret = offset;
	if (entry->bitmap) {
		bitmap_clear_bits(ctl, entry, offset, bytes);
		if (!entry->bytes)
			free_bitmap(ctl, entry);
	} else {
		unlink_free_space(ctl, entry);
		entry->offset += bytes;
		entry->bytes -= bytes;
		if (!entry->bytes)
			kmem_cache_free(btrfs_free_space_cachep, entry);
		else
			link_free_space(ctl, entry);
	}

out:
	spin_unlock(&ctl->tree_lock);

	return ret;
}

/*
 * given a cluster, put all of its extents back into the free space
 * cache.  If a block group is passed, this function will only free
 * a cluster that belongs to the passed block group.
 *
 * Otherwise, it'll get a reference on the block group pointed to by the
 * cluster and remove the cluster from it.
 */
int btrfs_return_cluster_to_free_space(
			       struct btrfs_block_group_cache *block_group,
			       struct btrfs_free_cluster *cluster)
{
	struct btrfs_free_space_ctl *ctl;
	int ret;

	/* first, get a safe pointer to the block group */
	spin_lock(&cluster->lock);
	if (!block_group) {
		block_group = cluster->block_group;
		if (!block_group) {
			spin_unlock(&cluster->lock);
			return 0;
		}
	} else if (cluster->block_group != block_group) {
		/* someone else has already freed it don't redo their work */
		spin_unlock(&cluster->lock);
		return 0;
	}
	atomic_inc(&block_group->count);
	spin_unlock(&cluster->lock);

	ctl = block_group->free_space_ctl;

	/* now return any extents the cluster had on it */
	spin_lock(&ctl->tree_lock);
	ret = __btrfs_return_cluster_to_free_space(block_group, cluster);
	spin_unlock(&ctl->tree_lock);

	/* finally drop our ref */
	btrfs_put_block_group(block_group);
	return ret;
}

static u64 btrfs_alloc_from_bitmap(struct btrfs_block_group_cache *block_group,
				   struct btrfs_free_cluster *cluster,
				   struct btrfs_free_space *entry,
				   u64 bytes, u64 min_start)
{
	struct btrfs_free_space_ctl *ctl = block_group->free_space_ctl;
	int err;
	u64 search_start = cluster->window_start;
	u64 search_bytes = bytes;
	u64 ret = 0;

	search_start = min_start;
	search_bytes = bytes;

	err = search_bitmap(ctl, entry, &search_start, &search_bytes);
	if (err)
		return 0;

	ret = search_start;
	bitmap_clear_bits(ctl, entry, ret, bytes);

	return ret;
}

/*
 * given a cluster, try to allocate 'bytes' from it, returns 0
 * if it couldn't find anything suitably large, or a logical disk offset
 * if things worked out
 */
u64 btrfs_alloc_from_cluster(struct btrfs_block_group_cache *block_group,
			     struct btrfs_free_cluster *cluster, u64 bytes,
			     u64 min_start)
{
	struct btrfs_free_space_ctl *ctl = block_group->free_space_ctl;
	struct btrfs_free_space *entry = NULL;
	struct rb_node *node;
	u64 ret = 0;

	spin_lock(&cluster->lock);
	if (bytes > cluster->max_size)
		goto out;

	if (cluster->block_group != block_group)
		goto out;

	node = rb_first(&cluster->root);
	if (!node)
		goto out;

	entry = rb_entry(node, struct btrfs_free_space, offset_index);
	while(1) {
		if (entry->bytes < bytes ||
		    (!entry->bitmap && entry->offset < min_start)) {
			node = rb_next(&entry->offset_index);
			if (!node)
				break;
			entry = rb_entry(node, struct btrfs_free_space,
					 offset_index);
			continue;
		}

		if (entry->bitmap) {
			ret = btrfs_alloc_from_bitmap(block_group,
						      cluster, entry, bytes,
						      min_start);
			if (ret == 0) {
				node = rb_next(&entry->offset_index);
				if (!node)
					break;
				entry = rb_entry(node, struct btrfs_free_space,
						 offset_index);
				continue;
			}
		} else {

			ret = entry->offset;

			entry->offset += bytes;
			entry->bytes -= bytes;
		}

		if (entry->bytes == 0)
			rb_erase(&entry->offset_index, &cluster->root);
		break;
	}
out:
	spin_unlock(&cluster->lock);

	if (!ret)
		return 0;

	spin_lock(&ctl->tree_lock);

	ctl->free_space -= bytes;
	if (entry->bytes == 0) {
		ctl->free_extents--;
		if (entry->bitmap) {
			kfree(entry->bitmap);
			ctl->total_bitmaps--;
			ctl->op->recalc_thresholds(ctl);
		}
		kmem_cache_free(btrfs_free_space_cachep, entry);
	}

	spin_unlock(&ctl->tree_lock);

	return ret;
}

static int btrfs_bitmap_cluster(struct btrfs_block_group_cache *block_group,
				struct btrfs_free_space *entry,
				struct btrfs_free_cluster *cluster,
				u64 offset, u64 bytes, u64 min_bytes)
{
	struct btrfs_free_space_ctl *ctl = block_group->free_space_ctl;
	unsigned long next_zero;
	unsigned long i;
	unsigned long search_bits;
	unsigned long total_bits;
	unsigned long found_bits;
	unsigned long start = 0;
	unsigned long total_found = 0;
	int ret;
	bool found = false;

	i = offset_to_bit(entry->offset, block_group->sectorsize,
			  max_t(u64, offset, entry->offset));
	search_bits = bytes_to_bits(bytes, block_group->sectorsize);
	total_bits = bytes_to_bits(min_bytes, block_group->sectorsize);

again:
	found_bits = 0;
	for (i = find_next_bit(entry->bitmap, BITS_PER_BITMAP, i);
	     i < BITS_PER_BITMAP;
	     i = find_next_bit(entry->bitmap, BITS_PER_BITMAP, i + 1)) {
		next_zero = find_next_zero_bit(entry->bitmap,
					       BITS_PER_BITMAP, i);
		if (next_zero - i >= search_bits) {
			found_bits = next_zero - i;
			break;
		}
		i = next_zero;
	}

	if (!found_bits)
		return -ENOSPC;

	if (!found) {
		start = i;
		found = true;
	}

	total_found += found_bits;

	if (cluster->max_size < found_bits * block_group->sectorsize)
		cluster->max_size = found_bits * block_group->sectorsize;

	if (total_found < total_bits) {
		i = find_next_bit(entry->bitmap, BITS_PER_BITMAP, next_zero);
		if (i - start > total_bits * 2) {
			total_found = 0;
			cluster->max_size = 0;
			found = false;
		}
		goto again;
	}

	cluster->window_start = start * block_group->sectorsize +
		entry->offset;
	rb_erase(&entry->offset_index, &ctl->free_space_offset);
	ret = tree_insert_offset(&cluster->root, entry->offset,
				 &entry->offset_index, 1);
	BUG_ON(ret);

	return 0;
}

/*
 * This searches the block group for just extents to fill the cluster with.
 */
static int setup_cluster_no_bitmap(struct btrfs_block_group_cache *block_group,
				   struct btrfs_free_cluster *cluster,
				   u64 offset, u64 bytes, u64 min_bytes)
{
	struct btrfs_free_space_ctl *ctl = block_group->free_space_ctl;
	struct btrfs_free_space *first = NULL;
	struct btrfs_free_space *entry = NULL;
	struct btrfs_free_space *prev = NULL;
	struct btrfs_free_space *last;
	struct rb_node *node;
	u64 window_start;
	u64 window_free;
	u64 max_extent;
	u64 max_gap = 128 * 1024;

	entry = tree_search_offset(ctl, offset, 0, 1);
	if (!entry)
		return -ENOSPC;

	/*
	 * We don't want bitmaps, so just move along until we find a normal
	 * extent entry.
	 */
	while (entry->bitmap) {
		node = rb_next(&entry->offset_index);
		if (!node)
			return -ENOSPC;
		entry = rb_entry(node, struct btrfs_free_space, offset_index);
	}

	window_start = entry->offset;
	window_free = entry->bytes;
	max_extent = entry->bytes;
	first = entry;
	last = entry;
	prev = entry;

	while (window_free <= min_bytes) {
		node = rb_next(&entry->offset_index);
		if (!node)
			return -ENOSPC;
		entry = rb_entry(node, struct btrfs_free_space, offset_index);

		if (entry->bitmap)
			continue;
		/*
		 * we haven't filled the empty size and the window is
		 * very large.  reset and try again
		 */
		if (entry->offset - (prev->offset + prev->bytes) > max_gap ||
		    entry->offset - window_start > (min_bytes * 2)) {
			first = entry;
			window_start = entry->offset;
			window_free = entry->bytes;
			last = entry;
			max_extent = entry->bytes;
		} else {
			last = entry;
			window_free += entry->bytes;
			if (entry->bytes > max_extent)
				max_extent = entry->bytes;
		}
		prev = entry;
	}

	cluster->window_start = first->offset;

	node = &first->offset_index;

	/*
	 * now we've found our entries, pull them out of the free space
	 * cache and put them into the cluster rbtree
	 */
	do {
		int ret;

		entry = rb_entry(node, struct btrfs_free_space, offset_index);
		node = rb_next(&entry->offset_index);
		if (entry->bitmap)
			continue;

		rb_erase(&entry->offset_index, &ctl->free_space_offset);
		ret = tree_insert_offset(&cluster->root, entry->offset,
					 &entry->offset_index, 0);
		BUG_ON(ret);
	} while (node && entry != last);

	cluster->max_size = max_extent;

	return 0;
}

/*
 * This specifically looks for bitmaps that may work in the cluster, we assume
 * that we have already failed to find extents that will work.
 */
static int setup_cluster_bitmap(struct btrfs_block_group_cache *block_group,
				struct btrfs_free_cluster *cluster,
				u64 offset, u64 bytes, u64 min_bytes)
{
	struct btrfs_free_space_ctl *ctl = block_group->free_space_ctl;
	struct btrfs_free_space *entry;
	struct rb_node *node;
	int ret = -ENOSPC;

	if (ctl->total_bitmaps == 0)
		return -ENOSPC;

	entry = tree_search_offset(ctl, offset_to_bitmap(ctl, offset), 0, 1);
	if (!entry)
		return -ENOSPC;

	node = &entry->offset_index;
	do {
		entry = rb_entry(node, struct btrfs_free_space, offset_index);
		node = rb_next(&entry->offset_index);
		if (!entry->bitmap)
			continue;
		if (entry->bytes < min_bytes)
			continue;
		ret = btrfs_bitmap_cluster(block_group, entry, cluster, offset,
					   bytes, min_bytes);
	} while (ret && node);

	return ret;
}

/*
 * here we try to find a cluster of blocks in a block group.  The goal
 * is to find at least bytes free and up to empty_size + bytes free.
 * We might not find them all in one contiguous area.
 *
 * returns zero and sets up cluster if things worked out, otherwise
 * it returns -enospc
 */
int btrfs_find_space_cluster(struct btrfs_trans_handle *trans,
			     struct btrfs_root *root,
			     struct btrfs_block_group_cache *block_group,
			     struct btrfs_free_cluster *cluster,
			     u64 offset, u64 bytes, u64 empty_size)
{
	struct btrfs_free_space_ctl *ctl = block_group->free_space_ctl;
	u64 min_bytes;
	int ret;

	/* for metadata, allow allocates with more holes */
	if (btrfs_test_opt(root, SSD_SPREAD)) {
		min_bytes = bytes + empty_size;
	} else if (block_group->flags & BTRFS_BLOCK_GROUP_METADATA) {
		/*
		 * we want to do larger allocations when we are
		 * flushing out the delayed refs, it helps prevent
		 * making more work as we go along.
		 */
		if (trans->transaction->delayed_refs.flushing)
			min_bytes = max(bytes, (bytes + empty_size) >> 1);
		else
			min_bytes = max(bytes, (bytes + empty_size) >> 4);
	} else
		min_bytes = max(bytes, (bytes + empty_size) >> 2);

	spin_lock(&ctl->tree_lock);

	/*
	 * If we know we don't have enough space to make a cluster don't even
	 * bother doing all the work to try and find one.
	 */
	if (ctl->free_space < min_bytes) {
		spin_unlock(&ctl->tree_lock);
		return -ENOSPC;
	}

	spin_lock(&cluster->lock);

	/* someone already found a cluster, hooray */
	if (cluster->block_group) {
		ret = 0;
		goto out;
	}

	ret = setup_cluster_no_bitmap(block_group, cluster, offset, bytes,
				      min_bytes);
	if (ret)
		ret = setup_cluster_bitmap(block_group, cluster, offset,
					   bytes, min_bytes);

	if (!ret) {
		atomic_inc(&block_group->count);
		list_add_tail(&cluster->block_group_list,
			      &block_group->cluster_list);
		cluster->block_group = block_group;
	}
out:
	spin_unlock(&cluster->lock);
	spin_unlock(&ctl->tree_lock);

	return ret;
}

/*
 * simple code to zero out a cluster
 */
void btrfs_init_free_cluster(struct btrfs_free_cluster *cluster)
{
	spin_lock_init(&cluster->lock);
	spin_lock_init(&cluster->refill_lock);
	cluster->root = RB_ROOT;
	cluster->max_size = 0;
	INIT_LIST_HEAD(&cluster->block_group_list);
	cluster->block_group = NULL;
}

int btrfs_trim_block_group(struct btrfs_block_group_cache *block_group,
			   u64 *trimmed, u64 start, u64 end, u64 minlen)
{
	struct btrfs_free_space_ctl *ctl = block_group->free_space_ctl;
	struct btrfs_free_space *entry = NULL;
	struct btrfs_fs_info *fs_info = block_group->fs_info;
	u64 bytes = 0;
	u64 actually_trimmed;
	int ret = 0;

	*trimmed = 0;

	while (start < end) {
		spin_lock(&ctl->tree_lock);

		if (ctl->free_space < minlen) {
			spin_unlock(&ctl->tree_lock);
			break;
		}

		entry = tree_search_offset(ctl, start, 0, 1);
		if (!entry)
			entry = tree_search_offset(ctl,
						   offset_to_bitmap(ctl, start),
						   1, 1);

		if (!entry || entry->offset >= end) {
			spin_unlock(&ctl->tree_lock);
			break;
		}

		if (entry->bitmap) {
			ret = search_bitmap(ctl, entry, &start, &bytes);
			if (!ret) {
				if (start >= end) {
					spin_unlock(&ctl->tree_lock);
					break;
				}
				bytes = min(bytes, end - start);
				bitmap_clear_bits(ctl, entry, start, bytes);
				if (entry->bytes == 0)
					free_bitmap(ctl, entry);
			} else {
				start = entry->offset + BITS_PER_BITMAP *
					block_group->sectorsize;
				spin_unlock(&ctl->tree_lock);
				ret = 0;
				continue;
			}
		} else {
			start = entry->offset;
			bytes = min(entry->bytes, end - start);
			unlink_free_space(ctl, entry);
			kmem_cache_free(btrfs_free_space_cachep, entry);
		}

		spin_unlock(&ctl->tree_lock);

		if (bytes >= minlen) {
			int update_ret;
			update_ret = btrfs_update_reserved_bytes(block_group,
								 bytes, 1, 1);

			ret = btrfs_error_discard_extent(fs_info->extent_root,
							 start,
							 bytes,
							 &actually_trimmed);

			btrfs_add_free_space(block_group, start, bytes);
			if (!update_ret)
				btrfs_update_reserved_bytes(block_group,
							    bytes, 0, 1);

			if (ret)
				break;
			*trimmed += actually_trimmed;
		}
		start += bytes;
		bytes = 0;

		if (fatal_signal_pending(current)) {
			ret = -ERESTARTSYS;
			break;
		}

		cond_resched();
	}

	return ret;
}

/*
 * Find the left-most item in the cache tree, and then return the
 * smallest inode number in the item.
 *
 * Note: the returned inode number may not be the smallest one in
 * the tree, if the left-most item is a bitmap.
 */
u64 btrfs_find_ino_for_alloc(struct btrfs_root *fs_root)
{
	struct btrfs_free_space_ctl *ctl = fs_root->free_ino_ctl;
	struct btrfs_free_space *entry = NULL;
	u64 ino = 0;

	spin_lock(&ctl->tree_lock);

	if (RB_EMPTY_ROOT(&ctl->free_space_offset))
		goto out;

	entry = rb_entry(rb_first(&ctl->free_space_offset),
			 struct btrfs_free_space, offset_index);

	if (!entry->bitmap) {
		ino = entry->offset;

		unlink_free_space(ctl, entry);
		entry->offset++;
		entry->bytes--;
		if (!entry->bytes)
			kmem_cache_free(btrfs_free_space_cachep, entry);
		else
			link_free_space(ctl, entry);
	} else {
		u64 offset = 0;
		u64 count = 1;
		int ret;

		ret = search_bitmap(ctl, entry, &offset, &count);
		BUG_ON(ret);

		ino = offset;
		bitmap_clear_bits(ctl, entry, offset, 1);
		if (entry->bytes == 0)
			free_bitmap(ctl, entry);
	}
out:
	spin_unlock(&ctl->tree_lock);

	return ino;
}

struct inode *lookup_free_ino_inode(struct btrfs_root *root,
				    struct btrfs_path *path)
{
	struct inode *inode = NULL;

	spin_lock(&root->cache_lock);
	if (root->cache_inode)
		inode = igrab(root->cache_inode);
	spin_unlock(&root->cache_lock);
	if (inode)
		return inode;

	inode = __lookup_free_space_inode(root, path, 0);
	if (IS_ERR(inode))
		return inode;

	spin_lock(&root->cache_lock);
	if (!root->fs_info->closing)
		root->cache_inode = igrab(inode);
	spin_unlock(&root->cache_lock);

	return inode;
}

int create_free_ino_inode(struct btrfs_root *root,
			  struct btrfs_trans_handle *trans,
			  struct btrfs_path *path)
{
	return __create_free_space_inode(root, trans, path,
					 BTRFS_FREE_INO_OBJECTID, 0);
}

int load_free_ino_cache(struct btrfs_fs_info *fs_info, struct btrfs_root *root)
{
	struct btrfs_free_space_ctl *ctl = root->free_ino_ctl;
	struct btrfs_path *path;
	struct inode *inode;
	int ret = 0;
	u64 root_gen = btrfs_root_generation(&root->root_item);

	/*
	 * If we're unmounting then just return, since this does a search on the
	 * normal root and not the commit root and we could deadlock.
	 */
	smp_mb();
	if (fs_info->closing)
		return 0;

	path = btrfs_alloc_path();
	if (!path)
		return 0;

	inode = lookup_free_ino_inode(root, path);
	if (IS_ERR(inode))
		goto out;

	if (root_gen != BTRFS_I(inode)->generation)
		goto out_put;

	ret = __load_free_space_cache(root, inode, ctl, path, 0);

	if (ret < 0)
		printk(KERN_ERR "btrfs: failed to load free ino cache for "
		       "root %llu\n", root->root_key.objectid);
out_put:
	iput(inode);
out:
	btrfs_free_path(path);
	return ret;
}

int btrfs_write_out_ino_cache(struct btrfs_root *root,
			      struct btrfs_trans_handle *trans,
			      struct btrfs_path *path)
{
	struct btrfs_free_space_ctl *ctl = root->free_ino_ctl;
	struct inode *inode;
	int ret;

	inode = lookup_free_ino_inode(root, path);
	if (IS_ERR(inode))
		return 0;

	ret = __btrfs_write_out_cache(root, inode, ctl, NULL, trans, path, 0);
	if (ret < 0)
		printk(KERN_ERR "btrfs: failed to write free ino cache "
		       "for root %llu\n", root->root_key.objectid);

	iput(inode);
	return ret;
}<|MERGE_RESOLUTION|>--- conflicted
+++ resolved
@@ -399,15 +399,9 @@
 			}
 
 			if (entry->type == BTRFS_FREE_SPACE_EXTENT) {
-<<<<<<< HEAD
 				spin_lock(&ctl->tree_lock);
 				ret = link_free_space(ctl, e);
 				spin_unlock(&ctl->tree_lock);
-				BUG_ON(ret);
-=======
-				spin_lock(&block_group->tree_lock);
-				ret = link_free_space(block_group, e);
-				spin_unlock(&block_group->tree_lock);
 				if (ret) {
 					printk(KERN_ERR "Duplicate entries in "
 					       "free space cache, dumping\n");
@@ -416,7 +410,6 @@
 					page_cache_release(page);
 					goto free_cache;
 				}
->>>>>>> d90c7321
 			} else {
 				e->bitmap = kzalloc(PAGE_CACHE_SIZE, GFP_NOFS);
 				if (!e->bitmap) {
