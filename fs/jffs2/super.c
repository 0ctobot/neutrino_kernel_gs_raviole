/*
 * JFFS2 -- Journalling Flash File System, Version 2.
 *
 * Copyright © 2001-2007 Red Hat, Inc.
 *
 * Created by David Woodhouse <dwmw2@infradead.org>
 *
 * For licensing information, see the file 'LICENCE' in this directory.
 *
 */

#define pr_fmt(fmt) KBUILD_MODNAME ": " fmt

#include <linux/kernel.h>
#include <linux/module.h>
#include <linux/slab.h>
#include <linux/init.h>
#include <linux/list.h>
#include <linux/fs.h>
#include <linux/err.h>
#include <linux/mount.h>
#include <linux/fs_context.h>
#include <linux/fs_parser.h>
#include <linux/jffs2.h>
#include <linux/pagemap.h>
#include <linux/mtd/super.h>
#include <linux/ctype.h>
#include <linux/namei.h>
#include <linux/seq_file.h>
#include <linux/exportfs.h>
#include "compr.h"
#include "nodelist.h"

static void jffs2_put_super(struct super_block *);

static struct kmem_cache *jffs2_inode_cachep;

static struct inode *jffs2_alloc_inode(struct super_block *sb)
{
	struct jffs2_inode_info *f;

	f = kmem_cache_alloc(jffs2_inode_cachep, GFP_KERNEL);
	if (!f)
		return NULL;
	return &f->vfs_inode;
}

static void jffs2_free_inode(struct inode *inode)
{
	struct jffs2_inode_info *f = JFFS2_INODE_INFO(inode);

	kfree(f->target);
	kmem_cache_free(jffs2_inode_cachep, f);
}

static void jffs2_i_init_once(void *foo)
{
	struct jffs2_inode_info *f = foo;

	mutex_init(&f->sem);
	inode_init_once(&f->vfs_inode);
}

static const char *jffs2_compr_name(unsigned int compr)
{
	switch (compr) {
	case JFFS2_COMPR_MODE_NONE:
		return "none";
#ifdef CONFIG_JFFS2_LZO
	case JFFS2_COMPR_MODE_FORCELZO:
		return "lzo";
#endif
#ifdef CONFIG_JFFS2_ZLIB
	case JFFS2_COMPR_MODE_FORCEZLIB:
		return "zlib";
#endif
	default:
		/* should never happen; programmer error */
		WARN_ON(1);
		return "";
	}
}

static int jffs2_show_options(struct seq_file *s, struct dentry *root)
{
	struct jffs2_sb_info *c = JFFS2_SB_INFO(root->d_sb);
	struct jffs2_mount_opts *opts = &c->mount_opts;

	if (opts->override_compr)
		seq_printf(s, ",compr=%s", jffs2_compr_name(opts->compr));
	if (opts->set_rp_size)
		seq_printf(s, ",rp_size=%u", opts->rp_size / 1024);

	return 0;
}

static int jffs2_sync_fs(struct super_block *sb, int wait)
{
	struct jffs2_sb_info *c = JFFS2_SB_INFO(sb);

#ifdef CONFIG_JFFS2_FS_WRITEBUFFER
	if (jffs2_is_writebuffered(c))
		cancel_delayed_work_sync(&c->wbuf_dwork);
#endif

	mutex_lock(&c->alloc_sem);
	jffs2_flush_wbuf_pad(c);
	mutex_unlock(&c->alloc_sem);
	return 0;
}

static struct inode *jffs2_nfs_get_inode(struct super_block *sb, uint64_t ino,
					 uint32_t generation)
{
	/* We don't care about i_generation. We'll destroy the flash
	   before we start re-using inode numbers anyway. And even
	   if that wasn't true, we'd have other problems...*/
	return jffs2_iget(sb, ino);
}

static struct dentry *jffs2_fh_to_dentry(struct super_block *sb, struct fid *fid,
					 int fh_len, int fh_type)
{
        return generic_fh_to_dentry(sb, fid, fh_len, fh_type,
                                    jffs2_nfs_get_inode);
}

static struct dentry *jffs2_fh_to_parent(struct super_block *sb, struct fid *fid,
					 int fh_len, int fh_type)
{
        return generic_fh_to_parent(sb, fid, fh_len, fh_type,
                                    jffs2_nfs_get_inode);
}

static struct dentry *jffs2_get_parent(struct dentry *child)
{
	struct jffs2_inode_info *f;
	uint32_t pino;

	BUG_ON(!d_is_dir(child));

	f = JFFS2_INODE_INFO(d_inode(child));

	pino = f->inocache->pino_nlink;

	JFFS2_DEBUG("Parent of directory ino #%u is #%u\n",
		    f->inocache->ino, pino);

	return d_obtain_alias(jffs2_iget(child->d_sb, pino));
}

static const struct export_operations jffs2_export_ops = {
	.get_parent = jffs2_get_parent,
	.fh_to_dentry = jffs2_fh_to_dentry,
	.fh_to_parent = jffs2_fh_to_parent,
};

/*
 * JFFS2 mount options.
 *
 * Opt_source: The source device
 * Opt_override_compr: override default compressor
 * Opt_rp_size: size of reserved pool in KiB
 */
enum {
	Opt_override_compr,
	Opt_rp_size,
};

static const struct constant_table jffs2_param_compr[] = {
	{"none",	JFFS2_COMPR_MODE_NONE },
#ifdef CONFIG_JFFS2_LZO
	{"lzo",		JFFS2_COMPR_MODE_FORCELZO },
#endif
#ifdef CONFIG_JFFS2_ZLIB
	{"zlib",	JFFS2_COMPR_MODE_FORCEZLIB },
#endif
	{}
};

static const struct fs_parameter_spec jffs2_fs_parameters[] = {
	fsparam_enum	("compr",	Opt_override_compr, jffs2_param_compr),
	fsparam_u32	("rp_size",	Opt_rp_size),
	{}
};

static int jffs2_parse_param(struct fs_context *fc, struct fs_parameter *param)
{
	struct fs_parse_result result;
	struct jffs2_sb_info *c = fc->s_fs_info;
	int opt;

	opt = fs_parse(fc, jffs2_fs_parameters, param, &result);
	if (opt < 0)
		return opt;

	switch (opt) {
	case Opt_override_compr:
		c->mount_opts.compr = result.uint_32;
		c->mount_opts.override_compr = true;
		break;
	case Opt_rp_size:
		if (result.uint_32 > UINT_MAX / 1024)
			return invalf(fc, "jffs2: rp_size unrepresentable");
		c->mount_opts.rp_size = result.uint_32 * 1024;
		c->mount_opts.set_rp_size = true;
		break;
	default:
		return -EINVAL;
	}

	return 0;
}

static inline void jffs2_update_mount_opts(struct fs_context *fc)
{
	struct jffs2_sb_info *new_c = fc->s_fs_info;
	struct jffs2_sb_info *c = JFFS2_SB_INFO(fc->root->d_sb);

	mutex_lock(&c->alloc_sem);
	if (new_c->mount_opts.override_compr) {
		c->mount_opts.override_compr = new_c->mount_opts.override_compr;
		c->mount_opts.compr = new_c->mount_opts.compr;
	}
<<<<<<< HEAD
	if (new_c->mount_opts.rp_size)
		c->mount_opts.rp_size = new_c->mount_opts.rp_size;
=======
	if (new_c->mount_opts.set_rp_size) {
		c->mount_opts.set_rp_size = new_c->mount_opts.set_rp_size;
		c->mount_opts.rp_size = new_c->mount_opts.rp_size;
	}
>>>>>>> c70595ea
	mutex_unlock(&c->alloc_sem);
}

static int jffs2_reconfigure(struct fs_context *fc)
{
	struct super_block *sb = fc->root->d_sb;

	sync_filesystem(sb);
	jffs2_update_mount_opts(fc);

	return jffs2_do_remount_fs(sb, fc);
}

static const struct super_operations jffs2_super_operations =
{
	.alloc_inode =	jffs2_alloc_inode,
	.free_inode =	jffs2_free_inode,
	.put_super =	jffs2_put_super,
	.statfs =	jffs2_statfs,
	.evict_inode =	jffs2_evict_inode,
	.dirty_inode =	jffs2_dirty_inode,
	.show_options =	jffs2_show_options,
	.sync_fs =	jffs2_sync_fs,
};

/*
 * fill in the superblock
 */
static int jffs2_fill_super(struct super_block *sb, struct fs_context *fc)
{
	struct jffs2_sb_info *c = sb->s_fs_info;

	jffs2_dbg(1, "jffs2_get_sb_mtd():"
		  " New superblock for device %d (\"%s\")\n",
		  sb->s_mtd->index, sb->s_mtd->name);

	c->mtd = sb->s_mtd;
	c->os_priv = sb;

	if (c->mount_opts.rp_size > c->mtd->size)
		return invalf(fc, "jffs2: Too large reserve pool specified, max is %llu KB",
			      c->mtd->size / 1024);

	/* Initialize JFFS2 superblock locks, the further initialization will
	 * be done later */
	mutex_init(&c->alloc_sem);
	mutex_init(&c->erase_free_sem);
	init_waitqueue_head(&c->erase_wait);
	init_waitqueue_head(&c->inocache_wq);
	spin_lock_init(&c->erase_completion_lock);
	spin_lock_init(&c->inocache_lock);

	sb->s_op = &jffs2_super_operations;
	sb->s_export_op = &jffs2_export_ops;
	sb->s_flags = sb->s_flags | SB_NOATIME;
	sb->s_xattr = jffs2_xattr_handlers;
#ifdef CONFIG_JFFS2_FS_POSIX_ACL
	sb->s_flags |= SB_POSIXACL;
#endif
	return jffs2_do_fill_super(sb, fc);
}

static int jffs2_get_tree(struct fs_context *fc)
{
	return get_tree_mtd(fc, jffs2_fill_super);
}

static void jffs2_free_fc(struct fs_context *fc)
{
	kfree(fc->s_fs_info);
}

static const struct fs_context_operations jffs2_context_ops = {
	.free		= jffs2_free_fc,
	.parse_param	= jffs2_parse_param,
	.get_tree	= jffs2_get_tree,
	.reconfigure	= jffs2_reconfigure,
};

static int jffs2_init_fs_context(struct fs_context *fc)
{
	struct jffs2_sb_info *ctx;

	ctx = kzalloc(sizeof(struct jffs2_sb_info), GFP_KERNEL);
	if (!ctx)
		return -ENOMEM;

	fc->s_fs_info = ctx;
	fc->ops = &jffs2_context_ops;
	return 0;
}

static void jffs2_put_super (struct super_block *sb)
{
	struct jffs2_sb_info *c = JFFS2_SB_INFO(sb);

	jffs2_dbg(2, "%s()\n", __func__);

	mutex_lock(&c->alloc_sem);
	jffs2_flush_wbuf_pad(c);
	mutex_unlock(&c->alloc_sem);

	jffs2_sum_exit(c);

	jffs2_free_ino_caches(c);
	jffs2_free_raw_node_refs(c);
	kvfree(c->blocks);
	jffs2_flash_cleanup(c);
	kfree(c->inocache_list);
	jffs2_clear_xattr_subsystem(c);
	mtd_sync(c->mtd);
	jffs2_dbg(1, "%s(): returning\n", __func__);
}

static void jffs2_kill_sb(struct super_block *sb)
{
	struct jffs2_sb_info *c = JFFS2_SB_INFO(sb);
	if (c && !sb_rdonly(sb))
		jffs2_stop_garbage_collect_thread(c);
	kill_mtd_super(sb);
	kfree(c);
}

static struct file_system_type jffs2_fs_type = {
	.owner =	THIS_MODULE,
	.name =		"jffs2",
	.init_fs_context = jffs2_init_fs_context,
	.parameters =	jffs2_fs_parameters,
	.kill_sb =	jffs2_kill_sb,
};
MODULE_ALIAS_FS("jffs2");

static int __init init_jffs2_fs(void)
{
	int ret;

	/* Paranoia checks for on-medium structures. If we ask GCC
	   to pack them with __attribute__((packed)) then it _also_
	   assumes that they're not aligned -- so it emits crappy
	   code on some architectures. Ideally we want an attribute
	   which means just 'no padding', without the alignment
	   thing. But GCC doesn't have that -- we have to just
	   hope the structs are the right sizes, instead. */
	BUILD_BUG_ON(sizeof(struct jffs2_unknown_node) != 12);
	BUILD_BUG_ON(sizeof(struct jffs2_raw_dirent) != 40);
	BUILD_BUG_ON(sizeof(struct jffs2_raw_inode) != 68);
	BUILD_BUG_ON(sizeof(struct jffs2_raw_summary) != 32);

	pr_info("version 2.2."
#ifdef CONFIG_JFFS2_FS_WRITEBUFFER
	       " (NAND)"
#endif
#ifdef CONFIG_JFFS2_SUMMARY
	       " (SUMMARY) "
#endif
	       " © 2001-2006 Red Hat, Inc.\n");

	jffs2_inode_cachep = kmem_cache_create("jffs2_i",
					     sizeof(struct jffs2_inode_info),
					     0, (SLAB_RECLAIM_ACCOUNT|
						SLAB_MEM_SPREAD|SLAB_ACCOUNT),
					     jffs2_i_init_once);
	if (!jffs2_inode_cachep) {
		pr_err("error: Failed to initialise inode cache\n");
		return -ENOMEM;
	}
	ret = jffs2_compressors_init();
	if (ret) {
		pr_err("error: Failed to initialise compressors\n");
		goto out;
	}
	ret = jffs2_create_slab_caches();
	if (ret) {
		pr_err("error: Failed to initialise slab caches\n");
		goto out_compressors;
	}
	ret = register_filesystem(&jffs2_fs_type);
	if (ret) {
		pr_err("error: Failed to register filesystem\n");
		goto out_slab;
	}
	return 0;

 out_slab:
	jffs2_destroy_slab_caches();
 out_compressors:
	jffs2_compressors_exit();
 out:
	kmem_cache_destroy(jffs2_inode_cachep);
	return ret;
}

static void __exit exit_jffs2_fs(void)
{
	unregister_filesystem(&jffs2_fs_type);
	jffs2_destroy_slab_caches();
	jffs2_compressors_exit();

	/*
	 * Make sure all delayed rcu free inodes are flushed before we
	 * destroy cache.
	 */
	rcu_barrier();
	kmem_cache_destroy(jffs2_inode_cachep);
}

module_init(init_jffs2_fs);
module_exit(exit_jffs2_fs);

MODULE_DESCRIPTION("The Journalling Flash File System, v2");
MODULE_AUTHOR("Red Hat, Inc.");
MODULE_LICENSE("GPL"); // Actually dual-licensed, but it doesn't matter for
		       // the sake of this tag. It's Free Software.<|MERGE_RESOLUTION|>--- conflicted
+++ resolved
@@ -222,15 +222,10 @@
 		c->mount_opts.override_compr = new_c->mount_opts.override_compr;
 		c->mount_opts.compr = new_c->mount_opts.compr;
 	}
-<<<<<<< HEAD
-	if (new_c->mount_opts.rp_size)
-		c->mount_opts.rp_size = new_c->mount_opts.rp_size;
-=======
 	if (new_c->mount_opts.set_rp_size) {
 		c->mount_opts.set_rp_size = new_c->mount_opts.set_rp_size;
 		c->mount_opts.rp_size = new_c->mount_opts.rp_size;
 	}
->>>>>>> c70595ea
 	mutex_unlock(&c->alloc_sem);
 }
 
