--- conflicted
+++ resolved
@@ -660,16 +660,6 @@
 	 */
 	list_splice(txlist, &ep->rdllist);
 	__pm_relax(ep->ws);
-<<<<<<< HEAD
-
-	if (!list_empty(&ep->rdllist)) {
-		if (waitqueue_active(&ep->wq))
-			wake_up(&ep->wq);
-	}
-
-	write_unlock_irq(&ep->lock);
-=======
->>>>>>> 754a0abe
 
 	if (!list_empty(&ep->rdllist)) {
 		if (waitqueue_active(&ep->wq))
@@ -1860,34 +1850,6 @@
 		if (!eavail)
 			__add_wait_queue_exclusive(&ep->wq, &wait);
 
-<<<<<<< HEAD
-		if (!eavail && !res)
-			timed_out = !freezable_schedule_hrtimeout_range(to, slack,
-									HRTIMER_MODE_ABS);
-
-		/*
-		 * We were woken up, thus go and try to harvest some events.
-		 * If timed out and still on the wait queue, recheck eavail
-		 * carefully under lock, below.
-		 */
-		eavail = 1;
-	} while (0);
-
-	__set_current_state(TASK_RUNNING);
-
-	if (!list_empty_careful(&wait.entry)) {
-		write_lock_irq(&ep->lock);
-		/*
-		 * If the thread timed out and is not on the wait queue, it
-		 * means that the thread was woken up after its timeout expired
-		 * before it could reacquire the lock. Thus, when wait.entry is
-		 * empty, it needs to harvest events.
-		 */
-		if (timed_out)
-			eavail = list_empty(&wait.entry);
-		__remove_wait_queue(&ep->wq, &wait);
-=======
->>>>>>> 754a0abe
 		write_unlock_irq(&ep->lock);
 
 		if (!eavail)
