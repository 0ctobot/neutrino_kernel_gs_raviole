--- conflicted
+++ resolved
@@ -979,12 +979,7 @@
 	unsigned int post_read_steps = 0;
 
 	bio = bio_alloc_bioset(for_write ? GFP_NOIO : GFP_KERNEL,
-<<<<<<< HEAD
-			       min_t(int, nr_pages, BIO_MAX_PAGES),
-			       &f2fs_bioset);
-=======
 			       bio_max_segs(nr_pages), &f2fs_bioset);
->>>>>>> 754a0abe
 	if (!bio)
 		return ERR_PTR(-ENOMEM);
 
@@ -3689,7 +3684,6 @@
 	}
 
 	clear_page_private_gcing(page);
-<<<<<<< HEAD
 
 	if (test_opt(sbi, COMPRESS_CACHE)) {
 		if (f2fs_compressed_file(inode))
@@ -3698,16 +3692,6 @@
 			clear_page_private_data(page);
 	}
 
-=======
-
-	if (test_opt(sbi, COMPRESS_CACHE)) {
-		if (f2fs_compressed_file(inode))
-			f2fs_invalidate_compress_pages(sbi, inode->i_ino);
-		if (inode->i_ino == F2FS_COMPRESS_INO(sbi))
-			clear_page_private_data(page);
-	}
-
->>>>>>> 754a0abe
 	if (page_private_atomic(page))
 		return f2fs_drop_inmem_page(inode, page);
 
@@ -4017,7 +4001,6 @@
 		if ((pblock - SM_I(sbi)->main_blkaddr) & sec_blks_mask ||
 				nr_pblocks & sec_blks_mask) {
 			not_aligned++;
-<<<<<<< HEAD
 
 			nr_pblocks = roundup(nr_pblocks, blks_per_sec);
 			if (cur_lblock + nr_pblocks > sis->max)
@@ -4030,20 +4013,6 @@
 				goto next;
 			}
 
-=======
-
-			nr_pblocks = roundup(nr_pblocks, blks_per_sec);
-			if (cur_lblock + nr_pblocks > sis->max)
-				nr_pblocks -= blks_per_sec;
-
-			if (!nr_pblocks) {
-				/* this extent is last one */
-				nr_pblocks = map.m_len;
-				f2fs_warn(sbi, "Swapfile: last extent is not aligned to section");
-				goto next;
-			}
-
->>>>>>> 754a0abe
 			ret = f2fs_migrate_blocks(inode, cur_lblock,
 							nr_pblocks);
 			if (ret)
