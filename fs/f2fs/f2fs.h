--- conflicted
+++ resolved
@@ -151,10 +151,7 @@
 	unsigned char compress_level;		/* compress level */
 	bool compress_chksum;			/* compressed data chksum */
 	unsigned char compress_ext_cnt;		/* extension count */
-<<<<<<< HEAD
-=======
 	unsigned char nocompress_ext_cnt;		/* nocompress extension count */
->>>>>>> 754a0abe
 	int compress_mode;			/* compression mode */
 	unsigned char extensions[COMPRESS_EXT_NUM][F2FS_EXTENSION_LEN];	/* extensions */
 	unsigned char noextensions[COMPRESS_EXT_NUM][F2FS_EXTENSION_LEN]; /* extensions */
