// SPDX-License-Identifier: GPL-2.0
/*
 * fs/f2fs/file.c
 *
 * Copyright (c) 2012 Samsung Electronics Co., Ltd.
 *             http://www.samsung.com/
 */
#include <linux/fs.h>
#include <linux/f2fs_fs.h>
#include <linux/stat.h>
#include <linux/buffer_head.h>
#include <linux/writeback.h>
#include <linux/blkdev.h>
#include <linux/falloc.h>
#include <linux/types.h>
#include <linux/compat.h>
#include <linux/uaccess.h>
#include <linux/mount.h>
#include <linux/pagevec.h>
#include <linux/uio.h>
#include <linux/uuid.h>
#include <linux/file.h>
#include <linux/nls.h>
#include <linux/sched/signal.h>
#include <linux/fileattr.h>

#include "f2fs.h"
#include "node.h"
#include "segment.h"
#include "xattr.h"
#include "acl.h"
#include "gc.h"
#include <trace/events/f2fs.h>
#include <uapi/linux/f2fs.h>

static vm_fault_t f2fs_filemap_fault(struct vm_fault *vmf)
{
	struct inode *inode = file_inode(vmf->vma->vm_file);
	vm_fault_t ret;

	down_read(&F2FS_I(inode)->i_mmap_sem);
	ret = filemap_fault(vmf);
	up_read(&F2FS_I(inode)->i_mmap_sem);

	if (!ret)
		f2fs_update_iostat(F2FS_I_SB(inode), APP_MAPPED_READ_IO,
							F2FS_BLKSIZE);

	trace_f2fs_filemap_fault(inode, vmf->pgoff, (unsigned long)ret);

	return ret;
}

static vm_fault_t f2fs_vm_page_mkwrite(struct vm_fault *vmf)
{
	struct page *page = vmf->page;
	struct inode *inode = file_inode(vmf->vma->vm_file);
	struct f2fs_sb_info *sbi = F2FS_I_SB(inode);
	struct dnode_of_data dn;
	bool need_alloc = true;
	int err = 0;

	if (unlikely(IS_IMMUTABLE(inode)))
		return VM_FAULT_SIGBUS;

	if (is_inode_flag_set(inode, FI_COMPRESS_RELEASED))
		return VM_FAULT_SIGBUS;

	if (unlikely(f2fs_cp_error(sbi))) {
		err = -EIO;
		goto err;
	}

	if (!f2fs_is_checkpoint_ready(sbi)) {
		err = -ENOSPC;
		goto err;
	}

	err = f2fs_convert_inline_inode(inode);
	if (err)
		goto err;

#ifdef CONFIG_F2FS_FS_COMPRESSION
	if (f2fs_compressed_file(inode)) {
		int ret = f2fs_is_compressed_cluster(inode, page->index);

		if (ret < 0) {
			err = ret;
			goto err;
		} else if (ret) {
			need_alloc = false;
		}
	}
#endif
	/* should do out of any locked page */
	if (need_alloc)
		f2fs_balance_fs(sbi, true);

	sb_start_pagefault(inode->i_sb);

	f2fs_bug_on(sbi, f2fs_has_inline_data(inode));

	file_update_time(vmf->vma->vm_file);
	down_read(&F2FS_I(inode)->i_mmap_sem);
	lock_page(page);
	if (unlikely(page->mapping != inode->i_mapping ||
			page_offset(page) > i_size_read(inode) ||
			!PageUptodate(page))) {
		unlock_page(page);
		err = -EFAULT;
		goto out_sem;
	}

	if (need_alloc) {
		/* block allocation */
		f2fs_do_map_lock(sbi, F2FS_GET_BLOCK_PRE_AIO, true);
		set_new_dnode(&dn, inode, NULL, NULL, 0);
		err = f2fs_get_block(&dn, page->index);
		f2fs_do_map_lock(sbi, F2FS_GET_BLOCK_PRE_AIO, false);
	}

#ifdef CONFIG_F2FS_FS_COMPRESSION
	if (!need_alloc) {
		set_new_dnode(&dn, inode, NULL, NULL, 0);
		err = f2fs_get_dnode_of_data(&dn, page->index, LOOKUP_NODE);
		f2fs_put_dnode(&dn);
	}
#endif
	if (err) {
		unlock_page(page);
		goto out_sem;
	}

	f2fs_wait_on_page_writeback(page, DATA, false, true);

	/* wait for GCed page writeback via META_MAPPING */
	f2fs_wait_on_block_writeback(inode, dn.data_blkaddr);

	/*
	 * check to see if the page is mapped already (no holes)
	 */
	if (PageMappedToDisk(page))
		goto out_sem;

	/* page is wholly or partially inside EOF */
	if (((loff_t)(page->index + 1) << PAGE_SHIFT) >
						i_size_read(inode)) {
		loff_t offset;

		offset = i_size_read(inode) & ~PAGE_MASK;
		zero_user_segment(page, offset, PAGE_SIZE);
	}
	set_page_dirty(page);
	if (!PageUptodate(page))
		SetPageUptodate(page);

	f2fs_update_iostat(sbi, APP_MAPPED_IO, F2FS_BLKSIZE);
	f2fs_update_time(sbi, REQ_TIME);

	trace_f2fs_vm_page_mkwrite(page, DATA);
out_sem:
	up_read(&F2FS_I(inode)->i_mmap_sem);

	sb_end_pagefault(inode->i_sb);
err:
	return block_page_mkwrite_return(err);
}

static const struct vm_operations_struct f2fs_file_vm_ops = {
	.fault		= f2fs_filemap_fault,
	.map_pages	= filemap_map_pages,
	.page_mkwrite	= f2fs_vm_page_mkwrite,
#ifdef CONFIG_SPECULATIVE_PAGE_FAULT
	.allow_speculation = filemap_allow_speculation,
#endif
};

static int get_parent_ino(struct inode *inode, nid_t *pino)
{
	struct dentry *dentry;

	/*
	 * Make sure to get the non-deleted alias.  The alias associated with
	 * the open file descriptor being fsync()'ed may be deleted already.
	 */
	dentry = d_find_alias(inode);
	if (!dentry)
		return 0;

	*pino = parent_ino(dentry);
	dput(dentry);
	return 1;
}

static inline enum cp_reason_type need_do_checkpoint(struct inode *inode)
{
	struct f2fs_sb_info *sbi = F2FS_I_SB(inode);
	enum cp_reason_type cp_reason = CP_NO_NEEDED;

	if (!S_ISREG(inode->i_mode))
		cp_reason = CP_NON_REGULAR;
	else if (f2fs_compressed_file(inode))
		cp_reason = CP_COMPRESSED;
	else if (inode->i_nlink != 1)
		cp_reason = CP_HARDLINK;
	else if (is_sbi_flag_set(sbi, SBI_NEED_CP))
		cp_reason = CP_SB_NEED_CP;
	else if (file_wrong_pino(inode))
		cp_reason = CP_WRONG_PINO;
	else if (!f2fs_space_for_roll_forward(sbi))
		cp_reason = CP_NO_SPC_ROLL;
	else if (!f2fs_is_checkpointed_node(sbi, F2FS_I(inode)->i_pino))
		cp_reason = CP_NODE_NEED_CP;
	else if (test_opt(sbi, FASTBOOT))
		cp_reason = CP_FASTBOOT_MODE;
	else if (F2FS_OPTION(sbi).active_logs == 2)
		cp_reason = CP_SPEC_LOG_NUM;
	else if (F2FS_OPTION(sbi).fsync_mode == FSYNC_MODE_STRICT &&
		f2fs_need_dentry_mark(sbi, inode->i_ino) &&
		f2fs_exist_written_data(sbi, F2FS_I(inode)->i_pino,
							TRANS_DIR_INO))
		cp_reason = CP_RECOVER_DIR;

	return cp_reason;
}

static bool need_inode_page_update(struct f2fs_sb_info *sbi, nid_t ino)
{
	struct page *i = find_get_page(NODE_MAPPING(sbi), ino);
	bool ret = false;
	/* But we need to avoid that there are some inode updates */
	if ((i && PageDirty(i)) || f2fs_need_inode_block_update(sbi, ino))
		ret = true;
	f2fs_put_page(i, 0);
	return ret;
}

static void try_to_fix_pino(struct inode *inode)
{
	struct f2fs_inode_info *fi = F2FS_I(inode);
	nid_t pino;

	down_write(&fi->i_sem);
	if (file_wrong_pino(inode) && inode->i_nlink == 1 &&
			get_parent_ino(inode, &pino)) {
		f2fs_i_pino_write(inode, pino);
		file_got_pino(inode);
	}
	up_write(&fi->i_sem);
}

static int f2fs_do_sync_file(struct file *file, loff_t start, loff_t end,
						int datasync, bool atomic)
{
	struct inode *inode = file->f_mapping->host;
	struct f2fs_sb_info *sbi = F2FS_I_SB(inode);
	nid_t ino = inode->i_ino;
	int ret = 0;
	enum cp_reason_type cp_reason = 0;
	struct writeback_control wbc = {
		.sync_mode = WB_SYNC_ALL,
		.nr_to_write = LONG_MAX,
		.for_reclaim = 0,
	};
	unsigned int seq_id = 0;

	if (unlikely(f2fs_readonly(inode->i_sb) ||
				is_sbi_flag_set(sbi, SBI_CP_DISABLED)))
		return 0;

	trace_f2fs_sync_file_enter(inode);

	if (S_ISDIR(inode->i_mode))
		goto go_write;

	/* if fdatasync is triggered, let's do in-place-update */
	if (datasync || get_dirty_pages(inode) <= SM_I(sbi)->min_fsync_blocks)
		set_inode_flag(inode, FI_NEED_IPU);
	ret = file_write_and_wait_range(file, start, end);
	clear_inode_flag(inode, FI_NEED_IPU);

	if (ret) {
		trace_f2fs_sync_file_exit(inode, cp_reason, datasync, ret);
		return ret;
	}

	/* if the inode is dirty, let's recover all the time */
	if (!f2fs_skip_inode_update(inode, datasync)) {
		f2fs_write_inode(inode, NULL);
		goto go_write;
	}

	/*
	 * if there is no written data, don't waste time to write recovery info.
	 */
	if (!is_inode_flag_set(inode, FI_APPEND_WRITE) &&
			!f2fs_exist_written_data(sbi, ino, APPEND_INO)) {

		/* it may call write_inode just prior to fsync */
		if (need_inode_page_update(sbi, ino))
			goto go_write;

		if (is_inode_flag_set(inode, FI_UPDATE_WRITE) ||
				f2fs_exist_written_data(sbi, ino, UPDATE_INO))
			goto flush_out;
		goto out;
	}
go_write:
	/*
	 * Both of fdatasync() and fsync() are able to be recovered from
	 * sudden-power-off.
	 */
	down_read(&F2FS_I(inode)->i_sem);
	cp_reason = need_do_checkpoint(inode);
	up_read(&F2FS_I(inode)->i_sem);

	if (cp_reason) {
		/* all the dirty node pages should be flushed for POR */
		ret = f2fs_sync_fs(inode->i_sb, 1);

		/*
		 * We've secured consistency through sync_fs. Following pino
		 * will be used only for fsynced inodes after checkpoint.
		 */
		try_to_fix_pino(inode);
		clear_inode_flag(inode, FI_APPEND_WRITE);
		clear_inode_flag(inode, FI_UPDATE_WRITE);
		goto out;
	}
sync_nodes:
	atomic_inc(&sbi->wb_sync_req[NODE]);
	ret = f2fs_fsync_node_pages(sbi, inode, &wbc, atomic, &seq_id);
	atomic_dec(&sbi->wb_sync_req[NODE]);
	if (ret)
		goto out;

	/* if cp_error was enabled, we should avoid infinite loop */
	if (unlikely(f2fs_cp_error(sbi))) {
		ret = -EIO;
		goto out;
	}

	if (f2fs_need_inode_block_update(sbi, ino)) {
		f2fs_mark_inode_dirty_sync(inode, true);
		f2fs_write_inode(inode, NULL);
		goto sync_nodes;
	}

	/*
	 * If it's atomic_write, it's just fine to keep write ordering. So
	 * here we don't need to wait for node write completion, since we use
	 * node chain which serializes node blocks. If one of node writes are
	 * reordered, we can see simply broken chain, resulting in stopping
	 * roll-forward recovery. It means we'll recover all or none node blocks
	 * given fsync mark.
	 */
	if (!atomic) {
		ret = f2fs_wait_on_node_pages_writeback(sbi, seq_id);
		if (ret)
			goto out;
	}

	/* once recovery info is written, don't need to tack this */
	f2fs_remove_ino_entry(sbi, ino, APPEND_INO);
	clear_inode_flag(inode, FI_APPEND_WRITE);
flush_out:
	if (!atomic && F2FS_OPTION(sbi).fsync_mode != FSYNC_MODE_NOBARRIER)
		ret = f2fs_issue_flush(sbi, inode->i_ino);
	if (!ret) {
		f2fs_remove_ino_entry(sbi, ino, UPDATE_INO);
		clear_inode_flag(inode, FI_UPDATE_WRITE);
		f2fs_remove_ino_entry(sbi, ino, FLUSH_INO);
	}
	f2fs_update_time(sbi, REQ_TIME);
out:
	trace_f2fs_sync_file_exit(inode, cp_reason, datasync, ret);
	return ret;
}

int f2fs_sync_file(struct file *file, loff_t start, loff_t end, int datasync)
{
	if (unlikely(f2fs_cp_error(F2FS_I_SB(file_inode(file)))))
		return -EIO;
	return f2fs_do_sync_file(file, start, end, datasync, false);
}

static bool __found_offset(struct address_space *mapping, block_t blkaddr,
				pgoff_t index, int whence)
{
	switch (whence) {
	case SEEK_DATA:
		if (__is_valid_data_blkaddr(blkaddr))
			return true;
		if (blkaddr == NEW_ADDR &&
		    xa_get_mark(&mapping->i_pages, index, PAGECACHE_TAG_DIRTY))
			return true;
		break;
	case SEEK_HOLE:
		if (blkaddr == NULL_ADDR)
			return true;
		break;
	}
	return false;
}

static loff_t f2fs_seek_block(struct file *file, loff_t offset, int whence)
{
	struct inode *inode = file->f_mapping->host;
	loff_t maxbytes = inode->i_sb->s_maxbytes;
	struct dnode_of_data dn;
	pgoff_t pgofs, end_offset;
	loff_t data_ofs = offset;
	loff_t isize;
	int err = 0;

	inode_lock(inode);

	isize = i_size_read(inode);
	if (offset >= isize)
		goto fail;

	/* handle inline data case */
	if (f2fs_has_inline_data(inode)) {
		if (whence == SEEK_HOLE) {
			data_ofs = isize;
			goto found;
		} else if (whence == SEEK_DATA) {
			data_ofs = offset;
			goto found;
		}
	}

	pgofs = (pgoff_t)(offset >> PAGE_SHIFT);

	for (; data_ofs < isize; data_ofs = (loff_t)pgofs << PAGE_SHIFT) {
		set_new_dnode(&dn, inode, NULL, NULL, 0);
		err = f2fs_get_dnode_of_data(&dn, pgofs, LOOKUP_NODE);
		if (err && err != -ENOENT) {
			goto fail;
		} else if (err == -ENOENT) {
			/* direct node does not exists */
			if (whence == SEEK_DATA) {
				pgofs = f2fs_get_next_page_offset(&dn, pgofs);
				continue;
			} else {
				goto found;
			}
		}

		end_offset = ADDRS_PER_PAGE(dn.node_page, inode);

		/* find data/hole in dnode block */
		for (; dn.ofs_in_node < end_offset;
				dn.ofs_in_node++, pgofs++,
				data_ofs = (loff_t)pgofs << PAGE_SHIFT) {
			block_t blkaddr;

			blkaddr = f2fs_data_blkaddr(&dn);

			if (__is_valid_data_blkaddr(blkaddr) &&
				!f2fs_is_valid_blkaddr(F2FS_I_SB(inode),
					blkaddr, DATA_GENERIC_ENHANCE)) {
				f2fs_put_dnode(&dn);
				goto fail;
			}

			if (__found_offset(file->f_mapping, blkaddr,
							pgofs, whence)) {
				f2fs_put_dnode(&dn);
				goto found;
			}
		}
		f2fs_put_dnode(&dn);
	}

	if (whence == SEEK_DATA)
		goto fail;
found:
	if (whence == SEEK_HOLE && data_ofs > isize)
		data_ofs = isize;
	inode_unlock(inode);
	return vfs_setpos(file, data_ofs, maxbytes);
fail:
	inode_unlock(inode);
	return -ENXIO;
}

static loff_t f2fs_llseek(struct file *file, loff_t offset, int whence)
{
	struct inode *inode = file->f_mapping->host;
	loff_t maxbytes = inode->i_sb->s_maxbytes;

	if (f2fs_compressed_file(inode))
		maxbytes = max_file_blocks(inode) << F2FS_BLKSIZE_BITS;

	switch (whence) {
	case SEEK_SET:
	case SEEK_CUR:
	case SEEK_END:
		return generic_file_llseek_size(file, offset, whence,
						maxbytes, i_size_read(inode));
	case SEEK_DATA:
	case SEEK_HOLE:
		if (offset < 0)
			return -ENXIO;
		return f2fs_seek_block(file, offset, whence);
	}

	return -EINVAL;
}

static int f2fs_file_mmap(struct file *file, struct vm_area_struct *vma)
{
	struct inode *inode = file_inode(file);

	if (unlikely(f2fs_cp_error(F2FS_I_SB(inode))))
		return -EIO;

	if (!f2fs_is_compress_backend_ready(inode))
		return -EOPNOTSUPP;

	file_accessed(file);
	vma->vm_ops = &f2fs_file_vm_ops;
	set_inode_flag(inode, FI_MMAP_FILE);
	return 0;
}

static int f2fs_file_open(struct inode *inode, struct file *filp)
{
	int err = fscrypt_file_open(inode, filp);

	if (err)
		return err;

	if (!f2fs_is_compress_backend_ready(inode))
		return -EOPNOTSUPP;

	err = fsverity_file_open(inode, filp);
	if (err)
		return err;

	filp->f_mode |= FMODE_NOWAIT;

	return dquot_file_open(inode, filp);
}

void f2fs_truncate_data_blocks_range(struct dnode_of_data *dn, int count)
{
	struct f2fs_sb_info *sbi = F2FS_I_SB(dn->inode);
	struct f2fs_node *raw_node;
	int nr_free = 0, ofs = dn->ofs_in_node, len = count;
	__le32 *addr;
	int base = 0;
	bool compressed_cluster = false;
	int cluster_index = 0, valid_blocks = 0;
	int cluster_size = F2FS_I(dn->inode)->i_cluster_size;
	bool released = !atomic_read(&F2FS_I(dn->inode)->i_compr_blocks);

	if (IS_INODE(dn->node_page) && f2fs_has_extra_attr(dn->inode))
		base = get_extra_isize(dn->inode);

	raw_node = F2FS_NODE(dn->node_page);
	addr = blkaddr_in_node(raw_node) + base + ofs;

	/* Assumption: truncateion starts with cluster */
	for (; count > 0; count--, addr++, dn->ofs_in_node++, cluster_index++) {
		block_t blkaddr = le32_to_cpu(*addr);

		if (f2fs_compressed_file(dn->inode) &&
					!(cluster_index & (cluster_size - 1))) {
			if (compressed_cluster)
				f2fs_i_compr_blocks_update(dn->inode,
							valid_blocks, false);
			compressed_cluster = (blkaddr == COMPRESS_ADDR);
			valid_blocks = 0;
		}

		if (blkaddr == NULL_ADDR)
			continue;

		dn->data_blkaddr = NULL_ADDR;
		f2fs_set_data_blkaddr(dn);

		if (__is_valid_data_blkaddr(blkaddr)) {
			if (!f2fs_is_valid_blkaddr(sbi, blkaddr,
					DATA_GENERIC_ENHANCE))
				continue;
			if (compressed_cluster)
				valid_blocks++;
		}

		if (dn->ofs_in_node == 0 && IS_INODE(dn->node_page))
			clear_inode_flag(dn->inode, FI_FIRST_BLOCK_WRITTEN);

		f2fs_invalidate_blocks(sbi, blkaddr);

		if (!released || blkaddr != COMPRESS_ADDR)
			nr_free++;
	}

	if (compressed_cluster)
		f2fs_i_compr_blocks_update(dn->inode, valid_blocks, false);

	if (nr_free) {
		pgoff_t fofs;
		/*
		 * once we invalidate valid blkaddr in range [ofs, ofs + count],
		 * we will invalidate all blkaddr in the whole range.
		 */
		fofs = f2fs_start_bidx_of_node(ofs_of_node(dn->node_page),
							dn->inode) + ofs;
		f2fs_update_extent_cache_range(dn, fofs, 0, len);
		dec_valid_block_count(sbi, dn->inode, nr_free);
	}
	dn->ofs_in_node = ofs;

	f2fs_update_time(sbi, REQ_TIME);
	trace_f2fs_truncate_data_blocks_range(dn->inode, dn->nid,
					 dn->ofs_in_node, nr_free);
}

void f2fs_truncate_data_blocks(struct dnode_of_data *dn)
{
	f2fs_truncate_data_blocks_range(dn, ADDRS_PER_BLOCK(dn->inode));
}

static int truncate_partial_data_page(struct inode *inode, u64 from,
								bool cache_only)
{
	loff_t offset = from & (PAGE_SIZE - 1);
	pgoff_t index = from >> PAGE_SHIFT;
	struct address_space *mapping = inode->i_mapping;
	struct page *page;

	if (!offset && !cache_only)
		return 0;

	if (cache_only) {
		page = find_lock_page(mapping, index);
		if (page && PageUptodate(page))
			goto truncate_out;
		f2fs_put_page(page, 1);
		return 0;
	}

	page = f2fs_get_lock_data_page(inode, index, true);
	if (IS_ERR(page))
		return PTR_ERR(page) == -ENOENT ? 0 : PTR_ERR(page);
truncate_out:
	f2fs_wait_on_page_writeback(page, DATA, true, true);
	zero_user(page, offset, PAGE_SIZE - offset);

	/* An encrypted inode should have a key and truncate the last page. */
	f2fs_bug_on(F2FS_I_SB(inode), cache_only && IS_ENCRYPTED(inode));
	if (!cache_only)
		set_page_dirty(page);
	f2fs_put_page(page, 1);
	return 0;
}

int f2fs_do_truncate_blocks(struct inode *inode, u64 from, bool lock)
{
	struct f2fs_sb_info *sbi = F2FS_I_SB(inode);
	struct dnode_of_data dn;
	pgoff_t free_from;
	int count = 0, err = 0;
	struct page *ipage;
	bool truncate_page = false;

	trace_f2fs_truncate_blocks_enter(inode, from);

	free_from = (pgoff_t)F2FS_BLK_ALIGN(from);

	if (free_from >= max_file_blocks(inode))
		goto free_partial;

	if (lock)
		f2fs_lock_op(sbi);

	ipage = f2fs_get_node_page(sbi, inode->i_ino);
	if (IS_ERR(ipage)) {
		err = PTR_ERR(ipage);
		goto out;
	}

	if (f2fs_has_inline_data(inode)) {
		f2fs_truncate_inline_inode(inode, ipage, from);
		f2fs_put_page(ipage, 1);
		truncate_page = true;
		goto out;
	}

	set_new_dnode(&dn, inode, ipage, NULL, 0);
	err = f2fs_get_dnode_of_data(&dn, free_from, LOOKUP_NODE_RA);
	if (err) {
		if (err == -ENOENT)
			goto free_next;
		goto out;
	}

	count = ADDRS_PER_PAGE(dn.node_page, inode);

	count -= dn.ofs_in_node;
	f2fs_bug_on(sbi, count < 0);

	if (dn.ofs_in_node || IS_INODE(dn.node_page)) {
		f2fs_truncate_data_blocks_range(&dn, count);
		free_from += count;
	}

	f2fs_put_dnode(&dn);
free_next:
	err = f2fs_truncate_inode_blocks(inode, free_from);
out:
	if (lock)
		f2fs_unlock_op(sbi);
free_partial:
	/* lastly zero out the first data page */
	if (!err)
		err = truncate_partial_data_page(inode, from, truncate_page);

	trace_f2fs_truncate_blocks_exit(inode, err);
	return err;
}

int f2fs_truncate_blocks(struct inode *inode, u64 from, bool lock)
{
	u64 free_from = from;
	int err;

#ifdef CONFIG_F2FS_FS_COMPRESSION
	/*
	 * for compressed file, only support cluster size
	 * aligned truncation.
	 */
	if (f2fs_compressed_file(inode))
		free_from = round_up(from,
				F2FS_I(inode)->i_cluster_size << PAGE_SHIFT);
#endif

	err = f2fs_do_truncate_blocks(inode, free_from, lock);
	if (err)
		return err;

#ifdef CONFIG_F2FS_FS_COMPRESSION
	if (from != free_from) {
		err = f2fs_truncate_partial_cluster(inode, from, lock);
		if (err)
			return err;
	}
#endif

	return 0;
}

int f2fs_truncate(struct inode *inode)
{
	int err;

	if (unlikely(f2fs_cp_error(F2FS_I_SB(inode))))
		return -EIO;

	if (!(S_ISREG(inode->i_mode) || S_ISDIR(inode->i_mode) ||
				S_ISLNK(inode->i_mode)))
		return 0;

	trace_f2fs_truncate(inode);

	if (time_to_inject(F2FS_I_SB(inode), FAULT_TRUNCATE)) {
		f2fs_show_injection_info(F2FS_I_SB(inode), FAULT_TRUNCATE);
		return -EIO;
	}

	err = dquot_initialize(inode);
	if (err)
		return err;

	/* we should check inline_data size */
	if (!f2fs_may_inline_data(inode)) {
		err = f2fs_convert_inline_inode(inode);
		if (err)
			return err;
	}

	err = f2fs_truncate_blocks(inode, i_size_read(inode), true);
	if (err)
		return err;

	inode->i_mtime = inode->i_ctime = current_time(inode);
	f2fs_mark_inode_dirty_sync(inode, false);
	return 0;
}

int f2fs_getattr(struct user_namespace *mnt_userns, const struct path *path,
		 struct kstat *stat, u32 request_mask, unsigned int query_flags)
{
	struct inode *inode = d_inode(path->dentry);
	struct f2fs_inode_info *fi = F2FS_I(inode);
	struct f2fs_inode *ri;
	unsigned int flags;

	if (f2fs_has_extra_attr(inode) &&
			f2fs_sb_has_inode_crtime(F2FS_I_SB(inode)) &&
			F2FS_FITS_IN_INODE(ri, fi->i_extra_isize, i_crtime)) {
		stat->result_mask |= STATX_BTIME;
		stat->btime.tv_sec = fi->i_crtime.tv_sec;
		stat->btime.tv_nsec = fi->i_crtime.tv_nsec;
	}

	flags = fi->i_flags;
	if (flags & F2FS_COMPR_FL)
		stat->attributes |= STATX_ATTR_COMPRESSED;
	if (flags & F2FS_APPEND_FL)
		stat->attributes |= STATX_ATTR_APPEND;
	if (IS_ENCRYPTED(inode))
		stat->attributes |= STATX_ATTR_ENCRYPTED;
	if (flags & F2FS_IMMUTABLE_FL)
		stat->attributes |= STATX_ATTR_IMMUTABLE;
	if (flags & F2FS_NODUMP_FL)
		stat->attributes |= STATX_ATTR_NODUMP;
	if (IS_VERITY(inode))
		stat->attributes |= STATX_ATTR_VERITY;

	stat->attributes_mask |= (STATX_ATTR_COMPRESSED |
				  STATX_ATTR_APPEND |
				  STATX_ATTR_ENCRYPTED |
				  STATX_ATTR_IMMUTABLE |
				  STATX_ATTR_NODUMP |
				  STATX_ATTR_VERITY);

	generic_fillattr(&init_user_ns, inode, stat);

	/* we need to show initial sectors used for inline_data/dentries */
	if ((S_ISREG(inode->i_mode) && f2fs_has_inline_data(inode)) ||
					f2fs_has_inline_dentry(inode))
		stat->blocks += (stat->size + 511) >> 9;

	return 0;
}

#ifdef CONFIG_F2FS_FS_POSIX_ACL
static void __setattr_copy(struct user_namespace *mnt_userns,
			   struct inode *inode, const struct iattr *attr)
{
	unsigned int ia_valid = attr->ia_valid;

	if (ia_valid & ATTR_UID)
		inode->i_uid = attr->ia_uid;
	if (ia_valid & ATTR_GID)
		inode->i_gid = attr->ia_gid;
	if (ia_valid & ATTR_ATIME)
		inode->i_atime = attr->ia_atime;
	if (ia_valid & ATTR_MTIME)
		inode->i_mtime = attr->ia_mtime;
	if (ia_valid & ATTR_CTIME)
		inode->i_ctime = attr->ia_ctime;
	if (ia_valid & ATTR_MODE) {
		umode_t mode = attr->ia_mode;
		kgid_t kgid = i_gid_into_mnt(mnt_userns, inode);

<<<<<<< HEAD
		if (!in_group_p(inode->i_gid) &&
			!capable_wrt_inode_uidgid(inode, CAP_FSETID))
=======
		if (!in_group_p(kgid) && !capable_wrt_inode_uidgid(mnt_userns, inode, CAP_FSETID))
>>>>>>> 754a0abe
			mode &= ~S_ISGID;
		set_acl_inode(inode, mode);
	}
}
#else
#define __setattr_copy setattr_copy
#endif

int f2fs_setattr(struct user_namespace *mnt_userns, struct dentry *dentry,
		 struct iattr *attr)
{
	struct inode *inode = d_inode(dentry);
	int err;

	if (unlikely(f2fs_cp_error(F2FS_I_SB(inode))))
		return -EIO;

	if (unlikely(IS_IMMUTABLE(inode)))
		return -EPERM;

	if (unlikely(IS_APPEND(inode) &&
			(attr->ia_valid & (ATTR_MODE | ATTR_UID |
				  ATTR_GID | ATTR_TIMES_SET))))
		return -EPERM;

	if ((attr->ia_valid & ATTR_SIZE) &&
		!f2fs_is_compress_backend_ready(inode))
		return -EOPNOTSUPP;

	err = setattr_prepare(&init_user_ns, dentry, attr);
	if (err)
		return err;

	err = fscrypt_prepare_setattr(dentry, attr);
	if (err)
		return err;

	err = fsverity_prepare_setattr(dentry, attr);
	if (err)
		return err;

	if (is_quota_modification(inode, attr)) {
		err = dquot_initialize(inode);
		if (err)
			return err;
	}
	if ((attr->ia_valid & ATTR_UID &&
		!uid_eq(attr->ia_uid, inode->i_uid)) ||
		(attr->ia_valid & ATTR_GID &&
		!gid_eq(attr->ia_gid, inode->i_gid))) {
		f2fs_lock_op(F2FS_I_SB(inode));
		err = dquot_transfer(inode, attr);
		if (err) {
			set_sbi_flag(F2FS_I_SB(inode),
					SBI_QUOTA_NEED_REPAIR);
			f2fs_unlock_op(F2FS_I_SB(inode));
			return err;
		}
		/*
		 * update uid/gid under lock_op(), so that dquot and inode can
		 * be updated atomically.
		 */
		if (attr->ia_valid & ATTR_UID)
			inode->i_uid = attr->ia_uid;
		if (attr->ia_valid & ATTR_GID)
			inode->i_gid = attr->ia_gid;
		f2fs_mark_inode_dirty_sync(inode, true);
		f2fs_unlock_op(F2FS_I_SB(inode));
	}

	if (attr->ia_valid & ATTR_SIZE) {
		loff_t old_size = i_size_read(inode);

		if (attr->ia_size > MAX_INLINE_DATA(inode)) {
			/*
			 * should convert inline inode before i_size_write to
			 * keep smaller than inline_data size with inline flag.
			 */
			err = f2fs_convert_inline_inode(inode);
			if (err)
				return err;
		}

		down_write(&F2FS_I(inode)->i_gc_rwsem[WRITE]);
		down_write(&F2FS_I(inode)->i_mmap_sem);

		truncate_setsize(inode, attr->ia_size);

		if (attr->ia_size <= old_size)
			err = f2fs_truncate(inode);
		/*
		 * do not trim all blocks after i_size if target size is
		 * larger than i_size.
		 */
		up_write(&F2FS_I(inode)->i_mmap_sem);
		up_write(&F2FS_I(inode)->i_gc_rwsem[WRITE]);
		if (err)
			return err;

		spin_lock(&F2FS_I(inode)->i_size_lock);
		inode->i_mtime = inode->i_ctime = current_time(inode);
		F2FS_I(inode)->last_disk_size = i_size_read(inode);
		spin_unlock(&F2FS_I(inode)->i_size_lock);
	}

	__setattr_copy(&init_user_ns, inode, attr);

	if (attr->ia_valid & ATTR_MODE) {
<<<<<<< HEAD
		err = posix_acl_chmod(inode, f2fs_get_inode_mode(inode));
=======
		err = posix_acl_chmod(&init_user_ns, inode, f2fs_get_inode_mode(inode));
>>>>>>> 754a0abe

		if (is_inode_flag_set(inode, FI_ACL_MODE)) {
			if (!err)
				inode->i_mode = F2FS_I(inode)->i_acl_mode;
			clear_inode_flag(inode, FI_ACL_MODE);
		}
	}

	/* file size may changed here */
	f2fs_mark_inode_dirty_sync(inode, true);

	/* inode change will produce dirty node pages flushed by checkpoint */
	f2fs_balance_fs(F2FS_I_SB(inode), true);

	return err;
}

const struct inode_operations f2fs_file_inode_operations = {
	.getattr	= f2fs_getattr,
	.setattr	= f2fs_setattr,
	.get_acl	= f2fs_get_acl,
	.set_acl	= f2fs_set_acl,
	.listxattr	= f2fs_listxattr,
	.fiemap		= f2fs_fiemap,
	.fileattr_get	= f2fs_fileattr_get,
	.fileattr_set	= f2fs_fileattr_set,
};

static int fill_zero(struct inode *inode, pgoff_t index,
					loff_t start, loff_t len)
{
	struct f2fs_sb_info *sbi = F2FS_I_SB(inode);
	struct page *page;

	if (!len)
		return 0;

	f2fs_balance_fs(sbi, true);

	f2fs_lock_op(sbi);
	page = f2fs_get_new_data_page(inode, NULL, index, false);
	f2fs_unlock_op(sbi);

	if (IS_ERR(page))
		return PTR_ERR(page);

	f2fs_wait_on_page_writeback(page, DATA, true, true);
	zero_user(page, start, len);
	set_page_dirty(page);
	f2fs_put_page(page, 1);
	return 0;
}

int f2fs_truncate_hole(struct inode *inode, pgoff_t pg_start, pgoff_t pg_end)
{
	int err;

	while (pg_start < pg_end) {
		struct dnode_of_data dn;
		pgoff_t end_offset, count;

		set_new_dnode(&dn, inode, NULL, NULL, 0);
		err = f2fs_get_dnode_of_data(&dn, pg_start, LOOKUP_NODE);
		if (err) {
			if (err == -ENOENT) {
				pg_start = f2fs_get_next_page_offset(&dn,
								pg_start);
				continue;
			}
			return err;
		}

		end_offset = ADDRS_PER_PAGE(dn.node_page, inode);
		count = min(end_offset - dn.ofs_in_node, pg_end - pg_start);

		f2fs_bug_on(F2FS_I_SB(inode), count == 0 || count > end_offset);

		f2fs_truncate_data_blocks_range(&dn, count);
		f2fs_put_dnode(&dn);

		pg_start += count;
	}
	return 0;
}

static int punch_hole(struct inode *inode, loff_t offset, loff_t len)
{
	pgoff_t pg_start, pg_end;
	loff_t off_start, off_end;
	int ret;

	ret = f2fs_convert_inline_inode(inode);
	if (ret)
		return ret;

	pg_start = ((unsigned long long) offset) >> PAGE_SHIFT;
	pg_end = ((unsigned long long) offset + len) >> PAGE_SHIFT;

	off_start = offset & (PAGE_SIZE - 1);
	off_end = (offset + len) & (PAGE_SIZE - 1);

	if (pg_start == pg_end) {
		ret = fill_zero(inode, pg_start, off_start,
						off_end - off_start);
		if (ret)
			return ret;
	} else {
		if (off_start) {
			ret = fill_zero(inode, pg_start++, off_start,
						PAGE_SIZE - off_start);
			if (ret)
				return ret;
		}
		if (off_end) {
			ret = fill_zero(inode, pg_end, 0, off_end);
			if (ret)
				return ret;
		}

		if (pg_start < pg_end) {
			struct address_space *mapping = inode->i_mapping;
			loff_t blk_start, blk_end;
			struct f2fs_sb_info *sbi = F2FS_I_SB(inode);

			f2fs_balance_fs(sbi, true);

			blk_start = (loff_t)pg_start << PAGE_SHIFT;
			blk_end = (loff_t)pg_end << PAGE_SHIFT;

			down_write(&F2FS_I(inode)->i_gc_rwsem[WRITE]);
			down_write(&F2FS_I(inode)->i_mmap_sem);

			truncate_inode_pages_range(mapping, blk_start,
					blk_end - 1);

			f2fs_lock_op(sbi);
			ret = f2fs_truncate_hole(inode, pg_start, pg_end);
			f2fs_unlock_op(sbi);

			up_write(&F2FS_I(inode)->i_mmap_sem);
			up_write(&F2FS_I(inode)->i_gc_rwsem[WRITE]);
		}
	}

	return ret;
}

static int __read_out_blkaddrs(struct inode *inode, block_t *blkaddr,
				int *do_replace, pgoff_t off, pgoff_t len)
{
	struct f2fs_sb_info *sbi = F2FS_I_SB(inode);
	struct dnode_of_data dn;
	int ret, done, i;

next_dnode:
	set_new_dnode(&dn, inode, NULL, NULL, 0);
	ret = f2fs_get_dnode_of_data(&dn, off, LOOKUP_NODE_RA);
	if (ret && ret != -ENOENT) {
		return ret;
	} else if (ret == -ENOENT) {
		if (dn.max_level == 0)
			return -ENOENT;
		done = min((pgoff_t)ADDRS_PER_BLOCK(inode) -
						dn.ofs_in_node, len);
		blkaddr += done;
		do_replace += done;
		goto next;
	}

	done = min((pgoff_t)ADDRS_PER_PAGE(dn.node_page, inode) -
							dn.ofs_in_node, len);
	for (i = 0; i < done; i++, blkaddr++, do_replace++, dn.ofs_in_node++) {
		*blkaddr = f2fs_data_blkaddr(&dn);

		if (__is_valid_data_blkaddr(*blkaddr) &&
			!f2fs_is_valid_blkaddr(sbi, *blkaddr,
					DATA_GENERIC_ENHANCE)) {
			f2fs_put_dnode(&dn);
			return -EFSCORRUPTED;
		}

		if (!f2fs_is_checkpointed_data(sbi, *blkaddr)) {

			if (f2fs_lfs_mode(sbi)) {
				f2fs_put_dnode(&dn);
				return -EOPNOTSUPP;
			}

			/* do not invalidate this block address */
			f2fs_update_data_blkaddr(&dn, NULL_ADDR);
			*do_replace = 1;
		}
	}
	f2fs_put_dnode(&dn);
next:
	len -= done;
	off += done;
	if (len)
		goto next_dnode;
	return 0;
}

static int __roll_back_blkaddrs(struct inode *inode, block_t *blkaddr,
				int *do_replace, pgoff_t off, int len)
{
	struct f2fs_sb_info *sbi = F2FS_I_SB(inode);
	struct dnode_of_data dn;
	int ret, i;

	for (i = 0; i < len; i++, do_replace++, blkaddr++) {
		if (*do_replace == 0)
			continue;

		set_new_dnode(&dn, inode, NULL, NULL, 0);
		ret = f2fs_get_dnode_of_data(&dn, off + i, LOOKUP_NODE_RA);
		if (ret) {
			dec_valid_block_count(sbi, inode, 1);
			f2fs_invalidate_blocks(sbi, *blkaddr);
		} else {
			f2fs_update_data_blkaddr(&dn, *blkaddr);
		}
		f2fs_put_dnode(&dn);
	}
	return 0;
}

static int __clone_blkaddrs(struct inode *src_inode, struct inode *dst_inode,
			block_t *blkaddr, int *do_replace,
			pgoff_t src, pgoff_t dst, pgoff_t len, bool full)
{
	struct f2fs_sb_info *sbi = F2FS_I_SB(src_inode);
	pgoff_t i = 0;
	int ret;

	while (i < len) {
		if (blkaddr[i] == NULL_ADDR && !full) {
			i++;
			continue;
		}

		if (do_replace[i] || blkaddr[i] == NULL_ADDR) {
			struct dnode_of_data dn;
			struct node_info ni;
			size_t new_size;
			pgoff_t ilen;

			set_new_dnode(&dn, dst_inode, NULL, NULL, 0);
			ret = f2fs_get_dnode_of_data(&dn, dst + i, ALLOC_NODE);
			if (ret)
				return ret;

			ret = f2fs_get_node_info(sbi, dn.nid, &ni);
			if (ret) {
				f2fs_put_dnode(&dn);
				return ret;
			}

			ilen = min((pgoff_t)
				ADDRS_PER_PAGE(dn.node_page, dst_inode) -
						dn.ofs_in_node, len - i);
			do {
				dn.data_blkaddr = f2fs_data_blkaddr(&dn);
				f2fs_truncate_data_blocks_range(&dn, 1);

				if (do_replace[i]) {
					f2fs_i_blocks_write(src_inode,
							1, false, false);
					f2fs_i_blocks_write(dst_inode,
							1, true, false);
					f2fs_replace_block(sbi, &dn, dn.data_blkaddr,
					blkaddr[i], ni.version, true, false);

					do_replace[i] = 0;
				}
				dn.ofs_in_node++;
				i++;
				new_size = (loff_t)(dst + i) << PAGE_SHIFT;
				if (dst_inode->i_size < new_size)
					f2fs_i_size_write(dst_inode, new_size);
			} while (--ilen && (do_replace[i] || blkaddr[i] == NULL_ADDR));

			f2fs_put_dnode(&dn);
		} else {
			struct page *psrc, *pdst;

			psrc = f2fs_get_lock_data_page(src_inode,
							src + i, true);
			if (IS_ERR(psrc))
				return PTR_ERR(psrc);
			pdst = f2fs_get_new_data_page(dst_inode, NULL, dst + i,
								true);
			if (IS_ERR(pdst)) {
				f2fs_put_page(psrc, 1);
				return PTR_ERR(pdst);
			}
			f2fs_copy_page(psrc, pdst);
			set_page_dirty(pdst);
			f2fs_put_page(pdst, 1);
			f2fs_put_page(psrc, 1);

			ret = f2fs_truncate_hole(src_inode,
						src + i, src + i + 1);
			if (ret)
				return ret;
			i++;
		}
	}
	return 0;
}

static int __exchange_data_block(struct inode *src_inode,
			struct inode *dst_inode, pgoff_t src, pgoff_t dst,
			pgoff_t len, bool full)
{
	block_t *src_blkaddr;
	int *do_replace;
	pgoff_t olen;
	int ret;

	while (len) {
		olen = min((pgoff_t)4 * ADDRS_PER_BLOCK(src_inode), len);

		src_blkaddr = f2fs_kvzalloc(F2FS_I_SB(src_inode),
					array_size(olen, sizeof(block_t)),
					GFP_NOFS);
		if (!src_blkaddr)
			return -ENOMEM;

		do_replace = f2fs_kvzalloc(F2FS_I_SB(src_inode),
					array_size(olen, sizeof(int)),
					GFP_NOFS);
		if (!do_replace) {
			kvfree(src_blkaddr);
			return -ENOMEM;
		}

		ret = __read_out_blkaddrs(src_inode, src_blkaddr,
					do_replace, src, olen);
		if (ret)
			goto roll_back;

		ret = __clone_blkaddrs(src_inode, dst_inode, src_blkaddr,
					do_replace, src, dst, olen, full);
		if (ret)
			goto roll_back;

		src += olen;
		dst += olen;
		len -= olen;

		kvfree(src_blkaddr);
		kvfree(do_replace);
	}
	return 0;

roll_back:
	__roll_back_blkaddrs(src_inode, src_blkaddr, do_replace, src, olen);
	kvfree(src_blkaddr);
	kvfree(do_replace);
	return ret;
}

static int f2fs_do_collapse(struct inode *inode, loff_t offset, loff_t len)
{
	struct f2fs_sb_info *sbi = F2FS_I_SB(inode);
	pgoff_t nrpages = DIV_ROUND_UP(i_size_read(inode), PAGE_SIZE);
	pgoff_t start = offset >> PAGE_SHIFT;
	pgoff_t end = (offset + len) >> PAGE_SHIFT;
	int ret;

	f2fs_balance_fs(sbi, true);

	/* avoid gc operation during block exchange */
	down_write(&F2FS_I(inode)->i_gc_rwsem[WRITE]);
	down_write(&F2FS_I(inode)->i_mmap_sem);

	f2fs_lock_op(sbi);
	f2fs_drop_extent_tree(inode);
	truncate_pagecache(inode, offset);
	ret = __exchange_data_block(inode, inode, end, start, nrpages - end, true);
	f2fs_unlock_op(sbi);

	up_write(&F2FS_I(inode)->i_mmap_sem);
	up_write(&F2FS_I(inode)->i_gc_rwsem[WRITE]);
	return ret;
}

static int f2fs_collapse_range(struct inode *inode, loff_t offset, loff_t len)
{
	loff_t new_size;
	int ret;

	if (offset + len >= i_size_read(inode))
		return -EINVAL;

	/* collapse range should be aligned to block size of f2fs. */
	if (offset & (F2FS_BLKSIZE - 1) || len & (F2FS_BLKSIZE - 1))
		return -EINVAL;

	ret = f2fs_convert_inline_inode(inode);
	if (ret)
		return ret;

	/* write out all dirty pages from offset */
	ret = filemap_write_and_wait_range(inode->i_mapping, offset, LLONG_MAX);
	if (ret)
		return ret;

	ret = f2fs_do_collapse(inode, offset, len);
	if (ret)
		return ret;

	/* write out all moved pages, if possible */
	down_write(&F2FS_I(inode)->i_mmap_sem);
	filemap_write_and_wait_range(inode->i_mapping, offset, LLONG_MAX);
	truncate_pagecache(inode, offset);

	new_size = i_size_read(inode) - len;
	ret = f2fs_truncate_blocks(inode, new_size, true);
	up_write(&F2FS_I(inode)->i_mmap_sem);
	if (!ret)
		f2fs_i_size_write(inode, new_size);
	return ret;
}

static int f2fs_do_zero_range(struct dnode_of_data *dn, pgoff_t start,
								pgoff_t end)
{
	struct f2fs_sb_info *sbi = F2FS_I_SB(dn->inode);
	pgoff_t index = start;
	unsigned int ofs_in_node = dn->ofs_in_node;
	blkcnt_t count = 0;
	int ret;

	for (; index < end; index++, dn->ofs_in_node++) {
		if (f2fs_data_blkaddr(dn) == NULL_ADDR)
			count++;
	}

	dn->ofs_in_node = ofs_in_node;
	ret = f2fs_reserve_new_blocks(dn, count);
	if (ret)
		return ret;

	dn->ofs_in_node = ofs_in_node;
	for (index = start; index < end; index++, dn->ofs_in_node++) {
		dn->data_blkaddr = f2fs_data_blkaddr(dn);
		/*
		 * f2fs_reserve_new_blocks will not guarantee entire block
		 * allocation.
		 */
		if (dn->data_blkaddr == NULL_ADDR) {
			ret = -ENOSPC;
			break;
		}
		if (dn->data_blkaddr != NEW_ADDR) {
			f2fs_invalidate_blocks(sbi, dn->data_blkaddr);
			dn->data_blkaddr = NEW_ADDR;
			f2fs_set_data_blkaddr(dn);
		}
	}

	f2fs_update_extent_cache_range(dn, start, 0, index - start);

	return ret;
}

static int f2fs_zero_range(struct inode *inode, loff_t offset, loff_t len,
								int mode)
{
	struct f2fs_sb_info *sbi = F2FS_I_SB(inode);
	struct address_space *mapping = inode->i_mapping;
	pgoff_t index, pg_start, pg_end;
	loff_t new_size = i_size_read(inode);
	loff_t off_start, off_end;
	int ret = 0;

	ret = inode_newsize_ok(inode, (len + offset));
	if (ret)
		return ret;

	ret = f2fs_convert_inline_inode(inode);
	if (ret)
		return ret;

	ret = filemap_write_and_wait_range(mapping, offset, offset + len - 1);
	if (ret)
		return ret;

	pg_start = ((unsigned long long) offset) >> PAGE_SHIFT;
	pg_end = ((unsigned long long) offset + len) >> PAGE_SHIFT;

	off_start = offset & (PAGE_SIZE - 1);
	off_end = (offset + len) & (PAGE_SIZE - 1);

	if (pg_start == pg_end) {
		ret = fill_zero(inode, pg_start, off_start,
						off_end - off_start);
		if (ret)
			return ret;

		new_size = max_t(loff_t, new_size, offset + len);
	} else {
		if (off_start) {
			ret = fill_zero(inode, pg_start++, off_start,
						PAGE_SIZE - off_start);
			if (ret)
				return ret;

			new_size = max_t(loff_t, new_size,
					(loff_t)pg_start << PAGE_SHIFT);
		}

		for (index = pg_start; index < pg_end;) {
			struct dnode_of_data dn;
			unsigned int end_offset;
			pgoff_t end;

			down_write(&F2FS_I(inode)->i_gc_rwsem[WRITE]);
			down_write(&F2FS_I(inode)->i_mmap_sem);

			truncate_pagecache_range(inode,
				(loff_t)index << PAGE_SHIFT,
				((loff_t)pg_end << PAGE_SHIFT) - 1);

			f2fs_lock_op(sbi);

			set_new_dnode(&dn, inode, NULL, NULL, 0);
			ret = f2fs_get_dnode_of_data(&dn, index, ALLOC_NODE);
			if (ret) {
				f2fs_unlock_op(sbi);
				up_write(&F2FS_I(inode)->i_mmap_sem);
				up_write(&F2FS_I(inode)->i_gc_rwsem[WRITE]);
				goto out;
			}

			end_offset = ADDRS_PER_PAGE(dn.node_page, inode);
			end = min(pg_end, end_offset - dn.ofs_in_node + index);

			ret = f2fs_do_zero_range(&dn, index, end);
			f2fs_put_dnode(&dn);

			f2fs_unlock_op(sbi);
			up_write(&F2FS_I(inode)->i_mmap_sem);
			up_write(&F2FS_I(inode)->i_gc_rwsem[WRITE]);

			f2fs_balance_fs(sbi, dn.node_changed);

			if (ret)
				goto out;

			index = end;
			new_size = max_t(loff_t, new_size,
					(loff_t)index << PAGE_SHIFT);
		}

		if (off_end) {
			ret = fill_zero(inode, pg_end, 0, off_end);
			if (ret)
				goto out;

			new_size = max_t(loff_t, new_size, offset + len);
		}
	}

out:
	if (new_size > i_size_read(inode)) {
		if (mode & FALLOC_FL_KEEP_SIZE)
			file_set_keep_isize(inode);
		else
			f2fs_i_size_write(inode, new_size);
	}
	return ret;
}

static int f2fs_insert_range(struct inode *inode, loff_t offset, loff_t len)
{
	struct f2fs_sb_info *sbi = F2FS_I_SB(inode);
	pgoff_t nr, pg_start, pg_end, delta, idx;
	loff_t new_size;
	int ret = 0;

	new_size = i_size_read(inode) + len;
	ret = inode_newsize_ok(inode, new_size);
	if (ret)
		return ret;

	if (offset >= i_size_read(inode))
		return -EINVAL;

	/* insert range should be aligned to block size of f2fs. */
	if (offset & (F2FS_BLKSIZE - 1) || len & (F2FS_BLKSIZE - 1))
		return -EINVAL;

	ret = f2fs_convert_inline_inode(inode);
	if (ret)
		return ret;

	f2fs_balance_fs(sbi, true);

	down_write(&F2FS_I(inode)->i_mmap_sem);
	ret = f2fs_truncate_blocks(inode, i_size_read(inode), true);
	up_write(&F2FS_I(inode)->i_mmap_sem);
	if (ret)
		return ret;

	/* write out all dirty pages from offset */
	ret = filemap_write_and_wait_range(inode->i_mapping, offset, LLONG_MAX);
	if (ret)
		return ret;

	pg_start = offset >> PAGE_SHIFT;
	pg_end = (offset + len) >> PAGE_SHIFT;
	delta = pg_end - pg_start;
	idx = DIV_ROUND_UP(i_size_read(inode), PAGE_SIZE);

	/* avoid gc operation during block exchange */
	down_write(&F2FS_I(inode)->i_gc_rwsem[WRITE]);
	down_write(&F2FS_I(inode)->i_mmap_sem);
	truncate_pagecache(inode, offset);

	while (!ret && idx > pg_start) {
		nr = idx - pg_start;
		if (nr > delta)
			nr = delta;
		idx -= nr;

		f2fs_lock_op(sbi);
		f2fs_drop_extent_tree(inode);

		ret = __exchange_data_block(inode, inode, idx,
					idx + delta, nr, false);
		f2fs_unlock_op(sbi);
	}
	up_write(&F2FS_I(inode)->i_mmap_sem);
	up_write(&F2FS_I(inode)->i_gc_rwsem[WRITE]);

	/* write out all moved pages, if possible */
	down_write(&F2FS_I(inode)->i_mmap_sem);
	filemap_write_and_wait_range(inode->i_mapping, offset, LLONG_MAX);
	truncate_pagecache(inode, offset);
	up_write(&F2FS_I(inode)->i_mmap_sem);

	if (!ret)
		f2fs_i_size_write(inode, new_size);
	return ret;
}

static int expand_inode_data(struct inode *inode, loff_t offset,
					loff_t len, int mode)
{
	struct f2fs_sb_info *sbi = F2FS_I_SB(inode);
	struct f2fs_map_blocks map = { .m_next_pgofs = NULL,
			.m_next_extent = NULL, .m_seg_type = NO_CHECK_TYPE,
			.m_may_create = true };
	pgoff_t pg_start, pg_end;
	loff_t new_size = i_size_read(inode);
	loff_t off_end;
	block_t expanded = 0;
	int err;

	err = inode_newsize_ok(inode, (len + offset));
	if (err)
		return err;

	err = f2fs_convert_inline_inode(inode);
	if (err)
		return err;

	f2fs_balance_fs(sbi, true);

	pg_start = ((unsigned long long)offset) >> PAGE_SHIFT;
	pg_end = ((unsigned long long)offset + len) >> PAGE_SHIFT;
	off_end = (offset + len) & (PAGE_SIZE - 1);

	map.m_lblk = pg_start;
	map.m_len = pg_end - pg_start;
	if (off_end)
		map.m_len++;

	if (!map.m_len)
		return 0;

	if (f2fs_is_pinned_file(inode)) {
		block_t sec_blks = BLKS_PER_SEC(sbi);
		block_t sec_len = roundup(map.m_len, sec_blks);

		map.m_len = sec_blks;
next_alloc:
		if (has_not_enough_free_secs(sbi, 0,
			GET_SEC_FROM_SEG(sbi, overprovision_segments(sbi)))) {
			down_write(&sbi->gc_lock);
			err = f2fs_gc(sbi, true, false, false, NULL_SEGNO);
			if (err && err != -ENODATA && err != -EAGAIN)
				goto out_err;
		}

		down_write(&sbi->pin_sem);

		f2fs_lock_op(sbi);
		f2fs_allocate_new_section(sbi, CURSEG_COLD_DATA_PINNED, false);
		f2fs_unlock_op(sbi);

		map.m_seg_type = CURSEG_COLD_DATA_PINNED;
		err = f2fs_map_blocks(inode, &map, 1, F2FS_GET_BLOCK_PRE_DIO);

		up_write(&sbi->pin_sem);

		expanded += map.m_len;
		sec_len -= map.m_len;
		map.m_lblk += map.m_len;
		if (!err && sec_len)
			goto next_alloc;

		map.m_len = expanded;
	} else {
		err = f2fs_map_blocks(inode, &map, 1, F2FS_GET_BLOCK_PRE_AIO);
		expanded = map.m_len;
	}
out_err:
	if (err) {
		pgoff_t last_off;

		if (!expanded)
			return err;

		last_off = pg_start + expanded - 1;

		/* update new size to the failed position */
		new_size = (last_off == pg_end) ? offset + len :
					(loff_t)(last_off + 1) << PAGE_SHIFT;
	} else {
		new_size = ((loff_t)pg_end << PAGE_SHIFT) + off_end;
	}

	if (new_size > i_size_read(inode)) {
		if (mode & FALLOC_FL_KEEP_SIZE)
			file_set_keep_isize(inode);
		else
			f2fs_i_size_write(inode, new_size);
	}

	return err;
}

static long f2fs_fallocate(struct file *file, int mode,
				loff_t offset, loff_t len)
{
	struct inode *inode = file_inode(file);
	long ret = 0;

	if (unlikely(f2fs_cp_error(F2FS_I_SB(inode))))
		return -EIO;
	if (!f2fs_is_checkpoint_ready(F2FS_I_SB(inode)))
		return -ENOSPC;
	if (!f2fs_is_compress_backend_ready(inode))
		return -EOPNOTSUPP;

	/* f2fs only support ->fallocate for regular file */
	if (!S_ISREG(inode->i_mode))
		return -EINVAL;

	if (IS_ENCRYPTED(inode) &&
		(mode & (FALLOC_FL_COLLAPSE_RANGE | FALLOC_FL_INSERT_RANGE)))
		return -EOPNOTSUPP;

	if (f2fs_compressed_file(inode) &&
		(mode & (FALLOC_FL_PUNCH_HOLE | FALLOC_FL_COLLAPSE_RANGE |
			FALLOC_FL_ZERO_RANGE | FALLOC_FL_INSERT_RANGE)))
		return -EOPNOTSUPP;

	if (mode & ~(FALLOC_FL_KEEP_SIZE | FALLOC_FL_PUNCH_HOLE |
			FALLOC_FL_COLLAPSE_RANGE | FALLOC_FL_ZERO_RANGE |
			FALLOC_FL_INSERT_RANGE))
		return -EOPNOTSUPP;

	inode_lock(inode);

	if (mode & FALLOC_FL_PUNCH_HOLE) {
		if (offset >= inode->i_size)
			goto out;

		ret = punch_hole(inode, offset, len);
	} else if (mode & FALLOC_FL_COLLAPSE_RANGE) {
		ret = f2fs_collapse_range(inode, offset, len);
	} else if (mode & FALLOC_FL_ZERO_RANGE) {
		ret = f2fs_zero_range(inode, offset, len, mode);
	} else if (mode & FALLOC_FL_INSERT_RANGE) {
		ret = f2fs_insert_range(inode, offset, len);
	} else {
		ret = expand_inode_data(inode, offset, len, mode);
	}

	if (!ret) {
		inode->i_mtime = inode->i_ctime = current_time(inode);
		f2fs_mark_inode_dirty_sync(inode, false);
		f2fs_update_time(F2FS_I_SB(inode), REQ_TIME);
	}

out:
	inode_unlock(inode);

	trace_f2fs_fallocate(inode, mode, offset, len, ret);
	return ret;
}

static int f2fs_release_file(struct inode *inode, struct file *filp)
{
	/*
	 * f2fs_relase_file is called at every close calls. So we should
	 * not drop any inmemory pages by close called by other process.
	 */
	if (!(filp->f_mode & FMODE_WRITE) ||
			atomic_read(&inode->i_writecount) != 1)
		return 0;

	/* some remained atomic pages should discarded */
	if (f2fs_is_atomic_file(inode))
		f2fs_drop_inmem_pages(inode);
	if (f2fs_is_volatile_file(inode)) {
		set_inode_flag(inode, FI_DROP_CACHE);
		filemap_fdatawrite(inode->i_mapping);
		clear_inode_flag(inode, FI_DROP_CACHE);
		clear_inode_flag(inode, FI_VOLATILE_FILE);
		stat_dec_volatile_write(inode);
	}
	return 0;
}

static int f2fs_file_flush(struct file *file, fl_owner_t id)
{
	struct inode *inode = file_inode(file);

	/*
	 * If the process doing a transaction is crashed, we should do
	 * roll-back. Otherwise, other reader/write can see corrupted database
	 * until all the writers close its file. Since this should be done
	 * before dropping file lock, it needs to do in ->flush.
	 */
	if (f2fs_is_atomic_file(inode) &&
			F2FS_I(inode)->inmem_task == current)
		f2fs_drop_inmem_pages(inode);
	return 0;
}

static int f2fs_setflags_common(struct inode *inode, u32 iflags, u32 mask)
{
	struct f2fs_inode_info *fi = F2FS_I(inode);
	u32 masked_flags = fi->i_flags & mask;

	/* mask can be shrunk by flags_valid selector */
	iflags &= mask;

	/* Is it quota file? Do not allow user to mess with it */
	if (IS_NOQUOTA(inode))
		return -EPERM;

	if ((iflags ^ masked_flags) & F2FS_CASEFOLD_FL) {
		if (!f2fs_sb_has_casefold(F2FS_I_SB(inode)))
			return -EOPNOTSUPP;
		if (!f2fs_empty_dir(inode))
			return -ENOTEMPTY;
	}

	if (iflags & (F2FS_COMPR_FL | F2FS_NOCOMP_FL)) {
		if (!f2fs_sb_has_compression(F2FS_I_SB(inode)))
			return -EOPNOTSUPP;
		if ((iflags & F2FS_COMPR_FL) && (iflags & F2FS_NOCOMP_FL))
			return -EINVAL;
	}

	if ((iflags ^ masked_flags) & F2FS_COMPR_FL) {
		if (masked_flags & F2FS_COMPR_FL) {
			if (!f2fs_disable_compressed_file(inode))
				return -EINVAL;
		}
		if (iflags & F2FS_NOCOMP_FL)
			return -EINVAL;
		if (iflags & F2FS_COMPR_FL) {
			if (!f2fs_may_compress(inode))
				return -EINVAL;
			if (S_ISREG(inode->i_mode) && inode->i_size)
				return -EINVAL;

			set_compress_context(inode);
		}
	}
	if ((iflags ^ masked_flags) & F2FS_NOCOMP_FL) {
		if (masked_flags & F2FS_COMPR_FL)
			return -EINVAL;
	}

	fi->i_flags = iflags | (fi->i_flags & ~mask);
	f2fs_bug_on(F2FS_I_SB(inode), (fi->i_flags & F2FS_COMPR_FL) &&
					(fi->i_flags & F2FS_NOCOMP_FL));

	if (fi->i_flags & F2FS_PROJINHERIT_FL)
		set_inode_flag(inode, FI_PROJ_INHERIT);
	else
		clear_inode_flag(inode, FI_PROJ_INHERIT);

	inode->i_ctime = current_time(inode);
	f2fs_set_inode_flags(inode);
	f2fs_mark_inode_dirty_sync(inode, true);
	return 0;
}

/* FS_IOC_[GS]ETFLAGS and FS_IOC_FS[GS]ETXATTR support */

/*
 * To make a new on-disk f2fs i_flag gettable via FS_IOC_GETFLAGS, add an entry
 * for it to f2fs_fsflags_map[], and add its FS_*_FL equivalent to
 * F2FS_GETTABLE_FS_FL.  To also make it settable via FS_IOC_SETFLAGS, also add
 * its FS_*_FL equivalent to F2FS_SETTABLE_FS_FL.
 *
 * Translating flags to fsx_flags value used by FS_IOC_FSGETXATTR and
 * FS_IOC_FSSETXATTR is done by the VFS.
 */

static const struct {
	u32 iflag;
	u32 fsflag;
} f2fs_fsflags_map[] = {
	{ F2FS_COMPR_FL,	FS_COMPR_FL },
	{ F2FS_SYNC_FL,		FS_SYNC_FL },
	{ F2FS_IMMUTABLE_FL,	FS_IMMUTABLE_FL },
	{ F2FS_APPEND_FL,	FS_APPEND_FL },
	{ F2FS_NODUMP_FL,	FS_NODUMP_FL },
	{ F2FS_NOATIME_FL,	FS_NOATIME_FL },
	{ F2FS_NOCOMP_FL,	FS_NOCOMP_FL },
	{ F2FS_INDEX_FL,	FS_INDEX_FL },
	{ F2FS_DIRSYNC_FL,	FS_DIRSYNC_FL },
	{ F2FS_PROJINHERIT_FL,	FS_PROJINHERIT_FL },
	{ F2FS_CASEFOLD_FL,	FS_CASEFOLD_FL },
};

#define F2FS_GETTABLE_FS_FL (		\
		FS_COMPR_FL |		\
		FS_SYNC_FL |		\
		FS_IMMUTABLE_FL |	\
		FS_APPEND_FL |		\
		FS_NODUMP_FL |		\
		FS_NOATIME_FL |		\
		FS_NOCOMP_FL |		\
		FS_INDEX_FL |		\
		FS_DIRSYNC_FL |		\
		FS_PROJINHERIT_FL |	\
		FS_ENCRYPT_FL |		\
		FS_INLINE_DATA_FL |	\
		FS_NOCOW_FL |		\
		FS_VERITY_FL |		\
		FS_CASEFOLD_FL)

#define F2FS_SETTABLE_FS_FL (		\
		FS_COMPR_FL |		\
		FS_SYNC_FL |		\
		FS_IMMUTABLE_FL |	\
		FS_APPEND_FL |		\
		FS_NODUMP_FL |		\
		FS_NOATIME_FL |		\
		FS_NOCOMP_FL |		\
		FS_DIRSYNC_FL |		\
		FS_PROJINHERIT_FL |	\
		FS_CASEFOLD_FL)

/* Convert f2fs on-disk i_flags to FS_IOC_{GET,SET}FLAGS flags */
static inline u32 f2fs_iflags_to_fsflags(u32 iflags)
{
	u32 fsflags = 0;
	int i;

	for (i = 0; i < ARRAY_SIZE(f2fs_fsflags_map); i++)
		if (iflags & f2fs_fsflags_map[i].iflag)
			fsflags |= f2fs_fsflags_map[i].fsflag;

	return fsflags;
}

/* Convert FS_IOC_{GET,SET}FLAGS flags to f2fs on-disk i_flags */
static inline u32 f2fs_fsflags_to_iflags(u32 fsflags)
{
	u32 iflags = 0;
	int i;

	for (i = 0; i < ARRAY_SIZE(f2fs_fsflags_map); i++)
		if (fsflags & f2fs_fsflags_map[i].fsflag)
			iflags |= f2fs_fsflags_map[i].iflag;

	return iflags;
}

static int f2fs_ioc_getversion(struct file *filp, unsigned long arg)
{
	struct inode *inode = file_inode(filp);

	return put_user(inode->i_generation, (int __user *)arg);
}

static int f2fs_ioc_start_atomic_write(struct file *filp)
{
	struct inode *inode = file_inode(filp);
	struct f2fs_inode_info *fi = F2FS_I(inode);
	struct f2fs_sb_info *sbi = F2FS_I_SB(inode);
	int ret;

	if (!inode_owner_or_capable(&init_user_ns, inode))
		return -EACCES;

	if (!S_ISREG(inode->i_mode))
		return -EINVAL;

	if (filp->f_flags & O_DIRECT)
		return -EINVAL;

	ret = mnt_want_write_file(filp);
	if (ret)
		return ret;

	inode_lock(inode);

	f2fs_disable_compressed_file(inode);

	if (f2fs_is_atomic_file(inode)) {
		if (is_inode_flag_set(inode, FI_ATOMIC_REVOKE_REQUEST))
			ret = -EINVAL;
		goto out;
	}

	ret = f2fs_convert_inline_inode(inode);
	if (ret)
		goto out;

	down_write(&F2FS_I(inode)->i_gc_rwsem[WRITE]);

	/*
	 * Should wait end_io to count F2FS_WB_CP_DATA correctly by
	 * f2fs_is_atomic_file.
	 */
	if (get_dirty_pages(inode))
		f2fs_warn(F2FS_I_SB(inode), "Unexpected flush for atomic writes: ino=%lu, npages=%u",
			  inode->i_ino, get_dirty_pages(inode));
	ret = filemap_write_and_wait_range(inode->i_mapping, 0, LLONG_MAX);
	if (ret) {
		up_write(&F2FS_I(inode)->i_gc_rwsem[WRITE]);
		goto out;
	}

	spin_lock(&sbi->inode_lock[ATOMIC_FILE]);
	if (list_empty(&fi->inmem_ilist))
		list_add_tail(&fi->inmem_ilist, &sbi->inode_list[ATOMIC_FILE]);
	sbi->atomic_files++;
	spin_unlock(&sbi->inode_lock[ATOMIC_FILE]);

	/* add inode in inmem_list first and set atomic_file */
	set_inode_flag(inode, FI_ATOMIC_FILE);
	clear_inode_flag(inode, FI_ATOMIC_REVOKE_REQUEST);
	up_write(&F2FS_I(inode)->i_gc_rwsem[WRITE]);

	f2fs_update_time(F2FS_I_SB(inode), REQ_TIME);
	F2FS_I(inode)->inmem_task = current;
	stat_update_max_atomic_write(inode);
out:
	inode_unlock(inode);
	mnt_drop_write_file(filp);
	return ret;
}

static int f2fs_ioc_commit_atomic_write(struct file *filp)
{
	struct inode *inode = file_inode(filp);
	int ret;

	if (!inode_owner_or_capable(&init_user_ns, inode))
		return -EACCES;

	ret = mnt_want_write_file(filp);
	if (ret)
		return ret;

	f2fs_balance_fs(F2FS_I_SB(inode), true);

	inode_lock(inode);

	if (f2fs_is_volatile_file(inode)) {
		ret = -EINVAL;
		goto err_out;
	}

	if (f2fs_is_atomic_file(inode)) {
		ret = f2fs_commit_inmem_pages(inode);
		if (ret)
			goto err_out;

		ret = f2fs_do_sync_file(filp, 0, LLONG_MAX, 0, true);
		if (!ret)
			f2fs_drop_inmem_pages(inode);
	} else {
		ret = f2fs_do_sync_file(filp, 0, LLONG_MAX, 1, false);
	}
err_out:
	if (is_inode_flag_set(inode, FI_ATOMIC_REVOKE_REQUEST)) {
		clear_inode_flag(inode, FI_ATOMIC_REVOKE_REQUEST);
		ret = -EINVAL;
	}
	inode_unlock(inode);
	mnt_drop_write_file(filp);
	return ret;
}

static int f2fs_ioc_start_volatile_write(struct file *filp)
{
	struct inode *inode = file_inode(filp);
	int ret;

	if (!inode_owner_or_capable(&init_user_ns, inode))
		return -EACCES;

	if (!S_ISREG(inode->i_mode))
		return -EINVAL;

	ret = mnt_want_write_file(filp);
	if (ret)
		return ret;

	inode_lock(inode);

	if (f2fs_is_volatile_file(inode))
		goto out;

	ret = f2fs_convert_inline_inode(inode);
	if (ret)
		goto out;

	stat_inc_volatile_write(inode);
	stat_update_max_volatile_write(inode);

	set_inode_flag(inode, FI_VOLATILE_FILE);
	f2fs_update_time(F2FS_I_SB(inode), REQ_TIME);
out:
	inode_unlock(inode);
	mnt_drop_write_file(filp);
	return ret;
}

static int f2fs_ioc_release_volatile_write(struct file *filp)
{
	struct inode *inode = file_inode(filp);
	int ret;

	if (!inode_owner_or_capable(&init_user_ns, inode))
		return -EACCES;

	ret = mnt_want_write_file(filp);
	if (ret)
		return ret;

	inode_lock(inode);

	if (!f2fs_is_volatile_file(inode))
		goto out;

	if (!f2fs_is_first_block_written(inode)) {
		ret = truncate_partial_data_page(inode, 0, true);
		goto out;
	}

	ret = punch_hole(inode, 0, F2FS_BLKSIZE);
out:
	inode_unlock(inode);
	mnt_drop_write_file(filp);
	return ret;
}

static int f2fs_ioc_abort_volatile_write(struct file *filp)
{
	struct inode *inode = file_inode(filp);
	int ret;

	if (!inode_owner_or_capable(&init_user_ns, inode))
		return -EACCES;

	ret = mnt_want_write_file(filp);
	if (ret)
		return ret;

	inode_lock(inode);

	if (f2fs_is_atomic_file(inode))
		f2fs_drop_inmem_pages(inode);
	if (f2fs_is_volatile_file(inode)) {
		clear_inode_flag(inode, FI_VOLATILE_FILE);
		stat_dec_volatile_write(inode);
		ret = f2fs_do_sync_file(filp, 0, LLONG_MAX, 0, true);
	}

	clear_inode_flag(inode, FI_ATOMIC_REVOKE_REQUEST);

	inode_unlock(inode);

	mnt_drop_write_file(filp);
	f2fs_update_time(F2FS_I_SB(inode), REQ_TIME);
	return ret;
}

static int f2fs_ioc_shutdown(struct file *filp, unsigned long arg)
{
	struct inode *inode = file_inode(filp);
	struct f2fs_sb_info *sbi = F2FS_I_SB(inode);
	struct super_block *sb = sbi->sb;
	__u32 in;
	int ret = 0;

	if (!capable(CAP_SYS_ADMIN))
		return -EPERM;

	if (get_user(in, (__u32 __user *)arg))
		return -EFAULT;

	if (in != F2FS_GOING_DOWN_FULLSYNC) {
		ret = mnt_want_write_file(filp);
		if (ret) {
			if (ret == -EROFS) {
				ret = 0;
				f2fs_stop_checkpoint(sbi, false);
				set_sbi_flag(sbi, SBI_IS_SHUTDOWN);
				trace_f2fs_shutdown(sbi, in, ret);
			}
			return ret;
		}
	}

	switch (in) {
	case F2FS_GOING_DOWN_FULLSYNC:
		ret = freeze_bdev(sb->s_bdev);
		if (ret)
			goto out;
		f2fs_stop_checkpoint(sbi, false);
		set_sbi_flag(sbi, SBI_IS_SHUTDOWN);
		thaw_bdev(sb->s_bdev);
		break;
	case F2FS_GOING_DOWN_METASYNC:
		/* do checkpoint only */
		ret = f2fs_sync_fs(sb, 1);
		if (ret)
			goto out;
		f2fs_stop_checkpoint(sbi, false);
		set_sbi_flag(sbi, SBI_IS_SHUTDOWN);
		break;
	case F2FS_GOING_DOWN_NOSYNC:
		f2fs_stop_checkpoint(sbi, false);
		set_sbi_flag(sbi, SBI_IS_SHUTDOWN);
		break;
	case F2FS_GOING_DOWN_METAFLUSH:
		f2fs_sync_meta_pages(sbi, META, LONG_MAX, FS_META_IO);
		f2fs_stop_checkpoint(sbi, false);
		set_sbi_flag(sbi, SBI_IS_SHUTDOWN);
		break;
	case F2FS_GOING_DOWN_NEED_FSCK:
		set_sbi_flag(sbi, SBI_NEED_FSCK);
		set_sbi_flag(sbi, SBI_CP_DISABLED_QUICK);
		set_sbi_flag(sbi, SBI_IS_DIRTY);
		/* do checkpoint only */
		ret = f2fs_sync_fs(sb, 1);
		goto out;
	default:
		ret = -EINVAL;
		goto out;
	}

	f2fs_stop_gc_thread(sbi);
	f2fs_stop_discard_thread(sbi);

	f2fs_drop_discard_cmd(sbi);
	clear_opt(sbi, DISCARD);

	f2fs_update_time(sbi, REQ_TIME);
out:
	if (in != F2FS_GOING_DOWN_FULLSYNC)
		mnt_drop_write_file(filp);

	trace_f2fs_shutdown(sbi, in, ret);

	return ret;
}

static int f2fs_ioc_fitrim(struct file *filp, unsigned long arg)
{
	struct inode *inode = file_inode(filp);
	struct super_block *sb = inode->i_sb;
	struct request_queue *q = bdev_get_queue(sb->s_bdev);
	struct fstrim_range range;
	int ret;

	if (!capable(CAP_SYS_ADMIN))
		return -EPERM;

	if (!f2fs_hw_support_discard(F2FS_SB(sb)))
		return -EOPNOTSUPP;

	if (copy_from_user(&range, (struct fstrim_range __user *)arg,
				sizeof(range)))
		return -EFAULT;

	ret = mnt_want_write_file(filp);
	if (ret)
		return ret;

	range.minlen = max((unsigned int)range.minlen,
				q->limits.discard_granularity);
	ret = f2fs_trim_fs(F2FS_SB(sb), &range);
	mnt_drop_write_file(filp);
	if (ret < 0)
		return ret;

	if (copy_to_user((struct fstrim_range __user *)arg, &range,
				sizeof(range)))
		return -EFAULT;
	f2fs_update_time(F2FS_I_SB(inode), REQ_TIME);
	return 0;
}

static bool uuid_is_nonzero(__u8 u[16])
{
	int i;

	for (i = 0; i < 16; i++)
		if (u[i])
			return true;
	return false;
}

static int f2fs_ioc_set_encryption_policy(struct file *filp, unsigned long arg)
{
	struct inode *inode = file_inode(filp);

	if (!f2fs_sb_has_encrypt(F2FS_I_SB(inode)))
		return -EOPNOTSUPP;

	f2fs_update_time(F2FS_I_SB(inode), REQ_TIME);

	return fscrypt_ioctl_set_policy(filp, (const void __user *)arg);
}

static int f2fs_ioc_get_encryption_policy(struct file *filp, unsigned long arg)
{
	if (!f2fs_sb_has_encrypt(F2FS_I_SB(file_inode(filp))))
		return -EOPNOTSUPP;
	return fscrypt_ioctl_get_policy(filp, (void __user *)arg);
}

static int f2fs_ioc_get_encryption_pwsalt(struct file *filp, unsigned long arg)
{
	struct inode *inode = file_inode(filp);
	struct f2fs_sb_info *sbi = F2FS_I_SB(inode);
	int err;

	if (!f2fs_sb_has_encrypt(sbi))
		return -EOPNOTSUPP;

	err = mnt_want_write_file(filp);
	if (err)
		return err;

	down_write(&sbi->sb_lock);

	if (uuid_is_nonzero(sbi->raw_super->encrypt_pw_salt))
		goto got_it;

	/* update superblock with uuid */
	generate_random_uuid(sbi->raw_super->encrypt_pw_salt);

	err = f2fs_commit_super(sbi, false);
	if (err) {
		/* undo new data */
		memset(sbi->raw_super->encrypt_pw_salt, 0, 16);
		goto out_err;
	}
got_it:
	if (copy_to_user((__u8 __user *)arg, sbi->raw_super->encrypt_pw_salt,
									16))
		err = -EFAULT;
out_err:
	up_write(&sbi->sb_lock);
	mnt_drop_write_file(filp);
	return err;
}

static int f2fs_ioc_get_encryption_policy_ex(struct file *filp,
					     unsigned long arg)
{
	if (!f2fs_sb_has_encrypt(F2FS_I_SB(file_inode(filp))))
		return -EOPNOTSUPP;

	return fscrypt_ioctl_get_policy_ex(filp, (void __user *)arg);
}

static int f2fs_ioc_add_encryption_key(struct file *filp, unsigned long arg)
{
	if (!f2fs_sb_has_encrypt(F2FS_I_SB(file_inode(filp))))
		return -EOPNOTSUPP;

	return fscrypt_ioctl_add_key(filp, (void __user *)arg);
}

static int f2fs_ioc_remove_encryption_key(struct file *filp, unsigned long arg)
{
	if (!f2fs_sb_has_encrypt(F2FS_I_SB(file_inode(filp))))
		return -EOPNOTSUPP;

	return fscrypt_ioctl_remove_key(filp, (void __user *)arg);
}

static int f2fs_ioc_remove_encryption_key_all_users(struct file *filp,
						    unsigned long arg)
{
	if (!f2fs_sb_has_encrypt(F2FS_I_SB(file_inode(filp))))
		return -EOPNOTSUPP;

	return fscrypt_ioctl_remove_key_all_users(filp, (void __user *)arg);
}

static int f2fs_ioc_get_encryption_key_status(struct file *filp,
					      unsigned long arg)
{
	if (!f2fs_sb_has_encrypt(F2FS_I_SB(file_inode(filp))))
		return -EOPNOTSUPP;

	return fscrypt_ioctl_get_key_status(filp, (void __user *)arg);
}

static int f2fs_ioc_get_encryption_nonce(struct file *filp, unsigned long arg)
{
	if (!f2fs_sb_has_encrypt(F2FS_I_SB(file_inode(filp))))
		return -EOPNOTSUPP;

	return fscrypt_ioctl_get_nonce(filp, (void __user *)arg);
}

static int f2fs_ioc_gc(struct file *filp, unsigned long arg)
{
	struct inode *inode = file_inode(filp);
	struct f2fs_sb_info *sbi = F2FS_I_SB(inode);
	__u32 sync;
	int ret;

	if (!capable(CAP_SYS_ADMIN))
		return -EPERM;

	if (get_user(sync, (__u32 __user *)arg))
		return -EFAULT;

	if (f2fs_readonly(sbi->sb))
		return -EROFS;

	ret = mnt_want_write_file(filp);
	if (ret)
		return ret;

	if (!sync) {
		if (!down_write_trylock(&sbi->gc_lock)) {
			ret = -EBUSY;
			goto out;
		}
	} else {
		down_write(&sbi->gc_lock);
	}

	ret = f2fs_gc(sbi, sync, true, false, NULL_SEGNO);
out:
	mnt_drop_write_file(filp);
	return ret;
}

static int __f2fs_ioc_gc_range(struct file *filp, struct f2fs_gc_range *range)
{
	struct f2fs_sb_info *sbi = F2FS_I_SB(file_inode(filp));
	u64 end;
	int ret;

	if (!capable(CAP_SYS_ADMIN))
		return -EPERM;
	if (f2fs_readonly(sbi->sb))
		return -EROFS;

	end = range->start + range->len;
	if (end < range->start || range->start < MAIN_BLKADDR(sbi) ||
					end >= MAX_BLKADDR(sbi))
		return -EINVAL;

	ret = mnt_want_write_file(filp);
	if (ret)
		return ret;

do_more:
	if (!range->sync) {
		if (!down_write_trylock(&sbi->gc_lock)) {
			ret = -EBUSY;
			goto out;
		}
	} else {
		down_write(&sbi->gc_lock);
	}

	ret = f2fs_gc(sbi, range->sync, true, false,
				GET_SEGNO(sbi, range->start));
	if (ret) {
		if (ret == -EBUSY)
			ret = -EAGAIN;
		goto out;
	}
	range->start += BLKS_PER_SEC(sbi);
	if (range->start <= end)
		goto do_more;
out:
	mnt_drop_write_file(filp);
	return ret;
}

static int f2fs_ioc_gc_range(struct file *filp, unsigned long arg)
{
	struct f2fs_gc_range range;

	if (copy_from_user(&range, (struct f2fs_gc_range __user *)arg,
							sizeof(range)))
		return -EFAULT;
	return __f2fs_ioc_gc_range(filp, &range);
}

static int f2fs_ioc_write_checkpoint(struct file *filp, unsigned long arg)
{
	struct inode *inode = file_inode(filp);
	struct f2fs_sb_info *sbi = F2FS_I_SB(inode);
	int ret;

	if (!capable(CAP_SYS_ADMIN))
		return -EPERM;

	if (f2fs_readonly(sbi->sb))
		return -EROFS;

	if (unlikely(is_sbi_flag_set(sbi, SBI_CP_DISABLED))) {
		f2fs_info(sbi, "Skipping Checkpoint. Checkpoints currently disabled.");
		return -EINVAL;
	}

	ret = mnt_want_write_file(filp);
	if (ret)
		return ret;

	ret = f2fs_sync_fs(sbi->sb, 1);

	mnt_drop_write_file(filp);
	return ret;
}

static int f2fs_defragment_range(struct f2fs_sb_info *sbi,
					struct file *filp,
					struct f2fs_defragment *range)
{
	struct inode *inode = file_inode(filp);
	struct f2fs_map_blocks map = { .m_next_extent = NULL,
					.m_seg_type = NO_CHECK_TYPE,
					.m_may_create = false };
	struct extent_info ei = {0, 0, 0};
	pgoff_t pg_start, pg_end, next_pgofs;
	unsigned int blk_per_seg = sbi->blocks_per_seg;
	unsigned int total = 0, sec_num;
	block_t blk_end = 0;
	bool fragmented = false;
	int err;

	/* if in-place-update policy is enabled, don't waste time here */
	if (f2fs_should_update_inplace(inode, NULL))
		return -EINVAL;

	pg_start = range->start >> PAGE_SHIFT;
	pg_end = (range->start + range->len) >> PAGE_SHIFT;

	f2fs_balance_fs(sbi, true);

	inode_lock(inode);

	/* writeback all dirty pages in the range */
	err = filemap_write_and_wait_range(inode->i_mapping, range->start,
						range->start + range->len - 1);
	if (err)
		goto out;

	/*
	 * lookup mapping info in extent cache, skip defragmenting if physical
	 * block addresses are continuous.
	 */
	if (f2fs_lookup_extent_cache(inode, pg_start, &ei)) {
		if (ei.fofs + ei.len >= pg_end)
			goto out;
	}

	map.m_lblk = pg_start;
	map.m_next_pgofs = &next_pgofs;

	/*
	 * lookup mapping info in dnode page cache, skip defragmenting if all
	 * physical block addresses are continuous even if there are hole(s)
	 * in logical blocks.
	 */
	while (map.m_lblk < pg_end) {
		map.m_len = pg_end - map.m_lblk;
		err = f2fs_map_blocks(inode, &map, 0, F2FS_GET_BLOCK_DEFAULT);
		if (err)
			goto out;

		if (!(map.m_flags & F2FS_MAP_FLAGS)) {
			map.m_lblk = next_pgofs;
			continue;
		}

		if (blk_end && blk_end != map.m_pblk)
			fragmented = true;

		/* record total count of block that we're going to move */
		total += map.m_len;

		blk_end = map.m_pblk + map.m_len;

		map.m_lblk += map.m_len;
	}

	if (!fragmented) {
		total = 0;
		goto out;
	}

	sec_num = DIV_ROUND_UP(total, BLKS_PER_SEC(sbi));

	/*
	 * make sure there are enough free section for LFS allocation, this can
	 * avoid defragment running in SSR mode when free section are allocated
	 * intensively
	 */
	if (has_not_enough_free_secs(sbi, 0, sec_num)) {
		err = -EAGAIN;
		goto out;
	}

	map.m_lblk = pg_start;
	map.m_len = pg_end - pg_start;
	total = 0;

	while (map.m_lblk < pg_end) {
		pgoff_t idx;
		int cnt = 0;

do_map:
		map.m_len = pg_end - map.m_lblk;
		err = f2fs_map_blocks(inode, &map, 0, F2FS_GET_BLOCK_DEFAULT);
		if (err)
			goto clear_out;

		if (!(map.m_flags & F2FS_MAP_FLAGS)) {
			map.m_lblk = next_pgofs;
			goto check;
		}

		set_inode_flag(inode, FI_DO_DEFRAG);

		idx = map.m_lblk;
		while (idx < map.m_lblk + map.m_len && cnt < blk_per_seg) {
			struct page *page;

			page = f2fs_get_lock_data_page(inode, idx, true);
			if (IS_ERR(page)) {
				err = PTR_ERR(page);
				goto clear_out;
			}

			set_page_dirty(page);
			f2fs_put_page(page, 1);

			idx++;
			cnt++;
			total++;
		}

		map.m_lblk = idx;
check:
		if (map.m_lblk < pg_end && cnt < blk_per_seg)
			goto do_map;

		clear_inode_flag(inode, FI_DO_DEFRAG);

		err = filemap_fdatawrite(inode->i_mapping);
		if (err)
			goto out;
	}
clear_out:
	clear_inode_flag(inode, FI_DO_DEFRAG);
out:
	inode_unlock(inode);
	if (!err)
		range->len = (u64)total << PAGE_SHIFT;
	return err;
}

static int f2fs_ioc_defragment(struct file *filp, unsigned long arg)
{
	struct inode *inode = file_inode(filp);
	struct f2fs_sb_info *sbi = F2FS_I_SB(inode);
	struct f2fs_defragment range;
	int err;

	if (!capable(CAP_SYS_ADMIN))
		return -EPERM;

	if (!S_ISREG(inode->i_mode) || f2fs_is_atomic_file(inode))
		return -EINVAL;

	if (f2fs_readonly(sbi->sb))
		return -EROFS;

	if (copy_from_user(&range, (struct f2fs_defragment __user *)arg,
							sizeof(range)))
		return -EFAULT;

	/* verify alignment of offset & size */
	if (range.start & (F2FS_BLKSIZE - 1) || range.len & (F2FS_BLKSIZE - 1))
		return -EINVAL;

	if (unlikely((range.start + range.len) >> PAGE_SHIFT >
					max_file_blocks(inode)))
		return -EINVAL;

	err = mnt_want_write_file(filp);
	if (err)
		return err;

	err = f2fs_defragment_range(sbi, filp, &range);
	mnt_drop_write_file(filp);

	f2fs_update_time(sbi, REQ_TIME);
	if (err < 0)
		return err;

	if (copy_to_user((struct f2fs_defragment __user *)arg, &range,
							sizeof(range)))
		return -EFAULT;

	return 0;
}

static int f2fs_move_file_range(struct file *file_in, loff_t pos_in,
			struct file *file_out, loff_t pos_out, size_t len)
{
	struct inode *src = file_inode(file_in);
	struct inode *dst = file_inode(file_out);
	struct f2fs_sb_info *sbi = F2FS_I_SB(src);
	size_t olen = len, dst_max_i_size = 0;
	size_t dst_osize;
	int ret;

	if (file_in->f_path.mnt != file_out->f_path.mnt ||
				src->i_sb != dst->i_sb)
		return -EXDEV;

	if (unlikely(f2fs_readonly(src->i_sb)))
		return -EROFS;

	if (!S_ISREG(src->i_mode) || !S_ISREG(dst->i_mode))
		return -EINVAL;

	if (IS_ENCRYPTED(src) || IS_ENCRYPTED(dst))
		return -EOPNOTSUPP;

	if (pos_out < 0 || pos_in < 0)
		return -EINVAL;

	if (src == dst) {
		if (pos_in == pos_out)
			return 0;
		if (pos_out > pos_in && pos_out < pos_in + len)
			return -EINVAL;
	}

	inode_lock(src);
	if (src != dst) {
		ret = -EBUSY;
		if (!inode_trylock(dst))
			goto out;
	}

	ret = -EINVAL;
	if (pos_in + len > src->i_size || pos_in + len < pos_in)
		goto out_unlock;
	if (len == 0)
		olen = len = src->i_size - pos_in;
	if (pos_in + len == src->i_size)
		len = ALIGN(src->i_size, F2FS_BLKSIZE) - pos_in;
	if (len == 0) {
		ret = 0;
		goto out_unlock;
	}

	dst_osize = dst->i_size;
	if (pos_out + olen > dst->i_size)
		dst_max_i_size = pos_out + olen;

	/* verify the end result is block aligned */
	if (!IS_ALIGNED(pos_in, F2FS_BLKSIZE) ||
			!IS_ALIGNED(pos_in + len, F2FS_BLKSIZE) ||
			!IS_ALIGNED(pos_out, F2FS_BLKSIZE))
		goto out_unlock;

	ret = f2fs_convert_inline_inode(src);
	if (ret)
		goto out_unlock;

	ret = f2fs_convert_inline_inode(dst);
	if (ret)
		goto out_unlock;

	/* write out all dirty pages from offset */
	ret = filemap_write_and_wait_range(src->i_mapping,
					pos_in, pos_in + len);
	if (ret)
		goto out_unlock;

	ret = filemap_write_and_wait_range(dst->i_mapping,
					pos_out, pos_out + len);
	if (ret)
		goto out_unlock;

	f2fs_balance_fs(sbi, true);

	down_write(&F2FS_I(src)->i_gc_rwsem[WRITE]);
	if (src != dst) {
		ret = -EBUSY;
		if (!down_write_trylock(&F2FS_I(dst)->i_gc_rwsem[WRITE]))
			goto out_src;
	}

	f2fs_lock_op(sbi);
	ret = __exchange_data_block(src, dst, pos_in >> F2FS_BLKSIZE_BITS,
				pos_out >> F2FS_BLKSIZE_BITS,
				len >> F2FS_BLKSIZE_BITS, false);

	if (!ret) {
		if (dst_max_i_size)
			f2fs_i_size_write(dst, dst_max_i_size);
		else if (dst_osize != dst->i_size)
			f2fs_i_size_write(dst, dst_osize);
	}
	f2fs_unlock_op(sbi);

	if (src != dst)
		up_write(&F2FS_I(dst)->i_gc_rwsem[WRITE]);
out_src:
	up_write(&F2FS_I(src)->i_gc_rwsem[WRITE]);
out_unlock:
	if (src != dst)
		inode_unlock(dst);
out:
	inode_unlock(src);
	return ret;
}

static int __f2fs_ioc_move_range(struct file *filp,
				struct f2fs_move_range *range)
{
	struct fd dst;
	int err;

	if (!(filp->f_mode & FMODE_READ) ||
			!(filp->f_mode & FMODE_WRITE))
		return -EBADF;

	dst = fdget(range->dst_fd);
	if (!dst.file)
		return -EBADF;

	if (!(dst.file->f_mode & FMODE_WRITE)) {
		err = -EBADF;
		goto err_out;
	}

	err = mnt_want_write_file(filp);
	if (err)
		goto err_out;

	err = f2fs_move_file_range(filp, range->pos_in, dst.file,
					range->pos_out, range->len);

	mnt_drop_write_file(filp);
err_out:
	fdput(dst);
	return err;
}

static int f2fs_ioc_move_range(struct file *filp, unsigned long arg)
{
	struct f2fs_move_range range;

	if (copy_from_user(&range, (struct f2fs_move_range __user *)arg,
							sizeof(range)))
		return -EFAULT;
	return __f2fs_ioc_move_range(filp, &range);
}

static int f2fs_ioc_flush_device(struct file *filp, unsigned long arg)
{
	struct inode *inode = file_inode(filp);
	struct f2fs_sb_info *sbi = F2FS_I_SB(inode);
	struct sit_info *sm = SIT_I(sbi);
	unsigned int start_segno = 0, end_segno = 0;
	unsigned int dev_start_segno = 0, dev_end_segno = 0;
	struct f2fs_flush_device range;
	int ret;

	if (!capable(CAP_SYS_ADMIN))
		return -EPERM;

	if (f2fs_readonly(sbi->sb))
		return -EROFS;

	if (unlikely(is_sbi_flag_set(sbi, SBI_CP_DISABLED)))
		return -EINVAL;

	if (copy_from_user(&range, (struct f2fs_flush_device __user *)arg,
							sizeof(range)))
		return -EFAULT;

	if (!f2fs_is_multi_device(sbi) || sbi->s_ndevs - 1 <= range.dev_num ||
			__is_large_section(sbi)) {
		f2fs_warn(sbi, "Can't flush %u in %d for segs_per_sec %u != 1",
			  range.dev_num, sbi->s_ndevs, sbi->segs_per_sec);
		return -EINVAL;
	}

	ret = mnt_want_write_file(filp);
	if (ret)
		return ret;

	if (range.dev_num != 0)
		dev_start_segno = GET_SEGNO(sbi, FDEV(range.dev_num).start_blk);
	dev_end_segno = GET_SEGNO(sbi, FDEV(range.dev_num).end_blk);

	start_segno = sm->last_victim[FLUSH_DEVICE];
	if (start_segno < dev_start_segno || start_segno >= dev_end_segno)
		start_segno = dev_start_segno;
	end_segno = min(start_segno + range.segments, dev_end_segno);

	while (start_segno < end_segno) {
		if (!down_write_trylock(&sbi->gc_lock)) {
			ret = -EBUSY;
			goto out;
		}
		sm->last_victim[GC_CB] = end_segno + 1;
		sm->last_victim[GC_GREEDY] = end_segno + 1;
		sm->last_victim[ALLOC_NEXT] = end_segno + 1;
		ret = f2fs_gc(sbi, true, true, true, start_segno);
		if (ret == -EAGAIN)
			ret = 0;
		else if (ret < 0)
			break;
		start_segno++;
	}
out:
	mnt_drop_write_file(filp);
	return ret;
}

static int f2fs_ioc_get_features(struct file *filp, unsigned long arg)
{
	struct inode *inode = file_inode(filp);
	u32 sb_feature = le32_to_cpu(F2FS_I_SB(inode)->raw_super->feature);

	/* Must validate to set it with SQLite behavior in Android. */
	sb_feature |= F2FS_FEATURE_ATOMIC_WRITE;

	return put_user(sb_feature, (u32 __user *)arg);
}

#ifdef CONFIG_QUOTA
int f2fs_transfer_project_quota(struct inode *inode, kprojid_t kprojid)
{
	struct dquot *transfer_to[MAXQUOTAS] = {};
	struct f2fs_sb_info *sbi = F2FS_I_SB(inode);
	struct super_block *sb = sbi->sb;
	int err = 0;

	transfer_to[PRJQUOTA] = dqget(sb, make_kqid_projid(kprojid));
	if (!IS_ERR(transfer_to[PRJQUOTA])) {
		err = __dquot_transfer(inode, transfer_to);
		if (err)
			set_sbi_flag(sbi, SBI_QUOTA_NEED_REPAIR);
		dqput(transfer_to[PRJQUOTA]);
	}
	return err;
}

static int f2fs_ioc_setproject(struct inode *inode, __u32 projid)
{
	struct f2fs_inode_info *fi = F2FS_I(inode);
	struct f2fs_sb_info *sbi = F2FS_I_SB(inode);
	struct page *ipage;
	kprojid_t kprojid;
	int err;

	if (!f2fs_sb_has_project_quota(sbi)) {
		if (projid != F2FS_DEF_PROJID)
			return -EOPNOTSUPP;
		else
			return 0;
	}

	if (!f2fs_has_extra_attr(inode))
		return -EOPNOTSUPP;

	kprojid = make_kprojid(&init_user_ns, (projid_t)projid);

	if (projid_eq(kprojid, F2FS_I(inode)->i_projid))
		return 0;

	err = -EPERM;
	/* Is it quota file? Do not allow user to mess with it */
	if (IS_NOQUOTA(inode))
		return err;

	ipage = f2fs_get_node_page(sbi, inode->i_ino);
	if (IS_ERR(ipage))
		return PTR_ERR(ipage);

	if (!F2FS_FITS_IN_INODE(F2FS_INODE(ipage), fi->i_extra_isize,
								i_projid)) {
		err = -EOVERFLOW;
		f2fs_put_page(ipage, 1);
		return err;
	}
	f2fs_put_page(ipage, 1);

	err = dquot_initialize(inode);
	if (err)
		return err;

	f2fs_lock_op(sbi);
	err = f2fs_transfer_project_quota(inode, kprojid);
	if (err)
		goto out_unlock;

	F2FS_I(inode)->i_projid = kprojid;
	inode->i_ctime = current_time(inode);
	f2fs_mark_inode_dirty_sync(inode, true);
out_unlock:
	f2fs_unlock_op(sbi);
	return err;
}
#else
int f2fs_transfer_project_quota(struct inode *inode, kprojid_t kprojid)
{
	return 0;
}

static int f2fs_ioc_setproject(struct inode *inode, __u32 projid)
{
	if (projid != F2FS_DEF_PROJID)
		return -EOPNOTSUPP;
	return 0;
}
#endif

int f2fs_fileattr_get(struct dentry *dentry, struct fileattr *fa)
{
	struct inode *inode = d_inode(dentry);
	struct f2fs_inode_info *fi = F2FS_I(inode);
	u32 fsflags = f2fs_iflags_to_fsflags(fi->i_flags);

	if (IS_ENCRYPTED(inode))
		fsflags |= FS_ENCRYPT_FL;
	if (IS_VERITY(inode))
		fsflags |= FS_VERITY_FL;
	if (f2fs_has_inline_data(inode) || f2fs_has_inline_dentry(inode))
		fsflags |= FS_INLINE_DATA_FL;
	if (is_inode_flag_set(inode, FI_PIN_FILE))
		fsflags |= FS_NOCOW_FL;

	fileattr_fill_flags(fa, fsflags & F2FS_GETTABLE_FS_FL);

	if (f2fs_sb_has_project_quota(F2FS_I_SB(inode)))
		fa->fsx_projid = from_kprojid(&init_user_ns, fi->i_projid);

	return 0;
}

int f2fs_fileattr_set(struct user_namespace *mnt_userns,
		      struct dentry *dentry, struct fileattr *fa)
{
	struct inode *inode = d_inode(dentry);
	u32 fsflags = fa->flags, mask = F2FS_SETTABLE_FS_FL;
	u32 iflags;
	int err;

	if (unlikely(f2fs_cp_error(F2FS_I_SB(inode))))
		return -EIO;
	if (!f2fs_is_checkpoint_ready(F2FS_I_SB(inode)))
		return -ENOSPC;
	if (fsflags & ~F2FS_GETTABLE_FS_FL)
		return -EOPNOTSUPP;
	fsflags &= F2FS_SETTABLE_FS_FL;
	if (!fa->flags_valid)
		mask &= FS_COMMON_FL;

	iflags = f2fs_fsflags_to_iflags(fsflags);
	if (f2fs_mask_flags(inode->i_mode, iflags) != iflags)
		return -EOPNOTSUPP;

	err = f2fs_setflags_common(inode, iflags, f2fs_fsflags_to_iflags(mask));
	if (!err)
		err = f2fs_ioc_setproject(inode, fa->fsx_projid);

	return err;
}

int f2fs_pin_file_control(struct inode *inode, bool inc)
{
	struct f2fs_inode_info *fi = F2FS_I(inode);
	struct f2fs_sb_info *sbi = F2FS_I_SB(inode);

	/* Use i_gc_failures for normal file as a risk signal. */
	if (inc)
		f2fs_i_gc_failures_write(inode,
				fi->i_gc_failures[GC_FAILURE_PIN] + 1);

	if (fi->i_gc_failures[GC_FAILURE_PIN] > sbi->gc_pin_file_threshold) {
		f2fs_warn(sbi, "%s: Enable GC = ino %lx after %x GC trials",
			  __func__, inode->i_ino,
			  fi->i_gc_failures[GC_FAILURE_PIN]);
		clear_inode_flag(inode, FI_PIN_FILE);
		return -EAGAIN;
	}
	return 0;
}

static int f2fs_ioc_set_pin_file(struct file *filp, unsigned long arg)
{
	struct inode *inode = file_inode(filp);
	__u32 pin;
	int ret = 0;

	if (get_user(pin, (__u32 __user *)arg))
		return -EFAULT;

	if (!S_ISREG(inode->i_mode))
		return -EINVAL;

	if (f2fs_readonly(F2FS_I_SB(inode)->sb))
		return -EROFS;

	ret = mnt_want_write_file(filp);
	if (ret)
		return ret;

	inode_lock(inode);

	if (f2fs_should_update_outplace(inode, NULL)) {
		ret = -EINVAL;
		goto out;
	}

	if (!pin) {
		clear_inode_flag(inode, FI_PIN_FILE);
		f2fs_i_gc_failures_write(inode, 0);
		goto done;
	}

	if (f2fs_pin_file_control(inode, false)) {
		ret = -EAGAIN;
		goto out;
	}

	ret = f2fs_convert_inline_inode(inode);
	if (ret)
		goto out;

	if (!f2fs_disable_compressed_file(inode)) {
		ret = -EOPNOTSUPP;
		goto out;
	}

	set_inode_flag(inode, FI_PIN_FILE);
	ret = F2FS_I(inode)->i_gc_failures[GC_FAILURE_PIN];
done:
	f2fs_update_time(F2FS_I_SB(inode), REQ_TIME);
out:
	inode_unlock(inode);
	mnt_drop_write_file(filp);
	return ret;
}

static int f2fs_ioc_get_pin_file(struct file *filp, unsigned long arg)
{
	struct inode *inode = file_inode(filp);
	__u32 pin = 0;

	if (is_inode_flag_set(inode, FI_PIN_FILE))
		pin = F2FS_I(inode)->i_gc_failures[GC_FAILURE_PIN];
	return put_user(pin, (u32 __user *)arg);
}

int f2fs_precache_extents(struct inode *inode)
{
	struct f2fs_inode_info *fi = F2FS_I(inode);
	struct f2fs_map_blocks map;
	pgoff_t m_next_extent;
	loff_t end;
	int err;

	if (is_inode_flag_set(inode, FI_NO_EXTENT))
		return -EOPNOTSUPP;

	map.m_lblk = 0;
	map.m_next_pgofs = NULL;
	map.m_next_extent = &m_next_extent;
	map.m_seg_type = NO_CHECK_TYPE;
	map.m_may_create = false;
	end = max_file_blocks(inode);

	while (map.m_lblk < end) {
		map.m_len = end - map.m_lblk;

		down_write(&fi->i_gc_rwsem[WRITE]);
		err = f2fs_map_blocks(inode, &map, 0, F2FS_GET_BLOCK_PRECACHE);
		up_write(&fi->i_gc_rwsem[WRITE]);
		if (err)
			return err;

		map.m_lblk = m_next_extent;
	}

	return 0;
}

static int f2fs_ioc_precache_extents(struct file *filp, unsigned long arg)
{
	return f2fs_precache_extents(file_inode(filp));
}

static int f2fs_ioc_resize_fs(struct file *filp, unsigned long arg)
{
	struct f2fs_sb_info *sbi = F2FS_I_SB(file_inode(filp));
	__u64 block_count;

	if (!capable(CAP_SYS_ADMIN))
		return -EPERM;

	if (f2fs_readonly(sbi->sb))
		return -EROFS;

	if (copy_from_user(&block_count, (void __user *)arg,
			   sizeof(block_count)))
		return -EFAULT;

	return f2fs_resize_fs(sbi, block_count);
}

static int f2fs_ioc_enable_verity(struct file *filp, unsigned long arg)
{
	struct inode *inode = file_inode(filp);

	f2fs_update_time(F2FS_I_SB(inode), REQ_TIME);

	if (!f2fs_sb_has_verity(F2FS_I_SB(inode))) {
		f2fs_warn(F2FS_I_SB(inode),
			  "Can't enable fs-verity on inode %lu: the verity feature is not enabled on this filesystem",
			  inode->i_ino);
		return -EOPNOTSUPP;
	}

	return fsverity_ioctl_enable(filp, (const void __user *)arg);
}

static int f2fs_ioc_measure_verity(struct file *filp, unsigned long arg)
{
	if (!f2fs_sb_has_verity(F2FS_I_SB(file_inode(filp))))
		return -EOPNOTSUPP;

	return fsverity_ioctl_measure(filp, (void __user *)arg);
}

static int f2fs_ioc_read_verity_metadata(struct file *filp, unsigned long arg)
{
	if (!f2fs_sb_has_verity(F2FS_I_SB(file_inode(filp))))
		return -EOPNOTSUPP;

	return fsverity_ioctl_read_metadata(filp, (const void __user *)arg);
}

static int f2fs_ioc_getfslabel(struct file *filp, unsigned long arg)
{
	struct inode *inode = file_inode(filp);
	struct f2fs_sb_info *sbi = F2FS_I_SB(inode);
	char *vbuf;
	int count;
	int err = 0;

	vbuf = f2fs_kzalloc(sbi, MAX_VOLUME_NAME, GFP_KERNEL);
	if (!vbuf)
		return -ENOMEM;

	down_read(&sbi->sb_lock);
	count = utf16s_to_utf8s(sbi->raw_super->volume_name,
			ARRAY_SIZE(sbi->raw_super->volume_name),
			UTF16_LITTLE_ENDIAN, vbuf, MAX_VOLUME_NAME);
	up_read(&sbi->sb_lock);

	if (copy_to_user((char __user *)arg, vbuf,
				min(FSLABEL_MAX, count)))
		err = -EFAULT;

	kfree(vbuf);
	return err;
}

static int f2fs_ioc_setfslabel(struct file *filp, unsigned long arg)
{
	struct inode *inode = file_inode(filp);
	struct f2fs_sb_info *sbi = F2FS_I_SB(inode);
	char *vbuf;
	int err = 0;

	if (!capable(CAP_SYS_ADMIN))
		return -EPERM;

	vbuf = strndup_user((const char __user *)arg, FSLABEL_MAX);
	if (IS_ERR(vbuf))
		return PTR_ERR(vbuf);

	err = mnt_want_write_file(filp);
	if (err)
		goto out;

	down_write(&sbi->sb_lock);

	memset(sbi->raw_super->volume_name, 0,
			sizeof(sbi->raw_super->volume_name));
	utf8s_to_utf16s(vbuf, strlen(vbuf), UTF16_LITTLE_ENDIAN,
			sbi->raw_super->volume_name,
			ARRAY_SIZE(sbi->raw_super->volume_name));

	err = f2fs_commit_super(sbi, false);

	up_write(&sbi->sb_lock);

	mnt_drop_write_file(filp);
out:
	kfree(vbuf);
	return err;
}

static int f2fs_get_compress_blocks(struct file *filp, unsigned long arg)
{
	struct inode *inode = file_inode(filp);
	__u64 blocks;

	if (!f2fs_sb_has_compression(F2FS_I_SB(inode)))
		return -EOPNOTSUPP;

	if (!f2fs_compressed_file(inode))
		return -EINVAL;

	blocks = atomic_read(&F2FS_I(inode)->i_compr_blocks);
	return put_user(blocks, (u64 __user *)arg);
}

static int release_compress_blocks(struct dnode_of_data *dn, pgoff_t count)
{
	struct f2fs_sb_info *sbi = F2FS_I_SB(dn->inode);
	unsigned int released_blocks = 0;
	int cluster_size = F2FS_I(dn->inode)->i_cluster_size;
	block_t blkaddr;
	int i;

	for (i = 0; i < count; i++) {
		blkaddr = data_blkaddr(dn->inode, dn->node_page,
						dn->ofs_in_node + i);

		if (!__is_valid_data_blkaddr(blkaddr))
			continue;
		if (unlikely(!f2fs_is_valid_blkaddr(sbi, blkaddr,
					DATA_GENERIC_ENHANCE)))
			return -EFSCORRUPTED;
	}

	while (count) {
		int compr_blocks = 0;

		for (i = 0; i < cluster_size; i++, dn->ofs_in_node++) {
			blkaddr = f2fs_data_blkaddr(dn);

			if (i == 0) {
				if (blkaddr == COMPRESS_ADDR)
					continue;
				dn->ofs_in_node += cluster_size;
				goto next;
			}

			if (__is_valid_data_blkaddr(blkaddr))
				compr_blocks++;

			if (blkaddr != NEW_ADDR)
				continue;

			dn->data_blkaddr = NULL_ADDR;
			f2fs_set_data_blkaddr(dn);
		}

		f2fs_i_compr_blocks_update(dn->inode, compr_blocks, false);
		dec_valid_block_count(sbi, dn->inode,
					cluster_size - compr_blocks);

		released_blocks += cluster_size - compr_blocks;
next:
		count -= cluster_size;
	}

	return released_blocks;
}

static int f2fs_release_compress_blocks(struct file *filp, unsigned long arg)
{
	struct inode *inode = file_inode(filp);
	struct f2fs_sb_info *sbi = F2FS_I_SB(inode);
	pgoff_t page_idx = 0, last_idx;
	unsigned int released_blocks = 0;
	int ret;
	int writecount;

	if (!f2fs_sb_has_compression(F2FS_I_SB(inode)))
		return -EOPNOTSUPP;

	if (!f2fs_compressed_file(inode))
		return -EINVAL;

	if (f2fs_readonly(sbi->sb))
		return -EROFS;

	ret = mnt_want_write_file(filp);
	if (ret)
		return ret;

	f2fs_balance_fs(F2FS_I_SB(inode), true);

	inode_lock(inode);

	writecount = atomic_read(&inode->i_writecount);
	if ((filp->f_mode & FMODE_WRITE && writecount != 1) ||
			(!(filp->f_mode & FMODE_WRITE) && writecount)) {
		ret = -EBUSY;
		goto out;
	}

	if (is_inode_flag_set(inode, FI_COMPRESS_RELEASED)) {
		ret = -EINVAL;
		goto out;
	}

	ret = filemap_write_and_wait_range(inode->i_mapping, 0, LLONG_MAX);
	if (ret)
		goto out;

	set_inode_flag(inode, FI_COMPRESS_RELEASED);
	inode->i_ctime = current_time(inode);
	f2fs_mark_inode_dirty_sync(inode, true);

	if (!atomic_read(&F2FS_I(inode)->i_compr_blocks))
		goto out;

	down_write(&F2FS_I(inode)->i_gc_rwsem[WRITE]);
	down_write(&F2FS_I(inode)->i_mmap_sem);

	last_idx = DIV_ROUND_UP(i_size_read(inode), PAGE_SIZE);

	while (page_idx < last_idx) {
		struct dnode_of_data dn;
		pgoff_t end_offset, count;

		set_new_dnode(&dn, inode, NULL, NULL, 0);
		ret = f2fs_get_dnode_of_data(&dn, page_idx, LOOKUP_NODE);
		if (ret) {
			if (ret == -ENOENT) {
				page_idx = f2fs_get_next_page_offset(&dn,
								page_idx);
				ret = 0;
				continue;
			}
			break;
		}

		end_offset = ADDRS_PER_PAGE(dn.node_page, inode);
		count = min(end_offset - dn.ofs_in_node, last_idx - page_idx);
		count = round_up(count, F2FS_I(inode)->i_cluster_size);

		ret = release_compress_blocks(&dn, count);

		f2fs_put_dnode(&dn);

		if (ret < 0)
			break;

		page_idx += count;
		released_blocks += ret;
	}

	up_write(&F2FS_I(inode)->i_gc_rwsem[WRITE]);
	up_write(&F2FS_I(inode)->i_mmap_sem);
out:
	inode_unlock(inode);

	mnt_drop_write_file(filp);

	if (ret >= 0) {
		ret = put_user(released_blocks, (u64 __user *)arg);
	} else if (released_blocks &&
			atomic_read(&F2FS_I(inode)->i_compr_blocks)) {
		set_sbi_flag(sbi, SBI_NEED_FSCK);
		f2fs_warn(sbi, "%s: partial blocks were released i_ino=%lx "
			"iblocks=%llu, released=%u, compr_blocks=%u, "
			"run fsck to fix.",
			__func__, inode->i_ino, inode->i_blocks,
			released_blocks,
			atomic_read(&F2FS_I(inode)->i_compr_blocks));
	}

	return ret;
}

static int reserve_compress_blocks(struct dnode_of_data *dn, pgoff_t count)
{
	struct f2fs_sb_info *sbi = F2FS_I_SB(dn->inode);
	unsigned int reserved_blocks = 0;
	int cluster_size = F2FS_I(dn->inode)->i_cluster_size;
	block_t blkaddr;
	int i;

	for (i = 0; i < count; i++) {
		blkaddr = data_blkaddr(dn->inode, dn->node_page,
						dn->ofs_in_node + i);

		if (!__is_valid_data_blkaddr(blkaddr))
			continue;
		if (unlikely(!f2fs_is_valid_blkaddr(sbi, blkaddr,
					DATA_GENERIC_ENHANCE)))
			return -EFSCORRUPTED;
	}

	while (count) {
		int compr_blocks = 0;
		blkcnt_t reserved;
		int ret;

		for (i = 0; i < cluster_size; i++, dn->ofs_in_node++) {
			blkaddr = f2fs_data_blkaddr(dn);

			if (i == 0) {
				if (blkaddr == COMPRESS_ADDR)
					continue;
				dn->ofs_in_node += cluster_size;
				goto next;
			}

			if (__is_valid_data_blkaddr(blkaddr)) {
				compr_blocks++;
				continue;
			}

			dn->data_blkaddr = NEW_ADDR;
			f2fs_set_data_blkaddr(dn);
		}

		reserved = cluster_size - compr_blocks;
		ret = inc_valid_block_count(sbi, dn->inode, &reserved);
		if (ret)
			return ret;

		if (reserved != cluster_size - compr_blocks)
			return -ENOSPC;

		f2fs_i_compr_blocks_update(dn->inode, compr_blocks, true);

		reserved_blocks += reserved;
next:
		count -= cluster_size;
	}

	return reserved_blocks;
}

static int f2fs_reserve_compress_blocks(struct file *filp, unsigned long arg)
{
	struct inode *inode = file_inode(filp);
	struct f2fs_sb_info *sbi = F2FS_I_SB(inode);
	pgoff_t page_idx = 0, last_idx;
	unsigned int reserved_blocks = 0;
	int ret;

	if (!f2fs_sb_has_compression(F2FS_I_SB(inode)))
		return -EOPNOTSUPP;

	if (!f2fs_compressed_file(inode))
		return -EINVAL;

	if (f2fs_readonly(sbi->sb))
		return -EROFS;

	ret = mnt_want_write_file(filp);
	if (ret)
		return ret;

	if (atomic_read(&F2FS_I(inode)->i_compr_blocks))
		goto out;

	f2fs_balance_fs(F2FS_I_SB(inode), true);

	inode_lock(inode);

	if (!is_inode_flag_set(inode, FI_COMPRESS_RELEASED)) {
		ret = -EINVAL;
		goto unlock_inode;
	}

	down_write(&F2FS_I(inode)->i_gc_rwsem[WRITE]);
	down_write(&F2FS_I(inode)->i_mmap_sem);

	last_idx = DIV_ROUND_UP(i_size_read(inode), PAGE_SIZE);

	while (page_idx < last_idx) {
		struct dnode_of_data dn;
		pgoff_t end_offset, count;

		set_new_dnode(&dn, inode, NULL, NULL, 0);
		ret = f2fs_get_dnode_of_data(&dn, page_idx, LOOKUP_NODE);
		if (ret) {
			if (ret == -ENOENT) {
				page_idx = f2fs_get_next_page_offset(&dn,
								page_idx);
				ret = 0;
				continue;
			}
			break;
		}

		end_offset = ADDRS_PER_PAGE(dn.node_page, inode);
		count = min(end_offset - dn.ofs_in_node, last_idx - page_idx);
		count = round_up(count, F2FS_I(inode)->i_cluster_size);

		ret = reserve_compress_blocks(&dn, count);

		f2fs_put_dnode(&dn);

		if (ret < 0)
			break;

		page_idx += count;
		reserved_blocks += ret;
	}

	up_write(&F2FS_I(inode)->i_gc_rwsem[WRITE]);
	up_write(&F2FS_I(inode)->i_mmap_sem);

	if (ret >= 0) {
		clear_inode_flag(inode, FI_COMPRESS_RELEASED);
		inode->i_ctime = current_time(inode);
		f2fs_mark_inode_dirty_sync(inode, true);
	}
unlock_inode:
	inode_unlock(inode);
out:
	mnt_drop_write_file(filp);

	if (ret >= 0) {
		ret = put_user(reserved_blocks, (u64 __user *)arg);
	} else if (reserved_blocks &&
			atomic_read(&F2FS_I(inode)->i_compr_blocks)) {
		set_sbi_flag(sbi, SBI_NEED_FSCK);
		f2fs_warn(sbi, "%s: partial blocks were released i_ino=%lx "
			"iblocks=%llu, reserved=%u, compr_blocks=%u, "
			"run fsck to fix.",
			__func__, inode->i_ino, inode->i_blocks,
			reserved_blocks,
			atomic_read(&F2FS_I(inode)->i_compr_blocks));
	}

	return ret;
}

static int f2fs_secure_erase(struct block_device *bdev, struct inode *inode,
		pgoff_t off, block_t block, block_t len, u32 flags)
{
	struct request_queue *q = bdev_get_queue(bdev);
	sector_t sector = SECTOR_FROM_BLOCK(block);
	sector_t nr_sects = SECTOR_FROM_BLOCK(len);
	int ret = 0;

	if (!q)
		return -ENXIO;

	if (flags & F2FS_TRIM_FILE_DISCARD)
		ret = blkdev_issue_discard(bdev, sector, nr_sects, GFP_NOFS,
						blk_queue_secure_erase(q) ?
						BLKDEV_DISCARD_SECURE : 0);

	if (!ret && (flags & F2FS_TRIM_FILE_ZEROOUT)) {
		if (IS_ENCRYPTED(inode))
			ret = fscrypt_zeroout_range(inode, off, block, len);
		else
			ret = blkdev_issue_zeroout(bdev, sector, nr_sects,
					GFP_NOFS, 0);
	}

	return ret;
}

static int f2fs_sec_trim_file(struct file *filp, unsigned long arg)
{
	struct inode *inode = file_inode(filp);
	struct f2fs_sb_info *sbi = F2FS_I_SB(inode);
	struct address_space *mapping = inode->i_mapping;
	struct block_device *prev_bdev = NULL;
	struct f2fs_sectrim_range range;
	pgoff_t index, pg_end, prev_index = 0;
	block_t prev_block = 0, len = 0;
	loff_t end_addr;
	bool to_end = false;
	int ret = 0;

	if (!(filp->f_mode & FMODE_WRITE))
		return -EBADF;

	if (copy_from_user(&range, (struct f2fs_sectrim_range __user *)arg,
				sizeof(range)))
		return -EFAULT;

	if (range.flags == 0 || (range.flags & ~F2FS_TRIM_FILE_MASK) ||
			!S_ISREG(inode->i_mode))
		return -EINVAL;

	if (((range.flags & F2FS_TRIM_FILE_DISCARD) &&
			!f2fs_hw_support_discard(sbi)) ||
			((range.flags & F2FS_TRIM_FILE_ZEROOUT) &&
			 IS_ENCRYPTED(inode) && f2fs_is_multi_device(sbi)))
		return -EOPNOTSUPP;

	file_start_write(filp);
	inode_lock(inode);

	if (f2fs_is_atomic_file(inode) || f2fs_compressed_file(inode) ||
			range.start >= inode->i_size) {
		ret = -EINVAL;
		goto err;
	}

	if (range.len == 0)
		goto err;

	if (inode->i_size - range.start > range.len) {
		end_addr = range.start + range.len;
	} else {
		end_addr = range.len == (u64)-1 ?
			sbi->sb->s_maxbytes : inode->i_size;
		to_end = true;
	}

	if (!IS_ALIGNED(range.start, F2FS_BLKSIZE) ||
			(!to_end && !IS_ALIGNED(end_addr, F2FS_BLKSIZE))) {
		ret = -EINVAL;
		goto err;
	}

	index = F2FS_BYTES_TO_BLK(range.start);
	pg_end = DIV_ROUND_UP(end_addr, F2FS_BLKSIZE);

	ret = f2fs_convert_inline_inode(inode);
	if (ret)
		goto err;

	down_write(&F2FS_I(inode)->i_gc_rwsem[WRITE]);
	down_write(&F2FS_I(inode)->i_mmap_sem);

	ret = filemap_write_and_wait_range(mapping, range.start,
			to_end ? LLONG_MAX : end_addr - 1);
	if (ret)
		goto out;

	truncate_inode_pages_range(mapping, range.start,
			to_end ? -1 : end_addr - 1);

	while (index < pg_end) {
		struct dnode_of_data dn;
		pgoff_t end_offset, count;
		int i;

		set_new_dnode(&dn, inode, NULL, NULL, 0);
		ret = f2fs_get_dnode_of_data(&dn, index, LOOKUP_NODE);
		if (ret) {
			if (ret == -ENOENT) {
				index = f2fs_get_next_page_offset(&dn, index);
				continue;
			}
			goto out;
		}

		end_offset = ADDRS_PER_PAGE(dn.node_page, inode);
		count = min(end_offset - dn.ofs_in_node, pg_end - index);
		for (i = 0; i < count; i++, index++, dn.ofs_in_node++) {
			struct block_device *cur_bdev;
			block_t blkaddr = f2fs_data_blkaddr(&dn);

			if (!__is_valid_data_blkaddr(blkaddr))
				continue;

			if (!f2fs_is_valid_blkaddr(sbi, blkaddr,
						DATA_GENERIC_ENHANCE)) {
				ret = -EFSCORRUPTED;
				f2fs_put_dnode(&dn);
				goto out;
			}

			cur_bdev = f2fs_target_device(sbi, blkaddr, NULL);
			if (f2fs_is_multi_device(sbi)) {
				int di = f2fs_target_device_index(sbi, blkaddr);

				blkaddr -= FDEV(di).start_blk;
			}

			if (len) {
				if (prev_bdev == cur_bdev &&
						index == prev_index + len &&
						blkaddr == prev_block + len) {
					len++;
				} else {
					ret = f2fs_secure_erase(prev_bdev,
						inode, prev_index, prev_block,
						len, range.flags);
					if (ret) {
						f2fs_put_dnode(&dn);
						goto out;
					}

					len = 0;
				}
			}

			if (!len) {
				prev_bdev = cur_bdev;
				prev_index = index;
				prev_block = blkaddr;
				len = 1;
			}
		}

		f2fs_put_dnode(&dn);

		if (fatal_signal_pending(current)) {
			ret = -EINTR;
			goto out;
		}
		cond_resched();
	}

	if (len)
		ret = f2fs_secure_erase(prev_bdev, inode, prev_index,
				prev_block, len, range.flags);
out:
	up_write(&F2FS_I(inode)->i_mmap_sem);
	up_write(&F2FS_I(inode)->i_gc_rwsem[WRITE]);
err:
	inode_unlock(inode);
	file_end_write(filp);

	return ret;
}

static int f2fs_ioc_get_compress_option(struct file *filp, unsigned long arg)
{
	struct inode *inode = file_inode(filp);
	struct f2fs_comp_option option;

	if (!f2fs_sb_has_compression(F2FS_I_SB(inode)))
		return -EOPNOTSUPP;

	inode_lock_shared(inode);

	if (!f2fs_compressed_file(inode)) {
		inode_unlock_shared(inode);
		return -ENODATA;
	}

	option.algorithm = F2FS_I(inode)->i_compress_algorithm;
	option.log_cluster_size = F2FS_I(inode)->i_log_cluster_size;
<<<<<<< HEAD

	inode_unlock_shared(inode);

	if (copy_to_user((struct f2fs_comp_option __user *)arg, &option,
				sizeof(option)))
		return -EFAULT;

	return 0;
}

static int f2fs_ioc_set_compress_option(struct file *filp, unsigned long arg)
{
	struct inode *inode = file_inode(filp);
	struct f2fs_sb_info *sbi = F2FS_I_SB(inode);
	struct f2fs_comp_option option;
	int ret = 0;

	if (!f2fs_sb_has_compression(sbi))
		return -EOPNOTSUPP;

	if (!(filp->f_mode & FMODE_WRITE))
		return -EBADF;

	if (copy_from_user(&option, (struct f2fs_comp_option __user *)arg,
				sizeof(option)))
		return -EFAULT;

	if (!f2fs_compressed_file(inode) ||
			option.log_cluster_size < MIN_COMPRESS_LOG_SIZE ||
			option.log_cluster_size > MAX_COMPRESS_LOG_SIZE ||
			option.algorithm >= COMPRESS_MAX)
		return -EINVAL;

=======

	inode_unlock_shared(inode);

	if (copy_to_user((struct f2fs_comp_option __user *)arg, &option,
				sizeof(option)))
		return -EFAULT;

	return 0;
}

static int f2fs_ioc_set_compress_option(struct file *filp, unsigned long arg)
{
	struct inode *inode = file_inode(filp);
	struct f2fs_sb_info *sbi = F2FS_I_SB(inode);
	struct f2fs_comp_option option;
	int ret = 0;

	if (!f2fs_sb_has_compression(sbi))
		return -EOPNOTSUPP;

	if (!(filp->f_mode & FMODE_WRITE))
		return -EBADF;

	if (copy_from_user(&option, (struct f2fs_comp_option __user *)arg,
				sizeof(option)))
		return -EFAULT;

	if (!f2fs_compressed_file(inode) ||
			option.log_cluster_size < MIN_COMPRESS_LOG_SIZE ||
			option.log_cluster_size > MAX_COMPRESS_LOG_SIZE ||
			option.algorithm >= COMPRESS_MAX)
		return -EINVAL;

>>>>>>> 754a0abe
	file_start_write(filp);
	inode_lock(inode);

	if (f2fs_is_mmap_file(inode) || get_dirty_pages(inode)) {
		ret = -EBUSY;
		goto out;
	}

	if (inode->i_size != 0) {
		ret = -EFBIG;
		goto out;
	}

	F2FS_I(inode)->i_compress_algorithm = option.algorithm;
	F2FS_I(inode)->i_log_cluster_size = option.log_cluster_size;
	F2FS_I(inode)->i_cluster_size = 1 << option.log_cluster_size;
	f2fs_mark_inode_dirty_sync(inode, true);

	if (!f2fs_is_compress_backend_ready(inode))
		f2fs_warn(sbi, "compression algorithm is successfully set, "
			"but current kernel doesn't support this algorithm.");
out:
	inode_unlock(inode);
	file_end_write(filp);

	return ret;
}

static int redirty_blocks(struct inode *inode, pgoff_t page_idx, int len)
{
<<<<<<< HEAD
	DEFINE_READAHEAD(ractl, NULL, inode->i_mapping, page_idx);
=======
	DEFINE_READAHEAD(ractl, NULL, NULL, inode->i_mapping, page_idx);
>>>>>>> 754a0abe
	struct address_space *mapping = inode->i_mapping;
	struct page *page;
	pgoff_t redirty_idx = page_idx;
	int i, page_len = 0, ret = 0;

	page_cache_ra_unbounded(&ractl, len, 0);

	for (i = 0; i < len; i++, page_idx++) {
		page = read_cache_page(mapping, page_idx, NULL, NULL);
		if (IS_ERR(page)) {
			ret = PTR_ERR(page);
			break;
		}
		page_len++;
	}

	for (i = 0; i < page_len; i++, redirty_idx++) {
		page = find_lock_page(mapping, redirty_idx);
		if (!page) {
			ret = -ENOMEM;
			break;
		}
		set_page_dirty(page);
		f2fs_put_page(page, 1);
		f2fs_put_page(page, 0);
	}

	return ret;
}

static int f2fs_ioc_decompress_file(struct file *filp, unsigned long arg)
{
	struct inode *inode = file_inode(filp);
	struct f2fs_sb_info *sbi = F2FS_I_SB(inode);
	struct f2fs_inode_info *fi = F2FS_I(inode);
	pgoff_t page_idx = 0, last_idx;
	unsigned int blk_per_seg = sbi->blocks_per_seg;
	int cluster_size = F2FS_I(inode)->i_cluster_size;
	int count, ret;

	if (!f2fs_sb_has_compression(sbi) ||
			F2FS_OPTION(sbi).compress_mode != COMPR_MODE_USER)
		return -EOPNOTSUPP;

	if (!(filp->f_mode & FMODE_WRITE))
		return -EBADF;

	if (!f2fs_compressed_file(inode))
		return -EINVAL;

	f2fs_balance_fs(F2FS_I_SB(inode), true);

	file_start_write(filp);
	inode_lock(inode);

	if (!f2fs_is_compress_backend_ready(inode)) {
		ret = -EOPNOTSUPP;
		goto out;
	}

	if (f2fs_is_mmap_file(inode)) {
		ret = -EBUSY;
		goto out;
	}

	ret = filemap_write_and_wait_range(inode->i_mapping, 0, LLONG_MAX);
	if (ret)
		goto out;

	if (!atomic_read(&fi->i_compr_blocks))
		goto out;

	last_idx = DIV_ROUND_UP(i_size_read(inode), PAGE_SIZE);

	count = last_idx - page_idx;
	while (count) {
		int len = min(cluster_size, count);

		ret = redirty_blocks(inode, page_idx, len);
		if (ret < 0)
			break;

		if (get_dirty_pages(inode) >= blk_per_seg)
			filemap_fdatawrite(inode->i_mapping);

		count -= len;
		page_idx += len;
	}

	if (!ret)
		ret = filemap_write_and_wait_range(inode->i_mapping, 0,
							LLONG_MAX);

	if (ret)
		f2fs_warn(sbi, "%s: The file might be partially decompressed (errno=%d). Please delete the file.",
			  __func__, ret);
out:
	inode_unlock(inode);
	file_end_write(filp);

	return ret;
}

static int f2fs_ioc_compress_file(struct file *filp, unsigned long arg)
{
	struct inode *inode = file_inode(filp);
	struct f2fs_sb_info *sbi = F2FS_I_SB(inode);
	pgoff_t page_idx = 0, last_idx;
	unsigned int blk_per_seg = sbi->blocks_per_seg;
	int cluster_size = F2FS_I(inode)->i_cluster_size;
	int count, ret;

	if (!f2fs_sb_has_compression(sbi) ||
			F2FS_OPTION(sbi).compress_mode != COMPR_MODE_USER)
		return -EOPNOTSUPP;

	if (!(filp->f_mode & FMODE_WRITE))
		return -EBADF;

	if (!f2fs_compressed_file(inode))
		return -EINVAL;

	f2fs_balance_fs(F2FS_I_SB(inode), true);

	file_start_write(filp);
	inode_lock(inode);

	if (!f2fs_is_compress_backend_ready(inode)) {
		ret = -EOPNOTSUPP;
		goto out;
	}

	if (f2fs_is_mmap_file(inode)) {
		ret = -EBUSY;
		goto out;
	}

	ret = filemap_write_and_wait_range(inode->i_mapping, 0, LLONG_MAX);
	if (ret)
		goto out;

	set_inode_flag(inode, FI_ENABLE_COMPRESS);

	last_idx = DIV_ROUND_UP(i_size_read(inode), PAGE_SIZE);

	count = last_idx - page_idx;
	while (count) {
		int len = min(cluster_size, count);

		ret = redirty_blocks(inode, page_idx, len);
		if (ret < 0)
			break;

		if (get_dirty_pages(inode) >= blk_per_seg)
			filemap_fdatawrite(inode->i_mapping);

		count -= len;
		page_idx += len;
	}

	if (!ret)
		ret = filemap_write_and_wait_range(inode->i_mapping, 0,
							LLONG_MAX);

	clear_inode_flag(inode, FI_ENABLE_COMPRESS);

	if (ret)
		f2fs_warn(sbi, "%s: The file might be partially compressed (errno=%d). Please delete the file.",
			  __func__, ret);
out:
	inode_unlock(inode);
	file_end_write(filp);

	return ret;
}

static long __f2fs_ioctl(struct file *filp, unsigned int cmd, unsigned long arg)
{
	switch (cmd) {
	case FS_IOC_GETVERSION:
		return f2fs_ioc_getversion(filp, arg);
	case F2FS_IOC_START_ATOMIC_WRITE:
		return f2fs_ioc_start_atomic_write(filp);
	case F2FS_IOC_COMMIT_ATOMIC_WRITE:
		return f2fs_ioc_commit_atomic_write(filp);
	case F2FS_IOC_START_VOLATILE_WRITE:
		return f2fs_ioc_start_volatile_write(filp);
	case F2FS_IOC_RELEASE_VOLATILE_WRITE:
		return f2fs_ioc_release_volatile_write(filp);
	case F2FS_IOC_ABORT_VOLATILE_WRITE:
		return f2fs_ioc_abort_volatile_write(filp);
	case F2FS_IOC_SHUTDOWN:
		return f2fs_ioc_shutdown(filp, arg);
	case FITRIM:
		return f2fs_ioc_fitrim(filp, arg);
	case FS_IOC_SET_ENCRYPTION_POLICY:
		return f2fs_ioc_set_encryption_policy(filp, arg);
	case FS_IOC_GET_ENCRYPTION_POLICY:
		return f2fs_ioc_get_encryption_policy(filp, arg);
	case FS_IOC_GET_ENCRYPTION_PWSALT:
		return f2fs_ioc_get_encryption_pwsalt(filp, arg);
	case FS_IOC_GET_ENCRYPTION_POLICY_EX:
		return f2fs_ioc_get_encryption_policy_ex(filp, arg);
	case FS_IOC_ADD_ENCRYPTION_KEY:
		return f2fs_ioc_add_encryption_key(filp, arg);
	case FS_IOC_REMOVE_ENCRYPTION_KEY:
		return f2fs_ioc_remove_encryption_key(filp, arg);
	case FS_IOC_REMOVE_ENCRYPTION_KEY_ALL_USERS:
		return f2fs_ioc_remove_encryption_key_all_users(filp, arg);
	case FS_IOC_GET_ENCRYPTION_KEY_STATUS:
		return f2fs_ioc_get_encryption_key_status(filp, arg);
	case FS_IOC_GET_ENCRYPTION_NONCE:
		return f2fs_ioc_get_encryption_nonce(filp, arg);
	case F2FS_IOC_GARBAGE_COLLECT:
		return f2fs_ioc_gc(filp, arg);
	case F2FS_IOC_GARBAGE_COLLECT_RANGE:
		return f2fs_ioc_gc_range(filp, arg);
	case F2FS_IOC_WRITE_CHECKPOINT:
		return f2fs_ioc_write_checkpoint(filp, arg);
	case F2FS_IOC_DEFRAGMENT:
		return f2fs_ioc_defragment(filp, arg);
	case F2FS_IOC_MOVE_RANGE:
		return f2fs_ioc_move_range(filp, arg);
	case F2FS_IOC_FLUSH_DEVICE:
		return f2fs_ioc_flush_device(filp, arg);
	case F2FS_IOC_GET_FEATURES:
		return f2fs_ioc_get_features(filp, arg);
	case F2FS_IOC_GET_PIN_FILE:
		return f2fs_ioc_get_pin_file(filp, arg);
	case F2FS_IOC_SET_PIN_FILE:
		return f2fs_ioc_set_pin_file(filp, arg);
	case F2FS_IOC_PRECACHE_EXTENTS:
		return f2fs_ioc_precache_extents(filp, arg);
	case F2FS_IOC_RESIZE_FS:
		return f2fs_ioc_resize_fs(filp, arg);
	case FS_IOC_ENABLE_VERITY:
		return f2fs_ioc_enable_verity(filp, arg);
	case FS_IOC_MEASURE_VERITY:
		return f2fs_ioc_measure_verity(filp, arg);
	case FS_IOC_READ_VERITY_METADATA:
		return f2fs_ioc_read_verity_metadata(filp, arg);
	case FS_IOC_GETFSLABEL:
		return f2fs_ioc_getfslabel(filp, arg);
	case FS_IOC_SETFSLABEL:
		return f2fs_ioc_setfslabel(filp, arg);
	case F2FS_IOC_GET_COMPRESS_BLOCKS:
		return f2fs_get_compress_blocks(filp, arg);
	case F2FS_IOC_RELEASE_COMPRESS_BLOCKS:
		return f2fs_release_compress_blocks(filp, arg);
	case F2FS_IOC_RESERVE_COMPRESS_BLOCKS:
		return f2fs_reserve_compress_blocks(filp, arg);
	case F2FS_IOC_SEC_TRIM_FILE:
		return f2fs_sec_trim_file(filp, arg);
	case F2FS_IOC_GET_COMPRESS_OPTION:
		return f2fs_ioc_get_compress_option(filp, arg);
	case F2FS_IOC_SET_COMPRESS_OPTION:
		return f2fs_ioc_set_compress_option(filp, arg);
	case F2FS_IOC_DECOMPRESS_FILE:
		return f2fs_ioc_decompress_file(filp, arg);
	case F2FS_IOC_COMPRESS_FILE:
		return f2fs_ioc_compress_file(filp, arg);
	default:
		return -ENOTTY;
	}
}

long f2fs_ioctl(struct file *filp, unsigned int cmd, unsigned long arg)
{
	if (unlikely(f2fs_cp_error(F2FS_I_SB(file_inode(filp)))))
		return -EIO;
	if (!f2fs_is_checkpoint_ready(F2FS_I_SB(file_inode(filp))))
		return -ENOSPC;

	return __f2fs_ioctl(filp, cmd, arg);
}

static ssize_t f2fs_file_read_iter(struct kiocb *iocb, struct iov_iter *iter)
{
	struct file *file = iocb->ki_filp;
	struct inode *inode = file_inode(file);
	int ret;

	if (!f2fs_is_compress_backend_ready(inode))
		return -EOPNOTSUPP;

	ret = generic_file_read_iter(iocb, iter);

	if (ret > 0)
		f2fs_update_iostat(F2FS_I_SB(inode), APP_READ_IO, ret);

	return ret;
}

static ssize_t f2fs_file_write_iter(struct kiocb *iocb, struct iov_iter *from)
{
	struct file *file = iocb->ki_filp;
	struct inode *inode = file_inode(file);
	ssize_t ret;

	if (unlikely(f2fs_cp_error(F2FS_I_SB(inode)))) {
		ret = -EIO;
		goto out;
	}

	if (!f2fs_is_compress_backend_ready(inode)) {
		ret = -EOPNOTSUPP;
		goto out;
	}

	if (iocb->ki_flags & IOCB_NOWAIT) {
		if (!inode_trylock(inode)) {
			ret = -EAGAIN;
			goto out;
		}
	} else {
		inode_lock(inode);
	}

	if (unlikely(IS_IMMUTABLE(inode))) {
		ret = -EPERM;
		goto unlock;
	}

	if (is_inode_flag_set(inode, FI_COMPRESS_RELEASED)) {
		ret = -EPERM;
		goto unlock;
	}

	ret = generic_write_checks(iocb, from);
	if (ret > 0) {
		bool preallocated = false;
		size_t target_size = 0;
		int err;

		if (iov_iter_fault_in_readable(from, iov_iter_count(from)))
			set_inode_flag(inode, FI_NO_PREALLOC);

		if ((iocb->ki_flags & IOCB_NOWAIT)) {
			if (!f2fs_overwrite_io(inode, iocb->ki_pos,
						iov_iter_count(from)) ||
				f2fs_has_inline_data(inode) ||
				f2fs_force_buffered_io(inode, iocb, from)) {
				clear_inode_flag(inode, FI_NO_PREALLOC);
				inode_unlock(inode);
				ret = -EAGAIN;
				goto out;
			}
			goto write;
		}

		if (is_inode_flag_set(inode, FI_NO_PREALLOC))
			goto write;

		if (iocb->ki_flags & IOCB_DIRECT) {
			/*
			 * Convert inline data for Direct I/O before entering
			 * f2fs_direct_IO().
			 */
			err = f2fs_convert_inline_inode(inode);
			if (err)
				goto out_err;
			/*
			 * If force_buffere_io() is true, we have to allocate
			 * blocks all the time, since f2fs_direct_IO will fall
			 * back to buffered IO.
			 */
			if (!f2fs_force_buffered_io(inode, iocb, from) &&
					allow_outplace_dio(inode, iocb, from))
				goto write;
		}
		preallocated = true;
		target_size = iocb->ki_pos + iov_iter_count(from);

		err = f2fs_preallocate_blocks(iocb, from);
		if (err) {
out_err:
			clear_inode_flag(inode, FI_NO_PREALLOC);
			inode_unlock(inode);
			ret = err;
			goto out;
		}
write:
		ret = __generic_file_write_iter(iocb, from);
		clear_inode_flag(inode, FI_NO_PREALLOC);

		/* if we couldn't write data, we should deallocate blocks. */
		if (preallocated && i_size_read(inode) < target_size) {
			down_write(&F2FS_I(inode)->i_gc_rwsem[WRITE]);
			down_write(&F2FS_I(inode)->i_mmap_sem);
			f2fs_truncate(inode);
			up_write(&F2FS_I(inode)->i_mmap_sem);
			up_write(&F2FS_I(inode)->i_gc_rwsem[WRITE]);
		}

		if (ret > 0)
			f2fs_update_iostat(F2FS_I_SB(inode), APP_WRITE_IO, ret);
	}
unlock:
	inode_unlock(inode);
out:
	trace_f2fs_file_write_iter(inode, iocb->ki_pos,
					iov_iter_count(from), ret);
	if (ret > 0)
		ret = generic_write_sync(iocb, ret);
	return ret;
}

#ifdef CONFIG_COMPAT
struct compat_f2fs_gc_range {
	u32 sync;
	compat_u64 start;
	compat_u64 len;
};
#define F2FS_IOC32_GARBAGE_COLLECT_RANGE	_IOW(F2FS_IOCTL_MAGIC, 11,\
						struct compat_f2fs_gc_range)

static int f2fs_compat_ioc_gc_range(struct file *file, unsigned long arg)
{
	struct compat_f2fs_gc_range __user *urange;
	struct f2fs_gc_range range;
	int err;

	urange = compat_ptr(arg);
	err = get_user(range.sync, &urange->sync);
	err |= get_user(range.start, &urange->start);
	err |= get_user(range.len, &urange->len);
	if (err)
		return -EFAULT;

	return __f2fs_ioc_gc_range(file, &range);
}

struct compat_f2fs_move_range {
	u32 dst_fd;
	compat_u64 pos_in;
	compat_u64 pos_out;
	compat_u64 len;
};
#define F2FS_IOC32_MOVE_RANGE		_IOWR(F2FS_IOCTL_MAGIC, 9,	\
					struct compat_f2fs_move_range)

static int f2fs_compat_ioc_move_range(struct file *file, unsigned long arg)
{
	struct compat_f2fs_move_range __user *urange;
	struct f2fs_move_range range;
	int err;

	urange = compat_ptr(arg);
	err = get_user(range.dst_fd, &urange->dst_fd);
	err |= get_user(range.pos_in, &urange->pos_in);
	err |= get_user(range.pos_out, &urange->pos_out);
	err |= get_user(range.len, &urange->len);
	if (err)
		return -EFAULT;

	return __f2fs_ioc_move_range(file, &range);
}

long f2fs_compat_ioctl(struct file *file, unsigned int cmd, unsigned long arg)
{
	if (unlikely(f2fs_cp_error(F2FS_I_SB(file_inode(file)))))
		return -EIO;
	if (!f2fs_is_checkpoint_ready(F2FS_I_SB(file_inode(file))))
		return -ENOSPC;

	switch (cmd) {
	case FS_IOC32_GETVERSION:
		cmd = FS_IOC_GETVERSION;
		break;
	case F2FS_IOC32_GARBAGE_COLLECT_RANGE:
		return f2fs_compat_ioc_gc_range(file, arg);
	case F2FS_IOC32_MOVE_RANGE:
		return f2fs_compat_ioc_move_range(file, arg);
	case F2FS_IOC_START_ATOMIC_WRITE:
	case F2FS_IOC_COMMIT_ATOMIC_WRITE:
	case F2FS_IOC_START_VOLATILE_WRITE:
	case F2FS_IOC_RELEASE_VOLATILE_WRITE:
	case F2FS_IOC_ABORT_VOLATILE_WRITE:
	case F2FS_IOC_SHUTDOWN:
	case FITRIM:
	case FS_IOC_SET_ENCRYPTION_POLICY:
	case FS_IOC_GET_ENCRYPTION_PWSALT:
	case FS_IOC_GET_ENCRYPTION_POLICY:
	case FS_IOC_GET_ENCRYPTION_POLICY_EX:
	case FS_IOC_ADD_ENCRYPTION_KEY:
	case FS_IOC_REMOVE_ENCRYPTION_KEY:
	case FS_IOC_REMOVE_ENCRYPTION_KEY_ALL_USERS:
	case FS_IOC_GET_ENCRYPTION_KEY_STATUS:
	case FS_IOC_GET_ENCRYPTION_NONCE:
	case F2FS_IOC_GARBAGE_COLLECT:
	case F2FS_IOC_WRITE_CHECKPOINT:
	case F2FS_IOC_DEFRAGMENT:
	case F2FS_IOC_FLUSH_DEVICE:
	case F2FS_IOC_GET_FEATURES:
	case F2FS_IOC_GET_PIN_FILE:
	case F2FS_IOC_SET_PIN_FILE:
	case F2FS_IOC_PRECACHE_EXTENTS:
	case F2FS_IOC_RESIZE_FS:
	case FS_IOC_ENABLE_VERITY:
	case FS_IOC_MEASURE_VERITY:
	case FS_IOC_READ_VERITY_METADATA:
	case FS_IOC_GETFSLABEL:
	case FS_IOC_SETFSLABEL:
	case F2FS_IOC_GET_COMPRESS_BLOCKS:
	case F2FS_IOC_RELEASE_COMPRESS_BLOCKS:
	case F2FS_IOC_RESERVE_COMPRESS_BLOCKS:
	case F2FS_IOC_SEC_TRIM_FILE:
	case F2FS_IOC_GET_COMPRESS_OPTION:
	case F2FS_IOC_SET_COMPRESS_OPTION:
	case F2FS_IOC_DECOMPRESS_FILE:
	case F2FS_IOC_COMPRESS_FILE:
		break;
	default:
		return -ENOIOCTLCMD;
	}
	return __f2fs_ioctl(file, cmd, (unsigned long) compat_ptr(arg));
}
#endif

const struct file_operations f2fs_file_operations = {
	.llseek		= f2fs_llseek,
	.read_iter	= f2fs_file_read_iter,
	.write_iter	= f2fs_file_write_iter,
	.open		= f2fs_file_open,
	.release	= f2fs_release_file,
	.mmap		= f2fs_file_mmap,
	.flush		= f2fs_file_flush,
	.fsync		= f2fs_sync_file,
	.fallocate	= f2fs_fallocate,
	.unlocked_ioctl	= f2fs_ioctl,
#ifdef CONFIG_COMPAT
	.compat_ioctl	= f2fs_compat_ioctl,
#endif
	.splice_read	= generic_file_splice_read,
	.splice_write	= iter_file_splice_write,
};<|MERGE_RESOLUTION|>--- conflicted
+++ resolved
@@ -858,12 +858,7 @@
 		umode_t mode = attr->ia_mode;
 		kgid_t kgid = i_gid_into_mnt(mnt_userns, inode);
 
-<<<<<<< HEAD
-		if (!in_group_p(inode->i_gid) &&
-			!capable_wrt_inode_uidgid(inode, CAP_FSETID))
-=======
 		if (!in_group_p(kgid) && !capable_wrt_inode_uidgid(mnt_userns, inode, CAP_FSETID))
->>>>>>> 754a0abe
 			mode &= ~S_ISGID;
 		set_acl_inode(inode, mode);
 	}
@@ -972,11 +967,7 @@
 	__setattr_copy(&init_user_ns, inode, attr);
 
 	if (attr->ia_valid & ATTR_MODE) {
-<<<<<<< HEAD
-		err = posix_acl_chmod(inode, f2fs_get_inode_mode(inode));
-=======
 		err = posix_acl_chmod(&init_user_ns, inode, f2fs_get_inode_mode(inode));
->>>>>>> 754a0abe
 
 		if (is_inode_flag_set(inode, FI_ACL_MODE)) {
 			if (!err)
@@ -3873,7 +3864,6 @@
 
 	option.algorithm = F2FS_I(inode)->i_compress_algorithm;
 	option.log_cluster_size = F2FS_I(inode)->i_log_cluster_size;
-<<<<<<< HEAD
 
 	inode_unlock_shared(inode);
 
@@ -3907,41 +3897,6 @@
 			option.algorithm >= COMPRESS_MAX)
 		return -EINVAL;
 
-=======
-
-	inode_unlock_shared(inode);
-
-	if (copy_to_user((struct f2fs_comp_option __user *)arg, &option,
-				sizeof(option)))
-		return -EFAULT;
-
-	return 0;
-}
-
-static int f2fs_ioc_set_compress_option(struct file *filp, unsigned long arg)
-{
-	struct inode *inode = file_inode(filp);
-	struct f2fs_sb_info *sbi = F2FS_I_SB(inode);
-	struct f2fs_comp_option option;
-	int ret = 0;
-
-	if (!f2fs_sb_has_compression(sbi))
-		return -EOPNOTSUPP;
-
-	if (!(filp->f_mode & FMODE_WRITE))
-		return -EBADF;
-
-	if (copy_from_user(&option, (struct f2fs_comp_option __user *)arg,
-				sizeof(option)))
-		return -EFAULT;
-
-	if (!f2fs_compressed_file(inode) ||
-			option.log_cluster_size < MIN_COMPRESS_LOG_SIZE ||
-			option.log_cluster_size > MAX_COMPRESS_LOG_SIZE ||
-			option.algorithm >= COMPRESS_MAX)
-		return -EINVAL;
-
->>>>>>> 754a0abe
 	file_start_write(filp);
 	inode_lock(inode);
 
@@ -3972,11 +3927,7 @@
 
 static int redirty_blocks(struct inode *inode, pgoff_t page_idx, int len)
 {
-<<<<<<< HEAD
-	DEFINE_READAHEAD(ractl, NULL, inode->i_mapping, page_idx);
-=======
 	DEFINE_READAHEAD(ractl, NULL, NULL, inode->i_mapping, page_idx);
->>>>>>> 754a0abe
 	struct address_space *mapping = inode->i_mapping;
 	struct page *page;
 	pgoff_t redirty_idx = page_idx;
