--- conflicted
+++ resolved
@@ -931,15 +931,10 @@
 			void *kaddr = kmap_local_page(page);
 
 			stop = !dump_emit(cprm, kaddr, PAGE_SIZE);
-<<<<<<< HEAD
-			kunmap(page);
+			kunmap_local(kaddr);
 			put_user_page(page);
-=======
-			kunmap_local(kaddr);
-			put_page(page);
 			if (stop)
 				return 0;
->>>>>>> 754a0abe
 		} else {
 			dump_skip(cprm, PAGE_SIZE);
 		}
