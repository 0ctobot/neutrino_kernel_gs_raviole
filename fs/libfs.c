// SPDX-License-Identifier: GPL-2.0-only
/*
 *	fs/libfs.c
 *	Library for filesystems writers.
 */

#include <linux/blkdev.h>
#include <linux/export.h>
#include <linux/pagemap.h>
#include <linux/slab.h>
#include <linux/cred.h>
#include <linux/mount.h>
#include <linux/vfs.h>
#include <linux/quotaops.h>
#include <linux/mutex.h>
#include <linux/namei.h>
#include <linux/exportfs.h>
#include <linux/writeback.h>
#include <linux/buffer_head.h> /* sync_mapping_buffers */
#include <linux/fs_context.h>
#include <linux/pseudo_fs.h>
#include <linux/fsnotify.h>
#include <linux/unicode.h>
#include <linux/fscrypt.h>

#include <linux/uaccess.h>

#include "internal.h"

int simple_getattr(const struct path *path, struct kstat *stat,
		   u32 request_mask, unsigned int query_flags)
{
	struct inode *inode = d_inode(path->dentry);
	generic_fillattr(inode, stat);
	stat->blocks = inode->i_mapping->nrpages << (PAGE_SHIFT - 9);
	return 0;
}
EXPORT_SYMBOL(simple_getattr);

int simple_statfs(struct dentry *dentry, struct kstatfs *buf)
{
	buf->f_type = dentry->d_sb->s_magic;
	buf->f_bsize = PAGE_SIZE;
	buf->f_namelen = NAME_MAX;
	return 0;
}
EXPORT_SYMBOL(simple_statfs);

/*
 * Retaining negative dentries for an in-memory filesystem just wastes
 * memory and lookup time: arrange for them to be deleted immediately.
 */
int always_delete_dentry(const struct dentry *dentry)
{
	return 1;
}
EXPORT_SYMBOL(always_delete_dentry);

const struct dentry_operations simple_dentry_operations = {
	.d_delete = always_delete_dentry,
};
EXPORT_SYMBOL(simple_dentry_operations);

/*
 * Lookup the data. This is trivial - if the dentry didn't already
 * exist, we know it is negative.  Set d_op to delete negative dentries.
 */
struct dentry *simple_lookup(struct inode *dir, struct dentry *dentry, unsigned int flags)
{
	if (dentry->d_name.len > NAME_MAX)
		return ERR_PTR(-ENAMETOOLONG);
	if (!dentry->d_sb->s_d_op)
		d_set_d_op(dentry, &simple_dentry_operations);
	d_add(dentry, NULL);
	return NULL;
}
EXPORT_SYMBOL(simple_lookup);

int dcache_dir_open(struct inode *inode, struct file *file)
{
	file->private_data = d_alloc_cursor(file->f_path.dentry);

	return file->private_data ? 0 : -ENOMEM;
}
EXPORT_SYMBOL(dcache_dir_open);

int dcache_dir_close(struct inode *inode, struct file *file)
{
	dput(file->private_data);
	return 0;
}
EXPORT_SYMBOL(dcache_dir_close);

/* parent is locked at least shared */
/*
 * Returns an element of siblings' list.
 * We are looking for <count>th positive after <p>; if
 * found, dentry is grabbed and returned to caller.
 * If no such element exists, NULL is returned.
 */
static struct dentry *scan_positives(struct dentry *cursor,
					struct list_head *p,
					loff_t count,
					struct dentry *last)
{
	struct dentry *dentry = cursor->d_parent, *found = NULL;

	spin_lock(&dentry->d_lock);
	while ((p = p->next) != &dentry->d_subdirs) {
		struct dentry *d = list_entry(p, struct dentry, d_child);
		// we must at least skip cursors, to avoid livelocks
		if (d->d_flags & DCACHE_DENTRY_CURSOR)
			continue;
		if (simple_positive(d) && !--count) {
			spin_lock_nested(&d->d_lock, DENTRY_D_LOCK_NESTED);
			if (simple_positive(d))
				found = dget_dlock(d);
			spin_unlock(&d->d_lock);
			if (likely(found))
				break;
			count = 1;
		}
		if (need_resched()) {
			list_move(&cursor->d_child, p);
			p = &cursor->d_child;
			spin_unlock(&dentry->d_lock);
			cond_resched();
			spin_lock(&dentry->d_lock);
		}
	}
	spin_unlock(&dentry->d_lock);
	dput(last);
	return found;
}

loff_t dcache_dir_lseek(struct file *file, loff_t offset, int whence)
{
	struct dentry *dentry = file->f_path.dentry;
	switch (whence) {
		case 1:
			offset += file->f_pos;
			fallthrough;
		case 0:
			if (offset >= 0)
				break;
			fallthrough;
		default:
			return -EINVAL;
	}
	if (offset != file->f_pos) {
		struct dentry *cursor = file->private_data;
		struct dentry *to = NULL;

		inode_lock_shared(dentry->d_inode);

		if (offset > 2)
			to = scan_positives(cursor, &dentry->d_subdirs,
					    offset - 2, NULL);
		spin_lock(&dentry->d_lock);
		if (to)
			list_move(&cursor->d_child, &to->d_child);
		else
			list_del_init(&cursor->d_child);
		spin_unlock(&dentry->d_lock);
		dput(to);

		file->f_pos = offset;

		inode_unlock_shared(dentry->d_inode);
	}
	return offset;
}
EXPORT_SYMBOL(dcache_dir_lseek);

/* Relationship between i_mode and the DT_xxx types */
static inline unsigned char dt_type(struct inode *inode)
{
	return (inode->i_mode >> 12) & 15;
}

/*
 * Directory is locked and all positive dentries in it are safe, since
 * for ramfs-type trees they can't go away without unlink() or rmdir(),
 * both impossible due to the lock on directory.
 */

int dcache_readdir(struct file *file, struct dir_context *ctx)
{
	struct dentry *dentry = file->f_path.dentry;
	struct dentry *cursor = file->private_data;
	struct list_head *anchor = &dentry->d_subdirs;
	struct dentry *next = NULL;
	struct list_head *p;

	if (!dir_emit_dots(file, ctx))
		return 0;

	if (ctx->pos == 2)
		p = anchor;
	else if (!list_empty(&cursor->d_child))
		p = &cursor->d_child;
	else
		return 0;

	while ((next = scan_positives(cursor, p, 1, next)) != NULL) {
		if (!dir_emit(ctx, next->d_name.name, next->d_name.len,
			      d_inode(next)->i_ino, dt_type(d_inode(next))))
			break;
		ctx->pos++;
		p = &next->d_child;
	}
	spin_lock(&dentry->d_lock);
	if (next)
		list_move_tail(&cursor->d_child, &next->d_child);
	else
		list_del_init(&cursor->d_child);
	spin_unlock(&dentry->d_lock);
	dput(next);

	return 0;
}
EXPORT_SYMBOL(dcache_readdir);

ssize_t generic_read_dir(struct file *filp, char __user *buf, size_t siz, loff_t *ppos)
{
	return -EISDIR;
}
EXPORT_SYMBOL(generic_read_dir);

const struct file_operations simple_dir_operations = {
	.open		= dcache_dir_open,
	.release	= dcache_dir_close,
	.llseek		= dcache_dir_lseek,
	.read		= generic_read_dir,
	.iterate_shared	= dcache_readdir,
	.fsync		= noop_fsync,
};
EXPORT_SYMBOL(simple_dir_operations);

const struct inode_operations simple_dir_inode_operations = {
	.lookup		= simple_lookup,
};
EXPORT_SYMBOL(simple_dir_inode_operations);

static struct dentry *find_next_child(struct dentry *parent, struct dentry *prev)
{
	struct dentry *child = NULL;
	struct list_head *p = prev ? &prev->d_child : &parent->d_subdirs;

	spin_lock(&parent->d_lock);
	while ((p = p->next) != &parent->d_subdirs) {
		struct dentry *d = container_of(p, struct dentry, d_child);
		if (simple_positive(d)) {
			spin_lock_nested(&d->d_lock, DENTRY_D_LOCK_NESTED);
			if (simple_positive(d))
				child = dget_dlock(d);
			spin_unlock(&d->d_lock);
			if (likely(child))
				break;
		}
	}
	spin_unlock(&parent->d_lock);
	dput(prev);
	return child;
}

void simple_recursive_removal(struct dentry *dentry,
                              void (*callback)(struct dentry *))
{
	struct dentry *this = dget(dentry);
	while (true) {
		struct dentry *victim = NULL, *child;
		struct inode *inode = this->d_inode;

		inode_lock(inode);
		if (d_is_dir(this))
			inode->i_flags |= S_DEAD;
		while ((child = find_next_child(this, victim)) == NULL) {
			// kill and ascend
			// update metadata while it's still locked
			inode->i_ctime = current_time(inode);
			clear_nlink(inode);
			inode_unlock(inode);
			victim = this;
			this = this->d_parent;
			inode = this->d_inode;
			inode_lock(inode);
			if (simple_positive(victim)) {
				d_invalidate(victim);	// avoid lost mounts
				if (d_is_dir(victim))
					fsnotify_rmdir(inode, victim);
				else
					fsnotify_unlink(inode, victim);
				if (callback)
					callback(victim);
				dput(victim);		// unpin it
			}
			if (victim == dentry) {
				inode->i_ctime = inode->i_mtime =
					current_time(inode);
				if (d_is_dir(dentry))
					drop_nlink(inode);
				inode_unlock(inode);
				dput(dentry);
				return;
			}
		}
		inode_unlock(inode);
		this = child;
	}
}
EXPORT_SYMBOL(simple_recursive_removal);

static const struct super_operations simple_super_operations = {
	.statfs		= simple_statfs,
};

static int pseudo_fs_fill_super(struct super_block *s, struct fs_context *fc)
{
	struct pseudo_fs_context *ctx = fc->fs_private;
	struct inode *root;

	s->s_maxbytes = MAX_LFS_FILESIZE;
	s->s_blocksize = PAGE_SIZE;
	s->s_blocksize_bits = PAGE_SHIFT;
	s->s_magic = ctx->magic;
	s->s_op = ctx->ops ?: &simple_super_operations;
	s->s_xattr = ctx->xattr;
	s->s_time_gran = 1;
	root = new_inode(s);
	if (!root)
		return -ENOMEM;

	/*
	 * since this is the first inode, make it number 1. New inodes created
	 * after this must take care not to collide with it (by passing
	 * max_reserved of 1 to iunique).
	 */
	root->i_ino = 1;
	root->i_mode = S_IFDIR | S_IRUSR | S_IWUSR;
	root->i_atime = root->i_mtime = root->i_ctime = current_time(root);
	s->s_root = d_make_root(root);
	if (!s->s_root)
		return -ENOMEM;
	s->s_d_op = ctx->dops;
	return 0;
}

static int pseudo_fs_get_tree(struct fs_context *fc)
{
	return get_tree_nodev(fc, pseudo_fs_fill_super);
}

static void pseudo_fs_free(struct fs_context *fc)
{
	kfree(fc->fs_private);
}

static const struct fs_context_operations pseudo_fs_context_ops = {
	.free		= pseudo_fs_free,
	.get_tree	= pseudo_fs_get_tree,
};

/*
 * Common helper for pseudo-filesystems (sockfs, pipefs, bdev - stuff that
 * will never be mountable)
 */
struct pseudo_fs_context *init_pseudo(struct fs_context *fc,
					unsigned long magic)
{
	struct pseudo_fs_context *ctx;

	ctx = kzalloc(sizeof(struct pseudo_fs_context), GFP_KERNEL);
	if (likely(ctx)) {
		ctx->magic = magic;
		fc->fs_private = ctx;
		fc->ops = &pseudo_fs_context_ops;
		fc->sb_flags |= SB_NOUSER;
		fc->global = true;
	}
	return ctx;
}
EXPORT_SYMBOL(init_pseudo);

int simple_open(struct inode *inode, struct file *file)
{
	if (inode->i_private)
		file->private_data = inode->i_private;
	return 0;
}
EXPORT_SYMBOL(simple_open);

int simple_link(struct dentry *old_dentry, struct inode *dir, struct dentry *dentry)
{
	struct inode *inode = d_inode(old_dentry);

	inode->i_ctime = dir->i_ctime = dir->i_mtime = current_time(inode);
	inc_nlink(inode);
	ihold(inode);
	dget(dentry);
	d_instantiate(dentry, inode);
	return 0;
}
EXPORT_SYMBOL(simple_link);

int simple_empty(struct dentry *dentry)
{
	struct dentry *child;
	int ret = 0;

	spin_lock(&dentry->d_lock);
	list_for_each_entry(child, &dentry->d_subdirs, d_child) {
		spin_lock_nested(&child->d_lock, DENTRY_D_LOCK_NESTED);
		if (simple_positive(child)) {
			spin_unlock(&child->d_lock);
			goto out;
		}
		spin_unlock(&child->d_lock);
	}
	ret = 1;
out:
	spin_unlock(&dentry->d_lock);
	return ret;
}
EXPORT_SYMBOL(simple_empty);

int simple_unlink(struct inode *dir, struct dentry *dentry)
{
	struct inode *inode = d_inode(dentry);

	inode->i_ctime = dir->i_ctime = dir->i_mtime = current_time(inode);
	drop_nlink(inode);
	dput(dentry);
	return 0;
}
EXPORT_SYMBOL(simple_unlink);

int simple_rmdir(struct inode *dir, struct dentry *dentry)
{
	if (!simple_empty(dentry))
		return -ENOTEMPTY;

	drop_nlink(d_inode(dentry));
	simple_unlink(dir, dentry);
	drop_nlink(dir);
	return 0;
}
EXPORT_SYMBOL(simple_rmdir);

int simple_rename(struct inode *old_dir, struct dentry *old_dentry,
		  struct inode *new_dir, struct dentry *new_dentry,
		  unsigned int flags)
{
	struct inode *inode = d_inode(old_dentry);
	int they_are_dirs = d_is_dir(old_dentry);

	if (flags & ~RENAME_NOREPLACE)
		return -EINVAL;

	if (!simple_empty(new_dentry))
		return -ENOTEMPTY;

	if (d_really_is_positive(new_dentry)) {
		simple_unlink(new_dir, new_dentry);
		if (they_are_dirs) {
			drop_nlink(d_inode(new_dentry));
			drop_nlink(old_dir);
		}
	} else if (they_are_dirs) {
		drop_nlink(old_dir);
		inc_nlink(new_dir);
	}

	old_dir->i_ctime = old_dir->i_mtime = new_dir->i_ctime =
		new_dir->i_mtime = inode->i_ctime = current_time(old_dir);

	return 0;
}
EXPORT_SYMBOL(simple_rename);

/**
 * simple_setattr - setattr for simple filesystem
 * @dentry: dentry
 * @iattr: iattr structure
 *
 * Returns 0 on success, -error on failure.
 *
 * simple_setattr is a simple ->setattr implementation without a proper
 * implementation of size changes.
 *
 * It can either be used for in-memory filesystems or special files
 * on simple regular filesystems.  Anything that needs to change on-disk
 * or wire state on size changes needs its own setattr method.
 */
int simple_setattr(struct dentry *dentry, struct iattr *iattr)
{
	struct inode *inode = d_inode(dentry);
	int error;

	error = setattr_prepare(dentry, iattr);
	if (error)
		return error;

	if (iattr->ia_valid & ATTR_SIZE)
		truncate_setsize(inode, iattr->ia_size);
	setattr_copy(inode, iattr);
	mark_inode_dirty(inode);
	return 0;
}
EXPORT_SYMBOL(simple_setattr);

int simple_readpage(struct file *file, struct page *page)
{
	clear_highpage(page);
	flush_dcache_page(page);
	SetPageUptodate(page);
	unlock_page(page);
	return 0;
}
EXPORT_SYMBOL(simple_readpage);

int simple_write_begin(struct file *file, struct address_space *mapping,
			loff_t pos, unsigned len, unsigned flags,
			struct page **pagep, void **fsdata)
{
	struct page *page;
	pgoff_t index;

	index = pos >> PAGE_SHIFT;

	page = grab_cache_page_write_begin(mapping, index, flags);
	if (!page)
		return -ENOMEM;

	*pagep = page;

	if (!PageUptodate(page) && (len != PAGE_SIZE)) {
		unsigned from = pos & (PAGE_SIZE - 1);

		zero_user_segments(page, 0, from, from + len, PAGE_SIZE);
	}
	return 0;
}
EXPORT_SYMBOL(simple_write_begin);

/**
 * simple_write_end - .write_end helper for non-block-device FSes
 * @file: See .write_end of address_space_operations
 * @mapping: 		"
 * @pos: 		"
 * @len: 		"
 * @copied: 		"
 * @page: 		"
 * @fsdata: 		"
 *
 * simple_write_end does the minimum needed for updating a page after writing is
 * done. It has the same API signature as the .write_end of
 * address_space_operations vector. So it can just be set onto .write_end for
 * FSes that don't need any other processing. i_mutex is assumed to be held.
 * Block based filesystems should use generic_write_end().
 * NOTE: Even though i_size might get updated by this function, mark_inode_dirty
 * is not called, so a filesystem that actually does store data in .write_inode
 * should extend on what's done here with a call to mark_inode_dirty() in the
 * case that i_size has changed.
 *
 * Use *ONLY* with simple_readpage()
 */
int simple_write_end(struct file *file, struct address_space *mapping,
			loff_t pos, unsigned len, unsigned copied,
			struct page *page, void *fsdata)
{
	struct inode *inode = page->mapping->host;
	loff_t last_pos = pos + copied;

	/* zero the stale part of the page if we did a short copy */
	if (!PageUptodate(page)) {
		if (copied < len) {
			unsigned from = pos & (PAGE_SIZE - 1);

			zero_user(page, from + copied, len - copied);
		}
		SetPageUptodate(page);
	}
	/*
	 * No need to use i_size_read() here, the i_size
	 * cannot change under us because we hold the i_mutex.
	 */
	if (last_pos > inode->i_size)
		i_size_write(inode, last_pos);

	set_page_dirty(page);
	unlock_page(page);
	put_page(page);

	return copied;
}
EXPORT_SYMBOL(simple_write_end);

/*
 * the inodes created here are not hashed. If you use iunique to generate
 * unique inode values later for this filesystem, then you must take care
 * to pass it an appropriate max_reserved value to avoid collisions.
 */
int simple_fill_super(struct super_block *s, unsigned long magic,
		      const struct tree_descr *files)
{
	struct inode *inode;
	struct dentry *root;
	struct dentry *dentry;
	int i;

	s->s_blocksize = PAGE_SIZE;
	s->s_blocksize_bits = PAGE_SHIFT;
	s->s_magic = magic;
	s->s_op = &simple_super_operations;
	s->s_time_gran = 1;

	inode = new_inode(s);
	if (!inode)
		return -ENOMEM;
	/*
	 * because the root inode is 1, the files array must not contain an
	 * entry at index 1
	 */
	inode->i_ino = 1;
	inode->i_mode = S_IFDIR | 0755;
	inode->i_atime = inode->i_mtime = inode->i_ctime = current_time(inode);
	inode->i_op = &simple_dir_inode_operations;
	inode->i_fop = &simple_dir_operations;
	set_nlink(inode, 2);
	root = d_make_root(inode);
	if (!root)
		return -ENOMEM;
	for (i = 0; !files->name || files->name[0]; i++, files++) {
		if (!files->name)
			continue;

		/* warn if it tries to conflict with the root inode */
		if (unlikely(i == 1))
			printk(KERN_WARNING "%s: %s passed in a files array"
				"with an index of 1!\n", __func__,
				s->s_type->name);

		dentry = d_alloc_name(root, files->name);
		if (!dentry)
			goto out;
		inode = new_inode(s);
		if (!inode) {
			dput(dentry);
			goto out;
		}
		inode->i_mode = S_IFREG | files->mode;
		inode->i_atime = inode->i_mtime = inode->i_ctime = current_time(inode);
		inode->i_fop = files->ops;
		inode->i_ino = i;
		d_add(dentry, inode);
	}
	s->s_root = root;
	return 0;
out:
	d_genocide(root);
	shrink_dcache_parent(root);
	dput(root);
	return -ENOMEM;
}
EXPORT_SYMBOL(simple_fill_super);

static DEFINE_SPINLOCK(pin_fs_lock);

int simple_pin_fs(struct file_system_type *type, struct vfsmount **mount, int *count)
{
	struct vfsmount *mnt = NULL;
	spin_lock(&pin_fs_lock);
	if (unlikely(!*mount)) {
		spin_unlock(&pin_fs_lock);
		mnt = vfs_kern_mount(type, SB_KERNMOUNT, type->name, NULL);
		if (IS_ERR(mnt))
			return PTR_ERR(mnt);
		spin_lock(&pin_fs_lock);
		if (!*mount)
			*mount = mnt;
	}
	mntget(*mount);
	++*count;
	spin_unlock(&pin_fs_lock);
	mntput(mnt);
	return 0;
}
EXPORT_SYMBOL(simple_pin_fs);

void simple_release_fs(struct vfsmount **mount, int *count)
{
	struct vfsmount *mnt;
	spin_lock(&pin_fs_lock);
	mnt = *mount;
	if (!--*count)
		*mount = NULL;
	spin_unlock(&pin_fs_lock);
	mntput(mnt);
}
EXPORT_SYMBOL(simple_release_fs);

/**
 * simple_read_from_buffer - copy data from the buffer to user space
 * @to: the user space buffer to read to
 * @count: the maximum number of bytes to read
 * @ppos: the current position in the buffer
 * @from: the buffer to read from
 * @available: the size of the buffer
 *
 * The simple_read_from_buffer() function reads up to @count bytes from the
 * buffer @from at offset @ppos into the user space address starting at @to.
 *
 * On success, the number of bytes read is returned and the offset @ppos is
 * advanced by this number, or negative value is returned on error.
 **/
ssize_t simple_read_from_buffer(void __user *to, size_t count, loff_t *ppos,
				const void *from, size_t available)
{
	loff_t pos = *ppos;
	size_t ret;

	if (pos < 0)
		return -EINVAL;
	if (pos >= available || !count)
		return 0;
	if (count > available - pos)
		count = available - pos;
	ret = copy_to_user(to, from + pos, count);
	if (ret == count)
		return -EFAULT;
	count -= ret;
	*ppos = pos + count;
	return count;
}
EXPORT_SYMBOL(simple_read_from_buffer);

/**
 * simple_write_to_buffer - copy data from user space to the buffer
 * @to: the buffer to write to
 * @available: the size of the buffer
 * @ppos: the current position in the buffer
 * @from: the user space buffer to read from
 * @count: the maximum number of bytes to read
 *
 * The simple_write_to_buffer() function reads up to @count bytes from the user
 * space address starting at @from into the buffer @to at offset @ppos.
 *
 * On success, the number of bytes written is returned and the offset @ppos is
 * advanced by this number, or negative value is returned on error.
 **/
ssize_t simple_write_to_buffer(void *to, size_t available, loff_t *ppos,
		const void __user *from, size_t count)
{
	loff_t pos = *ppos;
	size_t res;

	if (pos < 0)
		return -EINVAL;
	if (pos >= available || !count)
		return 0;
	if (count > available - pos)
		count = available - pos;
	res = copy_from_user(to + pos, from, count);
	if (res == count)
		return -EFAULT;
	count -= res;
	*ppos = pos + count;
	return count;
}
EXPORT_SYMBOL(simple_write_to_buffer);

/**
 * memory_read_from_buffer - copy data from the buffer
 * @to: the kernel space buffer to read to
 * @count: the maximum number of bytes to read
 * @ppos: the current position in the buffer
 * @from: the buffer to read from
 * @available: the size of the buffer
 *
 * The memory_read_from_buffer() function reads up to @count bytes from the
 * buffer @from at offset @ppos into the kernel space address starting at @to.
 *
 * On success, the number of bytes read is returned and the offset @ppos is
 * advanced by this number, or negative value is returned on error.
 **/
ssize_t memory_read_from_buffer(void *to, size_t count, loff_t *ppos,
				const void *from, size_t available)
{
	loff_t pos = *ppos;

	if (pos < 0)
		return -EINVAL;
	if (pos >= available)
		return 0;
	if (count > available - pos)
		count = available - pos;
	memcpy(to, from + pos, count);
	*ppos = pos + count;

	return count;
}
EXPORT_SYMBOL(memory_read_from_buffer);

/*
 * Transaction based IO.
 * The file expects a single write which triggers the transaction, and then
 * possibly a read which collects the result - which is stored in a
 * file-local buffer.
 */

void simple_transaction_set(struct file *file, size_t n)
{
	struct simple_transaction_argresp *ar = file->private_data;

	BUG_ON(n > SIMPLE_TRANSACTION_LIMIT);

	/*
	 * The barrier ensures that ar->size will really remain zero until
	 * ar->data is ready for reading.
	 */
	smp_mb();
	ar->size = n;
}
EXPORT_SYMBOL(simple_transaction_set);

char *simple_transaction_get(struct file *file, const char __user *buf, size_t size)
{
	struct simple_transaction_argresp *ar;
	static DEFINE_SPINLOCK(simple_transaction_lock);

	if (size > SIMPLE_TRANSACTION_LIMIT - 1)
		return ERR_PTR(-EFBIG);

	ar = (struct simple_transaction_argresp *)get_zeroed_page(GFP_KERNEL);
	if (!ar)
		return ERR_PTR(-ENOMEM);

	spin_lock(&simple_transaction_lock);

	/* only one write allowed per open */
	if (file->private_data) {
		spin_unlock(&simple_transaction_lock);
		free_page((unsigned long)ar);
		return ERR_PTR(-EBUSY);
	}

	file->private_data = ar;

	spin_unlock(&simple_transaction_lock);

	if (copy_from_user(ar->data, buf, size))
		return ERR_PTR(-EFAULT);

	return ar->data;
}
EXPORT_SYMBOL(simple_transaction_get);

ssize_t simple_transaction_read(struct file *file, char __user *buf, size_t size, loff_t *pos)
{
	struct simple_transaction_argresp *ar = file->private_data;

	if (!ar)
		return 0;
	return simple_read_from_buffer(buf, size, pos, ar->data, ar->size);
}
EXPORT_SYMBOL(simple_transaction_read);

int simple_transaction_release(struct inode *inode, struct file *file)
{
	free_page((unsigned long)file->private_data);
	return 0;
}
EXPORT_SYMBOL(simple_transaction_release);

/* Simple attribute files */

struct simple_attr {
	int (*get)(void *, u64 *);
	int (*set)(void *, u64);
	char get_buf[24];	/* enough to store a u64 and "\n\0" */
	char set_buf[24];
	void *data;
	const char *fmt;	/* format for read operation */
	struct mutex mutex;	/* protects access to these buffers */
};

/* simple_attr_open is called by an actual attribute open file operation
 * to set the attribute specific access operations. */
int simple_attr_open(struct inode *inode, struct file *file,
		     int (*get)(void *, u64 *), int (*set)(void *, u64),
		     const char *fmt)
{
	struct simple_attr *attr;

	attr = kzalloc(sizeof(*attr), GFP_KERNEL);
	if (!attr)
		return -ENOMEM;

	attr->get = get;
	attr->set = set;
	attr->data = inode->i_private;
	attr->fmt = fmt;
	mutex_init(&attr->mutex);

	file->private_data = attr;

	return nonseekable_open(inode, file);
}
EXPORT_SYMBOL_GPL(simple_attr_open);

int simple_attr_release(struct inode *inode, struct file *file)
{
	kfree(file->private_data);
	return 0;
}
EXPORT_SYMBOL_GPL(simple_attr_release);	/* GPL-only?  This?  Really? */

/* read from the buffer that is filled with the get function */
ssize_t simple_attr_read(struct file *file, char __user *buf,
			 size_t len, loff_t *ppos)
{
	struct simple_attr *attr;
	size_t size;
	ssize_t ret;

	attr = file->private_data;

	if (!attr->get)
		return -EACCES;

	ret = mutex_lock_interruptible(&attr->mutex);
	if (ret)
		return ret;

	if (*ppos && attr->get_buf[0]) {
		/* continued read */
		size = strlen(attr->get_buf);
	} else {
		/* first read */
		u64 val;
		ret = attr->get(attr->data, &val);
		if (ret)
			goto out;

		size = scnprintf(attr->get_buf, sizeof(attr->get_buf),
				 attr->fmt, (unsigned long long)val);
	}

	ret = simple_read_from_buffer(buf, len, ppos, attr->get_buf, size);
out:
	mutex_unlock(&attr->mutex);
	return ret;
}
EXPORT_SYMBOL_GPL(simple_attr_read);

/* interpret the buffer as a number to call the set function with */
ssize_t simple_attr_write(struct file *file, const char __user *buf,
			  size_t len, loff_t *ppos)
{
	struct simple_attr *attr;
	unsigned long long val;
	size_t size;
	ssize_t ret;

	attr = file->private_data;
	if (!attr->set)
		return -EACCES;

	ret = mutex_lock_interruptible(&attr->mutex);
	if (ret)
		return ret;

	ret = -EFAULT;
	size = min(sizeof(attr->set_buf) - 1, len);
	if (copy_from_user(attr->set_buf, buf, size))
		goto out;

	attr->set_buf[size] = '\0';
	ret = kstrtoull(attr->set_buf, 0, &val);
	if (ret)
		goto out;
	ret = attr->set(attr->data, val);
	if (ret == 0)
		ret = len; /* on success, claim we got the whole input */
out:
	mutex_unlock(&attr->mutex);
	return ret;
}
EXPORT_SYMBOL_GPL(simple_attr_write);

/**
 * generic_fh_to_dentry - generic helper for the fh_to_dentry export operation
 * @sb:		filesystem to do the file handle conversion on
 * @fid:	file handle to convert
 * @fh_len:	length of the file handle in bytes
 * @fh_type:	type of file handle
 * @get_inode:	filesystem callback to retrieve inode
 *
 * This function decodes @fid as long as it has one of the well-known
 * Linux filehandle types and calls @get_inode on it to retrieve the
 * inode for the object specified in the file handle.
 */
struct dentry *generic_fh_to_dentry(struct super_block *sb, struct fid *fid,
		int fh_len, int fh_type, struct inode *(*get_inode)
			(struct super_block *sb, u64 ino, u32 gen))
{
	struct inode *inode = NULL;

	if (fh_len < 2)
		return NULL;

	switch (fh_type) {
	case FILEID_INO32_GEN:
	case FILEID_INO32_GEN_PARENT:
		inode = get_inode(sb, fid->i32.ino, fid->i32.gen);
		break;
	}

	return d_obtain_alias(inode);
}
EXPORT_SYMBOL_GPL(generic_fh_to_dentry);

/**
 * generic_fh_to_parent - generic helper for the fh_to_parent export operation
 * @sb:		filesystem to do the file handle conversion on
 * @fid:	file handle to convert
 * @fh_len:	length of the file handle in bytes
 * @fh_type:	type of file handle
 * @get_inode:	filesystem callback to retrieve inode
 *
 * This function decodes @fid as long as it has one of the well-known
 * Linux filehandle types and calls @get_inode on it to retrieve the
 * inode for the _parent_ object specified in the file handle if it
 * is specified in the file handle, or NULL otherwise.
 */
struct dentry *generic_fh_to_parent(struct super_block *sb, struct fid *fid,
		int fh_len, int fh_type, struct inode *(*get_inode)
			(struct super_block *sb, u64 ino, u32 gen))
{
	struct inode *inode = NULL;

	if (fh_len <= 2)
		return NULL;

	switch (fh_type) {
	case FILEID_INO32_GEN_PARENT:
		inode = get_inode(sb, fid->i32.parent_ino,
				  (fh_len > 3 ? fid->i32.parent_gen : 0));
		break;
	}

	return d_obtain_alias(inode);
}
EXPORT_SYMBOL_GPL(generic_fh_to_parent);

/**
 * __generic_file_fsync - generic fsync implementation for simple filesystems
 *
 * @file:	file to synchronize
 * @start:	start offset in bytes
 * @end:	end offset in bytes (inclusive)
 * @datasync:	only synchronize essential metadata if true
 *
 * This is a generic implementation of the fsync method for simple
 * filesystems which track all non-inode metadata in the buffers list
 * hanging off the address_space structure.
 */
int __generic_file_fsync(struct file *file, loff_t start, loff_t end,
				 int datasync)
{
	struct inode *inode = file->f_mapping->host;
	int err;
	int ret;

	err = file_write_and_wait_range(file, start, end);
	if (err)
		return err;

	inode_lock(inode);
	ret = sync_mapping_buffers(inode->i_mapping);
	if (!(inode->i_state & I_DIRTY_ALL))
		goto out;
	if (datasync && !(inode->i_state & I_DIRTY_DATASYNC))
		goto out;

	err = sync_inode_metadata(inode, 1);
	if (ret == 0)
		ret = err;

out:
	inode_unlock(inode);
	/* check and advance again to catch errors after syncing out buffers */
	err = file_check_and_advance_wb_err(file);
	if (ret == 0)
		ret = err;
	return ret;
}
EXPORT_SYMBOL(__generic_file_fsync);

/**
 * generic_file_fsync - generic fsync implementation for simple filesystems
 *			with flush
 * @file:	file to synchronize
 * @start:	start offset in bytes
 * @end:	end offset in bytes (inclusive)
 * @datasync:	only synchronize essential metadata if true
 *
 */

int generic_file_fsync(struct file *file, loff_t start, loff_t end,
		       int datasync)
{
	struct inode *inode = file->f_mapping->host;
	int err;

	err = __generic_file_fsync(file, start, end, datasync);
	if (err)
		return err;
	return blkdev_issue_flush(inode->i_sb->s_bdev, GFP_KERNEL);
}
EXPORT_SYMBOL(generic_file_fsync);

/**
 * generic_check_addressable - Check addressability of file system
 * @blocksize_bits:	log of file system block size
 * @num_blocks:		number of blocks in file system
 *
 * Determine whether a file system with @num_blocks blocks (and a
 * block size of 2**@blocksize_bits) is addressable by the sector_t
 * and page cache of the system.  Return 0 if so and -EFBIG otherwise.
 */
int generic_check_addressable(unsigned blocksize_bits, u64 num_blocks)
{
	u64 last_fs_block = num_blocks - 1;
	u64 last_fs_page =
		last_fs_block >> (PAGE_SHIFT - blocksize_bits);

	if (unlikely(num_blocks == 0))
		return 0;

	if ((blocksize_bits < 9) || (blocksize_bits > PAGE_SHIFT))
		return -EINVAL;

	if ((last_fs_block > (sector_t)(~0ULL) >> (blocksize_bits - 9)) ||
	    (last_fs_page > (pgoff_t)(~0ULL))) {
		return -EFBIG;
	}
	return 0;
}
EXPORT_SYMBOL(generic_check_addressable);

/*
 * No-op implementation of ->fsync for in-memory filesystems.
 */
int noop_fsync(struct file *file, loff_t start, loff_t end, int datasync)
{
	return 0;
}
EXPORT_SYMBOL(noop_fsync);

int noop_set_page_dirty(struct page *page)
{
	/*
	 * Unlike __set_page_dirty_no_writeback that handles dirty page
	 * tracking in the page object, dax does all dirty tracking in
	 * the inode address_space in response to mkwrite faults. In the
	 * dax case we only need to worry about potentially dirty CPU
	 * caches, not dirty page cache pages to write back.
	 *
	 * This callback is defined to prevent fallback to
	 * __set_page_dirty_buffers() in set_page_dirty().
	 */
	return 0;
}
EXPORT_SYMBOL_GPL(noop_set_page_dirty);

void noop_invalidatepage(struct page *page, unsigned int offset,
		unsigned int length)
{
	/*
	 * There is no page cache to invalidate in the dax case, however
	 * we need this callback defined to prevent falling back to
	 * block_invalidatepage() in do_invalidatepage().
	 */
}
EXPORT_SYMBOL_GPL(noop_invalidatepage);

ssize_t noop_direct_IO(struct kiocb *iocb, struct iov_iter *iter)
{
	/*
	 * iomap based filesystems support direct I/O without need for
	 * this callback. However, it still needs to be set in
	 * inode->a_ops so that open/fcntl know that direct I/O is
	 * generally supported.
	 */
	return -EINVAL;
}
EXPORT_SYMBOL_GPL(noop_direct_IO);

/* Because kfree isn't assignment-compatible with void(void*) ;-/ */
void kfree_link(void *p)
{
	kfree(p);
}
EXPORT_SYMBOL(kfree_link);

/*
 * nop .set_page_dirty method so that people can use .page_mkwrite on
 * anon inodes.
 */
static int anon_set_page_dirty(struct page *page)
{
	return 0;
};

/*
 * A single inode exists for all anon_inode files. Contrary to pipes,
 * anon_inode inodes have no associated per-instance data, so we need
 * only allocate one of them.
 */
struct inode *alloc_anon_inode(struct super_block *s)
{
	static const struct address_space_operations anon_aops = {
		.set_page_dirty = anon_set_page_dirty,
	};
	struct inode *inode = new_inode_pseudo(s);

	if (!inode)
		return ERR_PTR(-ENOMEM);

	inode->i_ino = get_next_ino();
	inode->i_mapping->a_ops = &anon_aops;

	/*
	 * Mark the inode dirty from the very beginning,
	 * that way it will never be moved to the dirty
	 * list because mark_inode_dirty() will think
	 * that it already _is_ on the dirty list.
	 */
	inode->i_state = I_DIRTY;
	inode->i_mode = S_IRUSR | S_IWUSR;
	inode->i_uid = current_fsuid();
	inode->i_gid = current_fsgid();
	inode->i_flags |= S_PRIVATE;
	inode->i_atime = inode->i_mtime = inode->i_ctime = current_time(inode);
	return inode;
}
EXPORT_SYMBOL(alloc_anon_inode);

/**
 * simple_nosetlease - generic helper for prohibiting leases
 * @filp: file pointer
 * @arg: type of lease to obtain
 * @flp: new lease supplied for insertion
 * @priv: private data for lm_setup operation
 *
 * Generic helper for filesystems that do not wish to allow leases to be set.
 * All arguments are ignored and it just returns -EINVAL.
 */
int
simple_nosetlease(struct file *filp, long arg, struct file_lock **flp,
		  void **priv)
{
	return -EINVAL;
}
EXPORT_SYMBOL(simple_nosetlease);

/**
 * simple_get_link - generic helper to get the target of "fast" symlinks
 * @dentry: not used here
 * @inode: the symlink inode
 * @done: not used here
 *
 * Generic helper for filesystems to use for symlink inodes where a pointer to
 * the symlink target is stored in ->i_link.  NOTE: this isn't normally called,
 * since as an optimization the path lookup code uses any non-NULL ->i_link
 * directly, without calling ->get_link().  But ->get_link() still must be set,
 * to mark the inode_operations as being for a symlink.
 *
 * Return: the symlink target
 */
const char *simple_get_link(struct dentry *dentry, struct inode *inode,
			    struct delayed_call *done)
{
	return inode->i_link;
}
EXPORT_SYMBOL(simple_get_link);

const struct inode_operations simple_symlink_inode_operations = {
	.get_link = simple_get_link,
};
EXPORT_SYMBOL(simple_symlink_inode_operations);

/*
 * Operations for a permanently empty directory.
 */
static struct dentry *empty_dir_lookup(struct inode *dir, struct dentry *dentry, unsigned int flags)
{
	return ERR_PTR(-ENOENT);
}

static int empty_dir_getattr(const struct path *path, struct kstat *stat,
			     u32 request_mask, unsigned int query_flags)
{
	struct inode *inode = d_inode(path->dentry);
	generic_fillattr(inode, stat);
	return 0;
}

static int empty_dir_setattr(struct dentry *dentry, struct iattr *attr)
{
	return -EPERM;
}

static ssize_t empty_dir_listxattr(struct dentry *dentry, char *list, size_t size)
{
	return -EOPNOTSUPP;
}

static const struct inode_operations empty_dir_inode_operations = {
	.lookup		= empty_dir_lookup,
	.permission	= generic_permission,
	.setattr	= empty_dir_setattr,
	.getattr	= empty_dir_getattr,
	.listxattr	= empty_dir_listxattr,
};

static loff_t empty_dir_llseek(struct file *file, loff_t offset, int whence)
{
	/* An empty directory has two entries . and .. at offsets 0 and 1 */
	return generic_file_llseek_size(file, offset, whence, 2, 2);
}

static int empty_dir_readdir(struct file *file, struct dir_context *ctx)
{
	dir_emit_dots(file, ctx);
	return 0;
}

static const struct file_operations empty_dir_operations = {
	.llseek		= empty_dir_llseek,
	.read		= generic_read_dir,
	.iterate_shared	= empty_dir_readdir,
	.fsync		= noop_fsync,
};


void make_empty_dir_inode(struct inode *inode)
{
	set_nlink(inode, 2);
	inode->i_mode = S_IFDIR | S_IRUGO | S_IXUGO;
	inode->i_uid = GLOBAL_ROOT_UID;
	inode->i_gid = GLOBAL_ROOT_GID;
	inode->i_rdev = 0;
	inode->i_size = 0;
	inode->i_blkbits = PAGE_SHIFT;
	inode->i_blocks = 0;

	inode->i_op = &empty_dir_inode_operations;
	inode->i_opflags &= ~IOP_XATTR;
	inode->i_fop = &empty_dir_operations;
}

bool is_empty_dir_inode(struct inode *inode)
{
	return (inode->i_fop == &empty_dir_operations) &&
		(inode->i_op == &empty_dir_inode_operations);
}

#ifdef CONFIG_UNICODE
/*
 * Determine if the name of a dentry should be casefolded.
 *
 * Return: if names will need casefolding
 */
static bool needs_casefold(const struct inode *dir)
{
	return IS_CASEFOLDED(dir) && dir->i_sb->s_encoding;
}

/**
 * generic_ci_d_compare - generic d_compare implementation for casefolding filesystems
 * @dentry:	dentry whose name we are checking against
 * @len:	len of name of dentry
 * @str:	str pointer to name of dentry
 * @name:	Name to compare against
 *
 * Return: 0 if names match, 1 if mismatch, or -ERRNO
 */
int generic_ci_d_compare(const struct dentry *dentry, unsigned int len,
			  const char *str, const struct qstr *name)
{
	const struct dentry *parent = READ_ONCE(dentry->d_parent);
	const struct inode *dir = READ_ONCE(parent->d_inode);
	const struct super_block *sb = dentry->d_sb;
	const struct unicode_map *um = sb->s_encoding;
	struct qstr qstr = QSTR_INIT(str, len);
	char strbuf[DNAME_INLINE_LEN];
	int ret;

	if (!dir || !needs_casefold(dir))
		goto fallback;
	/*
	 * If the dentry name is stored in-line, then it may be concurrently
	 * modified by a rename.  If this happens, the VFS will eventually retry
	 * the lookup, so it doesn't matter what ->d_compare() returns.
	 * However, it's unsafe to call utf8_strncasecmp() with an unstable
	 * string.  Therefore, we have to copy the name into a temporary buffer.
	 */
	if (len <= DNAME_INLINE_LEN - 1) {
		memcpy(strbuf, str, len);
		strbuf[len] = 0;
		qstr.name = strbuf;
		/* prevent compiler from optimizing out the temporary buffer */
		barrier();
	}
	ret = utf8_strncasecmp(um, name, &qstr);
	if (ret >= 0)
		return ret;

	if (sb_has_strict_encoding(sb))
		return -EINVAL;
fallback:
	if (len != name->len)
		return 1;
	return !!memcmp(str, name->name, len);
}
EXPORT_SYMBOL(generic_ci_d_compare);

/**
 * generic_ci_d_hash - generic d_hash implementation for casefolding filesystems
 * @dentry:	dentry of the parent directory
 * @str:	qstr of name whose hash we should fill in
 *
 * Return: 0 if hash was successful or unchanged, and -EINVAL on error
 */
int generic_ci_d_hash(const struct dentry *dentry, struct qstr *str)
{
	const struct inode *dir = READ_ONCE(dentry->d_inode);
	struct super_block *sb = dentry->d_sb;
	const struct unicode_map *um = sb->s_encoding;
	int ret = 0;

	if (!dir || !needs_casefold(dir))
		return 0;

	ret = utf8_casefold_hash(um, dentry, str);
	if (ret < 0 && sb_has_strict_encoding(sb))
		return -EINVAL;
	return 0;
}
EXPORT_SYMBOL(generic_ci_d_hash);

static const struct dentry_operations generic_ci_dentry_ops = {
	.d_hash = generic_ci_d_hash,
	.d_compare = generic_ci_d_compare,
};
#endif

#ifdef CONFIG_FS_ENCRYPTION
static const struct dentry_operations generic_encrypted_dentry_ops = {
	.d_revalidate = fscrypt_d_revalidate,
};
#endif

#if defined(CONFIG_FS_ENCRYPTION) && defined(CONFIG_UNICODE)
static const struct dentry_operations generic_encrypted_ci_dentry_ops = {
	.d_hash = generic_ci_d_hash,
	.d_compare = generic_ci_d_compare,
	.d_revalidate = fscrypt_d_revalidate,
};
#endif

/**
 * generic_set_encrypted_ci_d_ops - helper for setting d_ops for given dentry
 * @dentry:	dentry to set ops on
<<<<<<< HEAD
 *
 * Casefolded directories need d_hash and d_compare set, so that the dentries
 * contained in them are handled case-insensitively.  Note that these operations
 * are needed on the parent directory rather than on the dentries in it, and
 * while the casefolding flag can be toggled on and off on an empty directory,
 * dentry_operations can't be changed later.  As a result, if the filesystem has
 * casefolding support enabled at all, we have to give all dentries the
 * casefolding operations even if their inode doesn't have the casefolding flag
 * currently (and thus the casefolding ops would be no-ops for now).
 *
=======
 *
 * Casefolded directories need d_hash and d_compare set, so that the dentries
 * contained in them are handled case-insensitively.  Note that these operations
 * are needed on the parent directory rather than on the dentries in it, and
 * while the casefolding flag can be toggled on and off on an empty directory,
 * dentry_operations can't be changed later.  As a result, if the filesystem has
 * casefolding support enabled at all, we have to give all dentries the
 * casefolding operations even if their inode doesn't have the casefolding flag
 * currently (and thus the casefolding ops would be no-ops for now).
 *
>>>>>>> a61ea7f9
 * Encryption works differently in that the only dentry operation it needs is
 * d_revalidate, which it only needs on dentries that have the no-key name flag.
 * The no-key flag can't be set "later", so we don't have to worry about that.
 *
 * Finally, to maximize compatibility with overlayfs (which isn't compatible
 * with certain dentry operations) and to avoid taking an unnecessary
 * performance hit, we use custom dentry_operations for each possible
 * combination rather than always installing all operations.
 */
void generic_set_encrypted_ci_d_ops(struct dentry *dentry)
{
#ifdef CONFIG_FS_ENCRYPTION
	bool needs_encrypt_ops = dentry->d_flags & DCACHE_NOKEY_NAME;
#endif
#ifdef CONFIG_UNICODE
	bool needs_ci_ops = dentry->d_sb->s_encoding;
#endif
#if defined(CONFIG_FS_ENCRYPTION) && defined(CONFIG_UNICODE)
	if (needs_encrypt_ops && needs_ci_ops) {
		d_set_d_op(dentry, &generic_encrypted_ci_dentry_ops);
		return;
	}
#endif
#ifdef CONFIG_FS_ENCRYPTION
	if (needs_encrypt_ops) {
		d_set_d_op(dentry, &generic_encrypted_dentry_ops);
		return;
	}
#endif
#ifdef CONFIG_UNICODE
	if (needs_ci_ops) {
		d_set_d_op(dentry, &generic_ci_dentry_ops);
		return;
	}
#endif
}
EXPORT_SYMBOL(generic_set_encrypted_ci_d_ops);<|MERGE_RESOLUTION|>--- conflicted
+++ resolved
@@ -959,7 +959,7 @@
 			  size_t len, loff_t *ppos)
 {
 	struct simple_attr *attr;
-	unsigned long long val;
+	u64 val;
 	size_t size;
 	ssize_t ret;
 
@@ -977,9 +977,7 @@
 		goto out;
 
 	attr->set_buf[size] = '\0';
-	ret = kstrtoull(attr->set_buf, 0, &val);
-	if (ret)
-		goto out;
+	val = simple_strtoll(attr->set_buf, NULL, 0);
 	ret = attr->set(attr->data, val);
 	if (ret == 0)
 		ret = len; /* on success, claim we got the whole input */
@@ -1475,7 +1473,6 @@
 /**
  * generic_set_encrypted_ci_d_ops - helper for setting d_ops for given dentry
  * @dentry:	dentry to set ops on
-<<<<<<< HEAD
  *
  * Casefolded directories need d_hash and d_compare set, so that the dentries
  * contained in them are handled case-insensitively.  Note that these operations
@@ -1486,18 +1483,6 @@
  * casefolding operations even if their inode doesn't have the casefolding flag
  * currently (and thus the casefolding ops would be no-ops for now).
  *
-=======
- *
- * Casefolded directories need d_hash and d_compare set, so that the dentries
- * contained in them are handled case-insensitively.  Note that these operations
- * are needed on the parent directory rather than on the dentries in it, and
- * while the casefolding flag can be toggled on and off on an empty directory,
- * dentry_operations can't be changed later.  As a result, if the filesystem has
- * casefolding support enabled at all, we have to give all dentries the
- * casefolding operations even if their inode doesn't have the casefolding flag
- * currently (and thus the casefolding ops would be no-ops for now).
- *
->>>>>>> a61ea7f9
  * Encryption works differently in that the only dentry operation it needs is
  * d_revalidate, which it only needs on dentries that have the no-key name flag.
  * The no-key flag can't be set "later", so we don't have to worry about that.
