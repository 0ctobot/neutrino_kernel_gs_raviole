--- conflicted
+++ resolved
@@ -459,14 +459,7 @@
 	return rc;
 }
 
-<<<<<<< HEAD
-
-#define SMB2_PREAUTH_INTEGRITY_CAPABILITIES	cpu_to_le16(1)
-#define SMB2_ENCRYPTION_CAPABILITIES		cpu_to_le16(2)
-#define SMB2_POSIX_EXTENSIONS_AVAILABLE		cpu_to_le16(0x100)
-=======
 /* For explanation of negotiate contexts see MS-SMB2 section 2.2.3.1 */
->>>>>>> 0ecfebd2
 
 static void
 build_preauth_ctxt(struct smb2_preauth_neg_context *pneg_ctxt)
@@ -568,11 +561,7 @@
 	build_posix_ctxt((struct smb2_posix_neg_context *)pneg_ctxt);
 	*total_len += sizeof(struct smb2_posix_neg_context);
 
-<<<<<<< HEAD
-	req->NegotiateContextCount = cpu_to_le16(3);
-=======
 	req->NegotiateContextCount = cpu_to_le16(4);
->>>>>>> 0ecfebd2
 }
 
 static void decode_preauth_context(struct smb2_preauth_neg_context *ctxt)
@@ -1065,12 +1054,8 @@
 		 * not supported error. Client should accept it.
 		 */
 		cifs_dbg(VFS, "Server does not support validate negotiate\n");
-<<<<<<< HEAD
-		return 0;
-=======
 		rc = 0;
 		goto out_free_inbuf;
->>>>>>> 0ecfebd2
 	} else if (rc != 0) {
 		cifs_dbg(VFS, "validate protocol negotiate failed: %d\n", rc);
 		rc = -EIO;
@@ -2554,17 +2539,12 @@
 	struct kvec *iov = rqst->rq_iov;
 	unsigned int total_len;
 	int rc;
-<<<<<<< HEAD
-=======
 	char *in_data_buf;
->>>>>>> 0ecfebd2
 
 	rc = smb2_plain_req_init(SMB2_IOCTL, tcon, (void **) &req, &total_len);
 	if (rc)
 		return rc;
 
-<<<<<<< HEAD
-=======
 	if (indatalen) {
 		/*
 		 * indatalen is usually small at a couple of bytes max, so
@@ -2578,7 +2558,6 @@
 		memcpy(in_data_buf, in_data, indatalen);
 	}
 
->>>>>>> 0ecfebd2
 	req->CtlCode = cpu_to_le32(opcode);
 	req->PersistentFileId = persistent_fid;
 	req->VolatileFileId = volatile_fid;
@@ -2599,11 +2578,7 @@
 		       cpu_to_le32(offsetof(struct smb2_ioctl_req, Buffer));
 		rqst->rq_nvec = 2;
 		iov[0].iov_len = total_len - 1;
-<<<<<<< HEAD
-		iov[1].iov_base = in_data;
-=======
 		iov[1].iov_base = in_data_buf;
->>>>>>> 0ecfebd2
 		iov[1].iov_len = indatalen;
 	} else {
 		rqst->rq_nvec = 1;
@@ -2645,10 +2620,6 @@
 void
 SMB2_ioctl_free(struct smb_rqst *rqst)
 {
-<<<<<<< HEAD
-	if (rqst && rqst->rq_iov)
-		cifs_small_buf_release(rqst->rq_iov[0].iov_base); /* request */
-=======
 	int i;
 	if (rqst && rqst->rq_iov) {
 		cifs_small_buf_release(rqst->rq_iov[0].iov_base); /* request */
@@ -2656,7 +2627,6 @@
 			if (rqst->rq_iov[i].iov_base != smb2_padding)
 				kfree(rqst->rq_iov[i].iov_base);
 	}
->>>>>>> 0ecfebd2
 }
 
 
