--- conflicted
+++ resolved
@@ -1426,11 +1426,7 @@
 		substream->ops->trigger(substream, SNDRV_PCM_TRIGGER_STOP);
 		substream->runtime->stop_operating = true;
 	}
-<<<<<<< HEAD
-	return 0; /* unconditonally stop all substreams */
-=======
 	return 0; /* unconditionally stop all substreams */
->>>>>>> 754a0abe
 }
 
 static void snd_pcm_post_stop(struct snd_pcm_substream *substream,
@@ -1696,15 +1692,8 @@
 			return err;
 	}
 
-<<<<<<< HEAD
-	for (stream = 0; stream < 2; stream++)
-		for (substream = pcm->streams[stream].substream;
-		     substream; substream = substream->next)
-			snd_pcm_sync_stop(substream, false);
-=======
 	for_each_pcm_substream(pcm, stream, substream)
 		snd_pcm_sync_stop(substream, false);
->>>>>>> 754a0abe
 
 	return 0;
 }
