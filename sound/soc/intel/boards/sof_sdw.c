// SPDX-License-Identifier: GPL-2.0-only
// Copyright (c) 2020 Intel Corporation

/*
 *  sof_sdw - ASOC Machine driver for Intel SoundWire platforms
 */

#include <linux/device.h>
#include <linux/dmi.h>
#include <linux/module.h>
#include <linux/soundwire/sdw.h>
#include <linux/soundwire/sdw_type.h>
#include <sound/soc.h>
#include <sound/soc-acpi.h>
#include "sof_sdw_common.h"

unsigned long sof_sdw_quirk = SOF_RT711_JD_SRC_JD1;
static int quirk_override = -1;
module_param_named(quirk, quirk_override, int, 0444);
MODULE_PARM_DESC(quirk, "Board-specific quirk override");

#define INC_ID(BE, CPU, LINK)	do { (BE)++; (CPU)++; (LINK)++; } while (0)

static void log_quirks(struct device *dev)
{
	if (SOF_RT711_JDSRC(sof_sdw_quirk))
		dev_dbg(dev, "quirk realtek,jack-detect-source %ld\n",
			SOF_RT711_JDSRC(sof_sdw_quirk));
	if (sof_sdw_quirk & SOF_SDW_FOUR_SPK)
		dev_dbg(dev, "quirk SOF_SDW_FOUR_SPK enabled\n");
	if (sof_sdw_quirk & SOF_SDW_TGL_HDMI)
		dev_dbg(dev, "quirk SOF_SDW_TGL_HDMI enabled\n");
	if (sof_sdw_quirk & SOF_SDW_PCH_DMIC)
		dev_dbg(dev, "quirk SOF_SDW_PCH_DMIC enabled\n");
	if (SOF_SSP_GET_PORT(sof_sdw_quirk))
		dev_dbg(dev, "SSP port %ld\n",
			SOF_SSP_GET_PORT(sof_sdw_quirk));
	if (sof_sdw_quirk & SOF_RT715_DAI_ID_FIX)
		dev_dbg(dev, "quirk SOF_RT715_DAI_ID_FIX enabled\n");
	if (sof_sdw_quirk & SOF_SDW_NO_AGGREGATION)
		dev_dbg(dev, "quirk SOF_SDW_NO_AGGREGATION enabled\n");
}

static int sof_sdw_quirk_cb(const struct dmi_system_id *id)
{
	sof_sdw_quirk = (unsigned long)id->driver_data;
	return 1;
}

static const struct dmi_system_id sof_sdw_quirk_table[] = {
	/* CometLake devices */
	{
		.callback = sof_sdw_quirk_cb,
		.matches = {
			DMI_MATCH(DMI_SYS_VENDOR, "Intel Corporation"),
			DMI_MATCH(DMI_PRODUCT_NAME, "CometLake Client"),
		},
		.driver_data = (void *)SOF_SDW_PCH_DMIC,
	},
	{
		.callback = sof_sdw_quirk_cb,
		.matches = {
			DMI_MATCH(DMI_SYS_VENDOR, "Dell Inc"),
			DMI_EXACT_MATCH(DMI_PRODUCT_SKU, "09C6")
		},
		.driver_data = (void *)(SOF_RT711_JD_SRC_JD2 |
					SOF_RT715_DAI_ID_FIX),
	},
	{
		/* early version of SKU 09C6 */
		.callback = sof_sdw_quirk_cb,
		.matches = {
			DMI_MATCH(DMI_SYS_VENDOR, "Dell Inc"),
			DMI_EXACT_MATCH(DMI_PRODUCT_SKU, "0983")
		},
		.driver_data = (void *)(SOF_RT711_JD_SRC_JD2 |
					SOF_RT715_DAI_ID_FIX),
	},
	{
		.callback = sof_sdw_quirk_cb,
		.matches = {
			DMI_MATCH(DMI_SYS_VENDOR, "Dell Inc"),
			DMI_EXACT_MATCH(DMI_PRODUCT_SKU, "098F"),
		},
		.driver_data = (void *)(SOF_RT711_JD_SRC_JD2 |
					SOF_RT715_DAI_ID_FIX |
					SOF_SDW_FOUR_SPK),
	},
	{
		.callback = sof_sdw_quirk_cb,
		.matches = {
			DMI_MATCH(DMI_SYS_VENDOR, "Dell Inc"),
			DMI_EXACT_MATCH(DMI_PRODUCT_SKU, "0990"),
		},
		.driver_data = (void *)(SOF_RT711_JD_SRC_JD2 |
					SOF_RT715_DAI_ID_FIX |
					SOF_SDW_FOUR_SPK),
	},
	/* IceLake devices */
	{
		.callback = sof_sdw_quirk_cb,
		.matches = {
			DMI_MATCH(DMI_SYS_VENDOR, "Intel Corporation"),
			DMI_MATCH(DMI_PRODUCT_NAME, "Ice Lake Client"),
		},
		.driver_data = (void *)SOF_SDW_PCH_DMIC,
	},
	/* TigerLake devices */
	{
		.callback = sof_sdw_quirk_cb,
		.matches = {
			DMI_MATCH(DMI_SYS_VENDOR, "Intel Corporation"),
			DMI_MATCH(DMI_PRODUCT_NAME,
				  "Tiger Lake Client Platform"),
		},
		.driver_data = (void *)(SOF_SDW_TGL_HDMI |
					SOF_RT711_JD_SRC_JD1 |
					SOF_SDW_PCH_DMIC |
					SOF_SSP_PORT(SOF_I2S_SSP2)),
	},
	{
		.callback = sof_sdw_quirk_cb,
		.matches = {
			DMI_MATCH(DMI_SYS_VENDOR, "Dell Inc"),
			DMI_EXACT_MATCH(DMI_PRODUCT_SKU, "0A3E")
		},
		.driver_data = (void *)(SOF_SDW_TGL_HDMI |
					SOF_RT711_JD_SRC_JD2 |
					SOF_RT715_DAI_ID_FIX),
	},
	{
		.callback = sof_sdw_quirk_cb,
		.matches = {
			DMI_MATCH(DMI_SYS_VENDOR, "Dell Inc"),
			DMI_EXACT_MATCH(DMI_PRODUCT_SKU, "0A5E")
		},
		.driver_data = (void *)(SOF_SDW_TGL_HDMI |
					SOF_RT711_JD_SRC_JD2 |
					SOF_RT715_DAI_ID_FIX |
					SOF_SDW_FOUR_SPK),
	},
	{
		.callback = sof_sdw_quirk_cb,
		.matches = {
			DMI_MATCH(DMI_SYS_VENDOR, "Google"),
			DMI_MATCH(DMI_PRODUCT_NAME, "Volteer"),
		},
		.driver_data = (void *)(SOF_SDW_TGL_HDMI |
					SOF_SDW_PCH_DMIC |
<<<<<<< HEAD
					SOF_SDW_FOUR_SPK),
=======
					SOF_SDW_FOUR_SPK |
					SOF_BT_OFFLOAD_SSP(2) |
					SOF_SSP_BT_OFFLOAD_PRESENT),
>>>>>>> 754a0abe
	},
	{
		.callback = sof_sdw_quirk_cb,
		.matches = {
			DMI_MATCH(DMI_SYS_VENDOR, "Google"),
			DMI_MATCH(DMI_PRODUCT_NAME, "Ripto"),
		},
		.driver_data = (void *)(SOF_SDW_TGL_HDMI |
					SOF_SDW_PCH_DMIC |
					SOF_SDW_FOUR_SPK),
	},
	{
		/*
		 * this entry covers multiple HP SKUs. The family name
		 * does not seem robust enough, so we use a partial
		 * match that ignores the product name suffix
		 * (e.g. 15-eb1xxx, 14t-ea000 or 13-aw2xxx)
		 */
		.callback = sof_sdw_quirk_cb,
		.matches = {
			DMI_MATCH(DMI_SYS_VENDOR, "HP"),
			DMI_MATCH(DMI_PRODUCT_NAME, "HP Spectre x360 Convertible"),
		},
		.driver_data = (void *)(SOF_SDW_TGL_HDMI |
					SOF_SDW_PCH_DMIC |
					SOF_RT711_JD_SRC_JD2),
	},
	/* TigerLake-SDCA devices */
	{
		.callback = sof_sdw_quirk_cb,
		.matches = {
			DMI_MATCH(DMI_SYS_VENDOR, "Dell Inc"),
			DMI_EXACT_MATCH(DMI_PRODUCT_SKU, "0A32")
		},
		.driver_data = (void *)(SOF_SDW_TGL_HDMI |
					SOF_RT711_JD_SRC_JD2 |
					SOF_RT715_DAI_ID_FIX |
					SOF_SDW_FOUR_SPK),
	},
	/* AlderLake devices */
	{
		.callback = sof_sdw_quirk_cb,
		.matches = {
			DMI_MATCH(DMI_SYS_VENDOR, "Intel Corporation"),
			DMI_MATCH(DMI_PRODUCT_NAME, "Alder Lake Client Platform"),
		},
		.driver_data = (void *)(SOF_RT711_JD_SRC_JD1 |
					SOF_SDW_TGL_HDMI |
<<<<<<< HEAD
					SOF_SDW_PCH_DMIC),
=======
					SOF_RT715_DAI_ID_FIX |
					SOF_BT_OFFLOAD_SSP(2) |
					SOF_SSP_BT_OFFLOAD_PRESENT),
	},
	{
		.callback = sof_sdw_quirk_cb,
		.matches = {
			DMI_MATCH(DMI_SYS_VENDOR, "Google"),
			DMI_MATCH(DMI_PRODUCT_NAME, "Brya"),
		},
		.driver_data = (void *)(SOF_SDW_TGL_HDMI |
					SOF_SDW_PCH_DMIC |
					SOF_SDW_FOUR_SPK |
					SOF_BT_OFFLOAD_SSP(2) |
					SOF_SSP_BT_OFFLOAD_PRESENT),
>>>>>>> 754a0abe
	},
	{}
};

static struct snd_soc_dai_link_component dmic_component[] = {
	{
		.name = "dmic-codec",
		.dai_name = "dmic-hifi",
	}
};

static struct snd_soc_dai_link_component platform_component[] = {
	{
		/* name might be overridden during probe */
		.name = "0000:00:1f.3"
	}
};

/* these wrappers are only needed to avoid typecast compilation errors */
int sdw_startup(struct snd_pcm_substream *substream)
{
	return sdw_startup_stream(substream);
}

int sdw_prepare(struct snd_pcm_substream *substream)
{
	struct snd_soc_pcm_runtime *rtd = asoc_substream_to_rtd(substream);
	struct sdw_stream_runtime *sdw_stream;
	struct snd_soc_dai *dai;

	/* Find stream from first CPU DAI */
	dai = asoc_rtd_to_cpu(rtd, 0);

	sdw_stream = snd_soc_dai_get_sdw_stream(dai, substream->stream);

	if (IS_ERR(sdw_stream)) {
		dev_err(rtd->dev, "no stream found for DAI %s", dai->name);
		return PTR_ERR(sdw_stream);
	}

	return sdw_prepare_stream(sdw_stream);
}

int sdw_trigger(struct snd_pcm_substream *substream, int cmd)
{
	struct snd_soc_pcm_runtime *rtd = asoc_substream_to_rtd(substream);
	struct sdw_stream_runtime *sdw_stream;
	struct snd_soc_dai *dai;
	int ret;

	/* Find stream from first CPU DAI */
	dai = asoc_rtd_to_cpu(rtd, 0);

	sdw_stream = snd_soc_dai_get_sdw_stream(dai, substream->stream);

	if (IS_ERR(sdw_stream)) {
		dev_err(rtd->dev, "no stream found for DAI %s", dai->name);
		return PTR_ERR(sdw_stream);
	}

	switch (cmd) {
	case SNDRV_PCM_TRIGGER_START:
	case SNDRV_PCM_TRIGGER_PAUSE_RELEASE:
	case SNDRV_PCM_TRIGGER_RESUME:
		ret = sdw_enable_stream(sdw_stream);
		break;

	case SNDRV_PCM_TRIGGER_PAUSE_PUSH:
	case SNDRV_PCM_TRIGGER_SUSPEND:
	case SNDRV_PCM_TRIGGER_STOP:
		ret = sdw_disable_stream(sdw_stream);
		break;
	default:
		ret = -EINVAL;
		break;
	}

	if (ret)
		dev_err(rtd->dev, "%s trigger %d failed: %d", __func__, cmd, ret);

	return ret;
}

int sdw_hw_free(struct snd_pcm_substream *substream)
{
	struct snd_soc_pcm_runtime *rtd = asoc_substream_to_rtd(substream);
	struct sdw_stream_runtime *sdw_stream;
	struct snd_soc_dai *dai;

	/* Find stream from first CPU DAI */
	dai = asoc_rtd_to_cpu(rtd, 0);

	sdw_stream = snd_soc_dai_get_sdw_stream(dai, substream->stream);

	if (IS_ERR(sdw_stream)) {
		dev_err(rtd->dev, "no stream found for DAI %s", dai->name);
		return PTR_ERR(sdw_stream);
	}

	return sdw_deprepare_stream(sdw_stream);
}

void sdw_shutdown(struct snd_pcm_substream *substream)
{
	sdw_shutdown_stream(substream);
}

static const struct snd_soc_ops sdw_ops = {
	.startup = sdw_startup,
	.prepare = sdw_prepare,
	.trigger = sdw_trigger,
	.hw_free = sdw_hw_free,
	.shutdown = sdw_shutdown,
};

static struct sof_sdw_codec_info codec_info_list[] = {
	{
		.part_id = 0x700,
		.direction = {true, true},
		.dai_name = "rt700-aif1",
		.init = sof_sdw_rt700_init,
	},
	{
		.part_id = 0x711,
		.version_id = 3,
		.direction = {true, true},
		.dai_name = "rt711-sdca-aif1",
		.init = sof_sdw_rt711_sdca_init,
		.exit = sof_sdw_rt711_sdca_exit,
	},
	{
		.part_id = 0x711,
		.version_id = 2,
		.direction = {true, true},
		.dai_name = "rt711-aif1",
		.init = sof_sdw_rt711_init,
		.exit = sof_sdw_rt711_exit,
	},
	{
		.part_id = 0x1308,
		.acpi_id = "10EC1308",
		.direction = {true, false},
		.dai_name = "rt1308-aif",
		.ops = &sof_sdw_rt1308_i2s_ops,
		.init = sof_sdw_rt1308_init,
	},
	{
		.part_id = 0x1316,
		.direction = {true, true},
		.dai_name = "rt1316-aif",
		.init = sof_sdw_rt1316_init,
	},
	{
		.part_id = 0x714,
		.version_id = 3,
		.direction = {false, true},
		.ignore_pch_dmic = true,
		.dai_name = "rt715-aif2",
		.init = sof_sdw_rt715_sdca_init,
	},
	{
		.part_id = 0x715,
		.version_id = 3,
		.direction = {false, true},
		.ignore_pch_dmic = true,
		.dai_name = "rt715-aif2",
		.init = sof_sdw_rt715_sdca_init,
	},
	{
		.part_id = 0x714,
		.version_id = 2,
		.direction = {false, true},
		.ignore_pch_dmic = true,
		.dai_name = "rt715-aif2",
		.init = sof_sdw_rt715_init,
	},
	{
		.part_id = 0x715,
		.version_id = 2,
		.direction = {false, true},
		.ignore_pch_dmic = true,
		.dai_name = "rt715-aif2",
		.init = sof_sdw_rt715_init,
	},
	{
		.part_id = 0x8373,
		.direction = {true, true},
		.dai_name = "max98373-aif1",
		.init = sof_sdw_mx8373_init,
		.codec_card_late_probe = sof_sdw_mx8373_late_probe,
	},
	{
		.part_id = 0x5682,
		.direction = {true, true},
		.dai_name = "rt5682-sdw",
		.init = sof_sdw_rt5682_init,
	},
};

static inline int find_codec_info_part(u64 adr)
{
	unsigned int part_id, sdw_version;
	int i;

	part_id = SDW_PART_ID(adr);
	sdw_version = SDW_VERSION(adr);
	for (i = 0; i < ARRAY_SIZE(codec_info_list); i++)
		/*
		 * A codec info is for all sdw version with the part id if
		 * version_id is not specified in the codec info.
		 */
		if (part_id == codec_info_list[i].part_id &&
		    (!codec_info_list[i].version_id ||
		     sdw_version == codec_info_list[i].version_id))
			return i;

	return -EINVAL;

}

static inline int find_codec_info_acpi(const u8 *acpi_id)
{
	int i;

	if (!acpi_id[0])
		return -EINVAL;

	for (i = 0; i < ARRAY_SIZE(codec_info_list); i++)
		if (!memcmp(codec_info_list[i].acpi_id, acpi_id,
			    ACPI_ID_LEN))
			break;

	if (i == ARRAY_SIZE(codec_info_list))
		return -EINVAL;

	return i;
}

/*
 * get BE dailink number and CPU DAI number based on sdw link adr.
 * Since some sdw slaves may be aggregated, the CPU DAI number
 * may be larger than the number of BE dailinks.
 */
static int get_sdw_dailink_info(const struct snd_soc_acpi_link_adr *links,
				int *sdw_be_num, int *sdw_cpu_dai_num)
{
	const struct snd_soc_acpi_link_adr *link;
	bool group_visited[SDW_MAX_GROUPS];
	bool no_aggregation;
	int i;

	no_aggregation = sof_sdw_quirk & SOF_SDW_NO_AGGREGATION;
	*sdw_cpu_dai_num = 0;
	*sdw_be_num  = 0;

	if (!links)
		return -EINVAL;

	for (i = 0; i < SDW_MAX_GROUPS; i++)
		group_visited[i] = false;

	for (link = links; link->num_adr; link++) {
		const struct snd_soc_acpi_endpoint *endpoint;
		int codec_index;
		int stream;
		u64 adr;

		adr = link->adr_d->adr;
		codec_index = find_codec_info_part(adr);
		if (codec_index < 0)
			return codec_index;

		endpoint = link->adr_d->endpoints;

		/* count DAI number for playback and capture */
		for_each_pcm_streams(stream) {
			if (!codec_info_list[codec_index].direction[stream])
				continue;

			(*sdw_cpu_dai_num)++;

			/* count BE for each non-aggregated slave or group */
			if (!endpoint->aggregated || no_aggregation ||
			    !group_visited[endpoint->group_id])
				(*sdw_be_num)++;
		}

		if (endpoint->aggregated)
			group_visited[endpoint->group_id] = true;
	}

	return 0;
}

static void init_dai_link(struct device *dev, struct snd_soc_dai_link *dai_links,
			  int be_id, char *name, int playback, int capture,
			  struct snd_soc_dai_link_component *cpus, int cpus_num,
			  struct snd_soc_dai_link_component *codecs, int codecs_num,
			  int (*init)(struct snd_soc_pcm_runtime *rtd),
			  const struct snd_soc_ops *ops)
{
	dev_dbg(dev, "create dai link %s, id %d\n", name, be_id);
	dai_links->id = be_id;
	dai_links->name = name;
	dai_links->platforms = platform_component;
	dai_links->num_platforms = ARRAY_SIZE(platform_component);
	dai_links->no_pcm = 1;
	dai_links->cpus = cpus;
	dai_links->num_cpus = cpus_num;
	dai_links->codecs = codecs;
	dai_links->num_codecs = codecs_num;
	dai_links->dpcm_playback = playback;
	dai_links->dpcm_capture = capture;
	dai_links->init = init;
	dai_links->ops = ops;
}

static bool is_unique_device(const struct snd_soc_acpi_link_adr *link,
			     unsigned int sdw_version,
			     unsigned int mfg_id,
			     unsigned int part_id,
			     unsigned int class_id,
			     int index_in_link
			    )
{
	int i;

	for (i = 0; i < link->num_adr; i++) {
		unsigned int sdw1_version, mfg1_id, part1_id, class1_id;
		u64 adr;

		/* skip itself */
		if (i == index_in_link)
			continue;

		adr = link->adr_d[i].adr;

		sdw1_version = SDW_VERSION(adr);
		mfg1_id = SDW_MFG_ID(adr);
		part1_id = SDW_PART_ID(adr);
		class1_id = SDW_CLASS_ID(adr);

		if (sdw_version == sdw1_version &&
		    mfg_id == mfg1_id &&
		    part_id == part1_id &&
		    class_id == class1_id)
			return false;
	}

	return true;
}

static int create_codec_dai_name(struct device *dev,
				 const struct snd_soc_acpi_link_adr *link,
				 struct snd_soc_dai_link_component *codec,
				 int offset,
				 struct snd_soc_codec_conf *codec_conf,
				 int codec_count,
				 int *codec_conf_index)
{
	int i;

	/* sanity check */
	if (*codec_conf_index + link->num_adr > codec_count) {
		dev_err(dev, "codec_conf: out-of-bounds access requested\n");
		return -EINVAL;
	}

	for (i = 0; i < link->num_adr; i++) {
		unsigned int sdw_version, unique_id, mfg_id;
		unsigned int link_id, part_id, class_id;
		int codec_index, comp_index;
		char *codec_str;
		u64 adr;

		adr = link->adr_d[i].adr;

		sdw_version = SDW_VERSION(adr);
		link_id = SDW_DISCO_LINK_ID(adr);
		unique_id = SDW_UNIQUE_ID(adr);
		mfg_id = SDW_MFG_ID(adr);
		part_id = SDW_PART_ID(adr);
		class_id = SDW_CLASS_ID(adr);

		comp_index = i + offset;
		if (is_unique_device(link, sdw_version, mfg_id, part_id,
				     class_id, i)) {
			codec_str = "sdw:%01x:%04x:%04x:%02x";
			codec[comp_index].name =
				devm_kasprintf(dev, GFP_KERNEL, codec_str,
					       link_id, mfg_id, part_id,
					       class_id);
		} else {
			codec_str = "sdw:%01x:%04x:%04x:%02x:%01x";
			codec[comp_index].name =
				devm_kasprintf(dev, GFP_KERNEL, codec_str,
					       link_id, mfg_id, part_id,
					       class_id, unique_id);
		}

		if (!codec[comp_index].name)
			return -ENOMEM;

		codec_index = find_codec_info_part(adr);
		if (codec_index < 0)
			return codec_index;

		codec[comp_index].dai_name =
			codec_info_list[codec_index].dai_name;

		codec_conf[*codec_conf_index].dlc = codec[comp_index];
		codec_conf[*codec_conf_index].name_prefix = link->adr_d[i].name_prefix;

		++*codec_conf_index;
	}

	return 0;
}

static int set_codec_init_func(const struct snd_soc_acpi_link_adr *link,
			       struct snd_soc_dai_link *dai_links,
			       bool playback, int group_id)
{
	int i;

	do {
		/*
		 * Initialize the codec. If codec is part of an aggregated
		 * group (group_id>0), initialize all codecs belonging to
		 * same group.
		 */
		for (i = 0; i < link->num_adr; i++) {
			int codec_index;

			codec_index = find_codec_info_part(link->adr_d[i].adr);

			if (codec_index < 0)
				return codec_index;
			/* The group_id is > 0 iff the codec is aggregated */
			if (link->adr_d[i].endpoints->group_id != group_id)
				continue;
			if (codec_info_list[codec_index].init)
				codec_info_list[codec_index].init(link,
						dai_links,
						&codec_info_list[codec_index],
						playback);
		}
		link++;
	} while (link->mask && group_id);

	return 0;
}

/*
 * check endpoint status in slaves and gather link ID for all slaves in
 * the same group to generate different CPU DAI. Now only support
 * one sdw link with all slaves set with only single group id.
 *
 * one slave on one sdw link with aggregated = 0
 * one sdw BE DAI <---> one-cpu DAI <---> one-codec DAI
 *
 * two or more slaves on one sdw link with aggregated = 0
 * one sdw BE DAI  <---> one-cpu DAI <---> multi-codec DAIs
 *
 * multiple links with multiple slaves with aggregated = 1
 * one sdw BE DAI  <---> 1 .. N CPU DAIs <----> 1 .. N codec DAIs
 */
static int get_slave_info(const struct snd_soc_acpi_link_adr *adr_link,
			  struct device *dev, int *cpu_dai_id, int *cpu_dai_num,
			  int *codec_num, unsigned int *group_id,
			  bool *group_generated)
{
	const struct snd_soc_acpi_adr_device *adr_d;
	const struct snd_soc_acpi_link_adr *adr_next;
	bool no_aggregation;
	int index = 0;

	no_aggregation = sof_sdw_quirk & SOF_SDW_NO_AGGREGATION;
	*codec_num = adr_link->num_adr;
	adr_d = adr_link->adr_d;

	/* make sure the link mask has a single bit set */
	if (!is_power_of_2(adr_link->mask))
		return -EINVAL;

	cpu_dai_id[index++] = ffs(adr_link->mask) - 1;
	if (!adr_d->endpoints->aggregated || no_aggregation) {
		*cpu_dai_num = 1;
		*group_id = 0;
		return 0;
	}

	*group_id = adr_d->endpoints->group_id;

	/* gather other link ID of slaves in the same group */
	for (adr_next = adr_link + 1; adr_next && adr_next->num_adr;
		adr_next++) {
		const struct snd_soc_acpi_endpoint *endpoint;

		endpoint = adr_next->adr_d->endpoints;
		if (!endpoint->aggregated ||
		    endpoint->group_id != *group_id)
			continue;

		/* make sure the link mask has a single bit set */
		if (!is_power_of_2(adr_next->mask))
			return -EINVAL;

		if (index >= SDW_MAX_CPU_DAIS) {
			dev_err(dev, " cpu_dai_id array overflows");
			return -EINVAL;
		}

		cpu_dai_id[index++] = ffs(adr_next->mask) - 1;
		*codec_num += adr_next->num_adr;
	}

	/*
	 * indicate CPU DAIs for this group have been generated
	 * to avoid generating CPU DAIs for this group again.
	 */
	group_generated[*group_id] = true;
	*cpu_dai_num = index;

	return 0;
}

static int create_sdw_dailink(struct device *dev, int *be_index,
			      struct snd_soc_dai_link *dai_links,
			      int sdw_be_num, int sdw_cpu_dai_num,
			      struct snd_soc_dai_link_component *cpus,
			      const struct snd_soc_acpi_link_adr *link,
			      int *cpu_id, bool *group_generated,
			      struct snd_soc_codec_conf *codec_conf,
			      int codec_count,
			      int *codec_conf_index,
			      bool *ignore_pch_dmic)
{
	const struct snd_soc_acpi_link_adr *link_next;
	struct snd_soc_dai_link_component *codecs;
	int cpu_dai_id[SDW_MAX_CPU_DAIS];
	int cpu_dai_num, cpu_dai_index;
	unsigned int group_id;
	int codec_idx = 0;
	int i = 0, j = 0;
	int codec_index;
	int codec_num;
	int stream;
	int ret;
	int k;

	ret = get_slave_info(link, dev, cpu_dai_id, &cpu_dai_num, &codec_num,
			     &group_id, group_generated);
	if (ret)
		return ret;

	codecs = devm_kcalloc(dev, codec_num, sizeof(*codecs), GFP_KERNEL);
	if (!codecs)
		return -ENOMEM;

	/* generate codec name on different links in the same group */
	for (link_next = link; link_next && link_next->num_adr &&
	     i < cpu_dai_num; link_next++) {
		const struct snd_soc_acpi_endpoint *endpoints;

		endpoints = link_next->adr_d->endpoints;
		if (group_id && (!endpoints->aggregated ||
				 endpoints->group_id != group_id))
			continue;

		/* skip the link excluded by this processed group */
		if (cpu_dai_id[i] != ffs(link_next->mask) - 1)
			continue;

		ret = create_codec_dai_name(dev, link_next, codecs, codec_idx,
					    codec_conf, codec_count, codec_conf_index);
		if (ret < 0)
			return ret;

		/* check next link to create codec dai in the processed group */
		i++;
		codec_idx += link_next->num_adr;
	}

	/* find codec info to create BE DAI */
	codec_index = find_codec_info_part(link->adr_d[0].adr);
	if (codec_index < 0)
		return codec_index;

	if (codec_info_list[codec_index].ignore_pch_dmic)
		*ignore_pch_dmic = true;

	cpu_dai_index = *cpu_id;
	for_each_pcm_streams(stream) {
		char *name, *cpu_name;
		int playback, capture;
		static const char * const sdw_stream_name[] = {
			"SDW%d-Playback",
			"SDW%d-Capture",
		};

		if (!codec_info_list[codec_index].direction[stream])
			continue;

		/* create stream name according to first link id */
		name = devm_kasprintf(dev, GFP_KERNEL,
				      sdw_stream_name[stream], cpu_dai_id[0]);
		if (!name)
			return -ENOMEM;

		/*
		 * generate CPU DAI name base on the sdw link ID and
		 * PIN ID with offset of 2 according to sdw dai driver.
		 */
		for (k = 0; k < cpu_dai_num; k++) {
			cpu_name = devm_kasprintf(dev, GFP_KERNEL,
						  "SDW%d Pin%d", cpu_dai_id[k],
						  j + SDW_INTEL_BIDIR_PDI_BASE);
			if (!cpu_name)
				return -ENOMEM;

			if (cpu_dai_index >= sdw_cpu_dai_num) {
				dev_err(dev, "invalid cpu dai index %d",
					cpu_dai_index);
				return -EINVAL;
			}

			cpus[cpu_dai_index++].dai_name = cpu_name;
		}

		if (*be_index >= sdw_be_num) {
			dev_err(dev, " invalid be dai index %d", *be_index);
			return -EINVAL;
		}

		if (*cpu_id >= sdw_cpu_dai_num) {
			dev_err(dev, " invalid cpu dai index %d", *cpu_id);
			return -EINVAL;
		}

		playback = (stream == SNDRV_PCM_STREAM_PLAYBACK);
		capture = (stream == SNDRV_PCM_STREAM_CAPTURE);
		init_dai_link(dev, dai_links + *be_index, *be_index, name,
			      playback, capture,
			      cpus + *cpu_id, cpu_dai_num,
			      codecs, codec_num,
			      NULL, &sdw_ops);

		ret = set_codec_init_func(link, dai_links + (*be_index)++,
					  playback, group_id);
		if (ret < 0) {
			dev_err(dev, "failed to init codec %d", codec_index);
			return ret;
		}

		*cpu_id += cpu_dai_num;
		j++;
	}

	return 0;
}

/*
 * DAI link ID of SSP & DMIC & HDMI are based on last
 * link ID used by sdw link. Since be_id may be changed
 * in init func of sdw codec, it is not equal to be_id
 */
static inline int get_next_be_id(struct snd_soc_dai_link *links,
				 int be_id)
{
	return links[be_id - 1].id + 1;
}

#define IDISP_CODEC_MASK	0x4

static int sof_card_codec_conf_alloc(struct device *dev,
				     struct snd_soc_acpi_mach_params *mach_params,
				     struct snd_soc_codec_conf **codec_conf,
				     int *codec_conf_count)
{
	const struct snd_soc_acpi_link_adr *adr_link;
	struct snd_soc_codec_conf *c_conf;
	int num_codecs = 0;
	int i;

	adr_link = mach_params->links;
	if (!adr_link)
		return -EINVAL;

	/* generate DAI links by each sdw link */
	for (; adr_link->num_adr; adr_link++) {
		for (i = 0; i < adr_link->num_adr; i++) {
			if (!adr_link->adr_d[i].name_prefix) {
				dev_err(dev, "codec 0x%llx does not have a name prefix\n",
					adr_link->adr_d[i].adr);
				return -EINVAL;
			}
		}
		num_codecs += adr_link->num_adr;
	}

	c_conf = devm_kzalloc(dev, num_codecs * sizeof(*c_conf), GFP_KERNEL);
	if (!c_conf)
		return -ENOMEM;

	*codec_conf = c_conf;
	*codec_conf_count = num_codecs;

	return 0;
}

static int sof_card_dai_links_create(struct device *dev,
				     struct snd_soc_acpi_mach *mach,
				     struct snd_soc_card *card)
{
	int ssp_num, sdw_be_num = 0, hdmi_num = 0, dmic_num;
	struct mc_private *ctx = snd_soc_card_get_drvdata(card);
	struct snd_soc_dai_link_component *idisp_components;
	struct snd_soc_dai_link_component *ssp_components;
	struct snd_soc_acpi_mach_params *mach_params;
	const struct snd_soc_acpi_link_adr *adr_link;
	struct snd_soc_dai_link_component *cpus;
	struct snd_soc_codec_conf *codec_conf;
	bool ignore_pch_dmic = false;
	int codec_conf_count;
	int codec_conf_index = 0;
	bool group_generated[SDW_MAX_GROUPS];
	int ssp_codec_index, ssp_mask;
	struct snd_soc_dai_link *links;
	int num_links, link_id = 0;
	char *name, *cpu_name;
	int total_cpu_dai_num;
	int sdw_cpu_dai_num;
	int i, j, be_id = 0;
	int cpu_id = 0;
	int comp_num;
	int ret;

	mach_params = &mach->mach_params;

	/* allocate codec conf, will be populated when dailinks are created */
	ret = sof_card_codec_conf_alloc(dev, mach_params, &codec_conf, &codec_conf_count);
	if (ret < 0)
		return ret;

	/* reset amp_num to ensure amp_num++ starts from 0 in each probe */
	for (i = 0; i < ARRAY_SIZE(codec_info_list); i++)
		codec_info_list[i].amp_num = 0;

	if (sof_sdw_quirk & SOF_SDW_TGL_HDMI)
		hdmi_num = SOF_TGL_HDMI_COUNT;
	else
		hdmi_num = SOF_PRE_TGL_HDMI_COUNT;

	ssp_mask = SOF_SSP_GET_PORT(sof_sdw_quirk);
	/*
	 * on generic tgl platform, I2S or sdw mode is supported
	 * based on board rework. A ACPI device is registered in
	 * system only when I2S mode is supported, not sdw mode.
	 * Here check ACPI ID to confirm I2S is supported.
	 */
	ssp_codec_index = find_codec_info_acpi(mach->id);
	ssp_num = ssp_codec_index >= 0 ? hweight_long(ssp_mask) : 0;
	comp_num = hdmi_num + ssp_num;

	ret = get_sdw_dailink_info(mach_params->links,
				   &sdw_be_num, &sdw_cpu_dai_num);
	if (ret < 0) {
		dev_err(dev, "failed to get sdw link info %d", ret);
		return ret;
	}

	if (mach_params->codec_mask & IDISP_CODEC_MASK)
		ctx->idisp_codec = true;

	/* enable dmic01 & dmic16k */
	dmic_num = (sof_sdw_quirk & SOF_SDW_PCH_DMIC || mach_params->dmic_num) ? 2 : 0;
	comp_num += dmic_num;

	if (sof_sdw_quirk & SOF_SSP_BT_OFFLOAD_PRESENT)
		comp_num++;

	dev_dbg(dev, "sdw %d, ssp %d, dmic %d, hdmi %d", sdw_be_num, ssp_num,
		dmic_num, ctx->idisp_codec ? hdmi_num : 0);

	/* allocate BE dailinks */
	num_links = comp_num + sdw_be_num;
	links = devm_kcalloc(dev, num_links, sizeof(*links), GFP_KERNEL);

	/* allocated CPU DAIs */
	total_cpu_dai_num = comp_num + sdw_cpu_dai_num;
	cpus = devm_kcalloc(dev, total_cpu_dai_num, sizeof(*cpus),
			    GFP_KERNEL);

	if (!links || !cpus)
		return -ENOMEM;

	/* SDW */
	if (!sdw_be_num)
		goto SSP;

	adr_link = mach_params->links;
	if (!adr_link)
		return -EINVAL;

	/*
	 * SoundWire Slaves aggregated in the same group may be
	 * located on different hardware links. Clear array to indicate
	 * CPU DAIs for this group have not been generated.
	 */
	for (i = 0; i < SDW_MAX_GROUPS; i++)
		group_generated[i] = false;

	/* generate DAI links by each sdw link */
	for (; adr_link->num_adr; adr_link++) {
		const struct snd_soc_acpi_endpoint *endpoint;

		endpoint = adr_link->adr_d->endpoints;
		if (endpoint->aggregated && !endpoint->group_id) {
			dev_err(dev, "invalid group id on link %x",
				adr_link->mask);
			continue;
		}

		/* this group has been generated */
		if (endpoint->aggregated &&
		    group_generated[endpoint->group_id])
			continue;

		ret = create_sdw_dailink(dev, &be_id, links, sdw_be_num,
					 sdw_cpu_dai_num, cpus, adr_link,
					 &cpu_id, group_generated,
					 codec_conf, codec_conf_count,
					 &codec_conf_index,
					 &ignore_pch_dmic);
		if (ret < 0) {
			dev_err(dev, "failed to create dai link %d", be_id);
			return -ENOMEM;
		}
	}

	/* non-sdw DAI follows sdw DAI */
	link_id = be_id;

	/* get BE ID for non-sdw DAI */
	be_id = get_next_be_id(links, be_id);

SSP:
	/* SSP */
	if (!ssp_num)
		goto DMIC;

	for (i = 0, j = 0; ssp_mask; i++, ssp_mask >>= 1) {
		struct sof_sdw_codec_info *info;
		int playback, capture;
		char *codec_name;

		if (!(ssp_mask & 0x1))
			continue;

		name = devm_kasprintf(dev, GFP_KERNEL,
				      "SSP%d-Codec", i);
		if (!name)
			return -ENOMEM;

		cpu_name = devm_kasprintf(dev, GFP_KERNEL, "SSP%d Pin", i);
		if (!cpu_name)
			return -ENOMEM;

		ssp_components = devm_kzalloc(dev, sizeof(*ssp_components),
					      GFP_KERNEL);
		if (!ssp_components)
			return -ENOMEM;

		info = &codec_info_list[ssp_codec_index];
		codec_name = devm_kasprintf(dev, GFP_KERNEL, "i2c-%s:0%d",
					    info->acpi_id, j++);
		if (!codec_name)
			return -ENOMEM;

		ssp_components->name = codec_name;
		ssp_components->dai_name = info->dai_name;
		cpus[cpu_id].dai_name = cpu_name;

		playback = info->direction[SNDRV_PCM_STREAM_PLAYBACK];
		capture = info->direction[SNDRV_PCM_STREAM_CAPTURE];
		init_dai_link(dev, links + link_id, be_id, name,
			      playback, capture,
			      cpus + cpu_id, 1,
			      ssp_components, 1,
			      NULL, info->ops);

		ret = info->init(NULL, links + link_id, info, 0);
		if (ret < 0)
			return ret;

		INC_ID(be_id, cpu_id, link_id);
	}

DMIC:
	/* dmic */
	if (dmic_num > 0) {
		if (ignore_pch_dmic) {
			dev_warn(dev, "Ignoring PCH DMIC\n");
			goto HDMI;
		}
		cpus[cpu_id].dai_name = "DMIC01 Pin";
		init_dai_link(dev, links + link_id, be_id, "dmic01",
			      0, 1, // DMIC only supports capture
			      cpus + cpu_id, 1,
			      dmic_component, 1,
			      sof_sdw_dmic_init, NULL);
		INC_ID(be_id, cpu_id, link_id);

		cpus[cpu_id].dai_name = "DMIC16k Pin";
		init_dai_link(dev, links + link_id, be_id, "dmic16k",
			      0, 1, // DMIC only supports capture
			      cpus + cpu_id, 1,
			      dmic_component, 1,
			      /* don't call sof_sdw_dmic_init() twice */
			      NULL, NULL);
		INC_ID(be_id, cpu_id, link_id);
	}

HDMI:
	/* HDMI */
	if (hdmi_num > 0) {
		idisp_components = devm_kcalloc(dev, hdmi_num,
						sizeof(*idisp_components),
						GFP_KERNEL);
		if (!idisp_components)
			return -ENOMEM;
	}

	for (i = 0; i < hdmi_num; i++) {
		name = devm_kasprintf(dev, GFP_KERNEL,
				      "iDisp%d", i + 1);
		if (!name)
			return -ENOMEM;

		if (ctx->idisp_codec) {
			idisp_components[i].name = "ehdaudio0D2";
			idisp_components[i].dai_name = devm_kasprintf(dev,
								      GFP_KERNEL,
								      "intel-hdmi-hifi%d",
								      i + 1);
			if (!idisp_components[i].dai_name)
				return -ENOMEM;
		} else {
			idisp_components[i].name = "snd-soc-dummy";
			idisp_components[i].dai_name = "snd-soc-dummy-dai";
		}

		cpu_name = devm_kasprintf(dev, GFP_KERNEL,
					  "iDisp%d Pin", i + 1);
		if (!cpu_name)
			return -ENOMEM;

		cpus[cpu_id].dai_name = cpu_name;
		init_dai_link(dev, links + link_id, be_id, name,
			      1, 0, // HDMI only supports playback
			      cpus + cpu_id, 1,
			      idisp_components + i, 1,
			      sof_sdw_hdmi_init, NULL);
		INC_ID(be_id, cpu_id, link_id);
	}

	if (sof_sdw_quirk & SOF_SSP_BT_OFFLOAD_PRESENT) {
		int port = (sof_sdw_quirk & SOF_BT_OFFLOAD_SSP_MASK) >>
				SOF_BT_OFFLOAD_SSP_SHIFT;

		name = devm_kasprintf(dev, GFP_KERNEL, "SSP%d-BT", port);
		if (!name)
			return -ENOMEM;

		ssp_components = devm_kzalloc(dev, sizeof(*ssp_components),
						GFP_KERNEL);
		if (!ssp_components)
			return -ENOMEM;

		ssp_components->name = "snd-soc-dummy";
		ssp_components->dai_name = "snd-soc-dummy-dai";

		cpu_name = devm_kasprintf(dev, GFP_KERNEL, "SSP%d Pin", port);
		if (!cpu_name)
			return -ENOMEM;

		cpus[cpu_id].dai_name = cpu_name;
		init_dai_link(dev, links + link_id, be_id, name, 1, 1,
				cpus + cpu_id, 1, ssp_components, 1, NULL, NULL);
	}

	card->dai_link = links;
	card->num_links = num_links;

	card->codec_conf = codec_conf;
	card->num_configs = codec_conf_count;

	return 0;
}

static int sof_sdw_card_late_probe(struct snd_soc_card *card)
{
	int i, ret;

	for (i = 0; i < ARRAY_SIZE(codec_info_list); i++) {
		if (!codec_info_list[i].late_probe)
			continue;

		ret = codec_info_list[i].codec_card_late_probe(card);
		if (ret < 0)
			return ret;
	}

	return sof_sdw_hdmi_card_late_probe(card);
}

/* SoC card */
static const char sdw_card_long_name[] = "Intel Soundwire SOF";

static struct snd_soc_card card_sof_sdw = {
	.name = "soundwire",
	.owner = THIS_MODULE,
	.late_probe = sof_sdw_card_late_probe,
};

static int mc_probe(struct platform_device *pdev)
{
	struct snd_soc_card *card = &card_sof_sdw;
	struct snd_soc_acpi_mach *mach;
	struct mc_private *ctx;
	int amp_num = 0, i;
	int ret;

	dev_dbg(&pdev->dev, "Entry %s\n", __func__);

	ctx = devm_kzalloc(&pdev->dev, sizeof(*ctx), GFP_KERNEL);
	if (!ctx)
		return -ENOMEM;

	dmi_check_system(sof_sdw_quirk_table);

	if (quirk_override != -1) {
		dev_info(&pdev->dev, "Overriding quirk 0x%lx => 0x%x\n",
			 sof_sdw_quirk, quirk_override);
		sof_sdw_quirk = quirk_override;
	}
	log_quirks(&pdev->dev);

	INIT_LIST_HEAD(&ctx->hdmi_pcm_list);

	card->dev = &pdev->dev;
	snd_soc_card_set_drvdata(card, ctx);

	mach = pdev->dev.platform_data;
	ret = sof_card_dai_links_create(&pdev->dev, mach,
					card);
	if (ret < 0)
		return ret;

	/*
	 * the default amp_num is zero for each codec and
	 * amp_num will only be increased for active amp
	 * codecs on used platform
	 */
	for (i = 0; i < ARRAY_SIZE(codec_info_list); i++)
		amp_num += codec_info_list[i].amp_num;

	card->components = devm_kasprintf(card->dev, GFP_KERNEL,
					  "cfg-spk:%d cfg-amp:%d",
					  (sof_sdw_quirk & SOF_SDW_FOUR_SPK)
					  ? 4 : 2, amp_num);
	if (!card->components)
		return -ENOMEM;

	if (mach->mach_params.dmic_num) {
		card->components = devm_kasprintf(card->dev, GFP_KERNEL,
						  "%s mic:dmic cfg-mics:%d",
						  card->components,
						  mach->mach_params.dmic_num);
		if (!card->components)
			return -ENOMEM;
	}

	card->long_name = sdw_card_long_name;

	/* Register the card */
	ret = devm_snd_soc_register_card(&pdev->dev, card);
	if (ret) {
		dev_err(card->dev, "snd_soc_register_card failed %d\n", ret);
		return ret;
	}

	platform_set_drvdata(pdev, card);

	return ret;
}

static int mc_remove(struct platform_device *pdev)
{
	struct snd_soc_card *card = platform_get_drvdata(pdev);
	struct snd_soc_dai_link *link;
	int ret;
	int i, j;

	for (i = 0; i < ARRAY_SIZE(codec_info_list); i++) {
		if (!codec_info_list[i].exit)
			continue;
		/*
		 * We don't need to call .exit function if there is no matched
		 * dai link found.
		 */
		for_each_card_prelinks(card, j, link) {
			if (!strcmp(link->codecs[0].dai_name,
				    codec_info_list[i].dai_name)) {
				ret = codec_info_list[i].exit(&pdev->dev, link);
				if (ret)
					dev_warn(&pdev->dev,
						 "codec exit failed %d\n",
						 ret);
				break;
			}
		}
	}

	return 0;
}

static struct platform_driver sof_sdw_driver = {
	.driver = {
		.name = "sof_sdw",
		.pm = &snd_soc_pm_ops,
	},
	.probe = mc_probe,
	.remove = mc_remove,
};

module_platform_driver(sof_sdw_driver);

MODULE_DESCRIPTION("ASoC SoundWire Generic Machine driver");
MODULE_AUTHOR("Bard Liao <yung-chuan.liao@linux.intel.com>");
MODULE_AUTHOR("Rander Wang <rander.wang@linux.intel.com>");
MODULE_AUTHOR("Pierre-Louis Bossart <pierre-louis.bossart@linux.intel.com>");
MODULE_LICENSE("GPL v2");
MODULE_ALIAS("platform:sof_sdw");
MODULE_IMPORT_NS(SND_SOC_INTEL_HDA_DSP_COMMON);
MODULE_IMPORT_NS(SND_SOC_INTEL_SOF_MAXIM_COMMON);<|MERGE_RESOLUTION|>--- conflicted
+++ resolved
@@ -147,13 +147,9 @@
 		},
 		.driver_data = (void *)(SOF_SDW_TGL_HDMI |
 					SOF_SDW_PCH_DMIC |
-<<<<<<< HEAD
-					SOF_SDW_FOUR_SPK),
-=======
 					SOF_SDW_FOUR_SPK |
 					SOF_BT_OFFLOAD_SSP(2) |
 					SOF_SSP_BT_OFFLOAD_PRESENT),
->>>>>>> 754a0abe
 	},
 	{
 		.callback = sof_sdw_quirk_cb,
@@ -202,9 +198,6 @@
 		},
 		.driver_data = (void *)(SOF_RT711_JD_SRC_JD1 |
 					SOF_SDW_TGL_HDMI |
-<<<<<<< HEAD
-					SOF_SDW_PCH_DMIC),
-=======
 					SOF_RT715_DAI_ID_FIX |
 					SOF_BT_OFFLOAD_SSP(2) |
 					SOF_SSP_BT_OFFLOAD_PRESENT),
@@ -220,7 +213,6 @@
 					SOF_SDW_FOUR_SPK |
 					SOF_BT_OFFLOAD_SSP(2) |
 					SOF_SSP_BT_OFFLOAD_PRESENT),
->>>>>>> 754a0abe
 	},
 	{}
 };
