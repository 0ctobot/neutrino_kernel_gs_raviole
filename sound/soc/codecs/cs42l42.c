// SPDX-License-Identifier: GPL-2.0-only
/*
 * cs42l42.c -- CS42L42 ALSA SoC audio driver
 *
 * Copyright 2016 Cirrus Logic, Inc.
 *
 * Author: James Schulman <james.schulman@cirrus.com>
 * Author: Brian Austin <brian.austin@cirrus.com>
 * Author: Michael White <michael.white@cirrus.com>
 */

#include <linux/module.h>
#include <linux/moduleparam.h>
#include <linux/version.h>
#include <linux/kernel.h>
#include <linux/init.h>
#include <linux/delay.h>
#include <linux/i2c.h>
#include <linux/gpio.h>
#include <linux/regmap.h>
#include <linux/slab.h>
#include <linux/acpi.h>
#include <linux/platform_device.h>
#include <linux/property.h>
#include <linux/regulator/consumer.h>
#include <linux/gpio/consumer.h>
#include <linux/of_device.h>
#include <linux/pm_runtime.h>
#include <sound/core.h>
#include <sound/pcm.h>
#include <sound/pcm_params.h>
#include <sound/soc.h>
#include <sound/soc-dapm.h>
#include <sound/initval.h>
#include <sound/tlv.h>
#include <dt-bindings/sound/cs42l42.h>

#include "cs42l42.h"
#include "cirrus_legacy.h"

static const struct reg_default cs42l42_reg_defaults[] = {
	{ CS42L42_FRZ_CTL,			0x00 },
	{ CS42L42_SRC_CTL,			0x10 },
	{ CS42L42_MCLK_STATUS,			0x02 },
	{ CS42L42_MCLK_CTL,			0x02 },
	{ CS42L42_SFTRAMP_RATE,			0xA4 },
	{ CS42L42_I2C_DEBOUNCE,			0x88 },
	{ CS42L42_I2C_STRETCH,			0x03 },
	{ CS42L42_I2C_TIMEOUT,			0xB7 },
	{ CS42L42_PWR_CTL1,			0xFF },
	{ CS42L42_PWR_CTL2,			0x84 },
	{ CS42L42_PWR_CTL3,			0x20 },
	{ CS42L42_RSENSE_CTL1,			0x40 },
	{ CS42L42_RSENSE_CTL2,			0x00 },
	{ CS42L42_OSC_SWITCH,			0x00 },
	{ CS42L42_OSC_SWITCH_STATUS,		0x05 },
	{ CS42L42_RSENSE_CTL3,			0x1B },
	{ CS42L42_TSENSE_CTL,			0x1B },
	{ CS42L42_TSRS_INT_DISABLE,		0x00 },
	{ CS42L42_TRSENSE_STATUS,		0x00 },
	{ CS42L42_HSDET_CTL1,			0x77 },
	{ CS42L42_HSDET_CTL2,			0x00 },
	{ CS42L42_HS_SWITCH_CTL,		0xF3 },
	{ CS42L42_HS_DET_STATUS,		0x00 },
	{ CS42L42_HS_CLAMP_DISABLE,		0x00 },
	{ CS42L42_MCLK_SRC_SEL,			0x00 },
	{ CS42L42_SPDIF_CLK_CFG,		0x00 },
	{ CS42L42_FSYNC_PW_LOWER,		0x00 },
	{ CS42L42_FSYNC_PW_UPPER,		0x00 },
	{ CS42L42_FSYNC_P_LOWER,		0xF9 },
	{ CS42L42_FSYNC_P_UPPER,		0x00 },
	{ CS42L42_ASP_CLK_CFG,			0x00 },
	{ CS42L42_ASP_FRM_CFG,			0x10 },
	{ CS42L42_FS_RATE_EN,			0x00 },
	{ CS42L42_IN_ASRC_CLK,			0x00 },
	{ CS42L42_OUT_ASRC_CLK,			0x00 },
	{ CS42L42_PLL_DIV_CFG1,			0x00 },
	{ CS42L42_ADC_OVFL_STATUS,		0x00 },
	{ CS42L42_MIXER_STATUS,			0x00 },
	{ CS42L42_SRC_STATUS,			0x00 },
	{ CS42L42_ASP_RX_STATUS,		0x00 },
	{ CS42L42_ASP_TX_STATUS,		0x00 },
	{ CS42L42_CODEC_STATUS,			0x00 },
	{ CS42L42_DET_INT_STATUS1,		0x00 },
	{ CS42L42_DET_INT_STATUS2,		0x00 },
	{ CS42L42_SRCPL_INT_STATUS,		0x00 },
	{ CS42L42_VPMON_STATUS,			0x00 },
	{ CS42L42_PLL_LOCK_STATUS,		0x00 },
	{ CS42L42_TSRS_PLUG_STATUS,		0x00 },
	{ CS42L42_ADC_OVFL_INT_MASK,		0x01 },
	{ CS42L42_MIXER_INT_MASK,		0x0F },
	{ CS42L42_SRC_INT_MASK,			0x0F },
	{ CS42L42_ASP_RX_INT_MASK,		0x1F },
	{ CS42L42_ASP_TX_INT_MASK,		0x0F },
	{ CS42L42_CODEC_INT_MASK,		0x03 },
	{ CS42L42_SRCPL_INT_MASK,		0xFF },
	{ CS42L42_VPMON_INT_MASK,		0x01 },
	{ CS42L42_PLL_LOCK_INT_MASK,		0x01 },
	{ CS42L42_TSRS_PLUG_INT_MASK,		0x0F },
	{ CS42L42_PLL_CTL1,			0x00 },
	{ CS42L42_PLL_DIV_FRAC0,		0x00 },
	{ CS42L42_PLL_DIV_FRAC1,		0x00 },
	{ CS42L42_PLL_DIV_FRAC2,		0x00 },
	{ CS42L42_PLL_DIV_INT,			0x40 },
	{ CS42L42_PLL_CTL3,			0x10 },
	{ CS42L42_PLL_CAL_RATIO,		0x80 },
	{ CS42L42_PLL_CTL4,			0x03 },
	{ CS42L42_LOAD_DET_RCSTAT,		0x00 },
	{ CS42L42_LOAD_DET_DONE,		0x00 },
	{ CS42L42_LOAD_DET_EN,			0x00 },
	{ CS42L42_HSBIAS_SC_AUTOCTL,		0x03 },
	{ CS42L42_WAKE_CTL,			0xC0 },
	{ CS42L42_ADC_DISABLE_MUTE,		0x00 },
	{ CS42L42_TIPSENSE_CTL,			0x02 },
	{ CS42L42_MISC_DET_CTL,			0x03 },
	{ CS42L42_MIC_DET_CTL1,			0x1F },
	{ CS42L42_MIC_DET_CTL2,			0x2F },
	{ CS42L42_DET_STATUS1,			0x00 },
	{ CS42L42_DET_STATUS2,			0x00 },
	{ CS42L42_DET_INT1_MASK,		0xE0 },
	{ CS42L42_DET_INT2_MASK,		0xFF },
	{ CS42L42_HS_BIAS_CTL,			0xC2 },
	{ CS42L42_ADC_CTL,			0x00 },
	{ CS42L42_ADC_VOLUME,			0x00 },
	{ CS42L42_ADC_WNF_HPF_CTL,		0x71 },
	{ CS42L42_DAC_CTL1,			0x00 },
	{ CS42L42_DAC_CTL2,			0x02 },
	{ CS42L42_HP_CTL,			0x0D },
	{ CS42L42_CLASSH_CTL,			0x07 },
	{ CS42L42_MIXER_CHA_VOL,		0x3F },
	{ CS42L42_MIXER_ADC_VOL,		0x3F },
	{ CS42L42_MIXER_CHB_VOL,		0x3F },
	{ CS42L42_EQ_COEF_IN0,			0x22 },
	{ CS42L42_EQ_COEF_IN1,			0x00 },
	{ CS42L42_EQ_COEF_IN2,			0x00 },
	{ CS42L42_EQ_COEF_IN3,			0x00 },
	{ CS42L42_EQ_COEF_RW,			0x00 },
	{ CS42L42_EQ_COEF_OUT0,			0x00 },
	{ CS42L42_EQ_COEF_OUT1,			0x00 },
	{ CS42L42_EQ_COEF_OUT2,			0x00 },
	{ CS42L42_EQ_COEF_OUT3,			0x00 },
	{ CS42L42_EQ_INIT_STAT,			0x00 },
	{ CS42L42_EQ_START_FILT,		0x00 },
	{ CS42L42_EQ_MUTE_CTL,			0x00 },
	{ CS42L42_SP_RX_CH_SEL,			0x04 },
	{ CS42L42_SP_RX_ISOC_CTL,		0x04 },
	{ CS42L42_SP_RX_FS,			0x8C },
	{ CS42l42_SPDIF_CH_SEL,			0x0E },
	{ CS42L42_SP_TX_ISOC_CTL,		0x04 },
	{ CS42L42_SP_TX_FS,			0xCC },
	{ CS42L42_SPDIF_SW_CTL1,		0x3F },
	{ CS42L42_SRC_SDIN_FS,			0x40 },
	{ CS42L42_SRC_SDOUT_FS,			0x40 },
	{ CS42L42_SPDIF_CTL1,			0x01 },
	{ CS42L42_SPDIF_CTL2,			0x00 },
	{ CS42L42_SPDIF_CTL3,			0x00 },
	{ CS42L42_SPDIF_CTL4,			0x42 },
	{ CS42L42_ASP_TX_SZ_EN,			0x00 },
	{ CS42L42_ASP_TX_CH_EN,			0x00 },
	{ CS42L42_ASP_TX_CH_AP_RES,		0x0F },
	{ CS42L42_ASP_TX_CH1_BIT_MSB,		0x00 },
	{ CS42L42_ASP_TX_CH1_BIT_LSB,		0x00 },
	{ CS42L42_ASP_TX_HIZ_DLY_CFG,		0x00 },
	{ CS42L42_ASP_TX_CH2_BIT_MSB,		0x00 },
	{ CS42L42_ASP_TX_CH2_BIT_LSB,		0x00 },
	{ CS42L42_ASP_RX_DAI0_EN,		0x00 },
	{ CS42L42_ASP_RX_DAI0_CH1_AP_RES,	0x03 },
	{ CS42L42_ASP_RX_DAI0_CH1_BIT_MSB,	0x00 },
	{ CS42L42_ASP_RX_DAI0_CH1_BIT_LSB,	0x00 },
	{ CS42L42_ASP_RX_DAI0_CH2_AP_RES,	0x03 },
	{ CS42L42_ASP_RX_DAI0_CH2_BIT_MSB,	0x00 },
	{ CS42L42_ASP_RX_DAI0_CH2_BIT_LSB,	0x00 },
	{ CS42L42_ASP_RX_DAI0_CH3_AP_RES,	0x03 },
	{ CS42L42_ASP_RX_DAI0_CH3_BIT_MSB,	0x00 },
	{ CS42L42_ASP_RX_DAI0_CH3_BIT_LSB,	0x00 },
	{ CS42L42_ASP_RX_DAI0_CH4_AP_RES,	0x03 },
	{ CS42L42_ASP_RX_DAI0_CH4_BIT_MSB,	0x00 },
	{ CS42L42_ASP_RX_DAI0_CH4_BIT_LSB,	0x00 },
	{ CS42L42_ASP_RX_DAI1_CH1_AP_RES,	0x03 },
	{ CS42L42_ASP_RX_DAI1_CH1_BIT_MSB,	0x00 },
	{ CS42L42_ASP_RX_DAI1_CH1_BIT_LSB,	0x00 },
	{ CS42L42_ASP_RX_DAI1_CH2_AP_RES,	0x03 },
	{ CS42L42_ASP_RX_DAI1_CH2_BIT_MSB,	0x00 },
	{ CS42L42_ASP_RX_DAI1_CH2_BIT_LSB,	0x00 },
	{ CS42L42_SUB_REVID,			0x03 },
};

static bool cs42l42_readable_register(struct device *dev, unsigned int reg)
{
	switch (reg) {
	case CS42L42_PAGE_REGISTER:
	case CS42L42_DEVID_AB:
	case CS42L42_DEVID_CD:
	case CS42L42_DEVID_E:
	case CS42L42_FABID:
	case CS42L42_REVID:
	case CS42L42_FRZ_CTL:
	case CS42L42_SRC_CTL:
	case CS42L42_MCLK_STATUS:
	case CS42L42_MCLK_CTL:
	case CS42L42_SFTRAMP_RATE:
	case CS42L42_I2C_DEBOUNCE:
	case CS42L42_I2C_STRETCH:
	case CS42L42_I2C_TIMEOUT:
	case CS42L42_PWR_CTL1:
	case CS42L42_PWR_CTL2:
	case CS42L42_PWR_CTL3:
	case CS42L42_RSENSE_CTL1:
	case CS42L42_RSENSE_CTL2:
	case CS42L42_OSC_SWITCH:
	case CS42L42_OSC_SWITCH_STATUS:
	case CS42L42_RSENSE_CTL3:
	case CS42L42_TSENSE_CTL:
	case CS42L42_TSRS_INT_DISABLE:
	case CS42L42_TRSENSE_STATUS:
	case CS42L42_HSDET_CTL1:
	case CS42L42_HSDET_CTL2:
	case CS42L42_HS_SWITCH_CTL:
	case CS42L42_HS_DET_STATUS:
	case CS42L42_HS_CLAMP_DISABLE:
	case CS42L42_MCLK_SRC_SEL:
	case CS42L42_SPDIF_CLK_CFG:
	case CS42L42_FSYNC_PW_LOWER:
	case CS42L42_FSYNC_PW_UPPER:
	case CS42L42_FSYNC_P_LOWER:
	case CS42L42_FSYNC_P_UPPER:
	case CS42L42_ASP_CLK_CFG:
	case CS42L42_ASP_FRM_CFG:
	case CS42L42_FS_RATE_EN:
	case CS42L42_IN_ASRC_CLK:
	case CS42L42_OUT_ASRC_CLK:
	case CS42L42_PLL_DIV_CFG1:
	case CS42L42_ADC_OVFL_STATUS:
	case CS42L42_MIXER_STATUS:
	case CS42L42_SRC_STATUS:
	case CS42L42_ASP_RX_STATUS:
	case CS42L42_ASP_TX_STATUS:
	case CS42L42_CODEC_STATUS:
	case CS42L42_DET_INT_STATUS1:
	case CS42L42_DET_INT_STATUS2:
	case CS42L42_SRCPL_INT_STATUS:
	case CS42L42_VPMON_STATUS:
	case CS42L42_PLL_LOCK_STATUS:
	case CS42L42_TSRS_PLUG_STATUS:
	case CS42L42_ADC_OVFL_INT_MASK:
	case CS42L42_MIXER_INT_MASK:
	case CS42L42_SRC_INT_MASK:
	case CS42L42_ASP_RX_INT_MASK:
	case CS42L42_ASP_TX_INT_MASK:
	case CS42L42_CODEC_INT_MASK:
	case CS42L42_SRCPL_INT_MASK:
	case CS42L42_VPMON_INT_MASK:
	case CS42L42_PLL_LOCK_INT_MASK:
	case CS42L42_TSRS_PLUG_INT_MASK:
	case CS42L42_PLL_CTL1:
	case CS42L42_PLL_DIV_FRAC0:
	case CS42L42_PLL_DIV_FRAC1:
	case CS42L42_PLL_DIV_FRAC2:
	case CS42L42_PLL_DIV_INT:
	case CS42L42_PLL_CTL3:
	case CS42L42_PLL_CAL_RATIO:
	case CS42L42_PLL_CTL4:
	case CS42L42_LOAD_DET_RCSTAT:
	case CS42L42_LOAD_DET_DONE:
	case CS42L42_LOAD_DET_EN:
	case CS42L42_HSBIAS_SC_AUTOCTL:
	case CS42L42_WAKE_CTL:
	case CS42L42_ADC_DISABLE_MUTE:
	case CS42L42_TIPSENSE_CTL:
	case CS42L42_MISC_DET_CTL:
	case CS42L42_MIC_DET_CTL1:
	case CS42L42_MIC_DET_CTL2:
	case CS42L42_DET_STATUS1:
	case CS42L42_DET_STATUS2:
	case CS42L42_DET_INT1_MASK:
	case CS42L42_DET_INT2_MASK:
	case CS42L42_HS_BIAS_CTL:
	case CS42L42_ADC_CTL:
	case CS42L42_ADC_VOLUME:
	case CS42L42_ADC_WNF_HPF_CTL:
	case CS42L42_DAC_CTL1:
	case CS42L42_DAC_CTL2:
	case CS42L42_HP_CTL:
	case CS42L42_CLASSH_CTL:
	case CS42L42_MIXER_CHA_VOL:
	case CS42L42_MIXER_ADC_VOL:
	case CS42L42_MIXER_CHB_VOL:
	case CS42L42_EQ_COEF_IN0:
	case CS42L42_EQ_COEF_IN1:
	case CS42L42_EQ_COEF_IN2:
	case CS42L42_EQ_COEF_IN3:
	case CS42L42_EQ_COEF_RW:
	case CS42L42_EQ_COEF_OUT0:
	case CS42L42_EQ_COEF_OUT1:
	case CS42L42_EQ_COEF_OUT2:
	case CS42L42_EQ_COEF_OUT3:
	case CS42L42_EQ_INIT_STAT:
	case CS42L42_EQ_START_FILT:
	case CS42L42_EQ_MUTE_CTL:
	case CS42L42_SP_RX_CH_SEL:
	case CS42L42_SP_RX_ISOC_CTL:
	case CS42L42_SP_RX_FS:
	case CS42l42_SPDIF_CH_SEL:
	case CS42L42_SP_TX_ISOC_CTL:
	case CS42L42_SP_TX_FS:
	case CS42L42_SPDIF_SW_CTL1:
	case CS42L42_SRC_SDIN_FS:
	case CS42L42_SRC_SDOUT_FS:
	case CS42L42_SPDIF_CTL1:
	case CS42L42_SPDIF_CTL2:
	case CS42L42_SPDIF_CTL3:
	case CS42L42_SPDIF_CTL4:
	case CS42L42_ASP_TX_SZ_EN:
	case CS42L42_ASP_TX_CH_EN:
	case CS42L42_ASP_TX_CH_AP_RES:
	case CS42L42_ASP_TX_CH1_BIT_MSB:
	case CS42L42_ASP_TX_CH1_BIT_LSB:
	case CS42L42_ASP_TX_HIZ_DLY_CFG:
	case CS42L42_ASP_TX_CH2_BIT_MSB:
	case CS42L42_ASP_TX_CH2_BIT_LSB:
	case CS42L42_ASP_RX_DAI0_EN:
	case CS42L42_ASP_RX_DAI0_CH1_AP_RES:
	case CS42L42_ASP_RX_DAI0_CH1_BIT_MSB:
	case CS42L42_ASP_RX_DAI0_CH1_BIT_LSB:
	case CS42L42_ASP_RX_DAI0_CH2_AP_RES:
	case CS42L42_ASP_RX_DAI0_CH2_BIT_MSB:
	case CS42L42_ASP_RX_DAI0_CH2_BIT_LSB:
	case CS42L42_ASP_RX_DAI0_CH3_AP_RES:
	case CS42L42_ASP_RX_DAI0_CH3_BIT_MSB:
	case CS42L42_ASP_RX_DAI0_CH3_BIT_LSB:
	case CS42L42_ASP_RX_DAI0_CH4_AP_RES:
	case CS42L42_ASP_RX_DAI0_CH4_BIT_MSB:
	case CS42L42_ASP_RX_DAI0_CH4_BIT_LSB:
	case CS42L42_ASP_RX_DAI1_CH1_AP_RES:
	case CS42L42_ASP_RX_DAI1_CH1_BIT_MSB:
	case CS42L42_ASP_RX_DAI1_CH1_BIT_LSB:
	case CS42L42_ASP_RX_DAI1_CH2_AP_RES:
	case CS42L42_ASP_RX_DAI1_CH2_BIT_MSB:
	case CS42L42_ASP_RX_DAI1_CH2_BIT_LSB:
	case CS42L42_SUB_REVID:
		return true;
	default:
		return false;
	}
}

static bool cs42l42_volatile_register(struct device *dev, unsigned int reg)
{
	switch (reg) {
	case CS42L42_DEVID_AB:
	case CS42L42_DEVID_CD:
	case CS42L42_DEVID_E:
	case CS42L42_MCLK_STATUS:
	case CS42L42_TRSENSE_STATUS:
	case CS42L42_HS_DET_STATUS:
	case CS42L42_ADC_OVFL_STATUS:
	case CS42L42_MIXER_STATUS:
	case CS42L42_SRC_STATUS:
	case CS42L42_ASP_RX_STATUS:
	case CS42L42_ASP_TX_STATUS:
	case CS42L42_CODEC_STATUS:
	case CS42L42_DET_INT_STATUS1:
	case CS42L42_DET_INT_STATUS2:
	case CS42L42_SRCPL_INT_STATUS:
	case CS42L42_VPMON_STATUS:
	case CS42L42_PLL_LOCK_STATUS:
	case CS42L42_TSRS_PLUG_STATUS:
	case CS42L42_LOAD_DET_RCSTAT:
	case CS42L42_LOAD_DET_DONE:
	case CS42L42_DET_STATUS1:
	case CS42L42_DET_STATUS2:
		return true;
	default:
		return false;
	}
}

static const struct regmap_range_cfg cs42l42_page_range = {
	.name = "Pages",
	.range_min = 0,
	.range_max = CS42L42_MAX_REGISTER,
	.selector_reg = CS42L42_PAGE_REGISTER,
	.selector_mask = 0xff,
	.selector_shift = 0,
	.window_start = 0,
	.window_len = 256,
};

static const struct regmap_config cs42l42_regmap = {
	.reg_bits = 8,
	.val_bits = 8,

	.readable_reg = cs42l42_readable_register,
	.volatile_reg = cs42l42_volatile_register,

	.ranges = &cs42l42_page_range,
	.num_ranges = 1,

	.max_register = CS42L42_MAX_REGISTER,
	.reg_defaults = cs42l42_reg_defaults,
	.num_reg_defaults = ARRAY_SIZE(cs42l42_reg_defaults),
	.cache_type = REGCACHE_RBTREE,

	.use_single_read = true,
	.use_single_write = true,
};

static DECLARE_TLV_DB_SCALE(adc_tlv, -9600, 100, false);
static DECLARE_TLV_DB_SCALE(mixer_tlv, -6300, 100, true);

static const char * const cs42l42_hpf_freq_text[] = {
	"1.86Hz", "120Hz", "235Hz", "466Hz"
};

static SOC_ENUM_SINGLE_DECL(cs42l42_hpf_freq_enum, CS42L42_ADC_WNF_HPF_CTL,
			    CS42L42_ADC_HPF_CF_SHIFT,
			    cs42l42_hpf_freq_text);

static const char * const cs42l42_wnf3_freq_text[] = {
	"160Hz", "180Hz", "200Hz", "220Hz",
	"240Hz", "260Hz", "280Hz", "300Hz"
};

static SOC_ENUM_SINGLE_DECL(cs42l42_wnf3_freq_enum, CS42L42_ADC_WNF_HPF_CTL,
			    CS42L42_ADC_WNF_CF_SHIFT,
			    cs42l42_wnf3_freq_text);

static const char * const cs42l42_wnf05_freq_text[] = {
	"280Hz", "315Hz", "350Hz", "385Hz",
	"420Hz", "455Hz", "490Hz", "525Hz"
};

static SOC_ENUM_SINGLE_DECL(cs42l42_wnf05_freq_enum, CS42L42_ADC_WNF_HPF_CTL,
			    CS42L42_ADC_WNF_CF_SHIFT,
			    cs42l42_wnf05_freq_text);

static const struct snd_kcontrol_new cs42l42_snd_controls[] = {
	/* ADC Volume and Filter Controls */
	SOC_SINGLE("ADC Notch Switch", CS42L42_ADC_CTL,
				CS42L42_ADC_NOTCH_DIS_SHIFT, true, false),
	SOC_SINGLE("ADC Weak Force Switch", CS42L42_ADC_CTL,
				CS42L42_ADC_FORCE_WEAK_VCM_SHIFT, true, false),
	SOC_SINGLE("ADC Invert Switch", CS42L42_ADC_CTL,
				CS42L42_ADC_INV_SHIFT, true, false),
	SOC_SINGLE("ADC Boost Switch", CS42L42_ADC_CTL,
				CS42L42_ADC_DIG_BOOST_SHIFT, true, false),
	SOC_SINGLE_SX_TLV("ADC Volume", CS42L42_ADC_VOLUME,
				CS42L42_ADC_VOL_SHIFT, 0xA0, 0x6C, adc_tlv),
	SOC_SINGLE("ADC WNF Switch", CS42L42_ADC_WNF_HPF_CTL,
				CS42L42_ADC_WNF_EN_SHIFT, true, false),
	SOC_SINGLE("ADC HPF Switch", CS42L42_ADC_WNF_HPF_CTL,
				CS42L42_ADC_HPF_EN_SHIFT, true, false),
	SOC_ENUM("HPF Corner Freq", cs42l42_hpf_freq_enum),
	SOC_ENUM("WNF 3dB Freq", cs42l42_wnf3_freq_enum),
	SOC_ENUM("WNF 05dB Freq", cs42l42_wnf05_freq_enum),

	/* DAC Volume and Filter Controls */
	SOC_SINGLE("DACA Invert Switch", CS42L42_DAC_CTL1,
				CS42L42_DACA_INV_SHIFT, true, false),
	SOC_SINGLE("DACB Invert Switch", CS42L42_DAC_CTL1,
				CS42L42_DACB_INV_SHIFT, true, false),
	SOC_SINGLE("DAC HPF Switch", CS42L42_DAC_CTL2,
				CS42L42_DAC_HPF_EN_SHIFT, true, false),
	SOC_DOUBLE_R_TLV("Mixer Volume", CS42L42_MIXER_CHA_VOL,
			 CS42L42_MIXER_CHB_VOL, CS42L42_MIXER_CH_VOL_SHIFT,
				0x3f, 1, mixer_tlv)
};

static const struct snd_soc_dapm_widget cs42l42_dapm_widgets[] = {
	/* Playback Path */
	SND_SOC_DAPM_OUTPUT("HP"),
	SND_SOC_DAPM_DAC("DAC", NULL, CS42L42_PWR_CTL1, CS42L42_HP_PDN_SHIFT, 1),
	SND_SOC_DAPM_MIXER("MIXER", CS42L42_PWR_CTL1, CS42L42_MIXER_PDN_SHIFT, 1, NULL, 0),
	SND_SOC_DAPM_AIF_IN("SDIN1", NULL, 0, CS42L42_ASP_RX_DAI0_EN, CS42L42_ASP_RX0_CH1_SHIFT, 0),
	SND_SOC_DAPM_AIF_IN("SDIN2", NULL, 1, CS42L42_ASP_RX_DAI0_EN, CS42L42_ASP_RX0_CH2_SHIFT, 0),

	/* Playback Requirements */
	SND_SOC_DAPM_SUPPLY("ASP DAI0", CS42L42_PWR_CTL1, CS42L42_ASP_DAI_PDN_SHIFT, 1, NULL, 0),

	/* Capture Path */
	SND_SOC_DAPM_INPUT("HS"),
	SND_SOC_DAPM_ADC("ADC", NULL, CS42L42_PWR_CTL1, CS42L42_ADC_PDN_SHIFT, 1),
	SND_SOC_DAPM_AIF_OUT("SDOUT1", NULL, 0, CS42L42_ASP_TX_CH_EN, CS42L42_ASP_TX0_CH1_SHIFT, 0),
	SND_SOC_DAPM_AIF_OUT("SDOUT2", NULL, 1, CS42L42_ASP_TX_CH_EN, CS42L42_ASP_TX0_CH2_SHIFT, 0),

	/* Capture Requirements */
	SND_SOC_DAPM_SUPPLY("ASP DAO0", CS42L42_PWR_CTL1, CS42L42_ASP_DAO_PDN_SHIFT, 1, NULL, 0),
	SND_SOC_DAPM_SUPPLY("ASP TX EN", CS42L42_ASP_TX_SZ_EN, CS42L42_ASP_TX_EN_SHIFT, 0, NULL, 0),

	/* Playback/Capture Requirements */
	SND_SOC_DAPM_SUPPLY("SCLK", CS42L42_ASP_CLK_CFG, CS42L42_ASP_SCLK_EN_SHIFT, 0, NULL, 0),
};

static const struct snd_soc_dapm_route cs42l42_audio_map[] = {
	/* Playback Path */
	{"HP", NULL, "DAC"},
	{"DAC", NULL, "MIXER"},
	{"MIXER", NULL, "SDIN1"},
	{"MIXER", NULL, "SDIN2"},
	{"SDIN1", NULL, "Playback"},
	{"SDIN2", NULL, "Playback"},

	/* Playback Requirements */
	{"SDIN1", NULL, "ASP DAI0"},
	{"SDIN2", NULL, "ASP DAI0"},
	{"SDIN1", NULL, "SCLK"},
	{"SDIN2", NULL, "SCLK"},

	/* Capture Path */
	{"ADC", NULL, "HS"},
	{ "SDOUT1", NULL, "ADC" },
	{ "SDOUT2", NULL, "ADC" },
	{ "Capture", NULL, "SDOUT1" },
	{ "Capture", NULL, "SDOUT2" },

	/* Capture Requirements */
	{ "SDOUT1", NULL, "ASP DAO0" },
	{ "SDOUT2", NULL, "ASP DAO0" },
	{ "SDOUT1", NULL, "SCLK" },
	{ "SDOUT2", NULL, "SCLK" },
	{ "SDOUT1", NULL, "ASP TX EN" },
	{ "SDOUT2", NULL, "ASP TX EN" },
};

static int cs42l42_set_jack(struct snd_soc_component *component, struct snd_soc_jack *jk, void *d)
{
	struct cs42l42_private *cs42l42 = snd_soc_component_get_drvdata(component);

	cs42l42->jack = jk;

	regmap_update_bits(cs42l42->regmap, CS42L42_TSRS_PLUG_INT_MASK,
			   CS42L42_RS_PLUG_MASK | CS42L42_RS_UNPLUG_MASK |
			   CS42L42_TS_PLUG_MASK | CS42L42_TS_UNPLUG_MASK,
			   (1 << CS42L42_RS_PLUG_SHIFT) | (1 << CS42L42_RS_UNPLUG_SHIFT) |
			   (0 << CS42L42_TS_PLUG_SHIFT) | (0 << CS42L42_TS_UNPLUG_SHIFT));

	return 0;
}

static int cs42l42_component_probe(struct snd_soc_component *component)
{
	struct cs42l42_private *cs42l42 = snd_soc_component_get_drvdata(component);

	cs42l42->component = component;

	return 0;
}

static const struct snd_soc_component_driver soc_component_dev_cs42l42 = {
	.probe			= cs42l42_component_probe,
	.set_jack		= cs42l42_set_jack,
	.dapm_widgets		= cs42l42_dapm_widgets,
	.num_dapm_widgets	= ARRAY_SIZE(cs42l42_dapm_widgets),
	.dapm_routes		= cs42l42_audio_map,
	.num_dapm_routes	= ARRAY_SIZE(cs42l42_audio_map),
	.controls		= cs42l42_snd_controls,
	.num_controls		= ARRAY_SIZE(cs42l42_snd_controls),
	.idle_bias_on		= 1,
	.endianness		= 1,
	.non_legacy_dai_naming	= 1,
};

/* Switch to SCLK. Atomic delay after the write to allow the switch to complete. */
static const struct reg_sequence cs42l42_to_sclk_seq[] = {
	{
		.reg = CS42L42_OSC_SWITCH,
		.def = CS42L42_SCLK_PRESENT_MASK,
		.delay_us = CS42L42_CLOCK_SWITCH_DELAY_US,
	},
};

/* Switch to OSC. Atomic delay after the write to allow the switch to complete. */
static const struct reg_sequence cs42l42_to_osc_seq[] = {
	{
		.reg = CS42L42_OSC_SWITCH,
		.def = 0,
		.delay_us = CS42L42_CLOCK_SWITCH_DELAY_US,
	},
};

struct cs42l42_pll_params {
	u32 sclk;
	u8 mclk_div;
	u8 mclk_src_sel;
	u8 sclk_prediv;
	u8 pll_div_int;
	u32 pll_div_frac;
	u8 pll_mode;
	u8 pll_divout;
	u32 mclk_int;
	u8 pll_cal_ratio;
	u8 n;
};

/*
 * Common PLL Settings for given SCLK
 * Table 4-5 from the Datasheet
 */
static const struct cs42l42_pll_params pll_ratio_table[] = {
	{ 1536000, 0, 1, 0x00, 0x7D, 0x000000, 0x03, 0x10, 12000000, 125, 2},
	{ 2304000, 0, 1, 0x00, 0x55, 0xC00000, 0x02, 0x10, 12288000,  85, 2},
	{ 2400000, 0, 1, 0x00, 0x50, 0x000000, 0x03, 0x10, 12000000,  80, 2},
	{ 2822400, 0, 1, 0x00, 0x40, 0x000000, 0x03, 0x10, 11289600, 128, 1},
	{ 3000000, 0, 1, 0x00, 0x40, 0x000000, 0x03, 0x10, 12000000, 128, 1},
	{ 3072000, 0, 1, 0x00, 0x3E, 0x800000, 0x03, 0x10, 12000000, 125, 1},
	{ 4000000, 0, 1, 0x00, 0x30, 0x800000, 0x03, 0x10, 12000000,  96, 1},
	{ 4096000, 0, 1, 0x00, 0x2E, 0xE00000, 0x03, 0x10, 12000000,  94, 1},
	{ 5644800, 0, 1, 0x01, 0x40, 0x000000, 0x03, 0x10, 11289600, 128, 1},
	{ 6000000, 0, 1, 0x01, 0x40, 0x000000, 0x03, 0x10, 12000000, 128, 1},
	{ 6144000, 0, 1, 0x01, 0x3E, 0x800000, 0x03, 0x10, 12000000, 125, 1},
	{ 11289600, 0, 0, 0, 0, 0, 0, 0, 11289600, 0, 1},
	{ 12000000, 0, 0, 0, 0, 0, 0, 0, 12000000, 0, 1},
	{ 12288000, 0, 0, 0, 0, 0, 0, 0, 12288000, 0, 1},
	{ 22579200, 1, 0, 0, 0, 0, 0, 0, 22579200, 0, 1},
	{ 24000000, 1, 0, 0, 0, 0, 0, 0, 24000000, 0, 1},
	{ 24576000, 1, 0, 0, 0, 0, 0, 0, 24576000, 0, 1}
};

static int cs42l42_pll_config(struct snd_soc_component *component)
{
	struct cs42l42_private *cs42l42 = snd_soc_component_get_drvdata(component);
	int i;
	u32 clk;
	u32 fsync;

	if (!cs42l42->sclk)
		clk = cs42l42->bclk;
	else
		clk = cs42l42->sclk;

	for (i = 0; i < ARRAY_SIZE(pll_ratio_table); i++) {
		if (pll_ratio_table[i].sclk == clk) {
			/* Configure the internal sample rate */
			snd_soc_component_update_bits(component, CS42L42_MCLK_CTL,
					CS42L42_INTERNAL_FS_MASK,
					((pll_ratio_table[i].mclk_int !=
					12000000) &&
					(pll_ratio_table[i].mclk_int !=
					24000000)) <<
					CS42L42_INTERNAL_FS_SHIFT);
			/* Set the MCLK src (PLL or SCLK) and the divide
			 * ratio
			 */
			snd_soc_component_update_bits(component, CS42L42_MCLK_SRC_SEL,
					CS42L42_MCLK_SRC_SEL_MASK |
					CS42L42_MCLKDIV_MASK,
					(pll_ratio_table[i].mclk_src_sel
					<< CS42L42_MCLK_SRC_SEL_SHIFT) |
					(pll_ratio_table[i].mclk_div <<
					CS42L42_MCLKDIV_SHIFT));
			/* Set up the LRCLK */
			fsync = clk / cs42l42->srate;
			if (((fsync * cs42l42->srate) != clk)
				|| ((fsync % 2) != 0)) {
				dev_err(component->dev,
					"Unsupported sclk %d/sample rate %d\n",
					clk,
					cs42l42->srate);
				return -EINVAL;
			}
			/* Set the LRCLK period */
			snd_soc_component_update_bits(component,
					CS42L42_FSYNC_P_LOWER,
					CS42L42_FSYNC_PERIOD_MASK,
					CS42L42_FRAC0_VAL(fsync - 1) <<
					CS42L42_FSYNC_PERIOD_SHIFT);
			snd_soc_component_update_bits(component,
					CS42L42_FSYNC_P_UPPER,
					CS42L42_FSYNC_PERIOD_MASK,
					CS42L42_FRAC1_VAL(fsync - 1) <<
					CS42L42_FSYNC_PERIOD_SHIFT);
			/* Set the LRCLK to 50% duty cycle */
			fsync = fsync / 2;
			snd_soc_component_update_bits(component,
					CS42L42_FSYNC_PW_LOWER,
					CS42L42_FSYNC_PULSE_WIDTH_MASK,
					CS42L42_FRAC0_VAL(fsync - 1) <<
					CS42L42_FSYNC_PULSE_WIDTH_SHIFT);
			snd_soc_component_update_bits(component,
					CS42L42_FSYNC_PW_UPPER,
					CS42L42_FSYNC_PULSE_WIDTH_MASK,
					CS42L42_FRAC1_VAL(fsync - 1) <<
					CS42L42_FSYNC_PULSE_WIDTH_SHIFT);
			snd_soc_component_update_bits(component,
					CS42L42_ASP_FRM_CFG,
					CS42L42_ASP_5050_MASK,
					CS42L42_ASP_5050_MASK);
			/* Set the frame delay to 1.0 SCLK clocks */
			snd_soc_component_update_bits(component, CS42L42_ASP_FRM_CFG,
					CS42L42_ASP_FSD_MASK,
					CS42L42_ASP_FSD_1_0 <<
					CS42L42_ASP_FSD_SHIFT);
			/* Set the sample rates (96k or lower) */
			snd_soc_component_update_bits(component, CS42L42_FS_RATE_EN,
					CS42L42_FS_EN_MASK,
					(CS42L42_FS_EN_IASRC_96K |
					CS42L42_FS_EN_OASRC_96K) <<
					CS42L42_FS_EN_SHIFT);
			/* Set the input/output internal MCLK clock ~12 MHz */
			snd_soc_component_update_bits(component, CS42L42_IN_ASRC_CLK,
					CS42L42_CLK_IASRC_SEL_MASK,
					CS42L42_CLK_IASRC_SEL_12 <<
					CS42L42_CLK_IASRC_SEL_SHIFT);
			snd_soc_component_update_bits(component,
					CS42L42_OUT_ASRC_CLK,
					CS42L42_CLK_OASRC_SEL_MASK,
					CS42L42_CLK_OASRC_SEL_12 <<
					CS42L42_CLK_OASRC_SEL_SHIFT);
			if (pll_ratio_table[i].mclk_src_sel == 0) {
				/* Pass the clock straight through */
				snd_soc_component_update_bits(component,
					CS42L42_PLL_CTL1,
					CS42L42_PLL_START_MASK,	0);
			} else {
				/* Configure PLL per table 4-5 */
				snd_soc_component_update_bits(component,
					CS42L42_PLL_DIV_CFG1,
					CS42L42_SCLK_PREDIV_MASK,
					pll_ratio_table[i].sclk_prediv
					<< CS42L42_SCLK_PREDIV_SHIFT);
				snd_soc_component_update_bits(component,
					CS42L42_PLL_DIV_INT,
					CS42L42_PLL_DIV_INT_MASK,
					pll_ratio_table[i].pll_div_int
					<< CS42L42_PLL_DIV_INT_SHIFT);
				snd_soc_component_update_bits(component,
					CS42L42_PLL_DIV_FRAC0,
					CS42L42_PLL_DIV_FRAC_MASK,
					CS42L42_FRAC0_VAL(
					pll_ratio_table[i].pll_div_frac)
					<< CS42L42_PLL_DIV_FRAC_SHIFT);
				snd_soc_component_update_bits(component,
					CS42L42_PLL_DIV_FRAC1,
					CS42L42_PLL_DIV_FRAC_MASK,
					CS42L42_FRAC1_VAL(
					pll_ratio_table[i].pll_div_frac)
					<< CS42L42_PLL_DIV_FRAC_SHIFT);
				snd_soc_component_update_bits(component,
					CS42L42_PLL_DIV_FRAC2,
					CS42L42_PLL_DIV_FRAC_MASK,
					CS42L42_FRAC2_VAL(
					pll_ratio_table[i].pll_div_frac)
					<< CS42L42_PLL_DIV_FRAC_SHIFT);
				snd_soc_component_update_bits(component,
					CS42L42_PLL_CTL4,
					CS42L42_PLL_MODE_MASK,
					pll_ratio_table[i].pll_mode
					<< CS42L42_PLL_MODE_SHIFT);
				snd_soc_component_update_bits(component,
					CS42L42_PLL_CTL3,
					CS42L42_PLL_DIVOUT_MASK,
					(pll_ratio_table[i].pll_divout * pll_ratio_table[i].n)
					<< CS42L42_PLL_DIVOUT_SHIFT);
				if (pll_ratio_table[i].n != 1)
					cs42l42->pll_divout = pll_ratio_table[i].pll_divout;
				else
					cs42l42->pll_divout = 0;
				snd_soc_component_update_bits(component,
					CS42L42_PLL_CAL_RATIO,
					CS42L42_PLL_CAL_RATIO_MASK,
					pll_ratio_table[i].pll_cal_ratio
					<< CS42L42_PLL_CAL_RATIO_SHIFT);
			}
			return 0;
		}
	}

	return -EINVAL;
}

static int cs42l42_set_dai_fmt(struct snd_soc_dai *codec_dai, unsigned int fmt)
{
	struct snd_soc_component *component = codec_dai->component;
	u32 asp_cfg_val = 0;

	switch (fmt & SND_SOC_DAIFMT_MASTER_MASK) {
	case SND_SOC_DAIFMT_CBS_CFM:
		asp_cfg_val |= CS42L42_ASP_MASTER_MODE <<
				CS42L42_ASP_MODE_SHIFT;
		break;
	case SND_SOC_DAIFMT_CBS_CFS:
		asp_cfg_val |= CS42L42_ASP_SLAVE_MODE <<
				CS42L42_ASP_MODE_SHIFT;
		break;
	default:
		return -EINVAL;
	}

	/* interface format */
	switch (fmt & SND_SOC_DAIFMT_FORMAT_MASK) {
	case SND_SOC_DAIFMT_I2S:
	case SND_SOC_DAIFMT_LEFT_J:
		break;
	default:
		return -EINVAL;
	}

	/* Bitclock/frame inversion */
	switch (fmt & SND_SOC_DAIFMT_INV_MASK) {
	case SND_SOC_DAIFMT_NB_NF:
		asp_cfg_val |= CS42L42_ASP_SCPOL_NOR << CS42L42_ASP_SCPOL_SHIFT;
		break;
	case SND_SOC_DAIFMT_NB_IF:
		asp_cfg_val |= CS42L42_ASP_SCPOL_NOR << CS42L42_ASP_SCPOL_SHIFT;
		asp_cfg_val |= CS42L42_ASP_LCPOL_INV << CS42L42_ASP_LCPOL_SHIFT;
		break;
	case SND_SOC_DAIFMT_IB_NF:
		break;
	case SND_SOC_DAIFMT_IB_IF:
		asp_cfg_val |= CS42L42_ASP_LCPOL_INV << CS42L42_ASP_LCPOL_SHIFT;
		break;
	}

	snd_soc_component_update_bits(component, CS42L42_ASP_CLK_CFG, CS42L42_ASP_MODE_MASK |
								      CS42L42_ASP_SCPOL_MASK |
								      CS42L42_ASP_LCPOL_MASK,
								      asp_cfg_val);

	return 0;
}

static int cs42l42_pcm_hw_params(struct snd_pcm_substream *substream,
				struct snd_pcm_hw_params *params,
				struct snd_soc_dai *dai)
{
	struct snd_soc_component *component = dai->component;
	struct cs42l42_private *cs42l42 = snd_soc_component_get_drvdata(component);
<<<<<<< HEAD
=======
	unsigned int channels = params_channels(params);
>>>>>>> 754a0abe
	unsigned int width = (params_width(params) / 8) - 1;
	unsigned int val = 0;

	cs42l42->srate = params_rate(params);
<<<<<<< HEAD

	switch(substream->stream) {
=======
	cs42l42->bclk = snd_soc_params_to_bclk(params);

	switch(substream->stream) {
	case SNDRV_PCM_STREAM_CAPTURE:
		if (channels == 2) {
			val |= CS42L42_ASP_TX_CH2_AP_MASK;
			val |= width << CS42L42_ASP_TX_CH2_RES_SHIFT;
		}
		val |= width << CS42L42_ASP_TX_CH1_RES_SHIFT;

		snd_soc_component_update_bits(component, CS42L42_ASP_TX_CH_AP_RES,
				CS42L42_ASP_TX_CH1_AP_MASK | CS42L42_ASP_TX_CH2_AP_MASK |
				CS42L42_ASP_TX_CH2_RES_MASK | CS42L42_ASP_TX_CH1_RES_MASK, val);
		break;
>>>>>>> 754a0abe
	case SNDRV_PCM_STREAM_PLAYBACK:
		val |= width << CS42L42_ASP_RX_CH_RES_SHIFT;
		/* channel 1 on low LRCLK */
		snd_soc_component_update_bits(component, CS42L42_ASP_RX_DAI0_CH1_AP_RES,
							 CS42L42_ASP_RX_CH_AP_MASK |
							 CS42L42_ASP_RX_CH_RES_MASK, val);
		/* Channel 2 on high LRCLK */
		val |= CS42L42_ASP_RX_CH_AP_HI << CS42L42_ASP_RX_CH_AP_SHIFT;
		snd_soc_component_update_bits(component, CS42L42_ASP_RX_DAI0_CH2_AP_RES,
							 CS42L42_ASP_RX_CH_AP_MASK |
							 CS42L42_ASP_RX_CH_RES_MASK, val);
		break;
	default:
		break;
	}

	return cs42l42_pll_config(component);
}

static int cs42l42_set_sysclk(struct snd_soc_dai *dai,
				int clk_id, unsigned int freq, int dir)
{
	struct snd_soc_component *component = dai->component;
	struct cs42l42_private *cs42l42 = snd_soc_component_get_drvdata(component);

	cs42l42->sclk = freq;

	return 0;
}

static int cs42l42_mute_stream(struct snd_soc_dai *dai, int mute, int stream)
{
	struct snd_soc_component *component = dai->component;
	struct cs42l42_private *cs42l42 = snd_soc_component_get_drvdata(component);
	unsigned int regval;
	u8 fullScaleVol;
	int ret;

	if (mute) {
		/* Mute the headphone */
		if (stream == SNDRV_PCM_STREAM_PLAYBACK)
			snd_soc_component_update_bits(component, CS42L42_HP_CTL,
						      CS42L42_HP_ANA_AMUTE_MASK |
						      CS42L42_HP_ANA_BMUTE_MASK,
						      CS42L42_HP_ANA_AMUTE_MASK |
						      CS42L42_HP_ANA_BMUTE_MASK);

		cs42l42->stream_use &= ~(1 << stream);
		if(!cs42l42->stream_use) {
			/*
			 * Switch to the internal oscillator.
			 * SCLK must remain running until after this clock switch.
			 * Without a source of clock the I2C bus doesn't work.
			 */
			regmap_multi_reg_write(cs42l42->regmap, cs42l42_to_osc_seq,
					       ARRAY_SIZE(cs42l42_to_osc_seq));
			snd_soc_component_update_bits(component, CS42L42_PLL_CTL1,
						      CS42L42_PLL_START_MASK, 0);
		}
	} else {
		if (!cs42l42->stream_use) {
			/* SCLK must be running before codec unmute */
			if ((cs42l42->bclk < 11289600) && (cs42l42->sclk < 11289600)) {
				snd_soc_component_update_bits(component, CS42L42_PLL_CTL1,
							      CS42L42_PLL_START_MASK, 1);

				if (cs42l42->pll_divout) {
					usleep_range(CS42L42_PLL_DIVOUT_TIME_US,
						     CS42L42_PLL_DIVOUT_TIME_US * 2);
					snd_soc_component_update_bits(component, CS42L42_PLL_CTL3,
								      CS42L42_PLL_DIVOUT_MASK,
								      cs42l42->pll_divout <<
								      CS42L42_PLL_DIVOUT_SHIFT);
				}

				ret = regmap_read_poll_timeout(cs42l42->regmap,
							       CS42L42_PLL_LOCK_STATUS,
							       regval,
							       (regval & 1),
							       CS42L42_PLL_LOCK_POLL_US,
							       CS42L42_PLL_LOCK_TIMEOUT_US);
				if (ret < 0)
					dev_warn(component->dev, "PLL failed to lock: %d\n", ret);
			}

			/* Mark SCLK as present, turn off internal oscillator */
			regmap_multi_reg_write(cs42l42->regmap, cs42l42_to_sclk_seq,
					       ARRAY_SIZE(cs42l42_to_sclk_seq));
		}
		cs42l42->stream_use |= 1 << stream;

		if (stream == SNDRV_PCM_STREAM_PLAYBACK) {
			/* Read the headphone load */
			regval = snd_soc_component_read(component, CS42L42_LOAD_DET_RCSTAT);
			if (((regval & CS42L42_RLA_STAT_MASK) >> CS42L42_RLA_STAT_SHIFT) ==
			    CS42L42_RLA_STAT_15_OHM) {
				fullScaleVol = CS42L42_HP_FULL_SCALE_VOL_MASK;
			} else {
				fullScaleVol = 0;
			}

			/* Un-mute the headphone, set the full scale volume flag */
			snd_soc_component_update_bits(component, CS42L42_HP_CTL,
						      CS42L42_HP_ANA_AMUTE_MASK |
						      CS42L42_HP_ANA_BMUTE_MASK |
						      CS42L42_HP_FULL_SCALE_VOL_MASK, fullScaleVol);
		}
	}

	return 0;
}

#define CS42L42_FORMATS (SNDRV_PCM_FMTBIT_S16_LE |\
			 SNDRV_PCM_FMTBIT_S24_LE |\
			 SNDRV_PCM_FMTBIT_S32_LE )


static const struct snd_soc_dai_ops cs42l42_ops = {
	.hw_params	= cs42l42_pcm_hw_params,
	.set_fmt	= cs42l42_set_dai_fmt,
	.set_sysclk	= cs42l42_set_sysclk,
	.mute_stream	= cs42l42_mute_stream,
};

static struct snd_soc_dai_driver cs42l42_dai = {
		.name = "cs42l42",
		.playback = {
			.stream_name = "Playback",
			.channels_min = 1,
			.channels_max = 2,
			.rates = SNDRV_PCM_RATE_8000_192000,
			.formats = CS42L42_FORMATS,
		},
		.capture = {
			.stream_name = "Capture",
			.channels_min = 1,
			.channels_max = 2,
			.rates = SNDRV_PCM_RATE_8000_192000,
			.formats = CS42L42_FORMATS,
		},
		.symmetric_rate = 1,
		.symmetric_sample_bits = 1,
		.ops = &cs42l42_ops,
};

static void cs42l42_process_hs_type_detect(struct cs42l42_private *cs42l42)
{
	unsigned int hs_det_status;
	unsigned int int_status;

	/* Mask the auto detect interrupt */
	regmap_update_bits(cs42l42->regmap,
		CS42L42_CODEC_INT_MASK,
		CS42L42_PDN_DONE_MASK |
		CS42L42_HSDET_AUTO_DONE_MASK,
		(1 << CS42L42_PDN_DONE_SHIFT) |
		(1 << CS42L42_HSDET_AUTO_DONE_SHIFT));

	/* Set hs detect to automatic, disabled mode */
	regmap_update_bits(cs42l42->regmap,
		CS42L42_HSDET_CTL2,
		CS42L42_HSDET_CTRL_MASK |
		CS42L42_HSDET_SET_MASK |
		CS42L42_HSBIAS_REF_MASK |
		CS42L42_HSDET_AUTO_TIME_MASK,
		(2 << CS42L42_HSDET_CTRL_SHIFT) |
		(2 << CS42L42_HSDET_SET_SHIFT) |
		(0 << CS42L42_HSBIAS_REF_SHIFT) |
		(3 << CS42L42_HSDET_AUTO_TIME_SHIFT));

	/* Read and save the hs detection result */
	regmap_read(cs42l42->regmap, CS42L42_HS_DET_STATUS, &hs_det_status);

	cs42l42->hs_type = (hs_det_status & CS42L42_HSDET_TYPE_MASK) >>
				CS42L42_HSDET_TYPE_SHIFT;

	/* Set up button detection */
	if ((cs42l42->hs_type == CS42L42_PLUG_CTIA) ||
	      (cs42l42->hs_type == CS42L42_PLUG_OMTP)) {
		/* Set auto HS bias settings to default */
		regmap_update_bits(cs42l42->regmap,
			CS42L42_HSBIAS_SC_AUTOCTL,
			CS42L42_HSBIAS_SENSE_EN_MASK |
			CS42L42_AUTO_HSBIAS_HIZ_MASK |
			CS42L42_TIP_SENSE_EN_MASK |
			CS42L42_HSBIAS_SENSE_TRIP_MASK,
			(0 << CS42L42_HSBIAS_SENSE_EN_SHIFT) |
			(0 << CS42L42_AUTO_HSBIAS_HIZ_SHIFT) |
			(0 << CS42L42_TIP_SENSE_EN_SHIFT) |
			(3 << CS42L42_HSBIAS_SENSE_TRIP_SHIFT));

		/* Set up hs detect level sensitivity */
		regmap_update_bits(cs42l42->regmap,
			CS42L42_MIC_DET_CTL1,
			CS42L42_LATCH_TO_VP_MASK |
			CS42L42_EVENT_STAT_SEL_MASK |
			CS42L42_HS_DET_LEVEL_MASK,
			(1 << CS42L42_LATCH_TO_VP_SHIFT) |
			(0 << CS42L42_EVENT_STAT_SEL_SHIFT) |
			(cs42l42->bias_thresholds[0] <<
			CS42L42_HS_DET_LEVEL_SHIFT));

		/* Set auto HS bias settings to default */
		regmap_update_bits(cs42l42->regmap,
			CS42L42_HSBIAS_SC_AUTOCTL,
			CS42L42_HSBIAS_SENSE_EN_MASK |
			CS42L42_AUTO_HSBIAS_HIZ_MASK |
			CS42L42_TIP_SENSE_EN_MASK |
			CS42L42_HSBIAS_SENSE_TRIP_MASK,
			(cs42l42->hs_bias_sense_en << CS42L42_HSBIAS_SENSE_EN_SHIFT) |
			(1 << CS42L42_AUTO_HSBIAS_HIZ_SHIFT) |
			(0 << CS42L42_TIP_SENSE_EN_SHIFT) |
			(3 << CS42L42_HSBIAS_SENSE_TRIP_SHIFT));

		/* Turn on level detect circuitry */
		regmap_update_bits(cs42l42->regmap,
			CS42L42_MISC_DET_CTL,
			CS42L42_DETECT_MODE_MASK |
			CS42L42_HSBIAS_CTL_MASK |
			CS42L42_PDN_MIC_LVL_DET_MASK,
			(0 << CS42L42_DETECT_MODE_SHIFT) |
			(3 << CS42L42_HSBIAS_CTL_SHIFT) |
			(0 << CS42L42_PDN_MIC_LVL_DET_SHIFT));

		msleep(cs42l42->btn_det_init_dbnce);

		/* Clear any button interrupts before unmasking them */
		regmap_read(cs42l42->regmap, CS42L42_DET_INT_STATUS2,
			    &int_status);

		/* Unmask button detect interrupts */
		regmap_update_bits(cs42l42->regmap,
			CS42L42_DET_INT2_MASK,
			CS42L42_M_DETECT_TF_MASK |
			CS42L42_M_DETECT_FT_MASK |
			CS42L42_M_HSBIAS_HIZ_MASK |
			CS42L42_M_SHORT_RLS_MASK |
			CS42L42_M_SHORT_DET_MASK,
			(0 << CS42L42_M_DETECT_TF_SHIFT) |
			(0 << CS42L42_M_DETECT_FT_SHIFT) |
			(0 << CS42L42_M_HSBIAS_HIZ_SHIFT) |
			(1 << CS42L42_M_SHORT_RLS_SHIFT) |
			(1 << CS42L42_M_SHORT_DET_SHIFT));
	} else {
		/* Make sure button detect and HS bias circuits are off */
		regmap_update_bits(cs42l42->regmap,
			CS42L42_MISC_DET_CTL,
			CS42L42_DETECT_MODE_MASK |
			CS42L42_HSBIAS_CTL_MASK |
			CS42L42_PDN_MIC_LVL_DET_MASK,
			(0 << CS42L42_DETECT_MODE_SHIFT) |
			(1 << CS42L42_HSBIAS_CTL_SHIFT) |
			(1 << CS42L42_PDN_MIC_LVL_DET_SHIFT));
	}

	regmap_update_bits(cs42l42->regmap,
				CS42L42_DAC_CTL2,
				CS42L42_HPOUT_PULLDOWN_MASK |
				CS42L42_HPOUT_LOAD_MASK |
				CS42L42_HPOUT_CLAMP_MASK |
				CS42L42_DAC_HPF_EN_MASK |
				CS42L42_DAC_MON_EN_MASK,
				(0 << CS42L42_HPOUT_PULLDOWN_SHIFT) |
				(0 << CS42L42_HPOUT_LOAD_SHIFT) |
				(0 << CS42L42_HPOUT_CLAMP_SHIFT) |
				(1 << CS42L42_DAC_HPF_EN_SHIFT) |
				(0 << CS42L42_DAC_MON_EN_SHIFT));

	/* Unmask tip sense interrupts */
	regmap_update_bits(cs42l42->regmap,
		CS42L42_TSRS_PLUG_INT_MASK,
		CS42L42_RS_PLUG_MASK |
		CS42L42_RS_UNPLUG_MASK |
		CS42L42_TS_PLUG_MASK |
		CS42L42_TS_UNPLUG_MASK,
		(1 << CS42L42_RS_PLUG_SHIFT) |
		(1 << CS42L42_RS_UNPLUG_SHIFT) |
		(0 << CS42L42_TS_PLUG_SHIFT) |
		(0 << CS42L42_TS_UNPLUG_SHIFT));
}

static void cs42l42_init_hs_type_detect(struct cs42l42_private *cs42l42)
{
	/* Mask tip sense interrupts */
	regmap_update_bits(cs42l42->regmap,
				CS42L42_TSRS_PLUG_INT_MASK,
				CS42L42_RS_PLUG_MASK |
				CS42L42_RS_UNPLUG_MASK |
				CS42L42_TS_PLUG_MASK |
				CS42L42_TS_UNPLUG_MASK,
				(1 << CS42L42_RS_PLUG_SHIFT) |
				(1 << CS42L42_RS_UNPLUG_SHIFT) |
				(1 << CS42L42_TS_PLUG_SHIFT) |
				(1 << CS42L42_TS_UNPLUG_SHIFT));

	/* Make sure button detect and HS bias circuits are off */
	regmap_update_bits(cs42l42->regmap,
				CS42L42_MISC_DET_CTL,
				CS42L42_DETECT_MODE_MASK |
				CS42L42_HSBIAS_CTL_MASK |
				CS42L42_PDN_MIC_LVL_DET_MASK,
				(0 << CS42L42_DETECT_MODE_SHIFT) |
				(1 << CS42L42_HSBIAS_CTL_SHIFT) |
				(1 << CS42L42_PDN_MIC_LVL_DET_SHIFT));

	/* Set auto HS bias settings to default */
	regmap_update_bits(cs42l42->regmap,
				CS42L42_HSBIAS_SC_AUTOCTL,
				CS42L42_HSBIAS_SENSE_EN_MASK |
				CS42L42_AUTO_HSBIAS_HIZ_MASK |
				CS42L42_TIP_SENSE_EN_MASK |
				CS42L42_HSBIAS_SENSE_TRIP_MASK,
				(0 << CS42L42_HSBIAS_SENSE_EN_SHIFT) |
				(0 << CS42L42_AUTO_HSBIAS_HIZ_SHIFT) |
				(0 << CS42L42_TIP_SENSE_EN_SHIFT) |
				(3 << CS42L42_HSBIAS_SENSE_TRIP_SHIFT));

	/* Set hs detect to manual, disabled mode */
	regmap_update_bits(cs42l42->regmap,
				CS42L42_HSDET_CTL2,
				CS42L42_HSDET_CTRL_MASK |
				CS42L42_HSDET_SET_MASK |
				CS42L42_HSBIAS_REF_MASK |
				CS42L42_HSDET_AUTO_TIME_MASK,
				(0 << CS42L42_HSDET_CTRL_SHIFT) |
				(2 << CS42L42_HSDET_SET_SHIFT) |
				(0 << CS42L42_HSBIAS_REF_SHIFT) |
				(3 << CS42L42_HSDET_AUTO_TIME_SHIFT));

	regmap_update_bits(cs42l42->regmap,
				CS42L42_DAC_CTL2,
				CS42L42_HPOUT_PULLDOWN_MASK |
				CS42L42_HPOUT_LOAD_MASK |
				CS42L42_HPOUT_CLAMP_MASK |
				CS42L42_DAC_HPF_EN_MASK |
				CS42L42_DAC_MON_EN_MASK,
				(8 << CS42L42_HPOUT_PULLDOWN_SHIFT) |
				(0 << CS42L42_HPOUT_LOAD_SHIFT) |
				(1 << CS42L42_HPOUT_CLAMP_SHIFT) |
				(1 << CS42L42_DAC_HPF_EN_SHIFT) |
				(1 << CS42L42_DAC_MON_EN_SHIFT));

	/* Power up HS bias to 2.7V */
	regmap_update_bits(cs42l42->regmap,
				CS42L42_MISC_DET_CTL,
				CS42L42_DETECT_MODE_MASK |
				CS42L42_HSBIAS_CTL_MASK |
				CS42L42_PDN_MIC_LVL_DET_MASK,
				(0 << CS42L42_DETECT_MODE_SHIFT) |
				(3 << CS42L42_HSBIAS_CTL_SHIFT) |
				(1 << CS42L42_PDN_MIC_LVL_DET_SHIFT));

	/* Wait for HS bias to ramp up */
	msleep(cs42l42->hs_bias_ramp_time);

	/* Unmask auto detect interrupt */
	regmap_update_bits(cs42l42->regmap,
				CS42L42_CODEC_INT_MASK,
				CS42L42_PDN_DONE_MASK |
				CS42L42_HSDET_AUTO_DONE_MASK,
				(1 << CS42L42_PDN_DONE_SHIFT) |
				(0 << CS42L42_HSDET_AUTO_DONE_SHIFT));

	/* Set hs detect to automatic, enabled mode */
	regmap_update_bits(cs42l42->regmap,
				CS42L42_HSDET_CTL2,
				CS42L42_HSDET_CTRL_MASK |
				CS42L42_HSDET_SET_MASK |
				CS42L42_HSBIAS_REF_MASK |
				CS42L42_HSDET_AUTO_TIME_MASK,
				(3 << CS42L42_HSDET_CTRL_SHIFT) |
				(2 << CS42L42_HSDET_SET_SHIFT) |
				(0 << CS42L42_HSBIAS_REF_SHIFT) |
				(3 << CS42L42_HSDET_AUTO_TIME_SHIFT));
}

static void cs42l42_cancel_hs_type_detect(struct cs42l42_private *cs42l42)
{
	/* Mask button detect interrupts */
	regmap_update_bits(cs42l42->regmap,
		CS42L42_DET_INT2_MASK,
		CS42L42_M_DETECT_TF_MASK |
		CS42L42_M_DETECT_FT_MASK |
		CS42L42_M_HSBIAS_HIZ_MASK |
		CS42L42_M_SHORT_RLS_MASK |
		CS42L42_M_SHORT_DET_MASK,
		(1 << CS42L42_M_DETECT_TF_SHIFT) |
		(1 << CS42L42_M_DETECT_FT_SHIFT) |
		(1 << CS42L42_M_HSBIAS_HIZ_SHIFT) |
		(1 << CS42L42_M_SHORT_RLS_SHIFT) |
		(1 << CS42L42_M_SHORT_DET_SHIFT));

	/* Ground HS bias */
	regmap_update_bits(cs42l42->regmap,
				CS42L42_MISC_DET_CTL,
				CS42L42_DETECT_MODE_MASK |
				CS42L42_HSBIAS_CTL_MASK |
				CS42L42_PDN_MIC_LVL_DET_MASK,
				(0 << CS42L42_DETECT_MODE_SHIFT) |
				(1 << CS42L42_HSBIAS_CTL_SHIFT) |
				(1 << CS42L42_PDN_MIC_LVL_DET_SHIFT));

	/* Set auto HS bias settings to default */
	regmap_update_bits(cs42l42->regmap,
				CS42L42_HSBIAS_SC_AUTOCTL,
				CS42L42_HSBIAS_SENSE_EN_MASK |
				CS42L42_AUTO_HSBIAS_HIZ_MASK |
				CS42L42_TIP_SENSE_EN_MASK |
				CS42L42_HSBIAS_SENSE_TRIP_MASK,
				(0 << CS42L42_HSBIAS_SENSE_EN_SHIFT) |
				(0 << CS42L42_AUTO_HSBIAS_HIZ_SHIFT) |
				(0 << CS42L42_TIP_SENSE_EN_SHIFT) |
				(3 << CS42L42_HSBIAS_SENSE_TRIP_SHIFT));

	/* Set hs detect to manual, disabled mode */
	regmap_update_bits(cs42l42->regmap,
				CS42L42_HSDET_CTL2,
				CS42L42_HSDET_CTRL_MASK |
				CS42L42_HSDET_SET_MASK |
				CS42L42_HSBIAS_REF_MASK |
				CS42L42_HSDET_AUTO_TIME_MASK,
				(0 << CS42L42_HSDET_CTRL_SHIFT) |
				(2 << CS42L42_HSDET_SET_SHIFT) |
				(0 << CS42L42_HSBIAS_REF_SHIFT) |
				(3 << CS42L42_HSDET_AUTO_TIME_SHIFT));
}

static int cs42l42_handle_button_press(struct cs42l42_private *cs42l42)
{
	int bias_level;
	unsigned int detect_status;

	/* Mask button detect interrupts */
	regmap_update_bits(cs42l42->regmap,
		CS42L42_DET_INT2_MASK,
		CS42L42_M_DETECT_TF_MASK |
		CS42L42_M_DETECT_FT_MASK |
		CS42L42_M_HSBIAS_HIZ_MASK |
		CS42L42_M_SHORT_RLS_MASK |
		CS42L42_M_SHORT_DET_MASK,
		(1 << CS42L42_M_DETECT_TF_SHIFT) |
		(1 << CS42L42_M_DETECT_FT_SHIFT) |
		(1 << CS42L42_M_HSBIAS_HIZ_SHIFT) |
		(1 << CS42L42_M_SHORT_RLS_SHIFT) |
		(1 << CS42L42_M_SHORT_DET_SHIFT));

	usleep_range(cs42l42->btn_det_event_dbnce * 1000,
		     cs42l42->btn_det_event_dbnce * 2000);

	/* Test all 4 level detect biases */
	bias_level = 1;
	do {
		/* Adjust button detect level sensitivity */
		regmap_update_bits(cs42l42->regmap,
			CS42L42_MIC_DET_CTL1,
			CS42L42_LATCH_TO_VP_MASK |
			CS42L42_EVENT_STAT_SEL_MASK |
			CS42L42_HS_DET_LEVEL_MASK,
			(1 << CS42L42_LATCH_TO_VP_SHIFT) |
			(0 << CS42L42_EVENT_STAT_SEL_SHIFT) |
			(cs42l42->bias_thresholds[bias_level] <<
			CS42L42_HS_DET_LEVEL_SHIFT));

		regmap_read(cs42l42->regmap, CS42L42_DET_STATUS2,
				&detect_status);
	} while ((detect_status & CS42L42_HS_TRUE_MASK) &&
		(++bias_level < CS42L42_NUM_BIASES));

	switch (bias_level) {
	case 1: /* Function C button press */
		bias_level = SND_JACK_BTN_2;
		dev_dbg(cs42l42->component->dev, "Function C button press\n");
		break;
	case 2: /* Function B button press */
		bias_level = SND_JACK_BTN_1;
		dev_dbg(cs42l42->component->dev, "Function B button press\n");
		break;
	case 3: /* Function D button press */
		bias_level = SND_JACK_BTN_3;
		dev_dbg(cs42l42->component->dev, "Function D button press\n");
		break;
	case 4: /* Function A button press */
		bias_level = SND_JACK_BTN_0;
		dev_dbg(cs42l42->component->dev, "Function A button press\n");
		break;
	default:
		bias_level = 0;
		break;
	}

	/* Set button detect level sensitivity back to default */
	regmap_update_bits(cs42l42->regmap,
		CS42L42_MIC_DET_CTL1,
		CS42L42_LATCH_TO_VP_MASK |
		CS42L42_EVENT_STAT_SEL_MASK |
		CS42L42_HS_DET_LEVEL_MASK,
		(1 << CS42L42_LATCH_TO_VP_SHIFT) |
		(0 << CS42L42_EVENT_STAT_SEL_SHIFT) |
		(cs42l42->bias_thresholds[0] << CS42L42_HS_DET_LEVEL_SHIFT));

	/* Clear any button interrupts before unmasking them */
	regmap_read(cs42l42->regmap, CS42L42_DET_INT_STATUS2,
		    &detect_status);

	/* Unmask button detect interrupts */
	regmap_update_bits(cs42l42->regmap,
		CS42L42_DET_INT2_MASK,
		CS42L42_M_DETECT_TF_MASK |
		CS42L42_M_DETECT_FT_MASK |
		CS42L42_M_HSBIAS_HIZ_MASK |
		CS42L42_M_SHORT_RLS_MASK |
		CS42L42_M_SHORT_DET_MASK,
		(0 << CS42L42_M_DETECT_TF_SHIFT) |
		(0 << CS42L42_M_DETECT_FT_SHIFT) |
		(0 << CS42L42_M_HSBIAS_HIZ_SHIFT) |
		(1 << CS42L42_M_SHORT_RLS_SHIFT) |
		(1 << CS42L42_M_SHORT_DET_SHIFT));

	return bias_level;
}

struct cs42l42_irq_params {
	u16 status_addr;
	u16 mask_addr;
	u8 mask;
};

static const struct cs42l42_irq_params irq_params_table[] = {
	{CS42L42_ADC_OVFL_STATUS, CS42L42_ADC_OVFL_INT_MASK,
		CS42L42_ADC_OVFL_VAL_MASK},
	{CS42L42_MIXER_STATUS, CS42L42_MIXER_INT_MASK,
		CS42L42_MIXER_VAL_MASK},
	{CS42L42_SRC_STATUS, CS42L42_SRC_INT_MASK,
		CS42L42_SRC_VAL_MASK},
	{CS42L42_ASP_RX_STATUS, CS42L42_ASP_RX_INT_MASK,
		CS42L42_ASP_RX_VAL_MASK},
	{CS42L42_ASP_TX_STATUS, CS42L42_ASP_TX_INT_MASK,
		CS42L42_ASP_TX_VAL_MASK},
	{CS42L42_CODEC_STATUS, CS42L42_CODEC_INT_MASK,
		CS42L42_CODEC_VAL_MASK},
	{CS42L42_DET_INT_STATUS1, CS42L42_DET_INT1_MASK,
		CS42L42_DET_INT_VAL1_MASK},
	{CS42L42_DET_INT_STATUS2, CS42L42_DET_INT2_MASK,
		CS42L42_DET_INT_VAL2_MASK},
	{CS42L42_SRCPL_INT_STATUS, CS42L42_SRCPL_INT_MASK,
		CS42L42_SRCPL_VAL_MASK},
	{CS42L42_VPMON_STATUS, CS42L42_VPMON_INT_MASK,
		CS42L42_VPMON_VAL_MASK},
	{CS42L42_PLL_LOCK_STATUS, CS42L42_PLL_LOCK_INT_MASK,
		CS42L42_PLL_LOCK_VAL_MASK},
	{CS42L42_TSRS_PLUG_STATUS, CS42L42_TSRS_PLUG_INT_MASK,
		CS42L42_TSRS_PLUG_VAL_MASK}
};

static irqreturn_t cs42l42_irq_thread(int irq, void *data)
{
	struct cs42l42_private *cs42l42 = (struct cs42l42_private *)data;
	struct snd_soc_component *component = cs42l42->component;
	unsigned int stickies[12];
	unsigned int masks[12];
	unsigned int current_plug_status;
	unsigned int current_button_status;
	unsigned int i;
	int report = 0;


	/* Read sticky registers to clear interurpt */
	for (i = 0; i < ARRAY_SIZE(stickies); i++) {
		regmap_read(cs42l42->regmap, irq_params_table[i].status_addr,
				&(stickies[i]));
		regmap_read(cs42l42->regmap, irq_params_table[i].mask_addr,
				&(masks[i]));
		stickies[i] = stickies[i] & (~masks[i]) &
				irq_params_table[i].mask;
	}

	/* Read tip sense status before handling type detect */
	current_plug_status = (stickies[11] &
		(CS42L42_TS_PLUG_MASK | CS42L42_TS_UNPLUG_MASK)) >>
		CS42L42_TS_PLUG_SHIFT;

	/* Read button sense status */
	current_button_status = stickies[7] &
		(CS42L42_M_DETECT_TF_MASK |
		CS42L42_M_DETECT_FT_MASK |
		CS42L42_M_HSBIAS_HIZ_MASK);

	/* Check auto-detect status */
	if ((~masks[5]) & irq_params_table[5].mask) {
		if (stickies[5] & CS42L42_HSDET_AUTO_DONE_MASK) {
			cs42l42_process_hs_type_detect(cs42l42);
			switch(cs42l42->hs_type){
			case CS42L42_PLUG_CTIA:
			case CS42L42_PLUG_OMTP:
				snd_soc_jack_report(cs42l42->jack, SND_JACK_HEADSET,
						    SND_JACK_HEADSET);
				break;
			case CS42L42_PLUG_HEADPHONE:
				snd_soc_jack_report(cs42l42->jack, SND_JACK_HEADPHONE,
						    SND_JACK_HEADPHONE);
				break;
			default:
				break;
			}
			dev_dbg(component->dev, "Auto detect done (%d)\n", cs42l42->hs_type);
		}
	}

	/* Check tip sense status */
	if ((~masks[11]) & irq_params_table[11].mask) {
		switch (current_plug_status) {
		case CS42L42_TS_PLUG:
			if (cs42l42->plug_state != CS42L42_TS_PLUG) {
				cs42l42->plug_state = CS42L42_TS_PLUG;
				cs42l42_init_hs_type_detect(cs42l42);
			}
			break;

		case CS42L42_TS_UNPLUG:
			if (cs42l42->plug_state != CS42L42_TS_UNPLUG) {
				cs42l42->plug_state = CS42L42_TS_UNPLUG;
				cs42l42_cancel_hs_type_detect(cs42l42);

				switch(cs42l42->hs_type){
				case CS42L42_PLUG_CTIA:
				case CS42L42_PLUG_OMTP:
					snd_soc_jack_report(cs42l42->jack, 0, SND_JACK_HEADSET);
					break;
				case CS42L42_PLUG_HEADPHONE:
					snd_soc_jack_report(cs42l42->jack, 0, SND_JACK_HEADPHONE);
					break;
				default:
					break;
				}
				snd_soc_jack_report(cs42l42->jack, 0,
						    SND_JACK_BTN_0 | SND_JACK_BTN_1 |
						    SND_JACK_BTN_2 | SND_JACK_BTN_3);

				dev_dbg(component->dev, "Unplug event\n");
			}
			break;

		default:
			if (cs42l42->plug_state != CS42L42_TS_TRANS)
				cs42l42->plug_state = CS42L42_TS_TRANS;
		}
	}

	/* Check button detect status */
	if (cs42l42->plug_state == CS42L42_TS_PLUG && ((~masks[7]) & irq_params_table[7].mask)) {
		if (!(current_button_status &
			CS42L42_M_HSBIAS_HIZ_MASK)) {

			if (current_button_status & CS42L42_M_DETECT_TF_MASK) {
				dev_dbg(component->dev, "Button released\n");
				report = 0;
			} else if (current_button_status & CS42L42_M_DETECT_FT_MASK) {
				report = cs42l42_handle_button_press(cs42l42);

			}
			snd_soc_jack_report(cs42l42->jack, report, SND_JACK_BTN_0 | SND_JACK_BTN_1 |
								   SND_JACK_BTN_2 | SND_JACK_BTN_3);
		}
	}

	return IRQ_HANDLED;
}

static void cs42l42_set_interrupt_masks(struct cs42l42_private *cs42l42)
{
	regmap_update_bits(cs42l42->regmap, CS42L42_ADC_OVFL_INT_MASK,
			CS42L42_ADC_OVFL_MASK,
			(1 << CS42L42_ADC_OVFL_SHIFT));

	regmap_update_bits(cs42l42->regmap, CS42L42_MIXER_INT_MASK,
			CS42L42_MIX_CHB_OVFL_MASK |
			CS42L42_MIX_CHA_OVFL_MASK |
			CS42L42_EQ_OVFL_MASK |
			CS42L42_EQ_BIQUAD_OVFL_MASK,
			(1 << CS42L42_MIX_CHB_OVFL_SHIFT) |
			(1 << CS42L42_MIX_CHA_OVFL_SHIFT) |
			(1 << CS42L42_EQ_OVFL_SHIFT) |
			(1 << CS42L42_EQ_BIQUAD_OVFL_SHIFT));

	regmap_update_bits(cs42l42->regmap, CS42L42_SRC_INT_MASK,
			CS42L42_SRC_ILK_MASK |
			CS42L42_SRC_OLK_MASK |
			CS42L42_SRC_IUNLK_MASK |
			CS42L42_SRC_OUNLK_MASK,
			(1 << CS42L42_SRC_ILK_SHIFT) |
			(1 << CS42L42_SRC_OLK_SHIFT) |
			(1 << CS42L42_SRC_IUNLK_SHIFT) |
			(1 << CS42L42_SRC_OUNLK_SHIFT));

	regmap_update_bits(cs42l42->regmap, CS42L42_ASP_RX_INT_MASK,
			CS42L42_ASPRX_NOLRCK_MASK |
			CS42L42_ASPRX_EARLY_MASK |
			CS42L42_ASPRX_LATE_MASK |
			CS42L42_ASPRX_ERROR_MASK |
			CS42L42_ASPRX_OVLD_MASK,
			(1 << CS42L42_ASPRX_NOLRCK_SHIFT) |
			(1 << CS42L42_ASPRX_EARLY_SHIFT) |
			(1 << CS42L42_ASPRX_LATE_SHIFT) |
			(1 << CS42L42_ASPRX_ERROR_SHIFT) |
			(1 << CS42L42_ASPRX_OVLD_SHIFT));

	regmap_update_bits(cs42l42->regmap, CS42L42_ASP_TX_INT_MASK,
			CS42L42_ASPTX_NOLRCK_MASK |
			CS42L42_ASPTX_EARLY_MASK |
			CS42L42_ASPTX_LATE_MASK |
			CS42L42_ASPTX_SMERROR_MASK,
			(1 << CS42L42_ASPTX_NOLRCK_SHIFT) |
			(1 << CS42L42_ASPTX_EARLY_SHIFT) |
			(1 << CS42L42_ASPTX_LATE_SHIFT) |
			(1 << CS42L42_ASPTX_SMERROR_SHIFT));

	regmap_update_bits(cs42l42->regmap, CS42L42_CODEC_INT_MASK,
			CS42L42_PDN_DONE_MASK |
			CS42L42_HSDET_AUTO_DONE_MASK,
			(1 << CS42L42_PDN_DONE_SHIFT) |
			(1 << CS42L42_HSDET_AUTO_DONE_SHIFT));

	regmap_update_bits(cs42l42->regmap, CS42L42_SRCPL_INT_MASK,
			CS42L42_SRCPL_ADC_LK_MASK |
			CS42L42_SRCPL_DAC_LK_MASK |
			CS42L42_SRCPL_ADC_UNLK_MASK |
			CS42L42_SRCPL_DAC_UNLK_MASK,
			(1 << CS42L42_SRCPL_ADC_LK_SHIFT) |
			(1 << CS42L42_SRCPL_DAC_LK_SHIFT) |
			(1 << CS42L42_SRCPL_ADC_UNLK_SHIFT) |
			(1 << CS42L42_SRCPL_DAC_UNLK_SHIFT));

	regmap_update_bits(cs42l42->regmap, CS42L42_DET_INT1_MASK,
			CS42L42_TIP_SENSE_UNPLUG_MASK |
			CS42L42_TIP_SENSE_PLUG_MASK |
			CS42L42_HSBIAS_SENSE_MASK,
			(1 << CS42L42_TIP_SENSE_UNPLUG_SHIFT) |
			(1 << CS42L42_TIP_SENSE_PLUG_SHIFT) |
			(1 << CS42L42_HSBIAS_SENSE_SHIFT));

	regmap_update_bits(cs42l42->regmap, CS42L42_DET_INT2_MASK,
			CS42L42_M_DETECT_TF_MASK |
			CS42L42_M_DETECT_FT_MASK |
			CS42L42_M_HSBIAS_HIZ_MASK |
			CS42L42_M_SHORT_RLS_MASK |
			CS42L42_M_SHORT_DET_MASK,
			(1 << CS42L42_M_DETECT_TF_SHIFT) |
			(1 << CS42L42_M_DETECT_FT_SHIFT) |
			(1 << CS42L42_M_HSBIAS_HIZ_SHIFT) |
			(1 << CS42L42_M_SHORT_RLS_SHIFT) |
			(1 << CS42L42_M_SHORT_DET_SHIFT));

	regmap_update_bits(cs42l42->regmap, CS42L42_VPMON_INT_MASK,
			CS42L42_VPMON_MASK,
			(1 << CS42L42_VPMON_SHIFT));

	regmap_update_bits(cs42l42->regmap, CS42L42_PLL_LOCK_INT_MASK,
			CS42L42_PLL_LOCK_MASK,
			(1 << CS42L42_PLL_LOCK_SHIFT));

	regmap_update_bits(cs42l42->regmap, CS42L42_TSRS_PLUG_INT_MASK,
			CS42L42_RS_PLUG_MASK |
			CS42L42_RS_UNPLUG_MASK |
			CS42L42_TS_PLUG_MASK |
			CS42L42_TS_UNPLUG_MASK,
			(1 << CS42L42_RS_PLUG_SHIFT) |
			(1 << CS42L42_RS_UNPLUG_SHIFT) |
			(1 << CS42L42_TS_PLUG_SHIFT) |
			(1 << CS42L42_TS_UNPLUG_SHIFT));
}

static void cs42l42_setup_hs_type_detect(struct cs42l42_private *cs42l42)
{
	unsigned int reg;

	cs42l42->hs_type = CS42L42_PLUG_INVALID;

	/* Latch analog controls to VP power domain */
	regmap_update_bits(cs42l42->regmap, CS42L42_MIC_DET_CTL1,
			CS42L42_LATCH_TO_VP_MASK |
			CS42L42_EVENT_STAT_SEL_MASK |
			CS42L42_HS_DET_LEVEL_MASK,
			(1 << CS42L42_LATCH_TO_VP_SHIFT) |
			(0 << CS42L42_EVENT_STAT_SEL_SHIFT) |
			(cs42l42->bias_thresholds[0] <<
			CS42L42_HS_DET_LEVEL_SHIFT));

	/* Remove ground noise-suppression clamps */
	regmap_update_bits(cs42l42->regmap,
			CS42L42_HS_CLAMP_DISABLE,
			CS42L42_HS_CLAMP_DISABLE_MASK,
			(1 << CS42L42_HS_CLAMP_DISABLE_SHIFT));

	/* Enable the tip sense circuit */
	regmap_update_bits(cs42l42->regmap, CS42L42_TIPSENSE_CTL,
			CS42L42_TIP_SENSE_CTRL_MASK |
			CS42L42_TIP_SENSE_INV_MASK |
			CS42L42_TIP_SENSE_DEBOUNCE_MASK,
			(3 << CS42L42_TIP_SENSE_CTRL_SHIFT) |
			(0 << CS42L42_TIP_SENSE_INV_SHIFT) |
			(2 << CS42L42_TIP_SENSE_DEBOUNCE_SHIFT));

	/* Save the initial status of the tip sense */
	regmap_read(cs42l42->regmap,
			  CS42L42_TSRS_PLUG_STATUS,
			  &reg);
	cs42l42->plug_state = (((char) reg) &
		      (CS42L42_TS_PLUG_MASK | CS42L42_TS_UNPLUG_MASK)) >>
		      CS42L42_TS_PLUG_SHIFT;
}

static const unsigned int threshold_defaults[] = {
	CS42L42_HS_DET_LEVEL_15,
	CS42L42_HS_DET_LEVEL_8,
	CS42L42_HS_DET_LEVEL_4,
	CS42L42_HS_DET_LEVEL_1
};

static int cs42l42_handle_device_data(struct device *dev,
					struct cs42l42_private *cs42l42)
{
	unsigned int val;
	u32 thresholds[CS42L42_NUM_BIASES];
	int ret;
	int i;

	ret = device_property_read_u32(dev, "cirrus,ts-inv", &val);
	if (!ret) {
		switch (val) {
		case CS42L42_TS_INV_EN:
		case CS42L42_TS_INV_DIS:
			cs42l42->ts_inv = val;
			break;
		default:
			dev_err(dev,
				"Wrong cirrus,ts-inv DT value %d\n",
				val);
			cs42l42->ts_inv = CS42L42_TS_INV_DIS;
		}
	} else {
		cs42l42->ts_inv = CS42L42_TS_INV_DIS;
	}

	regmap_update_bits(cs42l42->regmap, CS42L42_TSENSE_CTL,
			CS42L42_TS_INV_MASK,
			(cs42l42->ts_inv << CS42L42_TS_INV_SHIFT));

	ret = device_property_read_u32(dev, "cirrus,ts-dbnc-rise", &val);
	if (!ret) {
		switch (val) {
		case CS42L42_TS_DBNCE_0:
		case CS42L42_TS_DBNCE_125:
		case CS42L42_TS_DBNCE_250:
		case CS42L42_TS_DBNCE_500:
		case CS42L42_TS_DBNCE_750:
		case CS42L42_TS_DBNCE_1000:
		case CS42L42_TS_DBNCE_1250:
		case CS42L42_TS_DBNCE_1500:
			cs42l42->ts_dbnc_rise = val;
			break;
		default:
			dev_err(dev,
				"Wrong cirrus,ts-dbnc-rise DT value %d\n",
				val);
			cs42l42->ts_dbnc_rise = CS42L42_TS_DBNCE_1000;
		}
	} else {
		cs42l42->ts_dbnc_rise = CS42L42_TS_DBNCE_1000;
	}

	regmap_update_bits(cs42l42->regmap, CS42L42_TSENSE_CTL,
			CS42L42_TS_RISE_DBNCE_TIME_MASK,
			(cs42l42->ts_dbnc_rise <<
			CS42L42_TS_RISE_DBNCE_TIME_SHIFT));

	ret = device_property_read_u32(dev, "cirrus,ts-dbnc-fall", &val);
	if (!ret) {
		switch (val) {
		case CS42L42_TS_DBNCE_0:
		case CS42L42_TS_DBNCE_125:
		case CS42L42_TS_DBNCE_250:
		case CS42L42_TS_DBNCE_500:
		case CS42L42_TS_DBNCE_750:
		case CS42L42_TS_DBNCE_1000:
		case CS42L42_TS_DBNCE_1250:
		case CS42L42_TS_DBNCE_1500:
			cs42l42->ts_dbnc_fall = val;
			break;
		default:
			dev_err(dev,
				"Wrong cirrus,ts-dbnc-fall DT value %d\n",
				val);
			cs42l42->ts_dbnc_fall = CS42L42_TS_DBNCE_0;
		}
	} else {
		cs42l42->ts_dbnc_fall = CS42L42_TS_DBNCE_0;
	}

	regmap_update_bits(cs42l42->regmap, CS42L42_TSENSE_CTL,
			CS42L42_TS_FALL_DBNCE_TIME_MASK,
			(cs42l42->ts_dbnc_fall <<
			CS42L42_TS_FALL_DBNCE_TIME_SHIFT));

	ret = device_property_read_u32(dev, "cirrus,btn-det-init-dbnce", &val);
	if (!ret) {
		if (val <= CS42L42_BTN_DET_INIT_DBNCE_MAX)
			cs42l42->btn_det_init_dbnce = val;
		else {
			dev_err(dev,
				"Wrong cirrus,btn-det-init-dbnce DT value %d\n",
				val);
			cs42l42->btn_det_init_dbnce =
				CS42L42_BTN_DET_INIT_DBNCE_DEFAULT;
		}
	} else {
		cs42l42->btn_det_init_dbnce =
			CS42L42_BTN_DET_INIT_DBNCE_DEFAULT;
	}

	ret = device_property_read_u32(dev, "cirrus,btn-det-event-dbnce", &val);
	if (!ret) {
		if (val <= CS42L42_BTN_DET_EVENT_DBNCE_MAX)
			cs42l42->btn_det_event_dbnce = val;
		else {
			dev_err(dev,
				"Wrong cirrus,btn-det-event-dbnce DT value %d\n", val);
			cs42l42->btn_det_event_dbnce =
				CS42L42_BTN_DET_EVENT_DBNCE_DEFAULT;
		}
	} else {
		cs42l42->btn_det_event_dbnce =
			CS42L42_BTN_DET_EVENT_DBNCE_DEFAULT;
	}

	ret = device_property_read_u32_array(dev, "cirrus,bias-lvls",
					     thresholds, ARRAY_SIZE(thresholds));
	if (!ret) {
		for (i = 0; i < CS42L42_NUM_BIASES; i++) {
			if (thresholds[i] <= CS42L42_HS_DET_LEVEL_MAX)
				cs42l42->bias_thresholds[i] = thresholds[i];
			else {
				dev_err(dev,
					"Wrong cirrus,bias-lvls[%d] DT value %d\n", i,
					thresholds[i]);
				cs42l42->bias_thresholds[i] = threshold_defaults[i];
			}
		}
	} else {
		for (i = 0; i < CS42L42_NUM_BIASES; i++)
			cs42l42->bias_thresholds[i] = threshold_defaults[i];
	}

	ret = device_property_read_u32(dev, "cirrus,hs-bias-ramp-rate", &val);
	if (!ret) {
		switch (val) {
		case CS42L42_HSBIAS_RAMP_FAST_RISE_SLOW_FALL:
			cs42l42->hs_bias_ramp_rate = val;
			cs42l42->hs_bias_ramp_time = CS42L42_HSBIAS_RAMP_TIME0;
			break;
		case CS42L42_HSBIAS_RAMP_FAST:
			cs42l42->hs_bias_ramp_rate = val;
			cs42l42->hs_bias_ramp_time = CS42L42_HSBIAS_RAMP_TIME1;
			break;
		case CS42L42_HSBIAS_RAMP_SLOW:
			cs42l42->hs_bias_ramp_rate = val;
			cs42l42->hs_bias_ramp_time = CS42L42_HSBIAS_RAMP_TIME2;
			break;
		case CS42L42_HSBIAS_RAMP_SLOWEST:
			cs42l42->hs_bias_ramp_rate = val;
			cs42l42->hs_bias_ramp_time = CS42L42_HSBIAS_RAMP_TIME3;
			break;
		default:
			dev_err(dev,
				"Wrong cirrus,hs-bias-ramp-rate DT value %d\n",
				val);
			cs42l42->hs_bias_ramp_rate = CS42L42_HSBIAS_RAMP_SLOW;
			cs42l42->hs_bias_ramp_time = CS42L42_HSBIAS_RAMP_TIME2;
		}
	} else {
		cs42l42->hs_bias_ramp_rate = CS42L42_HSBIAS_RAMP_SLOW;
		cs42l42->hs_bias_ramp_time = CS42L42_HSBIAS_RAMP_TIME2;
	}

	regmap_update_bits(cs42l42->regmap, CS42L42_HS_BIAS_CTL,
			CS42L42_HSBIAS_RAMP_MASK,
			(cs42l42->hs_bias_ramp_rate <<
			CS42L42_HSBIAS_RAMP_SHIFT));

	if (device_property_read_bool(dev, "cirrus,hs-bias-sense-disable"))
		cs42l42->hs_bias_sense_en = 0;
	else
		cs42l42->hs_bias_sense_en = 1;

	return 0;
}

static int cs42l42_i2c_probe(struct i2c_client *i2c_client,
				       const struct i2c_device_id *id)
{
	struct cs42l42_private *cs42l42;
	int ret, i, devid;
	unsigned int reg;

	cs42l42 = devm_kzalloc(&i2c_client->dev, sizeof(struct cs42l42_private),
			       GFP_KERNEL);
	if (!cs42l42)
		return -ENOMEM;

	i2c_set_clientdata(i2c_client, cs42l42);

	cs42l42->regmap = devm_regmap_init_i2c(i2c_client, &cs42l42_regmap);
	if (IS_ERR(cs42l42->regmap)) {
		ret = PTR_ERR(cs42l42->regmap);
		dev_err(&i2c_client->dev, "regmap_init() failed: %d\n", ret);
		return ret;
	}

	for (i = 0; i < ARRAY_SIZE(cs42l42->supplies); i++)
		cs42l42->supplies[i].supply = cs42l42_supply_names[i];

	ret = devm_regulator_bulk_get(&i2c_client->dev,
				      ARRAY_SIZE(cs42l42->supplies),
				      cs42l42->supplies);
	if (ret != 0) {
		dev_err(&i2c_client->dev,
			"Failed to request supplies: %d\n", ret);
		return ret;
	}

	ret = regulator_bulk_enable(ARRAY_SIZE(cs42l42->supplies),
				    cs42l42->supplies);
	if (ret != 0) {
		dev_err(&i2c_client->dev,
			"Failed to enable supplies: %d\n", ret);
		return ret;
	}

	/* Reset the Device */
	cs42l42->reset_gpio = devm_gpiod_get_optional(&i2c_client->dev,
		"reset", GPIOD_OUT_LOW);
	if (IS_ERR(cs42l42->reset_gpio)) {
		ret = PTR_ERR(cs42l42->reset_gpio);
		goto err_disable;
	}

	if (cs42l42->reset_gpio) {
		dev_dbg(&i2c_client->dev, "Found reset GPIO\n");
		gpiod_set_value_cansleep(cs42l42->reset_gpio, 1);
	}
	usleep_range(CS42L42_BOOT_TIME_US, CS42L42_BOOT_TIME_US * 2);

	/* Request IRQ */
	ret = devm_request_threaded_irq(&i2c_client->dev,
			i2c_client->irq,
			NULL, cs42l42_irq_thread,
			IRQF_ONESHOT | IRQF_TRIGGER_LOW,
			"cs42l42", cs42l42);

	if (ret != 0)
		dev_err(&i2c_client->dev,
			"Failed to request IRQ: %d\n", ret);

	/* initialize codec */
	devid = cirrus_read_device_id(cs42l42->regmap, CS42L42_DEVID_AB);
	if (devid < 0) {
		ret = devid;
		dev_err(&i2c_client->dev, "Failed to read device ID: %d\n", ret);
		goto err_disable;
	}

	if (devid != CS42L42_CHIP_ID) {
		ret = -ENODEV;
		dev_err(&i2c_client->dev,
			"CS42L42 Device ID (%X). Expected %X\n",
			devid, CS42L42_CHIP_ID);
		goto err_disable;
	}

	ret = regmap_read(cs42l42->regmap, CS42L42_REVID, &reg);
	if (ret < 0) {
		dev_err(&i2c_client->dev, "Get Revision ID failed\n");
		goto err_disable;
	}

	dev_info(&i2c_client->dev,
		 "Cirrus Logic CS42L42, Revision: %02X\n", reg & 0xFF);

	/* Power up the codec */
	regmap_update_bits(cs42l42->regmap, CS42L42_PWR_CTL1,
			CS42L42_ASP_DAO_PDN_MASK |
			CS42L42_ASP_DAI_PDN_MASK |
			CS42L42_MIXER_PDN_MASK |
			CS42L42_EQ_PDN_MASK |
			CS42L42_HP_PDN_MASK |
			CS42L42_ADC_PDN_MASK |
			CS42L42_PDN_ALL_MASK,
			(1 << CS42L42_ASP_DAO_PDN_SHIFT) |
			(1 << CS42L42_ASP_DAI_PDN_SHIFT) |
			(1 << CS42L42_MIXER_PDN_SHIFT) |
			(1 << CS42L42_EQ_PDN_SHIFT) |
			(1 << CS42L42_HP_PDN_SHIFT) |
			(1 << CS42L42_ADC_PDN_SHIFT) |
			(0 << CS42L42_PDN_ALL_SHIFT));

	ret = cs42l42_handle_device_data(&i2c_client->dev, cs42l42);
	if (ret != 0)
		goto err_disable;

	/* Setup headset detection */
	cs42l42_setup_hs_type_detect(cs42l42);

	/* Mask/Unmask Interrupts */
	cs42l42_set_interrupt_masks(cs42l42);

	/* Register codec for machine driver */
	ret = devm_snd_soc_register_component(&i2c_client->dev,
			&soc_component_dev_cs42l42, &cs42l42_dai, 1);
	if (ret < 0)
		goto err_disable;
	return 0;

err_disable:
	regulator_bulk_disable(ARRAY_SIZE(cs42l42->supplies),
				cs42l42->supplies);
	return ret;
}

static int cs42l42_i2c_remove(struct i2c_client *i2c_client)
{
	struct cs42l42_private *cs42l42 = i2c_get_clientdata(i2c_client);

	devm_free_irq(&i2c_client->dev, i2c_client->irq, cs42l42);
	pm_runtime_suspend(&i2c_client->dev);
	pm_runtime_disable(&i2c_client->dev);

	return 0;
}

#ifdef CONFIG_PM
static int cs42l42_runtime_suspend(struct device *dev)
{
	struct cs42l42_private *cs42l42 = dev_get_drvdata(dev);

	regcache_cache_only(cs42l42->regmap, true);
	regcache_mark_dirty(cs42l42->regmap);

	/* Hold down reset */
	gpiod_set_value_cansleep(cs42l42->reset_gpio, 0);

	/* remove power */
	regulator_bulk_disable(ARRAY_SIZE(cs42l42->supplies),
				cs42l42->supplies);

	return 0;
}

static int cs42l42_runtime_resume(struct device *dev)
{
	struct cs42l42_private *cs42l42 = dev_get_drvdata(dev);
	int ret;

	/* Enable power */
	ret = regulator_bulk_enable(ARRAY_SIZE(cs42l42->supplies),
					cs42l42->supplies);
	if (ret != 0) {
		dev_err(dev, "Failed to enable supplies: %d\n",
			ret);
		return ret;
	}

	gpiod_set_value_cansleep(cs42l42->reset_gpio, 1);
	usleep_range(CS42L42_BOOT_TIME_US, CS42L42_BOOT_TIME_US * 2);

	regcache_cache_only(cs42l42->regmap, false);
	regcache_sync(cs42l42->regmap);

	return 0;
}
#endif

static const struct dev_pm_ops cs42l42_runtime_pm = {
	SET_RUNTIME_PM_OPS(cs42l42_runtime_suspend, cs42l42_runtime_resume,
			   NULL)
};

#ifdef CONFIG_OF
static const struct of_device_id cs42l42_of_match[] = {
	{ .compatible = "cirrus,cs42l42", },
	{}
};
MODULE_DEVICE_TABLE(of, cs42l42_of_match);
#endif

#ifdef CONFIG_ACPI
static const struct acpi_device_id cs42l42_acpi_match[] = {
	{"10134242", 0,},
	{}
};
MODULE_DEVICE_TABLE(acpi, cs42l42_acpi_match);
#endif

static const struct i2c_device_id cs42l42_id[] = {
	{"cs42l42", 0},
	{}
};

MODULE_DEVICE_TABLE(i2c, cs42l42_id);

static struct i2c_driver cs42l42_i2c_driver = {
	.driver = {
		.name = "cs42l42",
		.pm = &cs42l42_runtime_pm,
		.of_match_table = of_match_ptr(cs42l42_of_match),
		.acpi_match_table = ACPI_PTR(cs42l42_acpi_match),
		},
	.id_table = cs42l42_id,
	.probe = cs42l42_i2c_probe,
	.remove = cs42l42_i2c_remove,
};

module_i2c_driver(cs42l42_i2c_driver);

MODULE_DESCRIPTION("ASoC CS42L42 driver");
MODULE_AUTHOR("James Schulman, Cirrus Logic Inc, <james.schulman@cirrus.com>");
MODULE_AUTHOR("Brian Austin, Cirrus Logic Inc, <brian.austin@cirrus.com>");
MODULE_AUTHOR("Michael White, Cirrus Logic Inc, <michael.white@cirrus.com>");
MODULE_LICENSE("GPL");<|MERGE_RESOLUTION|>--- conflicted
+++ resolved
@@ -825,18 +825,11 @@
 {
 	struct snd_soc_component *component = dai->component;
 	struct cs42l42_private *cs42l42 = snd_soc_component_get_drvdata(component);
-<<<<<<< HEAD
-=======
 	unsigned int channels = params_channels(params);
->>>>>>> 754a0abe
 	unsigned int width = (params_width(params) / 8) - 1;
 	unsigned int val = 0;
 
 	cs42l42->srate = params_rate(params);
-<<<<<<< HEAD
-
-	switch(substream->stream) {
-=======
 	cs42l42->bclk = snd_soc_params_to_bclk(params);
 
 	switch(substream->stream) {
@@ -851,7 +844,6 @@
 				CS42L42_ASP_TX_CH1_AP_MASK | CS42L42_ASP_TX_CH2_AP_MASK |
 				CS42L42_ASP_TX_CH2_RES_MASK | CS42L42_ASP_TX_CH1_RES_MASK, val);
 		break;
->>>>>>> 754a0abe
 	case SNDRV_PCM_STREAM_PLAYBACK:
 		val |= width << CS42L42_ASP_RX_CH_RES_SHIFT;
 		/* channel 1 on low LRCLK */
