// SPDX-License-Identifier: GPL-2.0-or-later
/*
 *
 *  patch_hdmi.c - routines for HDMI/DisplayPort codecs
 *
 *  Copyright(c) 2008-2010 Intel Corporation. All rights reserved.
 *  Copyright (c) 2006 ATI Technologies Inc.
 *  Copyright (c) 2008 NVIDIA Corp.  All rights reserved.
 *  Copyright (c) 2008 Wei Ni <wni@nvidia.com>
 *  Copyright (c) 2013 Anssi Hannula <anssi.hannula@iki.fi>
 *
 *  Authors:
 *			Wu Fengguang <wfg@linux.intel.com>
 *
 *  Maintained by:
 *			Wu Fengguang <wfg@linux.intel.com>
 */

#include <linux/init.h>
#include <linux/delay.h>
#include <linux/pci.h>
#include <linux/slab.h>
#include <linux/module.h>
#include <linux/pm_runtime.h>
#include <sound/core.h>
#include <sound/jack.h>
#include <sound/asoundef.h>
#include <sound/tlv.h>
#include <sound/hdaudio.h>
#include <sound/hda_i915.h>
#include <sound/hda_chmap.h>
#include <sound/hda_codec.h>
#include "hda_local.h"
#include "hda_jack.h"
#include "hda_controller.h"

static bool static_hdmi_pcm;
module_param(static_hdmi_pcm, bool, 0644);
MODULE_PARM_DESC(static_hdmi_pcm, "Don't restrict PCM parameters per ELD info");

static bool enable_acomp = true;
module_param(enable_acomp, bool, 0444);
MODULE_PARM_DESC(enable_acomp, "Enable audio component binding (default=yes)");

static bool enable_silent_stream =
IS_ENABLED(CONFIG_SND_HDA_INTEL_HDMI_SILENT_STREAM);
module_param(enable_silent_stream, bool, 0644);
MODULE_PARM_DESC(enable_silent_stream, "Enable Silent Stream for HDMI devices");

struct hdmi_spec_per_cvt {
	hda_nid_t cvt_nid;
	int assigned;
	unsigned int channels_min;
	unsigned int channels_max;
	u32 rates;
	u64 formats;
	unsigned int maxbps;
};

/* max. connections to a widget */
#define HDA_MAX_CONNECTIONS	32

struct hdmi_spec_per_pin {
	hda_nid_t pin_nid;
	int dev_id;
	/* pin idx, different device entries on the same pin use the same idx */
	int pin_nid_idx;
	int num_mux_nids;
	hda_nid_t mux_nids[HDA_MAX_CONNECTIONS];
	int mux_idx;
	hda_nid_t cvt_nid;

	struct hda_codec *codec;
	struct hdmi_eld sink_eld;
	struct mutex lock;
	struct delayed_work work;
	struct hdmi_pcm *pcm; /* pointer to spec->pcm_rec[n] dynamically*/
	int pcm_idx; /* which pcm is attached. -1 means no pcm is attached */
	int repoll_count;
	bool setup; /* the stream has been set up by prepare callback */
	bool silent_stream;
	int channels; /* current number of channels */
	bool non_pcm;
	bool chmap_set;		/* channel-map override by ALSA API? */
	unsigned char chmap[8]; /* ALSA API channel-map */
#ifdef CONFIG_SND_PROC_FS
	struct snd_info_entry *proc_entry;
#endif
};

/* operations used by generic code that can be overridden by patches */
struct hdmi_ops {
	int (*pin_get_eld)(struct hda_codec *codec, hda_nid_t pin_nid,
			   int dev_id, unsigned char *buf, int *eld_size);

	void (*pin_setup_infoframe)(struct hda_codec *codec, hda_nid_t pin_nid,
				    int dev_id,
				    int ca, int active_channels, int conn_type);

	/* enable/disable HBR (HD passthrough) */
	int (*pin_hbr_setup)(struct hda_codec *codec, hda_nid_t pin_nid,
			     int dev_id, bool hbr);

	int (*setup_stream)(struct hda_codec *codec, hda_nid_t cvt_nid,
			    hda_nid_t pin_nid, int dev_id, u32 stream_tag,
			    int format);

	void (*pin_cvt_fixup)(struct hda_codec *codec,
			      struct hdmi_spec_per_pin *per_pin,
			      hda_nid_t cvt_nid);
};

struct hdmi_pcm {
	struct hda_pcm *pcm;
	struct snd_jack *jack;
	struct snd_kcontrol *eld_ctl;
};

struct hdmi_spec {
	struct hda_codec *codec;
	int num_cvts;
	struct snd_array cvts; /* struct hdmi_spec_per_cvt */
	hda_nid_t cvt_nids[4]; /* only for haswell fix */

	/*
	 * num_pins is the number of virtual pins
	 * for example, there are 3 pins, and each pin
	 * has 4 device entries, then the num_pins is 12
	 */
	int num_pins;
	/*
	 * num_nids is the number of real pins
	 * In the above example, num_nids is 3
	 */
	int num_nids;
	/*
	 * dev_num is the number of device entries
	 * on each pin.
	 * In the above example, dev_num is 4
	 */
	int dev_num;
	struct snd_array pins; /* struct hdmi_spec_per_pin */
	struct hdmi_pcm pcm_rec[16];
	struct mutex pcm_lock;
	struct mutex bind_lock; /* for audio component binding */
	/* pcm_bitmap means which pcms have been assigned to pins*/
	unsigned long pcm_bitmap;
	int pcm_used;	/* counter of pcm_rec[] */
	/* bitmap shows whether the pcm is opened in user space
	 * bit 0 means the first playback PCM (PCM3);
	 * bit 1 means the second playback PCM, and so on.
	 */
	unsigned long pcm_in_use;

	struct hdmi_eld temp_eld;
	struct hdmi_ops ops;

	bool dyn_pin_out;
	bool dyn_pcm_assign;
	bool dyn_pcm_no_legacy;
	bool intel_hsw_fixup;	/* apply Intel platform-specific fixups */
	/*
	 * Non-generic VIA/NVIDIA specific
	 */
	struct hda_multi_out multiout;
	struct hda_pcm_stream pcm_playback;

	bool use_acomp_notifier; /* use eld_notify callback for hotplug */
	bool acomp_registered; /* audio component registered in this driver */
	bool force_connect; /* force connectivity */
	struct drm_audio_component_audio_ops drm_audio_ops;
	int (*port2pin)(struct hda_codec *, int); /* reverse port/pin mapping */

	struct hdac_chmap chmap;
	hda_nid_t vendor_nid;
	const int *port_map;
	int port_num;
	bool send_silent_stream; /* Flag to enable silent stream feature */
};

#ifdef CONFIG_SND_HDA_COMPONENT
static inline bool codec_has_acomp(struct hda_codec *codec)
{
	struct hdmi_spec *spec = codec->spec;
	return spec->use_acomp_notifier;
}
#else
#define codec_has_acomp(codec)	false
#endif

struct hdmi_audio_infoframe {
	u8 type; /* 0x84 */
	u8 ver;  /* 0x01 */
	u8 len;  /* 0x0a */

	u8 checksum;

	u8 CC02_CT47;	/* CC in bits 0:2, CT in 4:7 */
	u8 SS01_SF24;
	u8 CXT04;
	u8 CA;
	u8 LFEPBL01_LSV36_DM_INH7;
};

struct dp_audio_infoframe {
	u8 type; /* 0x84 */
	u8 len;  /* 0x1b */
	u8 ver;  /* 0x11 << 2 */

	u8 CC02_CT47;	/* match with HDMI infoframe from this on */
	u8 SS01_SF24;
	u8 CXT04;
	u8 CA;
	u8 LFEPBL01_LSV36_DM_INH7;
};

union audio_infoframe {
	struct hdmi_audio_infoframe hdmi;
	struct dp_audio_infoframe dp;
	u8 bytes[0];
};

/*
 * HDMI routines
 */

#define get_pin(spec, idx) \
	((struct hdmi_spec_per_pin *)snd_array_elem(&spec->pins, idx))
#define get_cvt(spec, idx) \
	((struct hdmi_spec_per_cvt  *)snd_array_elem(&spec->cvts, idx))
/* obtain hdmi_pcm object assigned to idx */
#define get_hdmi_pcm(spec, idx)	(&(spec)->pcm_rec[idx])
/* obtain hda_pcm object assigned to idx */
#define get_pcm_rec(spec, idx)	(get_hdmi_pcm(spec, idx)->pcm)

static int pin_id_to_pin_index(struct hda_codec *codec,
			       hda_nid_t pin_nid, int dev_id)
{
	struct hdmi_spec *spec = codec->spec;
	int pin_idx;
	struct hdmi_spec_per_pin *per_pin;

	/*
	 * (dev_id == -1) means it is NON-MST pin
	 * return the first virtual pin on this port
	 */
	if (dev_id == -1)
		dev_id = 0;

	for (pin_idx = 0; pin_idx < spec->num_pins; pin_idx++) {
		per_pin = get_pin(spec, pin_idx);
		if ((per_pin->pin_nid == pin_nid) &&
			(per_pin->dev_id == dev_id))
			return pin_idx;
	}

	codec_warn(codec, "HDMI: pin NID 0x%x not registered\n", pin_nid);
	return -EINVAL;
}

static int hinfo_to_pcm_index(struct hda_codec *codec,
			struct hda_pcm_stream *hinfo)
{
	struct hdmi_spec *spec = codec->spec;
	int pcm_idx;

	for (pcm_idx = 0; pcm_idx < spec->pcm_used; pcm_idx++)
		if (get_pcm_rec(spec, pcm_idx)->stream == hinfo)
			return pcm_idx;

	codec_warn(codec, "HDMI: hinfo %p not tied to a PCM\n", hinfo);
	return -EINVAL;
}

static int hinfo_to_pin_index(struct hda_codec *codec,
			      struct hda_pcm_stream *hinfo)
{
	struct hdmi_spec *spec = codec->spec;
	struct hdmi_spec_per_pin *per_pin;
	int pin_idx;

	for (pin_idx = 0; pin_idx < spec->num_pins; pin_idx++) {
		per_pin = get_pin(spec, pin_idx);
		if (per_pin->pcm &&
			per_pin->pcm->pcm->stream == hinfo)
			return pin_idx;
	}

	codec_dbg(codec, "HDMI: hinfo %p (pcm %d) not registered\n", hinfo,
		  hinfo_to_pcm_index(codec, hinfo));
	return -EINVAL;
}

static struct hdmi_spec_per_pin *pcm_idx_to_pin(struct hdmi_spec *spec,
						int pcm_idx)
{
	int i;
	struct hdmi_spec_per_pin *per_pin;

	for (i = 0; i < spec->num_pins; i++) {
		per_pin = get_pin(spec, i);
		if (per_pin->pcm_idx == pcm_idx)
			return per_pin;
	}
	return NULL;
}

static int cvt_nid_to_cvt_index(struct hda_codec *codec, hda_nid_t cvt_nid)
{
	struct hdmi_spec *spec = codec->spec;
	int cvt_idx;

	for (cvt_idx = 0; cvt_idx < spec->num_cvts; cvt_idx++)
		if (get_cvt(spec, cvt_idx)->cvt_nid == cvt_nid)
			return cvt_idx;

	codec_warn(codec, "HDMI: cvt NID 0x%x not registered\n", cvt_nid);
	return -EINVAL;
}

static int hdmi_eld_ctl_info(struct snd_kcontrol *kcontrol,
			struct snd_ctl_elem_info *uinfo)
{
	struct hda_codec *codec = snd_kcontrol_chip(kcontrol);
	struct hdmi_spec *spec = codec->spec;
	struct hdmi_spec_per_pin *per_pin;
	struct hdmi_eld *eld;
	int pcm_idx;

	uinfo->type = SNDRV_CTL_ELEM_TYPE_BYTES;

	pcm_idx = kcontrol->private_value;
	mutex_lock(&spec->pcm_lock);
	per_pin = pcm_idx_to_pin(spec, pcm_idx);
	if (!per_pin) {
		/* no pin is bound to the pcm */
		uinfo->count = 0;
		goto unlock;
	}
	eld = &per_pin->sink_eld;
	uinfo->count = eld->eld_valid ? eld->eld_size : 0;

 unlock:
	mutex_unlock(&spec->pcm_lock);
	return 0;
}

static int hdmi_eld_ctl_get(struct snd_kcontrol *kcontrol,
			struct snd_ctl_elem_value *ucontrol)
{
	struct hda_codec *codec = snd_kcontrol_chip(kcontrol);
	struct hdmi_spec *spec = codec->spec;
	struct hdmi_spec_per_pin *per_pin;
	struct hdmi_eld *eld;
	int pcm_idx;
	int err = 0;

	pcm_idx = kcontrol->private_value;
	mutex_lock(&spec->pcm_lock);
	per_pin = pcm_idx_to_pin(spec, pcm_idx);
	if (!per_pin) {
		/* no pin is bound to the pcm */
		memset(ucontrol->value.bytes.data, 0,
		       ARRAY_SIZE(ucontrol->value.bytes.data));
		goto unlock;
	}

	eld = &per_pin->sink_eld;
	if (eld->eld_size > ARRAY_SIZE(ucontrol->value.bytes.data) ||
	    eld->eld_size > ELD_MAX_SIZE) {
		snd_BUG();
		err = -EINVAL;
		goto unlock;
	}

	memset(ucontrol->value.bytes.data, 0,
	       ARRAY_SIZE(ucontrol->value.bytes.data));
	if (eld->eld_valid)
		memcpy(ucontrol->value.bytes.data, eld->eld_buffer,
		       eld->eld_size);

 unlock:
	mutex_unlock(&spec->pcm_lock);
	return err;
}

static const struct snd_kcontrol_new eld_bytes_ctl = {
	.access = SNDRV_CTL_ELEM_ACCESS_READ | SNDRV_CTL_ELEM_ACCESS_VOLATILE |
		SNDRV_CTL_ELEM_ACCESS_SKIP_CHECK,
	.iface = SNDRV_CTL_ELEM_IFACE_PCM,
	.name = "ELD",
	.info = hdmi_eld_ctl_info,
	.get = hdmi_eld_ctl_get,
};

static int hdmi_create_eld_ctl(struct hda_codec *codec, int pcm_idx,
			int device)
{
	struct snd_kcontrol *kctl;
	struct hdmi_spec *spec = codec->spec;
	int err;

	kctl = snd_ctl_new1(&eld_bytes_ctl, codec);
	if (!kctl)
		return -ENOMEM;
	kctl->private_value = pcm_idx;
	kctl->id.device = device;

	/* no pin nid is associated with the kctl now
	 * tbd: associate pin nid to eld ctl later
	 */
	err = snd_hda_ctl_add(codec, 0, kctl);
	if (err < 0)
		return err;

	get_hdmi_pcm(spec, pcm_idx)->eld_ctl = kctl;
	return 0;
}

#ifdef BE_PARANOID
static void hdmi_get_dip_index(struct hda_codec *codec, hda_nid_t pin_nid,
				int *packet_index, int *byte_index)
{
	int val;

	val = snd_hda_codec_read(codec, pin_nid, 0,
				 AC_VERB_GET_HDMI_DIP_INDEX, 0);

	*packet_index = val >> 5;
	*byte_index = val & 0x1f;
}
#endif

static void hdmi_set_dip_index(struct hda_codec *codec, hda_nid_t pin_nid,
				int packet_index, int byte_index)
{
	int val;

	val = (packet_index << 5) | (byte_index & 0x1f);

	snd_hda_codec_write(codec, pin_nid, 0, AC_VERB_SET_HDMI_DIP_INDEX, val);
}

static void hdmi_write_dip_byte(struct hda_codec *codec, hda_nid_t pin_nid,
				unsigned char val)
{
	snd_hda_codec_write(codec, pin_nid, 0, AC_VERB_SET_HDMI_DIP_DATA, val);
}

static void hdmi_init_pin(struct hda_codec *codec, hda_nid_t pin_nid)
{
	struct hdmi_spec *spec = codec->spec;
	int pin_out;

	/* Unmute */
	if (get_wcaps(codec, pin_nid) & AC_WCAP_OUT_AMP)
		snd_hda_codec_write(codec, pin_nid, 0,
				AC_VERB_SET_AMP_GAIN_MUTE, AMP_OUT_UNMUTE);

	if (spec->dyn_pin_out)
		/* Disable pin out until stream is active */
		pin_out = 0;
	else
		/* Enable pin out: some machines with GM965 gets broken output
		 * when the pin is disabled or changed while using with HDMI
		 */
		pin_out = PIN_OUT;

	snd_hda_codec_write(codec, pin_nid, 0,
			    AC_VERB_SET_PIN_WIDGET_CONTROL, pin_out);
}

/*
 * ELD proc files
 */

#ifdef CONFIG_SND_PROC_FS
static void print_eld_info(struct snd_info_entry *entry,
			   struct snd_info_buffer *buffer)
{
	struct hdmi_spec_per_pin *per_pin = entry->private_data;

	mutex_lock(&per_pin->lock);
	snd_hdmi_print_eld_info(&per_pin->sink_eld, buffer);
	mutex_unlock(&per_pin->lock);
}

static void write_eld_info(struct snd_info_entry *entry,
			   struct snd_info_buffer *buffer)
{
	struct hdmi_spec_per_pin *per_pin = entry->private_data;

	mutex_lock(&per_pin->lock);
	snd_hdmi_write_eld_info(&per_pin->sink_eld, buffer);
	mutex_unlock(&per_pin->lock);
}

static int eld_proc_new(struct hdmi_spec_per_pin *per_pin, int index)
{
	char name[32];
	struct hda_codec *codec = per_pin->codec;
	struct snd_info_entry *entry;
	int err;

	snprintf(name, sizeof(name), "eld#%d.%d", codec->addr, index);
	err = snd_card_proc_new(codec->card, name, &entry);
	if (err < 0)
		return err;

	snd_info_set_text_ops(entry, per_pin, print_eld_info);
	entry->c.text.write = write_eld_info;
	entry->mode |= 0200;
	per_pin->proc_entry = entry;

	return 0;
}

static void eld_proc_free(struct hdmi_spec_per_pin *per_pin)
{
	if (!per_pin->codec->bus->shutdown) {
		snd_info_free_entry(per_pin->proc_entry);
		per_pin->proc_entry = NULL;
	}
}
#else
static inline int eld_proc_new(struct hdmi_spec_per_pin *per_pin,
			       int index)
{
	return 0;
}
static inline void eld_proc_free(struct hdmi_spec_per_pin *per_pin)
{
}
#endif

/*
 * Audio InfoFrame routines
 */

/*
 * Enable Audio InfoFrame Transmission
 */
static void hdmi_start_infoframe_trans(struct hda_codec *codec,
				       hda_nid_t pin_nid)
{
	hdmi_set_dip_index(codec, pin_nid, 0x0, 0x0);
	snd_hda_codec_write(codec, pin_nid, 0, AC_VERB_SET_HDMI_DIP_XMIT,
						AC_DIPXMIT_BEST);
}

/*
 * Disable Audio InfoFrame Transmission
 */
static void hdmi_stop_infoframe_trans(struct hda_codec *codec,
				      hda_nid_t pin_nid)
{
	hdmi_set_dip_index(codec, pin_nid, 0x0, 0x0);
	snd_hda_codec_write(codec, pin_nid, 0, AC_VERB_SET_HDMI_DIP_XMIT,
						AC_DIPXMIT_DISABLE);
}

static void hdmi_debug_dip_size(struct hda_codec *codec, hda_nid_t pin_nid)
{
#ifdef CONFIG_SND_DEBUG_VERBOSE
	int i;
	int size;

	size = snd_hdmi_get_eld_size(codec, pin_nid);
	codec_dbg(codec, "HDMI: ELD buf size is %d\n", size);

	for (i = 0; i < 8; i++) {
		size = snd_hda_codec_read(codec, pin_nid, 0,
						AC_VERB_GET_HDMI_DIP_SIZE, i);
		codec_dbg(codec, "HDMI: DIP GP[%d] buf size is %d\n", i, size);
	}
#endif
}

static void hdmi_clear_dip_buffers(struct hda_codec *codec, hda_nid_t pin_nid)
{
#ifdef BE_PARANOID
	int i, j;
	int size;
	int pi, bi;
	for (i = 0; i < 8; i++) {
		size = snd_hda_codec_read(codec, pin_nid, 0,
						AC_VERB_GET_HDMI_DIP_SIZE, i);
		if (size == 0)
			continue;

		hdmi_set_dip_index(codec, pin_nid, i, 0x0);
		for (j = 1; j < 1000; j++) {
			hdmi_write_dip_byte(codec, pin_nid, 0x0);
			hdmi_get_dip_index(codec, pin_nid, &pi, &bi);
			if (pi != i)
				codec_dbg(codec, "dip index %d: %d != %d\n",
						bi, pi, i);
			if (bi == 0) /* byte index wrapped around */
				break;
		}
		codec_dbg(codec,
			"HDMI: DIP GP[%d] buf reported size=%d, written=%d\n",
			i, size, j);
	}
#endif
}

static void hdmi_checksum_audio_infoframe(struct hdmi_audio_infoframe *hdmi_ai)
{
	u8 *bytes = (u8 *)hdmi_ai;
	u8 sum = 0;
	int i;

	hdmi_ai->checksum = 0;

	for (i = 0; i < sizeof(*hdmi_ai); i++)
		sum += bytes[i];

	hdmi_ai->checksum = -sum;
}

static void hdmi_fill_audio_infoframe(struct hda_codec *codec,
				      hda_nid_t pin_nid,
				      u8 *dip, int size)
{
	int i;

	hdmi_debug_dip_size(codec, pin_nid);
	hdmi_clear_dip_buffers(codec, pin_nid); /* be paranoid */

	hdmi_set_dip_index(codec, pin_nid, 0x0, 0x0);
	for (i = 0; i < size; i++)
		hdmi_write_dip_byte(codec, pin_nid, dip[i]);
}

static bool hdmi_infoframe_uptodate(struct hda_codec *codec, hda_nid_t pin_nid,
				    u8 *dip, int size)
{
	u8 val;
	int i;

	hdmi_set_dip_index(codec, pin_nid, 0x0, 0x0);
	if (snd_hda_codec_read(codec, pin_nid, 0, AC_VERB_GET_HDMI_DIP_XMIT, 0)
							    != AC_DIPXMIT_BEST)
		return false;

	for (i = 0; i < size; i++) {
		val = snd_hda_codec_read(codec, pin_nid, 0,
					 AC_VERB_GET_HDMI_DIP_DATA, 0);
		if (val != dip[i])
			return false;
	}

	return true;
}

static int hdmi_pin_get_eld(struct hda_codec *codec, hda_nid_t nid,
			    int dev_id, unsigned char *buf, int *eld_size)
{
	snd_hda_set_dev_select(codec, nid, dev_id);

	return snd_hdmi_get_eld(codec, nid, buf, eld_size);
}

static void hdmi_pin_setup_infoframe(struct hda_codec *codec,
				     hda_nid_t pin_nid, int dev_id,
				     int ca, int active_channels,
				     int conn_type)
{
	union audio_infoframe ai;

	memset(&ai, 0, sizeof(ai));
	if (conn_type == 0) { /* HDMI */
		struct hdmi_audio_infoframe *hdmi_ai = &ai.hdmi;

		hdmi_ai->type		= 0x84;
		hdmi_ai->ver		= 0x01;
		hdmi_ai->len		= 0x0a;
		hdmi_ai->CC02_CT47	= active_channels - 1;
		hdmi_ai->CA		= ca;
		hdmi_checksum_audio_infoframe(hdmi_ai);
	} else if (conn_type == 1) { /* DisplayPort */
		struct dp_audio_infoframe *dp_ai = &ai.dp;

		dp_ai->type		= 0x84;
		dp_ai->len		= 0x1b;
		dp_ai->ver		= 0x11 << 2;
		dp_ai->CC02_CT47	= active_channels - 1;
		dp_ai->CA		= ca;
	} else {
		codec_dbg(codec, "HDMI: unknown connection type at pin NID 0x%x\n", pin_nid);
		return;
	}

	snd_hda_set_dev_select(codec, pin_nid, dev_id);

	/*
	 * sizeof(ai) is used instead of sizeof(*hdmi_ai) or
	 * sizeof(*dp_ai) to avoid partial match/update problems when
	 * the user switches between HDMI/DP monitors.
	 */
	if (!hdmi_infoframe_uptodate(codec, pin_nid, ai.bytes,
					sizeof(ai))) {
		codec_dbg(codec, "%s: pin NID=0x%x channels=%d ca=0x%02x\n",
			  __func__, pin_nid, active_channels, ca);
		hdmi_stop_infoframe_trans(codec, pin_nid);
		hdmi_fill_audio_infoframe(codec, pin_nid,
					    ai.bytes, sizeof(ai));
		hdmi_start_infoframe_trans(codec, pin_nid);
	}
}

static void hdmi_setup_audio_infoframe(struct hda_codec *codec,
				       struct hdmi_spec_per_pin *per_pin,
				       bool non_pcm)
{
	struct hdmi_spec *spec = codec->spec;
	struct hdac_chmap *chmap = &spec->chmap;
	hda_nid_t pin_nid = per_pin->pin_nid;
	int dev_id = per_pin->dev_id;
	int channels = per_pin->channels;
	int active_channels;
	struct hdmi_eld *eld;
	int ca;

	if (!channels)
		return;

	snd_hda_set_dev_select(codec, pin_nid, dev_id);

	/* some HW (e.g. HSW+) needs reprogramming the amp at each time */
	if (get_wcaps(codec, pin_nid) & AC_WCAP_OUT_AMP)
		snd_hda_codec_write(codec, pin_nid, 0,
					    AC_VERB_SET_AMP_GAIN_MUTE,
					    AMP_OUT_UNMUTE);

	eld = &per_pin->sink_eld;

	ca = snd_hdac_channel_allocation(&codec->core,
			eld->info.spk_alloc, channels,
			per_pin->chmap_set, non_pcm, per_pin->chmap);

	active_channels = snd_hdac_get_active_channels(ca);

	chmap->ops.set_channel_count(&codec->core, per_pin->cvt_nid,
						active_channels);

	/*
	 * always configure channel mapping, it may have been changed by the
	 * user in the meantime
	 */
	snd_hdac_setup_channel_mapping(&spec->chmap,
				pin_nid, non_pcm, ca, channels,
				per_pin->chmap, per_pin->chmap_set);

	spec->ops.pin_setup_infoframe(codec, pin_nid, dev_id,
				      ca, active_channels, eld->info.conn_type);

	per_pin->non_pcm = non_pcm;
}

/*
 * Unsolicited events
 */

static void hdmi_present_sense(struct hdmi_spec_per_pin *per_pin, int repoll);

static void check_presence_and_report(struct hda_codec *codec, hda_nid_t nid,
				      int dev_id)
{
	struct hdmi_spec *spec = codec->spec;
	int pin_idx = pin_id_to_pin_index(codec, nid, dev_id);

	if (pin_idx < 0)
		return;
	mutex_lock(&spec->pcm_lock);
	hdmi_present_sense(get_pin(spec, pin_idx), 1);
	mutex_unlock(&spec->pcm_lock);
}

static void jack_callback(struct hda_codec *codec,
			  struct hda_jack_callback *jack)
{
	/* stop polling when notification is enabled */
	if (codec_has_acomp(codec))
		return;

	check_presence_and_report(codec, jack->nid, jack->dev_id);
}

static void hdmi_intrinsic_event(struct hda_codec *codec, unsigned int res,
				 struct hda_jack_tbl *jack)
{
	jack->jack_dirty = 1;

	codec_dbg(codec,
		"HDMI hot plug event: Codec=%d NID=0x%x Device=%d Inactive=%d Presence_Detect=%d ELD_Valid=%d\n",
		codec->addr, jack->nid, jack->dev_id, !!(res & AC_UNSOL_RES_IA),
		!!(res & AC_UNSOL_RES_PD), !!(res & AC_UNSOL_RES_ELDV));

	check_presence_and_report(codec, jack->nid, jack->dev_id);
}

static void hdmi_non_intrinsic_event(struct hda_codec *codec, unsigned int res)
{
	int tag = res >> AC_UNSOL_RES_TAG_SHIFT;
	int subtag = (res & AC_UNSOL_RES_SUBTAG) >> AC_UNSOL_RES_SUBTAG_SHIFT;
	int cp_state = !!(res & AC_UNSOL_RES_CP_STATE);
	int cp_ready = !!(res & AC_UNSOL_RES_CP_READY);

	codec_info(codec,
		"HDMI CP event: CODEC=%d TAG=%d SUBTAG=0x%x CP_STATE=%d CP_READY=%d\n",
		codec->addr,
		tag,
		subtag,
		cp_state,
		cp_ready);

	/* TODO */
	if (cp_state) {
		;
	}
	if (cp_ready) {
		;
	}
}


static void hdmi_unsol_event(struct hda_codec *codec, unsigned int res)
{
	int tag = res >> AC_UNSOL_RES_TAG_SHIFT;
	int subtag = (res & AC_UNSOL_RES_SUBTAG) >> AC_UNSOL_RES_SUBTAG_SHIFT;
	struct hda_jack_tbl *jack;

	if (codec_has_acomp(codec))
		return;

	if (codec->dp_mst) {
		int dev_entry =
			(res & AC_UNSOL_RES_DE) >> AC_UNSOL_RES_DE_SHIFT;

		jack = snd_hda_jack_tbl_get_from_tag(codec, tag, dev_entry);
	} else {
		jack = snd_hda_jack_tbl_get_from_tag(codec, tag, 0);
	}

	if (!jack) {
		codec_dbg(codec, "Unexpected HDMI event tag 0x%x\n", tag);
		return;
	}

	if (subtag == 0)
		hdmi_intrinsic_event(codec, res, jack);
	else
		hdmi_non_intrinsic_event(codec, res);
}

static void haswell_verify_D0(struct hda_codec *codec,
		hda_nid_t cvt_nid, hda_nid_t nid)
{
	int pwr;

	/* For Haswell, the converter 1/2 may keep in D3 state after bootup,
	 * thus pins could only choose converter 0 for use. Make sure the
	 * converters are in correct power state */
	if (!snd_hda_check_power_state(codec, cvt_nid, AC_PWRST_D0))
		snd_hda_codec_write(codec, cvt_nid, 0, AC_VERB_SET_POWER_STATE, AC_PWRST_D0);

	if (!snd_hda_check_power_state(codec, nid, AC_PWRST_D0)) {
		snd_hda_codec_write(codec, nid, 0, AC_VERB_SET_POWER_STATE,
				    AC_PWRST_D0);
		msleep(40);
		pwr = snd_hda_codec_read(codec, nid, 0, AC_VERB_GET_POWER_STATE, 0);
		pwr = (pwr & AC_PWRST_ACTUAL) >> AC_PWRST_ACTUAL_SHIFT;
		codec_dbg(codec, "Haswell HDMI audio: Power for NID 0x%x is now D%d\n", nid, pwr);
	}
}

/*
 * Callbacks
 */

/* HBR should be Non-PCM, 8 channels */
#define is_hbr_format(format) \
	((format & AC_FMT_TYPE_NON_PCM) && (format & AC_FMT_CHAN_MASK) == 7)

static int hdmi_pin_hbr_setup(struct hda_codec *codec, hda_nid_t pin_nid,
			      int dev_id, bool hbr)
{
	int pinctl, new_pinctl;

	if (snd_hda_query_pin_caps(codec, pin_nid) & AC_PINCAP_HBR) {
		snd_hda_set_dev_select(codec, pin_nid, dev_id);
		pinctl = snd_hda_codec_read(codec, pin_nid, 0,
					    AC_VERB_GET_PIN_WIDGET_CONTROL, 0);

		if (pinctl < 0)
			return hbr ? -EINVAL : 0;

		new_pinctl = pinctl & ~AC_PINCTL_EPT;
		if (hbr)
			new_pinctl |= AC_PINCTL_EPT_HBR;
		else
			new_pinctl |= AC_PINCTL_EPT_NATIVE;

		codec_dbg(codec,
			  "hdmi_pin_hbr_setup: NID=0x%x, %spinctl=0x%x\n",
			    pin_nid,
			    pinctl == new_pinctl ? "" : "new-",
			    new_pinctl);

		if (pinctl != new_pinctl)
			snd_hda_codec_write(codec, pin_nid, 0,
					    AC_VERB_SET_PIN_WIDGET_CONTROL,
					    new_pinctl);
	} else if (hbr)
		return -EINVAL;

	return 0;
}

static int hdmi_setup_stream(struct hda_codec *codec, hda_nid_t cvt_nid,
			      hda_nid_t pin_nid, int dev_id,
			      u32 stream_tag, int format)
{
	struct hdmi_spec *spec = codec->spec;
	unsigned int param;
	int err;

	err = spec->ops.pin_hbr_setup(codec, pin_nid, dev_id,
				      is_hbr_format(format));

	if (err) {
		codec_dbg(codec, "hdmi_setup_stream: HBR is not supported\n");
		return err;
	}

	if (spec->intel_hsw_fixup) {

		/*
		 * on recent platforms IEC Coding Type is required for HBR
		 * support, read current Digital Converter settings and set
		 * ICT bitfield if needed.
		 */
		param = snd_hda_codec_read(codec, cvt_nid, 0,
					   AC_VERB_GET_DIGI_CONVERT_1, 0);

		param = (param >> 16) & ~(AC_DIG3_ICT);

		/* on recent platforms ICT mode is required for HBR support */
		if (is_hbr_format(format))
			param |= 0x1;

		snd_hda_codec_write(codec, cvt_nid, 0,
				    AC_VERB_SET_DIGI_CONVERT_3, param);
	}

	snd_hda_codec_setup_stream(codec, cvt_nid, stream_tag, 0, format);
	return 0;
}

/* Try to find an available converter
 * If pin_idx is less then zero, just try to find an available converter.
 * Otherwise, try to find an available converter and get the cvt mux index
 * of the pin.
 */
static int hdmi_choose_cvt(struct hda_codec *codec,
			   int pin_idx, int *cvt_id)
{
	struct hdmi_spec *spec = codec->spec;
	struct hdmi_spec_per_pin *per_pin;
	struct hdmi_spec_per_cvt *per_cvt = NULL;
	int cvt_idx, mux_idx = 0;

	/* pin_idx < 0 means no pin will be bound to the converter */
	if (pin_idx < 0)
		per_pin = NULL;
	else
		per_pin = get_pin(spec, pin_idx);

	if (per_pin && per_pin->silent_stream) {
		cvt_idx = cvt_nid_to_cvt_index(codec, per_pin->cvt_nid);
		if (cvt_id)
			*cvt_id = cvt_idx;
		return 0;
	}

	/* Dynamically assign converter to stream */
	for (cvt_idx = 0; cvt_idx < spec->num_cvts; cvt_idx++) {
		per_cvt = get_cvt(spec, cvt_idx);

		/* Must not already be assigned */
		if (per_cvt->assigned)
			continue;
		if (per_pin == NULL)
			break;
		/* Must be in pin's mux's list of converters */
		for (mux_idx = 0; mux_idx < per_pin->num_mux_nids; mux_idx++)
			if (per_pin->mux_nids[mux_idx] == per_cvt->cvt_nid)
				break;
		/* Not in mux list */
		if (mux_idx == per_pin->num_mux_nids)
			continue;
		break;
	}

	/* No free converters */
	if (cvt_idx == spec->num_cvts)
		return -EBUSY;

	if (per_pin != NULL)
		per_pin->mux_idx = mux_idx;

	if (cvt_id)
		*cvt_id = cvt_idx;

	return 0;
}

/* Assure the pin select the right convetor */
static void intel_verify_pin_cvt_connect(struct hda_codec *codec,
			struct hdmi_spec_per_pin *per_pin)
{
	hda_nid_t pin_nid = per_pin->pin_nid;
	int mux_idx, curr;

	mux_idx = per_pin->mux_idx;
	curr = snd_hda_codec_read(codec, pin_nid, 0,
					  AC_VERB_GET_CONNECT_SEL, 0);
	if (curr != mux_idx)
		snd_hda_codec_write_cache(codec, pin_nid, 0,
					    AC_VERB_SET_CONNECT_SEL,
					    mux_idx);
}

/* get the mux index for the converter of the pins
 * converter's mux index is the same for all pins on Intel platform
 */
static int intel_cvt_id_to_mux_idx(struct hdmi_spec *spec,
			hda_nid_t cvt_nid)
{
	int i;

	for (i = 0; i < spec->num_cvts; i++)
		if (spec->cvt_nids[i] == cvt_nid)
			return i;
	return -EINVAL;
}

/* Intel HDMI workaround to fix audio routing issue:
 * For some Intel display codecs, pins share the same connection list.
 * So a conveter can be selected by multiple pins and playback on any of these
 * pins will generate sound on the external display, because audio flows from
 * the same converter to the display pipeline. Also muting one pin may make
 * other pins have no sound output.
 * So this function assures that an assigned converter for a pin is not selected
 * by any other pins.
 */
static void intel_not_share_assigned_cvt(struct hda_codec *codec,
					 hda_nid_t pin_nid,
					 int dev_id, int mux_idx)
{
	struct hdmi_spec *spec = codec->spec;
	hda_nid_t nid;
	int cvt_idx, curr;
	struct hdmi_spec_per_cvt *per_cvt;
	struct hdmi_spec_per_pin *per_pin;
	int pin_idx;

	/* configure the pins connections */
	for (pin_idx = 0; pin_idx < spec->num_pins; pin_idx++) {
		int dev_id_saved;
		int dev_num;

		per_pin = get_pin(spec, pin_idx);
		/*
		 * pin not connected to monitor
		 * no need to operate on it
		 */
		if (!per_pin->pcm)
			continue;

		if ((per_pin->pin_nid == pin_nid) &&
			(per_pin->dev_id == dev_id))
			continue;

		/*
		 * if per_pin->dev_id >= dev_num,
		 * snd_hda_get_dev_select() will fail,
		 * and the following operation is unpredictable.
		 * So skip this situation.
		 */
		dev_num = snd_hda_get_num_devices(codec, per_pin->pin_nid) + 1;
		if (per_pin->dev_id >= dev_num)
			continue;

		nid = per_pin->pin_nid;

		/*
		 * Calling this function should not impact
		 * on the device entry selection
		 * So let's save the dev id for each pin,
		 * and restore it when return
		 */
		dev_id_saved = snd_hda_get_dev_select(codec, nid);
		snd_hda_set_dev_select(codec, nid, per_pin->dev_id);
		curr = snd_hda_codec_read(codec, nid, 0,
					  AC_VERB_GET_CONNECT_SEL, 0);
		if (curr != mux_idx) {
			snd_hda_set_dev_select(codec, nid, dev_id_saved);
			continue;
		}


		/* choose an unassigned converter. The conveters in the
		 * connection list are in the same order as in the codec.
		 */
		for (cvt_idx = 0; cvt_idx < spec->num_cvts; cvt_idx++) {
			per_cvt = get_cvt(spec, cvt_idx);
			if (!per_cvt->assigned) {
				codec_dbg(codec,
					  "choose cvt %d for pin NID 0x%x\n",
					  cvt_idx, nid);
				snd_hda_codec_write_cache(codec, nid, 0,
					    AC_VERB_SET_CONNECT_SEL,
					    cvt_idx);
				break;
			}
		}
		snd_hda_set_dev_select(codec, nid, dev_id_saved);
	}
}

/* A wrapper of intel_not_share_asigned_cvt() */
static void intel_not_share_assigned_cvt_nid(struct hda_codec *codec,
			hda_nid_t pin_nid, int dev_id, hda_nid_t cvt_nid)
{
	int mux_idx;
	struct hdmi_spec *spec = codec->spec;

	/* On Intel platform, the mapping of converter nid to
	 * mux index of the pins are always the same.
	 * The pin nid may be 0, this means all pins will not
	 * share the converter.
	 */
	mux_idx = intel_cvt_id_to_mux_idx(spec, cvt_nid);
	if (mux_idx >= 0)
		intel_not_share_assigned_cvt(codec, pin_nid, dev_id, mux_idx);
}

/* skeleton caller of pin_cvt_fixup ops */
static void pin_cvt_fixup(struct hda_codec *codec,
			  struct hdmi_spec_per_pin *per_pin,
			  hda_nid_t cvt_nid)
{
	struct hdmi_spec *spec = codec->spec;

	if (spec->ops.pin_cvt_fixup)
		spec->ops.pin_cvt_fixup(codec, per_pin, cvt_nid);
}

/* called in hdmi_pcm_open when no pin is assigned to the PCM
 * in dyn_pcm_assign mode.
 */
static int hdmi_pcm_open_no_pin(struct hda_pcm_stream *hinfo,
			 struct hda_codec *codec,
			 struct snd_pcm_substream *substream)
{
	struct hdmi_spec *spec = codec->spec;
	struct snd_pcm_runtime *runtime = substream->runtime;
	int cvt_idx, pcm_idx;
	struct hdmi_spec_per_cvt *per_cvt = NULL;
	int err;

	pcm_idx = hinfo_to_pcm_index(codec, hinfo);
	if (pcm_idx < 0)
		return -EINVAL;

	err = hdmi_choose_cvt(codec, -1, &cvt_idx);
	if (err)
		return err;

	per_cvt = get_cvt(spec, cvt_idx);
	per_cvt->assigned = 1;
	hinfo->nid = per_cvt->cvt_nid;

	pin_cvt_fixup(codec, NULL, per_cvt->cvt_nid);

	set_bit(pcm_idx, &spec->pcm_in_use);
	/* todo: setup spdif ctls assign */

	/* Initially set the converter's capabilities */
	hinfo->channels_min = per_cvt->channels_min;
	hinfo->channels_max = per_cvt->channels_max;
	hinfo->rates = per_cvt->rates;
	hinfo->formats = per_cvt->formats;
	hinfo->maxbps = per_cvt->maxbps;

	/* Store the updated parameters */
	runtime->hw.channels_min = hinfo->channels_min;
	runtime->hw.channels_max = hinfo->channels_max;
	runtime->hw.formats = hinfo->formats;
	runtime->hw.rates = hinfo->rates;

	snd_pcm_hw_constraint_step(substream->runtime, 0,
				   SNDRV_PCM_HW_PARAM_CHANNELS, 2);
	return 0;
}

/*
 * HDA PCM callbacks
 */
static int hdmi_pcm_open(struct hda_pcm_stream *hinfo,
			 struct hda_codec *codec,
			 struct snd_pcm_substream *substream)
{
	struct hdmi_spec *spec = codec->spec;
	struct snd_pcm_runtime *runtime = substream->runtime;
	int pin_idx, cvt_idx, pcm_idx;
	struct hdmi_spec_per_pin *per_pin;
	struct hdmi_eld *eld;
	struct hdmi_spec_per_cvt *per_cvt = NULL;
	int err;

	/* Validate hinfo */
	pcm_idx = hinfo_to_pcm_index(codec, hinfo);
	if (pcm_idx < 0)
		return -EINVAL;

	mutex_lock(&spec->pcm_lock);
	pin_idx = hinfo_to_pin_index(codec, hinfo);
	if (!spec->dyn_pcm_assign) {
		if (snd_BUG_ON(pin_idx < 0)) {
			err = -EINVAL;
			goto unlock;
		}
	} else {
		/* no pin is assigned to the PCM
		 * PA need pcm open successfully when probe
		 */
		if (pin_idx < 0) {
			err = hdmi_pcm_open_no_pin(hinfo, codec, substream);
			goto unlock;
		}
	}

	err = hdmi_choose_cvt(codec, pin_idx, &cvt_idx);
	if (err < 0)
		goto unlock;

	per_cvt = get_cvt(spec, cvt_idx);
	/* Claim converter */
	per_cvt->assigned = 1;

	set_bit(pcm_idx, &spec->pcm_in_use);
	per_pin = get_pin(spec, pin_idx);
	per_pin->cvt_nid = per_cvt->cvt_nid;
	hinfo->nid = per_cvt->cvt_nid;

	/* flip stripe flag for the assigned stream if supported */
	if (get_wcaps(codec, per_cvt->cvt_nid) & AC_WCAP_STRIPE)
		azx_stream(get_azx_dev(substream))->stripe = 1;

	snd_hda_set_dev_select(codec, per_pin->pin_nid, per_pin->dev_id);
	snd_hda_codec_write_cache(codec, per_pin->pin_nid, 0,
			    AC_VERB_SET_CONNECT_SEL,
			    per_pin->mux_idx);

	/* configure unused pins to choose other converters */
	pin_cvt_fixup(codec, per_pin, 0);

	snd_hda_spdif_ctls_assign(codec, pcm_idx, per_cvt->cvt_nid);

	/* Initially set the converter's capabilities */
	hinfo->channels_min = per_cvt->channels_min;
	hinfo->channels_max = per_cvt->channels_max;
	hinfo->rates = per_cvt->rates;
	hinfo->formats = per_cvt->formats;
	hinfo->maxbps = per_cvt->maxbps;

	eld = &per_pin->sink_eld;
	/* Restrict capabilities by ELD if this isn't disabled */
	if (!static_hdmi_pcm && eld->eld_valid) {
		snd_hdmi_eld_update_pcm_info(&eld->info, hinfo);
		if (hinfo->channels_min > hinfo->channels_max ||
		    !hinfo->rates || !hinfo->formats) {
			per_cvt->assigned = 0;
			hinfo->nid = 0;
			snd_hda_spdif_ctls_unassign(codec, pcm_idx);
			err = -ENODEV;
			goto unlock;
		}
	}

	/* Store the updated parameters */
	runtime->hw.channels_min = hinfo->channels_min;
	runtime->hw.channels_max = hinfo->channels_max;
	runtime->hw.formats = hinfo->formats;
	runtime->hw.rates = hinfo->rates;

	snd_pcm_hw_constraint_step(substream->runtime, 0,
				   SNDRV_PCM_HW_PARAM_CHANNELS, 2);
 unlock:
	mutex_unlock(&spec->pcm_lock);
	return err;
}

/*
 * HDA/HDMI auto parsing
 */
static int hdmi_read_pin_conn(struct hda_codec *codec, int pin_idx)
{
	struct hdmi_spec *spec = codec->spec;
	struct hdmi_spec_per_pin *per_pin = get_pin(spec, pin_idx);
	hda_nid_t pin_nid = per_pin->pin_nid;
	int dev_id = per_pin->dev_id;
	int conns;

	if (!(get_wcaps(codec, pin_nid) & AC_WCAP_CONN_LIST)) {
		codec_warn(codec,
			   "HDMI: pin NID 0x%x wcaps %#x does not support connection list\n",
			   pin_nid, get_wcaps(codec, pin_nid));
		return -EINVAL;
	}

	snd_hda_set_dev_select(codec, pin_nid, dev_id);

	if (spec->intel_hsw_fixup) {
		conns = spec->num_cvts;
		memcpy(per_pin->mux_nids, spec->cvt_nids,
		       sizeof(hda_nid_t) * conns);
	} else {
		conns = snd_hda_get_raw_connections(codec, pin_nid,
						    per_pin->mux_nids,
						    HDA_MAX_CONNECTIONS);
	}

	/* all the device entries on the same pin have the same conn list */
	per_pin->num_mux_nids = conns;

	return 0;
}

static int hdmi_find_pcm_slot(struct hdmi_spec *spec,
			      struct hdmi_spec_per_pin *per_pin)
{
	int i;

	/* on the new machines, try to assign the pcm slot dynamically,
	 * not use the preferred fixed map (legacy way) anymore.
	 */
	if (spec->dyn_pcm_no_legacy)
		goto last_try;

	/*
	 * generic_hdmi_build_pcms() may allocate extra PCMs on some
	 * platforms (with maximum of 'num_nids + dev_num - 1')
	 *
	 * The per_pin of pin_nid_idx=n and dev_id=m prefers to get pcm-n
	 * if m==0. This guarantees that dynamic pcm assignments are compatible
	 * with the legacy static per_pin-pcm assignment that existed in the
	 * days before DP-MST.
	 *
	 * Intel DP-MST prefers this legacy behavior for compatibility, too.
	 *
	 * per_pin of m!=0 prefers to get pcm=(num_nids + (m - 1)).
	 */

	if (per_pin->dev_id == 0 || spec->intel_hsw_fixup) {
		if (!test_bit(per_pin->pin_nid_idx, &spec->pcm_bitmap))
			return per_pin->pin_nid_idx;
	} else {
		i = spec->num_nids + (per_pin->dev_id - 1);
		if (i < spec->pcm_used && !(test_bit(i, &spec->pcm_bitmap)))
			return i;
	}

	/* have a second try; check the area over num_nids */
	for (i = spec->num_nids; i < spec->pcm_used; i++) {
		if (!test_bit(i, &spec->pcm_bitmap))
			return i;
	}

 last_try:
	/* the last try; check the empty slots in pins */
	for (i = 0; i < spec->num_nids; i++) {
		if (!test_bit(i, &spec->pcm_bitmap))
			return i;
	}
	return -EBUSY;
}

static void hdmi_attach_hda_pcm(struct hdmi_spec *spec,
				struct hdmi_spec_per_pin *per_pin)
{
	int idx;

	/* pcm already be attached to the pin */
	if (per_pin->pcm)
		return;
	idx = hdmi_find_pcm_slot(spec, per_pin);
	if (idx == -EBUSY)
		return;
	per_pin->pcm_idx = idx;
	per_pin->pcm = get_hdmi_pcm(spec, idx);
	set_bit(idx, &spec->pcm_bitmap);
}

static void hdmi_detach_hda_pcm(struct hdmi_spec *spec,
				struct hdmi_spec_per_pin *per_pin)
{
	int idx;

	/* pcm already be detached from the pin */
	if (!per_pin->pcm)
		return;
	idx = per_pin->pcm_idx;
	per_pin->pcm_idx = -1;
	per_pin->pcm = NULL;
	if (idx >= 0 && idx < spec->pcm_used)
		clear_bit(idx, &spec->pcm_bitmap);
}

static int hdmi_get_pin_cvt_mux(struct hdmi_spec *spec,
		struct hdmi_spec_per_pin *per_pin, hda_nid_t cvt_nid)
{
	int mux_idx;

	for (mux_idx = 0; mux_idx < per_pin->num_mux_nids; mux_idx++)
		if (per_pin->mux_nids[mux_idx] == cvt_nid)
			break;
	return mux_idx;
}

static bool check_non_pcm_per_cvt(struct hda_codec *codec, hda_nid_t cvt_nid);

static void hdmi_pcm_setup_pin(struct hdmi_spec *spec,
			   struct hdmi_spec_per_pin *per_pin)
{
	struct hda_codec *codec = per_pin->codec;
	struct hda_pcm *pcm;
	struct hda_pcm_stream *hinfo;
	struct snd_pcm_substream *substream;
	int mux_idx;
	bool non_pcm;

	if (per_pin->pcm_idx >= 0 && per_pin->pcm_idx < spec->pcm_used)
		pcm = get_pcm_rec(spec, per_pin->pcm_idx);
	else
		return;
	if (!pcm->pcm)
		return;
	if (!test_bit(per_pin->pcm_idx, &spec->pcm_in_use))
		return;

	/* hdmi audio only uses playback and one substream */
	hinfo = pcm->stream;
	substream = pcm->pcm->streams[0].substream;

	per_pin->cvt_nid = hinfo->nid;

	mux_idx = hdmi_get_pin_cvt_mux(spec, per_pin, hinfo->nid);
	if (mux_idx < per_pin->num_mux_nids) {
		snd_hda_set_dev_select(codec, per_pin->pin_nid,
				   per_pin->dev_id);
		snd_hda_codec_write_cache(codec, per_pin->pin_nid, 0,
				AC_VERB_SET_CONNECT_SEL,
				mux_idx);
	}
	snd_hda_spdif_ctls_assign(codec, per_pin->pcm_idx, hinfo->nid);

	non_pcm = check_non_pcm_per_cvt(codec, hinfo->nid);
	if (substream->runtime)
		per_pin->channels = substream->runtime->channels;
	per_pin->setup = true;
	per_pin->mux_idx = mux_idx;

	hdmi_setup_audio_infoframe(codec, per_pin, non_pcm);
}

static void hdmi_pcm_reset_pin(struct hdmi_spec *spec,
			   struct hdmi_spec_per_pin *per_pin)
{
	if (per_pin->pcm_idx >= 0 && per_pin->pcm_idx < spec->pcm_used)
		snd_hda_spdif_ctls_unassign(per_pin->codec, per_pin->pcm_idx);

	per_pin->chmap_set = false;
	memset(per_pin->chmap, 0, sizeof(per_pin->chmap));

	per_pin->setup = false;
	per_pin->channels = 0;
}

static struct snd_jack *pin_idx_to_pcm_jack(struct hda_codec *codec,
					    struct hdmi_spec_per_pin *per_pin)
{
	struct hdmi_spec *spec = codec->spec;

	if (per_pin->pcm_idx >= 0)
		return spec->pcm_rec[per_pin->pcm_idx].jack;
	else
		return NULL;
}

/* update per_pin ELD from the given new ELD;
 * setup info frame and notification accordingly
 * also notify ELD kctl and report jack status changes
 */
static void update_eld(struct hda_codec *codec,
		       struct hdmi_spec_per_pin *per_pin,
		       struct hdmi_eld *eld,
		       int repoll)
{
	struct hdmi_eld *pin_eld = &per_pin->sink_eld;
	struct hdmi_spec *spec = codec->spec;
	struct snd_jack *pcm_jack;
	bool old_eld_valid = pin_eld->eld_valid;
	bool eld_changed;
	int pcm_idx;

	if (eld->eld_valid) {
		if (eld->eld_size <= 0 ||
		    snd_hdmi_parse_eld(codec, &eld->info, eld->eld_buffer,
				       eld->eld_size) < 0) {
			eld->eld_valid = false;
			if (repoll) {
				schedule_delayed_work(&per_pin->work,
						      msecs_to_jiffies(300));
				return;
			}
		}
	}

	if (!eld->eld_valid || eld->eld_size <= 0) {
		eld->eld_valid = false;
		eld->eld_size = 0;
	}

	/* for monitor disconnection, save pcm_idx firstly */
	pcm_idx = per_pin->pcm_idx;

	/*
	 * pcm_idx >=0 before update_eld() means it is in monitor
	 * disconnected event. Jack must be fetched before update_eld().
	 */
	pcm_jack = pin_idx_to_pcm_jack(codec, per_pin);

	if (spec->dyn_pcm_assign) {
		if (eld->eld_valid) {
			hdmi_attach_hda_pcm(spec, per_pin);
			hdmi_pcm_setup_pin(spec, per_pin);
		} else {
			hdmi_pcm_reset_pin(spec, per_pin);
			hdmi_detach_hda_pcm(spec, per_pin);
		}
	}
	/* if pcm_idx == -1, it means this is in monitor connection event
	 * we can get the correct pcm_idx now.
	 */
	if (pcm_idx == -1)
		pcm_idx = per_pin->pcm_idx;
	if (!pcm_jack)
		pcm_jack = pin_idx_to_pcm_jack(codec, per_pin);

	if (eld->eld_valid)
		snd_hdmi_show_eld(codec, &eld->info);

	eld_changed = (pin_eld->eld_valid != eld->eld_valid);
	eld_changed |= (pin_eld->monitor_present != eld->monitor_present);
	if (!eld_changed && eld->eld_valid && pin_eld->eld_valid)
		if (pin_eld->eld_size != eld->eld_size ||
		    memcmp(pin_eld->eld_buffer, eld->eld_buffer,
			   eld->eld_size) != 0)
			eld_changed = true;

	if (eld_changed) {
		pin_eld->monitor_present = eld->monitor_present;
		pin_eld->eld_valid = eld->eld_valid;
		pin_eld->eld_size = eld->eld_size;
		if (eld->eld_valid)
			memcpy(pin_eld->eld_buffer, eld->eld_buffer,
			       eld->eld_size);
		pin_eld->info = eld->info;
	}

	/*
	 * Re-setup pin and infoframe. This is needed e.g. when
	 * - sink is first plugged-in
	 * - transcoder can change during stream playback on Haswell
	 *   and this can make HW reset converter selection on a pin.
	 */
	if (eld->eld_valid && !old_eld_valid && per_pin->setup) {
		pin_cvt_fixup(codec, per_pin, 0);
		hdmi_setup_audio_infoframe(codec, per_pin, per_pin->non_pcm);
	}

	if (eld_changed && pcm_idx >= 0)
		snd_ctl_notify(codec->card,
			       SNDRV_CTL_EVENT_MASK_VALUE |
			       SNDRV_CTL_EVENT_MASK_INFO,
			       &get_hdmi_pcm(spec, pcm_idx)->eld_ctl->id);

	if (eld_changed && pcm_jack)
		snd_jack_report(pcm_jack,
				(eld->monitor_present && eld->eld_valid) ?
				SND_JACK_AVOUT : 0);
}

/* update ELD and jack state via HD-audio verbs */
static void hdmi_present_sense_via_verbs(struct hdmi_spec_per_pin *per_pin,
					 int repoll)
{
	struct hda_codec *codec = per_pin->codec;
	struct hdmi_spec *spec = codec->spec;
	struct hdmi_eld *eld = &spec->temp_eld;
	hda_nid_t pin_nid = per_pin->pin_nid;
	int dev_id = per_pin->dev_id;
	/*
	 * Always execute a GetPinSense verb here, even when called from
	 * hdmi_intrinsic_event; for some NVIDIA HW, the unsolicited
	 * response's PD bit is not the real PD value, but indicates that
	 * the real PD value changed. An older version of the HD-audio
	 * specification worked this way. Hence, we just ignore the data in
	 * the unsolicited response to avoid custom WARs.
	 */
	int present;
	int ret;

	ret = snd_hda_power_up_pm(codec);
	if (ret < 0 && pm_runtime_suspended(hda_codec_dev(codec)))
		goto out;

	present = snd_hda_jack_pin_sense(codec, pin_nid, dev_id);

	mutex_lock(&per_pin->lock);
	eld->monitor_present = !!(present & AC_PINSENSE_PRESENCE);
	if (eld->monitor_present)
		eld->eld_valid  = !!(present & AC_PINSENSE_ELDV);
	else
		eld->eld_valid = false;

	codec_dbg(codec,
		"HDMI status: Codec=%d NID=0x%x Presence_Detect=%d ELD_Valid=%d\n",
		codec->addr, pin_nid, eld->monitor_present, eld->eld_valid);

	if (eld->eld_valid) {
		if (spec->ops.pin_get_eld(codec, pin_nid, dev_id,
					  eld->eld_buffer, &eld->eld_size) < 0)
			eld->eld_valid = false;
	}

	update_eld(codec, per_pin, eld, repoll);
	mutex_unlock(&per_pin->lock);
 out:
	snd_hda_power_down_pm(codec);
}

#define I915_SILENT_RATE		48000
#define I915_SILENT_CHANNELS		2
#define I915_SILENT_FORMAT		SNDRV_PCM_FORMAT_S16_LE
#define I915_SILENT_FORMAT_BITS	16
#define I915_SILENT_FMT_MASK		0xf

static void silent_stream_enable(struct hda_codec *codec,
				 struct hdmi_spec_per_pin *per_pin)
{
	struct hdmi_spec *spec = codec->spec;
	struct hdmi_spec_per_cvt *per_cvt;
	int cvt_idx, pin_idx, err;
	unsigned int format;

	mutex_lock(&per_pin->lock);

	if (per_pin->setup) {
		codec_dbg(codec, "hdmi: PCM already open, no silent stream\n");
		goto unlock_out;
	}

	pin_idx = pin_id_to_pin_index(codec, per_pin->pin_nid, per_pin->dev_id);
	err = hdmi_choose_cvt(codec, pin_idx, &cvt_idx);
	if (err) {
		codec_err(codec, "hdmi: no free converter to enable silent mode\n");
		goto unlock_out;
	}

	per_cvt = get_cvt(spec, cvt_idx);
	per_cvt->assigned = 1;
	per_pin->cvt_nid = per_cvt->cvt_nid;
	per_pin->silent_stream = true;
<<<<<<< HEAD

	codec_dbg(codec, "hdmi: enabling silent stream pin-NID=0x%x cvt-NID=0x%x\n",
		  per_pin->pin_nid, per_cvt->cvt_nid);

	snd_hda_set_dev_select(codec, per_pin->pin_nid, per_pin->dev_id);
	snd_hda_codec_write_cache(codec, per_pin->pin_nid, 0,
				  AC_VERB_SET_CONNECT_SEL,
				  per_pin->mux_idx);

	/* configure unused pins to choose other converters */
	pin_cvt_fixup(codec, per_pin, 0);

	snd_hdac_sync_audio_rate(&codec->core, per_pin->pin_nid,
				 per_pin->dev_id, I915_SILENT_RATE);

	/* trigger silent stream generation in hw */
	format = snd_hdac_calc_stream_format(I915_SILENT_RATE, I915_SILENT_CHANNELS,
					     I915_SILENT_FORMAT, I915_SILENT_FORMAT_BITS, 0);
	snd_hda_codec_setup_stream(codec, per_pin->cvt_nid,
				   I915_SILENT_FMT_MASK, I915_SILENT_FMT_MASK, format);
	usleep_range(100, 200);
	snd_hda_codec_setup_stream(codec, per_pin->cvt_nid, I915_SILENT_FMT_MASK, 0, format);

=======

	codec_dbg(codec, "hdmi: enabling silent stream pin-NID=0x%x cvt-NID=0x%x\n",
		  per_pin->pin_nid, per_cvt->cvt_nid);

	snd_hda_set_dev_select(codec, per_pin->pin_nid, per_pin->dev_id);
	snd_hda_codec_write_cache(codec, per_pin->pin_nid, 0,
				  AC_VERB_SET_CONNECT_SEL,
				  per_pin->mux_idx);

	/* configure unused pins to choose other converters */
	pin_cvt_fixup(codec, per_pin, 0);

	snd_hdac_sync_audio_rate(&codec->core, per_pin->pin_nid,
				 per_pin->dev_id, I915_SILENT_RATE);

	/* trigger silent stream generation in hw */
	format = snd_hdac_calc_stream_format(I915_SILENT_RATE, I915_SILENT_CHANNELS,
					     I915_SILENT_FORMAT, I915_SILENT_FORMAT_BITS, 0);
	snd_hda_codec_setup_stream(codec, per_pin->cvt_nid,
				   I915_SILENT_FMT_MASK, I915_SILENT_FMT_MASK, format);
	usleep_range(100, 200);
	snd_hda_codec_setup_stream(codec, per_pin->cvt_nid, I915_SILENT_FMT_MASK, 0, format);

>>>>>>> 754a0abe
	per_pin->channels = I915_SILENT_CHANNELS;
	hdmi_setup_audio_infoframe(codec, per_pin, per_pin->non_pcm);

 unlock_out:
	mutex_unlock(&per_pin->lock);
}

static void silent_stream_disable(struct hda_codec *codec,
				  struct hdmi_spec_per_pin *per_pin)
{
	struct hdmi_spec *spec = codec->spec;
	struct hdmi_spec_per_cvt *per_cvt;
	int cvt_idx;

	mutex_lock(&per_pin->lock);
	if (!per_pin->silent_stream)
		goto unlock_out;

	codec_dbg(codec, "HDMI: disable silent stream on pin-NID=0x%x cvt-NID=0x%x\n",
		  per_pin->pin_nid, per_pin->cvt_nid);

	cvt_idx = cvt_nid_to_cvt_index(codec, per_pin->cvt_nid);
	if (cvt_idx >= 0 && cvt_idx < spec->num_cvts) {
		per_cvt = get_cvt(spec, cvt_idx);
		per_cvt->assigned = 0;
	}

	per_pin->cvt_nid = 0;
	per_pin->silent_stream = false;

 unlock_out:
	mutex_unlock(&per_pin->lock);
}

/* update ELD and jack state via audio component */
static void sync_eld_via_acomp(struct hda_codec *codec,
			       struct hdmi_spec_per_pin *per_pin)
{
	struct hdmi_spec *spec = codec->spec;
	struct hdmi_eld *eld = &spec->temp_eld;
	bool monitor_prev, monitor_next;

	mutex_lock(&per_pin->lock);
	eld->monitor_present = false;
	monitor_prev = per_pin->sink_eld.monitor_present;
	eld->eld_size = snd_hdac_acomp_get_eld(&codec->core, per_pin->pin_nid,
				      per_pin->dev_id, &eld->monitor_present,
				      eld->eld_buffer, ELD_MAX_SIZE);
	eld->eld_valid = (eld->eld_size > 0);
	update_eld(codec, per_pin, eld, 0);
	monitor_next = per_pin->sink_eld.monitor_present;
	mutex_unlock(&per_pin->lock);

	/*
	 * Power-up will call hdmi_present_sense, so the PM calls
	 * have to be done without mutex held.
	 */

	if (spec->send_silent_stream) {
		int pm_ret;

		if (!monitor_prev && monitor_next) {
			pm_ret = snd_hda_power_up_pm(codec);
			if (pm_ret < 0)
				codec_err(codec,
				"Monitor plugged-in, Failed to power up codec ret=[%d]\n",
				pm_ret);
			silent_stream_enable(codec, per_pin);
		} else if (monitor_prev && !monitor_next) {
			silent_stream_disable(codec, per_pin);
			pm_ret = snd_hda_power_down_pm(codec);
			if (pm_ret < 0)
				codec_err(codec,
				"Monitor plugged-out, Failed to power down codec ret=[%d]\n",
				pm_ret);
		}
	}
}

static void hdmi_present_sense(struct hdmi_spec_per_pin *per_pin, int repoll)
{
	struct hda_codec *codec = per_pin->codec;

	if (!codec_has_acomp(codec))
		hdmi_present_sense_via_verbs(per_pin, repoll);
	else
		sync_eld_via_acomp(codec, per_pin);
}

static void hdmi_repoll_eld(struct work_struct *work)
{
	struct hdmi_spec_per_pin *per_pin =
	container_of(to_delayed_work(work), struct hdmi_spec_per_pin, work);
	struct hda_codec *codec = per_pin->codec;
	struct hdmi_spec *spec = codec->spec;
	struct hda_jack_tbl *jack;

	jack = snd_hda_jack_tbl_get_mst(codec, per_pin->pin_nid,
					per_pin->dev_id);
	if (jack)
		jack->jack_dirty = 1;

	if (per_pin->repoll_count++ > 6)
		per_pin->repoll_count = 0;

	mutex_lock(&spec->pcm_lock);
	hdmi_present_sense(per_pin, per_pin->repoll_count);
	mutex_unlock(&spec->pcm_lock);
}

static int hdmi_add_pin(struct hda_codec *codec, hda_nid_t pin_nid)
{
	struct hdmi_spec *spec = codec->spec;
	unsigned int caps, config;
	int pin_idx;
	struct hdmi_spec_per_pin *per_pin;
	int err;
	int dev_num, i;

	caps = snd_hda_query_pin_caps(codec, pin_nid);
	if (!(caps & (AC_PINCAP_HDMI | AC_PINCAP_DP)))
		return 0;

	/*
	 * For DP MST audio, Configuration Default is the same for
	 * all device entries on the same pin
	 */
	config = snd_hda_codec_get_pincfg(codec, pin_nid);
	if (get_defcfg_connect(config) == AC_JACK_PORT_NONE &&
	    !spec->force_connect)
		return 0;

	/*
	 * To simplify the implementation, malloc all
	 * the virtual pins in the initialization statically
	 */
	if (spec->intel_hsw_fixup) {
		/*
		 * On Intel platforms, device entries count returned
		 * by AC_PAR_DEVLIST_LEN is dynamic, and depends on
		 * the type of receiver that is connected. Allocate pin
		 * structures based on worst case.
		 */
		dev_num = spec->dev_num;
	} else if (spec->dyn_pcm_assign && codec->dp_mst) {
		dev_num = snd_hda_get_num_devices(codec, pin_nid) + 1;
		/*
		 * spec->dev_num is the maxinum number of device entries
		 * among all the pins
		 */
		spec->dev_num = (spec->dev_num > dev_num) ?
			spec->dev_num : dev_num;
	} else {
		/*
		 * If the platform doesn't support DP MST,
		 * manually set dev_num to 1. This means
		 * the pin has only one device entry.
		 */
		dev_num = 1;
		spec->dev_num = 1;
	}

	for (i = 0; i < dev_num; i++) {
		pin_idx = spec->num_pins;
		per_pin = snd_array_new(&spec->pins);

		if (!per_pin)
			return -ENOMEM;

		if (spec->dyn_pcm_assign) {
			per_pin->pcm = NULL;
			per_pin->pcm_idx = -1;
		} else {
			per_pin->pcm = get_hdmi_pcm(spec, pin_idx);
			per_pin->pcm_idx = pin_idx;
		}
		per_pin->pin_nid = pin_nid;
		per_pin->pin_nid_idx = spec->num_nids;
		per_pin->dev_id = i;
		per_pin->non_pcm = false;
		snd_hda_set_dev_select(codec, pin_nid, i);
		err = hdmi_read_pin_conn(codec, pin_idx);
		if (err < 0)
			return err;
		spec->num_pins++;
	}
	spec->num_nids++;

	return 0;
}

static int hdmi_add_cvt(struct hda_codec *codec, hda_nid_t cvt_nid)
{
	struct hdmi_spec *spec = codec->spec;
	struct hdmi_spec_per_cvt *per_cvt;
	unsigned int chans;
	int err;

	chans = get_wcaps(codec, cvt_nid);
	chans = get_wcaps_channels(chans);

	per_cvt = snd_array_new(&spec->cvts);
	if (!per_cvt)
		return -ENOMEM;

	per_cvt->cvt_nid = cvt_nid;
	per_cvt->channels_min = 2;
	if (chans <= 16) {
		per_cvt->channels_max = chans;
		if (chans > spec->chmap.channels_max)
			spec->chmap.channels_max = chans;
	}

	err = snd_hda_query_supported_pcm(codec, cvt_nid,
					  &per_cvt->rates,
					  &per_cvt->formats,
					  &per_cvt->maxbps);
	if (err < 0)
		return err;

	if (spec->num_cvts < ARRAY_SIZE(spec->cvt_nids))
		spec->cvt_nids[spec->num_cvts] = cvt_nid;
	spec->num_cvts++;

	return 0;
}

static const struct snd_pci_quirk force_connect_list[] = {
	SND_PCI_QUIRK(0x103c, 0x870f, "HP", 1),
	SND_PCI_QUIRK(0x103c, 0x871a, "HP", 1),
	{}
};

static int hdmi_parse_codec(struct hda_codec *codec)
{
	struct hdmi_spec *spec = codec->spec;
	hda_nid_t start_nid;
	unsigned int caps;
	int i, nodes;
	const struct snd_pci_quirk *q;

	nodes = snd_hda_get_sub_nodes(codec, codec->core.afg, &start_nid);
	if (!start_nid || nodes < 0) {
		codec_warn(codec, "HDMI: failed to get afg sub nodes\n");
		return -EINVAL;
	}

	q = snd_pci_quirk_lookup(codec->bus->pci, force_connect_list);

	if (q && q->value)
		spec->force_connect = true;

	/*
	 * hdmi_add_pin() assumes total amount of converters to
	 * be known, so first discover all converters
	 */
	for (i = 0; i < nodes; i++) {
		hda_nid_t nid = start_nid + i;

		caps = get_wcaps(codec, nid);

		if (!(caps & AC_WCAP_DIGITAL))
			continue;

		if (get_wcaps_type(caps) == AC_WID_AUD_OUT)
			hdmi_add_cvt(codec, nid);
	}

	/* discover audio pins */
	for (i = 0; i < nodes; i++) {
		hda_nid_t nid = start_nid + i;

		caps = get_wcaps(codec, nid);

		if (!(caps & AC_WCAP_DIGITAL))
			continue;

		if (get_wcaps_type(caps) == AC_WID_PIN)
			hdmi_add_pin(codec, nid);
	}

	return 0;
}

/*
 */
static bool check_non_pcm_per_cvt(struct hda_codec *codec, hda_nid_t cvt_nid)
{
	struct hda_spdif_out *spdif;
	bool non_pcm;

	mutex_lock(&codec->spdif_mutex);
	spdif = snd_hda_spdif_out_of_nid(codec, cvt_nid);
	/* Add sanity check to pass klockwork check.
	 * This should never happen.
	 */
	if (WARN_ON(spdif == NULL)) {
		mutex_unlock(&codec->spdif_mutex);
		return true;
	}
	non_pcm = !!(spdif->status & IEC958_AES0_NONAUDIO);
	mutex_unlock(&codec->spdif_mutex);
	return non_pcm;
}

/*
 * HDMI callbacks
 */

static int generic_hdmi_playback_pcm_prepare(struct hda_pcm_stream *hinfo,
					   struct hda_codec *codec,
					   unsigned int stream_tag,
					   unsigned int format,
					   struct snd_pcm_substream *substream)
{
	hda_nid_t cvt_nid = hinfo->nid;
	struct hdmi_spec *spec = codec->spec;
	int pin_idx;
	struct hdmi_spec_per_pin *per_pin;
	struct snd_pcm_runtime *runtime = substream->runtime;
	bool non_pcm;
	int pinctl, stripe;
	int err = 0;

	mutex_lock(&spec->pcm_lock);
	pin_idx = hinfo_to_pin_index(codec, hinfo);
	if (spec->dyn_pcm_assign && pin_idx < 0) {
		/* when dyn_pcm_assign and pcm is not bound to a pin
		 * skip pin setup and return 0 to make audio playback
		 * be ongoing
		 */
		pin_cvt_fixup(codec, NULL, cvt_nid);
		snd_hda_codec_setup_stream(codec, cvt_nid,
					stream_tag, 0, format);
		goto unlock;
	}

	if (snd_BUG_ON(pin_idx < 0)) {
		err = -EINVAL;
		goto unlock;
	}
	per_pin = get_pin(spec, pin_idx);

	/* Verify pin:cvt selections to avoid silent audio after S3.
	 * After S3, the audio driver restores pin:cvt selections
	 * but this can happen before gfx is ready and such selection
	 * is overlooked by HW. Thus multiple pins can share a same
	 * default convertor and mute control will affect each other,
	 * which can cause a resumed audio playback become silent
	 * after S3.
	 */
	pin_cvt_fixup(codec, per_pin, 0);

	/* Call sync_audio_rate to set the N/CTS/M manually if necessary */
	/* Todo: add DP1.2 MST audio support later */
	if (codec_has_acomp(codec))
		snd_hdac_sync_audio_rate(&codec->core, per_pin->pin_nid,
					 per_pin->dev_id, runtime->rate);

	non_pcm = check_non_pcm_per_cvt(codec, cvt_nid);
	mutex_lock(&per_pin->lock);
	per_pin->channels = substream->runtime->channels;
	per_pin->setup = true;

	if (get_wcaps(codec, cvt_nid) & AC_WCAP_STRIPE) {
		stripe = snd_hdac_get_stream_stripe_ctl(&codec->bus->core,
							substream);
		snd_hda_codec_write(codec, cvt_nid, 0,
				    AC_VERB_SET_STRIPE_CONTROL,
				    stripe);
	}

	hdmi_setup_audio_infoframe(codec, per_pin, non_pcm);
	mutex_unlock(&per_pin->lock);
	if (spec->dyn_pin_out) {
		snd_hda_set_dev_select(codec, per_pin->pin_nid,
				       per_pin->dev_id);
		pinctl = snd_hda_codec_read(codec, per_pin->pin_nid, 0,
					    AC_VERB_GET_PIN_WIDGET_CONTROL, 0);
		snd_hda_codec_write(codec, per_pin->pin_nid, 0,
				    AC_VERB_SET_PIN_WIDGET_CONTROL,
				    pinctl | PIN_OUT);
	}

	/* snd_hda_set_dev_select() has been called before */
	err = spec->ops.setup_stream(codec, cvt_nid, per_pin->pin_nid,
				     per_pin->dev_id, stream_tag, format);
 unlock:
	mutex_unlock(&spec->pcm_lock);
	return err;
}

static int generic_hdmi_playback_pcm_cleanup(struct hda_pcm_stream *hinfo,
					     struct hda_codec *codec,
					     struct snd_pcm_substream *substream)
{
	snd_hda_codec_cleanup_stream(codec, hinfo->nid);
	return 0;
}

static int hdmi_pcm_close(struct hda_pcm_stream *hinfo,
			  struct hda_codec *codec,
			  struct snd_pcm_substream *substream)
{
	struct hdmi_spec *spec = codec->spec;
	int cvt_idx, pin_idx, pcm_idx;
	struct hdmi_spec_per_cvt *per_cvt;
	struct hdmi_spec_per_pin *per_pin;
	int pinctl;
	int err = 0;

	mutex_lock(&spec->pcm_lock);
	if (hinfo->nid) {
		pcm_idx = hinfo_to_pcm_index(codec, hinfo);
		if (snd_BUG_ON(pcm_idx < 0)) {
			err = -EINVAL;
			goto unlock;
		}
		cvt_idx = cvt_nid_to_cvt_index(codec, hinfo->nid);
		if (snd_BUG_ON(cvt_idx < 0)) {
			err = -EINVAL;
			goto unlock;
		}
		per_cvt = get_cvt(spec, cvt_idx);
		per_cvt->assigned = 0;
		hinfo->nid = 0;

		azx_stream(get_azx_dev(substream))->stripe = 0;

		snd_hda_spdif_ctls_unassign(codec, pcm_idx);
		clear_bit(pcm_idx, &spec->pcm_in_use);
		pin_idx = hinfo_to_pin_index(codec, hinfo);
		if (spec->dyn_pcm_assign && pin_idx < 0)
			goto unlock;

		if (snd_BUG_ON(pin_idx < 0)) {
			err = -EINVAL;
			goto unlock;
		}
		per_pin = get_pin(spec, pin_idx);

		if (spec->dyn_pin_out) {
			snd_hda_set_dev_select(codec, per_pin->pin_nid,
					       per_pin->dev_id);
			pinctl = snd_hda_codec_read(codec, per_pin->pin_nid, 0,
					AC_VERB_GET_PIN_WIDGET_CONTROL, 0);
			snd_hda_codec_write(codec, per_pin->pin_nid, 0,
					    AC_VERB_SET_PIN_WIDGET_CONTROL,
					    pinctl & ~PIN_OUT);
		}

		mutex_lock(&per_pin->lock);
		per_pin->chmap_set = false;
		memset(per_pin->chmap, 0, sizeof(per_pin->chmap));

		per_pin->setup = false;
		per_pin->channels = 0;
		mutex_unlock(&per_pin->lock);
	}

unlock:
	mutex_unlock(&spec->pcm_lock);

	return err;
}

static const struct hda_pcm_ops generic_ops = {
	.open = hdmi_pcm_open,
	.close = hdmi_pcm_close,
	.prepare = generic_hdmi_playback_pcm_prepare,
	.cleanup = generic_hdmi_playback_pcm_cleanup,
};

static int hdmi_get_spk_alloc(struct hdac_device *hdac, int pcm_idx)
{
	struct hda_codec *codec = hdac_to_hda_codec(hdac);
	struct hdmi_spec *spec = codec->spec;
	struct hdmi_spec_per_pin *per_pin = pcm_idx_to_pin(spec, pcm_idx);

	if (!per_pin)
		return 0;

	return per_pin->sink_eld.info.spk_alloc;
}

static void hdmi_get_chmap(struct hdac_device *hdac, int pcm_idx,
					unsigned char *chmap)
{
	struct hda_codec *codec = hdac_to_hda_codec(hdac);
	struct hdmi_spec *spec = codec->spec;
	struct hdmi_spec_per_pin *per_pin = pcm_idx_to_pin(spec, pcm_idx);

	/* chmap is already set to 0 in caller */
	if (!per_pin)
		return;

	memcpy(chmap, per_pin->chmap, ARRAY_SIZE(per_pin->chmap));
}

static void hdmi_set_chmap(struct hdac_device *hdac, int pcm_idx,
				unsigned char *chmap, int prepared)
{
	struct hda_codec *codec = hdac_to_hda_codec(hdac);
	struct hdmi_spec *spec = codec->spec;
	struct hdmi_spec_per_pin *per_pin = pcm_idx_to_pin(spec, pcm_idx);

	if (!per_pin)
		return;
	mutex_lock(&per_pin->lock);
	per_pin->chmap_set = true;
	memcpy(per_pin->chmap, chmap, ARRAY_SIZE(per_pin->chmap));
	if (prepared)
		hdmi_setup_audio_infoframe(codec, per_pin, per_pin->non_pcm);
	mutex_unlock(&per_pin->lock);
}

static bool is_hdmi_pcm_attached(struct hdac_device *hdac, int pcm_idx)
{
	struct hda_codec *codec = hdac_to_hda_codec(hdac);
	struct hdmi_spec *spec = codec->spec;
	struct hdmi_spec_per_pin *per_pin = pcm_idx_to_pin(spec, pcm_idx);

	return per_pin ? true:false;
}

static int generic_hdmi_build_pcms(struct hda_codec *codec)
{
	struct hdmi_spec *spec = codec->spec;
	int idx, pcm_num;

	/*
	 * for non-mst mode, pcm number is the same as before
	 * for DP MST mode without extra PCM, pcm number is same
	 * for DP MST mode with extra PCMs, pcm number is
	 *  (nid number + dev_num - 1)
	 * dev_num is the device entry number in a pin
	 */

	if (codec->mst_no_extra_pcms)
		pcm_num = spec->num_nids;
	else
		pcm_num = spec->num_nids + spec->dev_num - 1;

	codec_dbg(codec, "hdmi: pcm_num set to %d\n", pcm_num);

	for (idx = 0; idx < pcm_num; idx++) {
		struct hda_pcm *info;
		struct hda_pcm_stream *pstr;

		info = snd_hda_codec_pcm_new(codec, "HDMI %d", idx);
		if (!info)
			return -ENOMEM;

		spec->pcm_rec[idx].pcm = info;
		spec->pcm_used++;
		info->pcm_type = HDA_PCM_TYPE_HDMI;
		info->own_chmap = true;

		pstr = &info->stream[SNDRV_PCM_STREAM_PLAYBACK];
		pstr->substreams = 1;
		pstr->ops = generic_ops;
		/* pcm number is less than 16 */
		if (spec->pcm_used >= 16)
			break;
		/* other pstr fields are set in open */
	}

	return 0;
}

static void free_hdmi_jack_priv(struct snd_jack *jack)
{
	struct hdmi_pcm *pcm = jack->private_data;

	pcm->jack = NULL;
}

static int generic_hdmi_build_jack(struct hda_codec *codec, int pcm_idx)
{
	char hdmi_str[32] = "HDMI/DP";
	struct hdmi_spec *spec = codec->spec;
	struct hdmi_spec_per_pin *per_pin = get_pin(spec, pcm_idx);
	struct snd_jack *jack;
	int pcmdev = get_pcm_rec(spec, pcm_idx)->device;
	int err;

	if (pcmdev > 0)
		sprintf(hdmi_str + strlen(hdmi_str), ",pcm=%d", pcmdev);
	if (!spec->dyn_pcm_assign &&
	    !is_jack_detectable(codec, per_pin->pin_nid))
		strncat(hdmi_str, " Phantom",
			sizeof(hdmi_str) - strlen(hdmi_str) - 1);

	err = snd_jack_new(codec->card, hdmi_str, SND_JACK_AVOUT, &jack,
			   true, false);
	if (err < 0)
		return err;

	spec->pcm_rec[pcm_idx].jack = jack;
	jack->private_data = &spec->pcm_rec[pcm_idx];
	jack->private_free = free_hdmi_jack_priv;
	return 0;
}

static int generic_hdmi_build_controls(struct hda_codec *codec)
{
	struct hdmi_spec *spec = codec->spec;
	int dev, err;
	int pin_idx, pcm_idx;

	for (pcm_idx = 0; pcm_idx < spec->pcm_used; pcm_idx++) {
		if (!get_pcm_rec(spec, pcm_idx)->pcm) {
			/* no PCM: mark this for skipping permanently */
			set_bit(pcm_idx, &spec->pcm_bitmap);
			continue;
		}

		err = generic_hdmi_build_jack(codec, pcm_idx);
		if (err < 0)
			return err;

		/* create the spdif for each pcm
		 * pin will be bound when monitor is connected
		 */
		if (spec->dyn_pcm_assign)
			err = snd_hda_create_dig_out_ctls(codec,
					  0, spec->cvt_nids[0],
					  HDA_PCM_TYPE_HDMI);
		else {
			struct hdmi_spec_per_pin *per_pin =
				get_pin(spec, pcm_idx);
			err = snd_hda_create_dig_out_ctls(codec,
						  per_pin->pin_nid,
						  per_pin->mux_nids[0],
						  HDA_PCM_TYPE_HDMI);
		}
		if (err < 0)
			return err;
		snd_hda_spdif_ctls_unassign(codec, pcm_idx);

		dev = get_pcm_rec(spec, pcm_idx)->device;
		if (dev != SNDRV_PCM_INVALID_DEVICE) {
			/* add control for ELD Bytes */
			err = hdmi_create_eld_ctl(codec, pcm_idx, dev);
			if (err < 0)
				return err;
		}
	}

	for (pin_idx = 0; pin_idx < spec->num_pins; pin_idx++) {
		struct hdmi_spec_per_pin *per_pin = get_pin(spec, pin_idx);
		struct hdmi_eld *pin_eld = &per_pin->sink_eld;

		pin_eld->eld_valid = false;
		hdmi_present_sense(per_pin, 0);
	}

	/* add channel maps */
	for (pcm_idx = 0; pcm_idx < spec->pcm_used; pcm_idx++) {
		struct hda_pcm *pcm;

		pcm = get_pcm_rec(spec, pcm_idx);
		if (!pcm || !pcm->pcm)
			break;
		err = snd_hdac_add_chmap_ctls(pcm->pcm, pcm_idx, &spec->chmap);
		if (err < 0)
			return err;
	}

	return 0;
}

static int generic_hdmi_init_per_pins(struct hda_codec *codec)
{
	struct hdmi_spec *spec = codec->spec;
	int pin_idx;

	for (pin_idx = 0; pin_idx < spec->num_pins; pin_idx++) {
		struct hdmi_spec_per_pin *per_pin = get_pin(spec, pin_idx);

		per_pin->codec = codec;
		mutex_init(&per_pin->lock);
		INIT_DELAYED_WORK(&per_pin->work, hdmi_repoll_eld);
		eld_proc_new(per_pin, pin_idx);
	}
	return 0;
}

static int generic_hdmi_init(struct hda_codec *codec)
{
	struct hdmi_spec *spec = codec->spec;
	int pin_idx;

	mutex_lock(&spec->bind_lock);
	for (pin_idx = 0; pin_idx < spec->num_pins; pin_idx++) {
		struct hdmi_spec_per_pin *per_pin = get_pin(spec, pin_idx);
		hda_nid_t pin_nid = per_pin->pin_nid;
		int dev_id = per_pin->dev_id;

		snd_hda_set_dev_select(codec, pin_nid, dev_id);
		hdmi_init_pin(codec, pin_nid);
		if (codec_has_acomp(codec))
			continue;
		snd_hda_jack_detect_enable_callback_mst(codec, pin_nid, dev_id,
							jack_callback);
	}
	mutex_unlock(&spec->bind_lock);
	return 0;
}

static void hdmi_array_init(struct hdmi_spec *spec, int nums)
{
	snd_array_init(&spec->pins, sizeof(struct hdmi_spec_per_pin), nums);
	snd_array_init(&spec->cvts, sizeof(struct hdmi_spec_per_cvt), nums);
}

static void hdmi_array_free(struct hdmi_spec *spec)
{
	snd_array_free(&spec->pins);
	snd_array_free(&spec->cvts);
}

static void generic_spec_free(struct hda_codec *codec)
{
	struct hdmi_spec *spec = codec->spec;

	if (spec) {
		hdmi_array_free(spec);
		kfree(spec);
		codec->spec = NULL;
	}
	codec->dp_mst = false;
}

static void generic_hdmi_free(struct hda_codec *codec)
{
	struct hdmi_spec *spec = codec->spec;
	int pin_idx, pcm_idx;

	if (spec->acomp_registered) {
		snd_hdac_acomp_exit(&codec->bus->core);
	} else if (codec_has_acomp(codec)) {
		snd_hdac_acomp_register_notifier(&codec->bus->core, NULL);
	}
	codec->relaxed_resume = 0;

	for (pin_idx = 0; pin_idx < spec->num_pins; pin_idx++) {
		struct hdmi_spec_per_pin *per_pin = get_pin(spec, pin_idx);
		cancel_delayed_work_sync(&per_pin->work);
		eld_proc_free(per_pin);
	}

	for (pcm_idx = 0; pcm_idx < spec->pcm_used; pcm_idx++) {
		if (spec->pcm_rec[pcm_idx].jack == NULL)
			continue;
		if (spec->dyn_pcm_assign)
			snd_device_free(codec->card,
					spec->pcm_rec[pcm_idx].jack);
		else
			spec->pcm_rec[pcm_idx].jack = NULL;
	}

	generic_spec_free(codec);
}

#ifdef CONFIG_PM
static int generic_hdmi_suspend(struct hda_codec *codec)
{
	struct hdmi_spec *spec = codec->spec;
	int pin_idx;

	for (pin_idx = 0; pin_idx < spec->num_pins; pin_idx++) {
		struct hdmi_spec_per_pin *per_pin = get_pin(spec, pin_idx);
		cancel_delayed_work_sync(&per_pin->work);
	}
	return 0;
}

static int generic_hdmi_resume(struct hda_codec *codec)
{
	struct hdmi_spec *spec = codec->spec;
	int pin_idx;

	codec->patch_ops.init(codec);
	snd_hda_regmap_sync(codec);

	for (pin_idx = 0; pin_idx < spec->num_pins; pin_idx++) {
		struct hdmi_spec_per_pin *per_pin = get_pin(spec, pin_idx);
		hdmi_present_sense(per_pin, 1);
	}
	return 0;
}
#endif

static const struct hda_codec_ops generic_hdmi_patch_ops = {
	.init			= generic_hdmi_init,
	.free			= generic_hdmi_free,
	.build_pcms		= generic_hdmi_build_pcms,
	.build_controls		= generic_hdmi_build_controls,
	.unsol_event		= hdmi_unsol_event,
#ifdef CONFIG_PM
	.suspend		= generic_hdmi_suspend,
	.resume			= generic_hdmi_resume,
#endif
};

static const struct hdmi_ops generic_standard_hdmi_ops = {
	.pin_get_eld				= hdmi_pin_get_eld,
	.pin_setup_infoframe			= hdmi_pin_setup_infoframe,
	.pin_hbr_setup				= hdmi_pin_hbr_setup,
	.setup_stream				= hdmi_setup_stream,
};

/* allocate codec->spec and assign/initialize generic parser ops */
static int alloc_generic_hdmi(struct hda_codec *codec)
{
	struct hdmi_spec *spec;

	spec = kzalloc(sizeof(*spec), GFP_KERNEL);
	if (!spec)
		return -ENOMEM;

	spec->codec = codec;
	spec->ops = generic_standard_hdmi_ops;
	spec->dev_num = 1;	/* initialize to 1 */
	mutex_init(&spec->pcm_lock);
	mutex_init(&spec->bind_lock);
	snd_hdac_register_chmap_ops(&codec->core, &spec->chmap);

	spec->chmap.ops.get_chmap = hdmi_get_chmap;
	spec->chmap.ops.set_chmap = hdmi_set_chmap;
	spec->chmap.ops.is_pcm_attached = is_hdmi_pcm_attached;
	spec->chmap.ops.get_spk_alloc = hdmi_get_spk_alloc;

	codec->spec = spec;
	hdmi_array_init(spec, 4);

	codec->patch_ops = generic_hdmi_patch_ops;

	return 0;
}

/* generic HDMI parser */
static int patch_generic_hdmi(struct hda_codec *codec)
{
	int err;

	err = alloc_generic_hdmi(codec);
	if (err < 0)
		return err;

	err = hdmi_parse_codec(codec);
	if (err < 0) {
		generic_spec_free(codec);
		return err;
	}

	generic_hdmi_init_per_pins(codec);
	return 0;
}

/*
 * generic audio component binding
 */

/* turn on / off the unsol event jack detection dynamically */
static void reprogram_jack_detect(struct hda_codec *codec, hda_nid_t nid,
				  int dev_id, bool use_acomp)
{
	struct hda_jack_tbl *tbl;

	tbl = snd_hda_jack_tbl_get_mst(codec, nid, dev_id);
	if (tbl) {
		/* clear unsol even if component notifier is used, or re-enable
		 * if notifier is cleared
		 */
		unsigned int val = use_acomp ? 0 : (AC_USRSP_EN | tbl->tag);
		snd_hda_codec_write_cache(codec, nid, 0,
					  AC_VERB_SET_UNSOLICITED_ENABLE, val);
	}
}

/* set up / clear component notifier dynamically */
static void generic_acomp_notifier_set(struct drm_audio_component *acomp,
				       bool use_acomp)
{
	struct hdmi_spec *spec;
	int i;

	spec = container_of(acomp->audio_ops, struct hdmi_spec, drm_audio_ops);
	mutex_lock(&spec->bind_lock);
	spec->use_acomp_notifier = use_acomp;
	spec->codec->relaxed_resume = use_acomp;
	spec->codec->bus->keep_power = 0;
	/* reprogram each jack detection logic depending on the notifier */
	for (i = 0; i < spec->num_pins; i++)
		reprogram_jack_detect(spec->codec,
				      get_pin(spec, i)->pin_nid,
				      get_pin(spec, i)->dev_id,
				      use_acomp);
	mutex_unlock(&spec->bind_lock);
}

/* enable / disable the notifier via master bind / unbind */
static int generic_acomp_master_bind(struct device *dev,
				     struct drm_audio_component *acomp)
{
	generic_acomp_notifier_set(acomp, true);
	return 0;
}

static void generic_acomp_master_unbind(struct device *dev,
					struct drm_audio_component *acomp)
{
	generic_acomp_notifier_set(acomp, false);
}

/* check whether both HD-audio and DRM PCI devices belong to the same bus */
static int match_bound_vga(struct device *dev, int subtype, void *data)
{
	struct hdac_bus *bus = data;
	struct pci_dev *pci, *master;

	if (!dev_is_pci(dev) || !dev_is_pci(bus->dev))
		return 0;
	master = to_pci_dev(bus->dev);
	pci = to_pci_dev(dev);
	return master->bus == pci->bus;
}

/* audio component notifier for AMD/Nvidia HDMI codecs */
static void generic_acomp_pin_eld_notify(void *audio_ptr, int port, int dev_id)
{
	struct hda_codec *codec = audio_ptr;
	struct hdmi_spec *spec = codec->spec;
	hda_nid_t pin_nid = spec->port2pin(codec, port);

	if (!pin_nid)
		return;
	if (get_wcaps_type(get_wcaps(codec, pin_nid)) != AC_WID_PIN)
		return;
	/* skip notification during system suspend (but not in runtime PM);
	 * the state will be updated at resume
	 */
	if (codec->core.dev.power.power_state.event == PM_EVENT_SUSPEND)
		return;
	/* ditto during suspend/resume process itself */
	if (snd_hdac_is_in_pm(&codec->core))
		return;

	check_presence_and_report(codec, pin_nid, dev_id);
}

/* set up the private drm_audio_ops from the template */
static void setup_drm_audio_ops(struct hda_codec *codec,
				const struct drm_audio_component_audio_ops *ops)
{
	struct hdmi_spec *spec = codec->spec;

	spec->drm_audio_ops.audio_ptr = codec;
	/* intel_audio_codec_enable() or intel_audio_codec_disable()
	 * will call pin_eld_notify with using audio_ptr pointer
	 * We need make sure audio_ptr is really setup
	 */
	wmb();
	spec->drm_audio_ops.pin2port = ops->pin2port;
	spec->drm_audio_ops.pin_eld_notify = ops->pin_eld_notify;
	spec->drm_audio_ops.master_bind = ops->master_bind;
	spec->drm_audio_ops.master_unbind = ops->master_unbind;
}

/* initialize the generic HDMI audio component */
static void generic_acomp_init(struct hda_codec *codec,
			       const struct drm_audio_component_audio_ops *ops,
			       int (*port2pin)(struct hda_codec *, int))
{
	struct hdmi_spec *spec = codec->spec;

	if (!enable_acomp) {
		codec_info(codec, "audio component disabled by module option\n");
		return;
	}

	spec->port2pin = port2pin;
	setup_drm_audio_ops(codec, ops);
	if (!snd_hdac_acomp_init(&codec->bus->core, &spec->drm_audio_ops,
				 match_bound_vga, 0)) {
		spec->acomp_registered = true;
	}
}

/*
 * Intel codec parsers and helpers
 */

#define INTEL_GET_VENDOR_VERB	0xf81
#define INTEL_SET_VENDOR_VERB	0x781
#define INTEL_EN_DP12		0x02	/* enable DP 1.2 features */
#define INTEL_EN_ALL_PIN_CVTS	0x01	/* enable 2nd & 3rd pins and convertors */

static void intel_haswell_enable_all_pins(struct hda_codec *codec,
					  bool update_tree)
{
	unsigned int vendor_param;
	struct hdmi_spec *spec = codec->spec;

	vendor_param = snd_hda_codec_read(codec, spec->vendor_nid, 0,
				INTEL_GET_VENDOR_VERB, 0);
	if (vendor_param == -1 || vendor_param & INTEL_EN_ALL_PIN_CVTS)
		return;

	vendor_param |= INTEL_EN_ALL_PIN_CVTS;
	vendor_param = snd_hda_codec_read(codec, spec->vendor_nid, 0,
				INTEL_SET_VENDOR_VERB, vendor_param);
	if (vendor_param == -1)
		return;

	if (update_tree)
		snd_hda_codec_update_widgets(codec);
}

static void intel_haswell_fixup_enable_dp12(struct hda_codec *codec)
{
	unsigned int vendor_param;
	struct hdmi_spec *spec = codec->spec;

	vendor_param = snd_hda_codec_read(codec, spec->vendor_nid, 0,
				INTEL_GET_VENDOR_VERB, 0);
	if (vendor_param == -1 || vendor_param & INTEL_EN_DP12)
		return;

	/* enable DP1.2 mode */
	vendor_param |= INTEL_EN_DP12;
	snd_hdac_regmap_add_vendor_verb(&codec->core, INTEL_SET_VENDOR_VERB);
	snd_hda_codec_write_cache(codec, spec->vendor_nid, 0,
				INTEL_SET_VENDOR_VERB, vendor_param);
}

/* Haswell needs to re-issue the vendor-specific verbs before turning to D0.
 * Otherwise you may get severe h/w communication errors.
 */
static void haswell_set_power_state(struct hda_codec *codec, hda_nid_t fg,
				unsigned int power_state)
{
	if (power_state == AC_PWRST_D0) {
		intel_haswell_enable_all_pins(codec, false);
		intel_haswell_fixup_enable_dp12(codec);
	}

	snd_hda_codec_read(codec, fg, 0, AC_VERB_SET_POWER_STATE, power_state);
	snd_hda_codec_set_power_to_all(codec, fg, power_state);
}

/* There is a fixed mapping between audio pin node and display port.
 * on SNB, IVY, HSW, BSW, SKL, BXT, KBL:
 * Pin Widget 5 - PORT B (port = 1 in i915 driver)
 * Pin Widget 6 - PORT C (port = 2 in i915 driver)
 * Pin Widget 7 - PORT D (port = 3 in i915 driver)
 *
 * on VLV, ILK:
 * Pin Widget 4 - PORT B (port = 1 in i915 driver)
 * Pin Widget 5 - PORT C (port = 2 in i915 driver)
 * Pin Widget 6 - PORT D (port = 3 in i915 driver)
 */
static int intel_base_nid(struct hda_codec *codec)
{
	switch (codec->core.vendor_id) {
	case 0x80860054: /* ILK */
	case 0x80862804: /* ILK */
	case 0x80862882: /* VLV */
		return 4;
	default:
		return 5;
	}
}

static int intel_pin2port(void *audio_ptr, int pin_nid)
{
	struct hda_codec *codec = audio_ptr;
	struct hdmi_spec *spec = codec->spec;
	int base_nid, i;

	if (!spec->port_num) {
		base_nid = intel_base_nid(codec);
		if (WARN_ON(pin_nid < base_nid || pin_nid >= base_nid + 3))
			return -1;
		return pin_nid - base_nid + 1;
	}

	/*
	 * looking for the pin number in the mapping table and return
	 * the index which indicate the port number
	 */
	for (i = 0; i < spec->port_num; i++) {
		if (pin_nid == spec->port_map[i])
			return i;
	}

	codec_info(codec, "Can't find the HDMI/DP port for pin NID 0x%x\n", pin_nid);
	return -1;
}

static int intel_port2pin(struct hda_codec *codec, int port)
{
	struct hdmi_spec *spec = codec->spec;

	if (!spec->port_num) {
		/* we assume only from port-B to port-D */
		if (port < 1 || port > 3)
			return 0;
		return port + intel_base_nid(codec) - 1;
	}

	if (port < 0 || port >= spec->port_num)
		return 0;
	return spec->port_map[port];
}

static void intel_pin_eld_notify(void *audio_ptr, int port, int pipe)
{
	struct hda_codec *codec = audio_ptr;
	int pin_nid;
	int dev_id = pipe;

	pin_nid = intel_port2pin(codec, port);
	if (!pin_nid)
		return;
	/* skip notification during system suspend (but not in runtime PM);
	 * the state will be updated at resume
	 */
	if (codec->core.dev.power.power_state.event == PM_EVENT_SUSPEND)
		return;
	/* ditto during suspend/resume process itself */
	if (snd_hdac_is_in_pm(&codec->core))
		return;

	snd_hdac_i915_set_bclk(&codec->bus->core);
	check_presence_and_report(codec, pin_nid, dev_id);
}

static const struct drm_audio_component_audio_ops intel_audio_ops = {
	.pin2port = intel_pin2port,
	.pin_eld_notify = intel_pin_eld_notify,
};

/* register i915 component pin_eld_notify callback */
static void register_i915_notifier(struct hda_codec *codec)
{
	struct hdmi_spec *spec = codec->spec;

	spec->use_acomp_notifier = true;
	spec->port2pin = intel_port2pin;
	setup_drm_audio_ops(codec, &intel_audio_ops);
	snd_hdac_acomp_register_notifier(&codec->bus->core,
					&spec->drm_audio_ops);
	/* no need for forcible resume for jack check thanks to notifier */
	codec->relaxed_resume = 1;
}

/* setup_stream ops override for HSW+ */
static int i915_hsw_setup_stream(struct hda_codec *codec, hda_nid_t cvt_nid,
				 hda_nid_t pin_nid, int dev_id, u32 stream_tag,
				 int format)
{
	haswell_verify_D0(codec, cvt_nid, pin_nid);
	return hdmi_setup_stream(codec, cvt_nid, pin_nid, dev_id,
				 stream_tag, format);
}

/* pin_cvt_fixup ops override for HSW+ and VLV+ */
static void i915_pin_cvt_fixup(struct hda_codec *codec,
			       struct hdmi_spec_per_pin *per_pin,
			       hda_nid_t cvt_nid)
{
	if (per_pin) {
		haswell_verify_D0(codec, per_pin->cvt_nid, per_pin->pin_nid);
		snd_hda_set_dev_select(codec, per_pin->pin_nid,
			       per_pin->dev_id);
		intel_verify_pin_cvt_connect(codec, per_pin);
		intel_not_share_assigned_cvt(codec, per_pin->pin_nid,
				     per_pin->dev_id, per_pin->mux_idx);
	} else {
		intel_not_share_assigned_cvt_nid(codec, 0, 0, cvt_nid);
	}
}

/* precondition and allocation for Intel codecs */
static int alloc_intel_hdmi(struct hda_codec *codec)
{
	int err;

	/* requires i915 binding */
	if (!codec->bus->core.audio_component) {
		codec_info(codec, "No i915 binding for Intel HDMI/DP codec\n");
		/* set probe_id here to prevent generic fallback binding */
		codec->probe_id = HDA_CODEC_ID_SKIP_PROBE;
		return -ENODEV;
	}

	err = alloc_generic_hdmi(codec);
	if (err < 0)
		return err;
	/* no need to handle unsol events */
	codec->patch_ops.unsol_event = NULL;
	return 0;
}

/* parse and post-process for Intel codecs */
static int parse_intel_hdmi(struct hda_codec *codec)
{
	int err, retries = 3;

	do {
		err = hdmi_parse_codec(codec);
	} while (err < 0 && retries--);

	if (err < 0) {
		generic_spec_free(codec);
		return err;
	}

	generic_hdmi_init_per_pins(codec);
	register_i915_notifier(codec);
	return 0;
}

/* Intel Haswell and onwards; audio component with eld notifier */
static int intel_hsw_common_init(struct hda_codec *codec, hda_nid_t vendor_nid,
				 const int *port_map, int port_num, int dev_num)
{
	struct hdmi_spec *spec;
	int err;

	err = alloc_intel_hdmi(codec);
	if (err < 0)
		return err;
	spec = codec->spec;
	codec->dp_mst = true;
	spec->dyn_pcm_assign = true;
	spec->vendor_nid = vendor_nid;
	spec->port_map = port_map;
	spec->port_num = port_num;
	spec->intel_hsw_fixup = true;
	spec->dev_num = dev_num;

	intel_haswell_enable_all_pins(codec, true);
	intel_haswell_fixup_enable_dp12(codec);

	codec->display_power_control = 1;

	codec->patch_ops.set_power_state = haswell_set_power_state;
	codec->depop_delay = 0;
	codec->auto_runtime_pm = 1;

	spec->ops.setup_stream = i915_hsw_setup_stream;
	spec->ops.pin_cvt_fixup = i915_pin_cvt_fixup;

	/*
	 * Enable silent stream feature, if it is enabled via
	 * module param or Kconfig option
	 */
	if (enable_silent_stream)
		spec->send_silent_stream = true;

	return parse_intel_hdmi(codec);
}

static int patch_i915_hsw_hdmi(struct hda_codec *codec)
{
	return intel_hsw_common_init(codec, 0x08, NULL, 0, 3);
}

static int patch_i915_glk_hdmi(struct hda_codec *codec)
{
	return intel_hsw_common_init(codec, 0x0b, NULL, 0, 3);
}

static int patch_i915_icl_hdmi(struct hda_codec *codec)
{
	/*
	 * pin to port mapping table where the value indicate the pin number and
	 * the index indicate the port number.
	 */
	static const int map[] = {0x0, 0x4, 0x6, 0x8, 0xa, 0xb};

	return intel_hsw_common_init(codec, 0x02, map, ARRAY_SIZE(map), 3);
}

static int patch_i915_tgl_hdmi(struct hda_codec *codec)
{
	/*
	 * pin to port mapping table where the value indicate the pin number and
	 * the index indicate the port number.
	 */
	static const int map[] = {0x4, 0x6, 0x8, 0xa, 0xb, 0xc, 0xd, 0xe, 0xf};
	int ret;

	ret = intel_hsw_common_init(codec, 0x02, map, ARRAY_SIZE(map), 4);
	if (!ret) {
		struct hdmi_spec *spec = codec->spec;

		spec->dyn_pcm_no_legacy = true;
	}

	return ret;
}

/* Intel Baytrail and Braswell; with eld notifier */
static int patch_i915_byt_hdmi(struct hda_codec *codec)
{
	struct hdmi_spec *spec;
	int err;

	err = alloc_intel_hdmi(codec);
	if (err < 0)
		return err;
	spec = codec->spec;

	/* For Valleyview/Cherryview, only the display codec is in the display
	 * power well and can use link_power ops to request/release the power.
	 */
	codec->display_power_control = 1;

	codec->depop_delay = 0;
	codec->auto_runtime_pm = 1;

	spec->ops.pin_cvt_fixup = i915_pin_cvt_fixup;

	return parse_intel_hdmi(codec);
}

/* Intel IronLake, SandyBridge and IvyBridge; with eld notifier */
static int patch_i915_cpt_hdmi(struct hda_codec *codec)
{
	int err;

	err = alloc_intel_hdmi(codec);
	if (err < 0)
		return err;
	return parse_intel_hdmi(codec);
}

/*
 * Shared non-generic implementations
 */

static int simple_playback_build_pcms(struct hda_codec *codec)
{
	struct hdmi_spec *spec = codec->spec;
	struct hda_pcm *info;
	unsigned int chans;
	struct hda_pcm_stream *pstr;
	struct hdmi_spec_per_cvt *per_cvt;

	per_cvt = get_cvt(spec, 0);
	chans = get_wcaps(codec, per_cvt->cvt_nid);
	chans = get_wcaps_channels(chans);

	info = snd_hda_codec_pcm_new(codec, "HDMI 0");
	if (!info)
		return -ENOMEM;
	spec->pcm_rec[0].pcm = info;
	info->pcm_type = HDA_PCM_TYPE_HDMI;
	pstr = &info->stream[SNDRV_PCM_STREAM_PLAYBACK];
	*pstr = spec->pcm_playback;
	pstr->nid = per_cvt->cvt_nid;
	if (pstr->channels_max <= 2 && chans && chans <= 16)
		pstr->channels_max = chans;

	return 0;
}

/* unsolicited event for jack sensing */
static void simple_hdmi_unsol_event(struct hda_codec *codec,
				    unsigned int res)
{
	snd_hda_jack_set_dirty_all(codec);
	snd_hda_jack_report_sync(codec);
}

/* generic_hdmi_build_jack can be used for simple_hdmi, too,
 * as long as spec->pins[] is set correctly
 */
#define simple_hdmi_build_jack	generic_hdmi_build_jack

static int simple_playback_build_controls(struct hda_codec *codec)
{
	struct hdmi_spec *spec = codec->spec;
	struct hdmi_spec_per_cvt *per_cvt;
	int err;

	per_cvt = get_cvt(spec, 0);
	err = snd_hda_create_dig_out_ctls(codec, per_cvt->cvt_nid,
					  per_cvt->cvt_nid,
					  HDA_PCM_TYPE_HDMI);
	if (err < 0)
		return err;
	return simple_hdmi_build_jack(codec, 0);
}

static int simple_playback_init(struct hda_codec *codec)
{
	struct hdmi_spec *spec = codec->spec;
	struct hdmi_spec_per_pin *per_pin = get_pin(spec, 0);
	hda_nid_t pin = per_pin->pin_nid;

	snd_hda_codec_write(codec, pin, 0,
			    AC_VERB_SET_PIN_WIDGET_CONTROL, PIN_OUT);
	/* some codecs require to unmute the pin */
	if (get_wcaps(codec, pin) & AC_WCAP_OUT_AMP)
		snd_hda_codec_write(codec, pin, 0, AC_VERB_SET_AMP_GAIN_MUTE,
				    AMP_OUT_UNMUTE);
	snd_hda_jack_detect_enable(codec, pin, per_pin->dev_id);
	return 0;
}

static void simple_playback_free(struct hda_codec *codec)
{
	struct hdmi_spec *spec = codec->spec;

	hdmi_array_free(spec);
	kfree(spec);
}

/*
 * Nvidia specific implementations
 */

#define Nv_VERB_SET_Channel_Allocation          0xF79
#define Nv_VERB_SET_Info_Frame_Checksum         0xF7A
#define Nv_VERB_SET_Audio_Protection_On         0xF98
#define Nv_VERB_SET_Audio_Protection_Off        0xF99

#define nvhdmi_master_con_nid_7x	0x04
#define nvhdmi_master_pin_nid_7x	0x05

static const hda_nid_t nvhdmi_con_nids_7x[4] = {
	/*front, rear, clfe, rear_surr */
	0x6, 0x8, 0xa, 0xc,
};

static const struct hda_verb nvhdmi_basic_init_7x_2ch[] = {
	/* set audio protect on */
	{ 0x1, Nv_VERB_SET_Audio_Protection_On, 0x1},
	/* enable digital output on pin widget */
	{ 0x5, AC_VERB_SET_PIN_WIDGET_CONTROL, PIN_OUT | 0x5 },
	{} /* terminator */
};

static const struct hda_verb nvhdmi_basic_init_7x_8ch[] = {
	/* set audio protect on */
	{ 0x1, Nv_VERB_SET_Audio_Protection_On, 0x1},
	/* enable digital output on pin widget */
	{ 0x5, AC_VERB_SET_PIN_WIDGET_CONTROL, PIN_OUT | 0x5 },
	{ 0x7, AC_VERB_SET_PIN_WIDGET_CONTROL, PIN_OUT | 0x5 },
	{ 0x9, AC_VERB_SET_PIN_WIDGET_CONTROL, PIN_OUT | 0x5 },
	{ 0xb, AC_VERB_SET_PIN_WIDGET_CONTROL, PIN_OUT | 0x5 },
	{ 0xd, AC_VERB_SET_PIN_WIDGET_CONTROL, PIN_OUT | 0x5 },
	{} /* terminator */
};

#ifdef LIMITED_RATE_FMT_SUPPORT
/* support only the safe format and rate */
#define SUPPORTED_RATES		SNDRV_PCM_RATE_48000
#define SUPPORTED_MAXBPS	16
#define SUPPORTED_FORMATS	SNDRV_PCM_FMTBIT_S16_LE
#else
/* support all rates and formats */
#define SUPPORTED_RATES \
	(SNDRV_PCM_RATE_32000 | SNDRV_PCM_RATE_44100 | SNDRV_PCM_RATE_48000 |\
	SNDRV_PCM_RATE_88200 | SNDRV_PCM_RATE_96000 | SNDRV_PCM_RATE_176400 |\
	 SNDRV_PCM_RATE_192000)
#define SUPPORTED_MAXBPS	24
#define SUPPORTED_FORMATS \
	(SNDRV_PCM_FMTBIT_S16_LE | SNDRV_PCM_FMTBIT_S32_LE)
#endif

static int nvhdmi_7x_init_2ch(struct hda_codec *codec)
{
	snd_hda_sequence_write(codec, nvhdmi_basic_init_7x_2ch);
	return 0;
}

static int nvhdmi_7x_init_8ch(struct hda_codec *codec)
{
	snd_hda_sequence_write(codec, nvhdmi_basic_init_7x_8ch);
	return 0;
}

static const unsigned int channels_2_6_8[] = {
	2, 6, 8
};

static const unsigned int channels_2_8[] = {
	2, 8
};

static const struct snd_pcm_hw_constraint_list hw_constraints_2_6_8_channels = {
	.count = ARRAY_SIZE(channels_2_6_8),
	.list = channels_2_6_8,
	.mask = 0,
};

static const struct snd_pcm_hw_constraint_list hw_constraints_2_8_channels = {
	.count = ARRAY_SIZE(channels_2_8),
	.list = channels_2_8,
	.mask = 0,
};

static int simple_playback_pcm_open(struct hda_pcm_stream *hinfo,
				    struct hda_codec *codec,
				    struct snd_pcm_substream *substream)
{
	struct hdmi_spec *spec = codec->spec;
	const struct snd_pcm_hw_constraint_list *hw_constraints_channels = NULL;

	switch (codec->preset->vendor_id) {
	case 0x10de0002:
	case 0x10de0003:
	case 0x10de0005:
	case 0x10de0006:
		hw_constraints_channels = &hw_constraints_2_8_channels;
		break;
	case 0x10de0007:
		hw_constraints_channels = &hw_constraints_2_6_8_channels;
		break;
	default:
		break;
	}

	if (hw_constraints_channels != NULL) {
		snd_pcm_hw_constraint_list(substream->runtime, 0,
				SNDRV_PCM_HW_PARAM_CHANNELS,
				hw_constraints_channels);
	} else {
		snd_pcm_hw_constraint_step(substream->runtime, 0,
					   SNDRV_PCM_HW_PARAM_CHANNELS, 2);
	}

	return snd_hda_multi_out_dig_open(codec, &spec->multiout);
}

static int simple_playback_pcm_close(struct hda_pcm_stream *hinfo,
				     struct hda_codec *codec,
				     struct snd_pcm_substream *substream)
{
	struct hdmi_spec *spec = codec->spec;
	return snd_hda_multi_out_dig_close(codec, &spec->multiout);
}

static int simple_playback_pcm_prepare(struct hda_pcm_stream *hinfo,
				       struct hda_codec *codec,
				       unsigned int stream_tag,
				       unsigned int format,
				       struct snd_pcm_substream *substream)
{
	struct hdmi_spec *spec = codec->spec;
	return snd_hda_multi_out_dig_prepare(codec, &spec->multiout,
					     stream_tag, format, substream);
}

static const struct hda_pcm_stream simple_pcm_playback = {
	.substreams = 1,
	.channels_min = 2,
	.channels_max = 2,
	.ops = {
		.open = simple_playback_pcm_open,
		.close = simple_playback_pcm_close,
		.prepare = simple_playback_pcm_prepare
	},
};

static const struct hda_codec_ops simple_hdmi_patch_ops = {
	.build_controls = simple_playback_build_controls,
	.build_pcms = simple_playback_build_pcms,
	.init = simple_playback_init,
	.free = simple_playback_free,
	.unsol_event = simple_hdmi_unsol_event,
};

static int patch_simple_hdmi(struct hda_codec *codec,
			     hda_nid_t cvt_nid, hda_nid_t pin_nid)
{
	struct hdmi_spec *spec;
	struct hdmi_spec_per_cvt *per_cvt;
	struct hdmi_spec_per_pin *per_pin;

	spec = kzalloc(sizeof(*spec), GFP_KERNEL);
	if (!spec)
		return -ENOMEM;

	spec->codec = codec;
	codec->spec = spec;
	hdmi_array_init(spec, 1);

	spec->multiout.num_dacs = 0;  /* no analog */
	spec->multiout.max_channels = 2;
	spec->multiout.dig_out_nid = cvt_nid;
	spec->num_cvts = 1;
	spec->num_pins = 1;
	per_pin = snd_array_new(&spec->pins);
	per_cvt = snd_array_new(&spec->cvts);
	if (!per_pin || !per_cvt) {
		simple_playback_free(codec);
		return -ENOMEM;
	}
	per_cvt->cvt_nid = cvt_nid;
	per_pin->pin_nid = pin_nid;
	spec->pcm_playback = simple_pcm_playback;

	codec->patch_ops = simple_hdmi_patch_ops;

	return 0;
}

static void nvhdmi_8ch_7x_set_info_frame_parameters(struct hda_codec *codec,
						    int channels)
{
	unsigned int chanmask;
	int chan = channels ? (channels - 1) : 1;

	switch (channels) {
	default:
	case 0:
	case 2:
		chanmask = 0x00;
		break;
	case 4:
		chanmask = 0x08;
		break;
	case 6:
		chanmask = 0x0b;
		break;
	case 8:
		chanmask = 0x13;
		break;
	}

	/* Set the audio infoframe channel allocation and checksum fields.  The
	 * channel count is computed implicitly by the hardware. */
	snd_hda_codec_write(codec, 0x1, 0,
			Nv_VERB_SET_Channel_Allocation, chanmask);

	snd_hda_codec_write(codec, 0x1, 0,
			Nv_VERB_SET_Info_Frame_Checksum,
			(0x71 - chan - chanmask));
}

static int nvhdmi_8ch_7x_pcm_close(struct hda_pcm_stream *hinfo,
				   struct hda_codec *codec,
				   struct snd_pcm_substream *substream)
{
	struct hdmi_spec *spec = codec->spec;
	int i;

	snd_hda_codec_write(codec, nvhdmi_master_con_nid_7x,
			0, AC_VERB_SET_CHANNEL_STREAMID, 0);
	for (i = 0; i < 4; i++) {
		/* set the stream id */
		snd_hda_codec_write(codec, nvhdmi_con_nids_7x[i], 0,
				AC_VERB_SET_CHANNEL_STREAMID, 0);
		/* set the stream format */
		snd_hda_codec_write(codec, nvhdmi_con_nids_7x[i], 0,
				AC_VERB_SET_STREAM_FORMAT, 0);
	}

	/* The audio hardware sends a channel count of 0x7 (8ch) when all the
	 * streams are disabled. */
	nvhdmi_8ch_7x_set_info_frame_parameters(codec, 8);

	return snd_hda_multi_out_dig_close(codec, &spec->multiout);
}

static int nvhdmi_8ch_7x_pcm_prepare(struct hda_pcm_stream *hinfo,
				     struct hda_codec *codec,
				     unsigned int stream_tag,
				     unsigned int format,
				     struct snd_pcm_substream *substream)
{
	int chs;
	unsigned int dataDCC2, channel_id;
	int i;
	struct hdmi_spec *spec = codec->spec;
	struct hda_spdif_out *spdif;
	struct hdmi_spec_per_cvt *per_cvt;

	mutex_lock(&codec->spdif_mutex);
	per_cvt = get_cvt(spec, 0);
	spdif = snd_hda_spdif_out_of_nid(codec, per_cvt->cvt_nid);

	chs = substream->runtime->channels;

	dataDCC2 = 0x2;

	/* turn off SPDIF once; otherwise the IEC958 bits won't be updated */
	if (codec->spdif_status_reset && (spdif->ctls & AC_DIG1_ENABLE))
		snd_hda_codec_write(codec,
				nvhdmi_master_con_nid_7x,
				0,
				AC_VERB_SET_DIGI_CONVERT_1,
				spdif->ctls & ~AC_DIG1_ENABLE & 0xff);

	/* set the stream id */
	snd_hda_codec_write(codec, nvhdmi_master_con_nid_7x, 0,
			AC_VERB_SET_CHANNEL_STREAMID, (stream_tag << 4) | 0x0);

	/* set the stream format */
	snd_hda_codec_write(codec, nvhdmi_master_con_nid_7x, 0,
			AC_VERB_SET_STREAM_FORMAT, format);

	/* turn on again (if needed) */
	/* enable and set the channel status audio/data flag */
	if (codec->spdif_status_reset && (spdif->ctls & AC_DIG1_ENABLE)) {
		snd_hda_codec_write(codec,
				nvhdmi_master_con_nid_7x,
				0,
				AC_VERB_SET_DIGI_CONVERT_1,
				spdif->ctls & 0xff);
		snd_hda_codec_write(codec,
				nvhdmi_master_con_nid_7x,
				0,
				AC_VERB_SET_DIGI_CONVERT_2, dataDCC2);
	}

	for (i = 0; i < 4; i++) {
		if (chs == 2)
			channel_id = 0;
		else
			channel_id = i * 2;

		/* turn off SPDIF once;
		 *otherwise the IEC958 bits won't be updated
		 */
		if (codec->spdif_status_reset &&
		(spdif->ctls & AC_DIG1_ENABLE))
			snd_hda_codec_write(codec,
				nvhdmi_con_nids_7x[i],
				0,
				AC_VERB_SET_DIGI_CONVERT_1,
				spdif->ctls & ~AC_DIG1_ENABLE & 0xff);
		/* set the stream id */
		snd_hda_codec_write(codec,
				nvhdmi_con_nids_7x[i],
				0,
				AC_VERB_SET_CHANNEL_STREAMID,
				(stream_tag << 4) | channel_id);
		/* set the stream format */
		snd_hda_codec_write(codec,
				nvhdmi_con_nids_7x[i],
				0,
				AC_VERB_SET_STREAM_FORMAT,
				format);
		/* turn on again (if needed) */
		/* enable and set the channel status audio/data flag */
		if (codec->spdif_status_reset &&
		(spdif->ctls & AC_DIG1_ENABLE)) {
			snd_hda_codec_write(codec,
					nvhdmi_con_nids_7x[i],
					0,
					AC_VERB_SET_DIGI_CONVERT_1,
					spdif->ctls & 0xff);
			snd_hda_codec_write(codec,
					nvhdmi_con_nids_7x[i],
					0,
					AC_VERB_SET_DIGI_CONVERT_2, dataDCC2);
		}
	}

	nvhdmi_8ch_7x_set_info_frame_parameters(codec, chs);

	mutex_unlock(&codec->spdif_mutex);
	return 0;
}

static const struct hda_pcm_stream nvhdmi_pcm_playback_8ch_7x = {
	.substreams = 1,
	.channels_min = 2,
	.channels_max = 8,
	.nid = nvhdmi_master_con_nid_7x,
	.rates = SUPPORTED_RATES,
	.maxbps = SUPPORTED_MAXBPS,
	.formats = SUPPORTED_FORMATS,
	.ops = {
		.open = simple_playback_pcm_open,
		.close = nvhdmi_8ch_7x_pcm_close,
		.prepare = nvhdmi_8ch_7x_pcm_prepare
	},
};

static int patch_nvhdmi_2ch(struct hda_codec *codec)
{
	struct hdmi_spec *spec;
	int err = patch_simple_hdmi(codec, nvhdmi_master_con_nid_7x,
				    nvhdmi_master_pin_nid_7x);
	if (err < 0)
		return err;

	codec->patch_ops.init = nvhdmi_7x_init_2ch;
	/* override the PCM rates, etc, as the codec doesn't give full list */
	spec = codec->spec;
	spec->pcm_playback.rates = SUPPORTED_RATES;
	spec->pcm_playback.maxbps = SUPPORTED_MAXBPS;
	spec->pcm_playback.formats = SUPPORTED_FORMATS;
	return 0;
}

static int nvhdmi_7x_8ch_build_pcms(struct hda_codec *codec)
{
	struct hdmi_spec *spec = codec->spec;
	int err = simple_playback_build_pcms(codec);
	if (!err) {
		struct hda_pcm *info = get_pcm_rec(spec, 0);
		info->own_chmap = true;
	}
	return err;
}

static int nvhdmi_7x_8ch_build_controls(struct hda_codec *codec)
{
	struct hdmi_spec *spec = codec->spec;
	struct hda_pcm *info;
	struct snd_pcm_chmap *chmap;
	int err;

	err = simple_playback_build_controls(codec);
	if (err < 0)
		return err;

	/* add channel maps */
	info = get_pcm_rec(spec, 0);
	err = snd_pcm_add_chmap_ctls(info->pcm,
				     SNDRV_PCM_STREAM_PLAYBACK,
				     snd_pcm_alt_chmaps, 8, 0, &chmap);
	if (err < 0)
		return err;
	switch (codec->preset->vendor_id) {
	case 0x10de0002:
	case 0x10de0003:
	case 0x10de0005:
	case 0x10de0006:
		chmap->channel_mask = (1U << 2) | (1U << 8);
		break;
	case 0x10de0007:
		chmap->channel_mask = (1U << 2) | (1U << 6) | (1U << 8);
	}
	return 0;
}

static int patch_nvhdmi_8ch_7x(struct hda_codec *codec)
{
	struct hdmi_spec *spec;
	int err = patch_nvhdmi_2ch(codec);
	if (err < 0)
		return err;
	spec = codec->spec;
	spec->multiout.max_channels = 8;
	spec->pcm_playback = nvhdmi_pcm_playback_8ch_7x;
	codec->patch_ops.init = nvhdmi_7x_init_8ch;
	codec->patch_ops.build_pcms = nvhdmi_7x_8ch_build_pcms;
	codec->patch_ops.build_controls = nvhdmi_7x_8ch_build_controls;

	/* Initialize the audio infoframe channel mask and checksum to something
	 * valid */
	nvhdmi_8ch_7x_set_info_frame_parameters(codec, 8);

	return 0;
}

/*
 * NVIDIA codecs ignore ASP mapping for 2ch - confirmed on:
 * - 0x10de0015
 * - 0x10de0040
 */
static int nvhdmi_chmap_cea_alloc_validate_get_type(struct hdac_chmap *chmap,
		struct hdac_cea_channel_speaker_allocation *cap, int channels)
{
	if (cap->ca_index == 0x00 && channels == 2)
		return SNDRV_CTL_TLVT_CHMAP_FIXED;

	/* If the speaker allocation matches the channel count, it is OK. */
	if (cap->channels != channels)
		return -1;

	/* all channels are remappable freely */
	return SNDRV_CTL_TLVT_CHMAP_VAR;
}

static int nvhdmi_chmap_validate(struct hdac_chmap *chmap,
		int ca, int chs, unsigned char *map)
{
	if (ca == 0x00 && (map[0] != SNDRV_CHMAP_FL || map[1] != SNDRV_CHMAP_FR))
		return -EINVAL;

	return 0;
}

/* map from pin NID to port; port is 0-based */
/* for Nvidia: assume widget NID starting from 4, with step 1 (4, 5, 6, ...) */
static int nvhdmi_pin2port(void *audio_ptr, int pin_nid)
{
	return pin_nid - 4;
}

/* reverse-map from port to pin NID: see above */
static int nvhdmi_port2pin(struct hda_codec *codec, int port)
{
	return port + 4;
}

static const struct drm_audio_component_audio_ops nvhdmi_audio_ops = {
	.pin2port = nvhdmi_pin2port,
	.pin_eld_notify = generic_acomp_pin_eld_notify,
	.master_bind = generic_acomp_master_bind,
	.master_unbind = generic_acomp_master_unbind,
};

static int patch_nvhdmi(struct hda_codec *codec)
{
	struct hdmi_spec *spec;
	int err;

	err = alloc_generic_hdmi(codec);
	if (err < 0)
		return err;
	codec->dp_mst = true;

	spec = codec->spec;
	spec->dyn_pcm_assign = true;

	err = hdmi_parse_codec(codec);
	if (err < 0) {
		generic_spec_free(codec);
		return err;
	}

	generic_hdmi_init_per_pins(codec);

	spec->dyn_pin_out = true;

	spec->chmap.ops.chmap_cea_alloc_validate_get_type =
		nvhdmi_chmap_cea_alloc_validate_get_type;
	spec->chmap.ops.chmap_validate = nvhdmi_chmap_validate;

	codec->link_down_at_suspend = 1;

	generic_acomp_init(codec, &nvhdmi_audio_ops, nvhdmi_port2pin);

	return 0;
}

static int patch_nvhdmi_legacy(struct hda_codec *codec)
{
	struct hdmi_spec *spec;
	int err;

	err = patch_generic_hdmi(codec);
	if (err)
		return err;

	spec = codec->spec;
	spec->dyn_pin_out = true;

	spec->chmap.ops.chmap_cea_alloc_validate_get_type =
		nvhdmi_chmap_cea_alloc_validate_get_type;
	spec->chmap.ops.chmap_validate = nvhdmi_chmap_validate;

	codec->link_down_at_suspend = 1;

	return 0;
}

/*
 * The HDA codec on NVIDIA Tegra contains two scratch registers that are
 * accessed using vendor-defined verbs. These registers can be used for
 * interoperability between the HDA and HDMI drivers.
 */

/* Audio Function Group node */
#define NVIDIA_AFG_NID 0x01

/*
 * The SCRATCH0 register is used to notify the HDMI codec of changes in audio
 * format. On Tegra, bit 31 is used as a trigger that causes an interrupt to
 * be raised in the HDMI codec. The remainder of the bits is arbitrary. This
 * implementation stores the HDA format (see AC_FMT_*) in bits [15:0] and an
 * additional bit (at position 30) to signal the validity of the format.
 *
 * | 31      | 30    | 29  16 | 15   0 |
 * +---------+-------+--------+--------+
 * | TRIGGER | VALID | UNUSED | FORMAT |
 * +-----------------------------------|
 *
 * Note that for the trigger bit to take effect it needs to change value
 * (i.e. it needs to be toggled).
 */
#define NVIDIA_GET_SCRATCH0		0xfa6
#define NVIDIA_SET_SCRATCH0_BYTE0	0xfa7
#define NVIDIA_SET_SCRATCH0_BYTE1	0xfa8
#define NVIDIA_SET_SCRATCH0_BYTE2	0xfa9
#define NVIDIA_SET_SCRATCH0_BYTE3	0xfaa
#define NVIDIA_SCRATCH_TRIGGER (1 << 7)
#define NVIDIA_SCRATCH_VALID   (1 << 6)

#define NVIDIA_GET_SCRATCH1		0xfab
#define NVIDIA_SET_SCRATCH1_BYTE0	0xfac
#define NVIDIA_SET_SCRATCH1_BYTE1	0xfad
#define NVIDIA_SET_SCRATCH1_BYTE2	0xfae
#define NVIDIA_SET_SCRATCH1_BYTE3	0xfaf

/*
 * The format parameter is the HDA audio format (see AC_FMT_*). If set to 0,
 * the format is invalidated so that the HDMI codec can be disabled.
 */
static void tegra_hdmi_set_format(struct hda_codec *codec, unsigned int format)
{
	unsigned int value;

	/* bits [31:30] contain the trigger and valid bits */
	value = snd_hda_codec_read(codec, NVIDIA_AFG_NID, 0,
				   NVIDIA_GET_SCRATCH0, 0);
	value = (value >> 24) & 0xff;

	/* bits [15:0] are used to store the HDA format */
	snd_hda_codec_write(codec, NVIDIA_AFG_NID, 0,
			    NVIDIA_SET_SCRATCH0_BYTE0,
			    (format >> 0) & 0xff);
	snd_hda_codec_write(codec, NVIDIA_AFG_NID, 0,
			    NVIDIA_SET_SCRATCH0_BYTE1,
			    (format >> 8) & 0xff);

	/* bits [16:24] are unused */
	snd_hda_codec_write(codec, NVIDIA_AFG_NID, 0,
			    NVIDIA_SET_SCRATCH0_BYTE2, 0);

	/*
	 * Bit 30 signals that the data is valid and hence that HDMI audio can
	 * be enabled.
	 */
	if (format == 0)
		value &= ~NVIDIA_SCRATCH_VALID;
	else
		value |= NVIDIA_SCRATCH_VALID;

	/*
	 * Whenever the trigger bit is toggled, an interrupt is raised in the
	 * HDMI codec. The HDMI driver will use that as trigger to update its
	 * configuration.
	 */
	value ^= NVIDIA_SCRATCH_TRIGGER;

	snd_hda_codec_write(codec, NVIDIA_AFG_NID, 0,
			    NVIDIA_SET_SCRATCH0_BYTE3, value);
}

static int tegra_hdmi_pcm_prepare(struct hda_pcm_stream *hinfo,
				  struct hda_codec *codec,
				  unsigned int stream_tag,
				  unsigned int format,
				  struct snd_pcm_substream *substream)
{
	int err;

	err = generic_hdmi_playback_pcm_prepare(hinfo, codec, stream_tag,
						format, substream);
	if (err < 0)
		return err;

	/* notify the HDMI codec of the format change */
	tegra_hdmi_set_format(codec, format);

	return 0;
}

static int tegra_hdmi_pcm_cleanup(struct hda_pcm_stream *hinfo,
				  struct hda_codec *codec,
				  struct snd_pcm_substream *substream)
{
	/* invalidate the format in the HDMI codec */
	tegra_hdmi_set_format(codec, 0);

	return generic_hdmi_playback_pcm_cleanup(hinfo, codec, substream);
}

static struct hda_pcm *hda_find_pcm_by_type(struct hda_codec *codec, int type)
{
	struct hdmi_spec *spec = codec->spec;
	unsigned int i;

	for (i = 0; i < spec->num_pins; i++) {
		struct hda_pcm *pcm = get_pcm_rec(spec, i);

		if (pcm->pcm_type == type)
			return pcm;
	}

	return NULL;
}

static int tegra_hdmi_build_pcms(struct hda_codec *codec)
{
	struct hda_pcm_stream *stream;
	struct hda_pcm *pcm;
	int err;

	err = generic_hdmi_build_pcms(codec);
	if (err < 0)
		return err;

	pcm = hda_find_pcm_by_type(codec, HDA_PCM_TYPE_HDMI);
	if (!pcm)
		return -ENODEV;

	/*
	 * Override ->prepare() and ->cleanup() operations to notify the HDMI
	 * codec about format changes.
	 */
	stream = &pcm->stream[SNDRV_PCM_STREAM_PLAYBACK];
	stream->ops.prepare = tegra_hdmi_pcm_prepare;
	stream->ops.cleanup = tegra_hdmi_pcm_cleanup;

	return 0;
}

static int patch_tegra_hdmi(struct hda_codec *codec)
{
	struct hdmi_spec *spec;
	int err;

	err = patch_generic_hdmi(codec);
	if (err)
		return err;

	codec->patch_ops.build_pcms = tegra_hdmi_build_pcms;
	spec = codec->spec;
	spec->chmap.ops.chmap_cea_alloc_validate_get_type =
		nvhdmi_chmap_cea_alloc_validate_get_type;
	spec->chmap.ops.chmap_validate = nvhdmi_chmap_validate;

	return 0;
}

/*
 * ATI/AMD-specific implementations
 */

#define is_amdhdmi_rev3_or_later(codec) \
	((codec)->core.vendor_id == 0x1002aa01 && \
	 ((codec)->core.revision_id & 0xff00) >= 0x0300)
#define has_amd_full_remap_support(codec) is_amdhdmi_rev3_or_later(codec)

/* ATI/AMD specific HDA pin verbs, see the AMD HDA Verbs specification */
#define ATI_VERB_SET_CHANNEL_ALLOCATION	0x771
#define ATI_VERB_SET_DOWNMIX_INFO	0x772
#define ATI_VERB_SET_MULTICHANNEL_01	0x777
#define ATI_VERB_SET_MULTICHANNEL_23	0x778
#define ATI_VERB_SET_MULTICHANNEL_45	0x779
#define ATI_VERB_SET_MULTICHANNEL_67	0x77a
#define ATI_VERB_SET_HBR_CONTROL	0x77c
#define ATI_VERB_SET_MULTICHANNEL_1	0x785
#define ATI_VERB_SET_MULTICHANNEL_3	0x786
#define ATI_VERB_SET_MULTICHANNEL_5	0x787
#define ATI_VERB_SET_MULTICHANNEL_7	0x788
#define ATI_VERB_SET_MULTICHANNEL_MODE	0x789
#define ATI_VERB_GET_CHANNEL_ALLOCATION	0xf71
#define ATI_VERB_GET_DOWNMIX_INFO	0xf72
#define ATI_VERB_GET_MULTICHANNEL_01	0xf77
#define ATI_VERB_GET_MULTICHANNEL_23	0xf78
#define ATI_VERB_GET_MULTICHANNEL_45	0xf79
#define ATI_VERB_GET_MULTICHANNEL_67	0xf7a
#define ATI_VERB_GET_HBR_CONTROL	0xf7c
#define ATI_VERB_GET_MULTICHANNEL_1	0xf85
#define ATI_VERB_GET_MULTICHANNEL_3	0xf86
#define ATI_VERB_GET_MULTICHANNEL_5	0xf87
#define ATI_VERB_GET_MULTICHANNEL_7	0xf88
#define ATI_VERB_GET_MULTICHANNEL_MODE	0xf89

/* AMD specific HDA cvt verbs */
#define ATI_VERB_SET_RAMP_RATE		0x770
#define ATI_VERB_GET_RAMP_RATE		0xf70

#define ATI_OUT_ENABLE 0x1

#define ATI_MULTICHANNEL_MODE_PAIRED	0
#define ATI_MULTICHANNEL_MODE_SINGLE	1

#define ATI_HBR_CAPABLE 0x01
#define ATI_HBR_ENABLE 0x10

static int atihdmi_pin_get_eld(struct hda_codec *codec, hda_nid_t nid,
			       int dev_id, unsigned char *buf, int *eld_size)
{
	WARN_ON(dev_id != 0);
	/* call hda_eld.c ATI/AMD-specific function */
	return snd_hdmi_get_eld_ati(codec, nid, buf, eld_size,
				    is_amdhdmi_rev3_or_later(codec));
}

static void atihdmi_pin_setup_infoframe(struct hda_codec *codec,
					hda_nid_t pin_nid, int dev_id, int ca,
					int active_channels, int conn_type)
{
	WARN_ON(dev_id != 0);
	snd_hda_codec_write(codec, pin_nid, 0, ATI_VERB_SET_CHANNEL_ALLOCATION, ca);
}

static int atihdmi_paired_swap_fc_lfe(int pos)
{
	/*
	 * ATI/AMD have automatic FC/LFE swap built-in
	 * when in pairwise mapping mode.
	 */

	switch (pos) {
		/* see channel_allocations[].speakers[] */
		case 2: return 3;
		case 3: return 2;
		default: break;
	}

	return pos;
}

static int atihdmi_paired_chmap_validate(struct hdac_chmap *chmap,
			int ca, int chs, unsigned char *map)
{
	struct hdac_cea_channel_speaker_allocation *cap;
	int i, j;

	/* check that only channel pairs need to be remapped on old pre-rev3 ATI/AMD */

	cap = snd_hdac_get_ch_alloc_from_ca(ca);
	for (i = 0; i < chs; ++i) {
		int mask = snd_hdac_chmap_to_spk_mask(map[i]);
		bool ok = false;
		bool companion_ok = false;

		if (!mask)
			continue;

		for (j = 0 + i % 2; j < 8; j += 2) {
			int chan_idx = 7 - atihdmi_paired_swap_fc_lfe(j);
			if (cap->speakers[chan_idx] == mask) {
				/* channel is in a supported position */
				ok = true;

				if (i % 2 == 0 && i + 1 < chs) {
					/* even channel, check the odd companion */
					int comp_chan_idx = 7 - atihdmi_paired_swap_fc_lfe(j + 1);
					int comp_mask_req = snd_hdac_chmap_to_spk_mask(map[i+1]);
					int comp_mask_act = cap->speakers[comp_chan_idx];

					if (comp_mask_req == comp_mask_act)
						companion_ok = true;
					else
						return -EINVAL;
				}
				break;
			}
		}

		if (!ok)
			return -EINVAL;

		if (companion_ok)
			i++; /* companion channel already checked */
	}

	return 0;
}

static int atihdmi_pin_set_slot_channel(struct hdac_device *hdac,
		hda_nid_t pin_nid, int hdmi_slot, int stream_channel)
{
	struct hda_codec *codec = hdac_to_hda_codec(hdac);
	int verb;
	int ati_channel_setup = 0;

	if (hdmi_slot > 7)
		return -EINVAL;

	if (!has_amd_full_remap_support(codec)) {
		hdmi_slot = atihdmi_paired_swap_fc_lfe(hdmi_slot);

		/* In case this is an odd slot but without stream channel, do not
		 * disable the slot since the corresponding even slot could have a
		 * channel. In case neither have a channel, the slot pair will be
		 * disabled when this function is called for the even slot. */
		if (hdmi_slot % 2 != 0 && stream_channel == 0xf)
			return 0;

		hdmi_slot -= hdmi_slot % 2;

		if (stream_channel != 0xf)
			stream_channel -= stream_channel % 2;
	}

	verb = ATI_VERB_SET_MULTICHANNEL_01 + hdmi_slot/2 + (hdmi_slot % 2) * 0x00e;

	/* ati_channel_setup format: [7..4] = stream_channel_id, [1] = mute, [0] = enable */

	if (stream_channel != 0xf)
		ati_channel_setup = (stream_channel << 4) | ATI_OUT_ENABLE;

	return snd_hda_codec_write(codec, pin_nid, 0, verb, ati_channel_setup);
}

static int atihdmi_pin_get_slot_channel(struct hdac_device *hdac,
				hda_nid_t pin_nid, int asp_slot)
{
	struct hda_codec *codec = hdac_to_hda_codec(hdac);
	bool was_odd = false;
	int ati_asp_slot = asp_slot;
	int verb;
	int ati_channel_setup;

	if (asp_slot > 7)
		return -EINVAL;

	if (!has_amd_full_remap_support(codec)) {
		ati_asp_slot = atihdmi_paired_swap_fc_lfe(asp_slot);
		if (ati_asp_slot % 2 != 0) {
			ati_asp_slot -= 1;
			was_odd = true;
		}
	}

	verb = ATI_VERB_GET_MULTICHANNEL_01 + ati_asp_slot/2 + (ati_asp_slot % 2) * 0x00e;

	ati_channel_setup = snd_hda_codec_read(codec, pin_nid, 0, verb, 0);

	if (!(ati_channel_setup & ATI_OUT_ENABLE))
		return 0xf;

	return ((ati_channel_setup & 0xf0) >> 4) + !!was_odd;
}

static int atihdmi_paired_chmap_cea_alloc_validate_get_type(
		struct hdac_chmap *chmap,
		struct hdac_cea_channel_speaker_allocation *cap,
		int channels)
{
	int c;

	/*
	 * Pre-rev3 ATI/AMD codecs operate in a paired channel mode, so
	 * we need to take that into account (a single channel may take 2
	 * channel slots if we need to carry a silent channel next to it).
	 * On Rev3+ AMD codecs this function is not used.
	 */
	int chanpairs = 0;

	/* We only produce even-numbered channel count TLVs */
	if ((channels % 2) != 0)
		return -1;

	for (c = 0; c < 7; c += 2) {
		if (cap->speakers[c] || cap->speakers[c+1])
			chanpairs++;
	}

	if (chanpairs * 2 != channels)
		return -1;

	return SNDRV_CTL_TLVT_CHMAP_PAIRED;
}

static void atihdmi_paired_cea_alloc_to_tlv_chmap(struct hdac_chmap *hchmap,
		struct hdac_cea_channel_speaker_allocation *cap,
		unsigned int *chmap, int channels)
{
	/* produce paired maps for pre-rev3 ATI/AMD codecs */
	int count = 0;
	int c;

	for (c = 7; c >= 0; c--) {
		int chan = 7 - atihdmi_paired_swap_fc_lfe(7 - c);
		int spk = cap->speakers[chan];
		if (!spk) {
			/* add N/A channel if the companion channel is occupied */
			if (cap->speakers[chan + (chan % 2 ? -1 : 1)])
				chmap[count++] = SNDRV_CHMAP_NA;

			continue;
		}

		chmap[count++] = snd_hdac_spk_to_chmap(spk);
	}

	WARN_ON(count != channels);
}

static int atihdmi_pin_hbr_setup(struct hda_codec *codec, hda_nid_t pin_nid,
				 int dev_id, bool hbr)
{
	int hbr_ctl, hbr_ctl_new;

	WARN_ON(dev_id != 0);

	hbr_ctl = snd_hda_codec_read(codec, pin_nid, 0, ATI_VERB_GET_HBR_CONTROL, 0);
	if (hbr_ctl >= 0 && (hbr_ctl & ATI_HBR_CAPABLE)) {
		if (hbr)
			hbr_ctl_new = hbr_ctl | ATI_HBR_ENABLE;
		else
			hbr_ctl_new = hbr_ctl & ~ATI_HBR_ENABLE;

		codec_dbg(codec,
			  "atihdmi_pin_hbr_setup: NID=0x%x, %shbr-ctl=0x%x\n",
				pin_nid,
				hbr_ctl == hbr_ctl_new ? "" : "new-",
				hbr_ctl_new);

		if (hbr_ctl != hbr_ctl_new)
			snd_hda_codec_write(codec, pin_nid, 0,
						ATI_VERB_SET_HBR_CONTROL,
						hbr_ctl_new);

	} else if (hbr)
		return -EINVAL;

	return 0;
}

static int atihdmi_setup_stream(struct hda_codec *codec, hda_nid_t cvt_nid,
				hda_nid_t pin_nid, int dev_id,
				u32 stream_tag, int format)
{
	if (is_amdhdmi_rev3_or_later(codec)) {
		int ramp_rate = 180; /* default as per AMD spec */
		/* disable ramp-up/down for non-pcm as per AMD spec */
		if (format & AC_FMT_TYPE_NON_PCM)
			ramp_rate = 0;

		snd_hda_codec_write(codec, cvt_nid, 0, ATI_VERB_SET_RAMP_RATE, ramp_rate);
	}

	return hdmi_setup_stream(codec, cvt_nid, pin_nid, dev_id,
				 stream_tag, format);
}


static int atihdmi_init(struct hda_codec *codec)
{
	struct hdmi_spec *spec = codec->spec;
	int pin_idx, err;

	err = generic_hdmi_init(codec);

	if (err)
		return err;

	for (pin_idx = 0; pin_idx < spec->num_pins; pin_idx++) {
		struct hdmi_spec_per_pin *per_pin = get_pin(spec, pin_idx);

		/* make sure downmix information in infoframe is zero */
		snd_hda_codec_write(codec, per_pin->pin_nid, 0, ATI_VERB_SET_DOWNMIX_INFO, 0);

		/* enable channel-wise remap mode if supported */
		if (has_amd_full_remap_support(codec))
			snd_hda_codec_write(codec, per_pin->pin_nid, 0,
					    ATI_VERB_SET_MULTICHANNEL_MODE,
					    ATI_MULTICHANNEL_MODE_SINGLE);
	}
	codec->auto_runtime_pm = 1;

	return 0;
}

/* map from pin NID to port; port is 0-based */
/* for AMD: assume widget NID starting from 3, with step 2 (3, 5, 7, ...) */
static int atihdmi_pin2port(void *audio_ptr, int pin_nid)
{
	return pin_nid / 2 - 1;
}

/* reverse-map from port to pin NID: see above */
static int atihdmi_port2pin(struct hda_codec *codec, int port)
{
	return port * 2 + 3;
}

static const struct drm_audio_component_audio_ops atihdmi_audio_ops = {
	.pin2port = atihdmi_pin2port,
	.pin_eld_notify = generic_acomp_pin_eld_notify,
	.master_bind = generic_acomp_master_bind,
	.master_unbind = generic_acomp_master_unbind,
};

static int patch_atihdmi(struct hda_codec *codec)
{
	struct hdmi_spec *spec;
	struct hdmi_spec_per_cvt *per_cvt;
	int err, cvt_idx;

	err = patch_generic_hdmi(codec);

	if (err)
		return err;

	codec->patch_ops.init = atihdmi_init;

	spec = codec->spec;

	spec->ops.pin_get_eld = atihdmi_pin_get_eld;
	spec->ops.pin_setup_infoframe = atihdmi_pin_setup_infoframe;
	spec->ops.pin_hbr_setup = atihdmi_pin_hbr_setup;
	spec->ops.setup_stream = atihdmi_setup_stream;

	spec->chmap.ops.pin_get_slot_channel = atihdmi_pin_get_slot_channel;
	spec->chmap.ops.pin_set_slot_channel = atihdmi_pin_set_slot_channel;

	if (!has_amd_full_remap_support(codec)) {
		/* override to ATI/AMD-specific versions with pairwise mapping */
		spec->chmap.ops.chmap_cea_alloc_validate_get_type =
			atihdmi_paired_chmap_cea_alloc_validate_get_type;
		spec->chmap.ops.cea_alloc_to_tlv_chmap =
				atihdmi_paired_cea_alloc_to_tlv_chmap;
		spec->chmap.ops.chmap_validate = atihdmi_paired_chmap_validate;
	}

	/* ATI/AMD converters do not advertise all of their capabilities */
	for (cvt_idx = 0; cvt_idx < spec->num_cvts; cvt_idx++) {
		per_cvt = get_cvt(spec, cvt_idx);
		per_cvt->channels_max = max(per_cvt->channels_max, 8u);
		per_cvt->rates |= SUPPORTED_RATES;
		per_cvt->formats |= SUPPORTED_FORMATS;
		per_cvt->maxbps = max(per_cvt->maxbps, 24u);
	}

	spec->chmap.channels_max = max(spec->chmap.channels_max, 8u);

	/* AMD GPUs have neither EPSS nor CLKSTOP bits, hence preventing
	 * the link-down as is.  Tell the core to allow it.
	 */
	codec->link_down_at_suspend = 1;

	generic_acomp_init(codec, &atihdmi_audio_ops, atihdmi_port2pin);

	return 0;
}

/* VIA HDMI Implementation */
#define VIAHDMI_CVT_NID	0x02	/* audio converter1 */
#define VIAHDMI_PIN_NID	0x03	/* HDMI output pin1 */

static int patch_via_hdmi(struct hda_codec *codec)
{
	return patch_simple_hdmi(codec, VIAHDMI_CVT_NID, VIAHDMI_PIN_NID);
}

/*
 * patch entries
 */
static const struct hda_device_id snd_hda_id_hdmi[] = {
HDA_CODEC_ENTRY(0x1002793c, "RS600 HDMI",	patch_atihdmi),
HDA_CODEC_ENTRY(0x10027919, "RS600 HDMI",	patch_atihdmi),
HDA_CODEC_ENTRY(0x1002791a, "RS690/780 HDMI",	patch_atihdmi),
HDA_CODEC_ENTRY(0x1002aa01, "R6xx HDMI",	patch_atihdmi),
HDA_CODEC_ENTRY(0x10951390, "SiI1390 HDMI",	patch_generic_hdmi),
HDA_CODEC_ENTRY(0x10951392, "SiI1392 HDMI",	patch_generic_hdmi),
HDA_CODEC_ENTRY(0x17e80047, "Chrontel HDMI",	patch_generic_hdmi),
HDA_CODEC_ENTRY(0x10de0001, "MCP73 HDMI",	patch_nvhdmi_2ch),
HDA_CODEC_ENTRY(0x10de0002, "MCP77/78 HDMI",	patch_nvhdmi_8ch_7x),
HDA_CODEC_ENTRY(0x10de0003, "MCP77/78 HDMI",	patch_nvhdmi_8ch_7x),
HDA_CODEC_ENTRY(0x10de0004, "GPU 04 HDMI",	patch_nvhdmi_8ch_7x),
HDA_CODEC_ENTRY(0x10de0005, "MCP77/78 HDMI",	patch_nvhdmi_8ch_7x),
HDA_CODEC_ENTRY(0x10de0006, "MCP77/78 HDMI",	patch_nvhdmi_8ch_7x),
HDA_CODEC_ENTRY(0x10de0007, "MCP79/7A HDMI",	patch_nvhdmi_8ch_7x),
HDA_CODEC_ENTRY(0x10de0008, "GPU 08 HDMI/DP",	patch_nvhdmi_legacy),
HDA_CODEC_ENTRY(0x10de0009, "GPU 09 HDMI/DP",	patch_nvhdmi_legacy),
HDA_CODEC_ENTRY(0x10de000a, "GPU 0a HDMI/DP",	patch_nvhdmi_legacy),
HDA_CODEC_ENTRY(0x10de000b, "GPU 0b HDMI/DP",	patch_nvhdmi_legacy),
HDA_CODEC_ENTRY(0x10de000c, "MCP89 HDMI",	patch_nvhdmi_legacy),
HDA_CODEC_ENTRY(0x10de000d, "GPU 0d HDMI/DP",	patch_nvhdmi_legacy),
HDA_CODEC_ENTRY(0x10de0010, "GPU 10 HDMI/DP",	patch_nvhdmi_legacy),
HDA_CODEC_ENTRY(0x10de0011, "GPU 11 HDMI/DP",	patch_nvhdmi_legacy),
HDA_CODEC_ENTRY(0x10de0012, "GPU 12 HDMI/DP",	patch_nvhdmi_legacy),
HDA_CODEC_ENTRY(0x10de0013, "GPU 13 HDMI/DP",	patch_nvhdmi_legacy),
HDA_CODEC_ENTRY(0x10de0014, "GPU 14 HDMI/DP",	patch_nvhdmi_legacy),
HDA_CODEC_ENTRY(0x10de0015, "GPU 15 HDMI/DP",	patch_nvhdmi_legacy),
HDA_CODEC_ENTRY(0x10de0016, "GPU 16 HDMI/DP",	patch_nvhdmi_legacy),
/* 17 is known to be absent */
HDA_CODEC_ENTRY(0x10de0018, "GPU 18 HDMI/DP",	patch_nvhdmi_legacy),
HDA_CODEC_ENTRY(0x10de0019, "GPU 19 HDMI/DP",	patch_nvhdmi_legacy),
HDA_CODEC_ENTRY(0x10de001a, "GPU 1a HDMI/DP",	patch_nvhdmi_legacy),
HDA_CODEC_ENTRY(0x10de001b, "GPU 1b HDMI/DP",	patch_nvhdmi_legacy),
HDA_CODEC_ENTRY(0x10de001c, "GPU 1c HDMI/DP",	patch_nvhdmi_legacy),
HDA_CODEC_ENTRY(0x10de0020, "Tegra30 HDMI",	patch_tegra_hdmi),
HDA_CODEC_ENTRY(0x10de0022, "Tegra114 HDMI",	patch_tegra_hdmi),
HDA_CODEC_ENTRY(0x10de0028, "Tegra124 HDMI",	patch_tegra_hdmi),
HDA_CODEC_ENTRY(0x10de0029, "Tegra210 HDMI/DP",	patch_tegra_hdmi),
HDA_CODEC_ENTRY(0x10de002d, "Tegra186 HDMI/DP0", patch_tegra_hdmi),
HDA_CODEC_ENTRY(0x10de002e, "Tegra186 HDMI/DP1", patch_tegra_hdmi),
HDA_CODEC_ENTRY(0x10de002f, "Tegra194 HDMI/DP2", patch_tegra_hdmi),
HDA_CODEC_ENTRY(0x10de0030, "Tegra194 HDMI/DP3", patch_tegra_hdmi),
HDA_CODEC_ENTRY(0x10de0040, "GPU 40 HDMI/DP",	patch_nvhdmi),
HDA_CODEC_ENTRY(0x10de0041, "GPU 41 HDMI/DP",	patch_nvhdmi),
HDA_CODEC_ENTRY(0x10de0042, "GPU 42 HDMI/DP",	patch_nvhdmi),
HDA_CODEC_ENTRY(0x10de0043, "GPU 43 HDMI/DP",	patch_nvhdmi),
HDA_CODEC_ENTRY(0x10de0044, "GPU 44 HDMI/DP",	patch_nvhdmi),
HDA_CODEC_ENTRY(0x10de0045, "GPU 45 HDMI/DP",	patch_nvhdmi),
HDA_CODEC_ENTRY(0x10de0050, "GPU 50 HDMI/DP",	patch_nvhdmi),
HDA_CODEC_ENTRY(0x10de0051, "GPU 51 HDMI/DP",	patch_nvhdmi),
HDA_CODEC_ENTRY(0x10de0052, "GPU 52 HDMI/DP",	patch_nvhdmi),
HDA_CODEC_ENTRY(0x10de0060, "GPU 60 HDMI/DP",	patch_nvhdmi),
HDA_CODEC_ENTRY(0x10de0061, "GPU 61 HDMI/DP",	patch_nvhdmi),
HDA_CODEC_ENTRY(0x10de0062, "GPU 62 HDMI/DP",	patch_nvhdmi),
HDA_CODEC_ENTRY(0x10de0067, "MCP67 HDMI",	patch_nvhdmi_2ch),
HDA_CODEC_ENTRY(0x10de0070, "GPU 70 HDMI/DP",	patch_nvhdmi),
HDA_CODEC_ENTRY(0x10de0071, "GPU 71 HDMI/DP",	patch_nvhdmi),
HDA_CODEC_ENTRY(0x10de0072, "GPU 72 HDMI/DP",	patch_nvhdmi),
HDA_CODEC_ENTRY(0x10de0073, "GPU 73 HDMI/DP",	patch_nvhdmi),
HDA_CODEC_ENTRY(0x10de0074, "GPU 74 HDMI/DP",	patch_nvhdmi),
HDA_CODEC_ENTRY(0x10de0076, "GPU 76 HDMI/DP",	patch_nvhdmi),
HDA_CODEC_ENTRY(0x10de007b, "GPU 7b HDMI/DP",	patch_nvhdmi),
HDA_CODEC_ENTRY(0x10de007c, "GPU 7c HDMI/DP",	patch_nvhdmi),
HDA_CODEC_ENTRY(0x10de007d, "GPU 7d HDMI/DP",	patch_nvhdmi),
HDA_CODEC_ENTRY(0x10de007e, "GPU 7e HDMI/DP",	patch_nvhdmi),
HDA_CODEC_ENTRY(0x10de0080, "GPU 80 HDMI/DP",	patch_nvhdmi),
HDA_CODEC_ENTRY(0x10de0081, "GPU 81 HDMI/DP",	patch_nvhdmi),
HDA_CODEC_ENTRY(0x10de0082, "GPU 82 HDMI/DP",	patch_nvhdmi),
HDA_CODEC_ENTRY(0x10de0083, "GPU 83 HDMI/DP",	patch_nvhdmi),
HDA_CODEC_ENTRY(0x10de0084, "GPU 84 HDMI/DP",	patch_nvhdmi),
HDA_CODEC_ENTRY(0x10de0090, "GPU 90 HDMI/DP",	patch_nvhdmi),
HDA_CODEC_ENTRY(0x10de0091, "GPU 91 HDMI/DP",	patch_nvhdmi),
HDA_CODEC_ENTRY(0x10de0092, "GPU 92 HDMI/DP",	patch_nvhdmi),
HDA_CODEC_ENTRY(0x10de0093, "GPU 93 HDMI/DP",	patch_nvhdmi),
HDA_CODEC_ENTRY(0x10de0094, "GPU 94 HDMI/DP",	patch_nvhdmi),
HDA_CODEC_ENTRY(0x10de0095, "GPU 95 HDMI/DP",	patch_nvhdmi),
HDA_CODEC_ENTRY(0x10de0097, "GPU 97 HDMI/DP",	patch_nvhdmi),
HDA_CODEC_ENTRY(0x10de0098, "GPU 98 HDMI/DP",	patch_nvhdmi),
HDA_CODEC_ENTRY(0x10de0099, "GPU 99 HDMI/DP",	patch_nvhdmi),
HDA_CODEC_ENTRY(0x10de009a, "GPU 9a HDMI/DP",	patch_nvhdmi),
HDA_CODEC_ENTRY(0x10de009d, "GPU 9d HDMI/DP",	patch_nvhdmi),
HDA_CODEC_ENTRY(0x10de009e, "GPU 9e HDMI/DP",	patch_nvhdmi),
HDA_CODEC_ENTRY(0x10de009f, "GPU 9f HDMI/DP",	patch_nvhdmi),
HDA_CODEC_ENTRY(0x10de00a0, "GPU a0 HDMI/DP",	patch_nvhdmi),
HDA_CODEC_ENTRY(0x10de8001, "MCP73 HDMI",	patch_nvhdmi_2ch),
HDA_CODEC_ENTRY(0x10de8067, "MCP67/68 HDMI",	patch_nvhdmi_2ch),
HDA_CODEC_ENTRY(0x11069f80, "VX900 HDMI/DP",	patch_via_hdmi),
HDA_CODEC_ENTRY(0x11069f81, "VX900 HDMI/DP",	patch_via_hdmi),
HDA_CODEC_ENTRY(0x11069f84, "VX11 HDMI/DP",	patch_generic_hdmi),
HDA_CODEC_ENTRY(0x11069f85, "VX11 HDMI/DP",	patch_generic_hdmi),
HDA_CODEC_ENTRY(0x80860054, "IbexPeak HDMI",	patch_i915_cpt_hdmi),
HDA_CODEC_ENTRY(0x80862800, "Geminilake HDMI",	patch_i915_glk_hdmi),
HDA_CODEC_ENTRY(0x80862801, "Bearlake HDMI",	patch_generic_hdmi),
HDA_CODEC_ENTRY(0x80862802, "Cantiga HDMI",	patch_generic_hdmi),
HDA_CODEC_ENTRY(0x80862803, "Eaglelake HDMI",	patch_generic_hdmi),
HDA_CODEC_ENTRY(0x80862804, "IbexPeak HDMI",	patch_i915_cpt_hdmi),
HDA_CODEC_ENTRY(0x80862805, "CougarPoint HDMI",	patch_i915_cpt_hdmi),
HDA_CODEC_ENTRY(0x80862806, "PantherPoint HDMI", patch_i915_cpt_hdmi),
HDA_CODEC_ENTRY(0x80862807, "Haswell HDMI",	patch_i915_hsw_hdmi),
HDA_CODEC_ENTRY(0x80862808, "Broadwell HDMI",	patch_i915_hsw_hdmi),
HDA_CODEC_ENTRY(0x80862809, "Skylake HDMI",	patch_i915_hsw_hdmi),
HDA_CODEC_ENTRY(0x8086280a, "Broxton HDMI",	patch_i915_hsw_hdmi),
HDA_CODEC_ENTRY(0x8086280b, "Kabylake HDMI",	patch_i915_hsw_hdmi),
HDA_CODEC_ENTRY(0x8086280c, "Cannonlake HDMI",	patch_i915_glk_hdmi),
HDA_CODEC_ENTRY(0x8086280d, "Geminilake HDMI",	patch_i915_glk_hdmi),
HDA_CODEC_ENTRY(0x8086280f, "Icelake HDMI",	patch_i915_icl_hdmi),
HDA_CODEC_ENTRY(0x80862812, "Tigerlake HDMI",	patch_i915_tgl_hdmi),
HDA_CODEC_ENTRY(0x80862814, "DG1 HDMI",	patch_i915_tgl_hdmi),
HDA_CODEC_ENTRY(0x80862815, "Alderlake HDMI",	patch_i915_tgl_hdmi),
HDA_CODEC_ENTRY(0x8086281c, "Alderlake-P HDMI", patch_i915_tgl_hdmi),
HDA_CODEC_ENTRY(0x80862816, "Rocketlake HDMI",	patch_i915_tgl_hdmi),
HDA_CODEC_ENTRY(0x8086281a, "Jasperlake HDMI",	patch_i915_icl_hdmi),
HDA_CODEC_ENTRY(0x8086281b, "Elkhartlake HDMI",	patch_i915_icl_hdmi),
HDA_CODEC_ENTRY(0x80862880, "CedarTrail HDMI",	patch_generic_hdmi),
HDA_CODEC_ENTRY(0x80862882, "Valleyview2 HDMI",	patch_i915_byt_hdmi),
HDA_CODEC_ENTRY(0x80862883, "Braswell HDMI",	patch_i915_byt_hdmi),
HDA_CODEC_ENTRY(0x808629fb, "Crestline HDMI",	patch_generic_hdmi),
/* special ID for generic HDMI */
HDA_CODEC_ENTRY(HDA_CODEC_ID_GENERIC_HDMI, "Generic HDMI", patch_generic_hdmi),
{} /* terminator */
};
MODULE_DEVICE_TABLE(hdaudio, snd_hda_id_hdmi);

MODULE_LICENSE("GPL");
MODULE_DESCRIPTION("HDMI HD-audio codec");
MODULE_ALIAS("snd-hda-codec-intelhdmi");
MODULE_ALIAS("snd-hda-codec-nvhdmi");
MODULE_ALIAS("snd-hda-codec-atihdmi");

static struct hda_codec_driver hdmi_driver = {
	.id = snd_hda_id_hdmi,
};

module_hda_codec_driver(hdmi_driver);<|MERGE_RESOLUTION|>--- conflicted
+++ resolved
@@ -1687,7 +1687,6 @@
 	per_cvt->assigned = 1;
 	per_pin->cvt_nid = per_cvt->cvt_nid;
 	per_pin->silent_stream = true;
-<<<<<<< HEAD
 
 	codec_dbg(codec, "hdmi: enabling silent stream pin-NID=0x%x cvt-NID=0x%x\n",
 		  per_pin->pin_nid, per_cvt->cvt_nid);
@@ -1711,31 +1710,6 @@
 	usleep_range(100, 200);
 	snd_hda_codec_setup_stream(codec, per_pin->cvt_nid, I915_SILENT_FMT_MASK, 0, format);
 
-=======
-
-	codec_dbg(codec, "hdmi: enabling silent stream pin-NID=0x%x cvt-NID=0x%x\n",
-		  per_pin->pin_nid, per_cvt->cvt_nid);
-
-	snd_hda_set_dev_select(codec, per_pin->pin_nid, per_pin->dev_id);
-	snd_hda_codec_write_cache(codec, per_pin->pin_nid, 0,
-				  AC_VERB_SET_CONNECT_SEL,
-				  per_pin->mux_idx);
-
-	/* configure unused pins to choose other converters */
-	pin_cvt_fixup(codec, per_pin, 0);
-
-	snd_hdac_sync_audio_rate(&codec->core, per_pin->pin_nid,
-				 per_pin->dev_id, I915_SILENT_RATE);
-
-	/* trigger silent stream generation in hw */
-	format = snd_hdac_calc_stream_format(I915_SILENT_RATE, I915_SILENT_CHANNELS,
-					     I915_SILENT_FORMAT, I915_SILENT_FORMAT_BITS, 0);
-	snd_hda_codec_setup_stream(codec, per_pin->cvt_nid,
-				   I915_SILENT_FMT_MASK, I915_SILENT_FMT_MASK, format);
-	usleep_range(100, 200);
-	snd_hda_codec_setup_stream(codec, per_pin->cvt_nid, I915_SILENT_FMT_MASK, 0, format);
-
->>>>>>> 754a0abe
 	per_pin->channels = I915_SILENT_CHANNELS;
 	hdmi_setup_audio_infoframe(codec, per_pin, per_pin->non_pcm);
 
