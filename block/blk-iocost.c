/* SPDX-License-Identifier: GPL-2.0
 *
 * IO cost model based controller.
 *
 * Copyright (C) 2019 Tejun Heo <tj@kernel.org>
 * Copyright (C) 2019 Andy Newell <newella@fb.com>
 * Copyright (C) 2019 Facebook
 *
 * One challenge of controlling IO resources is the lack of trivially
 * observable cost metric.  This is distinguished from CPU and memory where
 * wallclock time and the number of bytes can serve as accurate enough
 * approximations.
 *
 * Bandwidth and iops are the most commonly used metrics for IO devices but
 * depending on the type and specifics of the device, different IO patterns
 * easily lead to multiple orders of magnitude variations rendering them
 * useless for the purpose of IO capacity distribution.  While on-device
 * time, with a lot of clutches, could serve as a useful approximation for
 * non-queued rotational devices, this is no longer viable with modern
 * devices, even the rotational ones.
 *
 * While there is no cost metric we can trivially observe, it isn't a
 * complete mystery.  For example, on a rotational device, seek cost
 * dominates while a contiguous transfer contributes a smaller amount
 * proportional to the size.  If we can characterize at least the relative
 * costs of these different types of IOs, it should be possible to
 * implement a reasonable work-conserving proportional IO resource
 * distribution.
 *
 * 1. IO Cost Model
 *
 * IO cost model estimates the cost of an IO given its basic parameters and
 * history (e.g. the end sector of the last IO).  The cost is measured in
 * device time.  If a given IO is estimated to cost 10ms, the device should
 * be able to process ~100 of those IOs in a second.
 *
 * Currently, there's only one builtin cost model - linear.  Each IO is
 * classified as sequential or random and given a base cost accordingly.
 * On top of that, a size cost proportional to the length of the IO is
 * added.  While simple, this model captures the operational
 * characteristics of a wide varienty of devices well enough.  Default
 * paramters for several different classes of devices are provided and the
 * parameters can be configured from userspace via
 * /sys/fs/cgroup/io.cost.model.
 *
 * If needed, tools/cgroup/iocost_coef_gen.py can be used to generate
 * device-specific coefficients.
 *
 * 2. Control Strategy
 *
 * The device virtual time (vtime) is used as the primary control metric.
 * The control strategy is composed of the following three parts.
 *
 * 2-1. Vtime Distribution
 *
 * When a cgroup becomes active in terms of IOs, its hierarchical share is
 * calculated.  Please consider the following hierarchy where the numbers
 * inside parentheses denote the configured weights.
 *
 *           root
 *         /       \
 *      A (w:100)  B (w:300)
 *      /       \
 *  A0 (w:100)  A1 (w:100)
 *
 * If B is idle and only A0 and A1 are actively issuing IOs, as the two are
 * of equal weight, each gets 50% share.  If then B starts issuing IOs, B
 * gets 300/(100+300) or 75% share, and A0 and A1 equally splits the rest,
 * 12.5% each.  The distribution mechanism only cares about these flattened
 * shares.  They're called hweights (hierarchical weights) and always add
 * upto 1 (WEIGHT_ONE).
 *
 * A given cgroup's vtime runs slower in inverse proportion to its hweight.
 * For example, with 12.5% weight, A0's time runs 8 times slower (100/12.5)
 * against the device vtime - an IO which takes 10ms on the underlying
 * device is considered to take 80ms on A0.
 *
 * This constitutes the basis of IO capacity distribution.  Each cgroup's
 * vtime is running at a rate determined by its hweight.  A cgroup tracks
 * the vtime consumed by past IOs and can issue a new IO iff doing so
 * wouldn't outrun the current device vtime.  Otherwise, the IO is
 * suspended until the vtime has progressed enough to cover it.
 *
 * 2-2. Vrate Adjustment
 *
 * It's unrealistic to expect the cost model to be perfect.  There are too
 * many devices and even on the same device the overall performance
 * fluctuates depending on numerous factors such as IO mixture and device
 * internal garbage collection.  The controller needs to adapt dynamically.
 *
 * This is achieved by adjusting the overall IO rate according to how busy
 * the device is.  If the device becomes overloaded, we're sending down too
 * many IOs and should generally slow down.  If there are waiting issuers
 * but the device isn't saturated, we're issuing too few and should
 * generally speed up.
 *
 * To slow down, we lower the vrate - the rate at which the device vtime
 * passes compared to the wall clock.  For example, if the vtime is running
 * at the vrate of 75%, all cgroups added up would only be able to issue
 * 750ms worth of IOs per second, and vice-versa for speeding up.
 *
 * Device business is determined using two criteria - rq wait and
 * completion latencies.
 *
 * When a device gets saturated, the on-device and then the request queues
 * fill up and a bio which is ready to be issued has to wait for a request
 * to become available.  When this delay becomes noticeable, it's a clear
 * indication that the device is saturated and we lower the vrate.  This
 * saturation signal is fairly conservative as it only triggers when both
 * hardware and software queues are filled up, and is used as the default
 * busy signal.
 *
 * As devices can have deep queues and be unfair in how the queued commands
 * are executed, soley depending on rq wait may not result in satisfactory
 * control quality.  For a better control quality, completion latency QoS
 * parameters can be configured so that the device is considered saturated
 * if N'th percentile completion latency rises above the set point.
 *
 * The completion latency requirements are a function of both the
 * underlying device characteristics and the desired IO latency quality of
 * service.  There is an inherent trade-off - the tighter the latency QoS,
 * the higher the bandwidth lossage.  Latency QoS is disabled by default
 * and can be set through /sys/fs/cgroup/io.cost.qos.
 *
 * 2-3. Work Conservation
 *
 * Imagine two cgroups A and B with equal weights.  A is issuing a small IO
 * periodically while B is sending out enough parallel IOs to saturate the
 * device on its own.  Let's say A's usage amounts to 100ms worth of IO
 * cost per second, i.e., 10% of the device capacity.  The naive
 * distribution of half and half would lead to 60% utilization of the
 * device, a significant reduction in the total amount of work done
 * compared to free-for-all competition.  This is too high a cost to pay
 * for IO control.
 *
 * To conserve the total amount of work done, we keep track of how much
 * each active cgroup is actually using and yield part of its weight if
 * there are other cgroups which can make use of it.  In the above case,
 * A's weight will be lowered so that it hovers above the actual usage and
 * B would be able to use the rest.
 *
 * As we don't want to penalize a cgroup for donating its weight, the
 * surplus weight adjustment factors in a margin and has an immediate
 * snapback mechanism in case the cgroup needs more IO vtime for itself.
 *
 * Note that adjusting down surplus weights has the same effects as
 * accelerating vtime for other cgroups and work conservation can also be
 * implemented by adjusting vrate dynamically.  However, squaring who can
 * donate and should take back how much requires hweight propagations
 * anyway making it easier to implement and understand as a separate
 * mechanism.
 *
 * 3. Monitoring
 *
 * Instead of debugfs or other clumsy monitoring mechanisms, this
 * controller uses a drgn based monitoring script -
 * tools/cgroup/iocost_monitor.py.  For details on drgn, please see
 * https://github.com/osandov/drgn.  The ouput looks like the following.
 *
 *  sdb RUN   per=300ms cur_per=234.218:v203.695 busy= +1 vrate= 62.12%
 *                 active      weight      hweight% inflt% dbt  delay usages%
 *  test/a              *    50/   50  33.33/ 33.33  27.65   2  0*041 033:033:033
 *  test/b              *   100/  100  66.67/ 66.67  17.56   0  0*000 066:079:077
 *
 * - per	: Timer period
 * - cur_per	: Internal wall and device vtime clock
 * - vrate	: Device virtual time rate against wall clock
 * - weight	: Surplus-adjusted and configured weights
 * - hweight	: Surplus-adjusted and configured hierarchical weights
 * - inflt	: The percentage of in-flight IO cost at the end of last period
 * - del_ms	: Deferred issuer delay induction level and duration
 * - usages	: Usage history
 */

#include <linux/kernel.h>
#include <linux/module.h>
#include <linux/timer.h>
#include <linux/time64.h>
#include <linux/parser.h>
#include <linux/sched/signal.h>
#include <linux/blk-cgroup.h>
#include <asm/local.h>
#include <asm/local64.h>
#include "blk-rq-qos.h"
#include "blk-stat.h"
#include "blk-wbt.h"

#ifdef CONFIG_TRACEPOINTS

/* copied from TRACE_CGROUP_PATH, see cgroup-internal.h */
#define TRACE_IOCG_PATH_LEN 1024
static DEFINE_SPINLOCK(trace_iocg_path_lock);
static char trace_iocg_path[TRACE_IOCG_PATH_LEN];

#define TRACE_IOCG_PATH(type, iocg, ...)					\
	do {									\
		unsigned long flags;						\
		if (trace_iocost_##type##_enabled()) {				\
			spin_lock_irqsave(&trace_iocg_path_lock, flags);	\
			cgroup_path(iocg_to_blkg(iocg)->blkcg->css.cgroup,	\
				    trace_iocg_path, TRACE_IOCG_PATH_LEN);	\
			trace_iocost_##type(iocg, trace_iocg_path,		\
					      ##__VA_ARGS__);			\
			spin_unlock_irqrestore(&trace_iocg_path_lock, flags);	\
		}								\
	} while (0)

#else	/* CONFIG_TRACE_POINTS */
#define TRACE_IOCG_PATH(type, iocg, ...)	do { } while (0)
#endif	/* CONFIG_TRACE_POINTS */

enum {
	MILLION			= 1000000,

	/* timer period is calculated from latency requirements, bound it */
	MIN_PERIOD		= USEC_PER_MSEC,
	MAX_PERIOD		= USEC_PER_SEC,

	/*
	 * iocg->vtime is targeted at 50% behind the device vtime, which
	 * serves as its IO credit buffer.  Surplus weight adjustment is
	 * immediately canceled if the vtime margin runs below 10%.
	 */
	MARGIN_MIN_PCT		= 10,
	MARGIN_LOW_PCT		= 20,
	MARGIN_TARGET_PCT	= 50,

	INUSE_ADJ_STEP_PCT	= 25,

	/* Have some play in timer operations */
	TIMER_SLACK_PCT		= 1,

	/* 1/64k is granular enough and can easily be handled w/ u32 */
	WEIGHT_ONE		= 1 << 16,

	/*
	 * As vtime is used to calculate the cost of each IO, it needs to
	 * be fairly high precision.  For example, it should be able to
	 * represent the cost of a single page worth of discard with
	 * suffificient accuracy.  At the same time, it should be able to
	 * represent reasonably long enough durations to be useful and
	 * convenient during operation.
	 *
	 * 1s worth of vtime is 2^37.  This gives us both sub-nanosecond
	 * granularity and days of wrap-around time even at extreme vrates.
	 */
	VTIME_PER_SEC_SHIFT	= 37,
	VTIME_PER_SEC		= 1LLU << VTIME_PER_SEC_SHIFT,
	VTIME_PER_USEC		= VTIME_PER_SEC / USEC_PER_SEC,
	VTIME_PER_NSEC		= VTIME_PER_SEC / NSEC_PER_SEC,

	/* bound vrate adjustments within two orders of magnitude */
	VRATE_MIN_PPM		= 10000,	/* 1% */
	VRATE_MAX_PPM		= 100000000,	/* 10000% */

	VRATE_MIN		= VTIME_PER_USEC * VRATE_MIN_PPM / MILLION,
	VRATE_CLAMP_ADJ_PCT	= 4,

	/* if IOs end up waiting for requests, issue less */
	RQ_WAIT_BUSY_PCT	= 5,

	/* unbusy hysterisis */
	UNBUSY_THR_PCT		= 75,

	/*
	 * The effect of delay is indirect and non-linear and a huge amount of
	 * future debt can accumulate abruptly while unthrottled. Linearly scale
	 * up delay as debt is going up and then let it decay exponentially.
	 * This gives us quick ramp ups while delay is accumulating and long
	 * tails which can help reducing the frequency of debt explosions on
	 * unthrottle. The parameters are experimentally determined.
	 *
	 * The delay mechanism provides adequate protection and behavior in many
	 * cases. However, this is far from ideal and falls shorts on both
	 * fronts. The debtors are often throttled too harshly costing a
	 * significant level of fairness and possibly total work while the
	 * protection against their impacts on the system can be choppy and
	 * unreliable.
	 *
	 * The shortcoming primarily stems from the fact that, unlike for page
	 * cache, the kernel doesn't have well-defined back-pressure propagation
	 * mechanism and policies for anonymous memory. Fully addressing this
	 * issue will likely require substantial improvements in the area.
	 */
	MIN_DELAY_THR_PCT	= 500,
	MAX_DELAY_THR_PCT	= 25000,
	MIN_DELAY		= 250,
	MAX_DELAY		= 250 * USEC_PER_MSEC,

	/* halve debts if avg usage over 100ms is under 50% */
	DFGV_USAGE_PCT		= 50,
	DFGV_PERIOD		= 100 * USEC_PER_MSEC,

	/* don't let cmds which take a very long time pin lagging for too long */
	MAX_LAGGING_PERIODS	= 10,

	/* switch iff the conditions are met for longer than this */
	AUTOP_CYCLE_NSEC	= 10LLU * NSEC_PER_SEC,

	/*
	 * Count IO size in 4k pages.  The 12bit shift helps keeping
	 * size-proportional components of cost calculation in closer
	 * numbers of digits to per-IO cost components.
	 */
	IOC_PAGE_SHIFT		= 12,
	IOC_PAGE_SIZE		= 1 << IOC_PAGE_SHIFT,
	IOC_SECT_TO_PAGE_SHIFT	= IOC_PAGE_SHIFT - SECTOR_SHIFT,

	/* if apart further than 16M, consider randio for linear model */
	LCOEF_RANDIO_PAGES	= 4096,
};

enum ioc_running {
	IOC_IDLE,
	IOC_RUNNING,
	IOC_STOP,
};

/* io.cost.qos controls including per-dev enable of the whole controller */
enum {
	QOS_ENABLE,
	QOS_CTRL,
	NR_QOS_CTRL_PARAMS,
};

/* io.cost.qos params */
enum {
	QOS_RPPM,
	QOS_RLAT,
	QOS_WPPM,
	QOS_WLAT,
	QOS_MIN,
	QOS_MAX,
	NR_QOS_PARAMS,
};

/* io.cost.model controls */
enum {
	COST_CTRL,
	COST_MODEL,
	NR_COST_CTRL_PARAMS,
};

/* builtin linear cost model coefficients */
enum {
	I_LCOEF_RBPS,
	I_LCOEF_RSEQIOPS,
	I_LCOEF_RRANDIOPS,
	I_LCOEF_WBPS,
	I_LCOEF_WSEQIOPS,
	I_LCOEF_WRANDIOPS,
	NR_I_LCOEFS,
};

enum {
	LCOEF_RPAGE,
	LCOEF_RSEQIO,
	LCOEF_RRANDIO,
	LCOEF_WPAGE,
	LCOEF_WSEQIO,
	LCOEF_WRANDIO,
	NR_LCOEFS,
};

enum {
	AUTOP_INVALID,
	AUTOP_HDD,
	AUTOP_SSD_QD1,
	AUTOP_SSD_DFL,
	AUTOP_SSD_FAST,
};

struct ioc_gq;

struct ioc_params {
	u32				qos[NR_QOS_PARAMS];
	u64				i_lcoefs[NR_I_LCOEFS];
	u64				lcoefs[NR_LCOEFS];
	u32				too_fast_vrate_pct;
	u32				too_slow_vrate_pct;
};

struct ioc_margins {
	s64				min;
	s64				low;
	s64				target;
};

struct ioc_missed {
	local_t				nr_met;
	local_t				nr_missed;
	u32				last_met;
	u32				last_missed;
};

struct ioc_pcpu_stat {
	struct ioc_missed		missed[2];

	local64_t			rq_wait_ns;
	u64				last_rq_wait_ns;
};

/* per device */
struct ioc {
	struct rq_qos			rqos;

	bool				enabled;

	struct ioc_params		params;
	struct ioc_margins		margins;
	u32				period_us;
	u32				timer_slack_ns;
	u64				vrate_min;
	u64				vrate_max;

	spinlock_t			lock;
	struct timer_list		timer;
	struct list_head		active_iocgs;	/* active cgroups */
	struct ioc_pcpu_stat __percpu	*pcpu_stat;

	enum ioc_running		running;
	atomic64_t			vtime_rate;
	u64				vtime_base_rate;
	s64				vtime_err;

	seqcount_spinlock_t		period_seqcount;
	u64				period_at;	/* wallclock starttime */
	u64				period_at_vtime; /* vtime starttime */

	atomic64_t			cur_period;	/* inc'd each period */
	int				busy_level;	/* saturation history */

	bool				weights_updated;
	atomic_t			hweight_gen;	/* for lazy hweights */

	/* debt forgivness */
	u64				dfgv_period_at;
	u64				dfgv_period_rem;
	u64				dfgv_usage_us_sum;

	u64				autop_too_fast_at;
	u64				autop_too_slow_at;
	int				autop_idx;
	bool				user_qos_params:1;
	bool				user_cost_model:1;
};

struct iocg_pcpu_stat {
	local64_t			abs_vusage;
};

struct iocg_stat {
	u64				usage_us;
	u64				wait_us;
	u64				indebt_us;
	u64				indelay_us;
};

/* per device-cgroup pair */
struct ioc_gq {
	struct blkg_policy_data		pd;
	struct ioc			*ioc;

	/*
	 * A iocg can get its weight from two sources - an explicit
	 * per-device-cgroup configuration or the default weight of the
	 * cgroup.  `cfg_weight` is the explicit per-device-cgroup
	 * configuration.  `weight` is the effective considering both
	 * sources.
	 *
	 * When an idle cgroup becomes active its `active` goes from 0 to
	 * `weight`.  `inuse` is the surplus adjusted active weight.
	 * `active` and `inuse` are used to calculate `hweight_active` and
	 * `hweight_inuse`.
	 *
	 * `last_inuse` remembers `inuse` while an iocg is idle to persist
	 * surplus adjustments.
	 *
	 * `inuse` may be adjusted dynamically during period. `saved_*` are used
	 * to determine and track adjustments.
	 */
	u32				cfg_weight;
	u32				weight;
	u32				active;
	u32				inuse;

	u32				last_inuse;
	s64				saved_margin;

	sector_t			cursor;		/* to detect randio */

	/*
	 * `vtime` is this iocg's vtime cursor which progresses as IOs are
	 * issued.  If lagging behind device vtime, the delta represents
	 * the currently available IO budget.  If runnning ahead, the
	 * overage.
	 *
	 * `vtime_done` is the same but progressed on completion rather
	 * than issue.  The delta behind `vtime` represents the cost of
	 * currently in-flight IOs.
	 */
	atomic64_t			vtime;
	atomic64_t			done_vtime;
	u64				abs_vdebt;

	/* current delay in effect and when it started */
	u64				delay;
	u64				delay_at;

	/*
	 * The period this iocg was last active in.  Used for deactivation
	 * and invalidating `vtime`.
	 */
	atomic64_t			active_period;
	struct list_head		active_list;

	/* see __propagate_weights() and current_hweight() for details */
	u64				child_active_sum;
	u64				child_inuse_sum;
	u64				child_adjusted_sum;
	int				hweight_gen;
	u32				hweight_active;
	u32				hweight_inuse;
	u32				hweight_donating;
	u32				hweight_after_donation;

	struct list_head		walk_list;
	struct list_head		surplus_list;

	struct wait_queue_head		waitq;
	struct hrtimer			waitq_timer;

	/* timestamp at the latest activation */
	u64				activated_at;

	/* statistics */
	struct iocg_pcpu_stat __percpu	*pcpu_stat;
	struct iocg_stat		local_stat;
	struct iocg_stat		desc_stat;
	struct iocg_stat		last_stat;
	u64				last_stat_abs_vusage;
	u64				usage_delta_us;
	u64				wait_since;
	u64				indebt_since;
	u64				indelay_since;

	/* this iocg's depth in the hierarchy and ancestors including self */
	int				level;
	struct ioc_gq			*ancestors[];
};

/* per cgroup */
struct ioc_cgrp {
	struct blkcg_policy_data	cpd;
	unsigned int			dfl_weight;
};

struct ioc_now {
	u64				now_ns;
	u64				now;
	u64				vnow;
	u64				vrate;
};

struct iocg_wait {
	struct wait_queue_entry		wait;
	struct bio			*bio;
	u64				abs_cost;
	bool				committed;
};

struct iocg_wake_ctx {
	struct ioc_gq			*iocg;
	u32				hw_inuse;
	s64				vbudget;
};

static const struct ioc_params autop[] = {
	[AUTOP_HDD] = {
		.qos				= {
			[QOS_RLAT]		=        250000, /* 250ms */
			[QOS_WLAT]		=        250000,
			[QOS_MIN]		= VRATE_MIN_PPM,
			[QOS_MAX]		= VRATE_MAX_PPM,
		},
		.i_lcoefs			= {
			[I_LCOEF_RBPS]		=     174019176,
			[I_LCOEF_RSEQIOPS]	=         41708,
			[I_LCOEF_RRANDIOPS]	=           370,
			[I_LCOEF_WBPS]		=     178075866,
			[I_LCOEF_WSEQIOPS]	=         42705,
			[I_LCOEF_WRANDIOPS]	=           378,
		},
	},
	[AUTOP_SSD_QD1] = {
		.qos				= {
			[QOS_RLAT]		=         25000, /* 25ms */
			[QOS_WLAT]		=         25000,
			[QOS_MIN]		= VRATE_MIN_PPM,
			[QOS_MAX]		= VRATE_MAX_PPM,
		},
		.i_lcoefs			= {
			[I_LCOEF_RBPS]		=     245855193,
			[I_LCOEF_RSEQIOPS]	=         61575,
			[I_LCOEF_RRANDIOPS]	=          6946,
			[I_LCOEF_WBPS]		=     141365009,
			[I_LCOEF_WSEQIOPS]	=         33716,
			[I_LCOEF_WRANDIOPS]	=         26796,
		},
	},
	[AUTOP_SSD_DFL] = {
		.qos				= {
			[QOS_RLAT]		=         25000, /* 25ms */
			[QOS_WLAT]		=         25000,
			[QOS_MIN]		= VRATE_MIN_PPM,
			[QOS_MAX]		= VRATE_MAX_PPM,
		},
		.i_lcoefs			= {
			[I_LCOEF_RBPS]		=     488636629,
			[I_LCOEF_RSEQIOPS]	=          8932,
			[I_LCOEF_RRANDIOPS]	=          8518,
			[I_LCOEF_WBPS]		=     427891549,
			[I_LCOEF_WSEQIOPS]	=         28755,
			[I_LCOEF_WRANDIOPS]	=         21940,
		},
		.too_fast_vrate_pct		=           500,
	},
	[AUTOP_SSD_FAST] = {
		.qos				= {
			[QOS_RLAT]		=          5000, /* 5ms */
			[QOS_WLAT]		=          5000,
			[QOS_MIN]		= VRATE_MIN_PPM,
			[QOS_MAX]		= VRATE_MAX_PPM,
		},
		.i_lcoefs			= {
			[I_LCOEF_RBPS]		=    3102524156LLU,
			[I_LCOEF_RSEQIOPS]	=        724816,
			[I_LCOEF_RRANDIOPS]	=        778122,
			[I_LCOEF_WBPS]		=    1742780862LLU,
			[I_LCOEF_WSEQIOPS]	=        425702,
			[I_LCOEF_WRANDIOPS]	=	 443193,
		},
		.too_slow_vrate_pct		=            10,
	},
};

/*
 * vrate adjust percentages indexed by ioc->busy_level.  We adjust up on
 * vtime credit shortage and down on device saturation.
 */
static u32 vrate_adj_pct[] =
	{ 0, 0, 0, 0,
	  1, 1, 1, 1, 1, 1, 1, 1, 1, 1, 1, 1, 1, 1, 1, 1,
	  2, 2, 2, 2, 2, 2, 2, 2, 2, 2, 2, 2, 2, 2, 2, 2,
	  4, 4, 4, 4, 4, 4, 4, 4, 8, 8, 8, 8, 8, 8, 8, 8, 16 };

static struct blkcg_policy blkcg_policy_iocost;

/* accessors and helpers */
static struct ioc *rqos_to_ioc(struct rq_qos *rqos)
{
	return container_of(rqos, struct ioc, rqos);
}

static struct ioc *q_to_ioc(struct request_queue *q)
{
	return rqos_to_ioc(rq_qos_id(q, RQ_QOS_COST));
}

static const char *q_name(struct request_queue *q)
{
	if (blk_queue_registered(q))
		return kobject_name(q->kobj.parent);
	else
		return "<unknown>";
}

static const char __maybe_unused *ioc_name(struct ioc *ioc)
{
	return q_name(ioc->rqos.q);
}

static struct ioc_gq *pd_to_iocg(struct blkg_policy_data *pd)
{
	return pd ? container_of(pd, struct ioc_gq, pd) : NULL;
}

static struct ioc_gq *blkg_to_iocg(struct blkcg_gq *blkg)
{
	return pd_to_iocg(blkg_to_pd(blkg, &blkcg_policy_iocost));
}

static struct blkcg_gq *iocg_to_blkg(struct ioc_gq *iocg)
{
	return pd_to_blkg(&iocg->pd);
}

static struct ioc_cgrp *blkcg_to_iocc(struct blkcg *blkcg)
{
	return container_of(blkcg_to_cpd(blkcg, &blkcg_policy_iocost),
			    struct ioc_cgrp, cpd);
}

/*
 * Scale @abs_cost to the inverse of @hw_inuse.  The lower the hierarchical
 * weight, the more expensive each IO.  Must round up.
 */
static u64 abs_cost_to_cost(u64 abs_cost, u32 hw_inuse)
{
	return DIV64_U64_ROUND_UP(abs_cost * WEIGHT_ONE, hw_inuse);
}

/*
 * The inverse of abs_cost_to_cost().  Must round up.
 */
static u64 cost_to_abs_cost(u64 cost, u32 hw_inuse)
{
	return DIV64_U64_ROUND_UP(cost * hw_inuse, WEIGHT_ONE);
}

static void iocg_commit_bio(struct ioc_gq *iocg, struct bio *bio,
			    u64 abs_cost, u64 cost)
{
	struct iocg_pcpu_stat *gcs;

	bio->bi_iocost_cost = cost;
	atomic64_add(cost, &iocg->vtime);

	gcs = get_cpu_ptr(iocg->pcpu_stat);
	local64_add(abs_cost, &gcs->abs_vusage);
	put_cpu_ptr(gcs);
}

static void iocg_lock(struct ioc_gq *iocg, bool lock_ioc, unsigned long *flags)
{
	if (lock_ioc) {
		spin_lock_irqsave(&iocg->ioc->lock, *flags);
		spin_lock(&iocg->waitq.lock);
	} else {
		spin_lock_irqsave(&iocg->waitq.lock, *flags);
	}
}

static void iocg_unlock(struct ioc_gq *iocg, bool unlock_ioc, unsigned long *flags)
{
	if (unlock_ioc) {
		spin_unlock(&iocg->waitq.lock);
		spin_unlock_irqrestore(&iocg->ioc->lock, *flags);
	} else {
		spin_unlock_irqrestore(&iocg->waitq.lock, *flags);
	}
}

#define CREATE_TRACE_POINTS
#include <trace/events/iocost.h>

static void ioc_refresh_margins(struct ioc *ioc)
{
	struct ioc_margins *margins = &ioc->margins;
	u32 period_us = ioc->period_us;
	u64 vrate = ioc->vtime_base_rate;

	margins->min = (period_us * MARGIN_MIN_PCT / 100) * vrate;
	margins->low = (period_us * MARGIN_LOW_PCT / 100) * vrate;
	margins->target = (period_us * MARGIN_TARGET_PCT / 100) * vrate;
}

/* latency Qos params changed, update period_us and all the dependent params */
static void ioc_refresh_period_us(struct ioc *ioc)
{
	u32 ppm, lat, multi, period_us;

	lockdep_assert_held(&ioc->lock);

	/* pick the higher latency target */
	if (ioc->params.qos[QOS_RLAT] >= ioc->params.qos[QOS_WLAT]) {
		ppm = ioc->params.qos[QOS_RPPM];
		lat = ioc->params.qos[QOS_RLAT];
	} else {
		ppm = ioc->params.qos[QOS_WPPM];
		lat = ioc->params.qos[QOS_WLAT];
	}

	/*
	 * We want the period to be long enough to contain a healthy number
	 * of IOs while short enough for granular control.  Define it as a
	 * multiple of the latency target.  Ideally, the multiplier should
	 * be scaled according to the percentile so that it would nominally
	 * contain a certain number of requests.  Let's be simpler and
	 * scale it linearly so that it's 2x >= pct(90) and 10x at pct(50).
	 */
	if (ppm)
		multi = max_t(u32, (MILLION - ppm) / 50000, 2);
	else
		multi = 2;
	period_us = multi * lat;
	period_us = clamp_t(u32, period_us, MIN_PERIOD, MAX_PERIOD);

	/* calculate dependent params */
	ioc->period_us = period_us;
	ioc->timer_slack_ns = div64_u64(
		(u64)period_us * NSEC_PER_USEC * TIMER_SLACK_PCT,
		100);
	ioc_refresh_margins(ioc);
}

static int ioc_autop_idx(struct ioc *ioc)
{
	int idx = ioc->autop_idx;
	const struct ioc_params *p = &autop[idx];
	u32 vrate_pct;
	u64 now_ns;

	/* rotational? */
	if (!blk_queue_nonrot(ioc->rqos.q))
		return AUTOP_HDD;

	/* handle SATA SSDs w/ broken NCQ */
	if (blk_queue_depth(ioc->rqos.q) == 1)
		return AUTOP_SSD_QD1;

	/* use one of the normal ssd sets */
	if (idx < AUTOP_SSD_DFL)
		return AUTOP_SSD_DFL;

	/* if user is overriding anything, maintain what was there */
	if (ioc->user_qos_params || ioc->user_cost_model)
		return idx;

	/* step up/down based on the vrate */
	vrate_pct = div64_u64(ioc->vtime_base_rate * 100, VTIME_PER_USEC);
	now_ns = ktime_get_ns();

	if (p->too_fast_vrate_pct && p->too_fast_vrate_pct <= vrate_pct) {
		if (!ioc->autop_too_fast_at)
			ioc->autop_too_fast_at = now_ns;
		if (now_ns - ioc->autop_too_fast_at >= AUTOP_CYCLE_NSEC)
			return idx + 1;
	} else {
		ioc->autop_too_fast_at = 0;
	}

	if (p->too_slow_vrate_pct && p->too_slow_vrate_pct >= vrate_pct) {
		if (!ioc->autop_too_slow_at)
			ioc->autop_too_slow_at = now_ns;
		if (now_ns - ioc->autop_too_slow_at >= AUTOP_CYCLE_NSEC)
			return idx - 1;
	} else {
		ioc->autop_too_slow_at = 0;
	}

	return idx;
}

/*
 * Take the followings as input
 *
 *  @bps	maximum sequential throughput
 *  @seqiops	maximum sequential 4k iops
 *  @randiops	maximum random 4k iops
 *
 * and calculate the linear model cost coefficients.
 *
 *  *@page	per-page cost		1s / (@bps / 4096)
 *  *@seqio	base cost of a seq IO	max((1s / @seqiops) - *@page, 0)
 *  @randiops	base cost of a rand IO	max((1s / @randiops) - *@page, 0)
 */
static void calc_lcoefs(u64 bps, u64 seqiops, u64 randiops,
			u64 *page, u64 *seqio, u64 *randio)
{
	u64 v;

	*page = *seqio = *randio = 0;

	if (bps)
		*page = DIV64_U64_ROUND_UP(VTIME_PER_SEC,
					   DIV_ROUND_UP_ULL(bps, IOC_PAGE_SIZE));

	if (seqiops) {
		v = DIV64_U64_ROUND_UP(VTIME_PER_SEC, seqiops);
		if (v > *page)
			*seqio = v - *page;
	}

	if (randiops) {
		v = DIV64_U64_ROUND_UP(VTIME_PER_SEC, randiops);
		if (v > *page)
			*randio = v - *page;
	}
}

static void ioc_refresh_lcoefs(struct ioc *ioc)
{
	u64 *u = ioc->params.i_lcoefs;
	u64 *c = ioc->params.lcoefs;

	calc_lcoefs(u[I_LCOEF_RBPS], u[I_LCOEF_RSEQIOPS], u[I_LCOEF_RRANDIOPS],
		    &c[LCOEF_RPAGE], &c[LCOEF_RSEQIO], &c[LCOEF_RRANDIO]);
	calc_lcoefs(u[I_LCOEF_WBPS], u[I_LCOEF_WSEQIOPS], u[I_LCOEF_WRANDIOPS],
		    &c[LCOEF_WPAGE], &c[LCOEF_WSEQIO], &c[LCOEF_WRANDIO]);
}

static bool ioc_refresh_params(struct ioc *ioc, bool force)
{
	const struct ioc_params *p;
	int idx;

	lockdep_assert_held(&ioc->lock);

	idx = ioc_autop_idx(ioc);
	p = &autop[idx];

	if (idx == ioc->autop_idx && !force)
		return false;

	if (idx != ioc->autop_idx)
		atomic64_set(&ioc->vtime_rate, VTIME_PER_USEC);

	ioc->autop_idx = idx;
	ioc->autop_too_fast_at = 0;
	ioc->autop_too_slow_at = 0;

	if (!ioc->user_qos_params)
		memcpy(ioc->params.qos, p->qos, sizeof(p->qos));
	if (!ioc->user_cost_model)
		memcpy(ioc->params.i_lcoefs, p->i_lcoefs, sizeof(p->i_lcoefs));

	ioc_refresh_period_us(ioc);
	ioc_refresh_lcoefs(ioc);

	ioc->vrate_min = DIV64_U64_ROUND_UP((u64)ioc->params.qos[QOS_MIN] *
					    VTIME_PER_USEC, MILLION);
	ioc->vrate_max = div64_u64((u64)ioc->params.qos[QOS_MAX] *
				   VTIME_PER_USEC, MILLION);

	return true;
}

/*
 * When an iocg accumulates too much vtime or gets deactivated, we throw away
 * some vtime, which lowers the overall device utilization. As the exact amount
 * which is being thrown away is known, we can compensate by accelerating the
 * vrate accordingly so that the extra vtime generated in the current period
 * matches what got lost.
 */
static void ioc_refresh_vrate(struct ioc *ioc, struct ioc_now *now)
{
	s64 pleft = ioc->period_at + ioc->period_us - now->now;
	s64 vperiod = ioc->period_us * ioc->vtime_base_rate;
	s64 vcomp, vcomp_min, vcomp_max;

	lockdep_assert_held(&ioc->lock);

	/* we need some time left in this period */
	if (pleft <= 0)
		goto done;

	/*
	 * Calculate how much vrate should be adjusted to offset the error.
	 * Limit the amount of adjustment and deduct the adjusted amount from
	 * the error.
	 */
	vcomp = -div64_s64(ioc->vtime_err, pleft);
	vcomp_min = -(ioc->vtime_base_rate >> 1);
	vcomp_max = ioc->vtime_base_rate;
	vcomp = clamp(vcomp, vcomp_min, vcomp_max);

	ioc->vtime_err += vcomp * pleft;

	atomic64_set(&ioc->vtime_rate, ioc->vtime_base_rate + vcomp);
done:
	/* bound how much error can accumulate */
	ioc->vtime_err = clamp(ioc->vtime_err, -vperiod, vperiod);
}

/* take a snapshot of the current [v]time and vrate */
static void ioc_now(struct ioc *ioc, struct ioc_now *now)
{
	unsigned seq;

	now->now_ns = ktime_get();
	now->now = ktime_to_us(now->now_ns);
	now->vrate = atomic64_read(&ioc->vtime_rate);

	/*
	 * The current vtime is
	 *
	 *   vtime at period start + (wallclock time since the start) * vrate
	 *
	 * As a consistent snapshot of `period_at_vtime` and `period_at` is
	 * needed, they're seqcount protected.
	 */
	do {
		seq = read_seqcount_begin(&ioc->period_seqcount);
		now->vnow = ioc->period_at_vtime +
			(now->now - ioc->period_at) * now->vrate;
	} while (read_seqcount_retry(&ioc->period_seqcount, seq));
}

static void ioc_start_period(struct ioc *ioc, struct ioc_now *now)
{
	WARN_ON_ONCE(ioc->running != IOC_RUNNING);

	write_seqcount_begin(&ioc->period_seqcount);
	ioc->period_at = now->now;
	ioc->period_at_vtime = now->vnow;
	write_seqcount_end(&ioc->period_seqcount);

	ioc->timer.expires = jiffies + usecs_to_jiffies(ioc->period_us);
	add_timer(&ioc->timer);
}

/*
 * Update @iocg's `active` and `inuse` to @active and @inuse, update level
 * weight sums and propagate upwards accordingly. If @save, the current margin
 * is saved to be used as reference for later inuse in-period adjustments.
 */
static void __propagate_weights(struct ioc_gq *iocg, u32 active, u32 inuse,
				bool save, struct ioc_now *now)
{
	struct ioc *ioc = iocg->ioc;
	int lvl;

	lockdep_assert_held(&ioc->lock);

	inuse = clamp_t(u32, inuse, 1, active);

	iocg->last_inuse = iocg->inuse;
	if (save)
		iocg->saved_margin = now->vnow - atomic64_read(&iocg->vtime);

	if (active == iocg->active && inuse == iocg->inuse)
		return;

	for (lvl = iocg->level - 1; lvl >= 0; lvl--) {
		struct ioc_gq *parent = iocg->ancestors[lvl];
		struct ioc_gq *child = iocg->ancestors[lvl + 1];
		u32 parent_active = 0, parent_inuse = 0;

		/* update the level sums */
		parent->child_active_sum += (s32)(active - child->active);
		parent->child_inuse_sum += (s32)(inuse - child->inuse);
		/* apply the udpates */
		child->active = active;
		child->inuse = inuse;

		/*
		 * The delta between inuse and active sums indicates that
		 * that much of weight is being given away.  Parent's inuse
		 * and active should reflect the ratio.
		 */
		if (parent->child_active_sum) {
			parent_active = parent->weight;
			parent_inuse = DIV64_U64_ROUND_UP(
				parent_active * parent->child_inuse_sum,
				parent->child_active_sum);
		}

		/* do we need to keep walking up? */
		if (parent_active == parent->active &&
		    parent_inuse == parent->inuse)
			break;

		active = parent_active;
		inuse = parent_inuse;
	}

	ioc->weights_updated = true;
}

static void commit_weights(struct ioc *ioc)
{
	lockdep_assert_held(&ioc->lock);

	if (ioc->weights_updated) {
		/* paired with rmb in current_hweight(), see there */
		smp_wmb();
		atomic_inc(&ioc->hweight_gen);
		ioc->weights_updated = false;
	}
}

static void propagate_weights(struct ioc_gq *iocg, u32 active, u32 inuse,
			      bool save, struct ioc_now *now)
{
	__propagate_weights(iocg, active, inuse, save, now);
	commit_weights(iocg->ioc);
}

static void current_hweight(struct ioc_gq *iocg, u32 *hw_activep, u32 *hw_inusep)
{
	struct ioc *ioc = iocg->ioc;
	int lvl;
	u32 hwa, hwi;
	int ioc_gen;

	/* hot path - if uptodate, use cached */
	ioc_gen = atomic_read(&ioc->hweight_gen);
	if (ioc_gen == iocg->hweight_gen)
		goto out;

	/*
	 * Paired with wmb in commit_weights(). If we saw the updated
	 * hweight_gen, all the weight updates from __propagate_weights() are
	 * visible too.
	 *
	 * We can race with weight updates during calculation and get it
	 * wrong.  However, hweight_gen would have changed and a future
	 * reader will recalculate and we're guaranteed to discard the
	 * wrong result soon.
	 */
	smp_rmb();

	hwa = hwi = WEIGHT_ONE;
	for (lvl = 0; lvl <= iocg->level - 1; lvl++) {
		struct ioc_gq *parent = iocg->ancestors[lvl];
		struct ioc_gq *child = iocg->ancestors[lvl + 1];
		u64 active_sum = READ_ONCE(parent->child_active_sum);
		u64 inuse_sum = READ_ONCE(parent->child_inuse_sum);
		u32 active = READ_ONCE(child->active);
		u32 inuse = READ_ONCE(child->inuse);

		/* we can race with deactivations and either may read as zero */
		if (!active_sum || !inuse_sum)
			continue;

		active_sum = max_t(u64, active, active_sum);
		hwa = div64_u64((u64)hwa * active, active_sum);

		inuse_sum = max_t(u64, inuse, inuse_sum);
		hwi = div64_u64((u64)hwi * inuse, inuse_sum);
	}

	iocg->hweight_active = max_t(u32, hwa, 1);
	iocg->hweight_inuse = max_t(u32, hwi, 1);
	iocg->hweight_gen = ioc_gen;
out:
	if (hw_activep)
		*hw_activep = iocg->hweight_active;
	if (hw_inusep)
		*hw_inusep = iocg->hweight_inuse;
}

/*
 * Calculate the hweight_inuse @iocg would get with max @inuse assuming all the
 * other weights stay unchanged.
 */
static u32 current_hweight_max(struct ioc_gq *iocg)
{
	u32 hwm = WEIGHT_ONE;
	u32 inuse = iocg->active;
	u64 child_inuse_sum;
	int lvl;

	lockdep_assert_held(&iocg->ioc->lock);

	for (lvl = iocg->level - 1; lvl >= 0; lvl--) {
		struct ioc_gq *parent = iocg->ancestors[lvl];
		struct ioc_gq *child = iocg->ancestors[lvl + 1];

		child_inuse_sum = parent->child_inuse_sum + inuse - child->inuse;
		hwm = div64_u64((u64)hwm * inuse, child_inuse_sum);
		inuse = DIV64_U64_ROUND_UP(parent->active * child_inuse_sum,
					   parent->child_active_sum);
	}

	return max_t(u32, hwm, 1);
}

static void weight_updated(struct ioc_gq *iocg, struct ioc_now *now)
{
	struct ioc *ioc = iocg->ioc;
	struct blkcg_gq *blkg = iocg_to_blkg(iocg);
	struct ioc_cgrp *iocc = blkcg_to_iocc(blkg->blkcg);
	u32 weight;

	lockdep_assert_held(&ioc->lock);

	weight = iocg->cfg_weight ?: iocc->dfl_weight;
	if (weight != iocg->weight && iocg->active)
		propagate_weights(iocg, weight, iocg->inuse, true, now);
	iocg->weight = weight;
}

static bool iocg_activate(struct ioc_gq *iocg, struct ioc_now *now)
{
	struct ioc *ioc = iocg->ioc;
	u64 last_period, cur_period;
	u64 vtime, vtarget;
	int i;

	/*
	 * If seem to be already active, just update the stamp to tell the
	 * timer that we're still active.  We don't mind occassional races.
	 */
	if (!list_empty(&iocg->active_list)) {
		ioc_now(ioc, now);
		cur_period = atomic64_read(&ioc->cur_period);
		if (atomic64_read(&iocg->active_period) != cur_period)
			atomic64_set(&iocg->active_period, cur_period);
		return true;
	}

	/* racy check on internal node IOs, treat as root level IOs */
	if (iocg->child_active_sum)
		return false;

	spin_lock_irq(&ioc->lock);

	ioc_now(ioc, now);

	/* update period */
	cur_period = atomic64_read(&ioc->cur_period);
	last_period = atomic64_read(&iocg->active_period);
	atomic64_set(&iocg->active_period, cur_period);

	/* already activated or breaking leaf-only constraint? */
	if (!list_empty(&iocg->active_list))
		goto succeed_unlock;
	for (i = iocg->level - 1; i > 0; i--)
		if (!list_empty(&iocg->ancestors[i]->active_list))
			goto fail_unlock;

	if (iocg->child_active_sum)
		goto fail_unlock;

	/*
	 * Always start with the target budget. On deactivation, we throw away
	 * anything above it.
	 */
	vtarget = now->vnow - ioc->margins.target;
	vtime = atomic64_read(&iocg->vtime);

	atomic64_add(vtarget - vtime, &iocg->vtime);
	atomic64_add(vtarget - vtime, &iocg->done_vtime);
	vtime = vtarget;

	/*
	 * Activate, propagate weight and start period timer if not
	 * running.  Reset hweight_gen to avoid accidental match from
	 * wrapping.
	 */
	iocg->hweight_gen = atomic_read(&ioc->hweight_gen) - 1;
	list_add(&iocg->active_list, &ioc->active_iocgs);

	propagate_weights(iocg, iocg->weight,
			  iocg->last_inuse ?: iocg->weight, true, now);

	TRACE_IOCG_PATH(iocg_activate, iocg, now,
			last_period, cur_period, vtime);

	iocg->activated_at = now->now;

	if (ioc->running == IOC_IDLE) {
		ioc->running = IOC_RUNNING;
		ioc->dfgv_period_at = now->now;
		ioc->dfgv_period_rem = 0;
		ioc_start_period(ioc, now);
	}

succeed_unlock:
	spin_unlock_irq(&ioc->lock);
	return true;

fail_unlock:
	spin_unlock_irq(&ioc->lock);
	return false;
}

static bool iocg_kick_delay(struct ioc_gq *iocg, struct ioc_now *now)
{
	struct ioc *ioc = iocg->ioc;
	struct blkcg_gq *blkg = iocg_to_blkg(iocg);
	u64 tdelta, delay, new_delay;
	s64 vover, vover_pct;
	u32 hwa;

	lockdep_assert_held(&iocg->waitq.lock);

	/* calculate the current delay in effect - 1/2 every second */
	tdelta = now->now - iocg->delay_at;
	if (iocg->delay)
		delay = iocg->delay >> div64_u64(tdelta, USEC_PER_SEC);
	else
		delay = 0;

	/* calculate the new delay from the debt amount */
	current_hweight(iocg, &hwa, NULL);
	vover = atomic64_read(&iocg->vtime) +
		abs_cost_to_cost(iocg->abs_vdebt, hwa) - now->vnow;
	vover_pct = div64_s64(100 * vover,
			      ioc->period_us * ioc->vtime_base_rate);

	if (vover_pct <= MIN_DELAY_THR_PCT)
		new_delay = 0;
	else if (vover_pct >= MAX_DELAY_THR_PCT)
		new_delay = MAX_DELAY;
	else
		new_delay = MIN_DELAY +
			div_u64((MAX_DELAY - MIN_DELAY) *
				(vover_pct - MIN_DELAY_THR_PCT),
				MAX_DELAY_THR_PCT - MIN_DELAY_THR_PCT);

	/* pick the higher one and apply */
	if (new_delay > delay) {
		iocg->delay = new_delay;
		iocg->delay_at = now->now;
		delay = new_delay;
	}

	if (delay >= MIN_DELAY) {
		if (!iocg->indelay_since)
			iocg->indelay_since = now->now;
		blkcg_set_delay(blkg, delay * NSEC_PER_USEC);
		return true;
	} else {
		if (iocg->indelay_since) {
			iocg->local_stat.indelay_us += now->now - iocg->indelay_since;
			iocg->indelay_since = 0;
		}
		iocg->delay = 0;
		blkcg_clear_delay(blkg);
		return false;
	}
}

static void iocg_incur_debt(struct ioc_gq *iocg, u64 abs_cost,
			    struct ioc_now *now)
{
	struct iocg_pcpu_stat *gcs;

	lockdep_assert_held(&iocg->ioc->lock);
	lockdep_assert_held(&iocg->waitq.lock);
	WARN_ON_ONCE(list_empty(&iocg->active_list));

	/*
	 * Once in debt, debt handling owns inuse. @iocg stays at the minimum
	 * inuse donating all of it share to others until its debt is paid off.
	 */
	if (!iocg->abs_vdebt && abs_cost) {
		iocg->indebt_since = now->now;
		propagate_weights(iocg, iocg->active, 0, false, now);
	}

	iocg->abs_vdebt += abs_cost;

	gcs = get_cpu_ptr(iocg->pcpu_stat);
	local64_add(abs_cost, &gcs->abs_vusage);
	put_cpu_ptr(gcs);
}

static void iocg_pay_debt(struct ioc_gq *iocg, u64 abs_vpay,
			  struct ioc_now *now)
{
	lockdep_assert_held(&iocg->ioc->lock);
	lockdep_assert_held(&iocg->waitq.lock);

	/* make sure that nobody messed with @iocg */
	WARN_ON_ONCE(list_empty(&iocg->active_list));
	WARN_ON_ONCE(iocg->inuse > 1);

	iocg->abs_vdebt -= min(abs_vpay, iocg->abs_vdebt);

	/* if debt is paid in full, restore inuse */
	if (!iocg->abs_vdebt) {
		iocg->local_stat.indebt_us += now->now - iocg->indebt_since;
		iocg->indebt_since = 0;

		propagate_weights(iocg, iocg->active, iocg->last_inuse,
				  false, now);
	}
}

static int iocg_wake_fn(struct wait_queue_entry *wq_entry, unsigned mode,
			int flags, void *key)
{
	struct iocg_wait *wait = container_of(wq_entry, struct iocg_wait, wait);
	struct iocg_wake_ctx *ctx = (struct iocg_wake_ctx *)key;
	u64 cost = abs_cost_to_cost(wait->abs_cost, ctx->hw_inuse);

	ctx->vbudget -= cost;

	if (ctx->vbudget < 0)
		return -1;

	iocg_commit_bio(ctx->iocg, wait->bio, wait->abs_cost, cost);

	/*
	 * autoremove_wake_function() removes the wait entry only when it
	 * actually changed the task state.  We want the wait always
	 * removed.  Remove explicitly and use default_wake_function().
	 */
	list_del_init(&wq_entry->entry);
	wait->committed = true;

	default_wake_function(wq_entry, mode, flags, key);
	return 0;
}

/*
 * Calculate the accumulated budget, pay debt if @pay_debt and wake up waiters
 * accordingly. When @pay_debt is %true, the caller must be holding ioc->lock in
 * addition to iocg->waitq.lock.
 */
static void iocg_kick_waitq(struct ioc_gq *iocg, bool pay_debt,
			    struct ioc_now *now)
{
	struct ioc *ioc = iocg->ioc;
	struct iocg_wake_ctx ctx = { .iocg = iocg };
	u64 vshortage, expires, oexpires;
	s64 vbudget;
	u32 hwa;

	lockdep_assert_held(&iocg->waitq.lock);

	current_hweight(iocg, &hwa, NULL);
	vbudget = now->vnow - atomic64_read(&iocg->vtime);

	/* pay off debt */
	if (pay_debt && iocg->abs_vdebt && vbudget > 0) {
		u64 abs_vbudget = cost_to_abs_cost(vbudget, hwa);
		u64 abs_vpay = min_t(u64, abs_vbudget, iocg->abs_vdebt);
		u64 vpay = abs_cost_to_cost(abs_vpay, hwa);
<<<<<<< HEAD

		lockdep_assert_held(&ioc->lock);

=======

		lockdep_assert_held(&ioc->lock);

>>>>>>> c70595ea
		atomic64_add(vpay, &iocg->vtime);
		atomic64_add(vpay, &iocg->done_vtime);
		iocg_pay_debt(iocg, abs_vpay, now);
		vbudget -= vpay;
	}

	if (iocg->abs_vdebt || iocg->delay)
		iocg_kick_delay(iocg, now);

	/*
	 * Debt can still be outstanding if we haven't paid all yet or the
	 * caller raced and called without @pay_debt. Shouldn't wake up waiters
	 * under debt. Make sure @vbudget reflects the outstanding amount and is
	 * not positive.
	 */
	if (iocg->abs_vdebt) {
		s64 vdebt = abs_cost_to_cost(iocg->abs_vdebt, hwa);
		vbudget = min_t(s64, 0, vbudget - vdebt);
	}

	/*
	 * Wake up the ones which are due and see how much vtime we'll need for
	 * the next one. As paying off debt restores hw_inuse, it must be read
	 * after the above debt payment.
	 */
	ctx.vbudget = vbudget;
	current_hweight(iocg, NULL, &ctx.hw_inuse);

	__wake_up_locked_key(&iocg->waitq, TASK_NORMAL, &ctx);

	if (!waitqueue_active(&iocg->waitq)) {
		if (iocg->wait_since) {
			iocg->local_stat.wait_us += now->now - iocg->wait_since;
			iocg->wait_since = 0;
		}
		return;
	}

	if (!iocg->wait_since)
		iocg->wait_since = now->now;

	if (WARN_ON_ONCE(ctx.vbudget >= 0))
		return;

	/* determine next wakeup, add a timer margin to guarantee chunking */
	vshortage = -ctx.vbudget;
	expires = now->now_ns +
		DIV64_U64_ROUND_UP(vshortage, ioc->vtime_base_rate) *
		NSEC_PER_USEC;
	expires += ioc->timer_slack_ns;

	/* if already active and close enough, don't bother */
	oexpires = ktime_to_ns(hrtimer_get_softexpires(&iocg->waitq_timer));
	if (hrtimer_is_queued(&iocg->waitq_timer) &&
	    abs(oexpires - expires) <= ioc->timer_slack_ns)
		return;

	hrtimer_start_range_ns(&iocg->waitq_timer, ns_to_ktime(expires),
			       ioc->timer_slack_ns, HRTIMER_MODE_ABS);
}

static enum hrtimer_restart iocg_waitq_timer_fn(struct hrtimer *timer)
{
	struct ioc_gq *iocg = container_of(timer, struct ioc_gq, waitq_timer);
	bool pay_debt = READ_ONCE(iocg->abs_vdebt);
	struct ioc_now now;
	unsigned long flags;

	ioc_now(iocg->ioc, &now);

	iocg_lock(iocg, pay_debt, &flags);
	iocg_kick_waitq(iocg, pay_debt, &now);
	iocg_unlock(iocg, pay_debt, &flags);

	return HRTIMER_NORESTART;
}

static void ioc_lat_stat(struct ioc *ioc, u32 *missed_ppm_ar, u32 *rq_wait_pct_p)
{
	u32 nr_met[2] = { };
	u32 nr_missed[2] = { };
	u64 rq_wait_ns = 0;
	int cpu, rw;

	for_each_online_cpu(cpu) {
		struct ioc_pcpu_stat *stat = per_cpu_ptr(ioc->pcpu_stat, cpu);
		u64 this_rq_wait_ns;

		for (rw = READ; rw <= WRITE; rw++) {
			u32 this_met = local_read(&stat->missed[rw].nr_met);
			u32 this_missed = local_read(&stat->missed[rw].nr_missed);

			nr_met[rw] += this_met - stat->missed[rw].last_met;
			nr_missed[rw] += this_missed - stat->missed[rw].last_missed;
			stat->missed[rw].last_met = this_met;
			stat->missed[rw].last_missed = this_missed;
		}

		this_rq_wait_ns = local64_read(&stat->rq_wait_ns);
		rq_wait_ns += this_rq_wait_ns - stat->last_rq_wait_ns;
		stat->last_rq_wait_ns = this_rq_wait_ns;
	}

	for (rw = READ; rw <= WRITE; rw++) {
		if (nr_met[rw] + nr_missed[rw])
			missed_ppm_ar[rw] =
				DIV64_U64_ROUND_UP((u64)nr_missed[rw] * MILLION,
						   nr_met[rw] + nr_missed[rw]);
		else
			missed_ppm_ar[rw] = 0;
	}

	*rq_wait_pct_p = div64_u64(rq_wait_ns * 100,
				   ioc->period_us * NSEC_PER_USEC);
}

/* was iocg idle this period? */
static bool iocg_is_idle(struct ioc_gq *iocg)
{
	struct ioc *ioc = iocg->ioc;

	/* did something get issued this period? */
	if (atomic64_read(&iocg->active_period) ==
	    atomic64_read(&ioc->cur_period))
		return false;

	/* is something in flight? */
	if (atomic64_read(&iocg->done_vtime) != atomic64_read(&iocg->vtime))
		return false;

	return true;
}

/*
 * Call this function on the target leaf @iocg's to build pre-order traversal
 * list of all the ancestors in @inner_walk. The inner nodes are linked through
 * ->walk_list and the caller is responsible for dissolving the list after use.
 */
static void iocg_build_inner_walk(struct ioc_gq *iocg,
				  struct list_head *inner_walk)
{
	int lvl;

	WARN_ON_ONCE(!list_empty(&iocg->walk_list));

	/* find the first ancestor which hasn't been visited yet */
	for (lvl = iocg->level - 1; lvl >= 0; lvl--) {
		if (!list_empty(&iocg->ancestors[lvl]->walk_list))
			break;
	}

	/* walk down and visit the inner nodes to get pre-order traversal */
	while (++lvl <= iocg->level - 1) {
		struct ioc_gq *inner = iocg->ancestors[lvl];

		/* record traversal order */
		list_add_tail(&inner->walk_list, inner_walk);
	}
}

/* collect per-cpu counters and propagate the deltas to the parent */
static void iocg_flush_stat_one(struct ioc_gq *iocg, struct ioc_now *now)
{
	struct ioc *ioc = iocg->ioc;
	struct iocg_stat new_stat;
	u64 abs_vusage = 0;
	u64 vusage_delta;
	int cpu;

	lockdep_assert_held(&iocg->ioc->lock);

	/* collect per-cpu counters */
	for_each_possible_cpu(cpu) {
		abs_vusage += local64_read(
				per_cpu_ptr(&iocg->pcpu_stat->abs_vusage, cpu));
	}
	vusage_delta = abs_vusage - iocg->last_stat_abs_vusage;
	iocg->last_stat_abs_vusage = abs_vusage;

	iocg->usage_delta_us = div64_u64(vusage_delta, ioc->vtime_base_rate);
	iocg->local_stat.usage_us += iocg->usage_delta_us;

	/* propagate upwards */
	new_stat.usage_us =
		iocg->local_stat.usage_us + iocg->desc_stat.usage_us;
	new_stat.wait_us =
		iocg->local_stat.wait_us + iocg->desc_stat.wait_us;
	new_stat.indebt_us =
		iocg->local_stat.indebt_us + iocg->desc_stat.indebt_us;
	new_stat.indelay_us =
		iocg->local_stat.indelay_us + iocg->desc_stat.indelay_us;

	/* propagate the deltas to the parent */
	if (iocg->level > 0) {
		struct iocg_stat *parent_stat =
			&iocg->ancestors[iocg->level - 1]->desc_stat;

		parent_stat->usage_us +=
			new_stat.usage_us - iocg->last_stat.usage_us;
		parent_stat->wait_us +=
			new_stat.wait_us - iocg->last_stat.wait_us;
		parent_stat->indebt_us +=
			new_stat.indebt_us - iocg->last_stat.indebt_us;
		parent_stat->indelay_us +=
			new_stat.indelay_us - iocg->last_stat.indelay_us;
	}

	iocg->last_stat = new_stat;
}

/* get stat counters ready for reading on all active iocgs */
static void iocg_flush_stat(struct list_head *target_iocgs, struct ioc_now *now)
{
	LIST_HEAD(inner_walk);
	struct ioc_gq *iocg, *tiocg;

	/* flush leaves and build inner node walk list */
	list_for_each_entry(iocg, target_iocgs, active_list) {
		iocg_flush_stat_one(iocg, now);
		iocg_build_inner_walk(iocg, &inner_walk);
	}

	/* keep flushing upwards by walking the inner list backwards */
	list_for_each_entry_safe_reverse(iocg, tiocg, &inner_walk, walk_list) {
		iocg_flush_stat_one(iocg, now);
		list_del_init(&iocg->walk_list);
	}
}

/*
 * Determine what @iocg's hweight_inuse should be after donating unused
 * capacity. @hwm is the upper bound and used to signal no donation. This
 * function also throws away @iocg's excess budget.
 */
static u32 hweight_after_donation(struct ioc_gq *iocg, u32 old_hwi, u32 hwm,
				  u32 usage, struct ioc_now *now)
{
	struct ioc *ioc = iocg->ioc;
	u64 vtime = atomic64_read(&iocg->vtime);
	s64 excess, delta, target, new_hwi;

	/* debt handling owns inuse for debtors */
	if (iocg->abs_vdebt)
		return 1;

	/* see whether minimum margin requirement is met */
	if (waitqueue_active(&iocg->waitq) ||
	    time_after64(vtime, now->vnow - ioc->margins.min))
		return hwm;

	/* throw away excess above target */
	excess = now->vnow - vtime - ioc->margins.target;
	if (excess > 0) {
		atomic64_add(excess, &iocg->vtime);
		atomic64_add(excess, &iocg->done_vtime);
		vtime += excess;
		ioc->vtime_err -= div64_u64(excess * old_hwi, WEIGHT_ONE);
	}

	/*
	 * Let's say the distance between iocg's and device's vtimes as a
	 * fraction of period duration is delta. Assuming that the iocg will
	 * consume the usage determined above, we want to determine new_hwi so
	 * that delta equals MARGIN_TARGET at the end of the next period.
	 *
	 * We need to execute usage worth of IOs while spending the sum of the
	 * new budget (1 - MARGIN_TARGET) and the leftover from the last period
	 * (delta):
	 *
	 *   usage = (1 - MARGIN_TARGET + delta) * new_hwi
	 *
	 * Therefore, the new_hwi is:
	 *
	 *   new_hwi = usage / (1 - MARGIN_TARGET + delta)
	 */
	delta = div64_s64(WEIGHT_ONE * (now->vnow - vtime),
			  now->vnow - ioc->period_at_vtime);
	target = WEIGHT_ONE * MARGIN_TARGET_PCT / 100;
	new_hwi = div64_s64(WEIGHT_ONE * usage, WEIGHT_ONE - target + delta);

	return clamp_t(s64, new_hwi, 1, hwm);
}

/*
 * For work-conservation, an iocg which isn't using all of its share should
 * donate the leftover to other iocgs. There are two ways to achieve this - 1.
 * bumping up vrate accordingly 2. lowering the donating iocg's inuse weight.
 *
 * #1 is mathematically simpler but has the drawback of requiring synchronous
 * global hweight_inuse updates when idle iocg's get activated or inuse weights
 * change due to donation snapbacks as it has the possibility of grossly
 * overshooting what's allowed by the model and vrate.
 *
 * #2 is inherently safe with local operations. The donating iocg can easily
 * snap back to higher weights when needed without worrying about impacts on
 * other nodes as the impacts will be inherently correct. This also makes idle
 * iocg activations safe. The only effect activations have is decreasing
 * hweight_inuse of others, the right solution to which is for those iocgs to
 * snap back to higher weights.
 *
 * So, we go with #2. The challenge is calculating how each donating iocg's
 * inuse should be adjusted to achieve the target donation amounts. This is done
 * using Andy's method described in the following pdf.
 *
 *   https://drive.google.com/file/d/1PsJwxPFtjUnwOY1QJ5AeICCcsL7BM3bo
 *
 * Given the weights and target after-donation hweight_inuse values, Andy's
 * method determines how the proportional distribution should look like at each
 * sibling level to maintain the relative relationship between all non-donating
 * pairs. To roughly summarize, it divides the tree into donating and
 * non-donating parts, calculates global donation rate which is used to
 * determine the target hweight_inuse for each node, and then derives per-level
 * proportions.
 *
 * The following pdf shows that global distribution calculated this way can be
 * achieved by scaling inuse weights of donating leaves and propagating the
 * adjustments upwards proportionally.
 *
 *   https://drive.google.com/file/d/1vONz1-fzVO7oY5DXXsLjSxEtYYQbOvsE
 *
 * Combining the above two, we can determine how each leaf iocg's inuse should
 * be adjusted to achieve the target donation.
 *
 *   https://drive.google.com/file/d/1WcrltBOSPN0qXVdBgnKm4mdp9FhuEFQN
 *
 * The inline comments use symbols from the last pdf.
 *
 *   b is the sum of the absolute budgets in the subtree. 1 for the root node.
 *   f is the sum of the absolute budgets of non-donating nodes in the subtree.
 *   t is the sum of the absolute budgets of donating nodes in the subtree.
 *   w is the weight of the node. w = w_f + w_t
 *   w_f is the non-donating portion of w. w_f = w * f / b
 *   w_b is the donating portion of w. w_t = w * t / b
 *   s is the sum of all sibling weights. s = Sum(w) for siblings
 *   s_f and s_t are the non-donating and donating portions of s.
 *
 * Subscript p denotes the parent's counterpart and ' the adjusted value - e.g.
 * w_pt is the donating portion of the parent's weight and w'_pt the same value
 * after adjustments. Subscript r denotes the root node's values.
 */
static void transfer_surpluses(struct list_head *surpluses, struct ioc_now *now)
{
	LIST_HEAD(over_hwa);
	LIST_HEAD(inner_walk);
	struct ioc_gq *iocg, *tiocg, *root_iocg;
	u32 after_sum, over_sum, over_target, gamma;

	/*
	 * It's pretty unlikely but possible for the total sum of
	 * hweight_after_donation's to be higher than WEIGHT_ONE, which will
	 * confuse the following calculations. If such condition is detected,
	 * scale down everyone over its full share equally to keep the sum below
	 * WEIGHT_ONE.
	 */
	after_sum = 0;
	over_sum = 0;
	list_for_each_entry(iocg, surpluses, surplus_list) {
		u32 hwa;

		current_hweight(iocg, &hwa, NULL);
		after_sum += iocg->hweight_after_donation;

		if (iocg->hweight_after_donation > hwa) {
			over_sum += iocg->hweight_after_donation;
			list_add(&iocg->walk_list, &over_hwa);
		}
	}

	if (after_sum >= WEIGHT_ONE) {
		/*
		 * The delta should be deducted from the over_sum, calculate
		 * target over_sum value.
		 */
		u32 over_delta = after_sum - (WEIGHT_ONE - 1);
		WARN_ON_ONCE(over_sum <= over_delta);
		over_target = over_sum - over_delta;
	} else {
		over_target = 0;
	}

	list_for_each_entry_safe(iocg, tiocg, &over_hwa, walk_list) {
		if (over_target)
			iocg->hweight_after_donation =
				div_u64((u64)iocg->hweight_after_donation *
					over_target, over_sum);
		list_del_init(&iocg->walk_list);
	}

	/*
	 * Build pre-order inner node walk list and prepare for donation
	 * adjustment calculations.
	 */
	list_for_each_entry(iocg, surpluses, surplus_list) {
		iocg_build_inner_walk(iocg, &inner_walk);
	}

	root_iocg = list_first_entry(&inner_walk, struct ioc_gq, walk_list);
	WARN_ON_ONCE(root_iocg->level > 0);

	list_for_each_entry(iocg, &inner_walk, walk_list) {
		iocg->child_adjusted_sum = 0;
		iocg->hweight_donating = 0;
		iocg->hweight_after_donation = 0;
	}

	/*
	 * Propagate the donating budget (b_t) and after donation budget (b'_t)
	 * up the hierarchy.
	 */
	list_for_each_entry(iocg, surpluses, surplus_list) {
		struct ioc_gq *parent = iocg->ancestors[iocg->level - 1];

		parent->hweight_donating += iocg->hweight_donating;
		parent->hweight_after_donation += iocg->hweight_after_donation;
	}

	list_for_each_entry_reverse(iocg, &inner_walk, walk_list) {
		if (iocg->level > 0) {
			struct ioc_gq *parent = iocg->ancestors[iocg->level - 1];

			parent->hweight_donating += iocg->hweight_donating;
			parent->hweight_after_donation += iocg->hweight_after_donation;
		}
	}

	/*
	 * Calculate inner hwa's (b) and make sure the donation values are
	 * within the accepted ranges as we're doing low res calculations with
	 * roundups.
	 */
	list_for_each_entry(iocg, &inner_walk, walk_list) {
		if (iocg->level) {
			struct ioc_gq *parent = iocg->ancestors[iocg->level - 1];

			iocg->hweight_active = DIV64_U64_ROUND_UP(
				(u64)parent->hweight_active * iocg->active,
				parent->child_active_sum);

		}

		iocg->hweight_donating = min(iocg->hweight_donating,
					     iocg->hweight_active);
		iocg->hweight_after_donation = min(iocg->hweight_after_donation,
						   iocg->hweight_donating - 1);
		if (WARN_ON_ONCE(iocg->hweight_active <= 1 ||
				 iocg->hweight_donating <= 1 ||
				 iocg->hweight_after_donation == 0)) {
			pr_warn("iocg: invalid donation weights in ");
			pr_cont_cgroup_path(iocg_to_blkg(iocg)->blkcg->css.cgroup);
			pr_cont(": active=%u donating=%u after=%u\n",
				iocg->hweight_active, iocg->hweight_donating,
				iocg->hweight_after_donation);
		}
	}

	/*
	 * Calculate the global donation rate (gamma) - the rate to adjust
	 * non-donating budgets by.
	 *
	 * No need to use 64bit multiplication here as the first operand is
	 * guaranteed to be smaller than WEIGHT_ONE (1<<16).
	 *
	 * We know that there are beneficiary nodes and the sum of the donating
	 * hweights can't be whole; however, due to the round-ups during hweight
	 * calculations, root_iocg->hweight_donating might still end up equal to
	 * or greater than whole. Limit the range when calculating the divider.
	 *
	 * gamma = (1 - t_r') / (1 - t_r)
	 */
	gamma = DIV_ROUND_UP(
		(WEIGHT_ONE - root_iocg->hweight_after_donation) * WEIGHT_ONE,
		WEIGHT_ONE - min_t(u32, root_iocg->hweight_donating, WEIGHT_ONE - 1));

	/*
	 * Calculate adjusted hwi, child_adjusted_sum and inuse for the inner
	 * nodes.
	 */
	list_for_each_entry(iocg, &inner_walk, walk_list) {
		struct ioc_gq *parent;
		u32 inuse, wpt, wptp;
		u64 st, sf;

		if (iocg->level == 0) {
			/* adjusted weight sum for 1st level: s' = s * b_pf / b'_pf */
			iocg->child_adjusted_sum = DIV64_U64_ROUND_UP(
				iocg->child_active_sum * (WEIGHT_ONE - iocg->hweight_donating),
				WEIGHT_ONE - iocg->hweight_after_donation);
			continue;
		}

		parent = iocg->ancestors[iocg->level - 1];

		/* b' = gamma * b_f + b_t' */
		iocg->hweight_inuse = DIV64_U64_ROUND_UP(
			(u64)gamma * (iocg->hweight_active - iocg->hweight_donating),
			WEIGHT_ONE) + iocg->hweight_after_donation;

		/* w' = s' * b' / b'_p */
		inuse = DIV64_U64_ROUND_UP(
			(u64)parent->child_adjusted_sum * iocg->hweight_inuse,
			parent->hweight_inuse);

		/* adjusted weight sum for children: s' = s_f + s_t * w'_pt / w_pt */
		st = DIV64_U64_ROUND_UP(
			iocg->child_active_sum * iocg->hweight_donating,
			iocg->hweight_active);
		sf = iocg->child_active_sum - st;
		wpt = DIV64_U64_ROUND_UP(
			(u64)iocg->active * iocg->hweight_donating,
			iocg->hweight_active);
		wptp = DIV64_U64_ROUND_UP(
			(u64)inuse * iocg->hweight_after_donation,
			iocg->hweight_inuse);

		iocg->child_adjusted_sum = sf + DIV64_U64_ROUND_UP(st * wptp, wpt);
	}

	/*
	 * All inner nodes now have ->hweight_inuse and ->child_adjusted_sum and
	 * we can finally determine leaf adjustments.
	 */
	list_for_each_entry(iocg, surpluses, surplus_list) {
		struct ioc_gq *parent = iocg->ancestors[iocg->level - 1];
		u32 inuse;

		/*
		 * In-debt iocgs participated in the donation calculation with
		 * the minimum target hweight_inuse. Configuring inuse
		 * accordingly would work fine but debt handling expects
		 * @iocg->inuse stay at the minimum and we don't wanna
		 * interfere.
		 */
		if (iocg->abs_vdebt) {
			WARN_ON_ONCE(iocg->inuse > 1);
			continue;
		}

		/* w' = s' * b' / b'_p, note that b' == b'_t for donating leaves */
		inuse = DIV64_U64_ROUND_UP(
			parent->child_adjusted_sum * iocg->hweight_after_donation,
			parent->hweight_inuse);

		TRACE_IOCG_PATH(inuse_transfer, iocg, now,
				iocg->inuse, inuse,
				iocg->hweight_inuse,
				iocg->hweight_after_donation);

		__propagate_weights(iocg, iocg->active, inuse, true, now);
	}

	/* walk list should be dissolved after use */
	list_for_each_entry_safe(iocg, tiocg, &inner_walk, walk_list)
		list_del_init(&iocg->walk_list);
}

/*
 * A low weight iocg can amass a large amount of debt, for example, when
 * anonymous memory gets reclaimed aggressively. If the system has a lot of
 * memory paired with a slow IO device, the debt can span multiple seconds or
 * more. If there are no other subsequent IO issuers, the in-debt iocg may end
 * up blocked paying its debt while the IO device is idle.
 *
 * The following protects against such cases. If the device has been
 * sufficiently idle for a while, the debts are halved and delays are
 * recalculated.
 */
static void ioc_forgive_debts(struct ioc *ioc, u64 usage_us_sum, int nr_debtors,
			      struct ioc_now *now)
{
	struct ioc_gq *iocg;
	u64 dur, usage_pct, nr_cycles;

	/* if no debtor, reset the cycle */
	if (!nr_debtors) {
		ioc->dfgv_period_at = now->now;
		ioc->dfgv_period_rem = 0;
		ioc->dfgv_usage_us_sum = 0;
		return;
	}

	/*
	 * Debtors can pass through a lot of writes choking the device and we
	 * don't want to be forgiving debts while the device is struggling from
	 * write bursts. If we're missing latency targets, consider the device
	 * fully utilized.
	 */
	if (ioc->busy_level > 0)
		usage_us_sum = max_t(u64, usage_us_sum, ioc->period_us);

	ioc->dfgv_usage_us_sum += usage_us_sum;
	if (time_before64(now->now, ioc->dfgv_period_at + DFGV_PERIOD))
		return;

	/*
	 * At least DFGV_PERIOD has passed since the last period. Calculate the
	 * average usage and reset the period counters.
	 */
	dur = now->now - ioc->dfgv_period_at;
	usage_pct = div64_u64(100 * ioc->dfgv_usage_us_sum, dur);

	ioc->dfgv_period_at = now->now;
	ioc->dfgv_usage_us_sum = 0;

	/* if was too busy, reset everything */
	if (usage_pct > DFGV_USAGE_PCT) {
		ioc->dfgv_period_rem = 0;
		return;
	}

	/*
	 * Usage is lower than threshold. Let's forgive some debts. Debt
	 * forgiveness runs off of the usual ioc timer but its period usually
	 * doesn't match ioc's. Compensate the difference by performing the
	 * reduction as many times as would fit in the duration since the last
	 * run and carrying over the left-over duration in @ioc->dfgv_period_rem
	 * - if ioc period is 75% of DFGV_PERIOD, one out of three consecutive
	 * reductions is doubled.
	 */
	nr_cycles = dur + ioc->dfgv_period_rem;
	ioc->dfgv_period_rem = do_div(nr_cycles, DFGV_PERIOD);

	list_for_each_entry(iocg, &ioc->active_iocgs, active_list) {
		u64 __maybe_unused old_debt, __maybe_unused old_delay;

		if (!iocg->abs_vdebt && !iocg->delay)
			continue;

		spin_lock(&iocg->waitq.lock);

		old_debt = iocg->abs_vdebt;
		old_delay = iocg->delay;

		if (iocg->abs_vdebt)
			iocg->abs_vdebt = iocg->abs_vdebt >> nr_cycles ?: 1;
		if (iocg->delay)
			iocg->delay = iocg->delay >> nr_cycles ?: 1;

		iocg_kick_waitq(iocg, true, now);

		TRACE_IOCG_PATH(iocg_forgive_debt, iocg, now, usage_pct,
				old_debt, iocg->abs_vdebt,
				old_delay, iocg->delay);

		spin_unlock(&iocg->waitq.lock);
	}
}

static void ioc_timer_fn(struct timer_list *timer)
{
	struct ioc *ioc = container_of(timer, struct ioc, timer);
	struct ioc_gq *iocg, *tiocg;
	struct ioc_now now;
	LIST_HEAD(surpluses);
	int nr_debtors = 0, nr_shortages = 0, nr_lagging = 0;
	u64 usage_us_sum = 0;
	u32 ppm_rthr = MILLION - ioc->params.qos[QOS_RPPM];
	u32 ppm_wthr = MILLION - ioc->params.qos[QOS_WPPM];
	u32 missed_ppm[2], rq_wait_pct;
	u64 period_vtime;
	int prev_busy_level;

	/* how were the latencies during the period? */
	ioc_lat_stat(ioc, missed_ppm, &rq_wait_pct);

	/* take care of active iocgs */
	spin_lock_irq(&ioc->lock);

	ioc_now(ioc, &now);

	period_vtime = now.vnow - ioc->period_at_vtime;
	if (WARN_ON_ONCE(!period_vtime)) {
		spin_unlock_irq(&ioc->lock);
		return;
	}

	/*
	 * Waiters determine the sleep durations based on the vrate they
	 * saw at the time of sleep.  If vrate has increased, some waiters
	 * could be sleeping for too long.  Wake up tardy waiters which
	 * should have woken up in the last period and expire idle iocgs.
	 */
	list_for_each_entry_safe(iocg, tiocg, &ioc->active_iocgs, active_list) {
		if (!waitqueue_active(&iocg->waitq) && !iocg->abs_vdebt &&
		    !iocg->delay && !iocg_is_idle(iocg))
			continue;

		spin_lock(&iocg->waitq.lock);

		/* flush wait and indebt stat deltas */
		if (iocg->wait_since) {
			iocg->local_stat.wait_us += now.now - iocg->wait_since;
			iocg->wait_since = now.now;
		}
		if (iocg->indebt_since) {
			iocg->local_stat.indebt_us +=
				now.now - iocg->indebt_since;
			iocg->indebt_since = now.now;
		}
		if (iocg->indelay_since) {
			iocg->local_stat.indelay_us +=
				now.now - iocg->indelay_since;
			iocg->indelay_since = now.now;
		}

		if (waitqueue_active(&iocg->waitq) || iocg->abs_vdebt ||
		    iocg->delay) {
			/* might be oversleeping vtime / hweight changes, kick */
			iocg_kick_waitq(iocg, true, &now);
			if (iocg->abs_vdebt || iocg->delay)
				nr_debtors++;
		} else if (iocg_is_idle(iocg)) {
			/* no waiter and idle, deactivate */
			u64 vtime = atomic64_read(&iocg->vtime);
			s64 excess;

			/*
			 * @iocg has been inactive for a full duration and will
			 * have a high budget. Account anything above target as
			 * error and throw away. On reactivation, it'll start
			 * with the target budget.
			 */
			excess = now.vnow - vtime - ioc->margins.target;
			if (excess > 0) {
				u32 old_hwi;

				current_hweight(iocg, NULL, &old_hwi);
				ioc->vtime_err -= div64_u64(excess * old_hwi,
							    WEIGHT_ONE);
			}

			__propagate_weights(iocg, 0, 0, false, &now);
			list_del_init(&iocg->active_list);
		}

		spin_unlock(&iocg->waitq.lock);
	}
	commit_weights(ioc);
<<<<<<< HEAD

	/*
	 * Wait and indebt stat are flushed above and the donation calculation
	 * below needs updated usage stat. Let's bring stat up-to-date.
	 */
	iocg_flush_stat(&ioc->active_iocgs, &now);

=======

	/*
	 * Wait and indebt stat are flushed above and the donation calculation
	 * below needs updated usage stat. Let's bring stat up-to-date.
	 */
	iocg_flush_stat(&ioc->active_iocgs, &now);

>>>>>>> c70595ea
	/* calc usage and see whether some weights need to be moved around */
	list_for_each_entry(iocg, &ioc->active_iocgs, active_list) {
		u64 vdone, vtime, usage_us, usage_dur;
		u32 usage, hw_active, hw_inuse;

		/*
		 * Collect unused and wind vtime closer to vnow to prevent
		 * iocgs from accumulating a large amount of budget.
		 */
		vdone = atomic64_read(&iocg->done_vtime);
		vtime = atomic64_read(&iocg->vtime);
		current_hweight(iocg, &hw_active, &hw_inuse);

		/*
		 * Latency QoS detection doesn't account for IOs which are
		 * in-flight for longer than a period.  Detect them by
		 * comparing vdone against period start.  If lagging behind
		 * IOs from past periods, don't increase vrate.
		 */
		if ((ppm_rthr != MILLION || ppm_wthr != MILLION) &&
		    !atomic_read(&iocg_to_blkg(iocg)->use_delay) &&
		    time_after64(vtime, vdone) &&
		    time_after64(vtime, now.vnow -
				 MAX_LAGGING_PERIODS * period_vtime) &&
		    time_before64(vdone, now.vnow - period_vtime))
			nr_lagging++;

		/*
		 * Determine absolute usage factoring in in-flight IOs to avoid
		 * high-latency completions appearing as idle.
		 */
		usage_us = iocg->usage_delta_us;
		usage_us_sum += usage_us;

		if (vdone != vtime) {
			u64 inflight_us = DIV64_U64_ROUND_UP(
				cost_to_abs_cost(vtime - vdone, hw_inuse),
				ioc->vtime_base_rate);
			usage_us = max(usage_us, inflight_us);
		}

		/* convert to hweight based usage ratio */
		if (time_after64(iocg->activated_at, ioc->period_at))
			usage_dur = max_t(u64, now.now - iocg->activated_at, 1);
		else
			usage_dur = max_t(u64, now.now - ioc->period_at, 1);

		usage = clamp_t(u32,
				DIV64_U64_ROUND_UP(usage_us * WEIGHT_ONE,
						   usage_dur),
				1, WEIGHT_ONE);

		/* see whether there's surplus vtime */
		WARN_ON_ONCE(!list_empty(&iocg->surplus_list));
		if (hw_inuse < hw_active ||
		    (!waitqueue_active(&iocg->waitq) &&
		     time_before64(vtime, now.vnow - ioc->margins.low))) {
			u32 hwa, old_hwi, hwm, new_hwi;

			/*
			 * Already donating or accumulated enough to start.
			 * Determine the donation amount.
			 */
			current_hweight(iocg, &hwa, &old_hwi);
			hwm = current_hweight_max(iocg);
			new_hwi = hweight_after_donation(iocg, old_hwi, hwm,
							 usage, &now);
			if (new_hwi < hwm) {
				iocg->hweight_donating = hwa;
				iocg->hweight_after_donation = new_hwi;
				list_add(&iocg->surplus_list, &surpluses);
			} else {
				TRACE_IOCG_PATH(inuse_shortage, iocg, &now,
						iocg->inuse, iocg->active,
						iocg->hweight_inuse, new_hwi);

				__propagate_weights(iocg, iocg->active,
						    iocg->active, true, &now);
				nr_shortages++;
			}
		} else {
			/* genuinely short on vtime */
			nr_shortages++;
		}
	}

	if (!list_empty(&surpluses) && nr_shortages)
		transfer_surpluses(&surpluses, &now);
<<<<<<< HEAD

	commit_weights(ioc);

=======

	commit_weights(ioc);

>>>>>>> c70595ea
	/* surplus list should be dissolved after use */
	list_for_each_entry_safe(iocg, tiocg, &surpluses, surplus_list)
		list_del_init(&iocg->surplus_list);

	/*
	 * If q is getting clogged or we're missing too much, we're issuing
	 * too much IO and should lower vtime rate.  If we're not missing
	 * and experiencing shortages but not surpluses, we're too stingy
	 * and should increase vtime rate.
	 */
	prev_busy_level = ioc->busy_level;
	if (rq_wait_pct > RQ_WAIT_BUSY_PCT ||
	    missed_ppm[READ] > ppm_rthr ||
	    missed_ppm[WRITE] > ppm_wthr) {
		/* clearly missing QoS targets, slow down vrate */
		ioc->busy_level = max(ioc->busy_level, 0);
		ioc->busy_level++;
	} else if (rq_wait_pct <= RQ_WAIT_BUSY_PCT * UNBUSY_THR_PCT / 100 &&
		   missed_ppm[READ] <= ppm_rthr * UNBUSY_THR_PCT / 100 &&
		   missed_ppm[WRITE] <= ppm_wthr * UNBUSY_THR_PCT / 100) {
		/* QoS targets are being met with >25% margin */
		if (nr_shortages) {
			/*
			 * We're throttling while the device has spare
			 * capacity.  If vrate was being slowed down, stop.
			 */
			ioc->busy_level = min(ioc->busy_level, 0);

			/*
			 * If there are IOs spanning multiple periods, wait
			 * them out before pushing the device harder.
			 */
			if (!nr_lagging)
				ioc->busy_level--;
		} else {
			/*
			 * Nobody is being throttled and the users aren't
			 * issuing enough IOs to saturate the device.  We
			 * simply don't know how close the device is to
			 * saturation.  Coast.
			 */
			ioc->busy_level = 0;
		}
	} else {
		/* inside the hysterisis margin, we're good */
		ioc->busy_level = 0;
	}

	ioc->busy_level = clamp(ioc->busy_level, -1000, 1000);

	if (ioc->busy_level > 0 || (ioc->busy_level < 0 && !nr_lagging)) {
		u64 vrate = ioc->vtime_base_rate;
		u64 vrate_min = ioc->vrate_min, vrate_max = ioc->vrate_max;

		/* rq_wait signal is always reliable, ignore user vrate_min */
		if (rq_wait_pct > RQ_WAIT_BUSY_PCT)
			vrate_min = VRATE_MIN;

		/*
		 * If vrate is out of bounds, apply clamp gradually as the
		 * bounds can change abruptly.  Otherwise, apply busy_level
		 * based adjustment.
		 */
		if (vrate < vrate_min) {
			vrate = div64_u64(vrate * (100 + VRATE_CLAMP_ADJ_PCT),
					  100);
			vrate = min(vrate, vrate_min);
		} else if (vrate > vrate_max) {
			vrate = div64_u64(vrate * (100 - VRATE_CLAMP_ADJ_PCT),
					  100);
			vrate = max(vrate, vrate_max);
		} else {
			int idx = min_t(int, abs(ioc->busy_level),
					ARRAY_SIZE(vrate_adj_pct) - 1);
			u32 adj_pct = vrate_adj_pct[idx];

			if (ioc->busy_level > 0)
				adj_pct = 100 - adj_pct;
			else
				adj_pct = 100 + adj_pct;

			vrate = clamp(DIV64_U64_ROUND_UP(vrate * adj_pct, 100),
				      vrate_min, vrate_max);
		}

		trace_iocost_ioc_vrate_adj(ioc, vrate, missed_ppm, rq_wait_pct,
					   nr_lagging, nr_shortages);

		ioc->vtime_base_rate = vrate;
		ioc_refresh_margins(ioc);
	} else if (ioc->busy_level != prev_busy_level || nr_lagging) {
		trace_iocost_ioc_vrate_adj(ioc, atomic64_read(&ioc->vtime_rate),
					   missed_ppm, rq_wait_pct, nr_lagging,
					   nr_shortages);
	}

	ioc_refresh_params(ioc, false);

	ioc_forgive_debts(ioc, usage_us_sum, nr_debtors, &now);

	/*
	 * This period is done.  Move onto the next one.  If nothing's
	 * going on with the device, stop the timer.
	 */
	atomic64_inc(&ioc->cur_period);

	if (ioc->running != IOC_STOP) {
		if (!list_empty(&ioc->active_iocgs)) {
			ioc_start_period(ioc, &now);
		} else {
			ioc->busy_level = 0;
			ioc->vtime_err = 0;
			ioc->running = IOC_IDLE;
		}

		ioc_refresh_vrate(ioc, &now);
<<<<<<< HEAD
=======
	}

	spin_unlock_irq(&ioc->lock);
}

static u64 adjust_inuse_and_calc_cost(struct ioc_gq *iocg, u64 vtime,
				      u64 abs_cost, struct ioc_now *now)
{
	struct ioc *ioc = iocg->ioc;
	struct ioc_margins *margins = &ioc->margins;
	u32 __maybe_unused old_inuse = iocg->inuse, __maybe_unused old_hwi;
	u32 hwi, adj_step;
	s64 margin;
	u64 cost, new_inuse;

	current_hweight(iocg, NULL, &hwi);
	old_hwi = hwi;
	cost = abs_cost_to_cost(abs_cost, hwi);
	margin = now->vnow - vtime - cost;

	/* debt handling owns inuse for debtors */
	if (iocg->abs_vdebt)
		return cost;

	/*
	 * We only increase inuse during period and do so iff the margin has
	 * deteriorated since the previous adjustment.
	 */
	if (margin >= iocg->saved_margin || margin >= margins->low ||
	    iocg->inuse == iocg->active)
		return cost;

	spin_lock_irq(&ioc->lock);

	/* we own inuse only when @iocg is in the normal active state */
	if (iocg->abs_vdebt || list_empty(&iocg->active_list)) {
		spin_unlock_irq(&ioc->lock);
		return cost;
>>>>>>> c70595ea
	}

	/*
	 * Bump up inuse till @abs_cost fits in the existing budget.
	 * adj_step must be determined after acquiring ioc->lock - we might
	 * have raced and lost to another thread for activation and could
	 * be reading 0 iocg->active before ioc->lock which will lead to
	 * infinite loop.
	 */
	new_inuse = iocg->inuse;
	adj_step = DIV_ROUND_UP(iocg->active * INUSE_ADJ_STEP_PCT, 100);
	do {
		new_inuse = new_inuse + adj_step;
		propagate_weights(iocg, iocg->active, new_inuse, true, now);
		current_hweight(iocg, NULL, &hwi);
		cost = abs_cost_to_cost(abs_cost, hwi);
	} while (time_after64(vtime + cost, now->vnow) &&
		 iocg->inuse != iocg->active);

	spin_unlock_irq(&ioc->lock);

	TRACE_IOCG_PATH(inuse_adjust, iocg, now,
			old_inuse, iocg->inuse, old_hwi, hwi);

	return cost;
}

static u64 adjust_inuse_and_calc_cost(struct ioc_gq *iocg, u64 vtime,
				      u64 abs_cost, struct ioc_now *now)
{
	struct ioc *ioc = iocg->ioc;
	struct ioc_margins *margins = &ioc->margins;
	u32 __maybe_unused old_inuse = iocg->inuse, __maybe_unused old_hwi;
	u32 hwi, adj_step;
	s64 margin;
	u64 cost, new_inuse;

	current_hweight(iocg, NULL, &hwi);
	old_hwi = hwi;
	cost = abs_cost_to_cost(abs_cost, hwi);
	margin = now->vnow - vtime - cost;

	/* debt handling owns inuse for debtors */
	if (iocg->abs_vdebt)
		return cost;

	/*
	 * We only increase inuse during period and do so iff the margin has
	 * deteriorated since the previous adjustment.
	 */
	if (margin >= iocg->saved_margin || margin >= margins->low ||
	    iocg->inuse == iocg->active)
		return cost;

	spin_lock_irq(&ioc->lock);

	/* we own inuse only when @iocg is in the normal active state */
	if (iocg->abs_vdebt || list_empty(&iocg->active_list)) {
		spin_unlock_irq(&ioc->lock);
		return cost;
	}

	/*
	 * Bump up inuse till @abs_cost fits in the existing budget.
	 * adj_step must be determined after acquiring ioc->lock - we might
	 * have raced and lost to another thread for activation and could
	 * be reading 0 iocg->active before ioc->lock which will lead to
	 * infinite loop.
	 */
	new_inuse = iocg->inuse;
	adj_step = DIV_ROUND_UP(iocg->active * INUSE_ADJ_STEP_PCT, 100);
	do {
		new_inuse = new_inuse + adj_step;
		propagate_weights(iocg, iocg->active, new_inuse, true, now);
		current_hweight(iocg, NULL, &hwi);
		cost = abs_cost_to_cost(abs_cost, hwi);
	} while (time_after64(vtime + cost, now->vnow) &&
		 iocg->inuse != iocg->active);

	spin_unlock_irq(&ioc->lock);

	TRACE_IOCG_PATH(inuse_adjust, iocg, now,
			old_inuse, iocg->inuse, old_hwi, hwi);

	return cost;
}

static void calc_vtime_cost_builtin(struct bio *bio, struct ioc_gq *iocg,
				    bool is_merge, u64 *costp)
{
	struct ioc *ioc = iocg->ioc;
	u64 coef_seqio, coef_randio, coef_page;
	u64 pages = max_t(u64, bio_sectors(bio) >> IOC_SECT_TO_PAGE_SHIFT, 1);
	u64 seek_pages = 0;
	u64 cost = 0;

	switch (bio_op(bio)) {
	case REQ_OP_READ:
		coef_seqio	= ioc->params.lcoefs[LCOEF_RSEQIO];
		coef_randio	= ioc->params.lcoefs[LCOEF_RRANDIO];
		coef_page	= ioc->params.lcoefs[LCOEF_RPAGE];
		break;
	case REQ_OP_WRITE:
		coef_seqio	= ioc->params.lcoefs[LCOEF_WSEQIO];
		coef_randio	= ioc->params.lcoefs[LCOEF_WRANDIO];
		coef_page	= ioc->params.lcoefs[LCOEF_WPAGE];
		break;
	default:
		goto out;
	}

	if (iocg->cursor) {
		seek_pages = abs(bio->bi_iter.bi_sector - iocg->cursor);
		seek_pages >>= IOC_SECT_TO_PAGE_SHIFT;
	}

	if (!is_merge) {
		if (seek_pages > LCOEF_RANDIO_PAGES) {
			cost += coef_randio;
		} else {
			cost += coef_seqio;
		}
	}
	cost += pages * coef_page;
out:
	*costp = cost;
}

static u64 calc_vtime_cost(struct bio *bio, struct ioc_gq *iocg, bool is_merge)
{
	u64 cost;

	calc_vtime_cost_builtin(bio, iocg, is_merge, &cost);
	return cost;
}

static void calc_size_vtime_cost_builtin(struct request *rq, struct ioc *ioc,
					 u64 *costp)
{
	unsigned int pages = blk_rq_stats_sectors(rq) >> IOC_SECT_TO_PAGE_SHIFT;

	switch (req_op(rq)) {
	case REQ_OP_READ:
		*costp = pages * ioc->params.lcoefs[LCOEF_RPAGE];
		break;
	case REQ_OP_WRITE:
		*costp = pages * ioc->params.lcoefs[LCOEF_WPAGE];
		break;
	default:
		*costp = 0;
	}
}

static u64 calc_size_vtime_cost(struct request *rq, struct ioc *ioc)
{
	u64 cost;

	calc_size_vtime_cost_builtin(rq, ioc, &cost);
	return cost;
}

static void ioc_rqos_throttle(struct rq_qos *rqos, struct bio *bio)
{
	struct blkcg_gq *blkg = bio->bi_blkg;
	struct ioc *ioc = rqos_to_ioc(rqos);
	struct ioc_gq *iocg = blkg_to_iocg(blkg);
	struct ioc_now now;
	struct iocg_wait wait;
	u64 abs_cost, cost, vtime;
	bool use_debt, ioc_locked;
	unsigned long flags;

<<<<<<< HEAD
	/* bypass IOs if disabled or for root cgroup */
	if (!ioc->enabled || !iocg->level)
=======
	/* bypass IOs if disabled, still initializing, or for root cgroup */
	if (!ioc->enabled || !iocg || !iocg->level)
>>>>>>> c70595ea
		return;

	/* calculate the absolute vtime cost */
	abs_cost = calc_vtime_cost(bio, iocg, false);
	if (!abs_cost)
		return;

	if (!iocg_activate(iocg, &now))
		return;

	iocg->cursor = bio_end_sector(bio);
	vtime = atomic64_read(&iocg->vtime);
	cost = adjust_inuse_and_calc_cost(iocg, vtime, abs_cost, &now);

	/*
	 * If no one's waiting and within budget, issue right away.  The
	 * tests are racy but the races aren't systemic - we only miss once
	 * in a while which is fine.
	 */
	if (!waitqueue_active(&iocg->waitq) && !iocg->abs_vdebt &&
	    time_before_eq64(vtime + cost, now.vnow)) {
		iocg_commit_bio(iocg, bio, abs_cost, cost);
		return;
	}

	/*
	 * We're over budget. This can be handled in two ways. IOs which may
	 * cause priority inversions are punted to @ioc->aux_iocg and charged as
	 * debt. Otherwise, the issuer is blocked on @iocg->waitq. Debt handling
	 * requires @ioc->lock, waitq handling @iocg->waitq.lock. Determine
	 * whether debt handling is needed and acquire locks accordingly.
	 */
	use_debt = bio_issue_as_root_blkg(bio) || fatal_signal_pending(current);
	ioc_locked = use_debt || READ_ONCE(iocg->abs_vdebt);
retry_lock:
	iocg_lock(iocg, ioc_locked, &flags);

	/*
	 * @iocg must stay activated for debt and waitq handling. Deactivation
	 * is synchronized against both ioc->lock and waitq.lock and we won't
	 * get deactivated as long as we're waiting or has debt, so we're good
	 * if we're activated here. In the unlikely cases that we aren't, just
	 * issue the IO.
	 */
	if (unlikely(list_empty(&iocg->active_list))) {
		iocg_unlock(iocg, ioc_locked, &flags);
		iocg_commit_bio(iocg, bio, abs_cost, cost);
		return;
	}

	/*
	 * We're over budget. If @bio has to be issued regardless, remember
	 * the abs_cost instead of advancing vtime. iocg_kick_waitq() will pay
	 * off the debt before waking more IOs.
	 *
	 * This way, the debt is continuously paid off each period with the
	 * actual budget available to the cgroup. If we just wound vtime, we
	 * would incorrectly use the current hw_inuse for the entire amount
	 * which, for example, can lead to the cgroup staying blocked for a
	 * long time even with substantially raised hw_inuse.
	 *
	 * An iocg with vdebt should stay online so that the timer can keep
	 * deducting its vdebt and [de]activate use_delay mechanism
	 * accordingly. We don't want to race against the timer trying to
	 * clear them and leave @iocg inactive w/ dangling use_delay heavily
	 * penalizing the cgroup and its descendants.
	 */
	if (use_debt) {
		iocg_incur_debt(iocg, abs_cost, &now);
		if (iocg_kick_delay(iocg, &now))
			blkcg_schedule_throttle(rqos->q,
					(bio->bi_opf & REQ_SWAP) == REQ_SWAP);
		iocg_unlock(iocg, ioc_locked, &flags);
		return;
	}

	/* guarantee that iocgs w/ waiters have maximum inuse */
	if (!iocg->abs_vdebt && iocg->inuse != iocg->active) {
		if (!ioc_locked) {
			iocg_unlock(iocg, false, &flags);
			ioc_locked = true;
			goto retry_lock;
		}
		propagate_weights(iocg, iocg->active, iocg->active, true,
				  &now);
	}

	/*
	 * Append self to the waitq and schedule the wakeup timer if we're
	 * the first waiter.  The timer duration is calculated based on the
	 * current vrate.  vtime and hweight changes can make it too short
	 * or too long.  Each wait entry records the absolute cost it's
	 * waiting for to allow re-evaluation using a custom wait entry.
	 *
	 * If too short, the timer simply reschedules itself.  If too long,
	 * the period timer will notice and trigger wakeups.
	 *
	 * All waiters are on iocg->waitq and the wait states are
	 * synchronized using waitq.lock.
	 */
	init_waitqueue_func_entry(&wait.wait, iocg_wake_fn);
	wait.wait.private = current;
	wait.bio = bio;
	wait.abs_cost = abs_cost;
	wait.committed = false;	/* will be set true by waker */

	__add_wait_queue_entry_tail(&iocg->waitq, &wait.wait);
	iocg_kick_waitq(iocg, ioc_locked, &now);

	iocg_unlock(iocg, ioc_locked, &flags);

	while (true) {
		set_current_state(TASK_UNINTERRUPTIBLE);
		if (wait.committed)
			break;
		io_schedule();
	}

	/* waker already committed us, proceed */
	finish_wait(&iocg->waitq, &wait.wait);
}

static void ioc_rqos_merge(struct rq_qos *rqos, struct request *rq,
			   struct bio *bio)
{
	struct ioc_gq *iocg = blkg_to_iocg(bio->bi_blkg);
	struct ioc *ioc = rqos_to_ioc(rqos);
	sector_t bio_end = bio_end_sector(bio);
	struct ioc_now now;
	u64 vtime, abs_cost, cost;
	unsigned long flags;

	/* bypass if disabled, still initializing, or for root cgroup */
	if (!ioc->enabled || !iocg || !iocg->level)
		return;

	abs_cost = calc_vtime_cost(bio, iocg, true);
	if (!abs_cost)
		return;

	ioc_now(ioc, &now);

	vtime = atomic64_read(&iocg->vtime);
	cost = adjust_inuse_and_calc_cost(iocg, vtime, abs_cost, &now);

	/* update cursor if backmerging into the request at the cursor */
	if (blk_rq_pos(rq) < bio_end &&
	    blk_rq_pos(rq) + blk_rq_sectors(rq) == iocg->cursor)
		iocg->cursor = bio_end;

	/*
	 * Charge if there's enough vtime budget and the existing request has
	 * cost assigned.
	 */
	if (rq->bio && rq->bio->bi_iocost_cost &&
	    time_before_eq64(atomic64_read(&iocg->vtime) + cost, now.vnow)) {
		iocg_commit_bio(iocg, bio, abs_cost, cost);
		return;
	}

	/*
	 * Otherwise, account it as debt if @iocg is online, which it should
	 * be for the vast majority of cases. See debt handling in
	 * ioc_rqos_throttle() for details.
	 */
	spin_lock_irqsave(&ioc->lock, flags);
	spin_lock(&iocg->waitq.lock);

	if (likely(!list_empty(&iocg->active_list))) {
		iocg_incur_debt(iocg, abs_cost, &now);
		if (iocg_kick_delay(iocg, &now))
			blkcg_schedule_throttle(rqos->q,
					(bio->bi_opf & REQ_SWAP) == REQ_SWAP);
	} else {
		iocg_commit_bio(iocg, bio, abs_cost, cost);
	}

	spin_unlock(&iocg->waitq.lock);
	spin_unlock_irqrestore(&ioc->lock, flags);
}

static void ioc_rqos_done_bio(struct rq_qos *rqos, struct bio *bio)
{
	struct ioc_gq *iocg = blkg_to_iocg(bio->bi_blkg);

	if (iocg && bio->bi_iocost_cost)
		atomic64_add(bio->bi_iocost_cost, &iocg->done_vtime);
}

static void ioc_rqos_done(struct rq_qos *rqos, struct request *rq)
{
	struct ioc *ioc = rqos_to_ioc(rqos);
	struct ioc_pcpu_stat *ccs;
	u64 on_q_ns, rq_wait_ns, size_nsec;
	int pidx, rw;

	if (!ioc->enabled || !rq->alloc_time_ns || !rq->start_time_ns)
		return;

	switch (req_op(rq) & REQ_OP_MASK) {
	case REQ_OP_READ:
		pidx = QOS_RLAT;
		rw = READ;
		break;
	case REQ_OP_WRITE:
		pidx = QOS_WLAT;
		rw = WRITE;
		break;
	default:
		return;
	}

	on_q_ns = ktime_get_ns() - rq->alloc_time_ns;
	rq_wait_ns = rq->start_time_ns - rq->alloc_time_ns;
	size_nsec = div64_u64(calc_size_vtime_cost(rq, ioc), VTIME_PER_NSEC);

	ccs = get_cpu_ptr(ioc->pcpu_stat);

	if (on_q_ns <= size_nsec ||
	    on_q_ns - size_nsec <= ioc->params.qos[pidx] * NSEC_PER_USEC)
		local_inc(&ccs->missed[rw].nr_met);
	else
		local_inc(&ccs->missed[rw].nr_missed);
<<<<<<< HEAD

	local64_add(rq_wait_ns, &ccs->rq_wait_ns);

=======

	local64_add(rq_wait_ns, &ccs->rq_wait_ns);

>>>>>>> c70595ea
	put_cpu_ptr(ccs);
}

static void ioc_rqos_queue_depth_changed(struct rq_qos *rqos)
{
	struct ioc *ioc = rqos_to_ioc(rqos);

	spin_lock_irq(&ioc->lock);
	ioc_refresh_params(ioc, false);
	spin_unlock_irq(&ioc->lock);
}

static void ioc_rqos_exit(struct rq_qos *rqos)
{
	struct ioc *ioc = rqos_to_ioc(rqos);

	blkcg_deactivate_policy(rqos->q, &blkcg_policy_iocost);

	spin_lock_irq(&ioc->lock);
	ioc->running = IOC_STOP;
	spin_unlock_irq(&ioc->lock);

	del_timer_sync(&ioc->timer);
	free_percpu(ioc->pcpu_stat);
	kfree(ioc);
}

static struct rq_qos_ops ioc_rqos_ops = {
	.throttle = ioc_rqos_throttle,
	.merge = ioc_rqos_merge,
	.done_bio = ioc_rqos_done_bio,
	.done = ioc_rqos_done,
	.queue_depth_changed = ioc_rqos_queue_depth_changed,
	.exit = ioc_rqos_exit,
};

static int blk_iocost_init(struct request_queue *q)
{
	struct ioc *ioc;
	struct rq_qos *rqos;
	int i, cpu, ret;

	ioc = kzalloc(sizeof(*ioc), GFP_KERNEL);
	if (!ioc)
		return -ENOMEM;

	ioc->pcpu_stat = alloc_percpu(struct ioc_pcpu_stat);
	if (!ioc->pcpu_stat) {
		kfree(ioc);
		return -ENOMEM;
	}

	for_each_possible_cpu(cpu) {
		struct ioc_pcpu_stat *ccs = per_cpu_ptr(ioc->pcpu_stat, cpu);

		for (i = 0; i < ARRAY_SIZE(ccs->missed); i++) {
			local_set(&ccs->missed[i].nr_met, 0);
			local_set(&ccs->missed[i].nr_missed, 0);
		}
		local64_set(&ccs->rq_wait_ns, 0);
	}

	rqos = &ioc->rqos;
	rqos->id = RQ_QOS_COST;
	rqos->ops = &ioc_rqos_ops;
	rqos->q = q;

	spin_lock_init(&ioc->lock);
	timer_setup(&ioc->timer, ioc_timer_fn, 0);
	INIT_LIST_HEAD(&ioc->active_iocgs);

	ioc->running = IOC_IDLE;
	ioc->vtime_base_rate = VTIME_PER_USEC;
	atomic64_set(&ioc->vtime_rate, VTIME_PER_USEC);
	seqcount_spinlock_init(&ioc->period_seqcount, &ioc->lock);
	ioc->period_at = ktime_to_us(ktime_get());
	atomic64_set(&ioc->cur_period, 0);
	atomic_set(&ioc->hweight_gen, 0);

	spin_lock_irq(&ioc->lock);
	ioc->autop_idx = AUTOP_INVALID;
	ioc_refresh_params(ioc, true);
	spin_unlock_irq(&ioc->lock);

	/*
	 * rqos must be added before activation to allow iocg_pd_init() to
	 * lookup the ioc from q. This means that the rqos methods may get
	 * called before policy activation completion, can't assume that the
	 * target bio has an iocg associated and need to test for NULL iocg.
	 */
	rq_qos_add(q, rqos);
	ret = blkcg_activate_policy(q, &blkcg_policy_iocost);
	if (ret) {
		rq_qos_del(q, rqos);
		free_percpu(ioc->pcpu_stat);
		kfree(ioc);
		return ret;
	}
	return 0;
}

static struct blkcg_policy_data *ioc_cpd_alloc(gfp_t gfp)
{
	struct ioc_cgrp *iocc;

	iocc = kzalloc(sizeof(struct ioc_cgrp), gfp);
	if (!iocc)
		return NULL;

	iocc->dfl_weight = CGROUP_WEIGHT_DFL * WEIGHT_ONE;
	return &iocc->cpd;
}

static void ioc_cpd_free(struct blkcg_policy_data *cpd)
{
	kfree(container_of(cpd, struct ioc_cgrp, cpd));
}

static struct blkg_policy_data *ioc_pd_alloc(gfp_t gfp, struct request_queue *q,
					     struct blkcg *blkcg)
{
	int levels = blkcg->css.cgroup->level + 1;
	struct ioc_gq *iocg;

	iocg = kzalloc_node(struct_size(iocg, ancestors, levels), gfp, q->node);
	if (!iocg)
		return NULL;

	iocg->pcpu_stat = alloc_percpu_gfp(struct iocg_pcpu_stat, gfp);
	if (!iocg->pcpu_stat) {
		kfree(iocg);
		return NULL;
	}

	return &iocg->pd;
}

static void ioc_pd_init(struct blkg_policy_data *pd)
{
	struct ioc_gq *iocg = pd_to_iocg(pd);
	struct blkcg_gq *blkg = pd_to_blkg(&iocg->pd);
	struct ioc *ioc = q_to_ioc(blkg->q);
	struct ioc_now now;
	struct blkcg_gq *tblkg;
	unsigned long flags;

	ioc_now(ioc, &now);

	iocg->ioc = ioc;
	atomic64_set(&iocg->vtime, now.vnow);
	atomic64_set(&iocg->done_vtime, now.vnow);
	atomic64_set(&iocg->active_period, atomic64_read(&ioc->cur_period));
	INIT_LIST_HEAD(&iocg->active_list);
	INIT_LIST_HEAD(&iocg->walk_list);
	INIT_LIST_HEAD(&iocg->surplus_list);
	iocg->hweight_active = WEIGHT_ONE;
	iocg->hweight_inuse = WEIGHT_ONE;

	init_waitqueue_head(&iocg->waitq);
	hrtimer_init(&iocg->waitq_timer, CLOCK_MONOTONIC, HRTIMER_MODE_ABS);
	iocg->waitq_timer.function = iocg_waitq_timer_fn;

	iocg->level = blkg->blkcg->css.cgroup->level;

	for (tblkg = blkg; tblkg; tblkg = tblkg->parent) {
		struct ioc_gq *tiocg = blkg_to_iocg(tblkg);
		iocg->ancestors[tiocg->level] = tiocg;
	}

	spin_lock_irqsave(&ioc->lock, flags);
	weight_updated(iocg, &now);
	spin_unlock_irqrestore(&ioc->lock, flags);
}

static void ioc_pd_free(struct blkg_policy_data *pd)
{
	struct ioc_gq *iocg = pd_to_iocg(pd);
	struct ioc *ioc = iocg->ioc;
	unsigned long flags;

	if (ioc) {
		spin_lock_irqsave(&ioc->lock, flags);

		if (!list_empty(&iocg->active_list)) {
			struct ioc_now now;

			ioc_now(ioc, &now);
			propagate_weights(iocg, 0, 0, false, &now);
			list_del_init(&iocg->active_list);
		}

		WARN_ON_ONCE(!list_empty(&iocg->walk_list));
		WARN_ON_ONCE(!list_empty(&iocg->surplus_list));

		spin_unlock_irqrestore(&ioc->lock, flags);

		hrtimer_cancel(&iocg->waitq_timer);
	}
	free_percpu(iocg->pcpu_stat);
	kfree(iocg);
}

static size_t ioc_pd_stat(struct blkg_policy_data *pd, char *buf, size_t size)
{
	struct ioc_gq *iocg = pd_to_iocg(pd);
	struct ioc *ioc = iocg->ioc;
	size_t pos = 0;

	if (!ioc->enabled)
		return 0;

	if (iocg->level == 0) {
		unsigned vp10k = DIV64_U64_ROUND_CLOSEST(
			ioc->vtime_base_rate * 10000,
			VTIME_PER_USEC);
		pos += scnprintf(buf + pos, size - pos, " cost.vrate=%u.%02u",
				  vp10k / 100, vp10k % 100);
	}

	pos += scnprintf(buf + pos, size - pos, " cost.usage=%llu",
			 iocg->last_stat.usage_us);

	if (blkcg_debug_stats)
		pos += scnprintf(buf + pos, size - pos,
				 " cost.wait=%llu cost.indebt=%llu cost.indelay=%llu",
				 iocg->last_stat.wait_us,
				 iocg->last_stat.indebt_us,
				 iocg->last_stat.indelay_us);

	return pos;
}

static u64 ioc_weight_prfill(struct seq_file *sf, struct blkg_policy_data *pd,
			     int off)
{
	const char *dname = blkg_dev_name(pd->blkg);
	struct ioc_gq *iocg = pd_to_iocg(pd);

	if (dname && iocg->cfg_weight)
		seq_printf(sf, "%s %u\n", dname, iocg->cfg_weight / WEIGHT_ONE);
	return 0;
}


static int ioc_weight_show(struct seq_file *sf, void *v)
{
	struct blkcg *blkcg = css_to_blkcg(seq_css(sf));
	struct ioc_cgrp *iocc = blkcg_to_iocc(blkcg);

	seq_printf(sf, "default %u\n", iocc->dfl_weight / WEIGHT_ONE);
	blkcg_print_blkgs(sf, blkcg, ioc_weight_prfill,
			  &blkcg_policy_iocost, seq_cft(sf)->private, false);
	return 0;
}

static ssize_t ioc_weight_write(struct kernfs_open_file *of, char *buf,
				size_t nbytes, loff_t off)
{
	struct blkcg *blkcg = css_to_blkcg(of_css(of));
	struct ioc_cgrp *iocc = blkcg_to_iocc(blkcg);
	struct blkg_conf_ctx ctx;
	struct ioc_now now;
	struct ioc_gq *iocg;
	u32 v;
	int ret;

	if (!strchr(buf, ':')) {
		struct blkcg_gq *blkg;

		if (!sscanf(buf, "default %u", &v) && !sscanf(buf, "%u", &v))
			return -EINVAL;

		if (v < CGROUP_WEIGHT_MIN || v > CGROUP_WEIGHT_MAX)
			return -EINVAL;

		spin_lock(&blkcg->lock);
		iocc->dfl_weight = v * WEIGHT_ONE;
		hlist_for_each_entry(blkg, &blkcg->blkg_list, blkcg_node) {
			struct ioc_gq *iocg = blkg_to_iocg(blkg);

			if (iocg) {
				spin_lock_irq(&iocg->ioc->lock);
				ioc_now(iocg->ioc, &now);
				weight_updated(iocg, &now);
				spin_unlock_irq(&iocg->ioc->lock);
			}
		}
		spin_unlock(&blkcg->lock);

		return nbytes;
	}

	ret = blkg_conf_prep(blkcg, &blkcg_policy_iocost, buf, &ctx);
	if (ret)
		return ret;

	iocg = blkg_to_iocg(ctx.blkg);

	if (!strncmp(ctx.body, "default", 7)) {
		v = 0;
	} else {
		if (!sscanf(ctx.body, "%u", &v))
			goto einval;
		if (v < CGROUP_WEIGHT_MIN || v > CGROUP_WEIGHT_MAX)
			goto einval;
	}

	spin_lock(&iocg->ioc->lock);
	iocg->cfg_weight = v * WEIGHT_ONE;
	ioc_now(iocg->ioc, &now);
	weight_updated(iocg, &now);
	spin_unlock(&iocg->ioc->lock);

	blkg_conf_finish(&ctx);
	return nbytes;

einval:
	blkg_conf_finish(&ctx);
	return -EINVAL;
}

static u64 ioc_qos_prfill(struct seq_file *sf, struct blkg_policy_data *pd,
			  int off)
{
	const char *dname = blkg_dev_name(pd->blkg);
	struct ioc *ioc = pd_to_iocg(pd)->ioc;

	if (!dname)
		return 0;

	seq_printf(sf, "%s enable=%d ctrl=%s rpct=%u.%02u rlat=%u wpct=%u.%02u wlat=%u min=%u.%02u max=%u.%02u\n",
		   dname, ioc->enabled, ioc->user_qos_params ? "user" : "auto",
		   ioc->params.qos[QOS_RPPM] / 10000,
		   ioc->params.qos[QOS_RPPM] % 10000 / 100,
		   ioc->params.qos[QOS_RLAT],
		   ioc->params.qos[QOS_WPPM] / 10000,
		   ioc->params.qos[QOS_WPPM] % 10000 / 100,
		   ioc->params.qos[QOS_WLAT],
		   ioc->params.qos[QOS_MIN] / 10000,
		   ioc->params.qos[QOS_MIN] % 10000 / 100,
		   ioc->params.qos[QOS_MAX] / 10000,
		   ioc->params.qos[QOS_MAX] % 10000 / 100);
	return 0;
}

static int ioc_qos_show(struct seq_file *sf, void *v)
{
	struct blkcg *blkcg = css_to_blkcg(seq_css(sf));

	blkcg_print_blkgs(sf, blkcg, ioc_qos_prfill,
			  &blkcg_policy_iocost, seq_cft(sf)->private, false);
	return 0;
}

static const match_table_t qos_ctrl_tokens = {
	{ QOS_ENABLE,		"enable=%u"	},
	{ QOS_CTRL,		"ctrl=%s"	},
	{ NR_QOS_CTRL_PARAMS,	NULL		},
};

static const match_table_t qos_tokens = {
	{ QOS_RPPM,		"rpct=%s"	},
	{ QOS_RLAT,		"rlat=%u"	},
	{ QOS_WPPM,		"wpct=%s"	},
	{ QOS_WLAT,		"wlat=%u"	},
	{ QOS_MIN,		"min=%s"	},
	{ QOS_MAX,		"max=%s"	},
	{ NR_QOS_PARAMS,	NULL		},
};

static ssize_t ioc_qos_write(struct kernfs_open_file *of, char *input,
			     size_t nbytes, loff_t off)
{
	struct gendisk *disk;
	struct ioc *ioc;
	u32 qos[NR_QOS_PARAMS];
	bool enable, user;
	char *p;
	int ret;

	disk = blkcg_conf_get_disk(&input);
	if (IS_ERR(disk))
		return PTR_ERR(disk);

	ioc = q_to_ioc(disk->queue);
	if (!ioc) {
		ret = blk_iocost_init(disk->queue);
		if (ret)
			goto err;
		ioc = q_to_ioc(disk->queue);
	}

	spin_lock_irq(&ioc->lock);
	memcpy(qos, ioc->params.qos, sizeof(qos));
	enable = ioc->enabled;
	user = ioc->user_qos_params;
	spin_unlock_irq(&ioc->lock);

	while ((p = strsep(&input, " \t\n"))) {
		substring_t args[MAX_OPT_ARGS];
		char buf[32];
		int tok;
		s64 v;

		if (!*p)
			continue;

		switch (match_token(p, qos_ctrl_tokens, args)) {
		case QOS_ENABLE:
			match_u64(&args[0], &v);
			enable = v;
			continue;
		case QOS_CTRL:
			match_strlcpy(buf, &args[0], sizeof(buf));
			if (!strcmp(buf, "auto"))
				user = false;
			else if (!strcmp(buf, "user"))
				user = true;
			else
				goto einval;
			continue;
		}

		tok = match_token(p, qos_tokens, args);
		switch (tok) {
		case QOS_RPPM:
		case QOS_WPPM:
			if (match_strlcpy(buf, &args[0], sizeof(buf)) >=
			    sizeof(buf))
				goto einval;
			if (cgroup_parse_float(buf, 2, &v))
				goto einval;
			if (v < 0 || v > 10000)
				goto einval;
			qos[tok] = v * 100;
			break;
		case QOS_RLAT:
		case QOS_WLAT:
			if (match_u64(&args[0], &v))
				goto einval;
			qos[tok] = v;
			break;
		case QOS_MIN:
		case QOS_MAX:
			if (match_strlcpy(buf, &args[0], sizeof(buf)) >=
			    sizeof(buf))
				goto einval;
			if (cgroup_parse_float(buf, 2, &v))
				goto einval;
			if (v < 0)
				goto einval;
			qos[tok] = clamp_t(s64, v * 100,
					   VRATE_MIN_PPM, VRATE_MAX_PPM);
			break;
		default:
			goto einval;
		}
		user = true;
	}

	if (qos[QOS_MIN] > qos[QOS_MAX])
		goto einval;

	spin_lock_irq(&ioc->lock);

	if (enable) {
		blk_stat_enable_accounting(ioc->rqos.q);
		blk_queue_flag_set(QUEUE_FLAG_RQ_ALLOC_TIME, ioc->rqos.q);
		ioc->enabled = true;
	} else {
		blk_queue_flag_clear(QUEUE_FLAG_RQ_ALLOC_TIME, ioc->rqos.q);
		ioc->enabled = false;
	}

	if (user) {
		memcpy(ioc->params.qos, qos, sizeof(qos));
		ioc->user_qos_params = true;
	} else {
		ioc->user_qos_params = false;
	}

	ioc_refresh_params(ioc, true);
	spin_unlock_irq(&ioc->lock);

	put_disk_and_module(disk);
	return nbytes;
einval:
	ret = -EINVAL;
err:
	put_disk_and_module(disk);
	return ret;
}

static u64 ioc_cost_model_prfill(struct seq_file *sf,
				 struct blkg_policy_data *pd, int off)
{
	const char *dname = blkg_dev_name(pd->blkg);
	struct ioc *ioc = pd_to_iocg(pd)->ioc;
	u64 *u = ioc->params.i_lcoefs;

	if (!dname)
		return 0;

	seq_printf(sf, "%s ctrl=%s model=linear "
		   "rbps=%llu rseqiops=%llu rrandiops=%llu "
		   "wbps=%llu wseqiops=%llu wrandiops=%llu\n",
		   dname, ioc->user_cost_model ? "user" : "auto",
		   u[I_LCOEF_RBPS], u[I_LCOEF_RSEQIOPS], u[I_LCOEF_RRANDIOPS],
		   u[I_LCOEF_WBPS], u[I_LCOEF_WSEQIOPS], u[I_LCOEF_WRANDIOPS]);
	return 0;
}

static int ioc_cost_model_show(struct seq_file *sf, void *v)
{
	struct blkcg *blkcg = css_to_blkcg(seq_css(sf));

	blkcg_print_blkgs(sf, blkcg, ioc_cost_model_prfill,
			  &blkcg_policy_iocost, seq_cft(sf)->private, false);
	return 0;
}

static const match_table_t cost_ctrl_tokens = {
	{ COST_CTRL,		"ctrl=%s"	},
	{ COST_MODEL,		"model=%s"	},
	{ NR_COST_CTRL_PARAMS,	NULL		},
};

static const match_table_t i_lcoef_tokens = {
	{ I_LCOEF_RBPS,		"rbps=%u"	},
	{ I_LCOEF_RSEQIOPS,	"rseqiops=%u"	},
	{ I_LCOEF_RRANDIOPS,	"rrandiops=%u"	},
	{ I_LCOEF_WBPS,		"wbps=%u"	},
	{ I_LCOEF_WSEQIOPS,	"wseqiops=%u"	},
	{ I_LCOEF_WRANDIOPS,	"wrandiops=%u"	},
	{ NR_I_LCOEFS,		NULL		},
};

static ssize_t ioc_cost_model_write(struct kernfs_open_file *of, char *input,
				    size_t nbytes, loff_t off)
{
	struct gendisk *disk;
	struct ioc *ioc;
	u64 u[NR_I_LCOEFS];
	bool user;
	char *p;
	int ret;

	disk = blkcg_conf_get_disk(&input);
	if (IS_ERR(disk))
		return PTR_ERR(disk);

	ioc = q_to_ioc(disk->queue);
	if (!ioc) {
		ret = blk_iocost_init(disk->queue);
		if (ret)
			goto err;
		ioc = q_to_ioc(disk->queue);
	}

	spin_lock_irq(&ioc->lock);
	memcpy(u, ioc->params.i_lcoefs, sizeof(u));
	user = ioc->user_cost_model;
	spin_unlock_irq(&ioc->lock);

	while ((p = strsep(&input, " \t\n"))) {
		substring_t args[MAX_OPT_ARGS];
		char buf[32];
		int tok;
		u64 v;

		if (!*p)
			continue;

		switch (match_token(p, cost_ctrl_tokens, args)) {
		case COST_CTRL:
			match_strlcpy(buf, &args[0], sizeof(buf));
			if (!strcmp(buf, "auto"))
				user = false;
			else if (!strcmp(buf, "user"))
				user = true;
			else
				goto einval;
			continue;
		case COST_MODEL:
			match_strlcpy(buf, &args[0], sizeof(buf));
			if (strcmp(buf, "linear"))
				goto einval;
			continue;
		}

		tok = match_token(p, i_lcoef_tokens, args);
		if (tok == NR_I_LCOEFS)
			goto einval;
		if (match_u64(&args[0], &v))
			goto einval;
		u[tok] = v;
		user = true;
	}

	spin_lock_irq(&ioc->lock);
	if (user) {
		memcpy(ioc->params.i_lcoefs, u, sizeof(u));
		ioc->user_cost_model = true;
	} else {
		ioc->user_cost_model = false;
	}
	ioc_refresh_params(ioc, true);
	spin_unlock_irq(&ioc->lock);

	put_disk_and_module(disk);
	return nbytes;

einval:
	ret = -EINVAL;
err:
	put_disk_and_module(disk);
	return ret;
}

static struct cftype ioc_files[] = {
	{
		.name = "weight",
		.flags = CFTYPE_NOT_ON_ROOT,
		.seq_show = ioc_weight_show,
		.write = ioc_weight_write,
	},
	{
		.name = "cost.qos",
		.flags = CFTYPE_ONLY_ON_ROOT,
		.seq_show = ioc_qos_show,
		.write = ioc_qos_write,
	},
	{
		.name = "cost.model",
		.flags = CFTYPE_ONLY_ON_ROOT,
		.seq_show = ioc_cost_model_show,
		.write = ioc_cost_model_write,
	},
	{}
};

static struct blkcg_policy blkcg_policy_iocost = {
	.dfl_cftypes	= ioc_files,
	.cpd_alloc_fn	= ioc_cpd_alloc,
	.cpd_free_fn	= ioc_cpd_free,
	.pd_alloc_fn	= ioc_pd_alloc,
	.pd_init_fn	= ioc_pd_init,
	.pd_free_fn	= ioc_pd_free,
	.pd_stat_fn	= ioc_pd_stat,
};

static int __init ioc_init(void)
{
	return blkcg_policy_register(&blkcg_policy_iocost);
}

static void __exit ioc_exit(void)
{
	blkcg_policy_unregister(&blkcg_policy_iocost);
}

module_init(ioc_init);
module_exit(ioc_exit);<|MERGE_RESOLUTION|>--- conflicted
+++ resolved
@@ -1421,15 +1421,9 @@
 		u64 abs_vbudget = cost_to_abs_cost(vbudget, hwa);
 		u64 abs_vpay = min_t(u64, abs_vbudget, iocg->abs_vdebt);
 		u64 vpay = abs_cost_to_cost(abs_vpay, hwa);
-<<<<<<< HEAD
 
 		lockdep_assert_held(&ioc->lock);
 
-=======
-
-		lockdep_assert_held(&ioc->lock);
-
->>>>>>> c70595ea
 		atomic64_add(vpay, &iocg->vtime);
 		atomic64_add(vpay, &iocg->done_vtime);
 		iocg_pay_debt(iocg, abs_vpay, now);
@@ -2167,7 +2161,6 @@
 		spin_unlock(&iocg->waitq.lock);
 	}
 	commit_weights(ioc);
-<<<<<<< HEAD
 
 	/*
 	 * Wait and indebt stat are flushed above and the donation calculation
@@ -2175,15 +2168,6 @@
 	 */
 	iocg_flush_stat(&ioc->active_iocgs, &now);
 
-=======
-
-	/*
-	 * Wait and indebt stat are flushed above and the donation calculation
-	 * below needs updated usage stat. Let's bring stat up-to-date.
-	 */
-	iocg_flush_stat(&ioc->active_iocgs, &now);
-
->>>>>>> c70595ea
 	/* calc usage and see whether some weights need to be moved around */
 	list_for_each_entry(iocg, &ioc->active_iocgs, active_list) {
 		u64 vdone, vtime, usage_us, usage_dur;
@@ -2272,15 +2256,9 @@
 
 	if (!list_empty(&surpluses) && nr_shortages)
 		transfer_surpluses(&surpluses, &now);
-<<<<<<< HEAD
 
 	commit_weights(ioc);
 
-=======
-
-	commit_weights(ioc);
-
->>>>>>> c70595ea
 	/* surplus list should be dissolved after use */
 	list_for_each_entry_safe(iocg, tiocg, &surpluses, surplus_list)
 		list_del_init(&iocg->surplus_list);
@@ -2397,72 +2375,9 @@
 		}
 
 		ioc_refresh_vrate(ioc, &now);
-<<<<<<< HEAD
-=======
 	}
 
 	spin_unlock_irq(&ioc->lock);
-}
-
-static u64 adjust_inuse_and_calc_cost(struct ioc_gq *iocg, u64 vtime,
-				      u64 abs_cost, struct ioc_now *now)
-{
-	struct ioc *ioc = iocg->ioc;
-	struct ioc_margins *margins = &ioc->margins;
-	u32 __maybe_unused old_inuse = iocg->inuse, __maybe_unused old_hwi;
-	u32 hwi, adj_step;
-	s64 margin;
-	u64 cost, new_inuse;
-
-	current_hweight(iocg, NULL, &hwi);
-	old_hwi = hwi;
-	cost = abs_cost_to_cost(abs_cost, hwi);
-	margin = now->vnow - vtime - cost;
-
-	/* debt handling owns inuse for debtors */
-	if (iocg->abs_vdebt)
-		return cost;
-
-	/*
-	 * We only increase inuse during period and do so iff the margin has
-	 * deteriorated since the previous adjustment.
-	 */
-	if (margin >= iocg->saved_margin || margin >= margins->low ||
-	    iocg->inuse == iocg->active)
-		return cost;
-
-	spin_lock_irq(&ioc->lock);
-
-	/* we own inuse only when @iocg is in the normal active state */
-	if (iocg->abs_vdebt || list_empty(&iocg->active_list)) {
-		spin_unlock_irq(&ioc->lock);
-		return cost;
->>>>>>> c70595ea
-	}
-
-	/*
-	 * Bump up inuse till @abs_cost fits in the existing budget.
-	 * adj_step must be determined after acquiring ioc->lock - we might
-	 * have raced and lost to another thread for activation and could
-	 * be reading 0 iocg->active before ioc->lock which will lead to
-	 * infinite loop.
-	 */
-	new_inuse = iocg->inuse;
-	adj_step = DIV_ROUND_UP(iocg->active * INUSE_ADJ_STEP_PCT, 100);
-	do {
-		new_inuse = new_inuse + adj_step;
-		propagate_weights(iocg, iocg->active, new_inuse, true, now);
-		current_hweight(iocg, NULL, &hwi);
-		cost = abs_cost_to_cost(abs_cost, hwi);
-	} while (time_after64(vtime + cost, now->vnow) &&
-		 iocg->inuse != iocg->active);
-
-	spin_unlock_irq(&ioc->lock);
-
-	TRACE_IOCG_PATH(inuse_adjust, iocg, now,
-			old_inuse, iocg->inuse, old_hwi, hwi);
-
-	return cost;
 }
 
 static u64 adjust_inuse_and_calc_cost(struct ioc_gq *iocg, u64 vtime,
@@ -2610,13 +2525,8 @@
 	bool use_debt, ioc_locked;
 	unsigned long flags;
 
-<<<<<<< HEAD
-	/* bypass IOs if disabled or for root cgroup */
-	if (!ioc->enabled || !iocg->level)
-=======
 	/* bypass IOs if disabled, still initializing, or for root cgroup */
 	if (!ioc->enabled || !iocg || !iocg->level)
->>>>>>> c70595ea
 		return;
 
 	/* calculate the absolute vtime cost */
@@ -2840,15 +2750,9 @@
 		local_inc(&ccs->missed[rw].nr_met);
 	else
 		local_inc(&ccs->missed[rw].nr_missed);
-<<<<<<< HEAD
 
 	local64_add(rq_wait_ns, &ccs->rq_wait_ns);
 
-=======
-
-	local64_add(rq_wait_ns, &ccs->rq_wait_ns);
-
->>>>>>> c70595ea
 	put_cpu_ptr(ccs);
 }
 
