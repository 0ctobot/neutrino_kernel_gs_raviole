# SPDX-License-Identifier: GPL-2.0-only
#
# Architectures that offer an FUNCTION_TRACER implementation should
#  select HAVE_FUNCTION_TRACER:
#

config USER_STACKTRACE_SUPPORT
	bool

config NOP_TRACER
	bool

config HAVE_FUNCTION_TRACER
	bool
	help
	  See Documentation/trace/ftrace-design.rst

config HAVE_FUNCTION_GRAPH_TRACER
	bool
	help
	  See Documentation/trace/ftrace-design.rst

config HAVE_DYNAMIC_FTRACE
	bool
	help
	  See Documentation/trace/ftrace-design.rst

config HAVE_DYNAMIC_FTRACE_WITH_REGS
	bool

config HAVE_DYNAMIC_FTRACE_WITH_DIRECT_CALLS
	bool

config HAVE_DYNAMIC_FTRACE_WITH_ARGS
	bool
	help
	 If this is set, then arguments and stack can be found from
	 the pt_regs passed into the function callback regs parameter
	 by default, even without setting the REGS flag in the ftrace_ops.
	 This allows for use of regs_get_kernel_argument() and
	 kernel_stack_pointer().

config HAVE_FTRACE_MCOUNT_RECORD
	bool
	help
	  See Documentation/trace/ftrace-design.rst

config HAVE_SYSCALL_TRACEPOINTS
	bool
	help
	  See Documentation/trace/ftrace-design.rst

config HAVE_FENTRY
	bool
	help
	  Arch supports the gcc options -pg with -mfentry

config HAVE_NOP_MCOUNT
	bool
	help
	  Arch supports the gcc options -pg with -mrecord-mcount and -nop-mcount

config HAVE_OBJTOOL_MCOUNT
	bool
	help
	  Arch supports objtool --mcount

config HAVE_C_RECORDMCOUNT
	bool
	help
	  C version of recordmcount available?

config TRACER_MAX_TRACE
	bool

config TRACE_CLOCK
	bool

config RING_BUFFER
	bool
	select TRACE_CLOCK
	select IRQ_WORK

config EVENT_TRACING
	select CONTEXT_SWITCH_TRACER
	select GLOB
	bool

config CONTEXT_SWITCH_TRACER
	bool

config RING_BUFFER_ALLOW_SWAP
	bool
	help
	 Allow the use of ring_buffer_swap_cpu.
	 Adds a very slight overhead to tracing when enabled.

config TRACE_MMIO_ACCESS
	bool "Register read/write tracing"
	depends on TRACING
	depends on ARM64
	help
	  Create tracepoints for IO read/write operations. These trace events
	  can be used for logging all MMIO read/write operations.

config PREEMPTIRQ_TRACEPOINTS
	bool
	depends on TRACE_PREEMPT_TOGGLE || TRACE_IRQFLAGS
	select TRACING
	default y
	help
	  Create preempt/irq toggle tracepoints if needed, so that other parts
	  of the kernel can use them to generate or add hooks to them.

menuconfig TRACEFS_DISABLE_AUTOMOUNT
	bool "Do not autmount tracefs in the debugfs filesystem"
	help
	  Provides an option to not automount tracefs in /sys/kernel/debug/tracing.

# All tracer options should select GENERIC_TRACER. For those options that are
# enabled by all tracers (context switch and event tracer) they select TRACING.
# This allows those options to appear when no other tracer is selected. But the
# options do not appear when something else selects it. We need the two options
# GENERIC_TRACER and TRACING to avoid circular dependencies to accomplish the
# hiding of the automatic options.

config TRACING
	bool
	select RING_BUFFER
	select STACKTRACE if STACKTRACE_SUPPORT
	select TRACEPOINTS
	select NOP_TRACER
	select BINARY_PRINTF
	select EVENT_TRACING
	select TRACE_CLOCK

config GENERIC_TRACER
	bool
	select TRACING

#
# Minimum requirements an architecture has to meet for us to
# be able to offer generic tracing facilities:
#
config TRACING_SUPPORT
	bool
	depends on TRACE_IRQFLAGS_SUPPORT
	depends on STACKTRACE_SUPPORT
	default y

if TRACING_SUPPORT

menuconfig FTRACE
	bool "Tracers"
	default y if DEBUG_KERNEL
	help
	  Enable the kernel tracing infrastructure.

if FTRACE

config BOOTTIME_TRACING
	bool "Boot-time Tracing support"
	depends on TRACING
	select BOOT_CONFIG
	help
	  Enable developer to setup ftrace subsystem via supplemental
	  kernel cmdline at boot time for debugging (tracing) driver
	  initialization and boot process.

config FUNCTION_TRACER
	bool "Kernel Function Tracer"
	depends on HAVE_FUNCTION_TRACER
	select KALLSYMS
	select GENERIC_TRACER
	select CONTEXT_SWITCH_TRACER
	select GLOB
	select TASKS_RCU if PREEMPTION
	select TASKS_RUDE_RCU
	help
	  Enable the kernel to trace every kernel function. This is done
	  by using a compiler feature to insert a small, 5-byte No-Operation
	  instruction at the beginning of every kernel function, which NOP
	  sequence is then dynamically patched into a tracer call when
	  tracing is enabled by the administrator. If it's runtime disabled
	  (the bootup default), then the overhead of the instructions is very
	  small and not measurable even in micro-benchmarks.

config FUNCTION_GRAPH_TRACER
	bool "Kernel Function Graph Tracer"
	depends on HAVE_FUNCTION_GRAPH_TRACER
	depends on FUNCTION_TRACER
	depends on !X86_32 || !CC_OPTIMIZE_FOR_SIZE
	default y
	help
	  Enable the kernel to trace a function at both its return
	  and its entry.
	  Its first purpose is to trace the duration of functions and
	  draw a call graph for each thread with some information like
	  the return value. This is done by setting the current return
	  address on the current task structure into a stack of calls.

config DYNAMIC_FTRACE
	bool "enable/disable function tracing dynamically"
	depends on FUNCTION_TRACER
	depends on HAVE_DYNAMIC_FTRACE
	default y
	help
	  This option will modify all the calls to function tracing
	  dynamically (will patch them out of the binary image and
	  replace them with a No-Op instruction) on boot up. During
	  compile time, a table is made of all the locations that ftrace
	  can function trace, and this table is linked into the kernel
	  image. When this is enabled, functions can be individually
	  enabled, and the functions not enabled will not affect
	  performance of the system.

	  See the files in /sys/kernel/debug/tracing:
	    available_filter_functions
	    set_ftrace_filter
	    set_ftrace_notrace

	  This way a CONFIG_FUNCTION_TRACER kernel is slightly larger, but
	  otherwise has native performance as long as no tracing is active.

config DYNAMIC_FTRACE_WITH_REGS
	def_bool y
	depends on DYNAMIC_FTRACE
	depends on HAVE_DYNAMIC_FTRACE_WITH_REGS

config DYNAMIC_FTRACE_WITH_DIRECT_CALLS
	def_bool y
	depends on DYNAMIC_FTRACE_WITH_REGS
	depends on HAVE_DYNAMIC_FTRACE_WITH_DIRECT_CALLS

config FUNCTION_PROFILER
	bool "Kernel function profiler"
	depends on FUNCTION_TRACER
	default n
	help
	  This option enables the kernel function profiler. A file is created
	  in debugfs called function_profile_enabled which defaults to zero.
	  When a 1 is echoed into this file profiling begins, and when a
	  zero is entered, profiling stops. A "functions" file is created in
	  the trace_stat directory; this file shows the list of functions that
	  have been hit and their counters.

	  If in doubt, say N.

config STACK_TRACER
	bool "Trace max stack"
	depends on HAVE_FUNCTION_TRACER
	select FUNCTION_TRACER
	select STACKTRACE
	select KALLSYMS
	help
	  This special tracer records the maximum stack footprint of the
	  kernel and displays it in /sys/kernel/debug/tracing/stack_trace.

	  This tracer works by hooking into every function call that the
	  kernel executes, and keeping a maximum stack depth value and
	  stack-trace saved.  If this is configured with DYNAMIC_FTRACE
	  then it will not have any overhead while the stack tracer
	  is disabled.

	  To enable the stack tracer on bootup, pass in 'stacktrace'
	  on the kernel command line.

	  The stack tracer can also be enabled or disabled via the
	  sysctl kernel.stack_tracer_enabled

	  Say N if unsure.

config TRACE_PREEMPT_TOGGLE
	bool
	help
	  Enables hooks which will be called when preemption is first disabled,
	  and last enabled.

config IRQSOFF_TRACER
	bool "Interrupts-off Latency Tracer"
	default n
	depends on TRACE_IRQFLAGS_SUPPORT
	select TRACE_IRQFLAGS
	select GENERIC_TRACER
	select TRACER_MAX_TRACE
	select RING_BUFFER_ALLOW_SWAP
	select TRACER_SNAPSHOT
	select TRACER_SNAPSHOT_PER_CPU_SWAP
	help
	  This option measures the time spent in irqs-off critical
	  sections, with microsecond accuracy.

	  The default measurement method is a maximum search, which is
	  disabled by default and can be runtime (re-)started
	  via:

	      echo 0 > /sys/kernel/debug/tracing/tracing_max_latency

	  (Note that kernel size and overhead increase with this option
	  enabled. This option and the preempt-off timing option can be
	  used together or separately.)

config PREEMPT_TRACER
	bool "Preemption-off Latency Tracer"
	default n
	depends on PREEMPTION
	select GENERIC_TRACER
	select TRACER_MAX_TRACE
	select RING_BUFFER_ALLOW_SWAP
	select TRACER_SNAPSHOT
	select TRACER_SNAPSHOT_PER_CPU_SWAP
	select TRACE_PREEMPT_TOGGLE
	help
	  This option measures the time spent in preemption-off critical
	  sections, with microsecond accuracy.

	  The default measurement method is a maximum search, which is
	  disabled by default and can be runtime (re-)started
	  via:

	      echo 0 > /sys/kernel/debug/tracing/tracing_max_latency

	  (Note that kernel size and overhead increase with this option
	  enabled. This option and the irqs-off timing option can be
	  used together or separately.)

config SCHED_TRACER
	bool "Scheduling Latency Tracer"
	select GENERIC_TRACER
	select CONTEXT_SWITCH_TRACER
	select TRACER_MAX_TRACE
	select TRACER_SNAPSHOT
	help
	  This tracer tracks the latency of the highest priority task
	  to be scheduled in, starting from the point it has woken up.

config HWLAT_TRACER
	bool "Tracer to detect hardware latencies (like SMIs)"
	select GENERIC_TRACER
	help
	 This tracer, when enabled will create one or more kernel threads,
	 depending on what the cpumask file is set to, which each thread
	 spinning in a loop looking for interruptions caused by
	 something other than the kernel. For example, if a
	 System Management Interrupt (SMI) takes a noticeable amount of
	 time, this tracer will detect it. This is useful for testing
	 if a system is reliable for Real Time tasks.

	 Some files are created in the tracing directory when this
	 is enabled:

	   hwlat_detector/width   - time in usecs for how long to spin for
	   hwlat_detector/window  - time in usecs between the start of each
				     iteration

	 A kernel thread is created that will spin with interrupts disabled
	 for "width" microseconds in every "window" cycle. It will not spin
	 for "window - width" microseconds, where the system can
	 continue to operate.

	 The output will appear in the trace and trace_pipe files.

	 When the tracer is not running, it has no affect on the system,
	 but when it is running, it can cause the system to be
	 periodically non responsive. Do not run this tracer on a
	 production system.

	 To enable this tracer, echo in "hwlat" into the current_tracer
	 file. Every time a latency is greater than tracing_thresh, it will
	 be recorded into the ring buffer.

config OSNOISE_TRACER
	bool "OS Noise tracer"
	select GENERIC_TRACER
	help
	  In the context of high-performance computing (HPC), the Operating
	  System Noise (osnoise) refers to the interference experienced by an
	  application due to activities inside the operating system. In the
	  context of Linux, NMIs, IRQs, SoftIRQs, and any other system thread
	  can cause noise to the system. Moreover, hardware-related jobs can
	  also cause noise, for example, via SMIs.

	  The osnoise tracer leverages the hwlat_detector by running a similar
	  loop with preemption, SoftIRQs and IRQs enabled, thus allowing all
	  the sources of osnoise during its execution. The osnoise tracer takes
	  note of the entry and exit point of any source of interferences,
	  increasing a per-cpu interference counter. It saves an interference
	  counter for each source of interference. The interference counter for
	  NMI, IRQs, SoftIRQs, and threads is increased anytime the tool
	  observes these interferences' entry events. When a noise happens
	  without any interference from the operating system level, the
	  hardware noise counter increases, pointing to a hardware-related
	  noise. In this way, osnoise can account for any source of
	  interference. At the end of the period, the osnoise tracer prints
	  the sum of all noise, the max single noise, the percentage of CPU
	  available for the thread, and the counters for the noise sources.

	  In addition to the tracer, a set of tracepoints were added to
	  facilitate the identification of the osnoise source.

	  The output will appear in the trace and trace_pipe files.

	  To enable this tracer, echo in "osnoise" into the current_tracer
          file.

config TIMERLAT_TRACER
	bool "Timerlat tracer"
	select OSNOISE_TRACER
	select GENERIC_TRACER
	help
	  The timerlat tracer aims to help the preemptive kernel developers
	  to find sources of wakeup latencies of real-time threads.

	  The tracer creates a per-cpu kernel thread with real-time priority.
	  The tracer thread sets a periodic timer to wakeup itself, and goes
	  to sleep waiting for the timer to fire. At the wakeup, the thread
	  then computes a wakeup latency value as the difference between
	  the current time and the absolute time that the timer was set
	  to expire.

	  The tracer prints two lines at every activation. The first is the
	  timer latency observed at the hardirq context before the
	  activation of the thread. The second is the timer latency observed
	  by the thread, which is the same level that cyclictest reports. The
	  ACTIVATION ID field serves to relate the irq execution to its
	  respective thread execution.

	  The tracer is build on top of osnoise tracer, and the osnoise:
	  events can be used to trace the source of interference from NMI,
	  IRQs and other threads. It also enables the capture of the
	  stacktrace at the IRQ context, which helps to identify the code
	  path that can cause thread delay.

config MMIOTRACE
	bool "Memory mapped IO tracing"
	depends on HAVE_MMIOTRACE_SUPPORT && PCI
	select GENERIC_TRACER
	help
	  Mmiotrace traces Memory Mapped I/O access and is meant for
	  debugging and reverse engineering. It is called from the ioremap
	  implementation and works via page faults. Tracing is disabled by
	  default and can be enabled at run-time.

	  See Documentation/trace/mmiotrace.rst.
	  If you are not helping to develop drivers, say N.

config ENABLE_DEFAULT_TRACERS
	bool "Trace process context switches and events"
	depends on !GENERIC_TRACER
	select TRACING
	help
	  This tracer hooks to various trace points in the kernel,
	  allowing the user to pick and choose which trace point they
	  want to trace. It also includes the sched_switch tracer plugin.

config FTRACE_SYSCALLS
	bool "Trace syscalls"
	depends on HAVE_SYSCALL_TRACEPOINTS
	select GENERIC_TRACER
	select KALLSYMS
	help
	  Basic tracer to catch the syscall entry and exit events.

config TRACER_SNAPSHOT
	bool "Create a snapshot trace buffer"
	select TRACER_MAX_TRACE
	help
	  Allow tracing users to take snapshot of the current buffer using the
	  ftrace interface, e.g.:

	      echo 1 > /sys/kernel/debug/tracing/snapshot
	      cat snapshot

config TRACER_SNAPSHOT_PER_CPU_SWAP
	bool "Allow snapshot to swap per CPU"
	depends on TRACER_SNAPSHOT
	select RING_BUFFER_ALLOW_SWAP
	help
	  Allow doing a snapshot of a single CPU buffer instead of a
	  full swap (all buffers). If this is set, then the following is
	  allowed:

	      echo 1 > /sys/kernel/debug/tracing/per_cpu/cpu2/snapshot

	  After which, only the tracing buffer for CPU 2 was swapped with
	  the main tracing buffer, and the other CPU buffers remain the same.

	  When this is enabled, this adds a little more overhead to the
	  trace recording, as it needs to add some checks to synchronize
	  recording with swaps. But this does not affect the performance
	  of the overall system. This is enabled by default when the preempt
	  or irq latency tracers are enabled, as those need to swap as well
	  and already adds the overhead (plus a lot more).

config TRACE_BRANCH_PROFILING
	bool
	select GENERIC_TRACER

choice
	prompt "Branch Profiling"
	default BRANCH_PROFILE_NONE
	help
	 The branch profiling is a software profiler. It will add hooks
	 into the C conditionals to test which path a branch takes.

	 The likely/unlikely profiler only looks at the conditions that
	 are annotated with a likely or unlikely macro.

	 The "all branch" profiler will profile every if-statement in the
	 kernel. This profiler will also enable the likely/unlikely
	 profiler.

	 Either of the above profilers adds a bit of overhead to the system.
	 If unsure, choose "No branch profiling".

config BRANCH_PROFILE_NONE
	bool "No branch profiling"
	help
	  No branch profiling. Branch profiling adds a bit of overhead.
	  Only enable it if you want to analyse the branching behavior.
	  Otherwise keep it disabled.

config PROFILE_ANNOTATED_BRANCHES
	bool "Trace likely/unlikely profiler"
	select TRACE_BRANCH_PROFILING
	help
	  This tracer profiles all likely and unlikely macros
	  in the kernel. It will display the results in:

	  /sys/kernel/debug/tracing/trace_stat/branch_annotated

	  Note: this will add a significant overhead; only turn this
	  on if you need to profile the system's use of these macros.

config PROFILE_ALL_BRANCHES
	bool "Profile all if conditionals" if !FORTIFY_SOURCE
	select TRACE_BRANCH_PROFILING
	help
	  This tracer profiles all branch conditions. Every if ()
	  taken in the kernel is recorded whether it hit or miss.
	  The results will be displayed in:

	  /sys/kernel/debug/tracing/trace_stat/branch_all

	  This option also enables the likely/unlikely profiler.

	  This configuration, when enabled, will impose a great overhead
	  on the system. This should only be enabled when the system
	  is to be analyzed in much detail.
endchoice

config TRACING_BRANCHES
	bool
	help
	  Selected by tracers that will trace the likely and unlikely
	  conditions. This prevents the tracers themselves from being
	  profiled. Profiling the tracing infrastructure can only happen
	  when the likelys and unlikelys are not being traced.

config BRANCH_TRACER
	bool "Trace likely/unlikely instances"
	depends on TRACE_BRANCH_PROFILING
	select TRACING_BRANCHES
	help
	  This traces the events of likely and unlikely condition
	  calls in the kernel.  The difference between this and the
	  "Trace likely/unlikely profiler" is that this is not a
	  histogram of the callers, but actually places the calling
	  events into a running trace buffer to see when and where the
	  events happened, as well as their results.

	  Say N if unsure.

config BLK_DEV_IO_TRACE
	bool "Support for tracing block IO actions"
	depends on SYSFS
	depends on BLOCK
	select RELAY
	select DEBUG_FS
	select TRACEPOINTS
	select GENERIC_TRACER
	select STACKTRACE
	help
	  Say Y here if you want to be able to trace the block layer actions
	  on a given queue. Tracing allows you to see any traffic happening
	  on a block device queue. For more information (and the userspace
	  support tools needed), fetch the blktrace tools from:

	  git://git.kernel.dk/blktrace.git

	  Tracing also is possible using the ftrace interface, e.g.:

	    echo 1 > /sys/block/sda/sda1/trace/enable
	    echo blk > /sys/kernel/debug/tracing/current_tracer
	    cat /sys/kernel/debug/tracing/trace_pipe

	  If unsure, say N.

config KPROBE_EVENTS
	depends on KPROBES
	depends on HAVE_REGS_AND_STACK_ACCESS_API
	bool "Enable kprobes-based dynamic events"
	select TRACING
	select PROBE_EVENTS
	select DYNAMIC_EVENTS
	default y
	help
	  This allows the user to add tracing events (similar to tracepoints)
	  on the fly via the ftrace interface. See
	  Documentation/trace/kprobetrace.rst for more details.

	  Those events can be inserted wherever kprobes can probe, and record
	  various register and memory values.

	  This option is also required by perf-probe subcommand of perf tools.
	  If you want to use perf tools, this option is strongly recommended.

config KPROBE_EVENTS_ON_NOTRACE
	bool "Do NOT protect notrace function from kprobe events"
	depends on KPROBE_EVENTS
	depends on DYNAMIC_FTRACE
	default n
	help
	  This is only for the developers who want to debug ftrace itself
	  using kprobe events.

	  If kprobes can use ftrace instead of breakpoint, ftrace related
	  functions are protected from kprobe-events to prevent an infinite
	  recursion or any unexpected execution path which leads to a kernel
	  crash.

	  This option disables such protection and allows you to put kprobe
	  events on ftrace functions for debugging ftrace by itself.
	  Note that this might let you shoot yourself in the foot.

	  If unsure, say N.

config UPROBE_EVENTS
	bool "Enable uprobes-based dynamic events"
	depends on ARCH_SUPPORTS_UPROBES
	depends on MMU
	depends on PERF_EVENTS
	select UPROBES
	select PROBE_EVENTS
	select DYNAMIC_EVENTS
	select TRACING
	default y
	help
	  This allows the user to add tracing events on top of userspace
	  dynamic events (similar to tracepoints) on the fly via the trace
	  events interface. Those events can be inserted wherever uprobes
	  can probe, and record various registers.
	  This option is required if you plan to use perf-probe subcommand
	  of perf tools on user space applications.

config BPF_EVENTS
	depends on BPF_SYSCALL
	depends on (KPROBE_EVENTS || UPROBE_EVENTS) && PERF_EVENTS
	bool
	default y
	help
	  This allows the user to attach BPF programs to kprobe, uprobe, and
	  tracepoint events.

config DYNAMIC_EVENTS
	def_bool n

config PROBE_EVENTS
	def_bool n

config BPF_KPROBE_OVERRIDE
	bool "Enable BPF programs to override a kprobed function"
	depends on BPF_EVENTS
	depends on FUNCTION_ERROR_INJECTION
	default n
	help
	 Allows BPF to override the execution of a probed function and
	 set a different return value.  This is used for error injection.

config FTRACE_MCOUNT_RECORD
	def_bool y
	depends on DYNAMIC_FTRACE
	depends on HAVE_FTRACE_MCOUNT_RECORD

config FTRACE_MCOUNT_USE_PATCHABLE_FUNCTION_ENTRY
	bool
	depends on FTRACE_MCOUNT_RECORD

config FTRACE_MCOUNT_USE_CC
	def_bool y
	depends on $(cc-option,-mrecord-mcount)
	depends on !FTRACE_MCOUNT_USE_PATCHABLE_FUNCTION_ENTRY
	depends on FTRACE_MCOUNT_RECORD

config FTRACE_MCOUNT_USE_OBJTOOL
	def_bool y
<<<<<<< HEAD
=======
	depends on BROKEN
>>>>>>> 754a0abe
	depends on HAVE_OBJTOOL_MCOUNT
	depends on !FTRACE_MCOUNT_USE_PATCHABLE_FUNCTION_ENTRY
	depends on !FTRACE_MCOUNT_USE_CC
	depends on FTRACE_MCOUNT_RECORD

config FTRACE_MCOUNT_USE_RECORDMCOUNT
	def_bool y
	depends on !FTRACE_MCOUNT_USE_PATCHABLE_FUNCTION_ENTRY
	depends on !FTRACE_MCOUNT_USE_CC
	depends on !FTRACE_MCOUNT_USE_OBJTOOL
	depends on FTRACE_MCOUNT_RECORD

config TRACING_MAP
	bool
	depends on ARCH_HAVE_NMI_SAFE_CMPXCHG
	help
	  tracing_map is a special-purpose lock-free map for tracing,
	  separated out as a stand-alone facility in order to allow it
	  to be shared between multiple tracers.  It isn't meant to be
	  generally used outside of that context, and is normally
	  selected by tracers that use it.

config SYNTH_EVENTS
	bool "Synthetic trace events"
	select TRACING
	select DYNAMIC_EVENTS
	default n
	help
	  Synthetic events are user-defined trace events that can be
	  used to combine data from other trace events or in fact any
	  data source.  Synthetic events can be generated indirectly
	  via the trace() action of histogram triggers or directly
	  by way of an in-kernel API.

	  See Documentation/trace/events.rst or
	  Documentation/trace/histogram.rst for details and examples.

	  If in doubt, say N.

config HIST_TRIGGERS
	bool "Histogram triggers"
	depends on ARCH_HAVE_NMI_SAFE_CMPXCHG
	select TRACING_MAP
	select TRACING
	select DYNAMIC_EVENTS
	select SYNTH_EVENTS
	default n
	help
	  Hist triggers allow one or more arbitrary trace event fields
	  to be aggregated into hash tables and dumped to stdout by
	  reading a debugfs/tracefs file.  They're useful for
	  gathering quick and dirty (though precise) summaries of
	  event activity as an initial guide for further investigation
	  using more advanced tools.

	  Inter-event tracing of quantities such as latencies is also
	  supported using hist triggers under this option.

	  See Documentation/trace/histogram.rst.
	  If in doubt, say N.

config TRACE_EVENT_INJECT
	bool "Trace event injection"
	depends on TRACING
	help
	  Allow user-space to inject a specific trace event into the ring
	  buffer. This is mainly used for testing purpose.

	  If unsure, say N.

config TRACEPOINT_BENCHMARK
	bool "Add tracepoint that benchmarks tracepoints"
	help
	 This option creates the tracepoint "benchmark:benchmark_event".
	 When the tracepoint is enabled, it kicks off a kernel thread that
	 goes into an infinite loop (calling cond_resched() to let other tasks
	 run), and calls the tracepoint. Each iteration will record the time
	 it took to write to the tracepoint and the next iteration that
	 data will be passed to the tracepoint itself. That is, the tracepoint
	 will report the time it took to do the previous tracepoint.
	 The string written to the tracepoint is a static string of 128 bytes
	 to keep the time the same. The initial string is simply a write of
	 "START". The second string records the cold cache time of the first
	 write which is not added to the rest of the calculations.

	 As it is a tight loop, it benchmarks as hot cache. That's fine because
	 we care most about hot paths that are probably in cache already.

	 An example of the output:

	      START
	      first=3672 [COLD CACHED]
	      last=632 first=3672 max=632 min=632 avg=316 std=446 std^2=199712
	      last=278 first=3672 max=632 min=278 avg=303 std=316 std^2=100337
	      last=277 first=3672 max=632 min=277 avg=296 std=258 std^2=67064
	      last=273 first=3672 max=632 min=273 avg=292 std=224 std^2=50411
	      last=273 first=3672 max=632 min=273 avg=288 std=200 std^2=40389
	      last=281 first=3672 max=632 min=273 avg=287 std=183 std^2=33666


config RING_BUFFER_BENCHMARK
	tristate "Ring buffer benchmark stress tester"
	depends on RING_BUFFER
	help
	  This option creates a test to stress the ring buffer and benchmark it.
	  It creates its own ring buffer such that it will not interfere with
	  any other users of the ring buffer (such as ftrace). It then creates
	  a producer and consumer that will run for 10 seconds and sleep for
	  10 seconds. Each interval it will print out the number of events
	  it recorded and give a rough estimate of how long each iteration took.

	  It does not disable interrupts or raise its priority, so it may be
	  affected by processes that are running.

	  If unsure, say N.

config TRACE_EVAL_MAP_FILE
       bool "Show eval mappings for trace events"
       depends on TRACING
       help
	The "print fmt" of the trace events will show the enum/sizeof names
	instead of their values. This can cause problems for user space tools
	that use this string to parse the raw data as user space does not know
	how to convert the string to its value.

	To fix this, there's a special macro in the kernel that can be used
	to convert an enum/sizeof into its value. If this macro is used, then
	the print fmt strings will be converted to their values.

	If something does not get converted properly, this option can be
	used to show what enums/sizeof the kernel tried to convert.

	This option is for debugging the conversions. A file is created
	in the tracing directory called "eval_map" that will show the
	names matched with their values and what trace event system they
	belong too.

	Normally, the mapping of the strings to values will be freed after
	boot up or module load. With this option, they will not be freed, as
	they are needed for the "eval_map" file. Enabling this option will
	increase the memory footprint of the running kernel.

	If unsure, say N.

config FTRACE_RECORD_RECURSION
	bool "Record functions that recurse in function tracing"
	depends on FUNCTION_TRACER
	help
	  All callbacks that attach to the function tracing have some sort
	  of protection against recursion. Even though the protection exists,
	  it adds overhead. This option will create a file in the tracefs
	  file system called "recursed_functions" that will list the functions
	  that triggered a recursion.

	  This will add more overhead to cases that have recursion.

	  If unsure, say N

config FTRACE_RECORD_RECURSION_SIZE
	int "Max number of recursed functions to record"
	default	128
	depends on FTRACE_RECORD_RECURSION
	help
	  This defines the limit of number of functions that can be
	  listed in the "recursed_functions" file, that lists all
	  the functions that caused a recursion to happen.
	  This file can be reset, but the limit can not change in
	  size at runtime.

config RING_BUFFER_RECORD_RECURSION
	bool "Record functions that recurse in the ring buffer"
	depends on FTRACE_RECORD_RECURSION
	# default y, because it is coupled with FTRACE_RECORD_RECURSION
	default y
	help
	  The ring buffer has its own internal recursion. Although when
	  recursion happens it wont cause harm because of the protection,
	  but it does cause an unwanted overhead. Enabling this option will
	  place where recursion was detected into the ftrace "recursed_functions"
	  file.

	  This will add more overhead to cases that have recursion.

config GCOV_PROFILE_FTRACE
	bool "Enable GCOV profiling on ftrace subsystem"
	depends on GCOV_KERNEL
	help
	  Enable GCOV profiling on ftrace subsystem for checking
	  which functions/lines are tested.

	  If unsure, say N.

	  Note that on a kernel compiled with this config, ftrace will
	  run significantly slower.

config FTRACE_SELFTEST
	bool

config FTRACE_STARTUP_TEST
	bool "Perform a startup test on ftrace"
	depends on GENERIC_TRACER
	select FTRACE_SELFTEST
	help
	  This option performs a series of startup tests on ftrace. On bootup
	  a series of tests are made to verify that the tracer is
	  functioning properly. It will do tests on all the configured
	  tracers of ftrace.

config EVENT_TRACE_STARTUP_TEST
	bool "Run selftest on trace events"
	depends on FTRACE_STARTUP_TEST
	default y
	help
	  This option performs a test on all trace events in the system.
	  It basically just enables each event and runs some code that
	  will trigger events (not necessarily the event it enables)
	  This may take some time run as there are a lot of events.

config EVENT_TRACE_TEST_SYSCALLS
	bool "Run selftest on syscall events"
	depends on EVENT_TRACE_STARTUP_TEST
	help
	 This option will also enable testing every syscall event.
	 It only enables the event and disables it and runs various loads
	 with the event enabled. This adds a bit more time for kernel boot
	 up since it runs this on every system call defined.

	 TBD - enable a way to actually call the syscalls as we test their
	       events

config RING_BUFFER_STARTUP_TEST
       bool "Ring buffer startup self test"
       depends on RING_BUFFER
       help
	 Run a simple self test on the ring buffer on boot up. Late in the
	 kernel boot sequence, the test will start that kicks off
	 a thread per cpu. Each thread will write various size events
	 into the ring buffer. Another thread is created to send IPIs
	 to each of the threads, where the IPI handler will also write
	 to the ring buffer, to test/stress the nesting ability.
	 If any anomalies are discovered, a warning will be displayed
	 and all ring buffers will be disabled.

	 The test runs for 10 seconds. This will slow your boot time
	 by at least 10 more seconds.

	 At the end of the test, statics and more checks are done.
	 It will output the stats of each per cpu buffer. What
	 was written, the sizes, what was read, what was lost, and
	 other similar details.

	 If unsure, say N

config RING_BUFFER_VALIDATE_TIME_DELTAS
	bool "Verify ring buffer time stamp deltas"
	depends on RING_BUFFER
	help
	  This will audit the time stamps on the ring buffer sub
	  buffer to make sure that all the time deltas for the
	  events on a sub buffer matches the current time stamp.
	  This audit is performed for every event that is not
	  interrupted, or interrupting another event. A check
	  is also made when traversing sub buffers to make sure
	  that all the deltas on the previous sub buffer do not
	  add up to be greater than the current time stamp.

	  NOTE: This adds significant overhead to recording of events,
	  and should only be used to test the logic of the ring buffer.
	  Do not use it on production systems.

	  Only say Y if you understand what this does, and you
	  still want it enabled. Otherwise say N

config MMIOTRACE_TEST
	tristate "Test module for mmiotrace"
	depends on MMIOTRACE && m
	help
	  This is a dumb module for testing mmiotrace. It is very dangerous
	  as it will write garbage to IO memory starting at a given address.
	  However, it should be safe to use on e.g. unused portion of VRAM.

	  Say N, unless you absolutely know what you are doing.

config PREEMPTIRQ_DELAY_TEST
	tristate "Test module to create a preempt / IRQ disable delay thread to test latency tracers"
	depends on m
	help
	  Select this option to build a test module that can help test latency
	  tracers by executing a preempt or irq disable section with a user
	  configurable delay. The module busy waits for the duration of the
	  critical section.

	  For example, the following invocation generates a burst of three
	  irq-disabled critical sections for 500us:
	  modprobe preemptirq_delay_test test_mode=irq delay=500 burst_size=3

	  What's more, if you want to attach the test on the cpu which the latency
	  tracer is running on, specify cpu_affinity=cpu_num at the end of the
	  command.

	  If unsure, say N

config SYNTH_EVENT_GEN_TEST
	tristate "Test module for in-kernel synthetic event generation"
	depends on SYNTH_EVENTS
	help
          This option creates a test module to check the base
          functionality of in-kernel synthetic event definition and
          generation.

          To test, insert the module, and then check the trace buffer
	  for the generated sample events.

	  If unsure, say N.

config KPROBE_EVENT_GEN_TEST
	tristate "Test module for in-kernel kprobe event generation"
	depends on KPROBE_EVENTS
	help
          This option creates a test module to check the base
          functionality of in-kernel kprobe event definition.

          To test, insert the module, and then check the trace buffer
	  for the generated kprobe events.

	  If unsure, say N.

config HIST_TRIGGERS_DEBUG
	bool "Hist trigger debug support"
	depends on HIST_TRIGGERS
	help
          Add "hist_debug" file for each event, which when read will
          dump out a bunch of internal details about the hist triggers
          defined on that event.

          The hist_debug file serves a couple of purposes:

            - Helps developers verify that nothing is broken.

            - Provides educational information to support the details
              of the hist trigger internals as described by
              Documentation/trace/histogram-design.rst.

          The hist_debug output only covers the data structures
          related to the histogram definitions themselves and doesn't
          display the internals of map buckets or variable values of
          running histograms.

          If unsure, say N.

endif # FTRACE

endif # TRACING_SUPPORT
<|MERGE_RESOLUTION|>--- conflicted
+++ resolved
@@ -694,10 +694,7 @@
 
 config FTRACE_MCOUNT_USE_OBJTOOL
 	def_bool y
-<<<<<<< HEAD
-=======
 	depends on BROKEN
->>>>>>> 754a0abe
 	depends on HAVE_OBJTOOL_MCOUNT
 	depends on !FTRACE_MCOUNT_USE_PATCHABLE_FUNCTION_ENTRY
 	depends on !FTRACE_MCOUNT_USE_CC
