--- conflicted
+++ resolved
@@ -3290,11 +3290,6 @@
 				    info->after, ts)) {
 			/* Nothing came after this event between C and E */
 			info->delta = ts - info->after;
-<<<<<<< HEAD
-			(void)rb_time_cmpxchg(&cpu_buffer->write_stamp,
-					      info->after, ts);
-=======
->>>>>>> 912795ea
 			info->ts = ts;
 		} else {
 			/*
