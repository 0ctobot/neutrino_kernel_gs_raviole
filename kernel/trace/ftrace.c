// SPDX-License-Identifier: GPL-2.0
/*
 * Infrastructure for profiling code inserted by 'gcc -pg'.
 *
 * Copyright (C) 2007-2008 Steven Rostedt <srostedt@redhat.com>
 * Copyright (C) 2004-2008 Ingo Molnar <mingo@redhat.com>
 *
 * Originally ported from the -rt patch by:
 *   Copyright (C) 2007 Arnaldo Carvalho de Melo <acme@redhat.com>
 *
 * Based on code in the latency_tracer, that is:
 *
 *  Copyright (C) 2004-2006 Ingo Molnar
 *  Copyright (C) 2004 Nadia Yvette Chambers
 */

#include <linux/stop_machine.h>
#include <linux/clocksource.h>
#include <linux/sched/task.h>
#include <linux/kallsyms.h>
#include <linux/security.h>
#include <linux/seq_file.h>
#include <linux/tracefs.h>
#include <linux/hardirq.h>
#include <linux/kthread.h>
#include <linux/uaccess.h>
#include <linux/bsearch.h>
#include <linux/module.h>
#include <linux/ftrace.h>
#include <linux/sysctl.h>
#include <linux/slab.h>
#include <linux/ctype.h>
#include <linux/sort.h>
#include <linux/list.h>
#include <linux/hash.h>
#include <linux/rcupdate.h>
#include <linux/kprobes.h>

#include <trace/events/sched.h>

#include <asm/sections.h>
#include <asm/setup.h>

#include "ftrace_internal.h"
#include "trace_output.h"
#include "trace_stat.h"

#define FTRACE_WARN_ON(cond)			\
	({					\
		int ___r = cond;		\
		if (WARN_ON(___r))		\
			ftrace_kill();		\
		___r;				\
	})

#define FTRACE_WARN_ON_ONCE(cond)		\
	({					\
		int ___r = cond;		\
		if (WARN_ON_ONCE(___r))		\
			ftrace_kill();		\
		___r;				\
	})

/* hash bits for specific function selection */
#define FTRACE_HASH_DEFAULT_BITS 10
#define FTRACE_HASH_MAX_BITS 12

#ifdef CONFIG_DYNAMIC_FTRACE
#define INIT_OPS_HASH(opsname)	\
	.func_hash		= &opsname.local_hash,			\
	.local_hash.regex_lock	= __MUTEX_INITIALIZER(opsname.local_hash.regex_lock),
#else
#define INIT_OPS_HASH(opsname)
#endif

enum {
	FTRACE_MODIFY_ENABLE_FL		= (1 << 0),
	FTRACE_MODIFY_MAY_SLEEP_FL	= (1 << 1),
};

struct ftrace_ops ftrace_list_end __read_mostly = {
	.func		= ftrace_stub,
	.flags		= FTRACE_OPS_FL_STUB,
	INIT_OPS_HASH(ftrace_list_end)
};

/* ftrace_enabled is a method to turn ftrace on or off */
int ftrace_enabled __read_mostly;
static int last_ftrace_enabled;

/* Current function tracing op */
struct ftrace_ops *function_trace_op __read_mostly = &ftrace_list_end;
/* What to set function_trace_op to */
static struct ftrace_ops *set_function_trace_op;

static bool ftrace_pids_enabled(struct ftrace_ops *ops)
{
	struct trace_array *tr;

	if (!(ops->flags & FTRACE_OPS_FL_PID) || !ops->private)
		return false;

	tr = ops->private;

	return tr->function_pids != NULL || tr->function_no_pids != NULL;
}

static void ftrace_update_trampoline(struct ftrace_ops *ops);

/*
 * ftrace_disabled is set when an anomaly is discovered.
 * ftrace_disabled is much stronger than ftrace_enabled.
 */
static int ftrace_disabled __read_mostly;

DEFINE_MUTEX(ftrace_lock);

struct ftrace_ops __rcu *ftrace_ops_list __read_mostly = &ftrace_list_end;
ftrace_func_t ftrace_trace_function __read_mostly = ftrace_stub;
struct ftrace_ops global_ops;

#if ARCH_SUPPORTS_FTRACE_OPS
static void ftrace_ops_list_func(unsigned long ip, unsigned long parent_ip,
				 struct ftrace_ops *op, struct ftrace_regs *fregs);
#else
/* See comment below, where ftrace_ops_list_func is defined */
static void ftrace_ops_no_ops(unsigned long ip, unsigned long parent_ip);
#define ftrace_ops_list_func ((ftrace_func_t)ftrace_ops_no_ops)
#endif

static inline void ftrace_ops_init(struct ftrace_ops *ops)
{
#ifdef CONFIG_DYNAMIC_FTRACE
	if (!(ops->flags & FTRACE_OPS_FL_INITIALIZED)) {
		mutex_init(&ops->local_hash.regex_lock);
		ops->func_hash = &ops->local_hash;
		ops->flags |= FTRACE_OPS_FL_INITIALIZED;
	}
#endif
}

static void ftrace_pid_func(unsigned long ip, unsigned long parent_ip,
			    struct ftrace_ops *op, struct ftrace_regs *fregs)
{
	struct trace_array *tr = op->private;
	int pid;

	if (tr) {
		pid = this_cpu_read(tr->array_buffer.data->ftrace_ignore_pid);
		if (pid == FTRACE_PID_IGNORE)
			return;
		if (pid != FTRACE_PID_TRACE &&
		    pid != current->pid)
			return;
	}

	op->saved_func(ip, parent_ip, op, fregs);
}

static void ftrace_sync_ipi(void *data)
{
	/* Probably not needed, but do it anyway */
	smp_rmb();
}

static ftrace_func_t ftrace_ops_get_list_func(struct ftrace_ops *ops)
{
	/*
	 * If this is a dynamic, RCU, or per CPU ops, or we force list func,
	 * then it needs to call the list anyway.
	 */
	if (ops->flags & (FTRACE_OPS_FL_DYNAMIC | FTRACE_OPS_FL_RCU) ||
	    FTRACE_FORCE_LIST_FUNC)
		return ftrace_ops_list_func;

	return ftrace_ops_get_func(ops);
}

static void update_ftrace_function(void)
{
	ftrace_func_t func;

	/*
	 * Prepare the ftrace_ops that the arch callback will use.
	 * If there's only one ftrace_ops registered, the ftrace_ops_list
	 * will point to the ops we want.
	 */
	set_function_trace_op = rcu_dereference_protected(ftrace_ops_list,
						lockdep_is_held(&ftrace_lock));

	/* If there's no ftrace_ops registered, just call the stub function */
	if (set_function_trace_op == &ftrace_list_end) {
		func = ftrace_stub;

	/*
	 * If we are at the end of the list and this ops is
	 * recursion safe and not dynamic and the arch supports passing ops,
	 * then have the mcount trampoline call the function directly.
	 */
	} else if (rcu_dereference_protected(ftrace_ops_list->next,
			lockdep_is_held(&ftrace_lock)) == &ftrace_list_end) {
		func = ftrace_ops_get_list_func(ftrace_ops_list);

	} else {
		/* Just use the default ftrace_ops */
		set_function_trace_op = &ftrace_list_end;
		func = ftrace_ops_list_func;
	}

	update_function_graph_func();

	/* If there's no change, then do nothing more here */
	if (ftrace_trace_function == func)
		return;

	/*
	 * If we are using the list function, it doesn't care
	 * about the function_trace_ops.
	 */
	if (func == ftrace_ops_list_func) {
		ftrace_trace_function = func;
		/*
		 * Don't even bother setting function_trace_ops,
		 * it would be racy to do so anyway.
		 */
		return;
	}

#ifndef CONFIG_DYNAMIC_FTRACE
	/*
	 * For static tracing, we need to be a bit more careful.
	 * The function change takes affect immediately. Thus,
	 * we need to coordinate the setting of the function_trace_ops
	 * with the setting of the ftrace_trace_function.
	 *
	 * Set the function to the list ops, which will call the
	 * function we want, albeit indirectly, but it handles the
	 * ftrace_ops and doesn't depend on function_trace_op.
	 */
	ftrace_trace_function = ftrace_ops_list_func;
	/*
	 * Make sure all CPUs see this. Yes this is slow, but static
	 * tracing is slow and nasty to have enabled.
	 */
	synchronize_rcu_tasks_rude();
	/* Now all cpus are using the list ops. */
	function_trace_op = set_function_trace_op;
	/* Make sure the function_trace_op is visible on all CPUs */
	smp_wmb();
	/* Nasty way to force a rmb on all cpus */
	smp_call_function(ftrace_sync_ipi, NULL, 1);
	/* OK, we are all set to update the ftrace_trace_function now! */
#endif /* !CONFIG_DYNAMIC_FTRACE */

	ftrace_trace_function = func;
}

static void add_ftrace_ops(struct ftrace_ops __rcu **list,
			   struct ftrace_ops *ops)
{
	rcu_assign_pointer(ops->next, *list);

	/*
	 * We are entering ops into the list but another
	 * CPU might be walking that list. We need to make sure
	 * the ops->next pointer is valid before another CPU sees
	 * the ops pointer included into the list.
	 */
	rcu_assign_pointer(*list, ops);
}

static int remove_ftrace_ops(struct ftrace_ops __rcu **list,
			     struct ftrace_ops *ops)
{
	struct ftrace_ops **p;

	/*
	 * If we are removing the last function, then simply point
	 * to the ftrace_stub.
	 */
	if (rcu_dereference_protected(*list,
			lockdep_is_held(&ftrace_lock)) == ops &&
	    rcu_dereference_protected(ops->next,
			lockdep_is_held(&ftrace_lock)) == &ftrace_list_end) {
		*list = &ftrace_list_end;
		return 0;
	}

	for (p = list; *p != &ftrace_list_end; p = &(*p)->next)
		if (*p == ops)
			break;

	if (*p != ops)
		return -1;

	*p = (*p)->next;
	return 0;
}

static void ftrace_update_trampoline(struct ftrace_ops *ops);

int __register_ftrace_function(struct ftrace_ops *ops)
{
	if (ops->flags & FTRACE_OPS_FL_DELETED)
		return -EINVAL;

	if (WARN_ON(ops->flags & FTRACE_OPS_FL_ENABLED))
		return -EBUSY;

#ifndef CONFIG_DYNAMIC_FTRACE_WITH_REGS
	/*
	 * If the ftrace_ops specifies SAVE_REGS, then it only can be used
	 * if the arch supports it, or SAVE_REGS_IF_SUPPORTED is also set.
	 * Setting SAVE_REGS_IF_SUPPORTED makes SAVE_REGS irrelevant.
	 */
	if (ops->flags & FTRACE_OPS_FL_SAVE_REGS &&
	    !(ops->flags & FTRACE_OPS_FL_SAVE_REGS_IF_SUPPORTED))
		return -EINVAL;

	if (ops->flags & FTRACE_OPS_FL_SAVE_REGS_IF_SUPPORTED)
		ops->flags |= FTRACE_OPS_FL_SAVE_REGS;
#endif
	if (!ftrace_enabled && (ops->flags & FTRACE_OPS_FL_PERMANENT))
		return -EBUSY;

	if (!core_kernel_data((unsigned long)ops))
		ops->flags |= FTRACE_OPS_FL_DYNAMIC;

	add_ftrace_ops(&ftrace_ops_list, ops);

	/* Always save the function, and reset at unregistering */
	ops->saved_func = ops->func;

	if (ftrace_pids_enabled(ops))
		ops->func = ftrace_pid_func;

	ftrace_update_trampoline(ops);

	if (ftrace_enabled)
		update_ftrace_function();

	return 0;
}

int __unregister_ftrace_function(struct ftrace_ops *ops)
{
	int ret;

	if (WARN_ON(!(ops->flags & FTRACE_OPS_FL_ENABLED)))
		return -EBUSY;

	ret = remove_ftrace_ops(&ftrace_ops_list, ops);

	if (ret < 0)
		return ret;

	if (ftrace_enabled)
		update_ftrace_function();

	ops->func = ops->saved_func;

	return 0;
}

static void ftrace_update_pid_func(void)
{
	struct ftrace_ops *op;

	/* Only do something if we are tracing something */
	if (ftrace_trace_function == ftrace_stub)
		return;

	do_for_each_ftrace_op(op, ftrace_ops_list) {
		if (op->flags & FTRACE_OPS_FL_PID) {
			op->func = ftrace_pids_enabled(op) ?
				ftrace_pid_func : op->saved_func;
			ftrace_update_trampoline(op);
		}
	} while_for_each_ftrace_op(op);

	update_ftrace_function();
}

#ifdef CONFIG_FUNCTION_PROFILER
struct ftrace_profile {
	struct hlist_node		node;
	unsigned long			ip;
	unsigned long			counter;
#ifdef CONFIG_FUNCTION_GRAPH_TRACER
	unsigned long long		time;
	unsigned long long		time_squared;
#endif
};

struct ftrace_profile_page {
	struct ftrace_profile_page	*next;
	unsigned long			index;
	struct ftrace_profile		records[];
};

struct ftrace_profile_stat {
	atomic_t			disabled;
	struct hlist_head		*hash;
	struct ftrace_profile_page	*pages;
	struct ftrace_profile_page	*start;
	struct tracer_stat		stat;
};

#define PROFILE_RECORDS_SIZE						\
	(PAGE_SIZE - offsetof(struct ftrace_profile_page, records))

#define PROFILES_PER_PAGE					\
	(PROFILE_RECORDS_SIZE / sizeof(struct ftrace_profile))

static int ftrace_profile_enabled __read_mostly;

/* ftrace_profile_lock - synchronize the enable and disable of the profiler */
static DEFINE_MUTEX(ftrace_profile_lock);

static DEFINE_PER_CPU(struct ftrace_profile_stat, ftrace_profile_stats);

#define FTRACE_PROFILE_HASH_BITS 10
#define FTRACE_PROFILE_HASH_SIZE (1 << FTRACE_PROFILE_HASH_BITS)

static void *
function_stat_next(void *v, int idx)
{
	struct ftrace_profile *rec = v;
	struct ftrace_profile_page *pg;

	pg = (struct ftrace_profile_page *)((unsigned long)rec & PAGE_MASK);

 again:
	if (idx != 0)
		rec++;

	if ((void *)rec >= (void *)&pg->records[pg->index]) {
		pg = pg->next;
		if (!pg)
			return NULL;
		rec = &pg->records[0];
		if (!rec->counter)
			goto again;
	}

	return rec;
}

static void *function_stat_start(struct tracer_stat *trace)
{
	struct ftrace_profile_stat *stat =
		container_of(trace, struct ftrace_profile_stat, stat);

	if (!stat || !stat->start)
		return NULL;

	return function_stat_next(&stat->start->records[0], 0);
}

#ifdef CONFIG_FUNCTION_GRAPH_TRACER
/* function graph compares on total time */
static int function_stat_cmp(const void *p1, const void *p2)
{
	const struct ftrace_profile *a = p1;
	const struct ftrace_profile *b = p2;

	if (a->time < b->time)
		return -1;
	if (a->time > b->time)
		return 1;
	else
		return 0;
}
#else
/* not function graph compares against hits */
static int function_stat_cmp(const void *p1, const void *p2)
{
	const struct ftrace_profile *a = p1;
	const struct ftrace_profile *b = p2;

	if (a->counter < b->counter)
		return -1;
	if (a->counter > b->counter)
		return 1;
	else
		return 0;
}
#endif

static int function_stat_headers(struct seq_file *m)
{
#ifdef CONFIG_FUNCTION_GRAPH_TRACER
	seq_puts(m, "  Function                               "
		 "Hit    Time            Avg             s^2\n"
		    "  --------                               "
		 "---    ----            ---             ---\n");
#else
	seq_puts(m, "  Function                               Hit\n"
		    "  --------                               ---\n");
#endif
	return 0;
}

static int function_stat_show(struct seq_file *m, void *v)
{
	struct ftrace_profile *rec = v;
	char str[KSYM_SYMBOL_LEN];
	int ret = 0;
#ifdef CONFIG_FUNCTION_GRAPH_TRACER
	static struct trace_seq s;
	unsigned long long avg;
	unsigned long long stddev;
#endif
	mutex_lock(&ftrace_profile_lock);

	/* we raced with function_profile_reset() */
	if (unlikely(rec->counter == 0)) {
		ret = -EBUSY;
		goto out;
	}

#ifdef CONFIG_FUNCTION_GRAPH_TRACER
	avg = div64_ul(rec->time, rec->counter);
	if (tracing_thresh && (avg < tracing_thresh))
		goto out;
#endif

	kallsyms_lookup(rec->ip, NULL, NULL, NULL, str);
	seq_printf(m, "  %-30.30s  %10lu", str, rec->counter);

#ifdef CONFIG_FUNCTION_GRAPH_TRACER
	seq_puts(m, "    ");

	/* Sample standard deviation (s^2) */
	if (rec->counter <= 1)
		stddev = 0;
	else {
		/*
		 * Apply Welford's method:
		 * s^2 = 1 / (n * (n-1)) * (n * \Sum (x_i)^2 - (\Sum x_i)^2)
		 */
		stddev = rec->counter * rec->time_squared -
			 rec->time * rec->time;

		/*
		 * Divide only 1000 for ns^2 -> us^2 conversion.
		 * trace_print_graph_duration will divide 1000 again.
		 */
		stddev = div64_ul(stddev,
				  rec->counter * (rec->counter - 1) * 1000);
	}

	trace_seq_init(&s);
	trace_print_graph_duration(rec->time, &s);
	trace_seq_puts(&s, "    ");
	trace_print_graph_duration(avg, &s);
	trace_seq_puts(&s, "    ");
	trace_print_graph_duration(stddev, &s);
	trace_print_seq(m, &s);
#endif
	seq_putc(m, '\n');
out:
	mutex_unlock(&ftrace_profile_lock);

	return ret;
}

static void ftrace_profile_reset(struct ftrace_profile_stat *stat)
{
	struct ftrace_profile_page *pg;

	pg = stat->pages = stat->start;

	while (pg) {
		memset(pg->records, 0, PROFILE_RECORDS_SIZE);
		pg->index = 0;
		pg = pg->next;
	}

	memset(stat->hash, 0,
	       FTRACE_PROFILE_HASH_SIZE * sizeof(struct hlist_head));
}

int ftrace_profile_pages_init(struct ftrace_profile_stat *stat)
{
	struct ftrace_profile_page *pg;
	int functions;
	int pages;
	int i;

	/* If we already allocated, do nothing */
	if (stat->pages)
		return 0;

	stat->pages = (void *)get_zeroed_page(GFP_KERNEL);
	if (!stat->pages)
		return -ENOMEM;

#ifdef CONFIG_DYNAMIC_FTRACE
	functions = ftrace_update_tot_cnt;
#else
	/*
	 * We do not know the number of functions that exist because
	 * dynamic tracing is what counts them. With past experience
	 * we have around 20K functions. That should be more than enough.
	 * It is highly unlikely we will execute every function in
	 * the kernel.
	 */
	functions = 20000;
#endif

	pg = stat->start = stat->pages;

	pages = DIV_ROUND_UP(functions, PROFILES_PER_PAGE);

	for (i = 1; i < pages; i++) {
		pg->next = (void *)get_zeroed_page(GFP_KERNEL);
		if (!pg->next)
			goto out_free;
		pg = pg->next;
	}

	return 0;

 out_free:
	pg = stat->start;
	while (pg) {
		unsigned long tmp = (unsigned long)pg;

		pg = pg->next;
		free_page(tmp);
	}

	stat->pages = NULL;
	stat->start = NULL;

	return -ENOMEM;
}

static int ftrace_profile_init_cpu(int cpu)
{
	struct ftrace_profile_stat *stat;
	int size;

	stat = &per_cpu(ftrace_profile_stats, cpu);

	if (stat->hash) {
		/* If the profile is already created, simply reset it */
		ftrace_profile_reset(stat);
		return 0;
	}

	/*
	 * We are profiling all functions, but usually only a few thousand
	 * functions are hit. We'll make a hash of 1024 items.
	 */
	size = FTRACE_PROFILE_HASH_SIZE;

	stat->hash = kcalloc(size, sizeof(struct hlist_head), GFP_KERNEL);

	if (!stat->hash)
		return -ENOMEM;

	/* Preallocate the function profiling pages */
	if (ftrace_profile_pages_init(stat) < 0) {
		kfree(stat->hash);
		stat->hash = NULL;
		return -ENOMEM;
	}

	return 0;
}

static int ftrace_profile_init(void)
{
	int cpu;
	int ret = 0;

	for_each_possible_cpu(cpu) {
		ret = ftrace_profile_init_cpu(cpu);
		if (ret)
			break;
	}

	return ret;
}

/* interrupts must be disabled */
static struct ftrace_profile *
ftrace_find_profiled_func(struct ftrace_profile_stat *stat, unsigned long ip)
{
	struct ftrace_profile *rec;
	struct hlist_head *hhd;
	unsigned long key;

	key = hash_long(ip, FTRACE_PROFILE_HASH_BITS);
	hhd = &stat->hash[key];

	if (hlist_empty(hhd))
		return NULL;

	hlist_for_each_entry_rcu_notrace(rec, hhd, node) {
		if (rec->ip == ip)
			return rec;
	}

	return NULL;
}

static void ftrace_add_profile(struct ftrace_profile_stat *stat,
			       struct ftrace_profile *rec)
{
	unsigned long key;

	key = hash_long(rec->ip, FTRACE_PROFILE_HASH_BITS);
	hlist_add_head_rcu(&rec->node, &stat->hash[key]);
}

/*
 * The memory is already allocated, this simply finds a new record to use.
 */
static struct ftrace_profile *
ftrace_profile_alloc(struct ftrace_profile_stat *stat, unsigned long ip)
{
	struct ftrace_profile *rec = NULL;

	/* prevent recursion (from NMIs) */
	if (atomic_inc_return(&stat->disabled) != 1)
		goto out;

	/*
	 * Try to find the function again since an NMI
	 * could have added it
	 */
	rec = ftrace_find_profiled_func(stat, ip);
	if (rec)
		goto out;

	if (stat->pages->index == PROFILES_PER_PAGE) {
		if (!stat->pages->next)
			goto out;
		stat->pages = stat->pages->next;
	}

	rec = &stat->pages->records[stat->pages->index++];
	rec->ip = ip;
	ftrace_add_profile(stat, rec);

 out:
	atomic_dec(&stat->disabled);

	return rec;
}

static void
function_profile_call(unsigned long ip, unsigned long parent_ip,
		      struct ftrace_ops *ops, struct ftrace_regs *fregs)
{
	struct ftrace_profile_stat *stat;
	struct ftrace_profile *rec;
	unsigned long flags;

	if (!ftrace_profile_enabled)
		return;

	local_irq_save(flags);

	stat = this_cpu_ptr(&ftrace_profile_stats);
	if (!stat->hash || !ftrace_profile_enabled)
		goto out;

	rec = ftrace_find_profiled_func(stat, ip);
	if (!rec) {
		rec = ftrace_profile_alloc(stat, ip);
		if (!rec)
			goto out;
	}

	rec->counter++;
 out:
	local_irq_restore(flags);
}

#ifdef CONFIG_FUNCTION_GRAPH_TRACER
static bool fgraph_graph_time = true;

void ftrace_graph_graph_time_control(bool enable)
{
	fgraph_graph_time = enable;
}

static int profile_graph_entry(struct ftrace_graph_ent *trace)
{
	struct ftrace_ret_stack *ret_stack;

	function_profile_call(trace->func, 0, NULL, NULL);

	/* If function graph is shutting down, ret_stack can be NULL */
	if (!current->ret_stack)
		return 0;

	ret_stack = ftrace_graph_get_ret_stack(current, 0);
	if (ret_stack)
		ret_stack->subtime = 0;

	return 1;
}

static void profile_graph_return(struct ftrace_graph_ret *trace)
{
	struct ftrace_ret_stack *ret_stack;
	struct ftrace_profile_stat *stat;
	unsigned long long calltime;
	struct ftrace_profile *rec;
	unsigned long flags;

	local_irq_save(flags);
	stat = this_cpu_ptr(&ftrace_profile_stats);
	if (!stat->hash || !ftrace_profile_enabled)
		goto out;

	/* If the calltime was zero'd ignore it */
	if (!trace->calltime)
		goto out;

	calltime = trace->rettime - trace->calltime;

	if (!fgraph_graph_time) {

		/* Append this call time to the parent time to subtract */
		ret_stack = ftrace_graph_get_ret_stack(current, 1);
		if (ret_stack)
			ret_stack->subtime += calltime;

		ret_stack = ftrace_graph_get_ret_stack(current, 0);
		if (ret_stack && ret_stack->subtime < calltime)
			calltime -= ret_stack->subtime;
		else
			calltime = 0;
	}

	rec = ftrace_find_profiled_func(stat, trace->func);
	if (rec) {
		rec->time += calltime;
		rec->time_squared += calltime * calltime;
	}

 out:
	local_irq_restore(flags);
}

static struct fgraph_ops fprofiler_ops = {
	.entryfunc = &profile_graph_entry,
	.retfunc = &profile_graph_return,
};

static int register_ftrace_profiler(void)
{
	return register_ftrace_graph(&fprofiler_ops);
}

static void unregister_ftrace_profiler(void)
{
	unregister_ftrace_graph(&fprofiler_ops);
}
#else
static struct ftrace_ops ftrace_profile_ops __read_mostly = {
	.func		= function_profile_call,
	.flags		= FTRACE_OPS_FL_INITIALIZED,
	INIT_OPS_HASH(ftrace_profile_ops)
};

static int register_ftrace_profiler(void)
{
	return register_ftrace_function(&ftrace_profile_ops);
}

static void unregister_ftrace_profiler(void)
{
	unregister_ftrace_function(&ftrace_profile_ops);
}
#endif /* CONFIG_FUNCTION_GRAPH_TRACER */

static ssize_t
ftrace_profile_write(struct file *filp, const char __user *ubuf,
		     size_t cnt, loff_t *ppos)
{
	unsigned long val;
	int ret;

	ret = kstrtoul_from_user(ubuf, cnt, 10, &val);
	if (ret)
		return ret;

	val = !!val;

	mutex_lock(&ftrace_profile_lock);
	if (ftrace_profile_enabled ^ val) {
		if (val) {
			ret = ftrace_profile_init();
			if (ret < 0) {
				cnt = ret;
				goto out;
			}

			ret = register_ftrace_profiler();
			if (ret < 0) {
				cnt = ret;
				goto out;
			}
			ftrace_profile_enabled = 1;
		} else {
			ftrace_profile_enabled = 0;
			/*
			 * unregister_ftrace_profiler calls stop_machine
			 * so this acts like an synchronize_rcu.
			 */
			unregister_ftrace_profiler();
		}
	}
 out:
	mutex_unlock(&ftrace_profile_lock);

	*ppos += cnt;

	return cnt;
}

static ssize_t
ftrace_profile_read(struct file *filp, char __user *ubuf,
		     size_t cnt, loff_t *ppos)
{
	char buf[64];		/* big enough to hold a number */
	int r;

	r = sprintf(buf, "%u\n", ftrace_profile_enabled);
	return simple_read_from_buffer(ubuf, cnt, ppos, buf, r);
}

static const struct file_operations ftrace_profile_fops = {
	.open		= tracing_open_generic,
	.read		= ftrace_profile_read,
	.write		= ftrace_profile_write,
	.llseek		= default_llseek,
};

/* used to initialize the real stat files */
static struct tracer_stat function_stats __initdata = {
	.name		= "functions",
	.stat_start	= function_stat_start,
	.stat_next	= function_stat_next,
	.stat_cmp	= function_stat_cmp,
	.stat_headers	= function_stat_headers,
	.stat_show	= function_stat_show
};

static __init void ftrace_profile_tracefs(struct dentry *d_tracer)
{
	struct ftrace_profile_stat *stat;
	struct dentry *entry;
	char *name;
	int ret;
	int cpu;

	for_each_possible_cpu(cpu) {
		stat = &per_cpu(ftrace_profile_stats, cpu);

		name = kasprintf(GFP_KERNEL, "function%d", cpu);
		if (!name) {
			/*
			 * The files created are permanent, if something happens
			 * we still do not free memory.
			 */
			WARN(1,
			     "Could not allocate stat file for cpu %d\n",
			     cpu);
			return;
		}
		stat->stat = function_stats;
		stat->stat.name = name;
		ret = register_stat_tracer(&stat->stat);
		if (ret) {
			WARN(1,
			     "Could not register function stat for cpu %d\n",
			     cpu);
			kfree(name);
			return;
		}
	}

	entry = tracefs_create_file("function_profile_enabled", 0644,
				    d_tracer, NULL, &ftrace_profile_fops);
	if (!entry)
		pr_warn("Could not create tracefs 'function_profile_enabled' entry\n");
}

#else /* CONFIG_FUNCTION_PROFILER */
static __init void ftrace_profile_tracefs(struct dentry *d_tracer)
{
}
#endif /* CONFIG_FUNCTION_PROFILER */

#ifdef CONFIG_DYNAMIC_FTRACE

static struct ftrace_ops *removed_ops;

/*
 * Set when doing a global update, like enabling all recs or disabling them.
 * It is not set when just updating a single ftrace_ops.
 */
static bool update_all_ops;

#ifndef CONFIG_FTRACE_MCOUNT_RECORD
# error Dynamic ftrace depends on MCOUNT_RECORD
#endif

struct ftrace_func_probe {
	struct ftrace_probe_ops	*probe_ops;
	struct ftrace_ops	ops;
	struct trace_array	*tr;
	struct list_head	list;
	void			*data;
	int			ref;
};

/*
 * We make these constant because no one should touch them,
 * but they are used as the default "empty hash", to avoid allocating
 * it all the time. These are in a read only section such that if
 * anyone does try to modify it, it will cause an exception.
 */
static const struct hlist_head empty_buckets[1];
static const struct ftrace_hash empty_hash = {
	.buckets = (struct hlist_head *)empty_buckets,
};
#define EMPTY_HASH	((struct ftrace_hash *)&empty_hash)

struct ftrace_ops global_ops = {
	.func				= ftrace_stub,
	.local_hash.notrace_hash	= EMPTY_HASH,
	.local_hash.filter_hash		= EMPTY_HASH,
	INIT_OPS_HASH(global_ops)
	.flags				= FTRACE_OPS_FL_INITIALIZED |
					  FTRACE_OPS_FL_PID,
};

/*
 * Used by the stack unwinder to know about dynamic ftrace trampolines.
 */
struct ftrace_ops *ftrace_ops_trampoline(unsigned long addr)
{
	struct ftrace_ops *op = NULL;

	/*
	 * Some of the ops may be dynamically allocated,
	 * they are freed after a synchronize_rcu().
	 */
	preempt_disable_notrace();

	do_for_each_ftrace_op(op, ftrace_ops_list) {
		/*
		 * This is to check for dynamically allocated trampolines.
		 * Trampolines that are in kernel text will have
		 * core_kernel_text() return true.
		 */
		if (op->trampoline && op->trampoline_size)
			if (addr >= op->trampoline &&
			    addr < op->trampoline + op->trampoline_size) {
				preempt_enable_notrace();
				return op;
			}
	} while_for_each_ftrace_op(op);
	preempt_enable_notrace();

	return NULL;
}

/*
 * This is used by __kernel_text_address() to return true if the
 * address is on a dynamically allocated trampoline that would
 * not return true for either core_kernel_text() or
 * is_module_text_address().
 */
bool is_ftrace_trampoline(unsigned long addr)
{
	return ftrace_ops_trampoline(addr) != NULL;
}

struct ftrace_page {
	struct ftrace_page	*next;
	struct dyn_ftrace	*records;
	int			index;
	int			order;
};

#define ENTRY_SIZE sizeof(struct dyn_ftrace)
#define ENTRIES_PER_PAGE (PAGE_SIZE / ENTRY_SIZE)

static struct ftrace_page	*ftrace_pages_start;
static struct ftrace_page	*ftrace_pages;

static __always_inline unsigned long
ftrace_hash_key(struct ftrace_hash *hash, unsigned long ip)
{
	if (hash->size_bits > 0)
		return hash_long(ip, hash->size_bits);

	return 0;
}

/* Only use this function if ftrace_hash_empty() has already been tested */
static __always_inline struct ftrace_func_entry *
__ftrace_lookup_ip(struct ftrace_hash *hash, unsigned long ip)
{
	unsigned long key;
	struct ftrace_func_entry *entry;
	struct hlist_head *hhd;

	key = ftrace_hash_key(hash, ip);
	hhd = &hash->buckets[key];

	hlist_for_each_entry_rcu_notrace(entry, hhd, hlist) {
		if (entry->ip == ip)
			return entry;
	}
	return NULL;
}

/**
 * ftrace_lookup_ip - Test to see if an ip exists in an ftrace_hash
 * @hash: The hash to look at
 * @ip: The instruction pointer to test
 *
 * Search a given @hash to see if a given instruction pointer (@ip)
 * exists in it.
 *
 * Returns the entry that holds the @ip if found. NULL otherwise.
 */
struct ftrace_func_entry *
ftrace_lookup_ip(struct ftrace_hash *hash, unsigned long ip)
{
	if (ftrace_hash_empty(hash))
		return NULL;

	return __ftrace_lookup_ip(hash, ip);
}

static void __add_hash_entry(struct ftrace_hash *hash,
			     struct ftrace_func_entry *entry)
{
	struct hlist_head *hhd;
	unsigned long key;

	key = ftrace_hash_key(hash, entry->ip);
	hhd = &hash->buckets[key];
	hlist_add_head(&entry->hlist, hhd);
	hash->count++;
}

static int add_hash_entry(struct ftrace_hash *hash, unsigned long ip)
{
	struct ftrace_func_entry *entry;

	entry = kmalloc(sizeof(*entry), GFP_KERNEL);
	if (!entry)
		return -ENOMEM;

	entry->ip = ip;
	__add_hash_entry(hash, entry);

	return 0;
}

static void
free_hash_entry(struct ftrace_hash *hash,
		  struct ftrace_func_entry *entry)
{
	hlist_del(&entry->hlist);
	kfree(entry);
	hash->count--;
}

static void
remove_hash_entry(struct ftrace_hash *hash,
		  struct ftrace_func_entry *entry)
{
	hlist_del_rcu(&entry->hlist);
	hash->count--;
}

static void ftrace_hash_clear(struct ftrace_hash *hash)
{
	struct hlist_head *hhd;
	struct hlist_node *tn;
	struct ftrace_func_entry *entry;
	int size = 1 << hash->size_bits;
	int i;

	if (!hash->count)
		return;

	for (i = 0; i < size; i++) {
		hhd = &hash->buckets[i];
		hlist_for_each_entry_safe(entry, tn, hhd, hlist)
			free_hash_entry(hash, entry);
	}
	FTRACE_WARN_ON(hash->count);
}

static void free_ftrace_mod(struct ftrace_mod_load *ftrace_mod)
{
	list_del(&ftrace_mod->list);
	kfree(ftrace_mod->module);
	kfree(ftrace_mod->func);
	kfree(ftrace_mod);
}

static void clear_ftrace_mod_list(struct list_head *head)
{
	struct ftrace_mod_load *p, *n;

	/* stack tracer isn't supported yet */
	if (!head)
		return;

	mutex_lock(&ftrace_lock);
	list_for_each_entry_safe(p, n, head, list)
		free_ftrace_mod(p);
	mutex_unlock(&ftrace_lock);
}

static void free_ftrace_hash(struct ftrace_hash *hash)
{
	if (!hash || hash == EMPTY_HASH)
		return;
	ftrace_hash_clear(hash);
	kfree(hash->buckets);
	kfree(hash);
}

static void __free_ftrace_hash_rcu(struct rcu_head *rcu)
{
	struct ftrace_hash *hash;

	hash = container_of(rcu, struct ftrace_hash, rcu);
	free_ftrace_hash(hash);
}

static void free_ftrace_hash_rcu(struct ftrace_hash *hash)
{
	if (!hash || hash == EMPTY_HASH)
		return;
	call_rcu(&hash->rcu, __free_ftrace_hash_rcu);
}

void ftrace_free_filter(struct ftrace_ops *ops)
{
	ftrace_ops_init(ops);
	free_ftrace_hash(ops->func_hash->filter_hash);
	free_ftrace_hash(ops->func_hash->notrace_hash);
}

static struct ftrace_hash *alloc_ftrace_hash(int size_bits)
{
	struct ftrace_hash *hash;
	int size;

	hash = kzalloc(sizeof(*hash), GFP_KERNEL);
	if (!hash)
		return NULL;

	size = 1 << size_bits;
	hash->buckets = kcalloc(size, sizeof(*hash->buckets), GFP_KERNEL);

	if (!hash->buckets) {
		kfree(hash);
		return NULL;
	}

	hash->size_bits = size_bits;

	return hash;
}


static int ftrace_add_mod(struct trace_array *tr,
			  const char *func, const char *module,
			  int enable)
{
	struct ftrace_mod_load *ftrace_mod;
	struct list_head *mod_head = enable ? &tr->mod_trace : &tr->mod_notrace;

	ftrace_mod = kzalloc(sizeof(*ftrace_mod), GFP_KERNEL);
	if (!ftrace_mod)
		return -ENOMEM;

	ftrace_mod->func = kstrdup(func, GFP_KERNEL);
	ftrace_mod->module = kstrdup(module, GFP_KERNEL);
	ftrace_mod->enable = enable;

	if (!ftrace_mod->func || !ftrace_mod->module)
		goto out_free;

	list_add(&ftrace_mod->list, mod_head);

	return 0;

 out_free:
	free_ftrace_mod(ftrace_mod);

	return -ENOMEM;
}

static struct ftrace_hash *
alloc_and_copy_ftrace_hash(int size_bits, struct ftrace_hash *hash)
{
	struct ftrace_func_entry *entry;
	struct ftrace_hash *new_hash;
	int size;
	int ret;
	int i;

	new_hash = alloc_ftrace_hash(size_bits);
	if (!new_hash)
		return NULL;

	if (hash)
		new_hash->flags = hash->flags;

	/* Empty hash? */
	if (ftrace_hash_empty(hash))
		return new_hash;

	size = 1 << hash->size_bits;
	for (i = 0; i < size; i++) {
		hlist_for_each_entry(entry, &hash->buckets[i], hlist) {
			ret = add_hash_entry(new_hash, entry->ip);
			if (ret < 0)
				goto free_hash;
		}
	}

	FTRACE_WARN_ON(new_hash->count != hash->count);

	return new_hash;

 free_hash:
	free_ftrace_hash(new_hash);
	return NULL;
}

static void
ftrace_hash_rec_disable_modify(struct ftrace_ops *ops, int filter_hash);
static void
ftrace_hash_rec_enable_modify(struct ftrace_ops *ops, int filter_hash);

static int ftrace_hash_ipmodify_update(struct ftrace_ops *ops,
				       struct ftrace_hash *new_hash);

static struct ftrace_hash *dup_hash(struct ftrace_hash *src, int size)
{
	struct ftrace_func_entry *entry;
	struct ftrace_hash *new_hash;
	struct hlist_head *hhd;
	struct hlist_node *tn;
	int bits = 0;
	int i;

	/*
	 * Use around half the size (max bit of it), but
	 * a minimum of 2 is fine (as size of 0 or 1 both give 1 for bits).
	 */
	bits = fls(size / 2);

	/* Don't allocate too much */
	if (bits > FTRACE_HASH_MAX_BITS)
		bits = FTRACE_HASH_MAX_BITS;

	new_hash = alloc_ftrace_hash(bits);
	if (!new_hash)
		return NULL;

	new_hash->flags = src->flags;

	size = 1 << src->size_bits;
	for (i = 0; i < size; i++) {
		hhd = &src->buckets[i];
		hlist_for_each_entry_safe(entry, tn, hhd, hlist) {
			remove_hash_entry(src, entry);
			__add_hash_entry(new_hash, entry);
		}
	}
	return new_hash;
}

static struct ftrace_hash *
__ftrace_hash_move(struct ftrace_hash *src)
{
	int size = src->count;

	/*
	 * If the new source is empty, just return the empty_hash.
	 */
	if (ftrace_hash_empty(src))
		return EMPTY_HASH;

	return dup_hash(src, size);
}

static int
ftrace_hash_move(struct ftrace_ops *ops, int enable,
		 struct ftrace_hash **dst, struct ftrace_hash *src)
{
	struct ftrace_hash *new_hash;
	int ret;

	/* Reject setting notrace hash on IPMODIFY ftrace_ops */
	if (ops->flags & FTRACE_OPS_FL_IPMODIFY && !enable)
		return -EINVAL;

	new_hash = __ftrace_hash_move(src);
	if (!new_hash)
		return -ENOMEM;

	/* Make sure this can be applied if it is IPMODIFY ftrace_ops */
	if (enable) {
		/* IPMODIFY should be updated only when filter_hash updating */
		ret = ftrace_hash_ipmodify_update(ops, new_hash);
		if (ret < 0) {
			free_ftrace_hash(new_hash);
			return ret;
		}
	}

	/*
	 * Remove the current set, update the hash and add
	 * them back.
	 */
	ftrace_hash_rec_disable_modify(ops, enable);

	rcu_assign_pointer(*dst, new_hash);

	ftrace_hash_rec_enable_modify(ops, enable);

	return 0;
}

static bool hash_contains_ip(unsigned long ip,
			     struct ftrace_ops_hash *hash)
{
	/*
	 * The function record is a match if it exists in the filter
	 * hash and not in the notrace hash. Note, an empty hash is
	 * considered a match for the filter hash, but an empty
	 * notrace hash is considered not in the notrace hash.
	 */
	return (ftrace_hash_empty(hash->filter_hash) ||
		__ftrace_lookup_ip(hash->filter_hash, ip)) &&
		(ftrace_hash_empty(hash->notrace_hash) ||
		 !__ftrace_lookup_ip(hash->notrace_hash, ip));
}

/*
 * Test the hashes for this ops to see if we want to call
 * the ops->func or not.
 *
 * It's a match if the ip is in the ops->filter_hash or
 * the filter_hash does not exist or is empty,
 *  AND
 * the ip is not in the ops->notrace_hash.
 *
 * This needs to be called with preemption disabled as
 * the hashes are freed with call_rcu().
 */
int
ftrace_ops_test(struct ftrace_ops *ops, unsigned long ip, void *regs)
{
	struct ftrace_ops_hash hash;
	int ret;

#ifdef CONFIG_DYNAMIC_FTRACE_WITH_REGS
	/*
	 * There's a small race when adding ops that the ftrace handler
	 * that wants regs, may be called without them. We can not
	 * allow that handler to be called if regs is NULL.
	 */
	if (regs == NULL && (ops->flags & FTRACE_OPS_FL_SAVE_REGS))
		return 0;
#endif

	rcu_assign_pointer(hash.filter_hash, ops->func_hash->filter_hash);
	rcu_assign_pointer(hash.notrace_hash, ops->func_hash->notrace_hash);

	if (hash_contains_ip(ip, &hash))
		ret = 1;
	else
		ret = 0;

	return ret;
}

/*
 * This is a double for. Do not use 'break' to break out of the loop,
 * you must use a goto.
 */
#define do_for_each_ftrace_rec(pg, rec)					\
	for (pg = ftrace_pages_start; pg; pg = pg->next) {		\
		int _____i;						\
		for (_____i = 0; _____i < pg->index; _____i++) {	\
			rec = &pg->records[_____i];

#define while_for_each_ftrace_rec()		\
		}				\
	}


static int ftrace_cmp_recs(const void *a, const void *b)
{
	const struct dyn_ftrace *key = a;
	const struct dyn_ftrace *rec = b;

	if (key->flags < rec->ip)
		return -1;
	if (key->ip >= rec->ip + MCOUNT_INSN_SIZE)
		return 1;
	return 0;
}

static struct dyn_ftrace *lookup_rec(unsigned long start, unsigned long end)
{
	struct ftrace_page *pg;
	struct dyn_ftrace *rec = NULL;
	struct dyn_ftrace key;

	key.ip = start;
	key.flags = end;	/* overload flags, as it is unsigned long */

	for (pg = ftrace_pages_start; pg; pg = pg->next) {
		if (end < pg->records[0].ip ||
		    start >= (pg->records[pg->index - 1].ip + MCOUNT_INSN_SIZE))
			continue;
		rec = bsearch(&key, pg->records, pg->index,
			      sizeof(struct dyn_ftrace),
			      ftrace_cmp_recs);
		if (rec)
			break;
	}
	return rec;
}

/**
 * ftrace_location_range - return the first address of a traced location
 *	if it touches the given ip range
 * @start: start of range to search.
 * @end: end of range to search (inclusive). @end points to the last byte
 *	to check.
 *
 * Returns rec->ip if the related ftrace location is a least partly within
 * the given address range. That is, the first address of the instruction
 * that is either a NOP or call to the function tracer. It checks the ftrace
 * internal tables to determine if the address belongs or not.
 */
unsigned long ftrace_location_range(unsigned long start, unsigned long end)
{
	struct dyn_ftrace *rec;

	rec = lookup_rec(start, end);
	if (rec)
		return rec->ip;

	return 0;
}

/**
 * ftrace_location - return true if the ip giving is a traced location
 * @ip: the instruction pointer to check
 *
 * Returns rec->ip if @ip given is a pointer to a ftrace location.
 * That is, the instruction that is either a NOP or call to
 * the function tracer. It checks the ftrace internal tables to
 * determine if the address belongs or not.
 */
unsigned long ftrace_location(unsigned long ip)
{
	return ftrace_location_range(ip, ip);
}

/**
 * ftrace_text_reserved - return true if range contains an ftrace location
 * @start: start of range to search
 * @end: end of range to search (inclusive). @end points to the last byte to check.
 *
 * Returns 1 if @start and @end contains a ftrace location.
 * That is, the instruction that is either a NOP or call to
 * the function tracer. It checks the ftrace internal tables to
 * determine if the address belongs or not.
 */
int ftrace_text_reserved(const void *start, const void *end)
{
	unsigned long ret;

	ret = ftrace_location_range((unsigned long)start,
				    (unsigned long)end);

	return (int)!!ret;
}

/* Test if ops registered to this rec needs regs */
static bool test_rec_ops_needs_regs(struct dyn_ftrace *rec)
{
	struct ftrace_ops *ops;
	bool keep_regs = false;

	for (ops = ftrace_ops_list;
	     ops != &ftrace_list_end; ops = ops->next) {
		/* pass rec in as regs to have non-NULL val */
		if (ftrace_ops_test(ops, rec->ip, rec)) {
			if (ops->flags & FTRACE_OPS_FL_SAVE_REGS) {
				keep_regs = true;
				break;
			}
		}
	}

	return  keep_regs;
}

static struct ftrace_ops *
ftrace_find_tramp_ops_any(struct dyn_ftrace *rec);
static struct ftrace_ops *
ftrace_find_tramp_ops_any_other(struct dyn_ftrace *rec, struct ftrace_ops *op_exclude);
static struct ftrace_ops *
ftrace_find_tramp_ops_next(struct dyn_ftrace *rec, struct ftrace_ops *ops);

static bool __ftrace_hash_rec_update(struct ftrace_ops *ops,
				     int filter_hash,
				     bool inc)
{
	struct ftrace_hash *hash;
	struct ftrace_hash *other_hash;
	struct ftrace_page *pg;
	struct dyn_ftrace *rec;
	bool update = false;
	int count = 0;
	int all = false;

	/* Only update if the ops has been registered */
	if (!(ops->flags & FTRACE_OPS_FL_ENABLED))
		return false;

	/*
	 * In the filter_hash case:
	 *   If the count is zero, we update all records.
	 *   Otherwise we just update the items in the hash.
	 *
	 * In the notrace_hash case:
	 *   We enable the update in the hash.
	 *   As disabling notrace means enabling the tracing,
	 *   and enabling notrace means disabling, the inc variable
	 *   gets inversed.
	 */
	if (filter_hash) {
		hash = ops->func_hash->filter_hash;
		other_hash = ops->func_hash->notrace_hash;
		if (ftrace_hash_empty(hash))
			all = true;
	} else {
		inc = !inc;
		hash = ops->func_hash->notrace_hash;
		other_hash = ops->func_hash->filter_hash;
		/*
		 * If the notrace hash has no items,
		 * then there's nothing to do.
		 */
		if (ftrace_hash_empty(hash))
			return false;
	}

	do_for_each_ftrace_rec(pg, rec) {
		int in_other_hash = 0;
		int in_hash = 0;
		int match = 0;

		if (rec->flags & FTRACE_FL_DISABLED)
			continue;

		if (all) {
			/*
			 * Only the filter_hash affects all records.
			 * Update if the record is not in the notrace hash.
			 */
			if (!other_hash || !ftrace_lookup_ip(other_hash, rec->ip))
				match = 1;
		} else {
			in_hash = !!ftrace_lookup_ip(hash, rec->ip);
			in_other_hash = !!ftrace_lookup_ip(other_hash, rec->ip);

			/*
			 * If filter_hash is set, we want to match all functions
			 * that are in the hash but not in the other hash.
			 *
			 * If filter_hash is not set, then we are decrementing.
			 * That means we match anything that is in the hash
			 * and also in the other_hash. That is, we need to turn
			 * off functions in the other hash because they are disabled
			 * by this hash.
			 */
			if (filter_hash && in_hash && !in_other_hash)
				match = 1;
			else if (!filter_hash && in_hash &&
				 (in_other_hash || ftrace_hash_empty(other_hash)))
				match = 1;
		}
		if (!match)
			continue;

		if (inc) {
			rec->flags++;
			if (FTRACE_WARN_ON(ftrace_rec_count(rec) == FTRACE_REF_MAX))
				return false;

			if (ops->flags & FTRACE_OPS_FL_DIRECT)
				rec->flags |= FTRACE_FL_DIRECT;

			/*
			 * If there's only a single callback registered to a
			 * function, and the ops has a trampoline registered
			 * for it, then we can call it directly.
			 */
			if (ftrace_rec_count(rec) == 1 && ops->trampoline)
				rec->flags |= FTRACE_FL_TRAMP;
			else
				/*
				 * If we are adding another function callback
				 * to this function, and the previous had a
				 * custom trampoline in use, then we need to go
				 * back to the default trampoline.
				 */
				rec->flags &= ~FTRACE_FL_TRAMP;

			/*
			 * If any ops wants regs saved for this function
			 * then all ops will get saved regs.
			 */
			if (ops->flags & FTRACE_OPS_FL_SAVE_REGS)
				rec->flags |= FTRACE_FL_REGS;
		} else {
			if (FTRACE_WARN_ON(ftrace_rec_count(rec) == 0))
				return false;
			rec->flags--;

			/*
			 * Only the internal direct_ops should have the
			 * DIRECT flag set. Thus, if it is removing a
			 * function, then that function should no longer
			 * be direct.
			 */
			if (ops->flags & FTRACE_OPS_FL_DIRECT)
				rec->flags &= ~FTRACE_FL_DIRECT;

			/*
			 * If the rec had REGS enabled and the ops that is
			 * being removed had REGS set, then see if there is
			 * still any ops for this record that wants regs.
			 * If not, we can stop recording them.
			 */
			if (ftrace_rec_count(rec) > 0 &&
			    rec->flags & FTRACE_FL_REGS &&
			    ops->flags & FTRACE_OPS_FL_SAVE_REGS) {
				if (!test_rec_ops_needs_regs(rec))
					rec->flags &= ~FTRACE_FL_REGS;
			}

			/*
			 * The TRAMP needs to be set only if rec count
			 * is decremented to one, and the ops that is
			 * left has a trampoline. As TRAMP can only be
			 * enabled if there is only a single ops attached
			 * to it.
			 */
			if (ftrace_rec_count(rec) == 1 &&
			    ftrace_find_tramp_ops_any_other(rec, ops))
				rec->flags |= FTRACE_FL_TRAMP;
			else
				rec->flags &= ~FTRACE_FL_TRAMP;

			/*
			 * flags will be cleared in ftrace_check_record()
			 * if rec count is zero.
			 */
		}
		count++;

		/* Must match FTRACE_UPDATE_CALLS in ftrace_modify_all_code() */
		update |= ftrace_test_record(rec, true) != FTRACE_UPDATE_IGNORE;

		/* Shortcut, if we handled all records, we are done. */
		if (!all && count == hash->count)
			return update;
	} while_for_each_ftrace_rec();

	return update;
}

static bool ftrace_hash_rec_disable(struct ftrace_ops *ops,
				    int filter_hash)
{
	return __ftrace_hash_rec_update(ops, filter_hash, 0);
}

static bool ftrace_hash_rec_enable(struct ftrace_ops *ops,
				   int filter_hash)
{
	return __ftrace_hash_rec_update(ops, filter_hash, 1);
}

static void ftrace_hash_rec_update_modify(struct ftrace_ops *ops,
					  int filter_hash, int inc)
{
	struct ftrace_ops *op;

	__ftrace_hash_rec_update(ops, filter_hash, inc);

	if (ops->func_hash != &global_ops.local_hash)
		return;

	/*
	 * If the ops shares the global_ops hash, then we need to update
	 * all ops that are enabled and use this hash.
	 */
	do_for_each_ftrace_op(op, ftrace_ops_list) {
		/* Already done */
		if (op == ops)
			continue;
		if (op->func_hash == &global_ops.local_hash)
			__ftrace_hash_rec_update(op, filter_hash, inc);
	} while_for_each_ftrace_op(op);
}

static void ftrace_hash_rec_disable_modify(struct ftrace_ops *ops,
					   int filter_hash)
{
	ftrace_hash_rec_update_modify(ops, filter_hash, 0);
}

static void ftrace_hash_rec_enable_modify(struct ftrace_ops *ops,
					  int filter_hash)
{
	ftrace_hash_rec_update_modify(ops, filter_hash, 1);
}

/*
 * Try to update IPMODIFY flag on each ftrace_rec. Return 0 if it is OK
 * or no-needed to update, -EBUSY if it detects a conflict of the flag
 * on a ftrace_rec, and -EINVAL if the new_hash tries to trace all recs.
 * Note that old_hash and new_hash has below meanings
 *  - If the hash is NULL, it hits all recs (if IPMODIFY is set, this is rejected)
 *  - If the hash is EMPTY_HASH, it hits nothing
 *  - Anything else hits the recs which match the hash entries.
 */
static int __ftrace_hash_update_ipmodify(struct ftrace_ops *ops,
					 struct ftrace_hash *old_hash,
					 struct ftrace_hash *new_hash)
{
	struct ftrace_page *pg;
	struct dyn_ftrace *rec, *end = NULL;
	int in_old, in_new;

	/* Only update if the ops has been registered */
	if (!(ops->flags & FTRACE_OPS_FL_ENABLED))
		return 0;

	if (!(ops->flags & FTRACE_OPS_FL_IPMODIFY))
		return 0;

	/*
	 * Since the IPMODIFY is a very address sensitive action, we do not
	 * allow ftrace_ops to set all functions to new hash.
	 */
	if (!new_hash || !old_hash)
		return -EINVAL;

	/* Update rec->flags */
	do_for_each_ftrace_rec(pg, rec) {

		if (rec->flags & FTRACE_FL_DISABLED)
			continue;

		/* We need to update only differences of filter_hash */
		in_old = !!ftrace_lookup_ip(old_hash, rec->ip);
		in_new = !!ftrace_lookup_ip(new_hash, rec->ip);
		if (in_old == in_new)
			continue;

		if (in_new) {
			/* New entries must ensure no others are using it */
			if (rec->flags & FTRACE_FL_IPMODIFY)
				goto rollback;
			rec->flags |= FTRACE_FL_IPMODIFY;
		} else /* Removed entry */
			rec->flags &= ~FTRACE_FL_IPMODIFY;
	} while_for_each_ftrace_rec();

	return 0;

rollback:
	end = rec;

	/* Roll back what we did above */
	do_for_each_ftrace_rec(pg, rec) {

		if (rec->flags & FTRACE_FL_DISABLED)
			continue;

		if (rec == end)
			goto err_out;

		in_old = !!ftrace_lookup_ip(old_hash, rec->ip);
		in_new = !!ftrace_lookup_ip(new_hash, rec->ip);
		if (in_old == in_new)
			continue;

		if (in_new)
			rec->flags &= ~FTRACE_FL_IPMODIFY;
		else
			rec->flags |= FTRACE_FL_IPMODIFY;
	} while_for_each_ftrace_rec();

err_out:
	return -EBUSY;
}

static int ftrace_hash_ipmodify_enable(struct ftrace_ops *ops)
{
	struct ftrace_hash *hash = ops->func_hash->filter_hash;

	if (ftrace_hash_empty(hash))
		hash = NULL;

	return __ftrace_hash_update_ipmodify(ops, EMPTY_HASH, hash);
}

/* Disabling always succeeds */
static void ftrace_hash_ipmodify_disable(struct ftrace_ops *ops)
{
	struct ftrace_hash *hash = ops->func_hash->filter_hash;

	if (ftrace_hash_empty(hash))
		hash = NULL;

	__ftrace_hash_update_ipmodify(ops, hash, EMPTY_HASH);
}

static int ftrace_hash_ipmodify_update(struct ftrace_ops *ops,
				       struct ftrace_hash *new_hash)
{
	struct ftrace_hash *old_hash = ops->func_hash->filter_hash;

	if (ftrace_hash_empty(old_hash))
		old_hash = NULL;

	if (ftrace_hash_empty(new_hash))
		new_hash = NULL;

	return __ftrace_hash_update_ipmodify(ops, old_hash, new_hash);
}

static void print_ip_ins(const char *fmt, const unsigned char *p)
{
	char ins[MCOUNT_INSN_SIZE];
	int i;

	if (copy_from_kernel_nofault(ins, p, MCOUNT_INSN_SIZE)) {
		printk(KERN_CONT "%s[FAULT] %px\n", fmt, p);
		return;
	}

	printk(KERN_CONT "%s", fmt);

	for (i = 0; i < MCOUNT_INSN_SIZE; i++)
		printk(KERN_CONT "%s%02x", i ? ":" : "", ins[i]);
}

enum ftrace_bug_type ftrace_bug_type;
const void *ftrace_expected;

static void print_bug_type(void)
{
	switch (ftrace_bug_type) {
	case FTRACE_BUG_UNKNOWN:
		break;
	case FTRACE_BUG_INIT:
		pr_info("Initializing ftrace call sites\n");
		break;
	case FTRACE_BUG_NOP:
		pr_info("Setting ftrace call site to NOP\n");
		break;
	case FTRACE_BUG_CALL:
		pr_info("Setting ftrace call site to call ftrace function\n");
		break;
	case FTRACE_BUG_UPDATE:
		pr_info("Updating ftrace call site to call a different ftrace function\n");
		break;
	}
}

/**
 * ftrace_bug - report and shutdown function tracer
 * @failed: The failed type (EFAULT, EINVAL, EPERM)
 * @rec: The record that failed
 *
 * The arch code that enables or disables the function tracing
 * can call ftrace_bug() when it has detected a problem in
 * modifying the code. @failed should be one of either:
 * EFAULT - if the problem happens on reading the @ip address
 * EINVAL - if what is read at @ip is not what was expected
 * EPERM - if the problem happens on writing to the @ip address
 */
void ftrace_bug(int failed, struct dyn_ftrace *rec)
{
	unsigned long ip = rec ? rec->ip : 0;

	pr_info("------------[ ftrace bug ]------------\n");

	switch (failed) {
	case -EFAULT:
		pr_info("ftrace faulted on modifying ");
		print_ip_sym(KERN_INFO, ip);
		break;
	case -EINVAL:
		pr_info("ftrace failed to modify ");
		print_ip_sym(KERN_INFO, ip);
		print_ip_ins(" actual:   ", (unsigned char *)ip);
		pr_cont("\n");
		if (ftrace_expected) {
			print_ip_ins(" expected: ", ftrace_expected);
			pr_cont("\n");
		}
		break;
	case -EPERM:
		pr_info("ftrace faulted on writing ");
		print_ip_sym(KERN_INFO, ip);
		break;
	default:
		pr_info("ftrace faulted on unknown error ");
		print_ip_sym(KERN_INFO, ip);
	}
	print_bug_type();
	if (rec) {
		struct ftrace_ops *ops = NULL;

		pr_info("ftrace record flags: %lx\n", rec->flags);
		pr_cont(" (%ld)%s", ftrace_rec_count(rec),
			rec->flags & FTRACE_FL_REGS ? " R" : "  ");
		if (rec->flags & FTRACE_FL_TRAMP_EN) {
			ops = ftrace_find_tramp_ops_any(rec);
			if (ops) {
				do {
					pr_cont("\ttramp: %pS (%pS)",
						(void *)ops->trampoline,
						(void *)ops->func);
					ops = ftrace_find_tramp_ops_next(rec, ops);
				} while (ops);
			} else
				pr_cont("\ttramp: ERROR!");

		}
		ip = ftrace_get_addr_curr(rec);
		pr_cont("\n expected tramp: %lx\n", ip);
	}

	FTRACE_WARN_ON_ONCE(1);
}

static int ftrace_check_record(struct dyn_ftrace *rec, bool enable, bool update)
{
	unsigned long flag = 0UL;

	ftrace_bug_type = FTRACE_BUG_UNKNOWN;

	if (rec->flags & FTRACE_FL_DISABLED)
		return FTRACE_UPDATE_IGNORE;

	/*
	 * If we are updating calls:
	 *
	 *   If the record has a ref count, then we need to enable it
	 *   because someone is using it.
	 *
	 *   Otherwise we make sure its disabled.
	 *
	 * If we are disabling calls, then disable all records that
	 * are enabled.
	 */
	if (enable && ftrace_rec_count(rec))
		flag = FTRACE_FL_ENABLED;

	/*
	 * If enabling and the REGS flag does not match the REGS_EN, or
	 * the TRAMP flag doesn't match the TRAMP_EN, then do not ignore
	 * this record. Set flags to fail the compare against ENABLED.
	 * Same for direct calls.
	 */
	if (flag) {
		if (!(rec->flags & FTRACE_FL_REGS) !=
		    !(rec->flags & FTRACE_FL_REGS_EN))
			flag |= FTRACE_FL_REGS;

		if (!(rec->flags & FTRACE_FL_TRAMP) !=
		    !(rec->flags & FTRACE_FL_TRAMP_EN))
			flag |= FTRACE_FL_TRAMP;

		/*
		 * Direct calls are special, as count matters.
		 * We must test the record for direct, if the
		 * DIRECT and DIRECT_EN do not match, but only
		 * if the count is 1. That's because, if the
		 * count is something other than one, we do not
		 * want the direct enabled (it will be done via the
		 * direct helper). But if DIRECT_EN is set, and
		 * the count is not one, we need to clear it.
		 */
		if (ftrace_rec_count(rec) == 1) {
			if (!(rec->flags & FTRACE_FL_DIRECT) !=
			    !(rec->flags & FTRACE_FL_DIRECT_EN))
				flag |= FTRACE_FL_DIRECT;
		} else if (rec->flags & FTRACE_FL_DIRECT_EN) {
			flag |= FTRACE_FL_DIRECT;
		}
	}

	/* If the state of this record hasn't changed, then do nothing */
	if ((rec->flags & FTRACE_FL_ENABLED) == flag)
		return FTRACE_UPDATE_IGNORE;

	if (flag) {
		/* Save off if rec is being enabled (for return value) */
		flag ^= rec->flags & FTRACE_FL_ENABLED;

		if (update) {
			rec->flags |= FTRACE_FL_ENABLED;
			if (flag & FTRACE_FL_REGS) {
				if (rec->flags & FTRACE_FL_REGS)
					rec->flags |= FTRACE_FL_REGS_EN;
				else
					rec->flags &= ~FTRACE_FL_REGS_EN;
			}
			if (flag & FTRACE_FL_TRAMP) {
				if (rec->flags & FTRACE_FL_TRAMP)
					rec->flags |= FTRACE_FL_TRAMP_EN;
				else
					rec->flags &= ~FTRACE_FL_TRAMP_EN;
			}

			if (flag & FTRACE_FL_DIRECT) {
				/*
				 * If there's only one user (direct_ops helper)
				 * then we can call the direct function
				 * directly (no ftrace trampoline).
				 */
				if (ftrace_rec_count(rec) == 1) {
					if (rec->flags & FTRACE_FL_DIRECT)
						rec->flags |= FTRACE_FL_DIRECT_EN;
					else
						rec->flags &= ~FTRACE_FL_DIRECT_EN;
				} else {
					/*
					 * Can only call directly if there's
					 * only one callback to the function.
					 */
					rec->flags &= ~FTRACE_FL_DIRECT_EN;
				}
			}
		}

		/*
		 * If this record is being updated from a nop, then
		 *   return UPDATE_MAKE_CALL.
		 * Otherwise,
		 *   return UPDATE_MODIFY_CALL to tell the caller to convert
		 *   from the save regs, to a non-save regs function or
		 *   vice versa, or from a trampoline call.
		 */
		if (flag & FTRACE_FL_ENABLED) {
			ftrace_bug_type = FTRACE_BUG_CALL;
			return FTRACE_UPDATE_MAKE_CALL;
		}

		ftrace_bug_type = FTRACE_BUG_UPDATE;
		return FTRACE_UPDATE_MODIFY_CALL;
	}

	if (update) {
		/* If there's no more users, clear all flags */
		if (!ftrace_rec_count(rec))
			rec->flags = 0;
		else
			/*
			 * Just disable the record, but keep the ops TRAMP
			 * and REGS states. The _EN flags must be disabled though.
			 */
			rec->flags &= ~(FTRACE_FL_ENABLED | FTRACE_FL_TRAMP_EN |
					FTRACE_FL_REGS_EN | FTRACE_FL_DIRECT_EN);
	}

	ftrace_bug_type = FTRACE_BUG_NOP;
	return FTRACE_UPDATE_MAKE_NOP;
}

/**
 * ftrace_update_record, set a record that now is tracing or not
 * @rec: the record to update
 * @enable: set to true if the record is tracing, false to force disable
 *
 * The records that represent all functions that can be traced need
 * to be updated when tracing has been enabled.
 */
int ftrace_update_record(struct dyn_ftrace *rec, bool enable)
{
	return ftrace_check_record(rec, enable, true);
}

/**
 * ftrace_test_record, check if the record has been enabled or not
 * @rec: the record to test
 * @enable: set to true to check if enabled, false if it is disabled
 *
 * The arch code may need to test if a record is already set to
 * tracing to determine how to modify the function code that it
 * represents.
 */
int ftrace_test_record(struct dyn_ftrace *rec, bool enable)
{
	return ftrace_check_record(rec, enable, false);
}

static struct ftrace_ops *
ftrace_find_tramp_ops_any(struct dyn_ftrace *rec)
{
	struct ftrace_ops *op;
	unsigned long ip = rec->ip;

	do_for_each_ftrace_op(op, ftrace_ops_list) {

		if (!op->trampoline)
			continue;

		if (hash_contains_ip(ip, op->func_hash))
			return op;
	} while_for_each_ftrace_op(op);

	return NULL;
}

static struct ftrace_ops *
ftrace_find_tramp_ops_any_other(struct dyn_ftrace *rec, struct ftrace_ops *op_exclude)
{
	struct ftrace_ops *op;
	unsigned long ip = rec->ip;

	do_for_each_ftrace_op(op, ftrace_ops_list) {

		if (op == op_exclude || !op->trampoline)
			continue;

		if (hash_contains_ip(ip, op->func_hash))
			return op;
	} while_for_each_ftrace_op(op);

	return NULL;
}

static struct ftrace_ops *
ftrace_find_tramp_ops_next(struct dyn_ftrace *rec,
			   struct ftrace_ops *op)
{
	unsigned long ip = rec->ip;

	while_for_each_ftrace_op(op) {

		if (!op->trampoline)
			continue;

		if (hash_contains_ip(ip, op->func_hash))
			return op;
	}

	return NULL;
}

static struct ftrace_ops *
ftrace_find_tramp_ops_curr(struct dyn_ftrace *rec)
{
	struct ftrace_ops *op;
	unsigned long ip = rec->ip;

	/*
	 * Need to check removed ops first.
	 * If they are being removed, and this rec has a tramp,
	 * and this rec is in the ops list, then it would be the
	 * one with the tramp.
	 */
	if (removed_ops) {
		if (hash_contains_ip(ip, &removed_ops->old_hash))
			return removed_ops;
	}

	/*
	 * Need to find the current trampoline for a rec.
	 * Now, a trampoline is only attached to a rec if there
	 * was a single 'ops' attached to it. But this can be called
	 * when we are adding another op to the rec or removing the
	 * current one. Thus, if the op is being added, we can
	 * ignore it because it hasn't attached itself to the rec
	 * yet.
	 *
	 * If an ops is being modified (hooking to different functions)
	 * then we don't care about the new functions that are being
	 * added, just the old ones (that are probably being removed).
	 *
	 * If we are adding an ops to a function that already is using
	 * a trampoline, it needs to be removed (trampolines are only
	 * for single ops connected), then an ops that is not being
	 * modified also needs to be checked.
	 */
	do_for_each_ftrace_op(op, ftrace_ops_list) {

		if (!op->trampoline)
			continue;

		/*
		 * If the ops is being added, it hasn't gotten to
		 * the point to be removed from this tree yet.
		 */
		if (op->flags & FTRACE_OPS_FL_ADDING)
			continue;


		/*
		 * If the ops is being modified and is in the old
		 * hash, then it is probably being removed from this
		 * function.
		 */
		if ((op->flags & FTRACE_OPS_FL_MODIFYING) &&
		    hash_contains_ip(ip, &op->old_hash))
			return op;
		/*
		 * If the ops is not being added or modified, and it's
		 * in its normal filter hash, then this must be the one
		 * we want!
		 */
		if (!(op->flags & FTRACE_OPS_FL_MODIFYING) &&
		    hash_contains_ip(ip, op->func_hash))
			return op;

	} while_for_each_ftrace_op(op);

	return NULL;
}

static struct ftrace_ops *
ftrace_find_tramp_ops_new(struct dyn_ftrace *rec)
{
	struct ftrace_ops *op;
	unsigned long ip = rec->ip;

	do_for_each_ftrace_op(op, ftrace_ops_list) {
		/* pass rec in as regs to have non-NULL val */
		if (hash_contains_ip(ip, op->func_hash))
			return op;
	} while_for_each_ftrace_op(op);

	return NULL;
}

#ifdef CONFIG_DYNAMIC_FTRACE_WITH_DIRECT_CALLS
/* Protected by rcu_tasks for reading, and direct_mutex for writing */
static struct ftrace_hash *direct_functions = EMPTY_HASH;
static DEFINE_MUTEX(direct_mutex);
int ftrace_direct_func_count;

/*
 * Search the direct_functions hash to see if the given instruction pointer
 * has a direct caller attached to it.
 */
unsigned long ftrace_find_rec_direct(unsigned long ip)
{
	struct ftrace_func_entry *entry;

	entry = __ftrace_lookup_ip(direct_functions, ip);
	if (!entry)
		return 0;

	return entry->direct;
}

static void call_direct_funcs(unsigned long ip, unsigned long pip,
			      struct ftrace_ops *ops, struct ftrace_regs *fregs)
{
	struct pt_regs *regs = ftrace_get_regs(fregs);
	unsigned long addr;

	addr = ftrace_find_rec_direct(ip);
	if (!addr)
		return;

	arch_ftrace_set_direct_caller(regs, addr);
}

struct ftrace_ops direct_ops = {
	.func		= call_direct_funcs,
	.flags		= FTRACE_OPS_FL_IPMODIFY
			  | FTRACE_OPS_FL_DIRECT | FTRACE_OPS_FL_SAVE_REGS
			  | FTRACE_OPS_FL_PERMANENT,
	/*
	 * By declaring the main trampoline as this trampoline
	 * it will never have one allocated for it. Allocated
	 * trampolines should not call direct functions.
	 * The direct_ops should only be called by the builtin
	 * ftrace_regs_caller trampoline.
	 */
	.trampoline	= FTRACE_REGS_ADDR,
};
#endif /* CONFIG_DYNAMIC_FTRACE_WITH_DIRECT_CALLS */

/**
 * ftrace_get_addr_new - Get the call address to set to
 * @rec:  The ftrace record descriptor
 *
 * If the record has the FTRACE_FL_REGS set, that means that it
 * wants to convert to a callback that saves all regs. If FTRACE_FL_REGS
 * is not set, then it wants to convert to the normal callback.
 *
 * Returns the address of the trampoline to set to
 */
unsigned long ftrace_get_addr_new(struct dyn_ftrace *rec)
{
	struct ftrace_ops *ops;
	unsigned long addr;

	if ((rec->flags & FTRACE_FL_DIRECT) &&
	    (ftrace_rec_count(rec) == 1)) {
		addr = ftrace_find_rec_direct(rec->ip);
		if (addr)
			return addr;
		WARN_ON_ONCE(1);
	}

	/* Trampolines take precedence over regs */
	if (rec->flags & FTRACE_FL_TRAMP) {
		ops = ftrace_find_tramp_ops_new(rec);
		if (FTRACE_WARN_ON(!ops || !ops->trampoline)) {
			pr_warn("Bad trampoline accounting at: %p (%pS) (%lx)\n",
				(void *)rec->ip, (void *)rec->ip, rec->flags);
			/* Ftrace is shutting down, return anything */
			return (unsigned long)FTRACE_ADDR;
		}
		return ops->trampoline;
	}

	if (rec->flags & FTRACE_FL_REGS)
		return (unsigned long)FTRACE_REGS_ADDR;
	else
		return (unsigned long)FTRACE_ADDR;
}

/**
 * ftrace_get_addr_curr - Get the call address that is already there
 * @rec:  The ftrace record descriptor
 *
 * The FTRACE_FL_REGS_EN is set when the record already points to
 * a function that saves all the regs. Basically the '_EN' version
 * represents the current state of the function.
 *
 * Returns the address of the trampoline that is currently being called
 */
unsigned long ftrace_get_addr_curr(struct dyn_ftrace *rec)
{
	struct ftrace_ops *ops;
	unsigned long addr;

	/* Direct calls take precedence over trampolines */
	if (rec->flags & FTRACE_FL_DIRECT_EN) {
		addr = ftrace_find_rec_direct(rec->ip);
		if (addr)
			return addr;
		WARN_ON_ONCE(1);
	}

	/* Trampolines take precedence over regs */
	if (rec->flags & FTRACE_FL_TRAMP_EN) {
		ops = ftrace_find_tramp_ops_curr(rec);
		if (FTRACE_WARN_ON(!ops)) {
			pr_warn("Bad trampoline accounting at: %p (%pS)\n",
				(void *)rec->ip, (void *)rec->ip);
			/* Ftrace is shutting down, return anything */
			return (unsigned long)FTRACE_ADDR;
		}
		return ops->trampoline;
	}

	if (rec->flags & FTRACE_FL_REGS_EN)
		return (unsigned long)FTRACE_REGS_ADDR;
	else
		return (unsigned long)FTRACE_ADDR;
}

static int
__ftrace_replace_code(struct dyn_ftrace *rec, bool enable)
{
	unsigned long ftrace_old_addr;
	unsigned long ftrace_addr;
	int ret;

	ftrace_addr = ftrace_get_addr_new(rec);

	/* This needs to be done before we call ftrace_update_record */
	ftrace_old_addr = ftrace_get_addr_curr(rec);

	ret = ftrace_update_record(rec, enable);

	ftrace_bug_type = FTRACE_BUG_UNKNOWN;

	switch (ret) {
	case FTRACE_UPDATE_IGNORE:
		return 0;

	case FTRACE_UPDATE_MAKE_CALL:
		ftrace_bug_type = FTRACE_BUG_CALL;
		return ftrace_make_call(rec, ftrace_addr);

	case FTRACE_UPDATE_MAKE_NOP:
		ftrace_bug_type = FTRACE_BUG_NOP;
		return ftrace_make_nop(NULL, rec, ftrace_old_addr);

	case FTRACE_UPDATE_MODIFY_CALL:
		ftrace_bug_type = FTRACE_BUG_UPDATE;
		return ftrace_modify_call(rec, ftrace_old_addr, ftrace_addr);
	}

	return -1; /* unknown ftrace bug */
}

void __weak ftrace_replace_code(int mod_flags)
{
	struct dyn_ftrace *rec;
	struct ftrace_page *pg;
	bool enable = mod_flags & FTRACE_MODIFY_ENABLE_FL;
	int schedulable = mod_flags & FTRACE_MODIFY_MAY_SLEEP_FL;
	int failed;

	if (unlikely(ftrace_disabled))
		return;

	do_for_each_ftrace_rec(pg, rec) {

		if (rec->flags & FTRACE_FL_DISABLED)
			continue;

		failed = __ftrace_replace_code(rec, enable);
		if (failed) {
			ftrace_bug(failed, rec);
			/* Stop processing */
			return;
		}
		if (schedulable)
			cond_resched();
	} while_for_each_ftrace_rec();
}

struct ftrace_rec_iter {
	struct ftrace_page	*pg;
	int			index;
};

/**
 * ftrace_rec_iter_start, start up iterating over traced functions
 *
 * Returns an iterator handle that is used to iterate over all
 * the records that represent address locations where functions
 * are traced.
 *
 * May return NULL if no records are available.
 */
struct ftrace_rec_iter *ftrace_rec_iter_start(void)
{
	/*
	 * We only use a single iterator.
	 * Protected by the ftrace_lock mutex.
	 */
	static struct ftrace_rec_iter ftrace_rec_iter;
	struct ftrace_rec_iter *iter = &ftrace_rec_iter;

	iter->pg = ftrace_pages_start;
	iter->index = 0;

	/* Could have empty pages */
	while (iter->pg && !iter->pg->index)
		iter->pg = iter->pg->next;

	if (!iter->pg)
		return NULL;

	return iter;
}

/**
 * ftrace_rec_iter_next, get the next record to process.
 * @iter: The handle to the iterator.
 *
 * Returns the next iterator after the given iterator @iter.
 */
struct ftrace_rec_iter *ftrace_rec_iter_next(struct ftrace_rec_iter *iter)
{
	iter->index++;

	if (iter->index >= iter->pg->index) {
		iter->pg = iter->pg->next;
		iter->index = 0;

		/* Could have empty pages */
		while (iter->pg && !iter->pg->index)
			iter->pg = iter->pg->next;
	}

	if (!iter->pg)
		return NULL;

	return iter;
}

/**
 * ftrace_rec_iter_record, get the record at the iterator location
 * @iter: The current iterator location
 *
 * Returns the record that the current @iter is at.
 */
struct dyn_ftrace *ftrace_rec_iter_record(struct ftrace_rec_iter *iter)
{
	return &iter->pg->records[iter->index];
}

static int
ftrace_nop_initialize(struct module *mod, struct dyn_ftrace *rec)
{
	int ret;

	if (unlikely(ftrace_disabled))
		return 0;

	ret = ftrace_init_nop(mod, rec);
	if (ret) {
		ftrace_bug_type = FTRACE_BUG_INIT;
		ftrace_bug(ret, rec);
		return 0;
	}
	return 1;
}

/*
 * archs can override this function if they must do something
 * before the modifying code is performed.
 */
int __weak ftrace_arch_code_modify_prepare(void)
{
	return 0;
}

/*
 * archs can override this function if they must do something
 * after the modifying code is performed.
 */
int __weak ftrace_arch_code_modify_post_process(void)
{
	return 0;
}

void ftrace_modify_all_code(int command)
{
	int update = command & FTRACE_UPDATE_TRACE_FUNC;
	int mod_flags = 0;
	int err = 0;

	if (command & FTRACE_MAY_SLEEP)
		mod_flags = FTRACE_MODIFY_MAY_SLEEP_FL;

	/*
	 * If the ftrace_caller calls a ftrace_ops func directly,
	 * we need to make sure that it only traces functions it
	 * expects to trace. When doing the switch of functions,
	 * we need to update to the ftrace_ops_list_func first
	 * before the transition between old and new calls are set,
	 * as the ftrace_ops_list_func will check the ops hashes
	 * to make sure the ops are having the right functions
	 * traced.
	 */
	if (update) {
		err = ftrace_update_ftrace_func(ftrace_ops_list_func);
		if (FTRACE_WARN_ON(err))
			return;
	}

	if (command & FTRACE_UPDATE_CALLS)
		ftrace_replace_code(mod_flags | FTRACE_MODIFY_ENABLE_FL);
	else if (command & FTRACE_DISABLE_CALLS)
		ftrace_replace_code(mod_flags);

	if (update && ftrace_trace_function != ftrace_ops_list_func) {
		function_trace_op = set_function_trace_op;
		smp_wmb();
		/* If irqs are disabled, we are in stop machine */
		if (!irqs_disabled())
			smp_call_function(ftrace_sync_ipi, NULL, 1);
		err = ftrace_update_ftrace_func(ftrace_trace_function);
		if (FTRACE_WARN_ON(err))
			return;
	}

	if (command & FTRACE_START_FUNC_RET)
		err = ftrace_enable_ftrace_graph_caller();
	else if (command & FTRACE_STOP_FUNC_RET)
		err = ftrace_disable_ftrace_graph_caller();
	FTRACE_WARN_ON(err);
}

static int __ftrace_modify_code(void *data)
{
	int *command = data;

	ftrace_modify_all_code(*command);

	return 0;
}

/**
 * ftrace_run_stop_machine, go back to the stop machine method
 * @command: The command to tell ftrace what to do
 *
 * If an arch needs to fall back to the stop machine method, the
 * it can call this function.
 */
void ftrace_run_stop_machine(int command)
{
	stop_machine(__ftrace_modify_code, &command, NULL);
}

/**
 * arch_ftrace_update_code, modify the code to trace or not trace
 * @command: The command that needs to be done
 *
 * Archs can override this function if it does not need to
 * run stop_machine() to modify code.
 */
void __weak arch_ftrace_update_code(int command)
{
	ftrace_run_stop_machine(command);
}

static void ftrace_run_update_code(int command)
{
	int ret;

	ret = ftrace_arch_code_modify_prepare();
	FTRACE_WARN_ON(ret);
	if (ret)
		return;

	/*
	 * By default we use stop_machine() to modify the code.
	 * But archs can do what ever they want as long as it
	 * is safe. The stop_machine() is the safest, but also
	 * produces the most overhead.
	 */
	arch_ftrace_update_code(command);

	ret = ftrace_arch_code_modify_post_process();
	FTRACE_WARN_ON(ret);
}

static void ftrace_run_modify_code(struct ftrace_ops *ops, int command,
				   struct ftrace_ops_hash *old_hash)
{
	ops->flags |= FTRACE_OPS_FL_MODIFYING;
	ops->old_hash.filter_hash = old_hash->filter_hash;
	ops->old_hash.notrace_hash = old_hash->notrace_hash;
	ftrace_run_update_code(command);
	ops->old_hash.filter_hash = NULL;
	ops->old_hash.notrace_hash = NULL;
	ops->flags &= ~FTRACE_OPS_FL_MODIFYING;
}

static ftrace_func_t saved_ftrace_func;
static int ftrace_start_up;

void __weak arch_ftrace_trampoline_free(struct ftrace_ops *ops)
{
}

/* List of trace_ops that have allocated trampolines */
static LIST_HEAD(ftrace_ops_trampoline_list);

static void ftrace_add_trampoline_to_kallsyms(struct ftrace_ops *ops)
{
	lockdep_assert_held(&ftrace_lock);
	list_add_rcu(&ops->list, &ftrace_ops_trampoline_list);
}

static void ftrace_remove_trampoline_from_kallsyms(struct ftrace_ops *ops)
{
	lockdep_assert_held(&ftrace_lock);
	list_del_rcu(&ops->list);
	synchronize_rcu();
}

/*
 * "__builtin__ftrace" is used as a module name in /proc/kallsyms for symbols
 * for pages allocated for ftrace purposes, even though "__builtin__ftrace" is
 * not a module.
 */
#define FTRACE_TRAMPOLINE_MOD "__builtin__ftrace"
#define FTRACE_TRAMPOLINE_SYM "ftrace_trampoline"

static void ftrace_trampoline_free(struct ftrace_ops *ops)
{
	if (ops && (ops->flags & FTRACE_OPS_FL_ALLOC_TRAMP) &&
	    ops->trampoline) {
		/*
		 * Record the text poke event before the ksymbol unregister
		 * event.
		 */
		perf_event_text_poke((void *)ops->trampoline,
				     (void *)ops->trampoline,
				     ops->trampoline_size, NULL, 0);
		perf_event_ksymbol(PERF_RECORD_KSYMBOL_TYPE_OOL,
				   ops->trampoline, ops->trampoline_size,
				   true, FTRACE_TRAMPOLINE_SYM);
		/* Remove from kallsyms after the perf events */
		ftrace_remove_trampoline_from_kallsyms(ops);
	}

	arch_ftrace_trampoline_free(ops);
}

static void ftrace_startup_enable(int command)
{
	if (saved_ftrace_func != ftrace_trace_function) {
		saved_ftrace_func = ftrace_trace_function;
		command |= FTRACE_UPDATE_TRACE_FUNC;
	}

	if (!command || !ftrace_enabled)
		return;

	ftrace_run_update_code(command);
}

static void ftrace_startup_all(int command)
{
	update_all_ops = true;
	ftrace_startup_enable(command);
	update_all_ops = false;
}

int ftrace_startup(struct ftrace_ops *ops, int command)
{
	int ret;

	if (unlikely(ftrace_disabled))
		return -ENODEV;

	ret = __register_ftrace_function(ops);
	if (ret)
		return ret;

	ftrace_start_up++;

	/*
	 * Note that ftrace probes uses this to start up
	 * and modify functions it will probe. But we still
	 * set the ADDING flag for modification, as probes
	 * do not have trampolines. If they add them in the
	 * future, then the probes will need to distinguish
	 * between adding and updating probes.
	 */
	ops->flags |= FTRACE_OPS_FL_ENABLED | FTRACE_OPS_FL_ADDING;

	ret = ftrace_hash_ipmodify_enable(ops);
	if (ret < 0) {
		/* Rollback registration process */
		__unregister_ftrace_function(ops);
		ftrace_start_up--;
		ops->flags &= ~FTRACE_OPS_FL_ENABLED;
		if (ops->flags & FTRACE_OPS_FL_DYNAMIC)
			ftrace_trampoline_free(ops);
		return ret;
	}

	if (ftrace_hash_rec_enable(ops, 1))
		command |= FTRACE_UPDATE_CALLS;

	ftrace_startup_enable(command);

	ops->flags &= ~FTRACE_OPS_FL_ADDING;

	return 0;
}

int ftrace_shutdown(struct ftrace_ops *ops, int command)
{
	int ret;

	if (unlikely(ftrace_disabled))
		return -ENODEV;

	ret = __unregister_ftrace_function(ops);
	if (ret)
		return ret;

	ftrace_start_up--;
	/*
	 * Just warn in case of unbalance, no need to kill ftrace, it's not
	 * critical but the ftrace_call callers may be never nopped again after
	 * further ftrace uses.
	 */
	WARN_ON_ONCE(ftrace_start_up < 0);

	/* Disabling ipmodify never fails */
	ftrace_hash_ipmodify_disable(ops);

	if (ftrace_hash_rec_disable(ops, 1))
		command |= FTRACE_UPDATE_CALLS;

	ops->flags &= ~FTRACE_OPS_FL_ENABLED;

	if (saved_ftrace_func != ftrace_trace_function) {
		saved_ftrace_func = ftrace_trace_function;
		command |= FTRACE_UPDATE_TRACE_FUNC;
	}

	if (!command || !ftrace_enabled) {
		/*
		 * If these are dynamic or per_cpu ops, they still
		 * need their data freed. Since, function tracing is
		 * not currently active, we can just free them
		 * without synchronizing all CPUs.
		 */
		if (ops->flags & FTRACE_OPS_FL_DYNAMIC)
			goto free_ops;

		return 0;
	}

	/*
	 * If the ops uses a trampoline, then it needs to be
	 * tested first on update.
	 */
	ops->flags |= FTRACE_OPS_FL_REMOVING;
	removed_ops = ops;

	/* The trampoline logic checks the old hashes */
	ops->old_hash.filter_hash = ops->func_hash->filter_hash;
	ops->old_hash.notrace_hash = ops->func_hash->notrace_hash;

	ftrace_run_update_code(command);

	/*
	 * If there's no more ops registered with ftrace, run a
	 * sanity check to make sure all rec flags are cleared.
	 */
	if (rcu_dereference_protected(ftrace_ops_list,
			lockdep_is_held(&ftrace_lock)) == &ftrace_list_end) {
		struct ftrace_page *pg;
		struct dyn_ftrace *rec;

		do_for_each_ftrace_rec(pg, rec) {
			if (FTRACE_WARN_ON_ONCE(rec->flags & ~FTRACE_FL_DISABLED))
				pr_warn("  %pS flags:%lx\n",
					(void *)rec->ip, rec->flags);
		} while_for_each_ftrace_rec();
	}

	ops->old_hash.filter_hash = NULL;
	ops->old_hash.notrace_hash = NULL;

	removed_ops = NULL;
	ops->flags &= ~FTRACE_OPS_FL_REMOVING;

	/*
	 * Dynamic ops may be freed, we must make sure that all
	 * callers are done before leaving this function.
	 * The same goes for freeing the per_cpu data of the per_cpu
	 * ops.
	 */
	if (ops->flags & FTRACE_OPS_FL_DYNAMIC) {
		/*
		 * We need to do a hard force of sched synchronization.
		 * This is because we use preempt_disable() to do RCU, but
		 * the function tracers can be called where RCU is not watching
		 * (like before user_exit()). We can not rely on the RCU
		 * infrastructure to do the synchronization, thus we must do it
		 * ourselves.
		 */
		synchronize_rcu_tasks_rude();

		/*
		 * When the kernel is preemptive, tasks can be preempted
		 * while on a ftrace trampoline. Just scheduling a task on
		 * a CPU is not good enough to flush them. Calling
		 * synchronize_rcu_tasks() will wait for those tasks to
		 * execute and either schedule voluntarily or enter user space.
		 */
		if (IS_ENABLED(CONFIG_PREEMPTION))
			synchronize_rcu_tasks();

 free_ops:
		ftrace_trampoline_free(ops);
	}

	return 0;
}

static void ftrace_startup_sysctl(void)
{
	int command;

	if (unlikely(ftrace_disabled))
		return;

	/* Force update next time */
	saved_ftrace_func = NULL;
	/* ftrace_start_up is true if we want ftrace running */
	if (ftrace_start_up) {
		command = FTRACE_UPDATE_CALLS;
		if (ftrace_graph_active)
			command |= FTRACE_START_FUNC_RET;
		ftrace_startup_enable(command);
	}
}

static void ftrace_shutdown_sysctl(void)
{
	int command;

	if (unlikely(ftrace_disabled))
		return;

	/* ftrace_start_up is true if ftrace is running */
	if (ftrace_start_up) {
		command = FTRACE_DISABLE_CALLS;
		if (ftrace_graph_active)
			command |= FTRACE_STOP_FUNC_RET;
		ftrace_run_update_code(command);
	}
}

static u64		ftrace_update_time;
unsigned long		ftrace_update_tot_cnt;
unsigned long		ftrace_number_of_pages;
unsigned long		ftrace_number_of_groups;

static inline int ops_traces_mod(struct ftrace_ops *ops)
{
	/*
	 * Filter_hash being empty will default to trace module.
	 * But notrace hash requires a test of individual module functions.
	 */
	return ftrace_hash_empty(ops->func_hash->filter_hash) &&
		ftrace_hash_empty(ops->func_hash->notrace_hash);
}

/*
 * Check if the current ops references the record.
 *
 * If the ops traces all functions, then it was already accounted for.
 * If the ops does not trace the current record function, skip it.
 * If the ops ignores the function via notrace filter, skip it.
 */
static inline bool
ops_references_rec(struct ftrace_ops *ops, struct dyn_ftrace *rec)
{
	/* If ops isn't enabled, ignore it */
	if (!(ops->flags & FTRACE_OPS_FL_ENABLED))
		return false;

	/* If ops traces all then it includes this function */
	if (ops_traces_mod(ops))
		return true;

	/* The function must be in the filter */
	if (!ftrace_hash_empty(ops->func_hash->filter_hash) &&
	    !__ftrace_lookup_ip(ops->func_hash->filter_hash, rec->ip))
		return false;

	/* If in notrace hash, we ignore it too */
	if (ftrace_lookup_ip(ops->func_hash->notrace_hash, rec->ip))
		return false;

	return true;
}

static int ftrace_update_code(struct module *mod, struct ftrace_page *new_pgs)
{
	struct ftrace_page *pg;
	struct dyn_ftrace *p;
	u64 start, stop;
	unsigned long update_cnt = 0;
	unsigned long rec_flags = 0;
	int i;

	start = ftrace_now(raw_smp_processor_id());

	/*
	 * When a module is loaded, this function is called to convert
	 * the calls to mcount in its text to nops, and also to create
	 * an entry in the ftrace data. Now, if ftrace is activated
	 * after this call, but before the module sets its text to
	 * read-only, the modification of enabling ftrace can fail if
	 * the read-only is done while ftrace is converting the calls.
	 * To prevent this, the module's records are set as disabled
	 * and will be enabled after the call to set the module's text
	 * to read-only.
	 */
	if (mod)
		rec_flags |= FTRACE_FL_DISABLED;

	for (pg = new_pgs; pg; pg = pg->next) {

		for (i = 0; i < pg->index; i++) {

			/* If something went wrong, bail without enabling anything */
			if (unlikely(ftrace_disabled))
				return -1;

			p = &pg->records[i];
			p->flags = rec_flags;

			/*
			 * Do the initial record conversion from mcount jump
			 * to the NOP instructions.
			 */
			if (!__is_defined(CC_USING_NOP_MCOUNT) &&
			    !ftrace_nop_initialize(mod, p))
				break;

			update_cnt++;
		}
	}

	stop = ftrace_now(raw_smp_processor_id());
	ftrace_update_time = stop - start;
	ftrace_update_tot_cnt += update_cnt;

	return 0;
}

static int ftrace_allocate_records(struct ftrace_page *pg, int count)
{
	int order;
	int pages;
	int cnt;

	if (WARN_ON(!count))
		return -EINVAL;

	/* We want to fill as much as possible, with no empty pages */
	pages = DIV_ROUND_UP(count, ENTRIES_PER_PAGE);
	order = fls(pages) - 1;

 again:
	pg->records = (void *)__get_free_pages(GFP_KERNEL | __GFP_ZERO, order);

	if (!pg->records) {
		/* if we can't allocate this size, try something smaller */
		if (!order)
			return -ENOMEM;
		order >>= 1;
		goto again;
	}

	ftrace_number_of_pages += 1 << order;
	ftrace_number_of_groups++;

	cnt = (PAGE_SIZE << order) / ENTRY_SIZE;
	pg->order = order;

	if (cnt > count)
		cnt = count;

	return cnt;
}

static struct ftrace_page *
ftrace_allocate_pages(unsigned long num_to_init)
{
	struct ftrace_page *start_pg;
	struct ftrace_page *pg;
	int cnt;

	if (!num_to_init)
		return NULL;

	start_pg = pg = kzalloc(sizeof(*pg), GFP_KERNEL);
	if (!pg)
		return NULL;

	/*
	 * Try to allocate as much as possible in one continues
	 * location that fills in all of the space. We want to
	 * waste as little space as possible.
	 */
	for (;;) {
		cnt = ftrace_allocate_records(pg, num_to_init);
		if (cnt < 0)
			goto free_pages;

		num_to_init -= cnt;
		if (!num_to_init)
			break;

		pg->next = kzalloc(sizeof(*pg), GFP_KERNEL);
		if (!pg->next)
			goto free_pages;

		pg = pg->next;
	}

	return start_pg;

 free_pages:
	pg = start_pg;
	while (pg) {
<<<<<<< HEAD
		order = get_count_order(pg->size / ENTRIES_PER_PAGE);
		if (order >= 0)
			free_pages((unsigned long)pg->records, order);
=======
		if (pg->records) {
			free_pages((unsigned long)pg->records, pg->order);
			ftrace_number_of_pages -= 1 << pg->order;
		}
>>>>>>> 754a0abe
		start_pg = pg->next;
		kfree(pg);
		pg = start_pg;
		ftrace_number_of_groups--;
	}
	pr_info("ftrace: FAILED to allocate memory for functions\n");
	return NULL;
}

#define FTRACE_BUFF_MAX (KSYM_SYMBOL_LEN+4) /* room for wildcards */

struct ftrace_iterator {
	loff_t				pos;
	loff_t				func_pos;
	loff_t				mod_pos;
	struct ftrace_page		*pg;
	struct dyn_ftrace		*func;
	struct ftrace_func_probe	*probe;
	struct ftrace_func_entry	*probe_entry;
	struct trace_parser		parser;
	struct ftrace_hash		*hash;
	struct ftrace_ops		*ops;
	struct trace_array		*tr;
	struct list_head		*mod_list;
	int				pidx;
	int				idx;
	unsigned			flags;
};

static void *
t_probe_next(struct seq_file *m, loff_t *pos)
{
	struct ftrace_iterator *iter = m->private;
	struct trace_array *tr = iter->ops->private;
	struct list_head *func_probes;
	struct ftrace_hash *hash;
	struct list_head *next;
	struct hlist_node *hnd = NULL;
	struct hlist_head *hhd;
	int size;

	(*pos)++;
	iter->pos = *pos;

	if (!tr)
		return NULL;

	func_probes = &tr->func_probes;
	if (list_empty(func_probes))
		return NULL;

	if (!iter->probe) {
		next = func_probes->next;
		iter->probe = list_entry(next, struct ftrace_func_probe, list);
	}

	if (iter->probe_entry)
		hnd = &iter->probe_entry->hlist;

	hash = iter->probe->ops.func_hash->filter_hash;

	/*
	 * A probe being registered may temporarily have an empty hash
	 * and it's at the end of the func_probes list.
	 */
	if (!hash || hash == EMPTY_HASH)
		return NULL;

	size = 1 << hash->size_bits;

 retry:
	if (iter->pidx >= size) {
		if (iter->probe->list.next == func_probes)
			return NULL;
		next = iter->probe->list.next;
		iter->probe = list_entry(next, struct ftrace_func_probe, list);
		hash = iter->probe->ops.func_hash->filter_hash;
		size = 1 << hash->size_bits;
		iter->pidx = 0;
	}

	hhd = &hash->buckets[iter->pidx];

	if (hlist_empty(hhd)) {
		iter->pidx++;
		hnd = NULL;
		goto retry;
	}

	if (!hnd)
		hnd = hhd->first;
	else {
		hnd = hnd->next;
		if (!hnd) {
			iter->pidx++;
			goto retry;
		}
	}

	if (WARN_ON_ONCE(!hnd))
		return NULL;

	iter->probe_entry = hlist_entry(hnd, struct ftrace_func_entry, hlist);

	return iter;
}

static void *t_probe_start(struct seq_file *m, loff_t *pos)
{
	struct ftrace_iterator *iter = m->private;
	void *p = NULL;
	loff_t l;

	if (!(iter->flags & FTRACE_ITER_DO_PROBES))
		return NULL;

	if (iter->mod_pos > *pos)
		return NULL;

	iter->probe = NULL;
	iter->probe_entry = NULL;
	iter->pidx = 0;
	for (l = 0; l <= (*pos - iter->mod_pos); ) {
		p = t_probe_next(m, &l);
		if (!p)
			break;
	}
	if (!p)
		return NULL;

	/* Only set this if we have an item */
	iter->flags |= FTRACE_ITER_PROBE;

	return iter;
}

static int
t_probe_show(struct seq_file *m, struct ftrace_iterator *iter)
{
	struct ftrace_func_entry *probe_entry;
	struct ftrace_probe_ops *probe_ops;
	struct ftrace_func_probe *probe;

	probe = iter->probe;
	probe_entry = iter->probe_entry;

	if (WARN_ON_ONCE(!probe || !probe_entry))
		return -EIO;

	probe_ops = probe->probe_ops;

	if (probe_ops->print)
		return probe_ops->print(m, probe_entry->ip, probe_ops, probe->data);

	seq_printf(m, "%ps:%ps\n", (void *)probe_entry->ip,
		   (void *)probe_ops->func);

	return 0;
}

static void *
t_mod_next(struct seq_file *m, loff_t *pos)
{
	struct ftrace_iterator *iter = m->private;
	struct trace_array *tr = iter->tr;

	(*pos)++;
	iter->pos = *pos;

	iter->mod_list = iter->mod_list->next;

	if (iter->mod_list == &tr->mod_trace ||
	    iter->mod_list == &tr->mod_notrace) {
		iter->flags &= ~FTRACE_ITER_MOD;
		return NULL;
	}

	iter->mod_pos = *pos;

	return iter;
}

static void *t_mod_start(struct seq_file *m, loff_t *pos)
{
	struct ftrace_iterator *iter = m->private;
	void *p = NULL;
	loff_t l;

	if (iter->func_pos > *pos)
		return NULL;

	iter->mod_pos = iter->func_pos;

	/* probes are only available if tr is set */
	if (!iter->tr)
		return NULL;

	for (l = 0; l <= (*pos - iter->func_pos); ) {
		p = t_mod_next(m, &l);
		if (!p)
			break;
	}
	if (!p) {
		iter->flags &= ~FTRACE_ITER_MOD;
		return t_probe_start(m, pos);
	}

	/* Only set this if we have an item */
	iter->flags |= FTRACE_ITER_MOD;

	return iter;
}

static int
t_mod_show(struct seq_file *m, struct ftrace_iterator *iter)
{
	struct ftrace_mod_load *ftrace_mod;
	struct trace_array *tr = iter->tr;

	if (WARN_ON_ONCE(!iter->mod_list) ||
			 iter->mod_list == &tr->mod_trace ||
			 iter->mod_list == &tr->mod_notrace)
		return -EIO;

	ftrace_mod = list_entry(iter->mod_list, struct ftrace_mod_load, list);

	if (ftrace_mod->func)
		seq_printf(m, "%s", ftrace_mod->func);
	else
		seq_putc(m, '*');

	seq_printf(m, ":mod:%s\n", ftrace_mod->module);

	return 0;
}

static void *
t_func_next(struct seq_file *m, loff_t *pos)
{
	struct ftrace_iterator *iter = m->private;
	struct dyn_ftrace *rec = NULL;

	(*pos)++;

 retry:
	if (iter->idx >= iter->pg->index) {
		if (iter->pg->next) {
			iter->pg = iter->pg->next;
			iter->idx = 0;
			goto retry;
		}
	} else {
		rec = &iter->pg->records[iter->idx++];
		if (((iter->flags & (FTRACE_ITER_FILTER | FTRACE_ITER_NOTRACE)) &&
		     !ftrace_lookup_ip(iter->hash, rec->ip)) ||

		    ((iter->flags & FTRACE_ITER_ENABLED) &&
		     !(rec->flags & FTRACE_FL_ENABLED))) {

			rec = NULL;
			goto retry;
		}
	}

	if (!rec)
		return NULL;

	iter->pos = iter->func_pos = *pos;
	iter->func = rec;

	return iter;
}

static void *
t_next(struct seq_file *m, void *v, loff_t *pos)
{
	struct ftrace_iterator *iter = m->private;
	loff_t l = *pos; /* t_probe_start() must use original pos */
	void *ret;

	if (unlikely(ftrace_disabled))
		return NULL;

	if (iter->flags & FTRACE_ITER_PROBE)
		return t_probe_next(m, pos);

	if (iter->flags & FTRACE_ITER_MOD)
		return t_mod_next(m, pos);

	if (iter->flags & FTRACE_ITER_PRINTALL) {
		/* next must increment pos, and t_probe_start does not */
		(*pos)++;
		return t_mod_start(m, &l);
	}

	ret = t_func_next(m, pos);

	if (!ret)
		return t_mod_start(m, &l);

	return ret;
}

static void reset_iter_read(struct ftrace_iterator *iter)
{
	iter->pos = 0;
	iter->func_pos = 0;
	iter->flags &= ~(FTRACE_ITER_PRINTALL | FTRACE_ITER_PROBE | FTRACE_ITER_MOD);
}

static void *t_start(struct seq_file *m, loff_t *pos)
{
	struct ftrace_iterator *iter = m->private;
	void *p = NULL;
	loff_t l;

	mutex_lock(&ftrace_lock);

	if (unlikely(ftrace_disabled))
		return NULL;

	/*
	 * If an lseek was done, then reset and start from beginning.
	 */
	if (*pos < iter->pos)
		reset_iter_read(iter);

	/*
	 * For set_ftrace_filter reading, if we have the filter
	 * off, we can short cut and just print out that all
	 * functions are enabled.
	 */
	if ((iter->flags & (FTRACE_ITER_FILTER | FTRACE_ITER_NOTRACE)) &&
	    ftrace_hash_empty(iter->hash)) {
		iter->func_pos = 1; /* Account for the message */
		if (*pos > 0)
			return t_mod_start(m, pos);
		iter->flags |= FTRACE_ITER_PRINTALL;
		/* reset in case of seek/pread */
		iter->flags &= ~FTRACE_ITER_PROBE;
		return iter;
	}

	if (iter->flags & FTRACE_ITER_MOD)
		return t_mod_start(m, pos);

	/*
	 * Unfortunately, we need to restart at ftrace_pages_start
	 * every time we let go of the ftrace_mutex. This is because
	 * those pointers can change without the lock.
	 */
	iter->pg = ftrace_pages_start;
	iter->idx = 0;
	for (l = 0; l <= *pos; ) {
		p = t_func_next(m, &l);
		if (!p)
			break;
	}

	if (!p)
		return t_mod_start(m, pos);

	return iter;
}

static void t_stop(struct seq_file *m, void *p)
{
	mutex_unlock(&ftrace_lock);
}

void * __weak
arch_ftrace_trampoline_func(struct ftrace_ops *ops, struct dyn_ftrace *rec)
{
	return NULL;
}

static void add_trampoline_func(struct seq_file *m, struct ftrace_ops *ops,
				struct dyn_ftrace *rec)
{
	void *ptr;

	ptr = arch_ftrace_trampoline_func(ops, rec);
	if (ptr)
		seq_printf(m, " ->%pS", ptr);
}

static int t_show(struct seq_file *m, void *v)
{
	struct ftrace_iterator *iter = m->private;
	struct dyn_ftrace *rec;

	if (iter->flags & FTRACE_ITER_PROBE)
		return t_probe_show(m, iter);

	if (iter->flags & FTRACE_ITER_MOD)
		return t_mod_show(m, iter);

	if (iter->flags & FTRACE_ITER_PRINTALL) {
		if (iter->flags & FTRACE_ITER_NOTRACE)
			seq_puts(m, "#### no functions disabled ####\n");
		else
			seq_puts(m, "#### all functions enabled ####\n");
		return 0;
	}

	rec = iter->func;

	if (!rec)
		return 0;

	seq_printf(m, "%ps", (void *)rec->ip);
	if (iter->flags & FTRACE_ITER_ENABLED) {
		struct ftrace_ops *ops;

		seq_printf(m, " (%ld)%s%s%s",
			   ftrace_rec_count(rec),
			   rec->flags & FTRACE_FL_REGS ? " R" : "  ",
			   rec->flags & FTRACE_FL_IPMODIFY ? " I" : "  ",
			   rec->flags & FTRACE_FL_DIRECT ? " D" : "  ");
		if (rec->flags & FTRACE_FL_TRAMP_EN) {
			ops = ftrace_find_tramp_ops_any(rec);
			if (ops) {
				do {
					seq_printf(m, "\ttramp: %pS (%pS)",
						   (void *)ops->trampoline,
						   (void *)ops->func);
					add_trampoline_func(m, ops, rec);
					ops = ftrace_find_tramp_ops_next(rec, ops);
				} while (ops);
			} else
				seq_puts(m, "\ttramp: ERROR!");
		} else {
			add_trampoline_func(m, NULL, rec);
		}
		if (rec->flags & FTRACE_FL_DIRECT) {
			unsigned long direct;

			direct = ftrace_find_rec_direct(rec->ip);
			if (direct)
				seq_printf(m, "\n\tdirect-->%pS", (void *)direct);
		}
	}

	seq_putc(m, '\n');

	return 0;
}

static const struct seq_operations show_ftrace_seq_ops = {
	.start = t_start,
	.next = t_next,
	.stop = t_stop,
	.show = t_show,
};

static int
ftrace_avail_open(struct inode *inode, struct file *file)
{
	struct ftrace_iterator *iter;
	int ret;

	ret = security_locked_down(LOCKDOWN_TRACEFS);
	if (ret)
		return ret;

	if (unlikely(ftrace_disabled))
		return -ENODEV;

	iter = __seq_open_private(file, &show_ftrace_seq_ops, sizeof(*iter));
	if (!iter)
		return -ENOMEM;

	iter->pg = ftrace_pages_start;
	iter->ops = &global_ops;

	return 0;
}

static int
ftrace_enabled_open(struct inode *inode, struct file *file)
{
	struct ftrace_iterator *iter;

	/*
	 * This shows us what functions are currently being
	 * traced and by what. Not sure if we want lockdown
	 * to hide such critical information for an admin.
	 * Although, perhaps it can show information we don't
	 * want people to see, but if something is tracing
	 * something, we probably want to know about it.
	 */

	iter = __seq_open_private(file, &show_ftrace_seq_ops, sizeof(*iter));
	if (!iter)
		return -ENOMEM;

	iter->pg = ftrace_pages_start;
	iter->flags = FTRACE_ITER_ENABLED;
	iter->ops = &global_ops;

	return 0;
}

/**
 * ftrace_regex_open - initialize function tracer filter files
 * @ops: The ftrace_ops that hold the hash filters
 * @flag: The type of filter to process
 * @inode: The inode, usually passed in to your open routine
 * @file: The file, usually passed in to your open routine
 *
 * ftrace_regex_open() initializes the filter files for the
 * @ops. Depending on @flag it may process the filter hash or
 * the notrace hash of @ops. With this called from the open
 * routine, you can use ftrace_filter_write() for the write
 * routine if @flag has FTRACE_ITER_FILTER set, or
 * ftrace_notrace_write() if @flag has FTRACE_ITER_NOTRACE set.
 * tracing_lseek() should be used as the lseek routine, and
 * release must call ftrace_regex_release().
 */
int
ftrace_regex_open(struct ftrace_ops *ops, int flag,
		  struct inode *inode, struct file *file)
{
	struct ftrace_iterator *iter;
	struct ftrace_hash *hash;
	struct list_head *mod_head;
	struct trace_array *tr = ops->private;
	int ret = -ENOMEM;

	ftrace_ops_init(ops);

	if (unlikely(ftrace_disabled))
		return -ENODEV;

	if (tracing_check_open_get_tr(tr))
		return -ENODEV;

	iter = kzalloc(sizeof(*iter), GFP_KERNEL);
	if (!iter)
		goto out;

	if (trace_parser_get_init(&iter->parser, FTRACE_BUFF_MAX))
		goto out;

	iter->ops = ops;
	iter->flags = flag;
	iter->tr = tr;

	mutex_lock(&ops->func_hash->regex_lock);

	if (flag & FTRACE_ITER_NOTRACE) {
		hash = ops->func_hash->notrace_hash;
		mod_head = tr ? &tr->mod_notrace : NULL;
	} else {
		hash = ops->func_hash->filter_hash;
		mod_head = tr ? &tr->mod_trace : NULL;
	}

	iter->mod_list = mod_head;

	if (file->f_mode & FMODE_WRITE) {
		const int size_bits = FTRACE_HASH_DEFAULT_BITS;

		if (file->f_flags & O_TRUNC) {
			iter->hash = alloc_ftrace_hash(size_bits);
			clear_ftrace_mod_list(mod_head);
	        } else {
			iter->hash = alloc_and_copy_ftrace_hash(size_bits, hash);
		}

		if (!iter->hash) {
			trace_parser_put(&iter->parser);
			goto out_unlock;
		}
	} else
		iter->hash = hash;

	ret = 0;

	if (file->f_mode & FMODE_READ) {
		iter->pg = ftrace_pages_start;

		ret = seq_open(file, &show_ftrace_seq_ops);
		if (!ret) {
			struct seq_file *m = file->private_data;
			m->private = iter;
		} else {
			/* Failed */
			free_ftrace_hash(iter->hash);
			trace_parser_put(&iter->parser);
		}
	} else
		file->private_data = iter;

 out_unlock:
	mutex_unlock(&ops->func_hash->regex_lock);

 out:
	if (ret) {
		kfree(iter);
		if (tr)
			trace_array_put(tr);
	}

	return ret;
}

static int
ftrace_filter_open(struct inode *inode, struct file *file)
{
	struct ftrace_ops *ops = inode->i_private;

	/* Checks for tracefs lockdown */
	return ftrace_regex_open(ops,
			FTRACE_ITER_FILTER | FTRACE_ITER_DO_PROBES,
			inode, file);
}

static int
ftrace_notrace_open(struct inode *inode, struct file *file)
{
	struct ftrace_ops *ops = inode->i_private;

	/* Checks for tracefs lockdown */
	return ftrace_regex_open(ops, FTRACE_ITER_NOTRACE,
				 inode, file);
}

/* Type for quick search ftrace basic regexes (globs) from filter_parse_regex */
struct ftrace_glob {
	char *search;
	unsigned len;
	int type;
};

/*
 * If symbols in an architecture don't correspond exactly to the user-visible
 * name of what they represent, it is possible to define this function to
 * perform the necessary adjustments.
*/
char * __weak arch_ftrace_match_adjust(char *str, const char *search)
{
	return str;
}

static int ftrace_match(char *str, struct ftrace_glob *g)
{
	int matched = 0;
	int slen;

	str = arch_ftrace_match_adjust(str, g->search);

	switch (g->type) {
	case MATCH_FULL:
		if (strcmp(str, g->search) == 0)
			matched = 1;
		break;
	case MATCH_FRONT_ONLY:
		if (strncmp(str, g->search, g->len) == 0)
			matched = 1;
		break;
	case MATCH_MIDDLE_ONLY:
		if (strstr(str, g->search))
			matched = 1;
		break;
	case MATCH_END_ONLY:
		slen = strlen(str);
		if (slen >= g->len &&
		    memcmp(str + slen - g->len, g->search, g->len) == 0)
			matched = 1;
		break;
	case MATCH_GLOB:
		if (glob_match(g->search, str))
			matched = 1;
		break;
	}

	return matched;
}

static int
enter_record(struct ftrace_hash *hash, struct dyn_ftrace *rec, int clear_filter)
{
	struct ftrace_func_entry *entry;
	int ret = 0;

	entry = ftrace_lookup_ip(hash, rec->ip);
	if (clear_filter) {
		/* Do nothing if it doesn't exist */
		if (!entry)
			return 0;

		free_hash_entry(hash, entry);
	} else {
		/* Do nothing if it exists */
		if (entry)
			return 0;

		ret = add_hash_entry(hash, rec->ip);
	}
	return ret;
}

static int
add_rec_by_index(struct ftrace_hash *hash, struct ftrace_glob *func_g,
		 int clear_filter)
{
	long index = simple_strtoul(func_g->search, NULL, 0);
	struct ftrace_page *pg;
	struct dyn_ftrace *rec;

	/* The index starts at 1 */
	if (--index < 0)
		return 0;

	do_for_each_ftrace_rec(pg, rec) {
		if (pg->index <= index) {
			index -= pg->index;
			/* this is a double loop, break goes to the next page */
			break;
		}
		rec = &pg->records[index];
		enter_record(hash, rec, clear_filter);
		return 1;
	} while_for_each_ftrace_rec();
	return 0;
}

static int
ftrace_match_record(struct dyn_ftrace *rec, struct ftrace_glob *func_g,
		struct ftrace_glob *mod_g, int exclude_mod)
{
	char str[KSYM_SYMBOL_LEN];
	char *modname;

	kallsyms_lookup(rec->ip, NULL, NULL, &modname, str);

	if (mod_g) {
		int mod_matches = (modname) ? ftrace_match(modname, mod_g) : 0;

		/* blank module name to match all modules */
		if (!mod_g->len) {
			/* blank module globbing: modname xor exclude_mod */
			if (!exclude_mod != !modname)
				goto func_match;
			return 0;
		}

		/*
		 * exclude_mod is set to trace everything but the given
		 * module. If it is set and the module matches, then
		 * return 0. If it is not set, and the module doesn't match
		 * also return 0. Otherwise, check the function to see if
		 * that matches.
		 */
		if (!mod_matches == !exclude_mod)
			return 0;
func_match:
		/* blank search means to match all funcs in the mod */
		if (!func_g->len)
			return 1;
	}

	return ftrace_match(str, func_g);
}

static int
match_records(struct ftrace_hash *hash, char *func, int len, char *mod)
{
	struct ftrace_page *pg;
	struct dyn_ftrace *rec;
	struct ftrace_glob func_g = { .type = MATCH_FULL };
	struct ftrace_glob mod_g = { .type = MATCH_FULL };
	struct ftrace_glob *mod_match = (mod) ? &mod_g : NULL;
	int exclude_mod = 0;
	int found = 0;
	int ret;
	int clear_filter = 0;

	if (func) {
		func_g.type = filter_parse_regex(func, len, &func_g.search,
						 &clear_filter);
		func_g.len = strlen(func_g.search);
	}

	if (mod) {
		mod_g.type = filter_parse_regex(mod, strlen(mod),
				&mod_g.search, &exclude_mod);
		mod_g.len = strlen(mod_g.search);
	}

	mutex_lock(&ftrace_lock);

	if (unlikely(ftrace_disabled))
		goto out_unlock;

	if (func_g.type == MATCH_INDEX) {
		found = add_rec_by_index(hash, &func_g, clear_filter);
		goto out_unlock;
	}

	do_for_each_ftrace_rec(pg, rec) {

		if (rec->flags & FTRACE_FL_DISABLED)
			continue;

		if (ftrace_match_record(rec, &func_g, mod_match, exclude_mod)) {
			ret = enter_record(hash, rec, clear_filter);
			if (ret < 0) {
				found = ret;
				goto out_unlock;
			}
			found = 1;
		}
	} while_for_each_ftrace_rec();
 out_unlock:
	mutex_unlock(&ftrace_lock);

	return found;
}

static int
ftrace_match_records(struct ftrace_hash *hash, char *buff, int len)
{
	return match_records(hash, buff, len, NULL);
}

static void ftrace_ops_update_code(struct ftrace_ops *ops,
				   struct ftrace_ops_hash *old_hash)
{
	struct ftrace_ops *op;

	if (!ftrace_enabled)
		return;

	if (ops->flags & FTRACE_OPS_FL_ENABLED) {
		ftrace_run_modify_code(ops, FTRACE_UPDATE_CALLS, old_hash);
		return;
	}

	/*
	 * If this is the shared global_ops filter, then we need to
	 * check if there is another ops that shares it, is enabled.
	 * If so, we still need to run the modify code.
	 */
	if (ops->func_hash != &global_ops.local_hash)
		return;

	do_for_each_ftrace_op(op, ftrace_ops_list) {
		if (op->func_hash == &global_ops.local_hash &&
		    op->flags & FTRACE_OPS_FL_ENABLED) {
			ftrace_run_modify_code(op, FTRACE_UPDATE_CALLS, old_hash);
			/* Only need to do this once */
			return;
		}
	} while_for_each_ftrace_op(op);
}

static int ftrace_hash_move_and_update_ops(struct ftrace_ops *ops,
					   struct ftrace_hash **orig_hash,
					   struct ftrace_hash *hash,
					   int enable)
{
	struct ftrace_ops_hash old_hash_ops;
	struct ftrace_hash *old_hash;
	int ret;

	old_hash = *orig_hash;
	old_hash_ops.filter_hash = ops->func_hash->filter_hash;
	old_hash_ops.notrace_hash = ops->func_hash->notrace_hash;
	ret = ftrace_hash_move(ops, enable, orig_hash, hash);
	if (!ret) {
		ftrace_ops_update_code(ops, &old_hash_ops);
		free_ftrace_hash_rcu(old_hash);
	}
	return ret;
}

static bool module_exists(const char *module)
{
	/* All modules have the symbol __this_module */
	static const char this_mod[] = "__this_module";
	char modname[MAX_PARAM_PREFIX_LEN + sizeof(this_mod) + 2];
	unsigned long val;
	int n;

	n = snprintf(modname, sizeof(modname), "%s:%s", module, this_mod);

	if (n > sizeof(modname) - 1)
		return false;

	val = module_kallsyms_lookup_name(modname);
	return val != 0;
}

static int cache_mod(struct trace_array *tr,
		     const char *func, char *module, int enable)
{
	struct ftrace_mod_load *ftrace_mod, *n;
	struct list_head *head = enable ? &tr->mod_trace : &tr->mod_notrace;
	int ret;

	mutex_lock(&ftrace_lock);

	/* We do not cache inverse filters */
	if (func[0] == '!') {
		func++;
		ret = -EINVAL;

		/* Look to remove this hash */
		list_for_each_entry_safe(ftrace_mod, n, head, list) {
			if (strcmp(ftrace_mod->module, module) != 0)
				continue;

			/* no func matches all */
			if (strcmp(func, "*") == 0 ||
			    (ftrace_mod->func &&
			     strcmp(ftrace_mod->func, func) == 0)) {
				ret = 0;
				free_ftrace_mod(ftrace_mod);
				continue;
			}
		}
		goto out;
	}

	ret = -EINVAL;
	/* We only care about modules that have not been loaded yet */
	if (module_exists(module))
		goto out;

	/* Save this string off, and execute it when the module is loaded */
	ret = ftrace_add_mod(tr, func, module, enable);
 out:
	mutex_unlock(&ftrace_lock);

	return ret;
}

static int
ftrace_set_regex(struct ftrace_ops *ops, unsigned char *buf, int len,
		 int reset, int enable);

#ifdef CONFIG_MODULES
static void process_mod_list(struct list_head *head, struct ftrace_ops *ops,
			     char *mod, bool enable)
{
	struct ftrace_mod_load *ftrace_mod, *n;
	struct ftrace_hash **orig_hash, *new_hash;
	LIST_HEAD(process_mods);
	char *func;

	mutex_lock(&ops->func_hash->regex_lock);

	if (enable)
		orig_hash = &ops->func_hash->filter_hash;
	else
		orig_hash = &ops->func_hash->notrace_hash;

	new_hash = alloc_and_copy_ftrace_hash(FTRACE_HASH_DEFAULT_BITS,
					      *orig_hash);
	if (!new_hash)
		goto out; /* warn? */

	mutex_lock(&ftrace_lock);

	list_for_each_entry_safe(ftrace_mod, n, head, list) {

		if (strcmp(ftrace_mod->module, mod) != 0)
			continue;

		if (ftrace_mod->func)
			func = kstrdup(ftrace_mod->func, GFP_KERNEL);
		else
			func = kstrdup("*", GFP_KERNEL);

		if (!func) /* warn? */
			continue;

		list_move(&ftrace_mod->list, &process_mods);

		/* Use the newly allocated func, as it may be "*" */
		kfree(ftrace_mod->func);
		ftrace_mod->func = func;
	}

	mutex_unlock(&ftrace_lock);

	list_for_each_entry_safe(ftrace_mod, n, &process_mods, list) {

		func = ftrace_mod->func;

		/* Grabs ftrace_lock, which is why we have this extra step */
		match_records(new_hash, func, strlen(func), mod);
		free_ftrace_mod(ftrace_mod);
	}

	if (enable && list_empty(head))
		new_hash->flags &= ~FTRACE_HASH_FL_MOD;

	mutex_lock(&ftrace_lock);

	ftrace_hash_move_and_update_ops(ops, orig_hash,
					      new_hash, enable);
	mutex_unlock(&ftrace_lock);

 out:
	mutex_unlock(&ops->func_hash->regex_lock);

	free_ftrace_hash(new_hash);
}

static void process_cached_mods(const char *mod_name)
{
	struct trace_array *tr;
	char *mod;

	mod = kstrdup(mod_name, GFP_KERNEL);
	if (!mod)
		return;

	mutex_lock(&trace_types_lock);
	list_for_each_entry(tr, &ftrace_trace_arrays, list) {
		if (!list_empty(&tr->mod_trace))
			process_mod_list(&tr->mod_trace, tr->ops, mod, true);
		if (!list_empty(&tr->mod_notrace))
			process_mod_list(&tr->mod_notrace, tr->ops, mod, false);
	}
	mutex_unlock(&trace_types_lock);

	kfree(mod);
}
#endif

/*
 * We register the module command as a template to show others how
 * to register the a command as well.
 */

static int
ftrace_mod_callback(struct trace_array *tr, struct ftrace_hash *hash,
		    char *func_orig, char *cmd, char *module, int enable)
{
	char *func;
	int ret;

	/* match_records() modifies func, and we need the original */
	func = kstrdup(func_orig, GFP_KERNEL);
	if (!func)
		return -ENOMEM;

	/*
	 * cmd == 'mod' because we only registered this func
	 * for the 'mod' ftrace_func_command.
	 * But if you register one func with multiple commands,
	 * you can tell which command was used by the cmd
	 * parameter.
	 */
	ret = match_records(hash, func, strlen(func), module);
	kfree(func);

	if (!ret)
		return cache_mod(tr, func_orig, module, enable);
	if (ret < 0)
		return ret;
	return 0;
}

static struct ftrace_func_command ftrace_mod_cmd = {
	.name			= "mod",
	.func			= ftrace_mod_callback,
};

static int __init ftrace_mod_cmd_init(void)
{
	return register_ftrace_command(&ftrace_mod_cmd);
}
core_initcall(ftrace_mod_cmd_init);

static void function_trace_probe_call(unsigned long ip, unsigned long parent_ip,
				      struct ftrace_ops *op, struct ftrace_regs *fregs)
{
	struct ftrace_probe_ops *probe_ops;
	struct ftrace_func_probe *probe;

	probe = container_of(op, struct ftrace_func_probe, ops);
	probe_ops = probe->probe_ops;

	/*
	 * Disable preemption for these calls to prevent a RCU grace
	 * period. This syncs the hash iteration and freeing of items
	 * on the hash. rcu_read_lock is too dangerous here.
	 */
	preempt_disable_notrace();
	probe_ops->func(ip, parent_ip, probe->tr, probe_ops, probe->data);
	preempt_enable_notrace();
}

struct ftrace_func_map {
	struct ftrace_func_entry	entry;
	void				*data;
};

struct ftrace_func_mapper {
	struct ftrace_hash		hash;
};

/**
 * allocate_ftrace_func_mapper - allocate a new ftrace_func_mapper
 *
 * Returns a ftrace_func_mapper descriptor that can be used to map ips to data.
 */
struct ftrace_func_mapper *allocate_ftrace_func_mapper(void)
{
	struct ftrace_hash *hash;

	/*
	 * The mapper is simply a ftrace_hash, but since the entries
	 * in the hash are not ftrace_func_entry type, we define it
	 * as a separate structure.
	 */
	hash = alloc_ftrace_hash(FTRACE_HASH_DEFAULT_BITS);
	return (struct ftrace_func_mapper *)hash;
}

/**
 * ftrace_func_mapper_find_ip - Find some data mapped to an ip
 * @mapper: The mapper that has the ip maps
 * @ip: the instruction pointer to find the data for
 *
 * Returns the data mapped to @ip if found otherwise NULL. The return
 * is actually the address of the mapper data pointer. The address is
 * returned for use cases where the data is no bigger than a long, and
 * the user can use the data pointer as its data instead of having to
 * allocate more memory for the reference.
 */
void **ftrace_func_mapper_find_ip(struct ftrace_func_mapper *mapper,
				  unsigned long ip)
{
	struct ftrace_func_entry *entry;
	struct ftrace_func_map *map;

	entry = ftrace_lookup_ip(&mapper->hash, ip);
	if (!entry)
		return NULL;

	map = (struct ftrace_func_map *)entry;
	return &map->data;
}

/**
 * ftrace_func_mapper_add_ip - Map some data to an ip
 * @mapper: The mapper that has the ip maps
 * @ip: The instruction pointer address to map @data to
 * @data: The data to map to @ip
 *
 * Returns 0 on success otherwise an error.
 */
int ftrace_func_mapper_add_ip(struct ftrace_func_mapper *mapper,
			      unsigned long ip, void *data)
{
	struct ftrace_func_entry *entry;
	struct ftrace_func_map *map;

	entry = ftrace_lookup_ip(&mapper->hash, ip);
	if (entry)
		return -EBUSY;

	map = kmalloc(sizeof(*map), GFP_KERNEL);
	if (!map)
		return -ENOMEM;

	map->entry.ip = ip;
	map->data = data;

	__add_hash_entry(&mapper->hash, &map->entry);

	return 0;
}

/**
 * ftrace_func_mapper_remove_ip - Remove an ip from the mapping
 * @mapper: The mapper that has the ip maps
 * @ip: The instruction pointer address to remove the data from
 *
 * Returns the data if it is found, otherwise NULL.
 * Note, if the data pointer is used as the data itself, (see 
 * ftrace_func_mapper_find_ip(), then the return value may be meaningless,
 * if the data pointer was set to zero.
 */
void *ftrace_func_mapper_remove_ip(struct ftrace_func_mapper *mapper,
				   unsigned long ip)
{
	struct ftrace_func_entry *entry;
	struct ftrace_func_map *map;
	void *data;

	entry = ftrace_lookup_ip(&mapper->hash, ip);
	if (!entry)
		return NULL;

	map = (struct ftrace_func_map *)entry;
	data = map->data;

	remove_hash_entry(&mapper->hash, entry);
	kfree(entry);

	return data;
}

/**
 * free_ftrace_func_mapper - free a mapping of ips and data
 * @mapper: The mapper that has the ip maps
 * @free_func: A function to be called on each data item.
 *
 * This is used to free the function mapper. The @free_func is optional
 * and can be used if the data needs to be freed as well.
 */
void free_ftrace_func_mapper(struct ftrace_func_mapper *mapper,
			     ftrace_mapper_func free_func)
{
	struct ftrace_func_entry *entry;
	struct ftrace_func_map *map;
	struct hlist_head *hhd;
	int size, i;

	if (!mapper)
		return;

	if (free_func && mapper->hash.count) {
		size = 1 << mapper->hash.size_bits;
		for (i = 0; i < size; i++) {
			hhd = &mapper->hash.buckets[i];
			hlist_for_each_entry(entry, hhd, hlist) {
				map = (struct ftrace_func_map *)entry;
				free_func(map);
			}
		}
	}
	free_ftrace_hash(&mapper->hash);
}

static void release_probe(struct ftrace_func_probe *probe)
{
	struct ftrace_probe_ops *probe_ops;

	mutex_lock(&ftrace_lock);

	WARN_ON(probe->ref <= 0);

	/* Subtract the ref that was used to protect this instance */
	probe->ref--;

	if (!probe->ref) {
		probe_ops = probe->probe_ops;
		/*
		 * Sending zero as ip tells probe_ops to free
		 * the probe->data itself
		 */
		if (probe_ops->free)
			probe_ops->free(probe_ops, probe->tr, 0, probe->data);
		list_del(&probe->list);
		kfree(probe);
	}
	mutex_unlock(&ftrace_lock);
}

static void acquire_probe_locked(struct ftrace_func_probe *probe)
{
	/*
	 * Add one ref to keep it from being freed when releasing the
	 * ftrace_lock mutex.
	 */
	probe->ref++;
}

int
register_ftrace_function_probe(char *glob, struct trace_array *tr,
			       struct ftrace_probe_ops *probe_ops,
			       void *data)
{
	struct ftrace_func_entry *entry;
	struct ftrace_func_probe *probe;
	struct ftrace_hash **orig_hash;
	struct ftrace_hash *old_hash;
	struct ftrace_hash *hash;
	int count = 0;
	int size;
	int ret;
	int i;

	if (WARN_ON(!tr))
		return -EINVAL;

	/* We do not support '!' for function probes */
	if (WARN_ON(glob[0] == '!'))
		return -EINVAL;


	mutex_lock(&ftrace_lock);
	/* Check if the probe_ops is already registered */
	list_for_each_entry(probe, &tr->func_probes, list) {
		if (probe->probe_ops == probe_ops)
			break;
	}
	if (&probe->list == &tr->func_probes) {
		probe = kzalloc(sizeof(*probe), GFP_KERNEL);
		if (!probe) {
			mutex_unlock(&ftrace_lock);
			return -ENOMEM;
		}
		probe->probe_ops = probe_ops;
		probe->ops.func = function_trace_probe_call;
		probe->tr = tr;
		ftrace_ops_init(&probe->ops);
		list_add(&probe->list, &tr->func_probes);
	}

	acquire_probe_locked(probe);

	mutex_unlock(&ftrace_lock);

	/*
	 * Note, there's a small window here that the func_hash->filter_hash
	 * may be NULL or empty. Need to be careful when reading the loop.
	 */
	mutex_lock(&probe->ops.func_hash->regex_lock);

	orig_hash = &probe->ops.func_hash->filter_hash;
	old_hash = *orig_hash;
	hash = alloc_and_copy_ftrace_hash(FTRACE_HASH_DEFAULT_BITS, old_hash);

	if (!hash) {
		ret = -ENOMEM;
		goto out;
	}

	ret = ftrace_match_records(hash, glob, strlen(glob));

	/* Nothing found? */
	if (!ret)
		ret = -EINVAL;

	if (ret < 0)
		goto out;

	size = 1 << hash->size_bits;
	for (i = 0; i < size; i++) {
		hlist_for_each_entry(entry, &hash->buckets[i], hlist) {
			if (ftrace_lookup_ip(old_hash, entry->ip))
				continue;
			/*
			 * The caller might want to do something special
			 * for each function we find. We call the callback
			 * to give the caller an opportunity to do so.
			 */
			if (probe_ops->init) {
				ret = probe_ops->init(probe_ops, tr,
						      entry->ip, data,
						      &probe->data);
				if (ret < 0) {
					if (probe_ops->free && count)
						probe_ops->free(probe_ops, tr,
								0, probe->data);
					probe->data = NULL;
					goto out;
				}
			}
			count++;
		}
	}

	mutex_lock(&ftrace_lock);

	if (!count) {
		/* Nothing was added? */
		ret = -EINVAL;
		goto out_unlock;
	}

	ret = ftrace_hash_move_and_update_ops(&probe->ops, orig_hash,
					      hash, 1);
	if (ret < 0)
		goto err_unlock;

	/* One ref for each new function traced */
	probe->ref += count;

	if (!(probe->ops.flags & FTRACE_OPS_FL_ENABLED))
		ret = ftrace_startup(&probe->ops, 0);

 out_unlock:
	mutex_unlock(&ftrace_lock);

	if (!ret)
		ret = count;
 out:
	mutex_unlock(&probe->ops.func_hash->regex_lock);
	free_ftrace_hash(hash);

	release_probe(probe);

	return ret;

 err_unlock:
	if (!probe_ops->free || !count)
		goto out_unlock;

	/* Failed to do the move, need to call the free functions */
	for (i = 0; i < size; i++) {
		hlist_for_each_entry(entry, &hash->buckets[i], hlist) {
			if (ftrace_lookup_ip(old_hash, entry->ip))
				continue;
			probe_ops->free(probe_ops, tr, entry->ip, probe->data);
		}
	}
	goto out_unlock;
}

int
unregister_ftrace_function_probe_func(char *glob, struct trace_array *tr,
				      struct ftrace_probe_ops *probe_ops)
{
	struct ftrace_ops_hash old_hash_ops;
	struct ftrace_func_entry *entry;
	struct ftrace_func_probe *probe;
	struct ftrace_glob func_g;
	struct ftrace_hash **orig_hash;
	struct ftrace_hash *old_hash;
	struct ftrace_hash *hash = NULL;
	struct hlist_node *tmp;
	struct hlist_head hhd;
	char str[KSYM_SYMBOL_LEN];
	int count = 0;
	int i, ret = -ENODEV;
	int size;

	if (!glob || !strlen(glob) || !strcmp(glob, "*"))
		func_g.search = NULL;
	else {
		int not;

		func_g.type = filter_parse_regex(glob, strlen(glob),
						 &func_g.search, &not);
		func_g.len = strlen(func_g.search);

		/* we do not support '!' for function probes */
		if (WARN_ON(not))
			return -EINVAL;
	}

	mutex_lock(&ftrace_lock);
	/* Check if the probe_ops is already registered */
	list_for_each_entry(probe, &tr->func_probes, list) {
		if (probe->probe_ops == probe_ops)
			break;
	}
	if (&probe->list == &tr->func_probes)
		goto err_unlock_ftrace;

	ret = -EINVAL;
	if (!(probe->ops.flags & FTRACE_OPS_FL_INITIALIZED))
		goto err_unlock_ftrace;

	acquire_probe_locked(probe);

	mutex_unlock(&ftrace_lock);

	mutex_lock(&probe->ops.func_hash->regex_lock);

	orig_hash = &probe->ops.func_hash->filter_hash;
	old_hash = *orig_hash;

	if (ftrace_hash_empty(old_hash))
		goto out_unlock;

	old_hash_ops.filter_hash = old_hash;
	/* Probes only have filters */
	old_hash_ops.notrace_hash = NULL;

	ret = -ENOMEM;
	hash = alloc_and_copy_ftrace_hash(FTRACE_HASH_DEFAULT_BITS, old_hash);
	if (!hash)
		goto out_unlock;

	INIT_HLIST_HEAD(&hhd);

	size = 1 << hash->size_bits;
	for (i = 0; i < size; i++) {
		hlist_for_each_entry_safe(entry, tmp, &hash->buckets[i], hlist) {

			if (func_g.search) {
				kallsyms_lookup(entry->ip, NULL, NULL,
						NULL, str);
				if (!ftrace_match(str, &func_g))
					continue;
			}
			count++;
			remove_hash_entry(hash, entry);
			hlist_add_head(&entry->hlist, &hhd);
		}
	}

	/* Nothing found? */
	if (!count) {
		ret = -EINVAL;
		goto out_unlock;
	}

	mutex_lock(&ftrace_lock);

	WARN_ON(probe->ref < count);

	probe->ref -= count;

	if (ftrace_hash_empty(hash))
		ftrace_shutdown(&probe->ops, 0);

	ret = ftrace_hash_move_and_update_ops(&probe->ops, orig_hash,
					      hash, 1);

	/* still need to update the function call sites */
	if (ftrace_enabled && !ftrace_hash_empty(hash))
		ftrace_run_modify_code(&probe->ops, FTRACE_UPDATE_CALLS,
				       &old_hash_ops);
	synchronize_rcu();

	hlist_for_each_entry_safe(entry, tmp, &hhd, hlist) {
		hlist_del(&entry->hlist);
		if (probe_ops->free)
			probe_ops->free(probe_ops, tr, entry->ip, probe->data);
		kfree(entry);
	}
	mutex_unlock(&ftrace_lock);

 out_unlock:
	mutex_unlock(&probe->ops.func_hash->regex_lock);
	free_ftrace_hash(hash);

	release_probe(probe);

	return ret;

 err_unlock_ftrace:
	mutex_unlock(&ftrace_lock);
	return ret;
}

void clear_ftrace_function_probes(struct trace_array *tr)
{
	struct ftrace_func_probe *probe, *n;

	list_for_each_entry_safe(probe, n, &tr->func_probes, list)
		unregister_ftrace_function_probe_func(NULL, tr, probe->probe_ops);
}

static LIST_HEAD(ftrace_commands);
static DEFINE_MUTEX(ftrace_cmd_mutex);

/*
 * Currently we only register ftrace commands from __init, so mark this
 * __init too.
 */
__init int register_ftrace_command(struct ftrace_func_command *cmd)
{
	struct ftrace_func_command *p;
	int ret = 0;

	mutex_lock(&ftrace_cmd_mutex);
	list_for_each_entry(p, &ftrace_commands, list) {
		if (strcmp(cmd->name, p->name) == 0) {
			ret = -EBUSY;
			goto out_unlock;
		}
	}
	list_add(&cmd->list, &ftrace_commands);
 out_unlock:
	mutex_unlock(&ftrace_cmd_mutex);

	return ret;
}

/*
 * Currently we only unregister ftrace commands from __init, so mark
 * this __init too.
 */
__init int unregister_ftrace_command(struct ftrace_func_command *cmd)
{
	struct ftrace_func_command *p, *n;
	int ret = -ENODEV;

	mutex_lock(&ftrace_cmd_mutex);
	list_for_each_entry_safe(p, n, &ftrace_commands, list) {
		if (strcmp(cmd->name, p->name) == 0) {
			ret = 0;
			list_del_init(&p->list);
			goto out_unlock;
		}
	}
 out_unlock:
	mutex_unlock(&ftrace_cmd_mutex);

	return ret;
}

static int ftrace_process_regex(struct ftrace_iterator *iter,
				char *buff, int len, int enable)
{
	struct ftrace_hash *hash = iter->hash;
	struct trace_array *tr = iter->ops->private;
	char *func, *command, *next = buff;
	struct ftrace_func_command *p;
	int ret = -EINVAL;

	func = strsep(&next, ":");

	if (!next) {
		ret = ftrace_match_records(hash, func, len);
		if (!ret)
			ret = -EINVAL;
		if (ret < 0)
			return ret;
		return 0;
	}

	/* command found */

	command = strsep(&next, ":");

	mutex_lock(&ftrace_cmd_mutex);
	list_for_each_entry(p, &ftrace_commands, list) {
		if (strcmp(p->name, command) == 0) {
			ret = p->func(tr, hash, func, command, next, enable);
			goto out_unlock;
		}
	}
 out_unlock:
	mutex_unlock(&ftrace_cmd_mutex);

	return ret;
}

static ssize_t
ftrace_regex_write(struct file *file, const char __user *ubuf,
		   size_t cnt, loff_t *ppos, int enable)
{
	struct ftrace_iterator *iter;
	struct trace_parser *parser;
	ssize_t ret, read;

	if (!cnt)
		return 0;

	if (file->f_mode & FMODE_READ) {
		struct seq_file *m = file->private_data;
		iter = m->private;
	} else
		iter = file->private_data;

	if (unlikely(ftrace_disabled))
		return -ENODEV;

	/* iter->hash is a local copy, so we don't need regex_lock */

	parser = &iter->parser;
	read = trace_get_user(parser, ubuf, cnt, ppos);

	if (read >= 0 && trace_parser_loaded(parser) &&
	    !trace_parser_cont(parser)) {
		ret = ftrace_process_regex(iter, parser->buffer,
					   parser->idx, enable);
		trace_parser_clear(parser);
		if (ret < 0)
			goto out;
	}

	ret = read;
 out:
	return ret;
}

ssize_t
ftrace_filter_write(struct file *file, const char __user *ubuf,
		    size_t cnt, loff_t *ppos)
{
	return ftrace_regex_write(file, ubuf, cnt, ppos, 1);
}

ssize_t
ftrace_notrace_write(struct file *file, const char __user *ubuf,
		     size_t cnt, loff_t *ppos)
{
	return ftrace_regex_write(file, ubuf, cnt, ppos, 0);
}

static int
ftrace_match_addr(struct ftrace_hash *hash, unsigned long ip, int remove)
{
	struct ftrace_func_entry *entry;

	if (!ftrace_location(ip))
		return -EINVAL;

	if (remove) {
		entry = ftrace_lookup_ip(hash, ip);
		if (!entry)
			return -ENOENT;
		free_hash_entry(hash, entry);
		return 0;
	}

	return add_hash_entry(hash, ip);
}

static int
ftrace_set_hash(struct ftrace_ops *ops, unsigned char *buf, int len,
		unsigned long ip, int remove, int reset, int enable)
{
	struct ftrace_hash **orig_hash;
	struct ftrace_hash *hash;
	int ret;

	if (unlikely(ftrace_disabled))
		return -ENODEV;

	mutex_lock(&ops->func_hash->regex_lock);

	if (enable)
		orig_hash = &ops->func_hash->filter_hash;
	else
		orig_hash = &ops->func_hash->notrace_hash;

	if (reset)
		hash = alloc_ftrace_hash(FTRACE_HASH_DEFAULT_BITS);
	else
		hash = alloc_and_copy_ftrace_hash(FTRACE_HASH_DEFAULT_BITS, *orig_hash);

	if (!hash) {
		ret = -ENOMEM;
		goto out_regex_unlock;
	}

	if (buf && !ftrace_match_records(hash, buf, len)) {
		ret = -EINVAL;
		goto out_regex_unlock;
	}
	if (ip) {
		ret = ftrace_match_addr(hash, ip, remove);
		if (ret < 0)
			goto out_regex_unlock;
	}

	mutex_lock(&ftrace_lock);
	ret = ftrace_hash_move_and_update_ops(ops, orig_hash, hash, enable);
	mutex_unlock(&ftrace_lock);

 out_regex_unlock:
	mutex_unlock(&ops->func_hash->regex_lock);

	free_ftrace_hash(hash);
	return ret;
}

static int
ftrace_set_addr(struct ftrace_ops *ops, unsigned long ip, int remove,
		int reset, int enable)
{
	return ftrace_set_hash(ops, NULL, 0, ip, remove, reset, enable);
}

#ifdef CONFIG_DYNAMIC_FTRACE_WITH_DIRECT_CALLS

struct ftrace_direct_func {
	struct list_head	next;
	unsigned long		addr;
	int			count;
};

static LIST_HEAD(ftrace_direct_funcs);

/**
 * ftrace_find_direct_func - test an address if it is a registered direct caller
 * @addr: The address of a registered direct caller
 *
 * This searches to see if a ftrace direct caller has been registered
 * at a specific address, and if so, it returns a descriptor for it.
 *
 * This can be used by architecture code to see if an address is
 * a direct caller (trampoline) attached to a fentry/mcount location.
 * This is useful for the function_graph tracer, as it may need to
 * do adjustments if it traced a location that also has a direct
 * trampoline attached to it.
 */
struct ftrace_direct_func *ftrace_find_direct_func(unsigned long addr)
{
	struct ftrace_direct_func *entry;
	bool found = false;

	/* May be called by fgraph trampoline (protected by rcu tasks) */
	list_for_each_entry_rcu(entry, &ftrace_direct_funcs, next) {
		if (entry->addr == addr) {
			found = true;
			break;
		}
	}
	if (found)
		return entry;

	return NULL;
}

static struct ftrace_direct_func *ftrace_alloc_direct_func(unsigned long addr)
{
	struct ftrace_direct_func *direct;

	direct = kmalloc(sizeof(*direct), GFP_KERNEL);
	if (!direct)
		return NULL;
	direct->addr = addr;
	direct->count = 0;
	list_add_rcu(&direct->next, &ftrace_direct_funcs);
	ftrace_direct_func_count++;
	return direct;
}

/**
 * register_ftrace_direct - Call a custom trampoline directly
 * @ip: The address of the nop at the beginning of a function
 * @addr: The address of the trampoline to call at @ip
 *
 * This is used to connect a direct call from the nop location (@ip)
 * at the start of ftrace traced functions. The location that it calls
 * (@addr) must be able to handle a direct call, and save the parameters
 * of the function being traced, and restore them (or inject new ones
 * if needed), before returning.
 *
 * Returns:
 *  0 on success
 *  -EBUSY - Another direct function is already attached (there can be only one)
 *  -ENODEV - @ip does not point to a ftrace nop location (or not supported)
 *  -ENOMEM - There was an allocation failure.
 */
int register_ftrace_direct(unsigned long ip, unsigned long addr)
{
	struct ftrace_direct_func *direct;
	struct ftrace_func_entry *entry;
	struct ftrace_hash *free_hash = NULL;
	struct dyn_ftrace *rec;
	int ret = -EBUSY;

	mutex_lock(&direct_mutex);

	/* See if there's a direct function at @ip already */
	if (ftrace_find_rec_direct(ip))
		goto out_unlock;

	ret = -ENODEV;
	rec = lookup_rec(ip, ip);
	if (!rec)
		goto out_unlock;

	/*
	 * Check if the rec says it has a direct call but we didn't
	 * find one earlier?
	 */
	if (WARN_ON(rec->flags & FTRACE_FL_DIRECT))
		goto out_unlock;

	/* Make sure the ip points to the exact record */
	if (ip != rec->ip) {
		ip = rec->ip;
		/* Need to check this ip for a direct. */
		if (ftrace_find_rec_direct(ip))
			goto out_unlock;
	}

	ret = -ENOMEM;
	if (ftrace_hash_empty(direct_functions) ||
	    direct_functions->count > 2 * (1 << direct_functions->size_bits)) {
		struct ftrace_hash *new_hash;
		int size = ftrace_hash_empty(direct_functions) ? 0 :
			direct_functions->count + 1;

		if (size < 32)
			size = 32;

		new_hash = dup_hash(direct_functions, size);
		if (!new_hash)
			goto out_unlock;

		free_hash = direct_functions;
		direct_functions = new_hash;
	}

	entry = kmalloc(sizeof(*entry), GFP_KERNEL);
	if (!entry)
		goto out_unlock;

	direct = ftrace_find_direct_func(addr);
	if (!direct) {
		direct = ftrace_alloc_direct_func(addr);
		if (!direct) {
			kfree(entry);
			goto out_unlock;
		}
	}

	entry->ip = ip;
	entry->direct = addr;
	__add_hash_entry(direct_functions, entry);

	ret = ftrace_set_filter_ip(&direct_ops, ip, 0, 0);
	if (ret)
		remove_hash_entry(direct_functions, entry);

	if (!ret && !(direct_ops.flags & FTRACE_OPS_FL_ENABLED)) {
		ret = register_ftrace_function(&direct_ops);
		if (ret)
			ftrace_set_filter_ip(&direct_ops, ip, 1, 0);
	}

	if (ret) {
		kfree(entry);
		if (!direct->count) {
			list_del_rcu(&direct->next);
			synchronize_rcu_tasks();
			kfree(direct);
			if (free_hash)
				free_ftrace_hash(free_hash);
			free_hash = NULL;
			ftrace_direct_func_count--;
		}
	} else {
		direct->count++;
	}
 out_unlock:
	mutex_unlock(&direct_mutex);

	if (free_hash) {
		synchronize_rcu_tasks();
		free_ftrace_hash(free_hash);
	}

	return ret;
}
EXPORT_SYMBOL_GPL(register_ftrace_direct);

static struct ftrace_func_entry *find_direct_entry(unsigned long *ip,
						   struct dyn_ftrace **recp)
{
	struct ftrace_func_entry *entry;
	struct dyn_ftrace *rec;

	rec = lookup_rec(*ip, *ip);
	if (!rec)
		return NULL;

	entry = __ftrace_lookup_ip(direct_functions, rec->ip);
	if (!entry) {
		WARN_ON(rec->flags & FTRACE_FL_DIRECT);
		return NULL;
	}

	WARN_ON(!(rec->flags & FTRACE_FL_DIRECT));

	/* Passed in ip just needs to be on the call site */
	*ip = rec->ip;

	if (recp)
		*recp = rec;

	return entry;
}

int unregister_ftrace_direct(unsigned long ip, unsigned long addr)
{
	struct ftrace_direct_func *direct;
	struct ftrace_func_entry *entry;
	int ret = -ENODEV;

	mutex_lock(&direct_mutex);

	entry = find_direct_entry(&ip, NULL);
	if (!entry)
		goto out_unlock;

	if (direct_functions->count == 1)
		unregister_ftrace_function(&direct_ops);

	ret = ftrace_set_filter_ip(&direct_ops, ip, 1, 0);

	WARN_ON(ret);

	remove_hash_entry(direct_functions, entry);

	direct = ftrace_find_direct_func(addr);
	if (!WARN_ON(!direct)) {
		/* This is the good path (see the ! before WARN) */
		direct->count--;
		WARN_ON(direct->count < 0);
		if (!direct->count) {
			list_del_rcu(&direct->next);
			synchronize_rcu_tasks();
			kfree(direct);
			kfree(entry);
			ftrace_direct_func_count--;
		}
	}
 out_unlock:
	mutex_unlock(&direct_mutex);

	return ret;
}
EXPORT_SYMBOL_GPL(unregister_ftrace_direct);

static struct ftrace_ops stub_ops = {
	.func		= ftrace_stub,
};

/**
 * ftrace_modify_direct_caller - modify ftrace nop directly
 * @entry: The ftrace hash entry of the direct helper for @rec
 * @rec: The record representing the function site to patch
 * @old_addr: The location that the site at @rec->ip currently calls
 * @new_addr: The location that the site at @rec->ip should call
 *
 * An architecture may overwrite this function to optimize the
 * changing of the direct callback on an ftrace nop location.
 * This is called with the ftrace_lock mutex held, and no other
 * ftrace callbacks are on the associated record (@rec). Thus,
 * it is safe to modify the ftrace record, where it should be
 * currently calling @old_addr directly, to call @new_addr.
 *
 * Safety checks should be made to make sure that the code at
 * @rec->ip is currently calling @old_addr. And this must
 * also update entry->direct to @new_addr.
 */
int __weak ftrace_modify_direct_caller(struct ftrace_func_entry *entry,
				       struct dyn_ftrace *rec,
				       unsigned long old_addr,
				       unsigned long new_addr)
{
	unsigned long ip = rec->ip;
	int ret;

	/*
	 * The ftrace_lock was used to determine if the record
	 * had more than one registered user to it. If it did,
	 * we needed to prevent that from changing to do the quick
	 * switch. But if it did not (only a direct caller was attached)
	 * then this function is called. But this function can deal
	 * with attached callers to the rec that we care about, and
	 * since this function uses standard ftrace calls that take
	 * the ftrace_lock mutex, we need to release it.
	 */
	mutex_unlock(&ftrace_lock);

	/*
	 * By setting a stub function at the same address, we force
	 * the code to call the iterator and the direct_ops helper.
	 * This means that @ip does not call the direct call, and
	 * we can simply modify it.
	 */
	ret = ftrace_set_filter_ip(&stub_ops, ip, 0, 0);
	if (ret)
		goto out_lock;

	ret = register_ftrace_function(&stub_ops);
	if (ret) {
		ftrace_set_filter_ip(&stub_ops, ip, 1, 0);
		goto out_lock;
	}

	entry->direct = new_addr;

	/*
	 * By removing the stub, we put back the direct call, calling
	 * the @new_addr.
	 */
	unregister_ftrace_function(&stub_ops);
	ftrace_set_filter_ip(&stub_ops, ip, 1, 0);

 out_lock:
	mutex_lock(&ftrace_lock);

	return ret;
}

/**
 * modify_ftrace_direct - Modify an existing direct call to call something else
 * @ip: The instruction pointer to modify
 * @old_addr: The address that the current @ip calls directly
 * @new_addr: The address that the @ip should call
 *
 * This modifies a ftrace direct caller at an instruction pointer without
 * having to disable it first. The direct call will switch over to the
 * @new_addr without missing anything.
 *
 * Returns: zero on success. Non zero on error, which includes:
 *  -ENODEV : the @ip given has no direct caller attached
 *  -EINVAL : the @old_addr does not match the current direct caller
 */
int modify_ftrace_direct(unsigned long ip,
			 unsigned long old_addr, unsigned long new_addr)
{
	struct ftrace_direct_func *direct, *new_direct = NULL;
	struct ftrace_func_entry *entry;
	struct dyn_ftrace *rec;
	int ret = -ENODEV;

	mutex_lock(&direct_mutex);

	mutex_lock(&ftrace_lock);
	entry = find_direct_entry(&ip, &rec);
	if (!entry)
		goto out_unlock;

	ret = -EINVAL;
	if (entry->direct != old_addr)
		goto out_unlock;

	direct = ftrace_find_direct_func(old_addr);
	if (WARN_ON(!direct))
		goto out_unlock;
	if (direct->count > 1) {
		ret = -ENOMEM;
		new_direct = ftrace_alloc_direct_func(new_addr);
		if (!new_direct)
			goto out_unlock;
		direct->count--;
		new_direct->count++;
	} else {
		direct->addr = new_addr;
	}

	/*
	 * If there's no other ftrace callback on the rec->ip location,
	 * then it can be changed directly by the architecture.
	 * If there is another caller, then we just need to change the
	 * direct caller helper to point to @new_addr.
	 */
	if (ftrace_rec_count(rec) == 1) {
		ret = ftrace_modify_direct_caller(entry, rec, old_addr, new_addr);
	} else {
		entry->direct = new_addr;
		ret = 0;
	}

	if (unlikely(ret && new_direct)) {
		direct->count++;
		list_del_rcu(&new_direct->next);
		synchronize_rcu_tasks();
		kfree(new_direct);
		ftrace_direct_func_count--;
	}

 out_unlock:
	mutex_unlock(&ftrace_lock);
	mutex_unlock(&direct_mutex);
	return ret;
}
EXPORT_SYMBOL_GPL(modify_ftrace_direct);
#endif /* CONFIG_DYNAMIC_FTRACE_WITH_DIRECT_CALLS */

/**
 * ftrace_set_filter_ip - set a function to filter on in ftrace by address
 * @ops - the ops to set the filter with
 * @ip - the address to add to or remove from the filter.
 * @remove - non zero to remove the ip from the filter
 * @reset - non zero to reset all filters before applying this filter.
 *
 * Filters denote which functions should be enabled when tracing is enabled
 * If @ip is NULL, it fails to update filter.
 */
int ftrace_set_filter_ip(struct ftrace_ops *ops, unsigned long ip,
			 int remove, int reset)
{
	ftrace_ops_init(ops);
	return ftrace_set_addr(ops, ip, remove, reset, 1);
}
EXPORT_SYMBOL_GPL(ftrace_set_filter_ip);

/**
 * ftrace_ops_set_global_filter - setup ops to use global filters
 * @ops - the ops which will use the global filters
 *
 * ftrace users who need global function trace filtering should call this.
 * It can set the global filter only if ops were not initialized before.
 */
void ftrace_ops_set_global_filter(struct ftrace_ops *ops)
{
	if (ops->flags & FTRACE_OPS_FL_INITIALIZED)
		return;

	ftrace_ops_init(ops);
	ops->func_hash = &global_ops.local_hash;
}
EXPORT_SYMBOL_GPL(ftrace_ops_set_global_filter);

static int
ftrace_set_regex(struct ftrace_ops *ops, unsigned char *buf, int len,
		 int reset, int enable)
{
	return ftrace_set_hash(ops, buf, len, 0, 0, reset, enable);
}

/**
 * ftrace_set_filter - set a function to filter on in ftrace
 * @ops - the ops to set the filter with
 * @buf - the string that holds the function filter text.
 * @len - the length of the string.
 * @reset - non zero to reset all filters before applying this filter.
 *
 * Filters denote which functions should be enabled when tracing is enabled.
 * If @buf is NULL and reset is set, all functions will be enabled for tracing.
 */
int ftrace_set_filter(struct ftrace_ops *ops, unsigned char *buf,
		       int len, int reset)
{
	ftrace_ops_init(ops);
	return ftrace_set_regex(ops, buf, len, reset, 1);
}
EXPORT_SYMBOL_GPL(ftrace_set_filter);

/**
 * ftrace_set_notrace - set a function to not trace in ftrace
 * @ops - the ops to set the notrace filter with
 * @buf - the string that holds the function notrace text.
 * @len - the length of the string.
 * @reset - non zero to reset all filters before applying this filter.
 *
 * Notrace Filters denote which functions should not be enabled when tracing
 * is enabled. If @buf is NULL and reset is set, all functions will be enabled
 * for tracing.
 */
int ftrace_set_notrace(struct ftrace_ops *ops, unsigned char *buf,
			int len, int reset)
{
	ftrace_ops_init(ops);
	return ftrace_set_regex(ops, buf, len, reset, 0);
}
EXPORT_SYMBOL_GPL(ftrace_set_notrace);
/**
 * ftrace_set_global_filter - set a function to filter on with global tracers
 * @buf - the string that holds the function filter text.
 * @len - the length of the string.
 * @reset - non zero to reset all filters before applying this filter.
 *
 * Filters denote which functions should be enabled when tracing is enabled.
 * If @buf is NULL and reset is set, all functions will be enabled for tracing.
 */
void ftrace_set_global_filter(unsigned char *buf, int len, int reset)
{
	ftrace_set_regex(&global_ops, buf, len, reset, 1);
}
EXPORT_SYMBOL_GPL(ftrace_set_global_filter);

/**
 * ftrace_set_global_notrace - set a function to not trace with global tracers
 * @buf - the string that holds the function notrace text.
 * @len - the length of the string.
 * @reset - non zero to reset all filters before applying this filter.
 *
 * Notrace Filters denote which functions should not be enabled when tracing
 * is enabled. If @buf is NULL and reset is set, all functions will be enabled
 * for tracing.
 */
void ftrace_set_global_notrace(unsigned char *buf, int len, int reset)
{
	ftrace_set_regex(&global_ops, buf, len, reset, 0);
}
EXPORT_SYMBOL_GPL(ftrace_set_global_notrace);

/*
 * command line interface to allow users to set filters on boot up.
 */
#define FTRACE_FILTER_SIZE		COMMAND_LINE_SIZE
static char ftrace_notrace_buf[FTRACE_FILTER_SIZE] __initdata;
static char ftrace_filter_buf[FTRACE_FILTER_SIZE] __initdata;

/* Used by function selftest to not test if filter is set */
bool ftrace_filter_param __initdata;

static int __init set_ftrace_notrace(char *str)
{
	ftrace_filter_param = true;
	strlcpy(ftrace_notrace_buf, str, FTRACE_FILTER_SIZE);
	return 1;
}
__setup("ftrace_notrace=", set_ftrace_notrace);

static int __init set_ftrace_filter(char *str)
{
	ftrace_filter_param = true;
	strlcpy(ftrace_filter_buf, str, FTRACE_FILTER_SIZE);
	return 1;
}
__setup("ftrace_filter=", set_ftrace_filter);

#ifdef CONFIG_FUNCTION_GRAPH_TRACER
static char ftrace_graph_buf[FTRACE_FILTER_SIZE] __initdata;
static char ftrace_graph_notrace_buf[FTRACE_FILTER_SIZE] __initdata;
static int ftrace_graph_set_hash(struct ftrace_hash *hash, char *buffer);

static int __init set_graph_function(char *str)
{
	strlcpy(ftrace_graph_buf, str, FTRACE_FILTER_SIZE);
	return 1;
}
__setup("ftrace_graph_filter=", set_graph_function);

static int __init set_graph_notrace_function(char *str)
{
	strlcpy(ftrace_graph_notrace_buf, str, FTRACE_FILTER_SIZE);
	return 1;
}
__setup("ftrace_graph_notrace=", set_graph_notrace_function);

static int __init set_graph_max_depth_function(char *str)
{
	if (!str)
		return 0;
	fgraph_max_depth = simple_strtoul(str, NULL, 0);
	return 1;
}
__setup("ftrace_graph_max_depth=", set_graph_max_depth_function);

static void __init set_ftrace_early_graph(char *buf, int enable)
{
	int ret;
	char *func;
	struct ftrace_hash *hash;

	hash = alloc_ftrace_hash(FTRACE_HASH_DEFAULT_BITS);
	if (MEM_FAIL(!hash, "Failed to allocate hash\n"))
		return;

	while (buf) {
		func = strsep(&buf, ",");
		/* we allow only one expression at a time */
		ret = ftrace_graph_set_hash(hash, func);
		if (ret)
			printk(KERN_DEBUG "ftrace: function %s not "
					  "traceable\n", func);
	}

	if (enable)
		ftrace_graph_hash = hash;
	else
		ftrace_graph_notrace_hash = hash;
}
#endif /* CONFIG_FUNCTION_GRAPH_TRACER */

void __init
ftrace_set_early_filter(struct ftrace_ops *ops, char *buf, int enable)
{
	char *func;

	ftrace_ops_init(ops);

	while (buf) {
		func = strsep(&buf, ",");
		ftrace_set_regex(ops, func, strlen(func), 0, enable);
	}
}

static void __init set_ftrace_early_filters(void)
{
	if (ftrace_filter_buf[0])
		ftrace_set_early_filter(&global_ops, ftrace_filter_buf, 1);
	if (ftrace_notrace_buf[0])
		ftrace_set_early_filter(&global_ops, ftrace_notrace_buf, 0);
#ifdef CONFIG_FUNCTION_GRAPH_TRACER
	if (ftrace_graph_buf[0])
		set_ftrace_early_graph(ftrace_graph_buf, 1);
	if (ftrace_graph_notrace_buf[0])
		set_ftrace_early_graph(ftrace_graph_notrace_buf, 0);
#endif /* CONFIG_FUNCTION_GRAPH_TRACER */
}

int ftrace_regex_release(struct inode *inode, struct file *file)
{
	struct seq_file *m = (struct seq_file *)file->private_data;
	struct ftrace_iterator *iter;
	struct ftrace_hash **orig_hash;
	struct trace_parser *parser;
	int filter_hash;

	if (file->f_mode & FMODE_READ) {
		iter = m->private;
		seq_release(inode, file);
	} else
		iter = file->private_data;

	parser = &iter->parser;
	if (trace_parser_loaded(parser)) {
		int enable = !(iter->flags & FTRACE_ITER_NOTRACE);

		ftrace_process_regex(iter, parser->buffer,
				     parser->idx, enable);
	}

	trace_parser_put(parser);

	mutex_lock(&iter->ops->func_hash->regex_lock);

	if (file->f_mode & FMODE_WRITE) {
		filter_hash = !!(iter->flags & FTRACE_ITER_FILTER);

		if (filter_hash) {
			orig_hash = &iter->ops->func_hash->filter_hash;
			if (iter->tr && !list_empty(&iter->tr->mod_trace))
				iter->hash->flags |= FTRACE_HASH_FL_MOD;
		} else
			orig_hash = &iter->ops->func_hash->notrace_hash;

		mutex_lock(&ftrace_lock);
		ftrace_hash_move_and_update_ops(iter->ops, orig_hash,
						      iter->hash, filter_hash);
		mutex_unlock(&ftrace_lock);
	} else {
		/* For read only, the hash is the ops hash */
		iter->hash = NULL;
	}

	mutex_unlock(&iter->ops->func_hash->regex_lock);
	free_ftrace_hash(iter->hash);
	if (iter->tr)
		trace_array_put(iter->tr);
	kfree(iter);

	return 0;
}

static const struct file_operations ftrace_avail_fops = {
	.open = ftrace_avail_open,
	.read = seq_read,
	.llseek = seq_lseek,
	.release = seq_release_private,
};

static const struct file_operations ftrace_enabled_fops = {
	.open = ftrace_enabled_open,
	.read = seq_read,
	.llseek = seq_lseek,
	.release = seq_release_private,
};

static const struct file_operations ftrace_filter_fops = {
	.open = ftrace_filter_open,
	.read = seq_read,
	.write = ftrace_filter_write,
	.llseek = tracing_lseek,
	.release = ftrace_regex_release,
};

static const struct file_operations ftrace_notrace_fops = {
	.open = ftrace_notrace_open,
	.read = seq_read,
	.write = ftrace_notrace_write,
	.llseek = tracing_lseek,
	.release = ftrace_regex_release,
};

#ifdef CONFIG_FUNCTION_GRAPH_TRACER

static DEFINE_MUTEX(graph_lock);

struct ftrace_hash __rcu *ftrace_graph_hash = EMPTY_HASH;
struct ftrace_hash __rcu *ftrace_graph_notrace_hash = EMPTY_HASH;

enum graph_filter_type {
	GRAPH_FILTER_NOTRACE	= 0,
	GRAPH_FILTER_FUNCTION,
};

#define FTRACE_GRAPH_EMPTY	((void *)1)

struct ftrace_graph_data {
	struct ftrace_hash		*hash;
	struct ftrace_func_entry	*entry;
	int				idx;   /* for hash table iteration */
	enum graph_filter_type		type;
	struct ftrace_hash		*new_hash;
	const struct seq_operations	*seq_ops;
	struct trace_parser		parser;
};

static void *
__g_next(struct seq_file *m, loff_t *pos)
{
	struct ftrace_graph_data *fgd = m->private;
	struct ftrace_func_entry *entry = fgd->entry;
	struct hlist_head *head;
	int i, idx = fgd->idx;

	if (*pos >= fgd->hash->count)
		return NULL;

	if (entry) {
		hlist_for_each_entry_continue(entry, hlist) {
			fgd->entry = entry;
			return entry;
		}

		idx++;
	}

	for (i = idx; i < 1 << fgd->hash->size_bits; i++) {
		head = &fgd->hash->buckets[i];
		hlist_for_each_entry(entry, head, hlist) {
			fgd->entry = entry;
			fgd->idx = i;
			return entry;
		}
	}
	return NULL;
}

static void *
g_next(struct seq_file *m, void *v, loff_t *pos)
{
	(*pos)++;
	return __g_next(m, pos);
}

static void *g_start(struct seq_file *m, loff_t *pos)
{
	struct ftrace_graph_data *fgd = m->private;

	mutex_lock(&graph_lock);

	if (fgd->type == GRAPH_FILTER_FUNCTION)
		fgd->hash = rcu_dereference_protected(ftrace_graph_hash,
					lockdep_is_held(&graph_lock));
	else
		fgd->hash = rcu_dereference_protected(ftrace_graph_notrace_hash,
					lockdep_is_held(&graph_lock));

	/* Nothing, tell g_show to print all functions are enabled */
	if (ftrace_hash_empty(fgd->hash) && !*pos)
		return FTRACE_GRAPH_EMPTY;

	fgd->idx = 0;
	fgd->entry = NULL;
	return __g_next(m, pos);
}

static void g_stop(struct seq_file *m, void *p)
{
	mutex_unlock(&graph_lock);
}

static int g_show(struct seq_file *m, void *v)
{
	struct ftrace_func_entry *entry = v;

	if (!entry)
		return 0;

	if (entry == FTRACE_GRAPH_EMPTY) {
		struct ftrace_graph_data *fgd = m->private;

		if (fgd->type == GRAPH_FILTER_FUNCTION)
			seq_puts(m, "#### all functions enabled ####\n");
		else
			seq_puts(m, "#### no functions disabled ####\n");
		return 0;
	}

	seq_printf(m, "%ps\n", (void *)entry->ip);

	return 0;
}

static const struct seq_operations ftrace_graph_seq_ops = {
	.start = g_start,
	.next = g_next,
	.stop = g_stop,
	.show = g_show,
};

static int
__ftrace_graph_open(struct inode *inode, struct file *file,
		    struct ftrace_graph_data *fgd)
{
	int ret;
	struct ftrace_hash *new_hash = NULL;

	ret = security_locked_down(LOCKDOWN_TRACEFS);
	if (ret)
		return ret;

	if (file->f_mode & FMODE_WRITE) {
		const int size_bits = FTRACE_HASH_DEFAULT_BITS;

		if (trace_parser_get_init(&fgd->parser, FTRACE_BUFF_MAX))
			return -ENOMEM;

		if (file->f_flags & O_TRUNC)
			new_hash = alloc_ftrace_hash(size_bits);
		else
			new_hash = alloc_and_copy_ftrace_hash(size_bits,
							      fgd->hash);
		if (!new_hash) {
			ret = -ENOMEM;
			goto out;
		}
	}

	if (file->f_mode & FMODE_READ) {
		ret = seq_open(file, &ftrace_graph_seq_ops);
		if (!ret) {
			struct seq_file *m = file->private_data;
			m->private = fgd;
		} else {
			/* Failed */
			free_ftrace_hash(new_hash);
			new_hash = NULL;
		}
	} else
		file->private_data = fgd;

out:
	if (ret < 0 && file->f_mode & FMODE_WRITE)
		trace_parser_put(&fgd->parser);

	fgd->new_hash = new_hash;

	/*
	 * All uses of fgd->hash must be taken with the graph_lock
	 * held. The graph_lock is going to be released, so force
	 * fgd->hash to be reinitialized when it is taken again.
	 */
	fgd->hash = NULL;

	return ret;
}

static int
ftrace_graph_open(struct inode *inode, struct file *file)
{
	struct ftrace_graph_data *fgd;
	int ret;

	if (unlikely(ftrace_disabled))
		return -ENODEV;

	fgd = kmalloc(sizeof(*fgd), GFP_KERNEL);
	if (fgd == NULL)
		return -ENOMEM;

	mutex_lock(&graph_lock);

	fgd->hash = rcu_dereference_protected(ftrace_graph_hash,
					lockdep_is_held(&graph_lock));
	fgd->type = GRAPH_FILTER_FUNCTION;
	fgd->seq_ops = &ftrace_graph_seq_ops;

	ret = __ftrace_graph_open(inode, file, fgd);
	if (ret < 0)
		kfree(fgd);

	mutex_unlock(&graph_lock);
	return ret;
}

static int
ftrace_graph_notrace_open(struct inode *inode, struct file *file)
{
	struct ftrace_graph_data *fgd;
	int ret;

	if (unlikely(ftrace_disabled))
		return -ENODEV;

	fgd = kmalloc(sizeof(*fgd), GFP_KERNEL);
	if (fgd == NULL)
		return -ENOMEM;

	mutex_lock(&graph_lock);

	fgd->hash = rcu_dereference_protected(ftrace_graph_notrace_hash,
					lockdep_is_held(&graph_lock));
	fgd->type = GRAPH_FILTER_NOTRACE;
	fgd->seq_ops = &ftrace_graph_seq_ops;

	ret = __ftrace_graph_open(inode, file, fgd);
	if (ret < 0)
		kfree(fgd);

	mutex_unlock(&graph_lock);
	return ret;
}

static int
ftrace_graph_release(struct inode *inode, struct file *file)
{
	struct ftrace_graph_data *fgd;
	struct ftrace_hash *old_hash, *new_hash;
	struct trace_parser *parser;
	int ret = 0;

	if (file->f_mode & FMODE_READ) {
		struct seq_file *m = file->private_data;

		fgd = m->private;
		seq_release(inode, file);
	} else {
		fgd = file->private_data;
	}


	if (file->f_mode & FMODE_WRITE) {

		parser = &fgd->parser;

		if (trace_parser_loaded((parser))) {
			ret = ftrace_graph_set_hash(fgd->new_hash,
						    parser->buffer);
		}

		trace_parser_put(parser);

		new_hash = __ftrace_hash_move(fgd->new_hash);
		if (!new_hash) {
			ret = -ENOMEM;
			goto out;
		}

		mutex_lock(&graph_lock);

		if (fgd->type == GRAPH_FILTER_FUNCTION) {
			old_hash = rcu_dereference_protected(ftrace_graph_hash,
					lockdep_is_held(&graph_lock));
			rcu_assign_pointer(ftrace_graph_hash, new_hash);
		} else {
			old_hash = rcu_dereference_protected(ftrace_graph_notrace_hash,
					lockdep_is_held(&graph_lock));
			rcu_assign_pointer(ftrace_graph_notrace_hash, new_hash);
		}

		mutex_unlock(&graph_lock);

		/*
		 * We need to do a hard force of sched synchronization.
		 * This is because we use preempt_disable() to do RCU, but
		 * the function tracers can be called where RCU is not watching
		 * (like before user_exit()). We can not rely on the RCU
		 * infrastructure to do the synchronization, thus we must do it
		 * ourselves.
		 */
		synchronize_rcu_tasks_rude();

		free_ftrace_hash(old_hash);
	}

 out:
	free_ftrace_hash(fgd->new_hash);
	kfree(fgd);

	return ret;
}

static int
ftrace_graph_set_hash(struct ftrace_hash *hash, char *buffer)
{
	struct ftrace_glob func_g;
	struct dyn_ftrace *rec;
	struct ftrace_page *pg;
	struct ftrace_func_entry *entry;
	int fail = 1;
	int not;

	/* decode regex */
	func_g.type = filter_parse_regex(buffer, strlen(buffer),
					 &func_g.search, &not);

	func_g.len = strlen(func_g.search);

	mutex_lock(&ftrace_lock);

	if (unlikely(ftrace_disabled)) {
		mutex_unlock(&ftrace_lock);
		return -ENODEV;
	}

	do_for_each_ftrace_rec(pg, rec) {

		if (rec->flags & FTRACE_FL_DISABLED)
			continue;

		if (ftrace_match_record(rec, &func_g, NULL, 0)) {
			entry = ftrace_lookup_ip(hash, rec->ip);

			if (!not) {
				fail = 0;

				if (entry)
					continue;
				if (add_hash_entry(hash, rec->ip) < 0)
					goto out;
			} else {
				if (entry) {
					free_hash_entry(hash, entry);
					fail = 0;
				}
			}
		}
	} while_for_each_ftrace_rec();
out:
	mutex_unlock(&ftrace_lock);

	if (fail)
		return -EINVAL;

	return 0;
}

static ssize_t
ftrace_graph_write(struct file *file, const char __user *ubuf,
		   size_t cnt, loff_t *ppos)
{
	ssize_t read, ret = 0;
	struct ftrace_graph_data *fgd = file->private_data;
	struct trace_parser *parser;

	if (!cnt)
		return 0;

	/* Read mode uses seq functions */
	if (file->f_mode & FMODE_READ) {
		struct seq_file *m = file->private_data;
		fgd = m->private;
	}

	parser = &fgd->parser;

	read = trace_get_user(parser, ubuf, cnt, ppos);

	if (read >= 0 && trace_parser_loaded(parser) &&
	    !trace_parser_cont(parser)) {

		ret = ftrace_graph_set_hash(fgd->new_hash,
					    parser->buffer);
		trace_parser_clear(parser);
	}

	if (!ret)
		ret = read;

	return ret;
}

static const struct file_operations ftrace_graph_fops = {
	.open		= ftrace_graph_open,
	.read		= seq_read,
	.write		= ftrace_graph_write,
	.llseek		= tracing_lseek,
	.release	= ftrace_graph_release,
};

static const struct file_operations ftrace_graph_notrace_fops = {
	.open		= ftrace_graph_notrace_open,
	.read		= seq_read,
	.write		= ftrace_graph_write,
	.llseek		= tracing_lseek,
	.release	= ftrace_graph_release,
};
#endif /* CONFIG_FUNCTION_GRAPH_TRACER */

void ftrace_create_filter_files(struct ftrace_ops *ops,
				struct dentry *parent)
{

	trace_create_file("set_ftrace_filter", 0644, parent,
			  ops, &ftrace_filter_fops);

	trace_create_file("set_ftrace_notrace", 0644, parent,
			  ops, &ftrace_notrace_fops);
}

/*
 * The name "destroy_filter_files" is really a misnomer. Although
 * in the future, it may actually delete the files, but this is
 * really intended to make sure the ops passed in are disabled
 * and that when this function returns, the caller is free to
 * free the ops.
 *
 * The "destroy" name is only to match the "create" name that this
 * should be paired with.
 */
void ftrace_destroy_filter_files(struct ftrace_ops *ops)
{
	mutex_lock(&ftrace_lock);
	if (ops->flags & FTRACE_OPS_FL_ENABLED)
		ftrace_shutdown(ops, 0);
	ops->flags |= FTRACE_OPS_FL_DELETED;
	ftrace_free_filter(ops);
	mutex_unlock(&ftrace_lock);
}

static __init int ftrace_init_dyn_tracefs(struct dentry *d_tracer)
{

	trace_create_file("available_filter_functions", 0444,
			d_tracer, NULL, &ftrace_avail_fops);

	trace_create_file("enabled_functions", 0444,
			d_tracer, NULL, &ftrace_enabled_fops);

	ftrace_create_filter_files(&global_ops, d_tracer);

#ifdef CONFIG_FUNCTION_GRAPH_TRACER
	trace_create_file("set_graph_function", 0644, d_tracer,
				    NULL,
				    &ftrace_graph_fops);
	trace_create_file("set_graph_notrace", 0644, d_tracer,
				    NULL,
				    &ftrace_graph_notrace_fops);
#endif /* CONFIG_FUNCTION_GRAPH_TRACER */

	return 0;
}

static int ftrace_cmp_ips(const void *a, const void *b)
{
	const unsigned long *ipa = a;
	const unsigned long *ipb = b;

	if (*ipa > *ipb)
		return 1;
	if (*ipa < *ipb)
		return -1;
	return 0;
}

static int ftrace_process_locs(struct module *mod,
			       unsigned long *start,
			       unsigned long *end)
{
	struct ftrace_page *start_pg;
	struct ftrace_page *pg;
	struct dyn_ftrace *rec;
	unsigned long count;
	unsigned long *p;
	unsigned long addr;
	unsigned long flags = 0; /* Shut up gcc */
	int ret = -ENOMEM;

	count = end - start;

	if (!count)
		return 0;

	sort(start, count, sizeof(*start),
	     ftrace_cmp_ips, NULL);

	start_pg = ftrace_allocate_pages(count);
	if (!start_pg)
		return -ENOMEM;

	mutex_lock(&ftrace_lock);

	/*
	 * Core and each module needs their own pages, as
	 * modules will free them when they are removed.
	 * Force a new page to be allocated for modules.
	 */
	if (!mod) {
		WARN_ON(ftrace_pages || ftrace_pages_start);
		/* First initialization */
		ftrace_pages = ftrace_pages_start = start_pg;
	} else {
		if (!ftrace_pages)
			goto out;

		if (WARN_ON(ftrace_pages->next)) {
			/* Hmm, we have free pages? */
			while (ftrace_pages->next)
				ftrace_pages = ftrace_pages->next;
		}

		ftrace_pages->next = start_pg;
	}

	p = start;
	pg = start_pg;
	while (p < end) {
		unsigned long end_offset;
		addr = ftrace_call_adjust(*p++);
		/*
		 * Some architecture linkers will pad between
		 * the different mcount_loc sections of different
		 * object files to satisfy alignments.
		 * Skip any NULL pointers.
		 */
		if (!addr)
			continue;

		end_offset = (pg->index+1) * sizeof(pg->records[0]);
		if (end_offset > PAGE_SIZE << pg->order) {
			/* We should have allocated enough */
			if (WARN_ON(!pg->next))
				break;
			pg = pg->next;
		}

		rec = &pg->records[pg->index++];
		rec->ip = addr;
	}

	/* We should have used all pages */
	WARN_ON(pg->next);

	/* Assign the last page to ftrace_pages */
	ftrace_pages = pg;

	/*
	 * We only need to disable interrupts on start up
	 * because we are modifying code that an interrupt
	 * may execute, and the modification is not atomic.
	 * But for modules, nothing runs the code we modify
	 * until we are finished with it, and there's no
	 * reason to cause large interrupt latencies while we do it.
	 */
	if (!mod)
		local_irq_save(flags);
	ftrace_update_code(mod, start_pg);
	if (!mod)
		local_irq_restore(flags);
	ret = 0;
 out:
	mutex_unlock(&ftrace_lock);

	return ret;
}

struct ftrace_mod_func {
	struct list_head	list;
	char			*name;
	unsigned long		ip;
	unsigned int		size;
};

struct ftrace_mod_map {
	struct rcu_head		rcu;
	struct list_head	list;
	struct module		*mod;
	unsigned long		start_addr;
	unsigned long		end_addr;
	struct list_head	funcs;
	unsigned int		num_funcs;
};

static int ftrace_get_trampoline_kallsym(unsigned int symnum,
					 unsigned long *value, char *type,
					 char *name, char *module_name,
					 int *exported)
{
	struct ftrace_ops *op;

	list_for_each_entry_rcu(op, &ftrace_ops_trampoline_list, list) {
		if (!op->trampoline || symnum--)
			continue;
		*value = op->trampoline;
		*type = 't';
		strlcpy(name, FTRACE_TRAMPOLINE_SYM, KSYM_NAME_LEN);
		strlcpy(module_name, FTRACE_TRAMPOLINE_MOD, MODULE_NAME_LEN);
		*exported = 0;
		return 0;
	}

	return -ERANGE;
}

#ifdef CONFIG_MODULES

#define next_to_ftrace_page(p) container_of(p, struct ftrace_page, next)

static LIST_HEAD(ftrace_mod_maps);

static int referenced_filters(struct dyn_ftrace *rec)
{
	struct ftrace_ops *ops;
	int cnt = 0;

	for (ops = ftrace_ops_list; ops != &ftrace_list_end; ops = ops->next) {
		if (ops_references_rec(ops, rec)) {
			if (WARN_ON_ONCE(ops->flags & FTRACE_OPS_FL_DIRECT))
				continue;
			if (WARN_ON_ONCE(ops->flags & FTRACE_OPS_FL_IPMODIFY))
				continue;
			cnt++;
			if (ops->flags & FTRACE_OPS_FL_SAVE_REGS)
				rec->flags |= FTRACE_FL_REGS;
			if (cnt == 1 && ops->trampoline)
				rec->flags |= FTRACE_FL_TRAMP;
			else
				rec->flags &= ~FTRACE_FL_TRAMP;
		}
	}

	return cnt;
}

static void
clear_mod_from_hash(struct ftrace_page *pg, struct ftrace_hash *hash)
{
	struct ftrace_func_entry *entry;
	struct dyn_ftrace *rec;
	int i;

	if (ftrace_hash_empty(hash))
		return;

	for (i = 0; i < pg->index; i++) {
		rec = &pg->records[i];
		entry = __ftrace_lookup_ip(hash, rec->ip);
		/*
		 * Do not allow this rec to match again.
		 * Yeah, it may waste some memory, but will be removed
		 * if/when the hash is modified again.
		 */
		if (entry)
			entry->ip = 0;
	}
}

/* Clear any records from hashes */
static void clear_mod_from_hashes(struct ftrace_page *pg)
{
	struct trace_array *tr;

	mutex_lock(&trace_types_lock);
	list_for_each_entry(tr, &ftrace_trace_arrays, list) {
		if (!tr->ops || !tr->ops->func_hash)
			continue;
		mutex_lock(&tr->ops->func_hash->regex_lock);
		clear_mod_from_hash(pg, tr->ops->func_hash->filter_hash);
		clear_mod_from_hash(pg, tr->ops->func_hash->notrace_hash);
		mutex_unlock(&tr->ops->func_hash->regex_lock);
	}
	mutex_unlock(&trace_types_lock);
}

static void ftrace_free_mod_map(struct rcu_head *rcu)
{
	struct ftrace_mod_map *mod_map = container_of(rcu, struct ftrace_mod_map, rcu);
	struct ftrace_mod_func *mod_func;
	struct ftrace_mod_func *n;

	/* All the contents of mod_map are now not visible to readers */
	list_for_each_entry_safe(mod_func, n, &mod_map->funcs, list) {
		kfree(mod_func->name);
		list_del(&mod_func->list);
		kfree(mod_func);
	}

	kfree(mod_map);
}

void ftrace_release_mod(struct module *mod)
{
	struct ftrace_mod_map *mod_map;
	struct ftrace_mod_map *n;
	struct dyn_ftrace *rec;
	struct ftrace_page **last_pg;
	struct ftrace_page *tmp_page = NULL;
	struct ftrace_page *pg;

	mutex_lock(&ftrace_lock);

	if (ftrace_disabled)
		goto out_unlock;

	list_for_each_entry_safe(mod_map, n, &ftrace_mod_maps, list) {
		if (mod_map->mod == mod) {
			list_del_rcu(&mod_map->list);
			call_rcu(&mod_map->rcu, ftrace_free_mod_map);
			break;
		}
	}

	/*
	 * Each module has its own ftrace_pages, remove
	 * them from the list.
	 */
	last_pg = &ftrace_pages_start;
	for (pg = ftrace_pages_start; pg; pg = *last_pg) {
		rec = &pg->records[0];
		if (within_module_core(rec->ip, mod) ||
		    within_module_init(rec->ip, mod)) {
			/*
			 * As core pages are first, the first
			 * page should never be a module page.
			 */
			if (WARN_ON(pg == ftrace_pages_start))
				goto out_unlock;

			/* Check if we are deleting the last page */
			if (pg == ftrace_pages)
				ftrace_pages = next_to_ftrace_page(last_pg);

			ftrace_update_tot_cnt -= pg->index;
			*last_pg = pg->next;

			pg->next = tmp_page;
			tmp_page = pg;
		} else
			last_pg = &pg->next;
	}
 out_unlock:
	mutex_unlock(&ftrace_lock);

	for (pg = tmp_page; pg; pg = tmp_page) {

		/* Needs to be called outside of ftrace_lock */
		clear_mod_from_hashes(pg);

<<<<<<< HEAD
		order = get_count_order(pg->size / ENTRIES_PER_PAGE);
		if (order >= 0)
			free_pages((unsigned long)pg->records, order);
=======
		if (pg->records) {
			free_pages((unsigned long)pg->records, pg->order);
			ftrace_number_of_pages -= 1 << pg->order;
		}
>>>>>>> 754a0abe
		tmp_page = pg->next;
		kfree(pg);
		ftrace_number_of_groups--;
	}
}

void ftrace_module_enable(struct module *mod)
{
	struct dyn_ftrace *rec;
	struct ftrace_page *pg;

	mutex_lock(&ftrace_lock);

	if (ftrace_disabled)
		goto out_unlock;

	/*
	 * If the tracing is enabled, go ahead and enable the record.
	 *
	 * The reason not to enable the record immediately is the
	 * inherent check of ftrace_make_nop/ftrace_make_call for
	 * correct previous instructions.  Making first the NOP
	 * conversion puts the module to the correct state, thus
	 * passing the ftrace_make_call check.
	 *
	 * We also delay this to after the module code already set the
	 * text to read-only, as we now need to set it back to read-write
	 * so that we can modify the text.
	 */
	if (ftrace_start_up)
		ftrace_arch_code_modify_prepare();

	do_for_each_ftrace_rec(pg, rec) {
		int cnt;
		/*
		 * do_for_each_ftrace_rec() is a double loop.
		 * module text shares the pg. If a record is
		 * not part of this module, then skip this pg,
		 * which the "break" will do.
		 */
		if (!within_module_core(rec->ip, mod) &&
		    !within_module_init(rec->ip, mod))
			break;

		cnt = 0;

		/*
		 * When adding a module, we need to check if tracers are
		 * currently enabled and if they are, and can trace this record,
		 * we need to enable the module functions as well as update the
		 * reference counts for those function records.
		 */
		if (ftrace_start_up)
			cnt += referenced_filters(rec);

		rec->flags &= ~FTRACE_FL_DISABLED;
		rec->flags += cnt;

		if (ftrace_start_up && cnt) {
			int failed = __ftrace_replace_code(rec, 1);
			if (failed) {
				ftrace_bug(failed, rec);
				goto out_loop;
			}
		}

	} while_for_each_ftrace_rec();

 out_loop:
	if (ftrace_start_up)
		ftrace_arch_code_modify_post_process();

 out_unlock:
	mutex_unlock(&ftrace_lock);

	process_cached_mods(mod->name);
}

void ftrace_module_init(struct module *mod)
{
	if (ftrace_disabled || !mod->num_ftrace_callsites)
		return;

	ftrace_process_locs(mod, mod->ftrace_callsites,
			    mod->ftrace_callsites + mod->num_ftrace_callsites);
}

static void save_ftrace_mod_rec(struct ftrace_mod_map *mod_map,
				struct dyn_ftrace *rec)
{
	struct ftrace_mod_func *mod_func;
	unsigned long symsize;
	unsigned long offset;
	char str[KSYM_SYMBOL_LEN];
	char *modname;
	const char *ret;

	ret = kallsyms_lookup(rec->ip, &symsize, &offset, &modname, str);
	if (!ret)
		return;

	mod_func = kmalloc(sizeof(*mod_func), GFP_KERNEL);
	if (!mod_func)
		return;

	mod_func->name = kstrdup(str, GFP_KERNEL);
	if (!mod_func->name) {
		kfree(mod_func);
		return;
	}

	mod_func->ip = rec->ip - offset;
	mod_func->size = symsize;

	mod_map->num_funcs++;

	list_add_rcu(&mod_func->list, &mod_map->funcs);
}

static struct ftrace_mod_map *
allocate_ftrace_mod_map(struct module *mod,
			unsigned long start, unsigned long end)
{
	struct ftrace_mod_map *mod_map;

	mod_map = kmalloc(sizeof(*mod_map), GFP_KERNEL);
	if (!mod_map)
		return NULL;

	mod_map->mod = mod;
	mod_map->start_addr = start;
	mod_map->end_addr = end;
	mod_map->num_funcs = 0;

	INIT_LIST_HEAD_RCU(&mod_map->funcs);

	list_add_rcu(&mod_map->list, &ftrace_mod_maps);

	return mod_map;
}

static const char *
ftrace_func_address_lookup(struct ftrace_mod_map *mod_map,
			   unsigned long addr, unsigned long *size,
			   unsigned long *off, char *sym)
{
	struct ftrace_mod_func *found_func =  NULL;
	struct ftrace_mod_func *mod_func;

	list_for_each_entry_rcu(mod_func, &mod_map->funcs, list) {
		if (addr >= mod_func->ip &&
		    addr < mod_func->ip + mod_func->size) {
			found_func = mod_func;
			break;
		}
	}

	if (found_func) {
		if (size)
			*size = found_func->size;
		if (off)
			*off = addr - found_func->ip;
		if (sym)
			strlcpy(sym, found_func->name, KSYM_NAME_LEN);

		return found_func->name;
	}

	return NULL;
}

const char *
ftrace_mod_address_lookup(unsigned long addr, unsigned long *size,
		   unsigned long *off, char **modname, char *sym)
{
	struct ftrace_mod_map *mod_map;
	const char *ret = NULL;

	/* mod_map is freed via call_rcu() */
	preempt_disable();
	list_for_each_entry_rcu(mod_map, &ftrace_mod_maps, list) {
		ret = ftrace_func_address_lookup(mod_map, addr, size, off, sym);
		if (ret) {
			if (modname)
				*modname = mod_map->mod->name;
			break;
		}
	}
	preempt_enable();

	return ret;
}

int ftrace_mod_get_kallsym(unsigned int symnum, unsigned long *value,
			   char *type, char *name,
			   char *module_name, int *exported)
{
	struct ftrace_mod_map *mod_map;
	struct ftrace_mod_func *mod_func;
	int ret;

	preempt_disable();
	list_for_each_entry_rcu(mod_map, &ftrace_mod_maps, list) {

		if (symnum >= mod_map->num_funcs) {
			symnum -= mod_map->num_funcs;
			continue;
		}

		list_for_each_entry_rcu(mod_func, &mod_map->funcs, list) {
			if (symnum > 1) {
				symnum--;
				continue;
			}

			*value = mod_func->ip;
			*type = 'T';
			strlcpy(name, mod_func->name, KSYM_NAME_LEN);
			strlcpy(module_name, mod_map->mod->name, MODULE_NAME_LEN);
			*exported = 1;
			preempt_enable();
			return 0;
		}
		WARN_ON(1);
		break;
	}
	ret = ftrace_get_trampoline_kallsym(symnum, value, type, name,
					    module_name, exported);
	preempt_enable();
	return ret;
}

#else
static void save_ftrace_mod_rec(struct ftrace_mod_map *mod_map,
				struct dyn_ftrace *rec) { }
static inline struct ftrace_mod_map *
allocate_ftrace_mod_map(struct module *mod,
			unsigned long start, unsigned long end)
{
	return NULL;
}
int ftrace_mod_get_kallsym(unsigned int symnum, unsigned long *value,
			   char *type, char *name, char *module_name,
			   int *exported)
{
	int ret;

	preempt_disable();
	ret = ftrace_get_trampoline_kallsym(symnum, value, type, name,
					    module_name, exported);
	preempt_enable();
	return ret;
}
#endif /* CONFIG_MODULES */

struct ftrace_init_func {
	struct list_head list;
	unsigned long ip;
};

/* Clear any init ips from hashes */
static void
clear_func_from_hash(struct ftrace_init_func *func, struct ftrace_hash *hash)
{
	struct ftrace_func_entry *entry;

	entry = ftrace_lookup_ip(hash, func->ip);
	/*
	 * Do not allow this rec to match again.
	 * Yeah, it may waste some memory, but will be removed
	 * if/when the hash is modified again.
	 */
	if (entry)
		entry->ip = 0;
}

static void
clear_func_from_hashes(struct ftrace_init_func *func)
{
	struct trace_array *tr;

	mutex_lock(&trace_types_lock);
	list_for_each_entry(tr, &ftrace_trace_arrays, list) {
		if (!tr->ops || !tr->ops->func_hash)
			continue;
		mutex_lock(&tr->ops->func_hash->regex_lock);
		clear_func_from_hash(func, tr->ops->func_hash->filter_hash);
		clear_func_from_hash(func, tr->ops->func_hash->notrace_hash);
		mutex_unlock(&tr->ops->func_hash->regex_lock);
	}
	mutex_unlock(&trace_types_lock);
}

static void add_to_clear_hash_list(struct list_head *clear_list,
				   struct dyn_ftrace *rec)
{
	struct ftrace_init_func *func;

	func = kmalloc(sizeof(*func), GFP_KERNEL);
	if (!func) {
		MEM_FAIL(1, "alloc failure, ftrace filter could be stale\n");
		return;
	}

	func->ip = rec->ip;
	list_add(&func->list, clear_list);
}

void ftrace_free_mem(struct module *mod, void *start_ptr, void *end_ptr)
{
	unsigned long start = (unsigned long)(start_ptr);
	unsigned long end = (unsigned long)(end_ptr);
	struct ftrace_page **last_pg = &ftrace_pages_start;
	struct ftrace_page *pg;
	struct dyn_ftrace *rec;
	struct dyn_ftrace key;
	struct ftrace_mod_map *mod_map = NULL;
	struct ftrace_init_func *func, *func_next;
	struct list_head clear_hash;

	INIT_LIST_HEAD(&clear_hash);

	key.ip = start;
	key.flags = end;	/* overload flags, as it is unsigned long */

	mutex_lock(&ftrace_lock);

	/*
	 * If we are freeing module init memory, then check if
	 * any tracer is active. If so, we need to save a mapping of
	 * the module functions being freed with the address.
	 */
	if (mod && ftrace_ops_list != &ftrace_list_end)
		mod_map = allocate_ftrace_mod_map(mod, start, end);

	for (pg = ftrace_pages_start; pg; last_pg = &pg->next, pg = *last_pg) {
		if (end < pg->records[0].ip ||
		    start >= (pg->records[pg->index - 1].ip + MCOUNT_INSN_SIZE))
			continue;
 again:
		rec = bsearch(&key, pg->records, pg->index,
			      sizeof(struct dyn_ftrace),
			      ftrace_cmp_recs);
		if (!rec)
			continue;

		/* rec will be cleared from hashes after ftrace_lock unlock */
		add_to_clear_hash_list(&clear_hash, rec);

		if (mod_map)
			save_ftrace_mod_rec(mod_map, rec);

		pg->index--;
		ftrace_update_tot_cnt--;
		if (!pg->index) {
			*last_pg = pg->next;
<<<<<<< HEAD
			order = get_count_order(pg->size / ENTRIES_PER_PAGE);
			if (order >= 0)
				free_pages((unsigned long)pg->records, order);
			ftrace_number_of_pages -= 1 << order;
=======
			if (pg->records) {
				free_pages((unsigned long)pg->records, pg->order);
				ftrace_number_of_pages -= 1 << pg->order;
			}
>>>>>>> 754a0abe
			ftrace_number_of_groups--;
			kfree(pg);
			pg = container_of(last_pg, struct ftrace_page, next);
			if (!(*last_pg))
				ftrace_pages = pg;
			continue;
		}
		memmove(rec, rec + 1,
			(pg->index - (rec - pg->records)) * sizeof(*rec));
		/* More than one function may be in this block */
		goto again;
	}
	mutex_unlock(&ftrace_lock);

	list_for_each_entry_safe(func, func_next, &clear_hash, list) {
		clear_func_from_hashes(func);
		kfree(func);
	}
}

void __init ftrace_free_init_mem(void)
{
	void *start = (void *)(&__init_begin);
	void *end = (void *)(&__init_end);

	ftrace_free_mem(NULL, start, end);
}

void __init ftrace_init(void)
{
	extern unsigned long __start_mcount_loc[];
	extern unsigned long __stop_mcount_loc[];
	unsigned long count, flags;
	int ret;

	local_irq_save(flags);
	ret = ftrace_dyn_arch_init();
	local_irq_restore(flags);
	if (ret)
		goto failed;

	count = __stop_mcount_loc - __start_mcount_loc;
	if (!count) {
		pr_info("ftrace: No functions to be traced?\n");
		goto failed;
	}

	pr_info("ftrace: allocating %ld entries in %ld pages\n",
		count, count / ENTRIES_PER_PAGE + 1);

	last_ftrace_enabled = ftrace_enabled = 1;

	ret = ftrace_process_locs(NULL,
				  __start_mcount_loc,
				  __stop_mcount_loc);

	pr_info("ftrace: allocated %ld pages with %ld groups\n",
		ftrace_number_of_pages, ftrace_number_of_groups);

	set_ftrace_early_filters();

	return;
 failed:
	ftrace_disabled = 1;
}

/* Do nothing if arch does not support this */
void __weak arch_ftrace_update_trampoline(struct ftrace_ops *ops)
{
}

static void ftrace_update_trampoline(struct ftrace_ops *ops)
{
	unsigned long trampoline = ops->trampoline;

	arch_ftrace_update_trampoline(ops);
	if (ops->trampoline && ops->trampoline != trampoline &&
	    (ops->flags & FTRACE_OPS_FL_ALLOC_TRAMP)) {
		/* Add to kallsyms before the perf events */
		ftrace_add_trampoline_to_kallsyms(ops);
		perf_event_ksymbol(PERF_RECORD_KSYMBOL_TYPE_OOL,
				   ops->trampoline, ops->trampoline_size, false,
				   FTRACE_TRAMPOLINE_SYM);
		/*
		 * Record the perf text poke event after the ksymbol register
		 * event.
		 */
		perf_event_text_poke((void *)ops->trampoline, NULL, 0,
				     (void *)ops->trampoline,
				     ops->trampoline_size);
	}
}

void ftrace_init_trace_array(struct trace_array *tr)
{
	INIT_LIST_HEAD(&tr->func_probes);
	INIT_LIST_HEAD(&tr->mod_trace);
	INIT_LIST_HEAD(&tr->mod_notrace);
}
#else

struct ftrace_ops global_ops = {
	.func			= ftrace_stub,
	.flags			= FTRACE_OPS_FL_INITIALIZED |
				  FTRACE_OPS_FL_PID,
};

static int __init ftrace_nodyn_init(void)
{
	ftrace_enabled = 1;
	return 0;
}
core_initcall(ftrace_nodyn_init);

static inline int ftrace_init_dyn_tracefs(struct dentry *d_tracer) { return 0; }
static inline void ftrace_startup_enable(int command) { }
static inline void ftrace_startup_all(int command) { }

# define ftrace_startup_sysctl()	do { } while (0)
# define ftrace_shutdown_sysctl()	do { } while (0)

static void ftrace_update_trampoline(struct ftrace_ops *ops)
{
}

#endif /* CONFIG_DYNAMIC_FTRACE */

__init void ftrace_init_global_array_ops(struct trace_array *tr)
{
	tr->ops = &global_ops;
	tr->ops->private = tr;
	ftrace_init_trace_array(tr);
}

void ftrace_init_array_ops(struct trace_array *tr, ftrace_func_t func)
{
	/* If we filter on pids, update to use the pid function */
	if (tr->flags & TRACE_ARRAY_FL_GLOBAL) {
		if (WARN_ON(tr->ops->func != ftrace_stub))
			printk("ftrace ops had %pS for function\n",
			       tr->ops->func);
	}
	tr->ops->func = func;
	tr->ops->private = tr;
}

void ftrace_reset_array_ops(struct trace_array *tr)
{
	tr->ops->func = ftrace_stub;
}

static nokprobe_inline void
__ftrace_ops_list_func(unsigned long ip, unsigned long parent_ip,
		       struct ftrace_ops *ignored, struct ftrace_regs *fregs)
{
	struct pt_regs *regs = ftrace_get_regs(fregs);
	struct ftrace_ops *op;
	int bit;

	bit = trace_test_and_set_recursion(ip, parent_ip, TRACE_LIST_START, TRACE_LIST_MAX);
	if (bit < 0)
		return;

	/*
	 * Some of the ops may be dynamically allocated,
	 * they must be freed after a synchronize_rcu().
	 */
	preempt_disable_notrace();

	do_for_each_ftrace_op(op, ftrace_ops_list) {
		/* Stub functions don't need to be called nor tested */
		if (op->flags & FTRACE_OPS_FL_STUB)
			continue;
		/*
		 * Check the following for each ops before calling their func:
		 *  if RCU flag is set, then rcu_is_watching() must be true
		 *  if PER_CPU is set, then ftrace_function_local_disable()
		 *                          must be false
		 *  Otherwise test if the ip matches the ops filter
		 *
		 * If any of the above fails then the op->func() is not executed.
		 */
		if ((!(op->flags & FTRACE_OPS_FL_RCU) || rcu_is_watching()) &&
		    ftrace_ops_test(op, ip, regs)) {
			if (FTRACE_WARN_ON(!op->func)) {
				pr_warn("op=%p %pS\n", op, op);
				goto out;
			}
			op->func(ip, parent_ip, op, fregs);
		}
	} while_for_each_ftrace_op(op);
out:
	preempt_enable_notrace();
	trace_clear_recursion(bit);
}

/*
 * Some archs only support passing ip and parent_ip. Even though
 * the list function ignores the op parameter, we do not want any
 * C side effects, where a function is called without the caller
 * sending a third parameter.
 * Archs are to support both the regs and ftrace_ops at the same time.
 * If they support ftrace_ops, it is assumed they support regs.
 * If call backs want to use regs, they must either check for regs
 * being NULL, or CONFIG_DYNAMIC_FTRACE_WITH_REGS.
 * Note, CONFIG_DYNAMIC_FTRACE_WITH_REGS expects a full regs to be saved.
 * An architecture can pass partial regs with ftrace_ops and still
 * set the ARCH_SUPPORTS_FTRACE_OPS.
 */
#if ARCH_SUPPORTS_FTRACE_OPS
static void ftrace_ops_list_func(unsigned long ip, unsigned long parent_ip,
				 struct ftrace_ops *op, struct ftrace_regs *fregs)
{
	__ftrace_ops_list_func(ip, parent_ip, NULL, fregs);
}
NOKPROBE_SYMBOL(ftrace_ops_list_func);
#else
static void ftrace_ops_no_ops(unsigned long ip, unsigned long parent_ip)
{
	__ftrace_ops_list_func(ip, parent_ip, NULL, NULL);
}
NOKPROBE_SYMBOL(ftrace_ops_no_ops);
#endif

/*
 * If there's only one function registered but it does not support
 * recursion, needs RCU protection and/or requires per cpu handling, then
 * this function will be called by the mcount trampoline.
 */
static void ftrace_ops_assist_func(unsigned long ip, unsigned long parent_ip,
				   struct ftrace_ops *op, struct ftrace_regs *fregs)
{
	int bit;

	bit = trace_test_and_set_recursion(ip, parent_ip, TRACE_LIST_START, TRACE_LIST_MAX);
	if (bit < 0)
		return;

	preempt_disable_notrace();

	if (!(op->flags & FTRACE_OPS_FL_RCU) || rcu_is_watching())
		op->func(ip, parent_ip, op, fregs);

	preempt_enable_notrace();
	trace_clear_recursion(bit);
}
NOKPROBE_SYMBOL(ftrace_ops_assist_func);

/**
 * ftrace_ops_get_func - get the function a trampoline should call
 * @ops: the ops to get the function for
 *
 * Normally the mcount trampoline will call the ops->func, but there
 * are times that it should not. For example, if the ops does not
 * have its own recursion protection, then it should call the
 * ftrace_ops_assist_func() instead.
 *
 * Returns the function that the trampoline should call for @ops.
 */
ftrace_func_t ftrace_ops_get_func(struct ftrace_ops *ops)
{
	/*
	 * If the function does not handle recursion or needs to be RCU safe,
	 * then we need to call the assist handler.
	 */
	if (ops->flags & (FTRACE_OPS_FL_RECURSION |
			  FTRACE_OPS_FL_RCU))
		return ftrace_ops_assist_func;

	return ops->func;
}

static void
ftrace_filter_pid_sched_switch_probe(void *data, bool preempt,
		    struct task_struct *prev, struct task_struct *next)
{
	struct trace_array *tr = data;
	struct trace_pid_list *pid_list;
	struct trace_pid_list *no_pid_list;

	pid_list = rcu_dereference_sched(tr->function_pids);
	no_pid_list = rcu_dereference_sched(tr->function_no_pids);

	if (trace_ignore_this_task(pid_list, no_pid_list, next))
		this_cpu_write(tr->array_buffer.data->ftrace_ignore_pid,
			       FTRACE_PID_IGNORE);
	else
		this_cpu_write(tr->array_buffer.data->ftrace_ignore_pid,
			       next->pid);
}

static void
ftrace_pid_follow_sched_process_fork(void *data,
				     struct task_struct *self,
				     struct task_struct *task)
{
	struct trace_pid_list *pid_list;
	struct trace_array *tr = data;

	pid_list = rcu_dereference_sched(tr->function_pids);
	trace_filter_add_remove_task(pid_list, self, task);

	pid_list = rcu_dereference_sched(tr->function_no_pids);
	trace_filter_add_remove_task(pid_list, self, task);
}

static void
ftrace_pid_follow_sched_process_exit(void *data, struct task_struct *task)
{
	struct trace_pid_list *pid_list;
	struct trace_array *tr = data;

	pid_list = rcu_dereference_sched(tr->function_pids);
	trace_filter_add_remove_task(pid_list, NULL, task);

	pid_list = rcu_dereference_sched(tr->function_no_pids);
	trace_filter_add_remove_task(pid_list, NULL, task);
}

void ftrace_pid_follow_fork(struct trace_array *tr, bool enable)
{
	if (enable) {
		register_trace_sched_process_fork(ftrace_pid_follow_sched_process_fork,
						  tr);
		register_trace_sched_process_free(ftrace_pid_follow_sched_process_exit,
						  tr);
	} else {
		unregister_trace_sched_process_fork(ftrace_pid_follow_sched_process_fork,
						    tr);
		unregister_trace_sched_process_free(ftrace_pid_follow_sched_process_exit,
						    tr);
	}
}

static void clear_ftrace_pids(struct trace_array *tr, int type)
{
	struct trace_pid_list *pid_list;
	struct trace_pid_list *no_pid_list;
	int cpu;

	pid_list = rcu_dereference_protected(tr->function_pids,
					     lockdep_is_held(&ftrace_lock));
	no_pid_list = rcu_dereference_protected(tr->function_no_pids,
						lockdep_is_held(&ftrace_lock));

	/* Make sure there's something to do */
	if (!pid_type_enabled(type, pid_list, no_pid_list))
		return;

	/* See if the pids still need to be checked after this */
	if (!still_need_pid_events(type, pid_list, no_pid_list)) {
		unregister_trace_sched_switch(ftrace_filter_pid_sched_switch_probe, tr);
		for_each_possible_cpu(cpu)
			per_cpu_ptr(tr->array_buffer.data, cpu)->ftrace_ignore_pid = FTRACE_PID_TRACE;
	}

	if (type & TRACE_PIDS)
		rcu_assign_pointer(tr->function_pids, NULL);

	if (type & TRACE_NO_PIDS)
		rcu_assign_pointer(tr->function_no_pids, NULL);

	/* Wait till all users are no longer using pid filtering */
	synchronize_rcu();

	if ((type & TRACE_PIDS) && pid_list)
		trace_free_pid_list(pid_list);

	if ((type & TRACE_NO_PIDS) && no_pid_list)
		trace_free_pid_list(no_pid_list);
}

void ftrace_clear_pids(struct trace_array *tr)
{
	mutex_lock(&ftrace_lock);

	clear_ftrace_pids(tr, TRACE_PIDS | TRACE_NO_PIDS);

	mutex_unlock(&ftrace_lock);
}

static void ftrace_pid_reset(struct trace_array *tr, int type)
{
	mutex_lock(&ftrace_lock);
	clear_ftrace_pids(tr, type);

	ftrace_update_pid_func();
	ftrace_startup_all(0);

	mutex_unlock(&ftrace_lock);
}

/* Greater than any max PID */
#define FTRACE_NO_PIDS		(void *)(PID_MAX_LIMIT + 1)

static void *fpid_start(struct seq_file *m, loff_t *pos)
	__acquires(RCU)
{
	struct trace_pid_list *pid_list;
	struct trace_array *tr = m->private;

	mutex_lock(&ftrace_lock);
	rcu_read_lock_sched();

	pid_list = rcu_dereference_sched(tr->function_pids);

	if (!pid_list)
		return !(*pos) ? FTRACE_NO_PIDS : NULL;

	return trace_pid_start(pid_list, pos);
}

static void *fpid_next(struct seq_file *m, void *v, loff_t *pos)
{
	struct trace_array *tr = m->private;
	struct trace_pid_list *pid_list = rcu_dereference_sched(tr->function_pids);

	if (v == FTRACE_NO_PIDS) {
		(*pos)++;
		return NULL;
	}
	return trace_pid_next(pid_list, v, pos);
}

static void fpid_stop(struct seq_file *m, void *p)
	__releases(RCU)
{
	rcu_read_unlock_sched();
	mutex_unlock(&ftrace_lock);
}

static int fpid_show(struct seq_file *m, void *v)
{
	if (v == FTRACE_NO_PIDS) {
		seq_puts(m, "no pid\n");
		return 0;
	}

	return trace_pid_show(m, v);
}

static const struct seq_operations ftrace_pid_sops = {
	.start = fpid_start,
	.next = fpid_next,
	.stop = fpid_stop,
	.show = fpid_show,
};

static void *fnpid_start(struct seq_file *m, loff_t *pos)
	__acquires(RCU)
{
	struct trace_pid_list *pid_list;
	struct trace_array *tr = m->private;

	mutex_lock(&ftrace_lock);
	rcu_read_lock_sched();

	pid_list = rcu_dereference_sched(tr->function_no_pids);

	if (!pid_list)
		return !(*pos) ? FTRACE_NO_PIDS : NULL;

	return trace_pid_start(pid_list, pos);
}

static void *fnpid_next(struct seq_file *m, void *v, loff_t *pos)
{
	struct trace_array *tr = m->private;
	struct trace_pid_list *pid_list = rcu_dereference_sched(tr->function_no_pids);

	if (v == FTRACE_NO_PIDS) {
		(*pos)++;
		return NULL;
	}
	return trace_pid_next(pid_list, v, pos);
}

static const struct seq_operations ftrace_no_pid_sops = {
	.start = fnpid_start,
	.next = fnpid_next,
	.stop = fpid_stop,
	.show = fpid_show,
};

static int pid_open(struct inode *inode, struct file *file, int type)
{
	const struct seq_operations *seq_ops;
	struct trace_array *tr = inode->i_private;
	struct seq_file *m;
	int ret = 0;

	ret = tracing_check_open_get_tr(tr);
	if (ret)
		return ret;

	if ((file->f_mode & FMODE_WRITE) &&
	    (file->f_flags & O_TRUNC))
		ftrace_pid_reset(tr, type);

	switch (type) {
	case TRACE_PIDS:
		seq_ops = &ftrace_pid_sops;
		break;
	case TRACE_NO_PIDS:
		seq_ops = &ftrace_no_pid_sops;
		break;
	default:
		trace_array_put(tr);
		WARN_ON_ONCE(1);
		return -EINVAL;
	}

	ret = seq_open(file, seq_ops);
	if (ret < 0) {
		trace_array_put(tr);
	} else {
		m = file->private_data;
		/* copy tr over to seq ops */
		m->private = tr;
	}

	return ret;
}

static int
ftrace_pid_open(struct inode *inode, struct file *file)
{
	return pid_open(inode, file, TRACE_PIDS);
}

static int
ftrace_no_pid_open(struct inode *inode, struct file *file)
{
	return pid_open(inode, file, TRACE_NO_PIDS);
}

static void ignore_task_cpu(void *data)
{
	struct trace_array *tr = data;
	struct trace_pid_list *pid_list;
	struct trace_pid_list *no_pid_list;

	/*
	 * This function is called by on_each_cpu() while the
	 * event_mutex is held.
	 */
	pid_list = rcu_dereference_protected(tr->function_pids,
					     mutex_is_locked(&ftrace_lock));
	no_pid_list = rcu_dereference_protected(tr->function_no_pids,
						mutex_is_locked(&ftrace_lock));

	if (trace_ignore_this_task(pid_list, no_pid_list, current))
		this_cpu_write(tr->array_buffer.data->ftrace_ignore_pid,
			       FTRACE_PID_IGNORE);
	else
		this_cpu_write(tr->array_buffer.data->ftrace_ignore_pid,
			       current->pid);
}

static ssize_t
pid_write(struct file *filp, const char __user *ubuf,
	  size_t cnt, loff_t *ppos, int type)
{
	struct seq_file *m = filp->private_data;
	struct trace_array *tr = m->private;
	struct trace_pid_list *filtered_pids;
	struct trace_pid_list *other_pids;
	struct trace_pid_list *pid_list;
	ssize_t ret;

	if (!cnt)
		return 0;

	mutex_lock(&ftrace_lock);

	switch (type) {
	case TRACE_PIDS:
		filtered_pids = rcu_dereference_protected(tr->function_pids,
					     lockdep_is_held(&ftrace_lock));
		other_pids = rcu_dereference_protected(tr->function_no_pids,
					     lockdep_is_held(&ftrace_lock));
		break;
	case TRACE_NO_PIDS:
		filtered_pids = rcu_dereference_protected(tr->function_no_pids,
					     lockdep_is_held(&ftrace_lock));
		other_pids = rcu_dereference_protected(tr->function_pids,
					     lockdep_is_held(&ftrace_lock));
		break;
	default:
		ret = -EINVAL;
		WARN_ON_ONCE(1);
		goto out;
	}

	ret = trace_pid_write(filtered_pids, &pid_list, ubuf, cnt);
	if (ret < 0)
		goto out;

	switch (type) {
	case TRACE_PIDS:
		rcu_assign_pointer(tr->function_pids, pid_list);
		break;
	case TRACE_NO_PIDS:
		rcu_assign_pointer(tr->function_no_pids, pid_list);
		break;
	}


	if (filtered_pids) {
		synchronize_rcu();
		trace_free_pid_list(filtered_pids);
	} else if (pid_list && !other_pids) {
		/* Register a probe to set whether to ignore the tracing of a task */
		register_trace_sched_switch(ftrace_filter_pid_sched_switch_probe, tr);
	}

	/*
	 * Ignoring of pids is done at task switch. But we have to
	 * check for those tasks that are currently running.
	 * Always do this in case a pid was appended or removed.
	 */
	on_each_cpu(ignore_task_cpu, tr, 1);

	ftrace_update_pid_func();
	ftrace_startup_all(0);
 out:
	mutex_unlock(&ftrace_lock);

	if (ret > 0)
		*ppos += ret;

	return ret;
}

static ssize_t
ftrace_pid_write(struct file *filp, const char __user *ubuf,
		 size_t cnt, loff_t *ppos)
{
	return pid_write(filp, ubuf, cnt, ppos, TRACE_PIDS);
}

static ssize_t
ftrace_no_pid_write(struct file *filp, const char __user *ubuf,
		    size_t cnt, loff_t *ppos)
{
	return pid_write(filp, ubuf, cnt, ppos, TRACE_NO_PIDS);
}

static int
ftrace_pid_release(struct inode *inode, struct file *file)
{
	struct trace_array *tr = inode->i_private;

	trace_array_put(tr);

	return seq_release(inode, file);
}

static const struct file_operations ftrace_pid_fops = {
	.open		= ftrace_pid_open,
	.write		= ftrace_pid_write,
	.read		= seq_read,
	.llseek		= tracing_lseek,
	.release	= ftrace_pid_release,
};

static const struct file_operations ftrace_no_pid_fops = {
	.open		= ftrace_no_pid_open,
	.write		= ftrace_no_pid_write,
	.read		= seq_read,
	.llseek		= tracing_lseek,
	.release	= ftrace_pid_release,
};

void ftrace_init_tracefs(struct trace_array *tr, struct dentry *d_tracer)
{
	trace_create_file("set_ftrace_pid", 0644, d_tracer,
			    tr, &ftrace_pid_fops);
	trace_create_file("set_ftrace_notrace_pid", 0644, d_tracer,
			    tr, &ftrace_no_pid_fops);
}

void __init ftrace_init_tracefs_toplevel(struct trace_array *tr,
					 struct dentry *d_tracer)
{
	/* Only the top level directory has the dyn_tracefs and profile */
	WARN_ON(!(tr->flags & TRACE_ARRAY_FL_GLOBAL));

	ftrace_init_dyn_tracefs(d_tracer);
	ftrace_profile_tracefs(d_tracer);
}

/**
 * ftrace_kill - kill ftrace
 *
 * This function should be used by panic code. It stops ftrace
 * but in a not so nice way. If you need to simply kill ftrace
 * from a non-atomic section, use ftrace_kill.
 */
void ftrace_kill(void)
{
	ftrace_disabled = 1;
	ftrace_enabled = 0;
	ftrace_trace_function = ftrace_stub;
}

/**
 * Test if ftrace is dead or not.
 */
int ftrace_is_dead(void)
{
	return ftrace_disabled;
}

/**
 * register_ftrace_function - register a function for profiling
 * @ops - ops structure that holds the function for profiling.
 *
 * Register a function to be called by all functions in the
 * kernel.
 *
 * Note: @ops->func and all the functions it calls must be labeled
 *       with "notrace", otherwise it will go into a
 *       recursive loop.
 */
int register_ftrace_function(struct ftrace_ops *ops)
{
	int ret = -1;

	ftrace_ops_init(ops);

	mutex_lock(&ftrace_lock);

	ret = ftrace_startup(ops, 0);

	mutex_unlock(&ftrace_lock);

	return ret;
}
EXPORT_SYMBOL_GPL(register_ftrace_function);

/**
 * unregister_ftrace_function - unregister a function for profiling.
 * @ops - ops structure that holds the function to unregister
 *
 * Unregister a function that was added to be called by ftrace profiling.
 */
int unregister_ftrace_function(struct ftrace_ops *ops)
{
	int ret;

	mutex_lock(&ftrace_lock);
	ret = ftrace_shutdown(ops, 0);
	mutex_unlock(&ftrace_lock);

	return ret;
}
EXPORT_SYMBOL_GPL(unregister_ftrace_function);

static bool is_permanent_ops_registered(void)
{
	struct ftrace_ops *op;

	do_for_each_ftrace_op(op, ftrace_ops_list) {
		if (op->flags & FTRACE_OPS_FL_PERMANENT)
			return true;
	} while_for_each_ftrace_op(op);

	return false;
}

int
ftrace_enable_sysctl(struct ctl_table *table, int write,
		     void *buffer, size_t *lenp, loff_t *ppos)
{
	int ret = -ENODEV;

	mutex_lock(&ftrace_lock);

	if (unlikely(ftrace_disabled))
		goto out;

	ret = proc_dointvec(table, write, buffer, lenp, ppos);

	if (ret || !write || (last_ftrace_enabled == !!ftrace_enabled))
		goto out;

	if (ftrace_enabled) {

		/* we are starting ftrace again */
		if (rcu_dereference_protected(ftrace_ops_list,
			lockdep_is_held(&ftrace_lock)) != &ftrace_list_end)
			update_ftrace_function();

		ftrace_startup_sysctl();

	} else {
		if (is_permanent_ops_registered()) {
			ftrace_enabled = true;
			ret = -EBUSY;
			goto out;
		}

		/* stopping ftrace calls (just send to ftrace_stub) */
		ftrace_trace_function = ftrace_stub;

		ftrace_shutdown_sysctl();
	}

	last_ftrace_enabled = !!ftrace_enabled;
 out:
	mutex_unlock(&ftrace_lock);
	return ret;
}<|MERGE_RESOLUTION|>--- conflicted
+++ resolved
@@ -3229,16 +3229,10 @@
  free_pages:
 	pg = start_pg;
 	while (pg) {
-<<<<<<< HEAD
-		order = get_count_order(pg->size / ENTRIES_PER_PAGE);
-		if (order >= 0)
-			free_pages((unsigned long)pg->records, order);
-=======
 		if (pg->records) {
 			free_pages((unsigned long)pg->records, pg->order);
 			ftrace_number_of_pages -= 1 << pg->order;
 		}
->>>>>>> 754a0abe
 		start_pg = pg->next;
 		kfree(pg);
 		pg = start_pg;
@@ -6459,16 +6453,10 @@
 		/* Needs to be called outside of ftrace_lock */
 		clear_mod_from_hashes(pg);
 
-<<<<<<< HEAD
-		order = get_count_order(pg->size / ENTRIES_PER_PAGE);
-		if (order >= 0)
-			free_pages((unsigned long)pg->records, order);
-=======
 		if (pg->records) {
 			free_pages((unsigned long)pg->records, pg->order);
 			ftrace_number_of_pages -= 1 << pg->order;
 		}
->>>>>>> 754a0abe
 		tmp_page = pg->next;
 		kfree(pg);
 		ftrace_number_of_groups--;
@@ -6825,17 +6813,10 @@
 		ftrace_update_tot_cnt--;
 		if (!pg->index) {
 			*last_pg = pg->next;
-<<<<<<< HEAD
-			order = get_count_order(pg->size / ENTRIES_PER_PAGE);
-			if (order >= 0)
-				free_pages((unsigned long)pg->records, order);
-			ftrace_number_of_pages -= 1 << order;
-=======
 			if (pg->records) {
 				free_pages((unsigned long)pg->records, pg->order);
 				ftrace_number_of_pages -= 1 << pg->order;
 			}
->>>>>>> 754a0abe
 			ftrace_number_of_groups--;
 			kfree(pg);
 			pg = container_of(last_pg, struct ftrace_page, next);
