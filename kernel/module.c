--- conflicted
+++ resolved
@@ -90,14 +90,9 @@
  * 1) List of modules (also safely readable with preempt_disable),
  * 2) module_use links,
  * 3) module_addr_min/module_addr_max.
-<<<<<<< HEAD
- * (delete and add uses RCU list operations). */
-DEFINE_MUTEX(module_mutex);
-=======
  * (delete and add uses RCU list operations).
  */
 static DEFINE_MUTEX(module_mutex);
->>>>>>> 754a0abe
 static LIST_HEAD(modules);
 
 /* Work queue for freeing init sections in success case */
@@ -3936,15 +3931,10 @@
 
 static void cfi_init(struct module *mod);
 
-<<<<<<< HEAD
-/* Allocate and load the module: note that size of section 0 is always
-   zero, and we rely on this for optional sections. */
-=======
 /*
  * Allocate and load the module: note that size of section 0 is always
  * zero, and we rely on this for optional sections.
  */
->>>>>>> 754a0abe
 static int load_module(struct load_info *info, const char __user *uargs,
 		       int flags)
 {
@@ -4238,11 +4228,6 @@
 	       && (str[2] == '\0' || str[2] == '.');
 }
 
-static inline int is_cfi_typeid_symbol(const char *str)
-{
-	return !strncmp(str, "__typeid__", 10);
-}
-
 static const char *kallsyms_symbol_name(struct mod_kallsyms *kallsyms, unsigned int symnum)
 {
 	return kallsyms->strtab + kallsyms->symtab[symnum].st_name;
@@ -4285,8 +4270,7 @@
 		 * and inserted at a whim.
 		 */
 		if (*kallsyms_symbol_name(kallsyms, i) == '\0'
-		    || is_arm_mapping_symbol(kallsyms_symbol_name(kallsyms, i))
-		    || is_cfi_typeid_symbol(kallsyms_symbol_name(kallsyms, i)))
+		    || is_arm_mapping_symbol(kallsyms_symbol_name(kallsyms, i)))
 			continue;
 
 		if (thisval <= addr && thisval > bestval) {
@@ -4526,15 +4510,10 @@
 	rcu_read_unlock_sched();
 
 	/* Fix init/exit functions to point to the CFI jump table */
-<<<<<<< HEAD
-	if (init) mod->init = *init;
-	if (exit) mod->exit = *exit;
-=======
 	if (init)
 		mod->init = *init;
 	if (exit)
 		mod->exit = *exit;
->>>>>>> 754a0abe
 
 	cfi_module_add(mod, module_addr_min);
 #endif
