--- conflicted
+++ resolved
@@ -104,16 +104,7 @@
 static bool sugov_update_next_freq(struct sugov_policy *sg_policy, u64 time,
 				   unsigned int next_freq)
 {
-<<<<<<< HEAD
-	if (!sg_policy->need_freq_update) {
-		if (sg_policy->next_freq == next_freq)
-			return false;
-	} else {
-=======
-	bool should_update = true;
-
 	if (sg_policy->need_freq_update)
->>>>>>> 9821c60d
 		sg_policy->need_freq_update = cpufreq_driver_test_flags(CPUFREQ_NEED_UPDATE_LIMITS);
 	else if (sg_policy->next_freq == next_freq)
 		return false;
@@ -162,13 +153,9 @@
 				policy->cpuinfo.max_freq : policy->cur;
 	unsigned long next_freq = 0;
 
-<<<<<<< HEAD
+	util = map_util_perf(util);
 	trace_android_vh_map_util_freq(util, freq, max, &next_freq, policy,
 			&sg_policy->need_freq_update);
-=======
-	util = map_util_perf(util);
-	trace_android_vh_map_util_freq(util, freq, max, &next_freq);
->>>>>>> 9821c60d
 	if (next_freq)
 		freq = next_freq;
 	else
