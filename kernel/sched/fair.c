// SPDX-License-Identifier: GPL-2.0
/*
 * Completely Fair Scheduling (CFS) Class (SCHED_NORMAL/SCHED_BATCH)
 *
 *  Copyright (C) 2007 Red Hat, Inc., Ingo Molnar <mingo@redhat.com>
 *
 *  Interactivity improvements by Mike Galbraith
 *  (C) 2007 Mike Galbraith <efault@gmx.de>
 *
 *  Various enhancements by Dmitry Adamushko.
 *  (C) 2007 Dmitry Adamushko <dmitry.adamushko@gmail.com>
 *
 *  Group scheduling enhancements by Srivatsa Vaddagiri
 *  Copyright IBM Corporation, 2007
 *  Author: Srivatsa Vaddagiri <vatsa@linux.vnet.ibm.com>
 *
 *  Scaled math optimizations by Thomas Gleixner
 *  Copyright (C) 2007, Thomas Gleixner <tglx@linutronix.de>
 *
 *  Adaptive scheduling granularity, math enhancements by Peter Zijlstra
 *  Copyright (C) 2007 Red Hat, Inc., Peter Zijlstra
 */
#include "sched.h"

#include <trace/hooks/sched.h>

/*
 * Targeted preemption latency for CPU-bound tasks:
 *
 * NOTE: this latency value is not the same as the concept of
 * 'timeslice length' - timeslices in CFS are of variable length
 * and have no persistent notion like in traditional, time-slice
 * based scheduling concepts.
 *
 * (to see the precise effective timeslice length of your workload,
 *  run vmstat and monitor the context-switches (cs) field)
 *
 * (default: 6ms * (1 + ilog(ncpus)), units: nanoseconds)
 */
unsigned int sysctl_sched_latency			= 6000000ULL;
EXPORT_SYMBOL_GPL(sysctl_sched_latency);
static unsigned int normalized_sysctl_sched_latency	= 6000000ULL;

/*
 * The initial- and re-scaling of tunables is configurable
 *
 * Options are:
 *
 *   SCHED_TUNABLESCALING_NONE - unscaled, always *1
 *   SCHED_TUNABLESCALING_LOG - scaled logarithmical, *1+ilog(ncpus)
 *   SCHED_TUNABLESCALING_LINEAR - scaled linear, *ncpus
 *
 * (default SCHED_TUNABLESCALING_LOG = *(1+ilog(ncpus))
 */
unsigned int sysctl_sched_tunable_scaling = SCHED_TUNABLESCALING_LOG;

/*
 * Minimal preemption granularity for CPU-bound tasks:
 *
 * (default: 0.75 msec * (1 + ilog(ncpus)), units: nanoseconds)
 */
unsigned int sysctl_sched_min_granularity			= 750000ULL;
EXPORT_SYMBOL_GPL(sysctl_sched_min_granularity);
static unsigned int normalized_sysctl_sched_min_granularity	= 750000ULL;

/*
 * This value is kept at sysctl_sched_latency/sysctl_sched_min_granularity
 */
static unsigned int sched_nr_latency = 8;

/*
 * After fork, child runs first. If set to 0 (default) then
 * parent will (try to) run first.
 */
unsigned int sysctl_sched_child_runs_first __read_mostly;

/*
 * SCHED_OTHER wake-up granularity.
 *
 * This option delays the preemption effects of decoupled workloads
 * and reduces their over-scheduling. Synchronous workloads will still
 * have immediate wakeup/sleep latencies.
 *
 * (default: 1 msec * (1 + ilog(ncpus)), units: nanoseconds)
 */
unsigned int sysctl_sched_wakeup_granularity			= 1000000UL;
static unsigned int normalized_sysctl_sched_wakeup_granularity	= 1000000UL;

const_debug unsigned int sysctl_sched_migration_cost	= 500000UL;

int sched_thermal_decay_shift;
static int __init setup_sched_thermal_decay_shift(char *str)
{
	int _shift = 0;

	if (kstrtoint(str, 0, &_shift))
		pr_warn("Unable to set scheduler thermal pressure decay shift parameter\n");

	sched_thermal_decay_shift = clamp(_shift, 0, 10);
	return 1;
}
__setup("sched_thermal_decay_shift=", setup_sched_thermal_decay_shift);

#ifdef CONFIG_SMP
/*
 * For asym packing, by default the lower numbered CPU has higher priority.
 */
int __weak arch_asym_cpu_priority(int cpu)
{
	return -cpu;
}

/*
 * The margin used when comparing utilization with CPU capacity.
 *
 * (default: ~20%)
 */
#define fits_capacity(cap, max)	((cap) * 1280 < (max) * 1024)

/*
 * The margin used when comparing CPU capacities.
 * is 'cap1' noticeably greater than 'cap2'
 *
 * (default: ~5%)
 */
#define capacity_greater(cap1, cap2) ((cap1) * 1024 > (cap2) * 1078)
#endif

#ifdef CONFIG_CFS_BANDWIDTH
/*
 * Amount of runtime to allocate from global (tg) to local (per-cfs_rq) pool
 * each time a cfs_rq requests quota.
 *
 * Note: in the case that the slice exceeds the runtime remaining (either due
 * to consumption or the quota being specified to be smaller than the slice)
 * we will always only issue the remaining available time.
 *
 * (default: 5 msec, units: microseconds)
 */
unsigned int sysctl_sched_cfs_bandwidth_slice		= 5000UL;
#endif

static inline void update_load_add(struct load_weight *lw, unsigned long inc)
{
	lw->weight += inc;
	lw->inv_weight = 0;
}

static inline void update_load_sub(struct load_weight *lw, unsigned long dec)
{
	lw->weight -= dec;
	lw->inv_weight = 0;
}

static inline void update_load_set(struct load_weight *lw, unsigned long w)
{
	lw->weight = w;
	lw->inv_weight = 0;
}

/*
 * Increase the granularity value when there are more CPUs,
 * because with more CPUs the 'effective latency' as visible
 * to users decreases. But the relationship is not linear,
 * so pick a second-best guess by going with the log2 of the
 * number of CPUs.
 *
 * This idea comes from the SD scheduler of Con Kolivas:
 */
static unsigned int get_update_sysctl_factor(void)
{
	unsigned int cpus = min_t(unsigned int, num_online_cpus(), 8);
	unsigned int factor;

	switch (sysctl_sched_tunable_scaling) {
	case SCHED_TUNABLESCALING_NONE:
		factor = 1;
		break;
	case SCHED_TUNABLESCALING_LINEAR:
		factor = cpus;
		break;
	case SCHED_TUNABLESCALING_LOG:
	default:
		factor = 1 + ilog2(cpus);
		break;
	}

	return factor;
}

static void update_sysctl(void)
{
	unsigned int factor = get_update_sysctl_factor();

#define SET_SYSCTL(name) \
	(sysctl_##name = (factor) * normalized_sysctl_##name)
	SET_SYSCTL(sched_min_granularity);
	SET_SYSCTL(sched_latency);
	SET_SYSCTL(sched_wakeup_granularity);
#undef SET_SYSCTL
}

void __init sched_init_granularity(void)
{
	update_sysctl();
}

#define WMULT_CONST	(~0U)
#define WMULT_SHIFT	32

static void __update_inv_weight(struct load_weight *lw)
{
	unsigned long w;

	if (likely(lw->inv_weight))
		return;

	w = scale_load_down(lw->weight);

	if (BITS_PER_LONG > 32 && unlikely(w >= WMULT_CONST))
		lw->inv_weight = 1;
	else if (unlikely(!w))
		lw->inv_weight = WMULT_CONST;
	else
		lw->inv_weight = WMULT_CONST / w;
}

/*
 * delta_exec * weight / lw.weight
 *   OR
 * (delta_exec * (weight * lw->inv_weight)) >> WMULT_SHIFT
 *
 * Either weight := NICE_0_LOAD and lw \e sched_prio_to_wmult[], in which case
 * we're guaranteed shift stays positive because inv_weight is guaranteed to
 * fit 32 bits, and NICE_0_LOAD gives another 10 bits; therefore shift >= 22.
 *
 * Or, weight =< lw.weight (because lw.weight is the runqueue weight), thus
 * weight/lw.weight <= 1, and therefore our shift will also be positive.
 */
static u64 __calc_delta(u64 delta_exec, unsigned long weight, struct load_weight *lw)
{
	u64 fact = scale_load_down(weight);
	u32 fact_hi = (u32)(fact >> 32);
	int shift = WMULT_SHIFT;
	int fs;

	__update_inv_weight(lw);

	if (unlikely(fact_hi)) {
		fs = fls(fact_hi);
		shift -= fs;
		fact >>= fs;
	}

	fact = mul_u32_u32(fact, lw->inv_weight);

	fact_hi = (u32)(fact >> 32);
	if (fact_hi) {
		fs = fls(fact_hi);
		shift -= fs;
		fact >>= fs;
	}

	return mul_u64_u32_shr(delta_exec, fact, shift);
}


const struct sched_class fair_sched_class;

/**************************************************************
 * CFS operations on generic schedulable entities:
 */

#ifdef CONFIG_FAIR_GROUP_SCHED

/* Walk up scheduling entities hierarchy */
#define for_each_sched_entity(se) \
		for (; se; se = se->parent)

static inline void cfs_rq_tg_path(struct cfs_rq *cfs_rq, char *path, int len)
{
	if (!path)
		return;

	if (cfs_rq && task_group_is_autogroup(cfs_rq->tg))
		autogroup_path(cfs_rq->tg, path, len);
	else if (cfs_rq && cfs_rq->tg->css.cgroup)
		cgroup_path(cfs_rq->tg->css.cgroup, path, len);
	else
		strlcpy(path, "(null)", len);
}

static inline bool list_add_leaf_cfs_rq(struct cfs_rq *cfs_rq)
{
	struct rq *rq = rq_of(cfs_rq);
	int cpu = cpu_of(rq);

	if (cfs_rq->on_list)
		return rq->tmp_alone_branch == &rq->leaf_cfs_rq_list;

	cfs_rq->on_list = 1;

	/*
	 * Ensure we either appear before our parent (if already
	 * enqueued) or force our parent to appear after us when it is
	 * enqueued. The fact that we always enqueue bottom-up
	 * reduces this to two cases and a special case for the root
	 * cfs_rq. Furthermore, it also means that we will always reset
	 * tmp_alone_branch either when the branch is connected
	 * to a tree or when we reach the top of the tree
	 */
	if (cfs_rq->tg->parent &&
	    cfs_rq->tg->parent->cfs_rq[cpu]->on_list) {
		/*
		 * If parent is already on the list, we add the child
		 * just before. Thanks to circular linked property of
		 * the list, this means to put the child at the tail
		 * of the list that starts by parent.
		 */
		list_add_tail_rcu(&cfs_rq->leaf_cfs_rq_list,
			&(cfs_rq->tg->parent->cfs_rq[cpu]->leaf_cfs_rq_list));
		/*
		 * The branch is now connected to its tree so we can
		 * reset tmp_alone_branch to the beginning of the
		 * list.
		 */
		rq->tmp_alone_branch = &rq->leaf_cfs_rq_list;
		return true;
	}

	if (!cfs_rq->tg->parent) {
		/*
		 * cfs rq without parent should be put
		 * at the tail of the list.
		 */
		list_add_tail_rcu(&cfs_rq->leaf_cfs_rq_list,
			&rq->leaf_cfs_rq_list);
		/*
		 * We have reach the top of a tree so we can reset
		 * tmp_alone_branch to the beginning of the list.
		 */
		rq->tmp_alone_branch = &rq->leaf_cfs_rq_list;
		return true;
	}

	/*
	 * The parent has not already been added so we want to
	 * make sure that it will be put after us.
	 * tmp_alone_branch points to the begin of the branch
	 * where we will add parent.
	 */
	list_add_rcu(&cfs_rq->leaf_cfs_rq_list, rq->tmp_alone_branch);
	/*
	 * update tmp_alone_branch to points to the new begin
	 * of the branch
	 */
	rq->tmp_alone_branch = &cfs_rq->leaf_cfs_rq_list;
	return false;
}

static inline void list_del_leaf_cfs_rq(struct cfs_rq *cfs_rq)
{
	if (cfs_rq->on_list) {
		struct rq *rq = rq_of(cfs_rq);

		/*
		 * With cfs_rq being unthrottled/throttled during an enqueue,
		 * it can happen the tmp_alone_branch points the a leaf that
		 * we finally want to del. In this case, tmp_alone_branch moves
		 * to the prev element but it will point to rq->leaf_cfs_rq_list
		 * at the end of the enqueue.
		 */
		if (rq->tmp_alone_branch == &cfs_rq->leaf_cfs_rq_list)
			rq->tmp_alone_branch = cfs_rq->leaf_cfs_rq_list.prev;

		list_del_rcu(&cfs_rq->leaf_cfs_rq_list);
		cfs_rq->on_list = 0;
	}
}

static inline void assert_list_leaf_cfs_rq(struct rq *rq)
{
	SCHED_WARN_ON(rq->tmp_alone_branch != &rq->leaf_cfs_rq_list);
}

/* Iterate thr' all leaf cfs_rq's on a runqueue */
#define for_each_leaf_cfs_rq_safe(rq, cfs_rq, pos)			\
	list_for_each_entry_safe(cfs_rq, pos, &rq->leaf_cfs_rq_list,	\
				 leaf_cfs_rq_list)

/* Do the two (enqueued) entities belong to the same group ? */
static inline struct cfs_rq *
is_same_group(struct sched_entity *se, struct sched_entity *pse)
{
	if (se->cfs_rq == pse->cfs_rq)
		return se->cfs_rq;

	return NULL;
}

static inline struct sched_entity *parent_entity(struct sched_entity *se)
{
	return se->parent;
}

static void
find_matching_se(struct sched_entity **se, struct sched_entity **pse)
{
	int se_depth, pse_depth;

	/*
	 * preemption test can be made between sibling entities who are in the
	 * same cfs_rq i.e who have a common parent. Walk up the hierarchy of
	 * both tasks until we find their ancestors who are siblings of common
	 * parent.
	 */

	/* First walk up until both entities are at same depth */
	se_depth = (*se)->depth;
	pse_depth = (*pse)->depth;

	while (se_depth > pse_depth) {
		se_depth--;
		*se = parent_entity(*se);
	}

	while (pse_depth > se_depth) {
		pse_depth--;
		*pse = parent_entity(*pse);
	}

	while (!is_same_group(*se, *pse)) {
		*se = parent_entity(*se);
		*pse = parent_entity(*pse);
	}
}

#else	/* !CONFIG_FAIR_GROUP_SCHED */

#define for_each_sched_entity(se) \
		for (; se; se = NULL)

static inline void cfs_rq_tg_path(struct cfs_rq *cfs_rq, char *path, int len)
{
	if (path)
		strlcpy(path, "(null)", len);
}

static inline bool list_add_leaf_cfs_rq(struct cfs_rq *cfs_rq)
{
	return true;
}

static inline void list_del_leaf_cfs_rq(struct cfs_rq *cfs_rq)
{
}

static inline void assert_list_leaf_cfs_rq(struct rq *rq)
{
}

#define for_each_leaf_cfs_rq_safe(rq, cfs_rq, pos)	\
		for (cfs_rq = &rq->cfs, pos = NULL; cfs_rq; cfs_rq = pos)

static inline struct sched_entity *parent_entity(struct sched_entity *se)
{
	return NULL;
}

static inline void
find_matching_se(struct sched_entity **se, struct sched_entity **pse)
{
}

#endif	/* CONFIG_FAIR_GROUP_SCHED */

static __always_inline
void account_cfs_rq_runtime(struct cfs_rq *cfs_rq, u64 delta_exec);

/**************************************************************
 * Scheduling class tree data structure manipulation methods:
 */

static inline u64 max_vruntime(u64 max_vruntime, u64 vruntime)
{
	s64 delta = (s64)(vruntime - max_vruntime);
	if (delta > 0)
		max_vruntime = vruntime;

	return max_vruntime;
}

static inline u64 min_vruntime(u64 min_vruntime, u64 vruntime)
{
	s64 delta = (s64)(vruntime - min_vruntime);
	if (delta < 0)
		min_vruntime = vruntime;

	return min_vruntime;
}

static inline bool entity_before(struct sched_entity *a,
				struct sched_entity *b)
{
	return (s64)(a->vruntime - b->vruntime) < 0;
}

#define __node_2_se(node) \
	rb_entry((node), struct sched_entity, run_node)

static void update_min_vruntime(struct cfs_rq *cfs_rq)
{
	struct sched_entity *curr = cfs_rq->curr;
	struct rb_node *leftmost = rb_first_cached(&cfs_rq->tasks_timeline);

	u64 vruntime = cfs_rq->min_vruntime;

	if (curr) {
		if (curr->on_rq)
			vruntime = curr->vruntime;
		else
			curr = NULL;
	}

	if (leftmost) { /* non-empty tree */
		struct sched_entity *se = __node_2_se(leftmost);

		if (!curr)
			vruntime = se->vruntime;
		else
			vruntime = min_vruntime(vruntime, se->vruntime);
	}

	/* ensure we never gain time by being placed backwards. */
	cfs_rq->min_vruntime = max_vruntime(cfs_rq->min_vruntime, vruntime);
#ifndef CONFIG_64BIT
	smp_wmb();
	cfs_rq->min_vruntime_copy = cfs_rq->min_vruntime;
#endif
}

static inline bool __entity_less(struct rb_node *a, const struct rb_node *b)
{
	return entity_before(__node_2_se(a), __node_2_se(b));
}

/*
 * Enqueue an entity into the rb-tree:
 */
static void __enqueue_entity(struct cfs_rq *cfs_rq, struct sched_entity *se)
{
<<<<<<< HEAD
	struct rb_node **link = &cfs_rq->tasks_timeline.rb_root.rb_node;
	struct rb_node *parent = NULL;
	struct sched_entity *entry;
	bool leftmost = true;

	trace_android_rvh_enqueue_entity(cfs_rq, se);
	/*
	 * Find the right place in the rbtree:
	 */
	while (*link) {
		parent = *link;
		entry = rb_entry(parent, struct sched_entity, run_node);
		/*
		 * We dont care about collisions. Nodes with
		 * the same key stay together.
		 */
		if (entity_before(se, entry)) {
			link = &parent->rb_left;
		} else {
			link = &parent->rb_right;
			leftmost = false;
		}
	}

	rb_link_node(&se->run_node, parent, link);
	rb_insert_color_cached(&se->run_node,
			       &cfs_rq->tasks_timeline, leftmost);
=======
	rb_add_cached(&se->run_node, &cfs_rq->tasks_timeline, __entity_less);
>>>>>>> 754a0abe
}

static void __dequeue_entity(struct cfs_rq *cfs_rq, struct sched_entity *se)
{
	trace_android_rvh_dequeue_entity(cfs_rq, se);
	rb_erase_cached(&se->run_node, &cfs_rq->tasks_timeline);
}

struct sched_entity *__pick_first_entity(struct cfs_rq *cfs_rq)
{
	struct rb_node *left = rb_first_cached(&cfs_rq->tasks_timeline);

	if (!left)
		return NULL;

	return __node_2_se(left);
}

static struct sched_entity *__pick_next_entity(struct sched_entity *se)
{
	struct rb_node *next = rb_next(&se->run_node);

	if (!next)
		return NULL;

	return __node_2_se(next);
}

#ifdef CONFIG_SCHED_DEBUG
struct sched_entity *__pick_last_entity(struct cfs_rq *cfs_rq)
{
	struct rb_node *last = rb_last(&cfs_rq->tasks_timeline.rb_root);

	if (!last)
		return NULL;

	return __node_2_se(last);
}

/**************************************************************
 * Scheduling class statistics methods:
 */

int sched_update_scaling(void)
{
	unsigned int factor = get_update_sysctl_factor();

	sched_nr_latency = DIV_ROUND_UP(sysctl_sched_latency,
					sysctl_sched_min_granularity);

#define WRT_SYSCTL(name) \
	(normalized_sysctl_##name = sysctl_##name / (factor))
	WRT_SYSCTL(sched_min_granularity);
	WRT_SYSCTL(sched_latency);
	WRT_SYSCTL(sched_wakeup_granularity);
#undef WRT_SYSCTL

	return 0;
}
#endif

/*
 * delta /= w
 */
static inline u64 calc_delta_fair(u64 delta, struct sched_entity *se)
{
	if (unlikely(se->load.weight != NICE_0_LOAD))
		delta = __calc_delta(delta, NICE_0_LOAD, &se->load);

	return delta;
}

/*
 * The idea is to set a period in which each task runs once.
 *
 * When there are too many tasks (sched_nr_latency) we have to stretch
 * this period because otherwise the slices get too small.
 *
 * p = (nr <= nl) ? l : l*nr/nl
 */
static u64 __sched_period(unsigned long nr_running)
{
	if (unlikely(nr_running > sched_nr_latency))
		return nr_running * sysctl_sched_min_granularity;
	else
		return sysctl_sched_latency;
}

/*
 * We calculate the wall-time slice from the period by taking a part
 * proportional to the weight.
 *
 * s = p*P[w/rw]
 */
static u64 sched_slice(struct cfs_rq *cfs_rq, struct sched_entity *se)
{
	unsigned int nr_running = cfs_rq->nr_running;
	u64 slice;

	if (sched_feat(ALT_PERIOD))
		nr_running = rq_of(cfs_rq)->cfs.h_nr_running;

	slice = __sched_period(nr_running + !se->on_rq);

	for_each_sched_entity(se) {
		struct load_weight *load;
		struct load_weight lw;

		cfs_rq = cfs_rq_of(se);
		load = &cfs_rq->load;

		if (unlikely(!se->on_rq)) {
			lw = cfs_rq->load;

			update_load_add(&lw, se->load.weight);
			load = &lw;
		}
		slice = __calc_delta(slice, se->load.weight, load);
	}

	if (sched_feat(BASE_SLICE))
		slice = max(slice, (u64)sysctl_sched_min_granularity);

	return slice;
}

/*
 * We calculate the vruntime slice of a to-be-inserted task.
 *
 * vs = s/w
 */
static u64 sched_vslice(struct cfs_rq *cfs_rq, struct sched_entity *se)
{
	return calc_delta_fair(sched_slice(cfs_rq, se), se);
}

#include "pelt.h"
#ifdef CONFIG_SMP

static int select_idle_sibling(struct task_struct *p, int prev_cpu, int cpu);
static unsigned long task_h_load(struct task_struct *p);
static unsigned long capacity_of(int cpu);

/* Give new sched_entity start runnable values to heavy its load in infant time */
void init_entity_runnable_average(struct sched_entity *se)
{
	struct sched_avg *sa = &se->avg;

	memset(sa, 0, sizeof(*sa));

	/*
	 * Tasks are initialized with full load to be seen as heavy tasks until
	 * they get a chance to stabilize to their real load level.
	 * Group entities are initialized with zero load to reflect the fact that
	 * nothing has been attached to the task group yet.
	 */
	if (entity_is_task(se))
		sa->load_avg = scale_load_down(se->load.weight);

	/* when this task enqueue'ed, it will contribute to its cfs_rq's load_avg */
}

static void attach_entity_cfs_rq(struct sched_entity *se);

/*
 * With new tasks being created, their initial util_avgs are extrapolated
 * based on the cfs_rq's current util_avg:
 *
 *   util_avg = cfs_rq->util_avg / (cfs_rq->load_avg + 1) * se.load.weight
 *
 * However, in many cases, the above util_avg does not give a desired
 * value. Moreover, the sum of the util_avgs may be divergent, such
 * as when the series is a harmonic series.
 *
 * To solve this problem, we also cap the util_avg of successive tasks to
 * only 1/2 of the left utilization budget:
 *
 *   util_avg_cap = (cpu_scale - cfs_rq->avg.util_avg) / 2^n
 *
 * where n denotes the nth task and cpu_scale the CPU capacity.
 *
 * For example, for a CPU with 1024 of capacity, a simplest series from
 * the beginning would be like:
 *
 *  task  util_avg: 512, 256, 128,  64,  32,   16,    8, ...
 * cfs_rq util_avg: 512, 768, 896, 960, 992, 1008, 1016, ...
 *
 * Finally, that extrapolated util_avg is clamped to the cap (util_avg_cap)
 * if util_avg > util_avg_cap.
 */
void post_init_entity_util_avg(struct task_struct *p)
{
	struct sched_entity *se = &p->se;
	struct cfs_rq *cfs_rq = cfs_rq_of(se);
	struct sched_avg *sa = &se->avg;
	long cpu_scale = arch_scale_cpu_capacity(cpu_of(rq_of(cfs_rq)));
	long cap = (long)(cpu_scale - cfs_rq->avg.util_avg) / 2;

	if (cap > 0) {
		if (cfs_rq->avg.util_avg != 0) {
			sa->util_avg  = cfs_rq->avg.util_avg * se->load.weight;
			sa->util_avg /= (cfs_rq->avg.load_avg + 1);

			if (sa->util_avg > cap)
				sa->util_avg = cap;
		} else {
			sa->util_avg = cap;
		}
	}

	sa->runnable_avg = sa->util_avg;

	if (p->sched_class != &fair_sched_class) {
		/*
		 * For !fair tasks do:
		 *
		update_cfs_rq_load_avg(now, cfs_rq);
		attach_entity_load_avg(cfs_rq, se);
		switched_from_fair(rq, p);
		 *
		 * such that the next switched_to_fair() has the
		 * expected state.
		 */
		se->avg.last_update_time = cfs_rq_clock_pelt(cfs_rq);
		return;
	}

	/* Hook before this se's util is attached to cfs_rq's util */
	trace_android_rvh_post_init_entity_util_avg(se);
	attach_entity_cfs_rq(se);
}

#else /* !CONFIG_SMP */
void init_entity_runnable_average(struct sched_entity *se)
{
}
void post_init_entity_util_avg(struct task_struct *p)
{
}
static void update_tg_load_avg(struct cfs_rq *cfs_rq)
{
}
#endif /* CONFIG_SMP */

/*
 * Update the current task's runtime statistics.
 */
static void update_curr(struct cfs_rq *cfs_rq)
{
	struct sched_entity *curr = cfs_rq->curr;
	u64 now = rq_clock_task(rq_of(cfs_rq));
	u64 delta_exec;

	if (unlikely(!curr))
		return;

	delta_exec = now - curr->exec_start;
	if (unlikely((s64)delta_exec <= 0))
		return;

	curr->exec_start = now;

	schedstat_set(curr->statistics.exec_max,
		      max(delta_exec, curr->statistics.exec_max));

	curr->sum_exec_runtime += delta_exec;
	schedstat_add(cfs_rq->exec_clock, delta_exec);

	curr->vruntime += calc_delta_fair(delta_exec, curr);
	update_min_vruntime(cfs_rq);

	if (entity_is_task(curr)) {
		struct task_struct *curtask = task_of(curr);

		trace_sched_stat_runtime(curtask, delta_exec, curr->vruntime);
		cgroup_account_cputime(curtask, delta_exec);
		account_group_exec_runtime(curtask, delta_exec);
	}

	account_cfs_rq_runtime(cfs_rq, delta_exec);
}

static void update_curr_fair(struct rq *rq)
{
	update_curr(cfs_rq_of(&rq->curr->se));
}

static inline void
update_stats_wait_start(struct cfs_rq *cfs_rq, struct sched_entity *se)
{
	u64 wait_start, prev_wait_start;

	if (!schedstat_enabled())
		return;

	wait_start = rq_clock(rq_of(cfs_rq));
	prev_wait_start = schedstat_val(se->statistics.wait_start);

	if (entity_is_task(se) && task_on_rq_migrating(task_of(se)) &&
	    likely(wait_start > prev_wait_start))
		wait_start -= prev_wait_start;

	__schedstat_set(se->statistics.wait_start, wait_start);
}

static inline void
update_stats_wait_end(struct cfs_rq *cfs_rq, struct sched_entity *se)
{
	struct task_struct *p;
	u64 delta;

	if (!schedstat_enabled())
		return;

	/*
	 * When the sched_schedstat changes from 0 to 1, some sched se
	 * maybe already in the runqueue, the se->statistics.wait_start
	 * will be 0.So it will let the delta wrong. We need to avoid this
	 * scenario.
	 */
	if (unlikely(!schedstat_val(se->statistics.wait_start)))
		return;

	delta = rq_clock(rq_of(cfs_rq)) - schedstat_val(se->statistics.wait_start);

	if (entity_is_task(se)) {
		p = task_of(se);
		if (task_on_rq_migrating(p)) {
			/*
			 * Preserve migrating task's wait time so wait_start
			 * time stamp can be adjusted to accumulate wait time
			 * prior to migration.
			 */
			__schedstat_set(se->statistics.wait_start, delta);
			return;
		}
		trace_sched_stat_wait(p, delta);
	}

	__schedstat_set(se->statistics.wait_max,
		      max(schedstat_val(se->statistics.wait_max), delta));
	__schedstat_inc(se->statistics.wait_count);
	__schedstat_add(se->statistics.wait_sum, delta);
	__schedstat_set(se->statistics.wait_start, 0);
}

static inline void
update_stats_enqueue_sleeper(struct cfs_rq *cfs_rq, struct sched_entity *se)
{
	struct task_struct *tsk = NULL;
	u64 sleep_start, block_start;

	if (!schedstat_enabled())
		return;

	sleep_start = schedstat_val(se->statistics.sleep_start);
	block_start = schedstat_val(se->statistics.block_start);

	if (entity_is_task(se))
		tsk = task_of(se);

	if (sleep_start) {
		u64 delta = rq_clock(rq_of(cfs_rq)) - sleep_start;

		if ((s64)delta < 0)
			delta = 0;

		if (unlikely(delta > schedstat_val(se->statistics.sleep_max)))
			__schedstat_set(se->statistics.sleep_max, delta);

		__schedstat_set(se->statistics.sleep_start, 0);
		__schedstat_add(se->statistics.sum_sleep_runtime, delta);

		if (tsk) {
			account_scheduler_latency(tsk, delta >> 10, 1);
			trace_sched_stat_sleep(tsk, delta);
		}
	}
	if (block_start) {
		u64 delta = rq_clock(rq_of(cfs_rq)) - block_start;

		if ((s64)delta < 0)
			delta = 0;

		if (unlikely(delta > schedstat_val(se->statistics.block_max)))
			__schedstat_set(se->statistics.block_max, delta);

		__schedstat_set(se->statistics.block_start, 0);
		__schedstat_add(se->statistics.sum_sleep_runtime, delta);

		if (tsk) {
			if (tsk->in_iowait) {
				__schedstat_add(se->statistics.iowait_sum, delta);
				__schedstat_inc(se->statistics.iowait_count);
				trace_sched_stat_iowait(tsk, delta);
			}

			trace_sched_stat_blocked(tsk, delta);
			trace_sched_blocked_reason(tsk);

			/*
			 * Blocking time is in units of nanosecs, so shift by
			 * 20 to get a milliseconds-range estimation of the
			 * amount of time that the task spent sleeping:
			 */
			if (unlikely(prof_on == SLEEP_PROFILING)) {
				profile_hits(SLEEP_PROFILING,
						(void *)get_wchan(tsk),
						delta >> 20);
			}
			account_scheduler_latency(tsk, delta >> 10, 0);
		}
	}
}

/*
 * Task is being enqueued - update stats:
 */
static inline void
update_stats_enqueue(struct cfs_rq *cfs_rq, struct sched_entity *se, int flags)
{
	if (!schedstat_enabled())
		return;

	/*
	 * Are we enqueueing a waiting task? (for current tasks
	 * a dequeue/enqueue event is a NOP)
	 */
	if (se != cfs_rq->curr)
		update_stats_wait_start(cfs_rq, se);

	if (flags & ENQUEUE_WAKEUP)
		update_stats_enqueue_sleeper(cfs_rq, se);
}

static inline void
update_stats_dequeue(struct cfs_rq *cfs_rq, struct sched_entity *se, int flags)
{

	if (!schedstat_enabled())
		return;

	/*
	 * Mark the end of the wait period if dequeueing a
	 * waiting task:
	 */
	if (se != cfs_rq->curr)
		update_stats_wait_end(cfs_rq, se);

	if ((flags & DEQUEUE_SLEEP) && entity_is_task(se)) {
		struct task_struct *tsk = task_of(se);
		unsigned int state;

		/* XXX racy against TTWU */
		state = READ_ONCE(tsk->__state);
		if (state & TASK_INTERRUPTIBLE)
			__schedstat_set(se->statistics.sleep_start,
				      rq_clock(rq_of(cfs_rq)));
		if (state & TASK_UNINTERRUPTIBLE)
			__schedstat_set(se->statistics.block_start,
				      rq_clock(rq_of(cfs_rq)));
	}
}

/*
 * We are picking a new current task - update its stats:
 */
static inline void
update_stats_curr_start(struct cfs_rq *cfs_rq, struct sched_entity *se)
{
	/*
	 * We are starting a new run period:
	 */
	se->exec_start = rq_clock_task(rq_of(cfs_rq));
}

/**************************************************
 * Scheduling class queueing methods:
 */

#ifdef CONFIG_NUMA_BALANCING
/*
 * Approximate time to scan a full NUMA task in ms. The task scan period is
 * calculated based on the tasks virtual memory size and
 * numa_balancing_scan_size.
 */
unsigned int sysctl_numa_balancing_scan_period_min = 1000;
unsigned int sysctl_numa_balancing_scan_period_max = 60000;

/* Portion of address space to scan in MB */
unsigned int sysctl_numa_balancing_scan_size = 256;

/* Scan @scan_size MB every @scan_period after an initial @scan_delay in ms */
unsigned int sysctl_numa_balancing_scan_delay = 1000;

struct numa_group {
	refcount_t refcount;

	spinlock_t lock; /* nr_tasks, tasks */
	int nr_tasks;
	pid_t gid;
	int active_nodes;

	struct rcu_head rcu;
	unsigned long total_faults;
	unsigned long max_faults_cpu;
	/*
	 * Faults_cpu is used to decide whether memory should move
	 * towards the CPU. As a consequence, these stats are weighted
	 * more by CPU use than by memory faults.
	 */
	unsigned long *faults_cpu;
	unsigned long faults[];
};

/*
 * For functions that can be called in multiple contexts that permit reading
 * ->numa_group (see struct task_struct for locking rules).
 */
static struct numa_group *deref_task_numa_group(struct task_struct *p)
{
	return rcu_dereference_check(p->numa_group, p == current ||
		(lockdep_is_held(__rq_lockp(task_rq(p))) && !READ_ONCE(p->on_cpu)));
}

static struct numa_group *deref_curr_numa_group(struct task_struct *p)
{
	return rcu_dereference_protected(p->numa_group, p == current);
}

static inline unsigned long group_faults_priv(struct numa_group *ng);
static inline unsigned long group_faults_shared(struct numa_group *ng);

static unsigned int task_nr_scan_windows(struct task_struct *p)
{
	unsigned long rss = 0;
	unsigned long nr_scan_pages;

	/*
	 * Calculations based on RSS as non-present and empty pages are skipped
	 * by the PTE scanner and NUMA hinting faults should be trapped based
	 * on resident pages
	 */
	nr_scan_pages = sysctl_numa_balancing_scan_size << (20 - PAGE_SHIFT);
	rss = get_mm_rss(p->mm);
	if (!rss)
		rss = nr_scan_pages;

	rss = round_up(rss, nr_scan_pages);
	return rss / nr_scan_pages;
}

/* For sanity's sake, never scan more PTEs than MAX_SCAN_WINDOW MB/sec. */
#define MAX_SCAN_WINDOW 2560

static unsigned int task_scan_min(struct task_struct *p)
{
	unsigned int scan_size = READ_ONCE(sysctl_numa_balancing_scan_size);
	unsigned int scan, floor;
	unsigned int windows = 1;

	if (scan_size < MAX_SCAN_WINDOW)
		windows = MAX_SCAN_WINDOW / scan_size;
	floor = 1000 / windows;

	scan = sysctl_numa_balancing_scan_period_min / task_nr_scan_windows(p);
	return max_t(unsigned int, floor, scan);
}

static unsigned int task_scan_start(struct task_struct *p)
{
	unsigned long smin = task_scan_min(p);
	unsigned long period = smin;
	struct numa_group *ng;

	/* Scale the maximum scan period with the amount of shared memory. */
	rcu_read_lock();
	ng = rcu_dereference(p->numa_group);
	if (ng) {
		unsigned long shared = group_faults_shared(ng);
		unsigned long private = group_faults_priv(ng);

		period *= refcount_read(&ng->refcount);
		period *= shared + 1;
		period /= private + shared + 1;
	}
	rcu_read_unlock();

	return max(smin, period);
}

static unsigned int task_scan_max(struct task_struct *p)
{
	unsigned long smin = task_scan_min(p);
	unsigned long smax;
	struct numa_group *ng;

	/* Watch for min being lower than max due to floor calculations */
	smax = sysctl_numa_balancing_scan_period_max / task_nr_scan_windows(p);

	/* Scale the maximum scan period with the amount of shared memory. */
	ng = deref_curr_numa_group(p);
	if (ng) {
		unsigned long shared = group_faults_shared(ng);
		unsigned long private = group_faults_priv(ng);
		unsigned long period = smax;

		period *= refcount_read(&ng->refcount);
		period *= shared + 1;
		period /= private + shared + 1;

		smax = max(smax, period);
	}

	return max(smin, smax);
}

static void account_numa_enqueue(struct rq *rq, struct task_struct *p)
{
	rq->nr_numa_running += (p->numa_preferred_nid != NUMA_NO_NODE);
	rq->nr_preferred_running += (p->numa_preferred_nid == task_node(p));
}

static void account_numa_dequeue(struct rq *rq, struct task_struct *p)
{
	rq->nr_numa_running -= (p->numa_preferred_nid != NUMA_NO_NODE);
	rq->nr_preferred_running -= (p->numa_preferred_nid == task_node(p));
}

/* Shared or private faults. */
#define NR_NUMA_HINT_FAULT_TYPES 2

/* Memory and CPU locality */
#define NR_NUMA_HINT_FAULT_STATS (NR_NUMA_HINT_FAULT_TYPES * 2)

/* Averaged statistics, and temporary buffers. */
#define NR_NUMA_HINT_FAULT_BUCKETS (NR_NUMA_HINT_FAULT_STATS * 2)

pid_t task_numa_group_id(struct task_struct *p)
{
	struct numa_group *ng;
	pid_t gid = 0;

	rcu_read_lock();
	ng = rcu_dereference(p->numa_group);
	if (ng)
		gid = ng->gid;
	rcu_read_unlock();

	return gid;
}

/*
 * The averaged statistics, shared & private, memory & CPU,
 * occupy the first half of the array. The second half of the
 * array is for current counters, which are averaged into the
 * first set by task_numa_placement.
 */
static inline int task_faults_idx(enum numa_faults_stats s, int nid, int priv)
{
	return NR_NUMA_HINT_FAULT_TYPES * (s * nr_node_ids + nid) + priv;
}

static inline unsigned long task_faults(struct task_struct *p, int nid)
{
	if (!p->numa_faults)
		return 0;

	return p->numa_faults[task_faults_idx(NUMA_MEM, nid, 0)] +
		p->numa_faults[task_faults_idx(NUMA_MEM, nid, 1)];
}

static inline unsigned long group_faults(struct task_struct *p, int nid)
{
	struct numa_group *ng = deref_task_numa_group(p);

	if (!ng)
		return 0;

	return ng->faults[task_faults_idx(NUMA_MEM, nid, 0)] +
		ng->faults[task_faults_idx(NUMA_MEM, nid, 1)];
}

static inline unsigned long group_faults_cpu(struct numa_group *group, int nid)
{
	return group->faults_cpu[task_faults_idx(NUMA_MEM, nid, 0)] +
		group->faults_cpu[task_faults_idx(NUMA_MEM, nid, 1)];
}

static inline unsigned long group_faults_priv(struct numa_group *ng)
{
	unsigned long faults = 0;
	int node;

	for_each_online_node(node) {
		faults += ng->faults[task_faults_idx(NUMA_MEM, node, 1)];
	}

	return faults;
}

static inline unsigned long group_faults_shared(struct numa_group *ng)
{
	unsigned long faults = 0;
	int node;

	for_each_online_node(node) {
		faults += ng->faults[task_faults_idx(NUMA_MEM, node, 0)];
	}

	return faults;
}

/*
 * A node triggering more than 1/3 as many NUMA faults as the maximum is
 * considered part of a numa group's pseudo-interleaving set. Migrations
 * between these nodes are slowed down, to allow things to settle down.
 */
#define ACTIVE_NODE_FRACTION 3

static bool numa_is_active_node(int nid, struct numa_group *ng)
{
	return group_faults_cpu(ng, nid) * ACTIVE_NODE_FRACTION > ng->max_faults_cpu;
}

/* Handle placement on systems where not all nodes are directly connected. */
static unsigned long score_nearby_nodes(struct task_struct *p, int nid,
					int maxdist, bool task)
{
	unsigned long score = 0;
	int node;

	/*
	 * All nodes are directly connected, and the same distance
	 * from each other. No need for fancy placement algorithms.
	 */
	if (sched_numa_topology_type == NUMA_DIRECT)
		return 0;

	/*
	 * This code is called for each node, introducing N^2 complexity,
	 * which should be ok given the number of nodes rarely exceeds 8.
	 */
	for_each_online_node(node) {
		unsigned long faults;
		int dist = node_distance(nid, node);

		/*
		 * The furthest away nodes in the system are not interesting
		 * for placement; nid was already counted.
		 */
		if (dist == sched_max_numa_distance || node == nid)
			continue;

		/*
		 * On systems with a backplane NUMA topology, compare groups
		 * of nodes, and move tasks towards the group with the most
		 * memory accesses. When comparing two nodes at distance
		 * "hoplimit", only nodes closer by than "hoplimit" are part
		 * of each group. Skip other nodes.
		 */
		if (sched_numa_topology_type == NUMA_BACKPLANE &&
					dist >= maxdist)
			continue;

		/* Add up the faults from nearby nodes. */
		if (task)
			faults = task_faults(p, node);
		else
			faults = group_faults(p, node);

		/*
		 * On systems with a glueless mesh NUMA topology, there are
		 * no fixed "groups of nodes". Instead, nodes that are not
		 * directly connected bounce traffic through intermediate
		 * nodes; a numa_group can occupy any set of nodes.
		 * The further away a node is, the less the faults count.
		 * This seems to result in good task placement.
		 */
		if (sched_numa_topology_type == NUMA_GLUELESS_MESH) {
			faults *= (sched_max_numa_distance - dist);
			faults /= (sched_max_numa_distance - LOCAL_DISTANCE);
		}

		score += faults;
	}

	return score;
}

/*
 * These return the fraction of accesses done by a particular task, or
 * task group, on a particular numa node.  The group weight is given a
 * larger multiplier, in order to group tasks together that are almost
 * evenly spread out between numa nodes.
 */
static inline unsigned long task_weight(struct task_struct *p, int nid,
					int dist)
{
	unsigned long faults, total_faults;

	if (!p->numa_faults)
		return 0;

	total_faults = p->total_numa_faults;

	if (!total_faults)
		return 0;

	faults = task_faults(p, nid);
	faults += score_nearby_nodes(p, nid, dist, true);

	return 1000 * faults / total_faults;
}

static inline unsigned long group_weight(struct task_struct *p, int nid,
					 int dist)
{
	struct numa_group *ng = deref_task_numa_group(p);
	unsigned long faults, total_faults;

	if (!ng)
		return 0;

	total_faults = ng->total_faults;

	if (!total_faults)
		return 0;

	faults = group_faults(p, nid);
	faults += score_nearby_nodes(p, nid, dist, false);

	return 1000 * faults / total_faults;
}

bool should_numa_migrate_memory(struct task_struct *p, struct page * page,
				int src_nid, int dst_cpu)
{
	struct numa_group *ng = deref_curr_numa_group(p);
	int dst_nid = cpu_to_node(dst_cpu);
	int last_cpupid, this_cpupid;

	this_cpupid = cpu_pid_to_cpupid(dst_cpu, current->pid);
	last_cpupid = page_cpupid_xchg_last(page, this_cpupid);

	/*
	 * Allow first faults or private faults to migrate immediately early in
	 * the lifetime of a task. The magic number 4 is based on waiting for
	 * two full passes of the "multi-stage node selection" test that is
	 * executed below.
	 */
	if ((p->numa_preferred_nid == NUMA_NO_NODE || p->numa_scan_seq <= 4) &&
	    (cpupid_pid_unset(last_cpupid) || cpupid_match_pid(p, last_cpupid)))
		return true;

	/*
	 * Multi-stage node selection is used in conjunction with a periodic
	 * migration fault to build a temporal task<->page relation. By using
	 * a two-stage filter we remove short/unlikely relations.
	 *
	 * Using P(p) ~ n_p / n_t as per frequentist probability, we can equate
	 * a task's usage of a particular page (n_p) per total usage of this
	 * page (n_t) (in a given time-span) to a probability.
	 *
	 * Our periodic faults will sample this probability and getting the
	 * same result twice in a row, given these samples are fully
	 * independent, is then given by P(n)^2, provided our sample period
	 * is sufficiently short compared to the usage pattern.
	 *
	 * This quadric squishes small probabilities, making it less likely we
	 * act on an unlikely task<->page relation.
	 */
	if (!cpupid_pid_unset(last_cpupid) &&
				cpupid_to_nid(last_cpupid) != dst_nid)
		return false;

	/* Always allow migrate on private faults */
	if (cpupid_match_pid(p, last_cpupid))
		return true;

	/* A shared fault, but p->numa_group has not been set up yet. */
	if (!ng)
		return true;

	/*
	 * Destination node is much more heavily used than the source
	 * node? Allow migration.
	 */
	if (group_faults_cpu(ng, dst_nid) > group_faults_cpu(ng, src_nid) *
					ACTIVE_NODE_FRACTION)
		return true;

	/*
	 * Distribute memory according to CPU & memory use on each node,
	 * with 3/4 hysteresis to avoid unnecessary memory migrations:
	 *
	 * faults_cpu(dst)   3   faults_cpu(src)
	 * --------------- * - > ---------------
	 * faults_mem(dst)   4   faults_mem(src)
	 */
	return group_faults_cpu(ng, dst_nid) * group_faults(p, src_nid) * 3 >
	       group_faults_cpu(ng, src_nid) * group_faults(p, dst_nid) * 4;
}

/*
 * 'numa_type' describes the node at the moment of load balancing.
 */
enum numa_type {
	/* The node has spare capacity that can be used to run more tasks.  */
	node_has_spare = 0,
	/*
	 * The node is fully used and the tasks don't compete for more CPU
	 * cycles. Nevertheless, some tasks might wait before running.
	 */
	node_fully_busy,
	/*
	 * The node is overloaded and can't provide expected CPU cycles to all
	 * tasks.
	 */
	node_overloaded
};

/* Cached statistics for all CPUs within a node */
struct numa_stats {
	unsigned long load;
	unsigned long runnable;
	unsigned long util;
	/* Total compute capacity of CPUs on a node */
	unsigned long compute_capacity;
	unsigned int nr_running;
	unsigned int weight;
	enum numa_type node_type;
	int idle_cpu;
};

static inline bool is_core_idle(int cpu)
{
#ifdef CONFIG_SCHED_SMT
	int sibling;

	for_each_cpu(sibling, cpu_smt_mask(cpu)) {
		if (cpu == sibling)
			continue;

		if (!idle_cpu(cpu))
			return false;
	}
#endif

	return true;
}

struct task_numa_env {
	struct task_struct *p;

	int src_cpu, src_nid;
	int dst_cpu, dst_nid;

	struct numa_stats src_stats, dst_stats;

	int imbalance_pct;
	int dist;

	struct task_struct *best_task;
	long best_imp;
	int best_cpu;
};

static unsigned long cpu_load(struct rq *rq);
static unsigned long cpu_runnable(struct rq *rq);
static unsigned long cpu_util(int cpu);
static inline long adjust_numa_imbalance(int imbalance,
					int dst_running, int dst_weight);

static inline enum
numa_type numa_classify(unsigned int imbalance_pct,
			 struct numa_stats *ns)
{
	if ((ns->nr_running > ns->weight) &&
	    (((ns->compute_capacity * 100) < (ns->util * imbalance_pct)) ||
	     ((ns->compute_capacity * imbalance_pct) < (ns->runnable * 100))))
		return node_overloaded;

	if ((ns->nr_running < ns->weight) ||
	    (((ns->compute_capacity * 100) > (ns->util * imbalance_pct)) &&
	     ((ns->compute_capacity * imbalance_pct) > (ns->runnable * 100))))
		return node_has_spare;

	return node_fully_busy;
}

#ifdef CONFIG_SCHED_SMT
/* Forward declarations of select_idle_sibling helpers */
static inline bool test_idle_cores(int cpu, bool def);
static inline int numa_idle_core(int idle_core, int cpu)
{
	if (!static_branch_likely(&sched_smt_present) ||
	    idle_core >= 0 || !test_idle_cores(cpu, false))
		return idle_core;

	/*
	 * Prefer cores instead of packing HT siblings
	 * and triggering future load balancing.
	 */
	if (is_core_idle(cpu))
		idle_core = cpu;

	return idle_core;
}
#else
static inline int numa_idle_core(int idle_core, int cpu)
{
	return idle_core;
}
#endif

/*
 * Gather all necessary information to make NUMA balancing placement
 * decisions that are compatible with standard load balancer. This
 * borrows code and logic from update_sg_lb_stats but sharing a
 * common implementation is impractical.
 */
static void update_numa_stats(struct task_numa_env *env,
			      struct numa_stats *ns, int nid,
			      bool find_idle)
{
	int cpu, idle_core = -1;

	memset(ns, 0, sizeof(*ns));
	ns->idle_cpu = -1;

	rcu_read_lock();
	for_each_cpu(cpu, cpumask_of_node(nid)) {
		struct rq *rq = cpu_rq(cpu);

		ns->load += cpu_load(rq);
		ns->runnable += cpu_runnable(rq);
		ns->util += cpu_util(cpu);
		ns->nr_running += rq->cfs.h_nr_running;
		ns->compute_capacity += capacity_of(cpu);

		if (find_idle && !rq->nr_running && idle_cpu(cpu)) {
			if (READ_ONCE(rq->numa_migrate_on) ||
			    !cpumask_test_cpu(cpu, env->p->cpus_ptr))
				continue;

			if (ns->idle_cpu == -1)
				ns->idle_cpu = cpu;

			idle_core = numa_idle_core(idle_core, cpu);
		}
	}
	rcu_read_unlock();

	ns->weight = cpumask_weight(cpumask_of_node(nid));

	ns->node_type = numa_classify(env->imbalance_pct, ns);

	if (idle_core >= 0)
		ns->idle_cpu = idle_core;
}

static void task_numa_assign(struct task_numa_env *env,
			     struct task_struct *p, long imp)
{
	struct rq *rq = cpu_rq(env->dst_cpu);

	/* Check if run-queue part of active NUMA balance. */
	if (env->best_cpu != env->dst_cpu && xchg(&rq->numa_migrate_on, 1)) {
		int cpu;
		int start = env->dst_cpu;

		/* Find alternative idle CPU. */
		for_each_cpu_wrap(cpu, cpumask_of_node(env->dst_nid), start) {
			if (cpu == env->best_cpu || !idle_cpu(cpu) ||
			    !cpumask_test_cpu(cpu, env->p->cpus_ptr)) {
				continue;
			}

			env->dst_cpu = cpu;
			rq = cpu_rq(env->dst_cpu);
			if (!xchg(&rq->numa_migrate_on, 1))
				goto assign;
		}

		/* Failed to find an alternative idle CPU */
		return;
	}

assign:
	/*
	 * Clear previous best_cpu/rq numa-migrate flag, since task now
	 * found a better CPU to move/swap.
	 */
	if (env->best_cpu != -1 && env->best_cpu != env->dst_cpu) {
		rq = cpu_rq(env->best_cpu);
		WRITE_ONCE(rq->numa_migrate_on, 0);
	}

	if (env->best_task)
		put_task_struct(env->best_task);
	if (p)
		get_task_struct(p);

	env->best_task = p;
	env->best_imp = imp;
	env->best_cpu = env->dst_cpu;
}

static bool load_too_imbalanced(long src_load, long dst_load,
				struct task_numa_env *env)
{
	long imb, old_imb;
	long orig_src_load, orig_dst_load;
	long src_capacity, dst_capacity;

	/*
	 * The load is corrected for the CPU capacity available on each node.
	 *
	 * src_load        dst_load
	 * ------------ vs ---------
	 * src_capacity    dst_capacity
	 */
	src_capacity = env->src_stats.compute_capacity;
	dst_capacity = env->dst_stats.compute_capacity;

	imb = abs(dst_load * src_capacity - src_load * dst_capacity);

	orig_src_load = env->src_stats.load;
	orig_dst_load = env->dst_stats.load;

	old_imb = abs(orig_dst_load * src_capacity - orig_src_load * dst_capacity);

	/* Would this change make things worse? */
	return (imb > old_imb);
}

/*
 * Maximum NUMA importance can be 1998 (2*999);
 * SMALLIMP @ 30 would be close to 1998/64.
 * Used to deter task migration.
 */
#define SMALLIMP	30

/*
 * This checks if the overall compute and NUMA accesses of the system would
 * be improved if the source tasks was migrated to the target dst_cpu taking
 * into account that it might be best if task running on the dst_cpu should
 * be exchanged with the source task
 */
static bool task_numa_compare(struct task_numa_env *env,
			      long taskimp, long groupimp, bool maymove)
{
	struct numa_group *cur_ng, *p_ng = deref_curr_numa_group(env->p);
	struct rq *dst_rq = cpu_rq(env->dst_cpu);
	long imp = p_ng ? groupimp : taskimp;
	struct task_struct *cur;
	long src_load, dst_load;
	int dist = env->dist;
	long moveimp = imp;
	long load;
	bool stopsearch = false;

	if (READ_ONCE(dst_rq->numa_migrate_on))
		return false;

	rcu_read_lock();
	cur = rcu_dereference(dst_rq->curr);
	if (cur && ((cur->flags & PF_EXITING) || is_idle_task(cur)))
		cur = NULL;

	/*
	 * Because we have preemption enabled we can get migrated around and
	 * end try selecting ourselves (current == env->p) as a swap candidate.
	 */
	if (cur == env->p) {
		stopsearch = true;
		goto unlock;
	}

	if (!cur) {
		if (maymove && moveimp >= env->best_imp)
			goto assign;
		else
			goto unlock;
	}

	/* Skip this swap candidate if cannot move to the source cpu. */
	if (!cpumask_test_cpu(env->src_cpu, cur->cpus_ptr))
		goto unlock;

	/*
	 * Skip this swap candidate if it is not moving to its preferred
	 * node and the best task is.
	 */
	if (env->best_task &&
	    env->best_task->numa_preferred_nid == env->src_nid &&
	    cur->numa_preferred_nid != env->src_nid) {
		goto unlock;
	}

	/*
	 * "imp" is the fault differential for the source task between the
	 * source and destination node. Calculate the total differential for
	 * the source task and potential destination task. The more negative
	 * the value is, the more remote accesses that would be expected to
	 * be incurred if the tasks were swapped.
	 *
	 * If dst and source tasks are in the same NUMA group, or not
	 * in any group then look only at task weights.
	 */
	cur_ng = rcu_dereference(cur->numa_group);
	if (cur_ng == p_ng) {
		imp = taskimp + task_weight(cur, env->src_nid, dist) -
		      task_weight(cur, env->dst_nid, dist);
		/*
		 * Add some hysteresis to prevent swapping the
		 * tasks within a group over tiny differences.
		 */
		if (cur_ng)
			imp -= imp / 16;
	} else {
		/*
		 * Compare the group weights. If a task is all by itself
		 * (not part of a group), use the task weight instead.
		 */
		if (cur_ng && p_ng)
			imp += group_weight(cur, env->src_nid, dist) -
			       group_weight(cur, env->dst_nid, dist);
		else
			imp += task_weight(cur, env->src_nid, dist) -
			       task_weight(cur, env->dst_nid, dist);
	}

	/* Discourage picking a task already on its preferred node */
	if (cur->numa_preferred_nid == env->dst_nid)
		imp -= imp / 16;

	/*
	 * Encourage picking a task that moves to its preferred node.
	 * This potentially makes imp larger than it's maximum of
	 * 1998 (see SMALLIMP and task_weight for why) but in this
	 * case, it does not matter.
	 */
	if (cur->numa_preferred_nid == env->src_nid)
		imp += imp / 8;

	if (maymove && moveimp > imp && moveimp > env->best_imp) {
		imp = moveimp;
		cur = NULL;
		goto assign;
	}

	/*
	 * Prefer swapping with a task moving to its preferred node over a
	 * task that is not.
	 */
	if (env->best_task && cur->numa_preferred_nid == env->src_nid &&
	    env->best_task->numa_preferred_nid != env->src_nid) {
		goto assign;
	}

	/*
	 * If the NUMA importance is less than SMALLIMP,
	 * task migration might only result in ping pong
	 * of tasks and also hurt performance due to cache
	 * misses.
	 */
	if (imp < SMALLIMP || imp <= env->best_imp + SMALLIMP / 2)
		goto unlock;

	/*
	 * In the overloaded case, try and keep the load balanced.
	 */
	load = task_h_load(env->p) - task_h_load(cur);
	if (!load)
		goto assign;

	dst_load = env->dst_stats.load + load;
	src_load = env->src_stats.load - load;

	if (load_too_imbalanced(src_load, dst_load, env))
		goto unlock;

assign:
	/* Evaluate an idle CPU for a task numa move. */
	if (!cur) {
		int cpu = env->dst_stats.idle_cpu;

		/* Nothing cached so current CPU went idle since the search. */
		if (cpu < 0)
			cpu = env->dst_cpu;

		/*
		 * If the CPU is no longer truly idle and the previous best CPU
		 * is, keep using it.
		 */
		if (!idle_cpu(cpu) && env->best_cpu >= 0 &&
		    idle_cpu(env->best_cpu)) {
			cpu = env->best_cpu;
		}

		env->dst_cpu = cpu;
	}

	task_numa_assign(env, cur, imp);

	/*
	 * If a move to idle is allowed because there is capacity or load
	 * balance improves then stop the search. While a better swap
	 * candidate may exist, a search is not free.
	 */
	if (maymove && !cur && env->best_cpu >= 0 && idle_cpu(env->best_cpu))
		stopsearch = true;

	/*
	 * If a swap candidate must be identified and the current best task
	 * moves its preferred node then stop the search.
	 */
	if (!maymove && env->best_task &&
	    env->best_task->numa_preferred_nid == env->src_nid) {
		stopsearch = true;
	}
unlock:
	rcu_read_unlock();

	return stopsearch;
}

static void task_numa_find_cpu(struct task_numa_env *env,
				long taskimp, long groupimp)
{
	bool maymove = false;
	int cpu;

	/*
	 * If dst node has spare capacity, then check if there is an
	 * imbalance that would be overruled by the load balancer.
	 */
	if (env->dst_stats.node_type == node_has_spare) {
		unsigned int imbalance;
		int src_running, dst_running;

		/*
		 * Would movement cause an imbalance? Note that if src has
		 * more running tasks that the imbalance is ignored as the
		 * move improves the imbalance from the perspective of the
		 * CPU load balancer.
		 * */
		src_running = env->src_stats.nr_running - 1;
		dst_running = env->dst_stats.nr_running + 1;
		imbalance = max(0, dst_running - src_running);
		imbalance = adjust_numa_imbalance(imbalance, dst_running,
							env->dst_stats.weight);

		/* Use idle CPU if there is no imbalance */
		if (!imbalance) {
			maymove = true;
			if (env->dst_stats.idle_cpu >= 0) {
				env->dst_cpu = env->dst_stats.idle_cpu;
				task_numa_assign(env, NULL, 0);
				return;
			}
		}
	} else {
		long src_load, dst_load, load;
		/*
		 * If the improvement from just moving env->p direction is better
		 * than swapping tasks around, check if a move is possible.
		 */
		load = task_h_load(env->p);
		dst_load = env->dst_stats.load + load;
		src_load = env->src_stats.load - load;
		maymove = !load_too_imbalanced(src_load, dst_load, env);
	}

	for_each_cpu(cpu, cpumask_of_node(env->dst_nid)) {
		/* Skip this CPU if the source task cannot migrate */
		if (!cpumask_test_cpu(cpu, env->p->cpus_ptr))
			continue;

		env->dst_cpu = cpu;
		if (task_numa_compare(env, taskimp, groupimp, maymove))
			break;
	}
}

static int task_numa_migrate(struct task_struct *p)
{
	struct task_numa_env env = {
		.p = p,

		.src_cpu = task_cpu(p),
		.src_nid = task_node(p),

		.imbalance_pct = 112,

		.best_task = NULL,
		.best_imp = 0,
		.best_cpu = -1,
	};
	unsigned long taskweight, groupweight;
	struct sched_domain *sd;
	long taskimp, groupimp;
	struct numa_group *ng;
	struct rq *best_rq;
	int nid, ret, dist;

	/*
	 * Pick the lowest SD_NUMA domain, as that would have the smallest
	 * imbalance and would be the first to start moving tasks about.
	 *
	 * And we want to avoid any moving of tasks about, as that would create
	 * random movement of tasks -- counter the numa conditions we're trying
	 * to satisfy here.
	 */
	rcu_read_lock();
	sd = rcu_dereference(per_cpu(sd_numa, env.src_cpu));
	if (sd)
		env.imbalance_pct = 100 + (sd->imbalance_pct - 100) / 2;
	rcu_read_unlock();

	/*
	 * Cpusets can break the scheduler domain tree into smaller
	 * balance domains, some of which do not cross NUMA boundaries.
	 * Tasks that are "trapped" in such domains cannot be migrated
	 * elsewhere, so there is no point in (re)trying.
	 */
	if (unlikely(!sd)) {
		sched_setnuma(p, task_node(p));
		return -EINVAL;
	}

	env.dst_nid = p->numa_preferred_nid;
	dist = env.dist = node_distance(env.src_nid, env.dst_nid);
	taskweight = task_weight(p, env.src_nid, dist);
	groupweight = group_weight(p, env.src_nid, dist);
	update_numa_stats(&env, &env.src_stats, env.src_nid, false);
	taskimp = task_weight(p, env.dst_nid, dist) - taskweight;
	groupimp = group_weight(p, env.dst_nid, dist) - groupweight;
	update_numa_stats(&env, &env.dst_stats, env.dst_nid, true);

	/* Try to find a spot on the preferred nid. */
	task_numa_find_cpu(&env, taskimp, groupimp);

	/*
	 * Look at other nodes in these cases:
	 * - there is no space available on the preferred_nid
	 * - the task is part of a numa_group that is interleaved across
	 *   multiple NUMA nodes; in order to better consolidate the group,
	 *   we need to check other locations.
	 */
	ng = deref_curr_numa_group(p);
	if (env.best_cpu == -1 || (ng && ng->active_nodes > 1)) {
		for_each_online_node(nid) {
			if (nid == env.src_nid || nid == p->numa_preferred_nid)
				continue;

			dist = node_distance(env.src_nid, env.dst_nid);
			if (sched_numa_topology_type == NUMA_BACKPLANE &&
						dist != env.dist) {
				taskweight = task_weight(p, env.src_nid, dist);
				groupweight = group_weight(p, env.src_nid, dist);
			}

			/* Only consider nodes where both task and groups benefit */
			taskimp = task_weight(p, nid, dist) - taskweight;
			groupimp = group_weight(p, nid, dist) - groupweight;
			if (taskimp < 0 && groupimp < 0)
				continue;

			env.dist = dist;
			env.dst_nid = nid;
			update_numa_stats(&env, &env.dst_stats, env.dst_nid, true);
			task_numa_find_cpu(&env, taskimp, groupimp);
		}
	}

	/*
	 * If the task is part of a workload that spans multiple NUMA nodes,
	 * and is migrating into one of the workload's active nodes, remember
	 * this node as the task's preferred numa node, so the workload can
	 * settle down.
	 * A task that migrated to a second choice node will be better off
	 * trying for a better one later. Do not set the preferred node here.
	 */
	if (ng) {
		if (env.best_cpu == -1)
			nid = env.src_nid;
		else
			nid = cpu_to_node(env.best_cpu);

		if (nid != p->numa_preferred_nid)
			sched_setnuma(p, nid);
	}

	/* No better CPU than the current one was found. */
	if (env.best_cpu == -1) {
		trace_sched_stick_numa(p, env.src_cpu, NULL, -1);
		return -EAGAIN;
	}

	best_rq = cpu_rq(env.best_cpu);
	if (env.best_task == NULL) {
		ret = migrate_task_to(p, env.best_cpu);
		WRITE_ONCE(best_rq->numa_migrate_on, 0);
		if (ret != 0)
			trace_sched_stick_numa(p, env.src_cpu, NULL, env.best_cpu);
		return ret;
	}

	ret = migrate_swap(p, env.best_task, env.best_cpu, env.src_cpu);
	WRITE_ONCE(best_rq->numa_migrate_on, 0);

	if (ret != 0)
		trace_sched_stick_numa(p, env.src_cpu, env.best_task, env.best_cpu);
	put_task_struct(env.best_task);
	return ret;
}

/* Attempt to migrate a task to a CPU on the preferred node. */
static void numa_migrate_preferred(struct task_struct *p)
{
	unsigned long interval = HZ;

	/* This task has no NUMA fault statistics yet */
	if (unlikely(p->numa_preferred_nid == NUMA_NO_NODE || !p->numa_faults))
		return;

	/* Periodically retry migrating the task to the preferred node */
	interval = min(interval, msecs_to_jiffies(p->numa_scan_period) / 16);
	p->numa_migrate_retry = jiffies + interval;

	/* Success if task is already running on preferred CPU */
	if (task_node(p) == p->numa_preferred_nid)
		return;

	/* Otherwise, try migrate to a CPU on the preferred node */
	task_numa_migrate(p);
}

/*
 * Find out how many nodes on the workload is actively running on. Do this by
 * tracking the nodes from which NUMA hinting faults are triggered. This can
 * be different from the set of nodes where the workload's memory is currently
 * located.
 */
static void numa_group_count_active_nodes(struct numa_group *numa_group)
{
	unsigned long faults, max_faults = 0;
	int nid, active_nodes = 0;

	for_each_online_node(nid) {
		faults = group_faults_cpu(numa_group, nid);
		if (faults > max_faults)
			max_faults = faults;
	}

	for_each_online_node(nid) {
		faults = group_faults_cpu(numa_group, nid);
		if (faults * ACTIVE_NODE_FRACTION > max_faults)
			active_nodes++;
	}

	numa_group->max_faults_cpu = max_faults;
	numa_group->active_nodes = active_nodes;
}

/*
 * When adapting the scan rate, the period is divided into NUMA_PERIOD_SLOTS
 * increments. The more local the fault statistics are, the higher the scan
 * period will be for the next scan window. If local/(local+remote) ratio is
 * below NUMA_PERIOD_THRESHOLD (where range of ratio is 1..NUMA_PERIOD_SLOTS)
 * the scan period will decrease. Aim for 70% local accesses.
 */
#define NUMA_PERIOD_SLOTS 10
#define NUMA_PERIOD_THRESHOLD 7

/*
 * Increase the scan period (slow down scanning) if the majority of
 * our memory is already on our local node, or if the majority of
 * the page accesses are shared with other processes.
 * Otherwise, decrease the scan period.
 */
static void update_task_scan_period(struct task_struct *p,
			unsigned long shared, unsigned long private)
{
	unsigned int period_slot;
	int lr_ratio, ps_ratio;
	int diff;

	unsigned long remote = p->numa_faults_locality[0];
	unsigned long local = p->numa_faults_locality[1];

	/*
	 * If there were no record hinting faults then either the task is
	 * completely idle or all activity is areas that are not of interest
	 * to automatic numa balancing. Related to that, if there were failed
	 * migration then it implies we are migrating too quickly or the local
	 * node is overloaded. In either case, scan slower
	 */
	if (local + shared == 0 || p->numa_faults_locality[2]) {
		p->numa_scan_period = min(p->numa_scan_period_max,
			p->numa_scan_period << 1);

		p->mm->numa_next_scan = jiffies +
			msecs_to_jiffies(p->numa_scan_period);

		return;
	}

	/*
	 * Prepare to scale scan period relative to the current period.
	 *	 == NUMA_PERIOD_THRESHOLD scan period stays the same
	 *       <  NUMA_PERIOD_THRESHOLD scan period decreases (scan faster)
	 *	 >= NUMA_PERIOD_THRESHOLD scan period increases (scan slower)
	 */
	period_slot = DIV_ROUND_UP(p->numa_scan_period, NUMA_PERIOD_SLOTS);
	lr_ratio = (local * NUMA_PERIOD_SLOTS) / (local + remote);
	ps_ratio = (private * NUMA_PERIOD_SLOTS) / (private + shared);

	if (ps_ratio >= NUMA_PERIOD_THRESHOLD) {
		/*
		 * Most memory accesses are local. There is no need to
		 * do fast NUMA scanning, since memory is already local.
		 */
		int slot = ps_ratio - NUMA_PERIOD_THRESHOLD;
		if (!slot)
			slot = 1;
		diff = slot * period_slot;
	} else if (lr_ratio >= NUMA_PERIOD_THRESHOLD) {
		/*
		 * Most memory accesses are shared with other tasks.
		 * There is no point in continuing fast NUMA scanning,
		 * since other tasks may just move the memory elsewhere.
		 */
		int slot = lr_ratio - NUMA_PERIOD_THRESHOLD;
		if (!slot)
			slot = 1;
		diff = slot * period_slot;
	} else {
		/*
		 * Private memory faults exceed (SLOTS-THRESHOLD)/SLOTS,
		 * yet they are not on the local NUMA node. Speed up
		 * NUMA scanning to get the memory moved over.
		 */
		int ratio = max(lr_ratio, ps_ratio);
		diff = -(NUMA_PERIOD_THRESHOLD - ratio) * period_slot;
	}

	p->numa_scan_period = clamp(p->numa_scan_period + diff,
			task_scan_min(p), task_scan_max(p));
	memset(p->numa_faults_locality, 0, sizeof(p->numa_faults_locality));
}

/*
 * Get the fraction of time the task has been running since the last
 * NUMA placement cycle. The scheduler keeps similar statistics, but
 * decays those on a 32ms period, which is orders of magnitude off
 * from the dozens-of-seconds NUMA balancing period. Use the scheduler
 * stats only if the task is so new there are no NUMA statistics yet.
 */
static u64 numa_get_avg_runtime(struct task_struct *p, u64 *period)
{
	u64 runtime, delta, now;
	/* Use the start of this time slice to avoid calculations. */
	now = p->se.exec_start;
	runtime = p->se.sum_exec_runtime;

	if (p->last_task_numa_placement) {
		delta = runtime - p->last_sum_exec_runtime;
		*period = now - p->last_task_numa_placement;

		/* Avoid time going backwards, prevent potential divide error: */
		if (unlikely((s64)*period < 0))
			*period = 0;
	} else {
		delta = p->se.avg.load_sum;
		*period = LOAD_AVG_MAX;
	}

	p->last_sum_exec_runtime = runtime;
	p->last_task_numa_placement = now;

	return delta;
}

/*
 * Determine the preferred nid for a task in a numa_group. This needs to
 * be done in a way that produces consistent results with group_weight,
 * otherwise workloads might not converge.
 */
static int preferred_group_nid(struct task_struct *p, int nid)
{
	nodemask_t nodes;
	int dist;

	/* Direct connections between all NUMA nodes. */
	if (sched_numa_topology_type == NUMA_DIRECT)
		return nid;

	/*
	 * On a system with glueless mesh NUMA topology, group_weight
	 * scores nodes according to the number of NUMA hinting faults on
	 * both the node itself, and on nearby nodes.
	 */
	if (sched_numa_topology_type == NUMA_GLUELESS_MESH) {
		unsigned long score, max_score = 0;
		int node, max_node = nid;

		dist = sched_max_numa_distance;

		for_each_online_node(node) {
			score = group_weight(p, node, dist);
			if (score > max_score) {
				max_score = score;
				max_node = node;
			}
		}
		return max_node;
	}

	/*
	 * Finding the preferred nid in a system with NUMA backplane
	 * interconnect topology is more involved. The goal is to locate
	 * tasks from numa_groups near each other in the system, and
	 * untangle workloads from different sides of the system. This requires
	 * searching down the hierarchy of node groups, recursively searching
	 * inside the highest scoring group of nodes. The nodemask tricks
	 * keep the complexity of the search down.
	 */
	nodes = node_online_map;
	for (dist = sched_max_numa_distance; dist > LOCAL_DISTANCE; dist--) {
		unsigned long max_faults = 0;
		nodemask_t max_group = NODE_MASK_NONE;
		int a, b;

		/* Are there nodes at this distance from each other? */
		if (!find_numa_distance(dist))
			continue;

		for_each_node_mask(a, nodes) {
			unsigned long faults = 0;
			nodemask_t this_group;
			nodes_clear(this_group);

			/* Sum group's NUMA faults; includes a==b case. */
			for_each_node_mask(b, nodes) {
				if (node_distance(a, b) < dist) {
					faults += group_faults(p, b);
					node_set(b, this_group);
					node_clear(b, nodes);
				}
			}

			/* Remember the top group. */
			if (faults > max_faults) {
				max_faults = faults;
				max_group = this_group;
				/*
				 * subtle: at the smallest distance there is
				 * just one node left in each "group", the
				 * winner is the preferred nid.
				 */
				nid = a;
			}
		}
		/* Next round, evaluate the nodes within max_group. */
		if (!max_faults)
			break;
		nodes = max_group;
	}
	return nid;
}

static void task_numa_placement(struct task_struct *p)
{
	int seq, nid, max_nid = NUMA_NO_NODE;
	unsigned long max_faults = 0;
	unsigned long fault_types[2] = { 0, 0 };
	unsigned long total_faults;
	u64 runtime, period;
	spinlock_t *group_lock = NULL;
	struct numa_group *ng;

	/*
	 * The p->mm->numa_scan_seq field gets updated without
	 * exclusive access. Use READ_ONCE() here to ensure
	 * that the field is read in a single access:
	 */
	seq = READ_ONCE(p->mm->numa_scan_seq);
	if (p->numa_scan_seq == seq)
		return;
	p->numa_scan_seq = seq;
	p->numa_scan_period_max = task_scan_max(p);

	total_faults = p->numa_faults_locality[0] +
		       p->numa_faults_locality[1];
	runtime = numa_get_avg_runtime(p, &period);

	/* If the task is part of a group prevent parallel updates to group stats */
	ng = deref_curr_numa_group(p);
	if (ng) {
		group_lock = &ng->lock;
		spin_lock_irq(group_lock);
	}

	/* Find the node with the highest number of faults */
	for_each_online_node(nid) {
		/* Keep track of the offsets in numa_faults array */
		int mem_idx, membuf_idx, cpu_idx, cpubuf_idx;
		unsigned long faults = 0, group_faults = 0;
		int priv;

		for (priv = 0; priv < NR_NUMA_HINT_FAULT_TYPES; priv++) {
			long diff, f_diff, f_weight;

			mem_idx = task_faults_idx(NUMA_MEM, nid, priv);
			membuf_idx = task_faults_idx(NUMA_MEMBUF, nid, priv);
			cpu_idx = task_faults_idx(NUMA_CPU, nid, priv);
			cpubuf_idx = task_faults_idx(NUMA_CPUBUF, nid, priv);

			/* Decay existing window, copy faults since last scan */
			diff = p->numa_faults[membuf_idx] - p->numa_faults[mem_idx] / 2;
			fault_types[priv] += p->numa_faults[membuf_idx];
			p->numa_faults[membuf_idx] = 0;

			/*
			 * Normalize the faults_from, so all tasks in a group
			 * count according to CPU use, instead of by the raw
			 * number of faults. Tasks with little runtime have
			 * little over-all impact on throughput, and thus their
			 * faults are less important.
			 */
			f_weight = div64_u64(runtime << 16, period + 1);
			f_weight = (f_weight * p->numa_faults[cpubuf_idx]) /
				   (total_faults + 1);
			f_diff = f_weight - p->numa_faults[cpu_idx] / 2;
			p->numa_faults[cpubuf_idx] = 0;

			p->numa_faults[mem_idx] += diff;
			p->numa_faults[cpu_idx] += f_diff;
			faults += p->numa_faults[mem_idx];
			p->total_numa_faults += diff;
			if (ng) {
				/*
				 * safe because we can only change our own group
				 *
				 * mem_idx represents the offset for a given
				 * nid and priv in a specific region because it
				 * is at the beginning of the numa_faults array.
				 */
				ng->faults[mem_idx] += diff;
				ng->faults_cpu[mem_idx] += f_diff;
				ng->total_faults += diff;
				group_faults += ng->faults[mem_idx];
			}
		}

		if (!ng) {
			if (faults > max_faults) {
				max_faults = faults;
				max_nid = nid;
			}
		} else if (group_faults > max_faults) {
			max_faults = group_faults;
			max_nid = nid;
		}
	}

	if (ng) {
		numa_group_count_active_nodes(ng);
		spin_unlock_irq(group_lock);
		max_nid = preferred_group_nid(p, max_nid);
	}

	if (max_faults) {
		/* Set the new preferred node */
		if (max_nid != p->numa_preferred_nid)
			sched_setnuma(p, max_nid);
	}

	update_task_scan_period(p, fault_types[0], fault_types[1]);
}

static inline int get_numa_group(struct numa_group *grp)
{
	return refcount_inc_not_zero(&grp->refcount);
}

static inline void put_numa_group(struct numa_group *grp)
{
	if (refcount_dec_and_test(&grp->refcount))
		kfree_rcu(grp, rcu);
}

static void task_numa_group(struct task_struct *p, int cpupid, int flags,
			int *priv)
{
	struct numa_group *grp, *my_grp;
	struct task_struct *tsk;
	bool join = false;
	int cpu = cpupid_to_cpu(cpupid);
	int i;

	if (unlikely(!deref_curr_numa_group(p))) {
		unsigned int size = sizeof(struct numa_group) +
				    4*nr_node_ids*sizeof(unsigned long);

		grp = kzalloc(size, GFP_KERNEL | __GFP_NOWARN);
		if (!grp)
			return;

		refcount_set(&grp->refcount, 1);
		grp->active_nodes = 1;
		grp->max_faults_cpu = 0;
		spin_lock_init(&grp->lock);
		grp->gid = p->pid;
		/* Second half of the array tracks nids where faults happen */
		grp->faults_cpu = grp->faults + NR_NUMA_HINT_FAULT_TYPES *
						nr_node_ids;

		for (i = 0; i < NR_NUMA_HINT_FAULT_STATS * nr_node_ids; i++)
			grp->faults[i] = p->numa_faults[i];

		grp->total_faults = p->total_numa_faults;

		grp->nr_tasks++;
		rcu_assign_pointer(p->numa_group, grp);
	}

	rcu_read_lock();
	tsk = READ_ONCE(cpu_rq(cpu)->curr);

	if (!cpupid_match_pid(tsk, cpupid))
		goto no_join;

	grp = rcu_dereference(tsk->numa_group);
	if (!grp)
		goto no_join;

	my_grp = deref_curr_numa_group(p);
	if (grp == my_grp)
		goto no_join;

	/*
	 * Only join the other group if its bigger; if we're the bigger group,
	 * the other task will join us.
	 */
	if (my_grp->nr_tasks > grp->nr_tasks)
		goto no_join;

	/*
	 * Tie-break on the grp address.
	 */
	if (my_grp->nr_tasks == grp->nr_tasks && my_grp > grp)
		goto no_join;

	/* Always join threads in the same process. */
	if (tsk->mm == current->mm)
		join = true;

	/* Simple filter to avoid false positives due to PID collisions */
	if (flags & TNF_SHARED)
		join = true;

	/* Update priv based on whether false sharing was detected */
	*priv = !join;

	if (join && !get_numa_group(grp))
		goto no_join;

	rcu_read_unlock();

	if (!join)
		return;

	BUG_ON(irqs_disabled());
	double_lock_irq(&my_grp->lock, &grp->lock);

	for (i = 0; i < NR_NUMA_HINT_FAULT_STATS * nr_node_ids; i++) {
		my_grp->faults[i] -= p->numa_faults[i];
		grp->faults[i] += p->numa_faults[i];
	}
	my_grp->total_faults -= p->total_numa_faults;
	grp->total_faults += p->total_numa_faults;

	my_grp->nr_tasks--;
	grp->nr_tasks++;

	spin_unlock(&my_grp->lock);
	spin_unlock_irq(&grp->lock);

	rcu_assign_pointer(p->numa_group, grp);

	put_numa_group(my_grp);
	return;

no_join:
	rcu_read_unlock();
	return;
}

/*
 * Get rid of NUMA statistics associated with a task (either current or dead).
 * If @final is set, the task is dead and has reached refcount zero, so we can
 * safely free all relevant data structures. Otherwise, there might be
 * concurrent reads from places like load balancing and procfs, and we should
 * reset the data back to default state without freeing ->numa_faults.
 */
void task_numa_free(struct task_struct *p, bool final)
{
	/* safe: p either is current or is being freed by current */
	struct numa_group *grp = rcu_dereference_raw(p->numa_group);
	unsigned long *numa_faults = p->numa_faults;
	unsigned long flags;
	int i;

	if (!numa_faults)
		return;

	if (grp) {
		spin_lock_irqsave(&grp->lock, flags);
		for (i = 0; i < NR_NUMA_HINT_FAULT_STATS * nr_node_ids; i++)
			grp->faults[i] -= p->numa_faults[i];
		grp->total_faults -= p->total_numa_faults;

		grp->nr_tasks--;
		spin_unlock_irqrestore(&grp->lock, flags);
		RCU_INIT_POINTER(p->numa_group, NULL);
		put_numa_group(grp);
	}

	if (final) {
		p->numa_faults = NULL;
		kfree(numa_faults);
	} else {
		p->total_numa_faults = 0;
		for (i = 0; i < NR_NUMA_HINT_FAULT_STATS * nr_node_ids; i++)
			numa_faults[i] = 0;
	}
}

/*
 * Got a PROT_NONE fault for a page on @node.
 */
void task_numa_fault(int last_cpupid, int mem_node, int pages, int flags)
{
	struct task_struct *p = current;
	bool migrated = flags & TNF_MIGRATED;
	int cpu_node = task_node(current);
	int local = !!(flags & TNF_FAULT_LOCAL);
	struct numa_group *ng;
	int priv;

	if (!static_branch_likely(&sched_numa_balancing))
		return;

	/* for example, ksmd faulting in a user's mm */
	if (!p->mm)
		return;

	/* Allocate buffer to track faults on a per-node basis */
	if (unlikely(!p->numa_faults)) {
		int size = sizeof(*p->numa_faults) *
			   NR_NUMA_HINT_FAULT_BUCKETS * nr_node_ids;

		p->numa_faults = kzalloc(size, GFP_KERNEL|__GFP_NOWARN);
		if (!p->numa_faults)
			return;

		p->total_numa_faults = 0;
		memset(p->numa_faults_locality, 0, sizeof(p->numa_faults_locality));
	}

	/*
	 * First accesses are treated as private, otherwise consider accesses
	 * to be private if the accessing pid has not changed
	 */
	if (unlikely(last_cpupid == (-1 & LAST_CPUPID_MASK))) {
		priv = 1;
	} else {
		priv = cpupid_match_pid(p, last_cpupid);
		if (!priv && !(flags & TNF_NO_GROUP))
			task_numa_group(p, last_cpupid, flags, &priv);
	}

	/*
	 * If a workload spans multiple NUMA nodes, a shared fault that
	 * occurs wholly within the set of nodes that the workload is
	 * actively using should be counted as local. This allows the
	 * scan rate to slow down when a workload has settled down.
	 */
	ng = deref_curr_numa_group(p);
	if (!priv && !local && ng && ng->active_nodes > 1 &&
				numa_is_active_node(cpu_node, ng) &&
				numa_is_active_node(mem_node, ng))
		local = 1;

	/*
	 * Retry to migrate task to preferred node periodically, in case it
	 * previously failed, or the scheduler moved us.
	 */
	if (time_after(jiffies, p->numa_migrate_retry)) {
		task_numa_placement(p);
		numa_migrate_preferred(p);
	}

	if (migrated)
		p->numa_pages_migrated += pages;
	if (flags & TNF_MIGRATE_FAIL)
		p->numa_faults_locality[2] += pages;

	p->numa_faults[task_faults_idx(NUMA_MEMBUF, mem_node, priv)] += pages;
	p->numa_faults[task_faults_idx(NUMA_CPUBUF, cpu_node, priv)] += pages;
	p->numa_faults_locality[local] += pages;
}

static void reset_ptenuma_scan(struct task_struct *p)
{
	/*
	 * We only did a read acquisition of the mmap sem, so
	 * p->mm->numa_scan_seq is written to without exclusive access
	 * and the update is not guaranteed to be atomic. That's not
	 * much of an issue though, since this is just used for
	 * statistical sampling. Use READ_ONCE/WRITE_ONCE, which are not
	 * expensive, to avoid any form of compiler optimizations:
	 */
	WRITE_ONCE(p->mm->numa_scan_seq, READ_ONCE(p->mm->numa_scan_seq) + 1);
	p->mm->numa_scan_offset = 0;
}

/*
 * The expensive part of numa migration is done from task_work context.
 * Triggered from task_tick_numa().
 */
static void task_numa_work(struct callback_head *work)
{
	unsigned long migrate, next_scan, now = jiffies;
	struct task_struct *p = current;
	struct mm_struct *mm = p->mm;
	u64 runtime = p->se.sum_exec_runtime;
	struct vm_area_struct *vma;
	unsigned long start, end;
	unsigned long nr_pte_updates = 0;
	long pages, virtpages;

	SCHED_WARN_ON(p != container_of(work, struct task_struct, numa_work));

	work->next = work;
	/*
	 * Who cares about NUMA placement when they're dying.
	 *
	 * NOTE: make sure not to dereference p->mm before this check,
	 * exit_task_work() happens _after_ exit_mm() so we could be called
	 * without p->mm even though we still had it when we enqueued this
	 * work.
	 */
	if (p->flags & PF_EXITING)
		return;

	if (!mm->numa_next_scan) {
		mm->numa_next_scan = now +
			msecs_to_jiffies(sysctl_numa_balancing_scan_delay);
	}

	/*
	 * Enforce maximal scan/migration frequency..
	 */
	migrate = mm->numa_next_scan;
	if (time_before(now, migrate))
		return;

	if (p->numa_scan_period == 0) {
		p->numa_scan_period_max = task_scan_max(p);
		p->numa_scan_period = task_scan_start(p);
	}

	next_scan = now + msecs_to_jiffies(p->numa_scan_period);
	if (cmpxchg(&mm->numa_next_scan, migrate, next_scan) != migrate)
		return;

	/*
	 * Delay this task enough that another task of this mm will likely win
	 * the next time around.
	 */
	p->node_stamp += 2 * TICK_NSEC;

	start = mm->numa_scan_offset;
	pages = sysctl_numa_balancing_scan_size;
	pages <<= 20 - PAGE_SHIFT; /* MB in pages */
	virtpages = pages * 8;	   /* Scan up to this much virtual space */
	if (!pages)
		return;


	if (!mmap_read_trylock(mm))
		return;
	vma = find_vma(mm, start);
	if (!vma) {
		reset_ptenuma_scan(p);
		start = 0;
		vma = mm->mmap;
	}
	for (; vma; vma = vma->vm_next) {
		if (!vma_migratable(vma) || !vma_policy_mof(vma) ||
			is_vm_hugetlb_page(vma) || (vma->vm_flags & VM_MIXEDMAP)) {
			continue;
		}

		/*
		 * Shared library pages mapped by multiple processes are not
		 * migrated as it is expected they are cache replicated. Avoid
		 * hinting faults in read-only file-backed mappings or the vdso
		 * as migrating the pages will be of marginal benefit.
		 */
		if (!vma->vm_mm ||
		    (vma->vm_file && (vma->vm_flags & (VM_READ|VM_WRITE)) == (VM_READ)))
			continue;

		/*
		 * Skip inaccessible VMAs to avoid any confusion between
		 * PROT_NONE and NUMA hinting ptes
		 */
		if (!vma_is_accessible(vma))
			continue;

		do {
			start = max(start, vma->vm_start);
			end = ALIGN(start + (pages << PAGE_SHIFT), HPAGE_SIZE);
			end = min(end, vma->vm_end);
			nr_pte_updates = change_prot_numa(vma, start, end);

			/*
			 * Try to scan sysctl_numa_balancing_size worth of
			 * hpages that have at least one present PTE that
			 * is not already pte-numa. If the VMA contains
			 * areas that are unused or already full of prot_numa
			 * PTEs, scan up to virtpages, to skip through those
			 * areas faster.
			 */
			if (nr_pte_updates)
				pages -= (end - start) >> PAGE_SHIFT;
			virtpages -= (end - start) >> PAGE_SHIFT;

			start = end;
			if (pages <= 0 || virtpages <= 0)
				goto out;

			cond_resched();
		} while (end != vma->vm_end);
	}

out:
	/*
	 * It is possible to reach the end of the VMA list but the last few
	 * VMAs are not guaranteed to the vma_migratable. If they are not, we
	 * would find the !migratable VMA on the next scan but not reset the
	 * scanner to the start so check it now.
	 */
	if (vma)
		mm->numa_scan_offset = start;
	else
		reset_ptenuma_scan(p);
	mmap_read_unlock(mm);

	/*
	 * Make sure tasks use at least 32x as much time to run other code
	 * than they used here, to limit NUMA PTE scanning overhead to 3% max.
	 * Usually update_task_scan_period slows down scanning enough; on an
	 * overloaded system we need to limit overhead on a per task basis.
	 */
	if (unlikely(p->se.sum_exec_runtime != runtime)) {
		u64 diff = p->se.sum_exec_runtime - runtime;
		p->node_stamp += 32 * diff;
	}
}

void init_numa_balancing(unsigned long clone_flags, struct task_struct *p)
{
	int mm_users = 0;
	struct mm_struct *mm = p->mm;

	if (mm) {
		mm_users = atomic_read(&mm->mm_users);
		if (mm_users == 1) {
			mm->numa_next_scan = jiffies + msecs_to_jiffies(sysctl_numa_balancing_scan_delay);
			mm->numa_scan_seq = 0;
		}
	}
	p->node_stamp			= 0;
	p->numa_scan_seq		= mm ? mm->numa_scan_seq : 0;
	p->numa_scan_period		= sysctl_numa_balancing_scan_delay;
	/* Protect against double add, see task_tick_numa and task_numa_work */
	p->numa_work.next		= &p->numa_work;
	p->numa_faults			= NULL;
	RCU_INIT_POINTER(p->numa_group, NULL);
	p->last_task_numa_placement	= 0;
	p->last_sum_exec_runtime	= 0;

	init_task_work(&p->numa_work, task_numa_work);

	/* New address space, reset the preferred nid */
	if (!(clone_flags & CLONE_VM)) {
		p->numa_preferred_nid = NUMA_NO_NODE;
		return;
	}

	/*
	 * New thread, keep existing numa_preferred_nid which should be copied
	 * already by arch_dup_task_struct but stagger when scans start.
	 */
	if (mm) {
		unsigned int delay;

		delay = min_t(unsigned int, task_scan_max(current),
			current->numa_scan_period * mm_users * NSEC_PER_MSEC);
		delay += 2 * TICK_NSEC;
		p->node_stamp = delay;
	}
}

/*
 * Drive the periodic memory faults..
 */
static void task_tick_numa(struct rq *rq, struct task_struct *curr)
{
	struct callback_head *work = &curr->numa_work;
	u64 period, now;

	/*
	 * We don't care about NUMA placement if we don't have memory.
	 */
	if ((curr->flags & (PF_EXITING | PF_KTHREAD)) || work->next != work)
		return;

	/*
	 * Using runtime rather than walltime has the dual advantage that
	 * we (mostly) drive the selection from busy threads and that the
	 * task needs to have done some actual work before we bother with
	 * NUMA placement.
	 */
	now = curr->se.sum_exec_runtime;
	period = (u64)curr->numa_scan_period * NSEC_PER_MSEC;

	if (now > curr->node_stamp + period) {
		if (!curr->node_stamp)
			curr->numa_scan_period = task_scan_start(curr);
		curr->node_stamp += period;

		if (!time_before(jiffies, curr->mm->numa_next_scan))
			task_work_add(curr, work, TWA_RESUME);
	}
}

static void update_scan_period(struct task_struct *p, int new_cpu)
{
	int src_nid = cpu_to_node(task_cpu(p));
	int dst_nid = cpu_to_node(new_cpu);

	if (!static_branch_likely(&sched_numa_balancing))
		return;

	if (!p->mm || !p->numa_faults || (p->flags & PF_EXITING))
		return;

	if (src_nid == dst_nid)
		return;

	/*
	 * Allow resets if faults have been trapped before one scan
	 * has completed. This is most likely due to a new task that
	 * is pulled cross-node due to wakeups or load balancing.
	 */
	if (p->numa_scan_seq) {
		/*
		 * Avoid scan adjustments if moving to the preferred
		 * node or if the task was not previously running on
		 * the preferred node.
		 */
		if (dst_nid == p->numa_preferred_nid ||
		    (p->numa_preferred_nid != NUMA_NO_NODE &&
			src_nid != p->numa_preferred_nid))
			return;
	}

	p->numa_scan_period = task_scan_start(p);
}

#else
static void task_tick_numa(struct rq *rq, struct task_struct *curr)
{
}

static inline void account_numa_enqueue(struct rq *rq, struct task_struct *p)
{
}

static inline void account_numa_dequeue(struct rq *rq, struct task_struct *p)
{
}

static inline void update_scan_period(struct task_struct *p, int new_cpu)
{
}

#endif /* CONFIG_NUMA_BALANCING */

static void
account_entity_enqueue(struct cfs_rq *cfs_rq, struct sched_entity *se)
{
	update_load_add(&cfs_rq->load, se->load.weight);
#ifdef CONFIG_SMP
	if (entity_is_task(se)) {
		struct rq *rq = rq_of(cfs_rq);

		account_numa_enqueue(rq, task_of(se));
		list_add(&se->group_node, &rq->cfs_tasks);
	}
#endif
	cfs_rq->nr_running++;
}

static void
account_entity_dequeue(struct cfs_rq *cfs_rq, struct sched_entity *se)
{
	update_load_sub(&cfs_rq->load, se->load.weight);
#ifdef CONFIG_SMP
	if (entity_is_task(se)) {
		account_numa_dequeue(rq_of(cfs_rq), task_of(se));
		list_del_init(&se->group_node);
	}
#endif
	cfs_rq->nr_running--;
}

/*
 * Signed add and clamp on underflow.
 *
 * Explicitly do a load-store to ensure the intermediate value never hits
 * memory. This allows lockless observations without ever seeing the negative
 * values.
 */
#define add_positive(_ptr, _val) do {                           \
	typeof(_ptr) ptr = (_ptr);                              \
	typeof(_val) val = (_val);                              \
	typeof(*ptr) res, var = READ_ONCE(*ptr);                \
								\
	res = var + val;                                        \
								\
	if (val < 0 && res > var)                               \
		res = 0;                                        \
								\
	WRITE_ONCE(*ptr, res);                                  \
} while (0)

/*
 * Unsigned subtract and clamp on underflow.
 *
 * Explicitly do a load-store to ensure the intermediate value never hits
 * memory. This allows lockless observations without ever seeing the negative
 * values.
 */
#define sub_positive(_ptr, _val) do {				\
	typeof(_ptr) ptr = (_ptr);				\
	typeof(*ptr) val = (_val);				\
	typeof(*ptr) res, var = READ_ONCE(*ptr);		\
	res = var - val;					\
	if (res > var)						\
		res = 0;					\
	WRITE_ONCE(*ptr, res);					\
} while (0)

/*
 * Remove and clamp on negative, from a local variable.
 *
 * A variant of sub_positive(), which does not use explicit load-store
 * and is thus optimized for local variable updates.
 */
#define lsub_positive(_ptr, _val) do {				\
	typeof(_ptr) ptr = (_ptr);				\
	*ptr -= min_t(typeof(*ptr), *ptr, _val);		\
} while (0)

#ifdef CONFIG_SMP
static inline void
enqueue_load_avg(struct cfs_rq *cfs_rq, struct sched_entity *se)
{
	cfs_rq->avg.load_avg += se->avg.load_avg;
	cfs_rq->avg.load_sum += se_weight(se) * se->avg.load_sum;
}

static inline void
dequeue_load_avg(struct cfs_rq *cfs_rq, struct sched_entity *se)
{
	u32 divider = get_pelt_divider(&se->avg);
	sub_positive(&cfs_rq->avg.load_avg, se->avg.load_avg);
	cfs_rq->avg.load_sum = cfs_rq->avg.load_avg * divider;
}
#else
static inline void
enqueue_load_avg(struct cfs_rq *cfs_rq, struct sched_entity *se) { }
static inline void
dequeue_load_avg(struct cfs_rq *cfs_rq, struct sched_entity *se) { }
#endif

static void reweight_entity(struct cfs_rq *cfs_rq, struct sched_entity *se,
			    unsigned long weight)
{
	if (se->on_rq) {
		/* commit outstanding execution time */
		if (cfs_rq->curr == se)
			update_curr(cfs_rq);
		update_load_sub(&cfs_rq->load, se->load.weight);
	}
	dequeue_load_avg(cfs_rq, se);

	update_load_set(&se->load, weight);

#ifdef CONFIG_SMP
	do {
		u32 divider = get_pelt_divider(&se->avg);

		se->avg.load_avg = div_u64(se_weight(se) * se->avg.load_sum, divider);
	} while (0);
#endif

	enqueue_load_avg(cfs_rq, se);
	if (se->on_rq)
		update_load_add(&cfs_rq->load, se->load.weight);

}

void reweight_task(struct task_struct *p, int prio)
{
	struct sched_entity *se = &p->se;
	struct cfs_rq *cfs_rq = cfs_rq_of(se);
	struct load_weight *load = &se->load;
	unsigned long weight = scale_load(sched_prio_to_weight[prio]);

	reweight_entity(cfs_rq, se, weight);
	load->inv_weight = sched_prio_to_wmult[prio];
}

#ifdef CONFIG_FAIR_GROUP_SCHED
#ifdef CONFIG_SMP
/*
 * All this does is approximate the hierarchical proportion which includes that
 * global sum we all love to hate.
 *
 * That is, the weight of a group entity, is the proportional share of the
 * group weight based on the group runqueue weights. That is:
 *
 *                     tg->weight * grq->load.weight
 *   ge->load.weight = -----------------------------               (1)
 *                       \Sum grq->load.weight
 *
 * Now, because computing that sum is prohibitively expensive to compute (been
 * there, done that) we approximate it with this average stuff. The average
 * moves slower and therefore the approximation is cheaper and more stable.
 *
 * So instead of the above, we substitute:
 *
 *   grq->load.weight -> grq->avg.load_avg                         (2)
 *
 * which yields the following:
 *
 *                     tg->weight * grq->avg.load_avg
 *   ge->load.weight = ------------------------------              (3)
 *                             tg->load_avg
 *
 * Where: tg->load_avg ~= \Sum grq->avg.load_avg
 *
 * That is shares_avg, and it is right (given the approximation (2)).
 *
 * The problem with it is that because the average is slow -- it was designed
 * to be exactly that of course -- this leads to transients in boundary
 * conditions. In specific, the case where the group was idle and we start the
 * one task. It takes time for our CPU's grq->avg.load_avg to build up,
 * yielding bad latency etc..
 *
 * Now, in that special case (1) reduces to:
 *
 *                     tg->weight * grq->load.weight
 *   ge->load.weight = ----------------------------- = tg->weight   (4)
 *                         grp->load.weight
 *
 * That is, the sum collapses because all other CPUs are idle; the UP scenario.
 *
 * So what we do is modify our approximation (3) to approach (4) in the (near)
 * UP case, like:
 *
 *   ge->load.weight =
 *
 *              tg->weight * grq->load.weight
 *     ---------------------------------------------------         (5)
 *     tg->load_avg - grq->avg.load_avg + grq->load.weight
 *
 * But because grq->load.weight can drop to 0, resulting in a divide by zero,
 * we need to use grq->avg.load_avg as its lower bound, which then gives:
 *
 *
 *                     tg->weight * grq->load.weight
 *   ge->load.weight = -----------------------------		   (6)
 *                             tg_load_avg'
 *
 * Where:
 *
 *   tg_load_avg' = tg->load_avg - grq->avg.load_avg +
 *                  max(grq->load.weight, grq->avg.load_avg)
 *
 * And that is shares_weight and is icky. In the (near) UP case it approaches
 * (4) while in the normal case it approaches (3). It consistently
 * overestimates the ge->load.weight and therefore:
 *
 *   \Sum ge->load.weight >= tg->weight
 *
 * hence icky!
 */
static long calc_group_shares(struct cfs_rq *cfs_rq)
{
	long tg_weight, tg_shares, load, shares;
	struct task_group *tg = cfs_rq->tg;

	tg_shares = READ_ONCE(tg->shares);

	load = max(scale_load_down(cfs_rq->load.weight), cfs_rq->avg.load_avg);

	tg_weight = atomic_long_read(&tg->load_avg);

	/* Ensure tg_weight >= load */
	tg_weight -= cfs_rq->tg_load_avg_contrib;
	tg_weight += load;

	shares = (tg_shares * load);
	if (tg_weight)
		shares /= tg_weight;

	/*
	 * MIN_SHARES has to be unscaled here to support per-CPU partitioning
	 * of a group with small tg->shares value. It is a floor value which is
	 * assigned as a minimum load.weight to the sched_entity representing
	 * the group on a CPU.
	 *
	 * E.g. on 64-bit for a group with tg->shares of scale_load(15)=15*1024
	 * on an 8-core system with 8 tasks each runnable on one CPU shares has
	 * to be 15*1024*1/8=1920 instead of scale_load(MIN_SHARES)=2*1024. In
	 * case no task is runnable on a CPU MIN_SHARES=2 should be returned
	 * instead of 0.
	 */
	return clamp_t(long, shares, MIN_SHARES, tg_shares);
}
#endif /* CONFIG_SMP */

static inline int throttled_hierarchy(struct cfs_rq *cfs_rq);

/*
 * Recomputes the group entity based on the current state of its group
 * runqueue.
 */
static void update_cfs_group(struct sched_entity *se)
{
	struct cfs_rq *gcfs_rq = group_cfs_rq(se);
	long shares;

	if (!gcfs_rq)
		return;

	if (throttled_hierarchy(gcfs_rq))
		return;

#ifndef CONFIG_SMP
	shares = READ_ONCE(gcfs_rq->tg->shares);

	if (likely(se->load.weight == shares))
		return;
#else
	shares   = calc_group_shares(gcfs_rq);
#endif

	reweight_entity(cfs_rq_of(se), se, shares);
}

#else /* CONFIG_FAIR_GROUP_SCHED */
static inline void update_cfs_group(struct sched_entity *se)
{
}
#endif /* CONFIG_FAIR_GROUP_SCHED */

static inline void cfs_rq_util_change(struct cfs_rq *cfs_rq, int flags)
{
	struct rq *rq = rq_of(cfs_rq);

	if (&rq->cfs == cfs_rq) {
		/*
		 * There are a few boundary cases this might miss but it should
		 * get called often enough that that should (hopefully) not be
		 * a real problem.
		 *
		 * It will not get called when we go idle, because the idle
		 * thread is a different class (!fair), nor will the utilization
		 * number include things like RT tasks.
		 *
		 * As is, the util number is not freq-invariant (we'd have to
		 * implement arch_scale_freq_capacity() for that).
		 *
		 * See cpu_util().
		 */
		cpufreq_update_util(rq, flags);
	}
}

#ifdef CONFIG_SMP
#ifdef CONFIG_FAIR_GROUP_SCHED
/*
 * Because list_add_leaf_cfs_rq always places a child cfs_rq on the list
 * immediately before a parent cfs_rq, and cfs_rqs are removed from the list
 * bottom-up, we only have to test whether the cfs_rq before us on the list
 * is our child.
 * If cfs_rq is not on the list, test whether a child needs its to be added to
 * connect a branch to the tree  * (see list_add_leaf_cfs_rq() for details).
 */
static inline bool child_cfs_rq_on_list(struct cfs_rq *cfs_rq)
{
	struct cfs_rq *prev_cfs_rq;
	struct list_head *prev;

	if (cfs_rq->on_list) {
		prev = cfs_rq->leaf_cfs_rq_list.prev;
	} else {
		struct rq *rq = rq_of(cfs_rq);

		prev = rq->tmp_alone_branch;
	}

	prev_cfs_rq = container_of(prev, struct cfs_rq, leaf_cfs_rq_list);

	return (prev_cfs_rq->tg->parent == cfs_rq->tg);
}

static inline bool cfs_rq_is_decayed(struct cfs_rq *cfs_rq)
{
	if (cfs_rq->load.weight)
		return false;

	if (cfs_rq->avg.load_sum)
		return false;

	if (cfs_rq->avg.util_sum)
		return false;

	if (cfs_rq->avg.runnable_sum)
		return false;

	if (child_cfs_rq_on_list(cfs_rq))
		return false;

	/*
	 * _avg must be null when _sum are null because _avg = _sum / divider
	 * Make sure that rounding and/or propagation of PELT values never
	 * break this.
	 */
	SCHED_WARN_ON(cfs_rq->avg.load_avg ||
		      cfs_rq->avg.util_avg ||
		      cfs_rq->avg.runnable_avg);

	return true;
}

/**
 * update_tg_load_avg - update the tg's load avg
 * @cfs_rq: the cfs_rq whose avg changed
 *
 * This function 'ensures': tg->load_avg := \Sum tg->cfs_rq[]->avg.load.
 * However, because tg->load_avg is a global value there are performance
 * considerations.
 *
 * In order to avoid having to look at the other cfs_rq's, we use a
 * differential update where we store the last value we propagated. This in
 * turn allows skipping updates if the differential is 'small'.
 *
 * Updating tg's load_avg is necessary before update_cfs_share().
 */
static inline void update_tg_load_avg(struct cfs_rq *cfs_rq)
{
	long delta = cfs_rq->avg.load_avg - cfs_rq->tg_load_avg_contrib;

	/*
	 * No need to update load_avg for root_task_group as it is not used.
	 */
	if (cfs_rq->tg == &root_task_group)
		return;

	if (abs(delta) > cfs_rq->tg_load_avg_contrib / 64) {
		atomic_long_add(delta, &cfs_rq->tg->load_avg);
		cfs_rq->tg_load_avg_contrib = cfs_rq->avg.load_avg;
	}
}

/*
 * Called within set_task_rq() right before setting a task's CPU. The
 * caller only guarantees p->pi_lock is held; no other assumptions,
 * including the state of rq->lock, should be made.
 */
void set_task_rq_fair(struct sched_entity *se,
		      struct cfs_rq *prev, struct cfs_rq *next)
{
	u64 p_last_update_time;
	u64 n_last_update_time;

	if (!sched_feat(ATTACH_AGE_LOAD))
		return;

	/*
	 * We are supposed to update the task to "current" time, then its up to
	 * date and ready to go to new CPU/cfs_rq. But we have difficulty in
	 * getting what current time is, so simply throw away the out-of-date
	 * time. This will result in the wakee task is less decayed, but giving
	 * the wakee more load sounds not bad.
	 */
	if (!(se->avg.last_update_time && prev))
		return;

#ifndef CONFIG_64BIT
	{
		u64 p_last_update_time_copy;
		u64 n_last_update_time_copy;

		do {
			p_last_update_time_copy = prev->load_last_update_time_copy;
			n_last_update_time_copy = next->load_last_update_time_copy;

			smp_rmb();

			p_last_update_time = prev->avg.last_update_time;
			n_last_update_time = next->avg.last_update_time;

		} while (p_last_update_time != p_last_update_time_copy ||
			 n_last_update_time != n_last_update_time_copy);
	}
#else
	p_last_update_time = prev->avg.last_update_time;
	n_last_update_time = next->avg.last_update_time;
#endif
	__update_load_avg_blocked_se(p_last_update_time, se);
	se->avg.last_update_time = n_last_update_time;
}


/*
 * When on migration a sched_entity joins/leaves the PELT hierarchy, we need to
 * propagate its contribution. The key to this propagation is the invariant
 * that for each group:
 *
 *   ge->avg == grq->avg						(1)
 *
 * _IFF_ we look at the pure running and runnable sums. Because they
 * represent the very same entity, just at different points in the hierarchy.
 *
 * Per the above update_tg_cfs_util() and update_tg_cfs_runnable() are trivial
 * and simply copies the running/runnable sum over (but still wrong, because
 * the group entity and group rq do not have their PELT windows aligned).
 *
 * However, update_tg_cfs_load() is more complex. So we have:
 *
 *   ge->avg.load_avg = ge->load.weight * ge->avg.runnable_avg		(2)
 *
 * And since, like util, the runnable part should be directly transferable,
 * the following would _appear_ to be the straight forward approach:
 *
 *   grq->avg.load_avg = grq->load.weight * grq->avg.runnable_avg	(3)
 *
 * And per (1) we have:
 *
 *   ge->avg.runnable_avg == grq->avg.runnable_avg
 *
 * Which gives:
 *
 *                      ge->load.weight * grq->avg.load_avg
 *   ge->avg.load_avg = -----------------------------------		(4)
 *                               grq->load.weight
 *
 * Except that is wrong!
 *
 * Because while for entities historical weight is not important and we
 * really only care about our future and therefore can consider a pure
 * runnable sum, runqueues can NOT do this.
 *
 * We specifically want runqueues to have a load_avg that includes
 * historical weights. Those represent the blocked load, the load we expect
 * to (shortly) return to us. This only works by keeping the weights as
 * integral part of the sum. We therefore cannot decompose as per (3).
 *
 * Another reason this doesn't work is that runnable isn't a 0-sum entity.
 * Imagine a rq with 2 tasks that each are runnable 2/3 of the time. Then the
 * rq itself is runnable anywhere between 2/3 and 1 depending on how the
 * runnable section of these tasks overlap (or not). If they were to perfectly
 * align the rq as a whole would be runnable 2/3 of the time. If however we
 * always have at least 1 runnable task, the rq as a whole is always runnable.
 *
 * So we'll have to approximate.. :/
 *
 * Given the constraint:
 *
 *   ge->avg.running_sum <= ge->avg.runnable_sum <= LOAD_AVG_MAX
 *
 * We can construct a rule that adds runnable to a rq by assuming minimal
 * overlap.
 *
 * On removal, we'll assume each task is equally runnable; which yields:
 *
 *   grq->avg.runnable_sum = grq->avg.load_sum / grq->load.weight
 *
 * XXX: only do this for the part of runnable > running ?
 *
 */

static inline void
update_tg_cfs_util(struct cfs_rq *cfs_rq, struct sched_entity *se, struct cfs_rq *gcfs_rq)
{
	long delta = gcfs_rq->avg.util_avg - se->avg.util_avg;
	u32 divider;

	/* Nothing to update */
	if (!delta)
		return;

	/*
	 * cfs_rq->avg.period_contrib can be used for both cfs_rq and se.
	 * See ___update_load_avg() for details.
	 */
	divider = get_pelt_divider(&cfs_rq->avg);

	/* Set new sched_entity's utilization */
	se->avg.util_avg = gcfs_rq->avg.util_avg;
	se->avg.util_sum = se->avg.util_avg * divider;

	/* Update parent cfs_rq utilization */
	add_positive(&cfs_rq->avg.util_avg, delta);
	cfs_rq->avg.util_sum = cfs_rq->avg.util_avg * divider;
}

static inline void
update_tg_cfs_runnable(struct cfs_rq *cfs_rq, struct sched_entity *se, struct cfs_rq *gcfs_rq)
{
	long delta = gcfs_rq->avg.runnable_avg - se->avg.runnable_avg;
	u32 divider;

	/* Nothing to update */
	if (!delta)
		return;

	/*
	 * cfs_rq->avg.period_contrib can be used for both cfs_rq and se.
	 * See ___update_load_avg() for details.
	 */
	divider = get_pelt_divider(&cfs_rq->avg);

	/* Set new sched_entity's runnable */
	se->avg.runnable_avg = gcfs_rq->avg.runnable_avg;
	se->avg.runnable_sum = se->avg.runnable_avg * divider;

	/* Update parent cfs_rq runnable */
	add_positive(&cfs_rq->avg.runnable_avg, delta);
	cfs_rq->avg.runnable_sum = cfs_rq->avg.runnable_avg * divider;
}

static inline void
update_tg_cfs_load(struct cfs_rq *cfs_rq, struct sched_entity *se, struct cfs_rq *gcfs_rq)
{
	long delta, running_sum, runnable_sum = gcfs_rq->prop_runnable_sum;
	unsigned long load_avg;
	u64 load_sum = 0;
	u32 divider;

	if (!runnable_sum)
		return;

	gcfs_rq->prop_runnable_sum = 0;

	/*
	 * cfs_rq->avg.period_contrib can be used for both cfs_rq and se.
	 * See ___update_load_avg() for details.
	 */
	divider = get_pelt_divider(&cfs_rq->avg);

	if (runnable_sum >= 0) {
		/*
		 * Add runnable; clip at LOAD_AVG_MAX. Reflects that until
		 * the CPU is saturated running == runnable.
		 */
		runnable_sum += se->avg.load_sum;
		runnable_sum = min_t(long, runnable_sum, divider);
	} else {
		/*
		 * Estimate the new unweighted runnable_sum of the gcfs_rq by
		 * assuming all tasks are equally runnable.
		 */
		if (scale_load_down(gcfs_rq->load.weight)) {
			load_sum = div_s64(gcfs_rq->avg.load_sum,
				scale_load_down(gcfs_rq->load.weight));
		}

		/* But make sure to not inflate se's runnable */
		runnable_sum = min(se->avg.load_sum, load_sum);
	}

	/*
	 * runnable_sum can't be lower than running_sum
	 * Rescale running sum to be in the same range as runnable sum
	 * running_sum is in [0 : LOAD_AVG_MAX <<  SCHED_CAPACITY_SHIFT]
	 * runnable_sum is in [0 : LOAD_AVG_MAX]
	 */
	running_sum = se->avg.util_sum >> SCHED_CAPACITY_SHIFT;
	runnable_sum = max(runnable_sum, running_sum);

	load_sum = (s64)se_weight(se) * runnable_sum;
	load_avg = div_s64(load_sum, divider);

	se->avg.load_sum = runnable_sum;

	delta = load_avg - se->avg.load_avg;
	if (!delta)
		return;

	se->avg.load_avg = load_avg;

	add_positive(&cfs_rq->avg.load_avg, delta);
	cfs_rq->avg.load_sum = cfs_rq->avg.load_avg * divider;
}

static inline void add_tg_cfs_propagate(struct cfs_rq *cfs_rq, long runnable_sum)
{
	cfs_rq->propagate = 1;
	cfs_rq->prop_runnable_sum += runnable_sum;
}

/* Update task and its cfs_rq load average */
static inline int propagate_entity_load_avg(struct sched_entity *se)
{
	struct cfs_rq *cfs_rq, *gcfs_rq;

	if (entity_is_task(se))
		return 0;

	gcfs_rq = group_cfs_rq(se);
	if (!gcfs_rq->propagate)
		return 0;

	gcfs_rq->propagate = 0;

	cfs_rq = cfs_rq_of(se);

	add_tg_cfs_propagate(cfs_rq, gcfs_rq->prop_runnable_sum);

	update_tg_cfs_util(cfs_rq, se, gcfs_rq);
	update_tg_cfs_runnable(cfs_rq, se, gcfs_rq);
	update_tg_cfs_load(cfs_rq, se, gcfs_rq);

	trace_pelt_cfs_tp(cfs_rq);
	trace_pelt_se_tp(se);

	return 1;
}

/*
 * Check if we need to update the load and the utilization of a blocked
 * group_entity:
 */
static inline bool skip_blocked_update(struct sched_entity *se)
{
	struct cfs_rq *gcfs_rq = group_cfs_rq(se);

	/*
	 * If sched_entity still have not zero load or utilization, we have to
	 * decay it:
	 */
	if (se->avg.load_avg || se->avg.util_avg)
		return false;

	/*
	 * If there is a pending propagation, we have to update the load and
	 * the utilization of the sched_entity:
	 */
	if (gcfs_rq->propagate)
		return false;

	/*
	 * Otherwise, the load and the utilization of the sched_entity is
	 * already zero and there is no pending propagation, so it will be a
	 * waste of time to try to decay it:
	 */
	return true;
}

#else /* CONFIG_FAIR_GROUP_SCHED */

static inline void update_tg_load_avg(struct cfs_rq *cfs_rq) {}

static inline int propagate_entity_load_avg(struct sched_entity *se)
{
	return 0;
}

static inline void add_tg_cfs_propagate(struct cfs_rq *cfs_rq, long runnable_sum) {}

#endif /* CONFIG_FAIR_GROUP_SCHED */

/**
 * update_cfs_rq_load_avg - update the cfs_rq's load/util averages
 * @now: current time, as per cfs_rq_clock_pelt()
 * @cfs_rq: cfs_rq to update
 *
 * The cfs_rq avg is the direct sum of all its entities (blocked and runnable)
 * avg. The immediate corollary is that all (fair) tasks must be attached, see
 * post_init_entity_util_avg().
 *
 * cfs_rq->avg is used for task_h_load() and update_cfs_share() for example.
 *
 * Returns true if the load decayed or we removed load.
 *
 * Since both these conditions indicate a changed cfs_rq->avg.load we should
 * call update_tg_load_avg() when this function returns true.
 */
static inline int
update_cfs_rq_load_avg(u64 now, struct cfs_rq *cfs_rq)
{
	unsigned long removed_load = 0, removed_util = 0, removed_runnable = 0;
	struct sched_avg *sa = &cfs_rq->avg;
	int decayed = 0;

	if (cfs_rq->removed.nr) {
		unsigned long r;
		u32 divider = get_pelt_divider(&cfs_rq->avg);

		raw_spin_lock(&cfs_rq->removed.lock);
		swap(cfs_rq->removed.util_avg, removed_util);
		swap(cfs_rq->removed.load_avg, removed_load);
		swap(cfs_rq->removed.runnable_avg, removed_runnable);
		cfs_rq->removed.nr = 0;
		raw_spin_unlock(&cfs_rq->removed.lock);

		r = removed_load;
		sub_positive(&sa->load_avg, r);
		sa->load_sum = sa->load_avg * divider;

		r = removed_util;
		sub_positive(&sa->util_avg, r);
		sa->util_sum = sa->util_avg * divider;

		r = removed_runnable;
		sub_positive(&sa->runnable_avg, r);
		sa->runnable_sum = sa->runnable_avg * divider;

		/*
		 * removed_runnable is the unweighted version of removed_load so we
		 * can use it to estimate removed_load_sum.
		 */
		add_tg_cfs_propagate(cfs_rq,
			-(long)(removed_runnable * divider) >> SCHED_CAPACITY_SHIFT);

		decayed = 1;
	}

	decayed |= __update_load_avg_cfs_rq(now, cfs_rq);

#ifndef CONFIG_64BIT
	smp_wmb();
	cfs_rq->load_last_update_time_copy = sa->last_update_time;
#endif

	return decayed;
}

/**
 * attach_entity_load_avg - attach this entity to its cfs_rq load avg
 * @cfs_rq: cfs_rq to attach to
 * @se: sched_entity to attach
 *
 * Must call update_cfs_rq_load_avg() before this, since we rely on
 * cfs_rq->avg.last_update_time being current.
 */
static void attach_entity_load_avg(struct cfs_rq *cfs_rq, struct sched_entity *se)
{
	/*
	 * cfs_rq->avg.period_contrib can be used for both cfs_rq and se.
	 * See ___update_load_avg() for details.
	 */
	u32 divider = get_pelt_divider(&cfs_rq->avg);

	/*
	 * When we attach the @se to the @cfs_rq, we must align the decay
	 * window because without that, really weird and wonderful things can
	 * happen.
	 *
	 * XXX illustrate
	 */
	se->avg.last_update_time = cfs_rq->avg.last_update_time;
	se->avg.period_contrib = cfs_rq->avg.period_contrib;

	/*
	 * Hell(o) Nasty stuff.. we need to recompute _sum based on the new
	 * period_contrib. This isn't strictly correct, but since we're
	 * entirely outside of the PELT hierarchy, nobody cares if we truncate
	 * _sum a little.
	 */
	se->avg.util_sum = se->avg.util_avg * divider;

	se->avg.runnable_sum = se->avg.runnable_avg * divider;

	se->avg.load_sum = divider;
	if (se_weight(se)) {
		se->avg.load_sum =
			div_u64(se->avg.load_avg * se->avg.load_sum, se_weight(se));
	}

	enqueue_load_avg(cfs_rq, se);
	cfs_rq->avg.util_avg += se->avg.util_avg;
	cfs_rq->avg.util_sum += se->avg.util_sum;
	cfs_rq->avg.runnable_avg += se->avg.runnable_avg;
	cfs_rq->avg.runnable_sum += se->avg.runnable_sum;

	add_tg_cfs_propagate(cfs_rq, se->avg.load_sum);

	cfs_rq_util_change(cfs_rq, 0);

	trace_pelt_cfs_tp(cfs_rq);
}

/**
 * detach_entity_load_avg - detach this entity from its cfs_rq load avg
 * @cfs_rq: cfs_rq to detach from
 * @se: sched_entity to detach
 *
 * Must call update_cfs_rq_load_avg() before this, since we rely on
 * cfs_rq->avg.last_update_time being current.
 */
static void detach_entity_load_avg(struct cfs_rq *cfs_rq, struct sched_entity *se)
{
	/*
	 * cfs_rq->avg.period_contrib can be used for both cfs_rq and se.
	 * See ___update_load_avg() for details.
	 */
	u32 divider = get_pelt_divider(&cfs_rq->avg);

	dequeue_load_avg(cfs_rq, se);
	sub_positive(&cfs_rq->avg.util_avg, se->avg.util_avg);
	cfs_rq->avg.util_sum = cfs_rq->avg.util_avg * divider;
	sub_positive(&cfs_rq->avg.runnable_avg, se->avg.runnable_avg);
	cfs_rq->avg.runnable_sum = cfs_rq->avg.runnable_avg * divider;

	add_tg_cfs_propagate(cfs_rq, -se->avg.load_sum);

	cfs_rq_util_change(cfs_rq, 0);

	trace_pelt_cfs_tp(cfs_rq);
}

/*
 * Optional action to be done while updating the load average
 */
#define UPDATE_TG	0x1
#define SKIP_AGE_LOAD	0x2
#define DO_ATTACH	0x4

/* Update task and its cfs_rq load average */
static inline void update_load_avg(struct cfs_rq *cfs_rq, struct sched_entity *se, int flags)
{
	u64 now = cfs_rq_clock_pelt(cfs_rq);
	int decayed;

	trace_android_vh_prepare_update_load_avg_se(se, flags);
	/*
	 * Track task load average for carrying it to new CPU after migrated, and
	 * track group sched_entity load average for task_h_load calc in migration
	 */
	if (se->avg.last_update_time && !(flags & SKIP_AGE_LOAD))
		__update_load_avg_se(now, cfs_rq, se);

	trace_android_vh_finish_update_load_avg_se(se, flags);

	decayed  = update_cfs_rq_load_avg(now, cfs_rq);
	decayed |= propagate_entity_load_avg(se);

	if (!se->avg.last_update_time && (flags & DO_ATTACH)) {

		/*
		 * DO_ATTACH means we're here from enqueue_entity().
		 * !last_update_time means we've passed through
		 * migrate_task_rq_fair() indicating we migrated.
		 *
		 * IOW we're enqueueing a task on a new CPU.
		 */
		attach_entity_load_avg(cfs_rq, se);
		update_tg_load_avg(cfs_rq);

	} else if (decayed) {
		cfs_rq_util_change(cfs_rq, 0);

		if (flags & UPDATE_TG)
			update_tg_load_avg(cfs_rq);
	}
}

#ifndef CONFIG_64BIT
static inline u64 cfs_rq_last_update_time(struct cfs_rq *cfs_rq)
{
	u64 last_update_time_copy;
	u64 last_update_time;

	do {
		last_update_time_copy = cfs_rq->load_last_update_time_copy;
		smp_rmb();
		last_update_time = cfs_rq->avg.last_update_time;
	} while (last_update_time != last_update_time_copy);

	return last_update_time;
}
#else
static inline u64 cfs_rq_last_update_time(struct cfs_rq *cfs_rq)
{
	return cfs_rq->avg.last_update_time;
}
#endif

/*
 * Synchronize entity load avg of dequeued entity without locking
 * the previous rq.
 */
static void sync_entity_load_avg(struct sched_entity *se)
{
	struct cfs_rq *cfs_rq = cfs_rq_of(se);
	u64 last_update_time;

	last_update_time = cfs_rq_last_update_time(cfs_rq);
	__update_load_avg_blocked_se(last_update_time, se);
}

/*
 * Task first catches up with cfs_rq, and then subtract
 * itself from the cfs_rq (task must be off the queue now).
 */
static void remove_entity_load_avg(struct sched_entity *se)
{
	struct cfs_rq *cfs_rq = cfs_rq_of(se);
	unsigned long flags;

	/*
	 * tasks cannot exit without having gone through wake_up_new_task() ->
	 * post_init_entity_util_avg() which will have added things to the
	 * cfs_rq, so we can remove unconditionally.
	 */

	sync_entity_load_avg(se);

	raw_spin_lock_irqsave(&cfs_rq->removed.lock, flags);
	++cfs_rq->removed.nr;
	cfs_rq->removed.util_avg	+= se->avg.util_avg;
	cfs_rq->removed.load_avg	+= se->avg.load_avg;
	cfs_rq->removed.runnable_avg	+= se->avg.runnable_avg;
	raw_spin_unlock_irqrestore(&cfs_rq->removed.lock, flags);
}

static inline unsigned long cfs_rq_runnable_avg(struct cfs_rq *cfs_rq)
{
	return cfs_rq->avg.runnable_avg;
}

static inline unsigned long cfs_rq_load_avg(struct cfs_rq *cfs_rq)
{
	return cfs_rq->avg.load_avg;
}

static int newidle_balance(struct rq *this_rq, struct rq_flags *rf);

static inline unsigned long task_util(struct task_struct *p)
{
	return READ_ONCE(p->se.avg.util_avg);
}

static inline unsigned long _task_util_est(struct task_struct *p)
{
	struct util_est ue = READ_ONCE(p->se.avg.util_est);

	return max(ue.ewma, (ue.enqueued & ~UTIL_AVG_UNCHANGED));
}

static inline unsigned long task_util_est(struct task_struct *p)
{
	return max(task_util(p), _task_util_est(p));
}

#ifdef CONFIG_UCLAMP_TASK
static inline unsigned long uclamp_task_util(struct task_struct *p)
{
	return clamp(task_util_est(p),
		     uclamp_eff_value(p, UCLAMP_MIN),
		     uclamp_eff_value(p, UCLAMP_MAX));
}
#else
static inline unsigned long uclamp_task_util(struct task_struct *p)
{
	return task_util_est(p);
}
#endif

static inline void util_est_enqueue(struct cfs_rq *cfs_rq,
				    struct task_struct *p)
{
	unsigned int enqueued;

	if (!sched_feat(UTIL_EST))
		return;

	/* Update root cfs_rq's estimated utilization */
	enqueued  = cfs_rq->avg.util_est.enqueued;
	enqueued += _task_util_est(p);
	WRITE_ONCE(cfs_rq->avg.util_est.enqueued, enqueued);

	trace_sched_util_est_cfs_tp(cfs_rq);
}

static inline void util_est_dequeue(struct cfs_rq *cfs_rq,
				    struct task_struct *p)
{
	unsigned int enqueued;

	if (!sched_feat(UTIL_EST))
		return;

	/* Update root cfs_rq's estimated utilization */
	enqueued  = cfs_rq->avg.util_est.enqueued;
	enqueued -= min_t(unsigned int, enqueued, _task_util_est(p));
	WRITE_ONCE(cfs_rq->avg.util_est.enqueued, enqueued);

	trace_sched_util_est_cfs_tp(cfs_rq);
}

#define UTIL_EST_MARGIN (SCHED_CAPACITY_SCALE / 100)

/*
 * Check if a (signed) value is within a specified (unsigned) margin,
 * based on the observation that:
 *
 *     abs(x) < y := (unsigned)(x + y - 1) < (2 * y - 1)
 *
 * NOTE: this only works when value + margin < INT_MAX.
 */
static inline bool within_margin(int value, int margin)
{
	return ((unsigned int)(value + margin - 1) < (2 * margin - 1));
}

static inline void util_est_update(struct cfs_rq *cfs_rq,
				   struct task_struct *p,
				   bool task_sleep)
{
	long last_ewma_diff, last_enqueued_diff;
	struct util_est ue;
<<<<<<< HEAD
	int ret = 0;
=======
>>>>>>> 754a0abe

	trace_android_rvh_util_est_update(cfs_rq, p, task_sleep, &ret);
	if (ret)
		return;

<<<<<<< HEAD
	if (!sched_feat(UTIL_EST))
		return;

=======
>>>>>>> 754a0abe
	/*
	 * Skip update of task's estimated utilization when the task has not
	 * yet completed an activation, e.g. being migrated.
	 */
	if (!task_sleep)
		return;

	/*
	 * If the PELT values haven't changed since enqueue time,
	 * skip the util_est update.
	 */
	ue = p->se.avg.util_est;
	if (ue.enqueued & UTIL_AVG_UNCHANGED)
		return;

	last_enqueued_diff = ue.enqueued;

	/*
	 * Reset EWMA on utilization increases, the moving average is used only
	 * to smooth utilization decreases.
	 */
	ue.enqueued = task_util(p);
	if (sched_feat(UTIL_EST_FASTUP)) {
		if (ue.ewma < ue.enqueued) {
			ue.ewma = ue.enqueued;
			goto done;
		}
	}

	/*
	 * Skip update of task's estimated utilization when its members are
	 * already ~1% close to its last activation value.
	 */
	last_ewma_diff = ue.enqueued - ue.ewma;
	last_enqueued_diff -= ue.enqueued;
	if (within_margin(last_ewma_diff, UTIL_EST_MARGIN)) {
		if (!within_margin(last_enqueued_diff, UTIL_EST_MARGIN))
			goto done;

		return;
	}

	/*
	 * To avoid overestimation of actual task utilization, skip updates if
	 * we cannot grant there is idle time in this CPU.
	 */
	if (task_util(p) > capacity_orig_of(cpu_of(rq_of(cfs_rq))))
		return;

	/*
	 * Update Task's estimated utilization
	 *
	 * When *p completes an activation we can consolidate another sample
	 * of the task size. This is done by storing the current PELT value
	 * as ue.enqueued and by using this value to update the Exponential
	 * Weighted Moving Average (EWMA):
	 *
	 *  ewma(t) = w *  task_util(p) + (1-w) * ewma(t-1)
	 *          = w *  task_util(p) +         ewma(t-1)  - w * ewma(t-1)
	 *          = w * (task_util(p) -         ewma(t-1)) +     ewma(t-1)
	 *          = w * (      last_ewma_diff            ) +     ewma(t-1)
	 *          = w * (last_ewma_diff  +  ewma(t-1) / w)
	 *
	 * Where 'w' is the weight of new samples, which is configured to be
	 * 0.25, thus making w=1/4 ( >>= UTIL_EST_WEIGHT_SHIFT)
	 */
	ue.ewma <<= UTIL_EST_WEIGHT_SHIFT;
	ue.ewma  += last_ewma_diff;
	ue.ewma >>= UTIL_EST_WEIGHT_SHIFT;
done:
	ue.enqueued |= UTIL_AVG_UNCHANGED;
	WRITE_ONCE(p->se.avg.util_est, ue);

	trace_sched_util_est_se_tp(&p->se);
}

static inline int task_fits_capacity(struct task_struct *p, long capacity)
{
	return fits_capacity(uclamp_task_util(p), capacity);
}

static inline void update_misfit_status(struct task_struct *p, struct rq *rq)
{
	if (!static_branch_unlikely(&sched_asym_cpucapacity))
		return;

	if (!p || p->nr_cpus_allowed == 1) {
		rq->misfit_task_load = 0;
		return;
	}

	if (task_fits_capacity(p, capacity_of(cpu_of(rq)))) {
		rq->misfit_task_load = 0;
		return;
	}

	/*
	 * Make sure that misfit_task_load will not be null even if
	 * task_h_load() returns 0.
	 */
	rq->misfit_task_load = max_t(unsigned long, task_h_load(p), 1);
}

#else /* CONFIG_SMP */

static inline bool cfs_rq_is_decayed(struct cfs_rq *cfs_rq)
{
	return true;
}

#define UPDATE_TG	0x0
#define SKIP_AGE_LOAD	0x0
#define DO_ATTACH	0x0

static inline void update_load_avg(struct cfs_rq *cfs_rq, struct sched_entity *se, int not_used1)
{
	cfs_rq_util_change(cfs_rq, 0);
}

static inline void remove_entity_load_avg(struct sched_entity *se) {}

static inline void
attach_entity_load_avg(struct cfs_rq *cfs_rq, struct sched_entity *se) {}
static inline void
detach_entity_load_avg(struct cfs_rq *cfs_rq, struct sched_entity *se) {}

static inline int newidle_balance(struct rq *rq, struct rq_flags *rf)
{
	return 0;
}

static inline void
util_est_enqueue(struct cfs_rq *cfs_rq, struct task_struct *p) {}

static inline void
util_est_dequeue(struct cfs_rq *cfs_rq, struct task_struct *p) {}

static inline void
util_est_update(struct cfs_rq *cfs_rq, struct task_struct *p,
		bool task_sleep) {}
static inline void update_misfit_status(struct task_struct *p, struct rq *rq) {}

#endif /* CONFIG_SMP */

static void check_spread(struct cfs_rq *cfs_rq, struct sched_entity *se)
{
#ifdef CONFIG_SCHED_DEBUG
	s64 d = se->vruntime - cfs_rq->min_vruntime;

	if (d < 0)
		d = -d;

	if (d > 3*sysctl_sched_latency)
		schedstat_inc(cfs_rq->nr_spread_over);
#endif
}

static void
place_entity(struct cfs_rq *cfs_rq, struct sched_entity *se, int initial)
{
	u64 vruntime = cfs_rq->min_vruntime;

	/*
	 * The 'current' period is already promised to the current tasks,
	 * however the extra weight of the new task will slow them down a
	 * little, place the new task so that it fits in the slot that
	 * stays open at the end.
	 */
	if (initial && sched_feat(START_DEBIT))
		vruntime += sched_vslice(cfs_rq, se);

	/* sleeps up to a single latency don't count. */
	if (!initial) {
		unsigned long thresh = sysctl_sched_latency;

		/*
		 * Halve their sleep time's effect, to allow
		 * for a gentler effect of sleepers:
		 */
		if (sched_feat(GENTLE_FAIR_SLEEPERS))
			thresh >>= 1;

		vruntime -= thresh;
	}

	/* ensure we never gain time by being placed backwards. */
	se->vruntime = max_vruntime(se->vruntime, vruntime);
	trace_android_rvh_place_entity(cfs_rq, se, initial, vruntime);
}

static void check_enqueue_throttle(struct cfs_rq *cfs_rq);

static inline void check_schedstat_required(void)
{
#ifdef CONFIG_SCHEDSTATS
	if (schedstat_enabled())
		return;

	/* Force schedstat enabled if a dependent tracepoint is active */
	if (trace_sched_stat_wait_enabled()    ||
			trace_sched_stat_sleep_enabled()   ||
			trace_sched_stat_iowait_enabled()  ||
			trace_sched_stat_blocked_enabled() ||
			trace_sched_stat_runtime_enabled())  {
		printk_deferred_once("Scheduler tracepoints stat_sleep, stat_iowait, "
			     "stat_blocked and stat_runtime require the "
			     "kernel parameter schedstats=enable or "
			     "kernel.sched_schedstats=1\n");
	}
#endif
}

static inline bool cfs_bandwidth_used(void);

/*
 * MIGRATION
 *
 *	dequeue
 *	  update_curr()
 *	    update_min_vruntime()
 *	  vruntime -= min_vruntime
 *
 *	enqueue
 *	  update_curr()
 *	    update_min_vruntime()
 *	  vruntime += min_vruntime
 *
 * this way the vruntime transition between RQs is done when both
 * min_vruntime are up-to-date.
 *
 * WAKEUP (remote)
 *
 *	->migrate_task_rq_fair() (p->state == TASK_WAKING)
 *	  vruntime -= min_vruntime
 *
 *	enqueue
 *	  update_curr()
 *	    update_min_vruntime()
 *	  vruntime += min_vruntime
 *
 * this way we don't have the most up-to-date min_vruntime on the originating
 * CPU and an up-to-date min_vruntime on the destination CPU.
 */

static void
enqueue_entity(struct cfs_rq *cfs_rq, struct sched_entity *se, int flags)
{
	bool renorm = !(flags & ENQUEUE_WAKEUP) || (flags & ENQUEUE_MIGRATED);
	bool curr = cfs_rq->curr == se;

	/*
	 * If we're the current task, we must renormalise before calling
	 * update_curr().
	 */
	if (renorm && curr)
		se->vruntime += cfs_rq->min_vruntime;

	update_curr(cfs_rq);

	/*
	 * Otherwise, renormalise after, such that we're placed at the current
	 * moment in time, instead of some random moment in the past. Being
	 * placed in the past could significantly boost this task to the
	 * fairness detriment of existing tasks.
	 */
	if (renorm && !curr)
		se->vruntime += cfs_rq->min_vruntime;

	/*
	 * When enqueuing a sched_entity, we must:
	 *   - Update loads to have both entity and cfs_rq synced with now.
	 *   - Add its load to cfs_rq->runnable_avg
	 *   - For group_entity, update its weight to reflect the new share of
	 *     its group cfs_rq
	 *   - Add its new weight to cfs_rq->load.weight
	 */
	update_load_avg(cfs_rq, se, UPDATE_TG | DO_ATTACH);
	se_update_runnable(se);
	update_cfs_group(se);
	account_entity_enqueue(cfs_rq, se);

	if (flags & ENQUEUE_WAKEUP)
		place_entity(cfs_rq, se, 0);

	check_schedstat_required();
	update_stats_enqueue(cfs_rq, se, flags);
	check_spread(cfs_rq, se);
	if (!curr)
		__enqueue_entity(cfs_rq, se);
	se->on_rq = 1;

	/*
	 * When bandwidth control is enabled, cfs might have been removed
	 * because of a parent been throttled but cfs->nr_running > 1. Try to
	 * add it unconditionally.
	 */
	if (cfs_rq->nr_running == 1 || cfs_bandwidth_used())
		list_add_leaf_cfs_rq(cfs_rq);

	if (cfs_rq->nr_running == 1)
		check_enqueue_throttle(cfs_rq);
}

static void __clear_buddies_last(struct sched_entity *se)
{
	for_each_sched_entity(se) {
		struct cfs_rq *cfs_rq = cfs_rq_of(se);
		if (cfs_rq->last != se)
			break;

		cfs_rq->last = NULL;
	}
}

static void __clear_buddies_next(struct sched_entity *se)
{
	for_each_sched_entity(se) {
		struct cfs_rq *cfs_rq = cfs_rq_of(se);
		if (cfs_rq->next != se)
			break;

		cfs_rq->next = NULL;
	}
}

static void __clear_buddies_skip(struct sched_entity *se)
{
	for_each_sched_entity(se) {
		struct cfs_rq *cfs_rq = cfs_rq_of(se);
		if (cfs_rq->skip != se)
			break;

		cfs_rq->skip = NULL;
	}
}

static void clear_buddies(struct cfs_rq *cfs_rq, struct sched_entity *se)
{
	if (cfs_rq->last == se)
		__clear_buddies_last(se);

	if (cfs_rq->next == se)
		__clear_buddies_next(se);

	if (cfs_rq->skip == se)
		__clear_buddies_skip(se);
}

static __always_inline void return_cfs_rq_runtime(struct cfs_rq *cfs_rq);

static void
dequeue_entity(struct cfs_rq *cfs_rq, struct sched_entity *se, int flags)
{
	/*
	 * Update run-time statistics of the 'current'.
	 */
	update_curr(cfs_rq);

	/*
	 * When dequeuing a sched_entity, we must:
	 *   - Update loads to have both entity and cfs_rq synced with now.
	 *   - Subtract its load from the cfs_rq->runnable_avg.
	 *   - Subtract its previous weight from cfs_rq->load.weight.
	 *   - For group entity, update its weight to reflect the new share
	 *     of its group cfs_rq.
	 */
	update_load_avg(cfs_rq, se, UPDATE_TG);
	se_update_runnable(se);

	update_stats_dequeue(cfs_rq, se, flags);

	clear_buddies(cfs_rq, se);

	if (se != cfs_rq->curr)
		__dequeue_entity(cfs_rq, se);
	se->on_rq = 0;
	account_entity_dequeue(cfs_rq, se);

	/*
	 * Normalize after update_curr(); which will also have moved
	 * min_vruntime if @se is the one holding it back. But before doing
	 * update_min_vruntime() again, which will discount @se's position and
	 * can move min_vruntime forward still more.
	 */
	if (!(flags & DEQUEUE_SLEEP))
		se->vruntime -= cfs_rq->min_vruntime;

	/* return excess runtime on last dequeue */
	return_cfs_rq_runtime(cfs_rq);

	update_cfs_group(se);

	/*
	 * Now advance min_vruntime if @se was the entity holding it back,
	 * except when: DEQUEUE_SAVE && !DEQUEUE_MOVE, in this case we'll be
	 * put back on, and if we advance min_vruntime, we'll be placed back
	 * further than we started -- ie. we'll be penalized.
	 */
	if ((flags & (DEQUEUE_SAVE | DEQUEUE_MOVE)) != DEQUEUE_SAVE)
		update_min_vruntime(cfs_rq);
}

/*
 * Preempt the current task with a newly woken task if needed:
 */
static void
check_preempt_tick(struct cfs_rq *cfs_rq, struct sched_entity *curr)
{
	unsigned long ideal_runtime, delta_exec;
	struct sched_entity *se;
	s64 delta;
	bool skip_preempt = false;

	ideal_runtime = sched_slice(cfs_rq, curr);
	delta_exec = curr->sum_exec_runtime - curr->prev_sum_exec_runtime;
	trace_android_rvh_check_preempt_tick(current, &ideal_runtime, &skip_preempt,
			delta_exec, cfs_rq, curr, sysctl_sched_min_granularity);
	if (skip_preempt)
		return;
	if (delta_exec > ideal_runtime) {
		resched_curr(rq_of(cfs_rq));
		/*
		 * The current task ran long enough, ensure it doesn't get
		 * re-elected due to buddy favours.
		 */
		clear_buddies(cfs_rq, curr);
		return;
	}

	/*
	 * Ensure that a task that missed wakeup preemption by a
	 * narrow margin doesn't have to wait for a full slice.
	 * This also mitigates buddy induced latencies under load.
	 */
	if (delta_exec < sysctl_sched_min_granularity)
		return;

	se = __pick_first_entity(cfs_rq);
	delta = curr->vruntime - se->vruntime;

	if (delta < 0)
		return;

	if (delta > ideal_runtime)
		resched_curr(rq_of(cfs_rq));
}

void set_next_entity(struct cfs_rq *cfs_rq, struct sched_entity *se)
{
	clear_buddies(cfs_rq, se);

	/* 'current' is not kept within the tree. */
	if (se->on_rq) {
		/*
		 * Any task has to be enqueued before it get to execute on
		 * a CPU. So account for the time it spent waiting on the
		 * runqueue.
		 */
		update_stats_wait_end(cfs_rq, se);
		__dequeue_entity(cfs_rq, se);
		update_load_avg(cfs_rq, se, UPDATE_TG);
	}

	update_stats_curr_start(cfs_rq, se);
	cfs_rq->curr = se;

	/*
	 * Track our maximum slice length, if the CPU's load is at
	 * least twice that of our own weight (i.e. dont track it
	 * when there are only lesser-weight tasks around):
	 */
	if (schedstat_enabled() &&
	    rq_of(cfs_rq)->cfs.load.weight >= 2*se->load.weight) {
		schedstat_set(se->statistics.slice_max,
			max((u64)schedstat_val(se->statistics.slice_max),
			    se->sum_exec_runtime - se->prev_sum_exec_runtime));
	}

	se->prev_sum_exec_runtime = se->sum_exec_runtime;
}
EXPORT_SYMBOL_GPL(set_next_entity);


static int
wakeup_preempt_entity(struct sched_entity *curr, struct sched_entity *se);

/*
 * Pick the next process, keeping these things in mind, in this order:
 * 1) keep things fair between processes/task groups
 * 2) pick the "next" process, since someone really wants that to run
 * 3) pick the "last" process, for cache locality
 * 4) do not run the "skip" process, if something else is available
 */
static struct sched_entity *
pick_next_entity(struct cfs_rq *cfs_rq, struct sched_entity *curr)
{
	struct sched_entity *left = __pick_first_entity(cfs_rq);
	struct sched_entity *se = NULL;

	trace_android_rvh_pick_next_entity(cfs_rq, curr, &se);
	if (se)
		goto done;

	/*
	 * If curr is set we have to see if its left of the leftmost entity
	 * still in the tree, provided there was anything in the tree at all.
	 */
	if (!left || (curr && entity_before(curr, left)))
		left = curr;

	se = left; /* ideally we run the leftmost entity */

	/*
	 * Avoid running the skip buddy, if running something else can
	 * be done without getting too unfair.
	 */
	if (cfs_rq->skip && cfs_rq->skip == se) {
		struct sched_entity *second;

		if (se == curr) {
			second = __pick_first_entity(cfs_rq);
		} else {
			second = __pick_next_entity(se);
			if (!second || (curr && entity_before(curr, second)))
				second = curr;
		}

		if (second && wakeup_preempt_entity(second, left) < 1)
			se = second;
	}

	if (cfs_rq->next && wakeup_preempt_entity(cfs_rq->next, left) < 1) {
		/*
		 * Someone really wants this to run. If it's not unfair, run it.
		 */
		se = cfs_rq->next;
	} else if (cfs_rq->last && wakeup_preempt_entity(cfs_rq->last, left) < 1) {
		/*
		 * Prefer last buddy, try to return the CPU to a preempted task.
		 */
		se = cfs_rq->last;
	}

<<<<<<< HEAD
done:
	clear_buddies(cfs_rq, se);

=======
>>>>>>> 754a0abe
	return se;
}

static bool check_cfs_rq_runtime(struct cfs_rq *cfs_rq);

static void put_prev_entity(struct cfs_rq *cfs_rq, struct sched_entity *prev)
{
	/*
	 * If still on the runqueue then deactivate_task()
	 * was not called and update_curr() has to be done:
	 */
	if (prev->on_rq)
		update_curr(cfs_rq);

	/* throttle cfs_rqs exceeding runtime */
	check_cfs_rq_runtime(cfs_rq);

	check_spread(cfs_rq, prev);

	if (prev->on_rq) {
		update_stats_wait_start(cfs_rq, prev);
		/* Put 'current' back into the tree. */
		__enqueue_entity(cfs_rq, prev);
		/* in !on_rq case, update occurred at dequeue */
		update_load_avg(cfs_rq, prev, 0);
	}
	cfs_rq->curr = NULL;
}

static void
entity_tick(struct cfs_rq *cfs_rq, struct sched_entity *curr, int queued)
{
	/*
	 * Update run-time statistics of the 'current'.
	 */
	update_curr(cfs_rq);

	/*
	 * Ensure that runnable average is periodically updated.
	 */
	update_load_avg(cfs_rq, curr, UPDATE_TG);
	update_cfs_group(curr);

#ifdef CONFIG_SCHED_HRTICK
	/*
	 * queued ticks are scheduled to match the slice, so don't bother
	 * validating it and just reschedule.
	 */
	if (queued) {
		resched_curr(rq_of(cfs_rq));
		return;
	}
	/*
	 * don't let the period tick interfere with the hrtick preemption
	 */
	if (!sched_feat(DOUBLE_TICK) &&
			hrtimer_active(&rq_of(cfs_rq)->hrtick_timer))
		return;
#endif

	if (cfs_rq->nr_running > 1)
		check_preempt_tick(cfs_rq, curr);
	trace_android_rvh_entity_tick(cfs_rq, curr);
}


/**************************************************
 * CFS bandwidth control machinery
 */

#ifdef CONFIG_CFS_BANDWIDTH

#ifdef CONFIG_JUMP_LABEL
static struct static_key __cfs_bandwidth_used;

static inline bool cfs_bandwidth_used(void)
{
	return static_key_false(&__cfs_bandwidth_used);
}

void cfs_bandwidth_usage_inc(void)
{
	static_key_slow_inc_cpuslocked(&__cfs_bandwidth_used);
}

void cfs_bandwidth_usage_dec(void)
{
	static_key_slow_dec_cpuslocked(&__cfs_bandwidth_used);
}
#else /* CONFIG_JUMP_LABEL */
static bool cfs_bandwidth_used(void)
{
	return true;
}

void cfs_bandwidth_usage_inc(void) {}
void cfs_bandwidth_usage_dec(void) {}
#endif /* CONFIG_JUMP_LABEL */

/*
 * default period for cfs group bandwidth.
 * default: 0.1s, units: nanoseconds
 */
static inline u64 default_cfs_period(void)
{
	return 100000000ULL;
}

static inline u64 sched_cfs_bandwidth_slice(void)
{
	return (u64)sysctl_sched_cfs_bandwidth_slice * NSEC_PER_USEC;
}

/*
 * Replenish runtime according to assigned quota. We use sched_clock_cpu
 * directly instead of rq->clock to avoid adding additional synchronization
 * around rq->lock.
 *
 * requires cfs_b->lock
 */
void __refill_cfs_bandwidth_runtime(struct cfs_bandwidth *cfs_b)
{
	if (unlikely(cfs_b->quota == RUNTIME_INF))
		return;

	cfs_b->runtime += cfs_b->quota;
	cfs_b->runtime = min(cfs_b->runtime, cfs_b->quota + cfs_b->burst);
}

static inline struct cfs_bandwidth *tg_cfs_bandwidth(struct task_group *tg)
{
	return &tg->cfs_bandwidth;
}

/* returns 0 on failure to allocate runtime */
static int __assign_cfs_rq_runtime(struct cfs_bandwidth *cfs_b,
				   struct cfs_rq *cfs_rq, u64 target_runtime)
{
	u64 min_amount, amount = 0;

	lockdep_assert_held(&cfs_b->lock);

	/* note: this is a positive sum as runtime_remaining <= 0 */
	min_amount = target_runtime - cfs_rq->runtime_remaining;

	if (cfs_b->quota == RUNTIME_INF)
		amount = min_amount;
	else {
		start_cfs_bandwidth(cfs_b);

		if (cfs_b->runtime > 0) {
			amount = min(cfs_b->runtime, min_amount);
			cfs_b->runtime -= amount;
			cfs_b->idle = 0;
		}
	}

	cfs_rq->runtime_remaining += amount;

	return cfs_rq->runtime_remaining > 0;
}

/* returns 0 on failure to allocate runtime */
static int assign_cfs_rq_runtime(struct cfs_rq *cfs_rq)
{
	struct cfs_bandwidth *cfs_b = tg_cfs_bandwidth(cfs_rq->tg);
	int ret;

	raw_spin_lock(&cfs_b->lock);
	ret = __assign_cfs_rq_runtime(cfs_b, cfs_rq, sched_cfs_bandwidth_slice());
	raw_spin_unlock(&cfs_b->lock);

	return ret;
}

static void __account_cfs_rq_runtime(struct cfs_rq *cfs_rq, u64 delta_exec)
{
	/* dock delta_exec before expiring quota (as it could span periods) */
	cfs_rq->runtime_remaining -= delta_exec;

	if (likely(cfs_rq->runtime_remaining > 0))
		return;

	if (cfs_rq->throttled)
		return;
	/*
	 * if we're unable to extend our runtime we resched so that the active
	 * hierarchy can be throttled
	 */
	if (!assign_cfs_rq_runtime(cfs_rq) && likely(cfs_rq->curr))
		resched_curr(rq_of(cfs_rq));
}

static __always_inline
void account_cfs_rq_runtime(struct cfs_rq *cfs_rq, u64 delta_exec)
{
	if (!cfs_bandwidth_used() || !cfs_rq->runtime_enabled)
		return;

	__account_cfs_rq_runtime(cfs_rq, delta_exec);
}

static inline int cfs_rq_throttled(struct cfs_rq *cfs_rq)
{
	return cfs_bandwidth_used() && cfs_rq->throttled;
}

/* check whether cfs_rq, or any parent, is throttled */
static inline int throttled_hierarchy(struct cfs_rq *cfs_rq)
{
	return cfs_bandwidth_used() && cfs_rq->throttle_count;
}

/*
 * Ensure that neither of the group entities corresponding to src_cpu or
 * dest_cpu are members of a throttled hierarchy when performing group
 * load-balance operations.
 */
static inline int throttled_lb_pair(struct task_group *tg,
				    int src_cpu, int dest_cpu)
{
	struct cfs_rq *src_cfs_rq, *dest_cfs_rq;

	src_cfs_rq = tg->cfs_rq[src_cpu];
	dest_cfs_rq = tg->cfs_rq[dest_cpu];

	return throttled_hierarchy(src_cfs_rq) ||
	       throttled_hierarchy(dest_cfs_rq);
}

static int tg_unthrottle_up(struct task_group *tg, void *data)
{
	struct rq *rq = data;
	struct cfs_rq *cfs_rq = tg->cfs_rq[cpu_of(rq)];

	cfs_rq->throttle_count--;
	if (!cfs_rq->throttle_count) {
		cfs_rq->throttled_clock_task_time += rq_clock_task(rq) -
					     cfs_rq->throttled_clock_task;

		/* Add cfs_rq with load or one or more already running entities to the list */
		if (!cfs_rq_is_decayed(cfs_rq) || cfs_rq->nr_running)
			list_add_leaf_cfs_rq(cfs_rq);
	}

	return 0;
}

static int tg_throttle_down(struct task_group *tg, void *data)
{
	struct rq *rq = data;
	struct cfs_rq *cfs_rq = tg->cfs_rq[cpu_of(rq)];

	/* group is entering throttled state, stop time */
	if (!cfs_rq->throttle_count) {
		cfs_rq->throttled_clock_task = rq_clock_task(rq);
		list_del_leaf_cfs_rq(cfs_rq);
	}
	cfs_rq->throttle_count++;

	return 0;
}

static bool throttle_cfs_rq(struct cfs_rq *cfs_rq)
{
	struct rq *rq = rq_of(cfs_rq);
	struct cfs_bandwidth *cfs_b = tg_cfs_bandwidth(cfs_rq->tg);
	struct sched_entity *se;
	long task_delta, idle_task_delta, dequeue = 1;

	raw_spin_lock(&cfs_b->lock);
	/* This will start the period timer if necessary */
	if (__assign_cfs_rq_runtime(cfs_b, cfs_rq, 1)) {
		/*
		 * We have raced with bandwidth becoming available, and if we
		 * actually throttled the timer might not unthrottle us for an
		 * entire period. We additionally needed to make sure that any
		 * subsequent check_cfs_rq_runtime calls agree not to throttle
		 * us, as we may commit to do cfs put_prev+pick_next, so we ask
		 * for 1ns of runtime rather than just check cfs_b.
		 */
		dequeue = 0;
	} else {
		list_add_tail_rcu(&cfs_rq->throttled_list,
				  &cfs_b->throttled_cfs_rq);
	}
	raw_spin_unlock(&cfs_b->lock);

	if (!dequeue)
		return false;  /* Throttle no longer required. */

	se = cfs_rq->tg->se[cpu_of(rq_of(cfs_rq))];

	/* freeze hierarchy runnable averages while throttled */
	rcu_read_lock();
	walk_tg_tree_from(cfs_rq->tg, tg_throttle_down, tg_nop, (void *)rq);
	rcu_read_unlock();

	task_delta = cfs_rq->h_nr_running;
	idle_task_delta = cfs_rq->idle_h_nr_running;
	for_each_sched_entity(se) {
		struct cfs_rq *qcfs_rq = cfs_rq_of(se);
		/* throttled entity or throttle-on-deactivate */
		if (!se->on_rq)
			goto done;

		dequeue_entity(qcfs_rq, se, DEQUEUE_SLEEP);

		qcfs_rq->h_nr_running -= task_delta;
		qcfs_rq->idle_h_nr_running -= idle_task_delta;

		if (qcfs_rq->load.weight) {
			/* Avoid re-evaluating load for this entity: */
			se = parent_entity(se);
			break;
		}
	}

	for_each_sched_entity(se) {
		struct cfs_rq *qcfs_rq = cfs_rq_of(se);
		/* throttled entity or throttle-on-deactivate */
		if (!se->on_rq)
			goto done;

		update_load_avg(qcfs_rq, se, 0);
		se_update_runnable(se);

		qcfs_rq->h_nr_running -= task_delta;
		qcfs_rq->idle_h_nr_running -= idle_task_delta;
	}

	/* At this point se is NULL and we are at root level*/
	sub_nr_running(rq, task_delta);

done:
	/*
	 * Note: distribution will already see us throttled via the
	 * throttled-list.  rq->lock protects completion.
	 */
	cfs_rq->throttled = 1;
	cfs_rq->throttled_clock = rq_clock(rq);
	return true;
}

void unthrottle_cfs_rq(struct cfs_rq *cfs_rq)
{
	struct rq *rq = rq_of(cfs_rq);
	struct cfs_bandwidth *cfs_b = tg_cfs_bandwidth(cfs_rq->tg);
	struct sched_entity *se;
	long task_delta, idle_task_delta;

	se = cfs_rq->tg->se[cpu_of(rq)];

	cfs_rq->throttled = 0;

	update_rq_clock(rq);

	raw_spin_lock(&cfs_b->lock);
	cfs_b->throttled_time += rq_clock(rq) - cfs_rq->throttled_clock;
	list_del_rcu(&cfs_rq->throttled_list);
	raw_spin_unlock(&cfs_b->lock);

	/* update hierarchical throttle state */
	walk_tg_tree_from(cfs_rq->tg, tg_nop, tg_unthrottle_up, (void *)rq);

	if (!cfs_rq->load.weight)
		return;

	task_delta = cfs_rq->h_nr_running;
	idle_task_delta = cfs_rq->idle_h_nr_running;
	for_each_sched_entity(se) {
		if (se->on_rq)
			break;
		cfs_rq = cfs_rq_of(se);
		enqueue_entity(cfs_rq, se, ENQUEUE_WAKEUP);

		cfs_rq->h_nr_running += task_delta;
		cfs_rq->idle_h_nr_running += idle_task_delta;

		/* end evaluation on encountering a throttled cfs_rq */
		if (cfs_rq_throttled(cfs_rq))
			goto unthrottle_throttle;
	}

	for_each_sched_entity(se) {
		cfs_rq = cfs_rq_of(se);

		update_load_avg(cfs_rq, se, UPDATE_TG);
		se_update_runnable(se);

		cfs_rq->h_nr_running += task_delta;
		cfs_rq->idle_h_nr_running += idle_task_delta;


		/* end evaluation on encountering a throttled cfs_rq */
		if (cfs_rq_throttled(cfs_rq))
			goto unthrottle_throttle;

		/*
		 * One parent has been throttled and cfs_rq removed from the
		 * list. Add it back to not break the leaf list.
		 */
		if (throttled_hierarchy(cfs_rq))
			list_add_leaf_cfs_rq(cfs_rq);
	}

	/* At this point se is NULL and we are at root level*/
	add_nr_running(rq, task_delta);

unthrottle_throttle:
	/*
	 * The cfs_rq_throttled() breaks in the above iteration can result in
	 * incomplete leaf list maintenance, resulting in triggering the
	 * assertion below.
	 */
	for_each_sched_entity(se) {
		cfs_rq = cfs_rq_of(se);

		if (list_add_leaf_cfs_rq(cfs_rq))
			break;
	}

	assert_list_leaf_cfs_rq(rq);

	/* Determine whether we need to wake up potentially idle CPU: */
	if (rq->curr == rq->idle && rq->cfs.nr_running)
		resched_curr(rq);
}

static void distribute_cfs_runtime(struct cfs_bandwidth *cfs_b)
{
	struct cfs_rq *cfs_rq;
	u64 runtime, remaining = 1;

	rcu_read_lock();
	list_for_each_entry_rcu(cfs_rq, &cfs_b->throttled_cfs_rq,
				throttled_list) {
		struct rq *rq = rq_of(cfs_rq);
		struct rq_flags rf;

		rq_lock_irqsave(rq, &rf);
		if (!cfs_rq_throttled(cfs_rq))
			goto next;

		/* By the above check, this should never be true */
		SCHED_WARN_ON(cfs_rq->runtime_remaining > 0);

		raw_spin_lock(&cfs_b->lock);
		runtime = -cfs_rq->runtime_remaining + 1;
		if (runtime > cfs_b->runtime)
			runtime = cfs_b->runtime;
		cfs_b->runtime -= runtime;
		remaining = cfs_b->runtime;
		raw_spin_unlock(&cfs_b->lock);

		cfs_rq->runtime_remaining += runtime;

		/* we check whether we're throttled above */
		if (cfs_rq->runtime_remaining > 0)
			unthrottle_cfs_rq(cfs_rq);

next:
		rq_unlock_irqrestore(rq, &rf);

		if (!remaining)
			break;
	}
	rcu_read_unlock();
}

/*
 * Responsible for refilling a task_group's bandwidth and unthrottling its
 * cfs_rqs as appropriate. If there has been no activity within the last
 * period the timer is deactivated until scheduling resumes; cfs_b->idle is
 * used to track this state.
 */
static int do_sched_cfs_period_timer(struct cfs_bandwidth *cfs_b, int overrun, unsigned long flags)
{
	int throttled;

	/* no need to continue the timer with no bandwidth constraint */
	if (cfs_b->quota == RUNTIME_INF)
		goto out_deactivate;

	throttled = !list_empty(&cfs_b->throttled_cfs_rq);
	cfs_b->nr_periods += overrun;

	/* Refill extra burst quota even if cfs_b->idle */
	__refill_cfs_bandwidth_runtime(cfs_b);

	/*
	 * idle depends on !throttled (for the case of a large deficit), and if
	 * we're going inactive then everything else can be deferred
	 */
	if (cfs_b->idle && !throttled)
		goto out_deactivate;

	if (!throttled) {
		/* mark as potentially idle for the upcoming period */
		cfs_b->idle = 1;
		return 0;
	}

	/* account preceding periods in which throttling occurred */
	cfs_b->nr_throttled += overrun;

	/*
	 * This check is repeated as we release cfs_b->lock while we unthrottle.
	 */
	while (throttled && cfs_b->runtime > 0) {
		raw_spin_unlock_irqrestore(&cfs_b->lock, flags);
		/* we can't nest cfs_b->lock while distributing bandwidth */
		distribute_cfs_runtime(cfs_b);
		raw_spin_lock_irqsave(&cfs_b->lock, flags);

		throttled = !list_empty(&cfs_b->throttled_cfs_rq);
	}

	/*
	 * While we are ensured activity in the period following an
	 * unthrottle, this also covers the case in which the new bandwidth is
	 * insufficient to cover the existing bandwidth deficit.  (Forcing the
	 * timer to remain active while there are any throttled entities.)
	 */
	cfs_b->idle = 0;

	return 0;

out_deactivate:
	return 1;
}

/* a cfs_rq won't donate quota below this amount */
static const u64 min_cfs_rq_runtime = 1 * NSEC_PER_MSEC;
/* minimum remaining period time to redistribute slack quota */
static const u64 min_bandwidth_expiration = 2 * NSEC_PER_MSEC;
/* how long we wait to gather additional slack before distributing */
static const u64 cfs_bandwidth_slack_period = 5 * NSEC_PER_MSEC;

/*
 * Are we near the end of the current quota period?
 *
 * Requires cfs_b->lock for hrtimer_expires_remaining to be safe against the
 * hrtimer base being cleared by hrtimer_start. In the case of
 * migrate_hrtimers, base is never cleared, so we are fine.
 */
static int runtime_refresh_within(struct cfs_bandwidth *cfs_b, u64 min_expire)
{
	struct hrtimer *refresh_timer = &cfs_b->period_timer;
	s64 remaining;

	/* if the call-back is running a quota refresh is already occurring */
	if (hrtimer_callback_running(refresh_timer))
		return 1;

	/* is a quota refresh about to occur? */
	remaining = ktime_to_ns(hrtimer_expires_remaining(refresh_timer));
	if (remaining < (s64)min_expire)
		return 1;

	return 0;
}

static void start_cfs_slack_bandwidth(struct cfs_bandwidth *cfs_b)
{
	u64 min_left = cfs_bandwidth_slack_period + min_bandwidth_expiration;

	/* if there's a quota refresh soon don't bother with slack */
	if (runtime_refresh_within(cfs_b, min_left))
		return;

	/* don't push forwards an existing deferred unthrottle */
	if (cfs_b->slack_started)
		return;
	cfs_b->slack_started = true;

	hrtimer_start(&cfs_b->slack_timer,
			ns_to_ktime(cfs_bandwidth_slack_period),
			HRTIMER_MODE_REL);
}

/* we know any runtime found here is valid as update_curr() precedes return */
static void __return_cfs_rq_runtime(struct cfs_rq *cfs_rq)
{
	struct cfs_bandwidth *cfs_b = tg_cfs_bandwidth(cfs_rq->tg);
	s64 slack_runtime = cfs_rq->runtime_remaining - min_cfs_rq_runtime;

	if (slack_runtime <= 0)
		return;

	raw_spin_lock(&cfs_b->lock);
	if (cfs_b->quota != RUNTIME_INF) {
		cfs_b->runtime += slack_runtime;

		/* we are under rq->lock, defer unthrottling using a timer */
		if (cfs_b->runtime > sched_cfs_bandwidth_slice() &&
		    !list_empty(&cfs_b->throttled_cfs_rq))
			start_cfs_slack_bandwidth(cfs_b);
	}
	raw_spin_unlock(&cfs_b->lock);

	/* even if it's not valid for return we don't want to try again */
	cfs_rq->runtime_remaining -= slack_runtime;
}

static __always_inline void return_cfs_rq_runtime(struct cfs_rq *cfs_rq)
{
	if (!cfs_bandwidth_used())
		return;

	if (!cfs_rq->runtime_enabled || cfs_rq->nr_running)
		return;

	__return_cfs_rq_runtime(cfs_rq);
}

/*
 * This is done with a timer (instead of inline with bandwidth return) since
 * it's necessary to juggle rq->locks to unthrottle their respective cfs_rqs.
 */
static void do_sched_cfs_slack_timer(struct cfs_bandwidth *cfs_b)
{
	u64 runtime = 0, slice = sched_cfs_bandwidth_slice();
	unsigned long flags;

	/* confirm we're still not at a refresh boundary */
	raw_spin_lock_irqsave(&cfs_b->lock, flags);
	cfs_b->slack_started = false;

	if (runtime_refresh_within(cfs_b, min_bandwidth_expiration)) {
		raw_spin_unlock_irqrestore(&cfs_b->lock, flags);
		return;
	}

	if (cfs_b->quota != RUNTIME_INF && cfs_b->runtime > slice)
		runtime = cfs_b->runtime;

	raw_spin_unlock_irqrestore(&cfs_b->lock, flags);

	if (!runtime)
		return;

	distribute_cfs_runtime(cfs_b);
}

/*
 * When a group wakes up we want to make sure that its quota is not already
 * expired/exceeded, otherwise it may be allowed to steal additional ticks of
 * runtime as update_curr() throttling can not trigger until it's on-rq.
 */
static void check_enqueue_throttle(struct cfs_rq *cfs_rq)
{
	if (!cfs_bandwidth_used())
		return;

	/* an active group must be handled by the update_curr()->put() path */
	if (!cfs_rq->runtime_enabled || cfs_rq->curr)
		return;

	/* ensure the group is not already throttled */
	if (cfs_rq_throttled(cfs_rq))
		return;

	/* update runtime allocation */
	account_cfs_rq_runtime(cfs_rq, 0);
	if (cfs_rq->runtime_remaining <= 0)
		throttle_cfs_rq(cfs_rq);
}

static void sync_throttle(struct task_group *tg, int cpu)
{
	struct cfs_rq *pcfs_rq, *cfs_rq;

	if (!cfs_bandwidth_used())
		return;

	if (!tg->parent)
		return;

	cfs_rq = tg->cfs_rq[cpu];
	pcfs_rq = tg->parent->cfs_rq[cpu];

	cfs_rq->throttle_count = pcfs_rq->throttle_count;
	cfs_rq->throttled_clock_task = rq_clock_task(cpu_rq(cpu));
}

/* conditionally throttle active cfs_rq's from put_prev_entity() */
static bool check_cfs_rq_runtime(struct cfs_rq *cfs_rq)
{
	if (!cfs_bandwidth_used())
		return false;

	if (likely(!cfs_rq->runtime_enabled || cfs_rq->runtime_remaining > 0))
		return false;

	/*
	 * it's possible for a throttled entity to be forced into a running
	 * state (e.g. set_curr_task), in this case we're finished.
	 */
	if (cfs_rq_throttled(cfs_rq))
		return true;

	return throttle_cfs_rq(cfs_rq);
}

static enum hrtimer_restart sched_cfs_slack_timer(struct hrtimer *timer)
{
	struct cfs_bandwidth *cfs_b =
		container_of(timer, struct cfs_bandwidth, slack_timer);

	do_sched_cfs_slack_timer(cfs_b);

	return HRTIMER_NORESTART;
}

extern const u64 max_cfs_quota_period;

static enum hrtimer_restart sched_cfs_period_timer(struct hrtimer *timer)
{
	struct cfs_bandwidth *cfs_b =
		container_of(timer, struct cfs_bandwidth, period_timer);
	unsigned long flags;
	int overrun;
	int idle = 0;
	int count = 0;

	raw_spin_lock_irqsave(&cfs_b->lock, flags);
	for (;;) {
		overrun = hrtimer_forward_now(timer, cfs_b->period);
		if (!overrun)
			break;

		idle = do_sched_cfs_period_timer(cfs_b, overrun, flags);

		if (++count > 3) {
			u64 new, old = ktime_to_ns(cfs_b->period);

			/*
			 * Grow period by a factor of 2 to avoid losing precision.
			 * Precision loss in the quota/period ratio can cause __cfs_schedulable
			 * to fail.
			 */
			new = old * 2;
			if (new < max_cfs_quota_period) {
				cfs_b->period = ns_to_ktime(new);
				cfs_b->quota *= 2;
				cfs_b->burst *= 2;

				pr_warn_ratelimited(
	"cfs_period_timer[cpu%d]: period too short, scaling up (new cfs_period_us = %lld, cfs_quota_us = %lld)\n",
					smp_processor_id(),
					div_u64(new, NSEC_PER_USEC),
					div_u64(cfs_b->quota, NSEC_PER_USEC));
			} else {
				pr_warn_ratelimited(
	"cfs_period_timer[cpu%d]: period too short, but cannot scale up without losing precision (cfs_period_us = %lld, cfs_quota_us = %lld)\n",
					smp_processor_id(),
					div_u64(old, NSEC_PER_USEC),
					div_u64(cfs_b->quota, NSEC_PER_USEC));
			}

			/* reset count so we don't come right back in here */
			count = 0;
		}
	}
	if (idle)
		cfs_b->period_active = 0;
	raw_spin_unlock_irqrestore(&cfs_b->lock, flags);

	return idle ? HRTIMER_NORESTART : HRTIMER_RESTART;
}

void init_cfs_bandwidth(struct cfs_bandwidth *cfs_b)
{
	raw_spin_lock_init(&cfs_b->lock);
	cfs_b->runtime = 0;
	cfs_b->quota = RUNTIME_INF;
	cfs_b->period = ns_to_ktime(default_cfs_period());
	cfs_b->burst = 0;

	INIT_LIST_HEAD(&cfs_b->throttled_cfs_rq);
	hrtimer_init(&cfs_b->period_timer, CLOCK_MONOTONIC, HRTIMER_MODE_ABS_PINNED);
	cfs_b->period_timer.function = sched_cfs_period_timer;
	hrtimer_init(&cfs_b->slack_timer, CLOCK_MONOTONIC, HRTIMER_MODE_REL);
	cfs_b->slack_timer.function = sched_cfs_slack_timer;
	cfs_b->slack_started = false;
}

static void init_cfs_rq_runtime(struct cfs_rq *cfs_rq)
{
	cfs_rq->runtime_enabled = 0;
	INIT_LIST_HEAD(&cfs_rq->throttled_list);
}

void start_cfs_bandwidth(struct cfs_bandwidth *cfs_b)
{
	lockdep_assert_held(&cfs_b->lock);

	if (cfs_b->period_active)
		return;

	cfs_b->period_active = 1;
	hrtimer_forward_now(&cfs_b->period_timer, cfs_b->period);
	hrtimer_start_expires(&cfs_b->period_timer, HRTIMER_MODE_ABS_PINNED);
}

static void destroy_cfs_bandwidth(struct cfs_bandwidth *cfs_b)
{
	/* init_cfs_bandwidth() was not called */
	if (!cfs_b->throttled_cfs_rq.next)
		return;

	hrtimer_cancel(&cfs_b->period_timer);
	hrtimer_cancel(&cfs_b->slack_timer);
}

/*
 * Both these CPU hotplug callbacks race against unregister_fair_sched_group()
 *
 * The race is harmless, since modifying bandwidth settings of unhooked group
 * bits doesn't do much.
 */

/* cpu online callback */
static void __maybe_unused update_runtime_enabled(struct rq *rq)
{
	struct task_group *tg;

	lockdep_assert_rq_held(rq);

	rcu_read_lock();
	list_for_each_entry_rcu(tg, &task_groups, list) {
		struct cfs_bandwidth *cfs_b = &tg->cfs_bandwidth;
		struct cfs_rq *cfs_rq = tg->cfs_rq[cpu_of(rq)];

		raw_spin_lock(&cfs_b->lock);
		cfs_rq->runtime_enabled = cfs_b->quota != RUNTIME_INF;
		raw_spin_unlock(&cfs_b->lock);
	}
	rcu_read_unlock();
}

/* cpu offline callback */
static void __maybe_unused unthrottle_offline_cfs_rqs(struct rq *rq)
{
	struct task_group *tg;

	lockdep_assert_rq_held(rq);

	rcu_read_lock();
	list_for_each_entry_rcu(tg, &task_groups, list) {
		struct cfs_rq *cfs_rq = tg->cfs_rq[cpu_of(rq)];

		if (!cfs_rq->runtime_enabled)
			continue;

		/*
		 * clock_task is not advancing so we just need to make sure
		 * there's some valid quota amount
		 */
		cfs_rq->runtime_remaining = 1;
		/*
		 * Offline rq is schedulable till CPU is completely disabled
		 * in take_cpu_down(), so we prevent new cfs throttling here.
		 */
		cfs_rq->runtime_enabled = 0;

		if (cfs_rq_throttled(cfs_rq))
			unthrottle_cfs_rq(cfs_rq);
	}
	rcu_read_unlock();
}

#else /* CONFIG_CFS_BANDWIDTH */

static inline bool cfs_bandwidth_used(void)
{
	return false;
}

static void account_cfs_rq_runtime(struct cfs_rq *cfs_rq, u64 delta_exec) {}
static bool check_cfs_rq_runtime(struct cfs_rq *cfs_rq) { return false; }
static void check_enqueue_throttle(struct cfs_rq *cfs_rq) {}
static inline void sync_throttle(struct task_group *tg, int cpu) {}
static __always_inline void return_cfs_rq_runtime(struct cfs_rq *cfs_rq) {}

static inline int cfs_rq_throttled(struct cfs_rq *cfs_rq)
{
	return 0;
}

static inline int throttled_hierarchy(struct cfs_rq *cfs_rq)
{
	return 0;
}

static inline int throttled_lb_pair(struct task_group *tg,
				    int src_cpu, int dest_cpu)
{
	return 0;
}

void init_cfs_bandwidth(struct cfs_bandwidth *cfs_b) {}

#ifdef CONFIG_FAIR_GROUP_SCHED
static void init_cfs_rq_runtime(struct cfs_rq *cfs_rq) {}
#endif

static inline struct cfs_bandwidth *tg_cfs_bandwidth(struct task_group *tg)
{
	return NULL;
}
static inline void destroy_cfs_bandwidth(struct cfs_bandwidth *cfs_b) {}
static inline void update_runtime_enabled(struct rq *rq) {}
static inline void unthrottle_offline_cfs_rqs(struct rq *rq) {}

#endif /* CONFIG_CFS_BANDWIDTH */

/**************************************************
 * CFS operations on tasks:
 */

#ifdef CONFIG_SCHED_HRTICK
static void hrtick_start_fair(struct rq *rq, struct task_struct *p)
{
	struct sched_entity *se = &p->se;
	struct cfs_rq *cfs_rq = cfs_rq_of(se);

	SCHED_WARN_ON(task_rq(p) != rq);

	if (rq->cfs.h_nr_running > 1) {
		u64 slice = sched_slice(cfs_rq, se);
		u64 ran = se->sum_exec_runtime - se->prev_sum_exec_runtime;
		s64 delta = slice - ran;

		if (delta < 0) {
			if (task_current(rq, p))
				resched_curr(rq);
			return;
		}
		hrtick_start(rq, delta);
	}
}

/*
 * called from enqueue/dequeue and updates the hrtick when the
 * current task is from our class and nr_running is low enough
 * to matter.
 */
static void hrtick_update(struct rq *rq)
{
	struct task_struct *curr = rq->curr;

	if (!hrtick_enabled_fair(rq) || curr->sched_class != &fair_sched_class)
		return;

	if (cfs_rq_of(&curr->se)->nr_running < sched_nr_latency)
		hrtick_start_fair(rq, curr);
}
#else /* !CONFIG_SCHED_HRTICK */
static inline void
hrtick_start_fair(struct rq *rq, struct task_struct *p)
{
}

static inline void hrtick_update(struct rq *rq)
{
}
#endif

#ifdef CONFIG_SMP
static inline unsigned long cpu_util(int cpu);

static inline bool cpu_overutilized(int cpu)
{
	int overutilized = -1;

	trace_android_rvh_cpu_overutilized(cpu, &overutilized);
	if (overutilized != -1)
		return overutilized;

	return !fits_capacity(cpu_util(cpu), capacity_of(cpu));
}

static inline void update_overutilized_status(struct rq *rq)
{
	if (!READ_ONCE(rq->rd->overutilized) && cpu_overutilized(rq->cpu)) {
		WRITE_ONCE(rq->rd->overutilized, SG_OVERUTILIZED);
		trace_sched_overutilized_tp(rq->rd, SG_OVERUTILIZED);
	}
}
#else
static inline void update_overutilized_status(struct rq *rq) { }
#endif

/* Runqueue only has SCHED_IDLE tasks enqueued */
static int sched_idle_rq(struct rq *rq)
{
	return unlikely(rq->nr_running == rq->cfs.idle_h_nr_running &&
			rq->nr_running);
}

#ifdef CONFIG_SMP
static int sched_idle_cpu(int cpu)
{
	return sched_idle_rq(cpu_rq(cpu));
}
#endif

/*
 * The enqueue_task method is called before nr_running is
 * increased. Here we update the fair scheduling stats and
 * then put the task into the rbtree:
 */
static void
enqueue_task_fair(struct rq *rq, struct task_struct *p, int flags)
{
	struct cfs_rq *cfs_rq;
	struct sched_entity *se = &p->se;
	int idle_h_nr_running = task_has_idle_policy(p);
	int task_new = !(flags & ENQUEUE_WAKEUP);
	int should_iowait_boost;

	/*
	 * The code below (indirectly) updates schedutil which looks at
	 * the cfs_rq utilization to select a frequency.
	 * Let's add the task's estimated utilization to the cfs_rq's
	 * estimated utilization, before we update schedutil.
	 */
	util_est_enqueue(&rq->cfs, p);

	/*
	 * If in_iowait is set, the code below may not trigger any cpufreq
	 * utilization updates, so do it here explicitly with the IOWAIT flag
	 * passed.
	 */
	should_iowait_boost = p->in_iowait;
	trace_android_rvh_set_iowait(p, &should_iowait_boost);
	if (should_iowait_boost)
		cpufreq_update_util(rq, SCHED_CPUFREQ_IOWAIT);

	for_each_sched_entity(se) {
		if (se->on_rq)
			break;
		cfs_rq = cfs_rq_of(se);
		enqueue_entity(cfs_rq, se, flags);

		cfs_rq->h_nr_running++;
		cfs_rq->idle_h_nr_running += idle_h_nr_running;

		/* end evaluation on encountering a throttled cfs_rq */
		if (cfs_rq_throttled(cfs_rq))
			goto enqueue_throttle;

		flags = ENQUEUE_WAKEUP;
	}

	trace_android_rvh_enqueue_task_fair(rq, p, flags);
	for_each_sched_entity(se) {
		cfs_rq = cfs_rq_of(se);

		update_load_avg(cfs_rq, se, UPDATE_TG);
		se_update_runnable(se);
		update_cfs_group(se);

		cfs_rq->h_nr_running++;
		cfs_rq->idle_h_nr_running += idle_h_nr_running;

		/* end evaluation on encountering a throttled cfs_rq */
		if (cfs_rq_throttled(cfs_rq))
			goto enqueue_throttle;

               /*
                * One parent has been throttled and cfs_rq removed from the
                * list. Add it back to not break the leaf list.
                */
               if (throttled_hierarchy(cfs_rq))
                       list_add_leaf_cfs_rq(cfs_rq);
	}

	/* At this point se is NULL and we are at root level*/
	add_nr_running(rq, 1);

	/*
	 * Since new tasks are assigned an initial util_avg equal to
	 * half of the spare capacity of their CPU, tiny tasks have the
	 * ability to cross the overutilized threshold, which will
	 * result in the load balancer ruining all the task placement
	 * done by EAS. As a way to mitigate that effect, do not account
	 * for the first enqueue operation of new tasks during the
	 * overutilized flag detection.
	 *
	 * A better way of solving this problem would be to wait for
	 * the PELT signals of tasks to converge before taking them
	 * into account, but that is not straightforward to implement,
	 * and the following generally works well enough in practice.
	 */
	if (!task_new)
		update_overutilized_status(rq);

enqueue_throttle:
	if (cfs_bandwidth_used()) {
		/*
		 * When bandwidth control is enabled; the cfs_rq_throttled()
		 * breaks in the above iteration can result in incomplete
		 * leaf list maintenance, resulting in triggering the assertion
		 * below.
		 */
		for_each_sched_entity(se) {
			cfs_rq = cfs_rq_of(se);

			if (list_add_leaf_cfs_rq(cfs_rq))
				break;
		}
	}

	assert_list_leaf_cfs_rq(rq);

	hrtick_update(rq);
}

static void set_next_buddy(struct sched_entity *se);

/*
 * The dequeue_task method is called before nr_running is
 * decreased. We remove the task from the rbtree and
 * update the fair scheduling stats:
 */
static void dequeue_task_fair(struct rq *rq, struct task_struct *p, int flags)
{
	struct cfs_rq *cfs_rq;
	struct sched_entity *se = &p->se;
	int task_sleep = flags & DEQUEUE_SLEEP;
	int idle_h_nr_running = task_has_idle_policy(p);
	bool was_sched_idle = sched_idle_rq(rq);

	util_est_dequeue(&rq->cfs, p);

	for_each_sched_entity(se) {
		cfs_rq = cfs_rq_of(se);
		dequeue_entity(cfs_rq, se, flags);

		cfs_rq->h_nr_running--;
		cfs_rq->idle_h_nr_running -= idle_h_nr_running;

		/* end evaluation on encountering a throttled cfs_rq */
		if (cfs_rq_throttled(cfs_rq))
			goto dequeue_throttle;

		/* Don't dequeue parent if it has other entities besides us */
		if (cfs_rq->load.weight) {
			/* Avoid re-evaluating load for this entity: */
			se = parent_entity(se);
			/*
			 * Bias pick_next to pick a task from this cfs_rq, as
			 * p is sleeping when it is within its sched_slice.
			 */
			if (task_sleep && se && !throttled_hierarchy(cfs_rq))
				set_next_buddy(se);
			break;
		}
		flags |= DEQUEUE_SLEEP;
	}

	trace_android_rvh_dequeue_task_fair(rq, p, flags);
	for_each_sched_entity(se) {
		cfs_rq = cfs_rq_of(se);

		update_load_avg(cfs_rq, se, UPDATE_TG);
		se_update_runnable(se);
		update_cfs_group(se);

		cfs_rq->h_nr_running--;
		cfs_rq->idle_h_nr_running -= idle_h_nr_running;

		/* end evaluation on encountering a throttled cfs_rq */
		if (cfs_rq_throttled(cfs_rq))
			goto dequeue_throttle;

	}

	/* At this point se is NULL and we are at root level*/
	sub_nr_running(rq, 1);

	/* balance early to pull high priority tasks */
	if (unlikely(!was_sched_idle && sched_idle_rq(rq)))
		rq->next_balance = jiffies;

dequeue_throttle:
	util_est_update(&rq->cfs, p, task_sleep);
	hrtick_update(rq);
}

#ifdef CONFIG_SMP

/* Working cpumask for: load_balance, load_balance_newidle. */
DEFINE_PER_CPU(cpumask_var_t, load_balance_mask);
DEFINE_PER_CPU(cpumask_var_t, select_idle_mask);

#ifdef CONFIG_NO_HZ_COMMON

static struct {
	cpumask_var_t idle_cpus_mask;
	atomic_t nr_cpus;
	int has_blocked;		/* Idle CPUS has blocked load */
	unsigned long next_balance;     /* in jiffy units */
	unsigned long next_blocked;	/* Next update of blocked load in jiffies */
} nohz ____cacheline_aligned;

#endif /* CONFIG_NO_HZ_COMMON */

static unsigned long cpu_load(struct rq *rq)
{
	return cfs_rq_load_avg(&rq->cfs);
}

/*
 * cpu_load_without - compute CPU load without any contributions from *p
 * @cpu: the CPU which load is requested
 * @p: the task which load should be discounted
 *
 * The load of a CPU is defined by the load of tasks currently enqueued on that
 * CPU as well as tasks which are currently sleeping after an execution on that
 * CPU.
 *
 * This method returns the load of the specified CPU by discounting the load of
 * the specified task, whenever the task is currently contributing to the CPU
 * load.
 */
static unsigned long cpu_load_without(struct rq *rq, struct task_struct *p)
{
	struct cfs_rq *cfs_rq;
	unsigned int load;

	/* Task has no contribution or is new */
	if (cpu_of(rq) != task_cpu(p) || !READ_ONCE(p->se.avg.last_update_time))
		return cpu_load(rq);

	cfs_rq = &rq->cfs;
	load = READ_ONCE(cfs_rq->avg.load_avg);

	/* Discount task's util from CPU's util */
	lsub_positive(&load, task_h_load(p));

	return load;
}

static unsigned long cpu_runnable(struct rq *rq)
{
	return cfs_rq_runnable_avg(&rq->cfs);
}

static unsigned long cpu_runnable_without(struct rq *rq, struct task_struct *p)
{
	struct cfs_rq *cfs_rq;
	unsigned int runnable;

	/* Task has no contribution or is new */
	if (cpu_of(rq) != task_cpu(p) || !READ_ONCE(p->se.avg.last_update_time))
		return cpu_runnable(rq);

	cfs_rq = &rq->cfs;
	runnable = READ_ONCE(cfs_rq->avg.runnable_avg);

	/* Discount task's runnable from CPU's runnable */
	lsub_positive(&runnable, p->se.avg.runnable_avg);

	return runnable;
}

static unsigned long capacity_of(int cpu)
{
	return cpu_rq(cpu)->cpu_capacity;
}

static void record_wakee(struct task_struct *p)
{
	/*
	 * Only decay a single time; tasks that have less then 1 wakeup per
	 * jiffy will not have built up many flips.
	 */
	if (time_after(jiffies, current->wakee_flip_decay_ts + HZ)) {
		current->wakee_flips >>= 1;
		current->wakee_flip_decay_ts = jiffies;
	}

	if (current->last_wakee != p) {
		current->last_wakee = p;
		current->wakee_flips++;
	}
}

/*
 * Detect M:N waker/wakee relationships via a switching-frequency heuristic.
 *
 * A waker of many should wake a different task than the one last awakened
 * at a frequency roughly N times higher than one of its wakees.
 *
 * In order to determine whether we should let the load spread vs consolidating
 * to shared cache, we look for a minimum 'flip' frequency of llc_size in one
 * partner, and a factor of lls_size higher frequency in the other.
 *
 * With both conditions met, we can be relatively sure that the relationship is
 * non-monogamous, with partner count exceeding socket size.
 *
 * Waker/wakee being client/server, worker/dispatcher, interrupt source or
 * whatever is irrelevant, spread criteria is apparent partner count exceeds
 * socket size.
 */
static int wake_wide(struct task_struct *p)
{
	unsigned int master = current->wakee_flips;
	unsigned int slave = p->wakee_flips;
	int factor = __this_cpu_read(sd_llc_size);

	if (master < slave)
		swap(master, slave);
	if (slave < factor || master < slave * factor)
		return 0;
	return 1;
}

/*
 * The purpose of wake_affine() is to quickly determine on which CPU we can run
 * soonest. For the purpose of speed we only consider the waking and previous
 * CPU.
 *
 * wake_affine_idle() - only considers 'now', it check if the waking CPU is
 *			cache-affine and is (or	will be) idle.
 *
 * wake_affine_weight() - considers the weight to reflect the average
 *			  scheduling latency of the CPUs. This seems to work
 *			  for the overloaded case.
 */
static int
wake_affine_idle(int this_cpu, int prev_cpu, int sync)
{
	/*
	 * If this_cpu is idle, it implies the wakeup is from interrupt
	 * context. Only allow the move if cache is shared. Otherwise an
	 * interrupt intensive workload could force all tasks onto one
	 * node depending on the IO topology or IRQ affinity settings.
	 *
	 * If the prev_cpu is idle and cache affine then avoid a migration.
	 * There is no guarantee that the cache hot data from an interrupt
	 * is more important than cache hot data on the prev_cpu and from
	 * a cpufreq perspective, it's better to have higher utilisation
	 * on one CPU.
	 */
	if (available_idle_cpu(this_cpu) && cpus_share_cache(this_cpu, prev_cpu))
		return available_idle_cpu(prev_cpu) ? prev_cpu : this_cpu;

	if (sync && cpu_rq(this_cpu)->nr_running == 1)
		return this_cpu;

	if (available_idle_cpu(prev_cpu))
		return prev_cpu;

	return nr_cpumask_bits;
}

static int
wake_affine_weight(struct sched_domain *sd, struct task_struct *p,
		   int this_cpu, int prev_cpu, int sync)
{
	s64 this_eff_load, prev_eff_load;
	unsigned long task_load;

	this_eff_load = cpu_load(cpu_rq(this_cpu));

	if (sync) {
		unsigned long current_load = task_h_load(current);

		if (current_load > this_eff_load)
			return this_cpu;

		this_eff_load -= current_load;
	}

	task_load = task_h_load(p);

	this_eff_load += task_load;
	if (sched_feat(WA_BIAS))
		this_eff_load *= 100;
	this_eff_load *= capacity_of(prev_cpu);

	prev_eff_load = cpu_load(cpu_rq(prev_cpu));
	prev_eff_load -= task_load;
	if (sched_feat(WA_BIAS))
		prev_eff_load *= 100 + (sd->imbalance_pct - 100) / 2;
	prev_eff_load *= capacity_of(this_cpu);

	/*
	 * If sync, adjust the weight of prev_eff_load such that if
	 * prev_eff == this_eff that select_idle_sibling() will consider
	 * stacking the wakee on top of the waker if no other CPU is
	 * idle.
	 */
	if (sync)
		prev_eff_load += 1;

	return this_eff_load < prev_eff_load ? this_cpu : nr_cpumask_bits;
}

static int wake_affine(struct sched_domain *sd, struct task_struct *p,
		       int this_cpu, int prev_cpu, int sync)
{
	int target = nr_cpumask_bits;

	if (sched_feat(WA_IDLE))
		target = wake_affine_idle(this_cpu, prev_cpu, sync);

	if (sched_feat(WA_WEIGHT) && target == nr_cpumask_bits)
		target = wake_affine_weight(sd, p, this_cpu, prev_cpu, sync);

	schedstat_inc(p->se.statistics.nr_wakeups_affine_attempts);
	if (target == nr_cpumask_bits)
		return prev_cpu;

	schedstat_inc(sd->ttwu_move_affine);
	schedstat_inc(p->se.statistics.nr_wakeups_affine);
	return target;
}

static struct sched_group *
find_idlest_group(struct sched_domain *sd, struct task_struct *p, int this_cpu);

/*
 * find_idlest_group_cpu - find the idlest CPU among the CPUs in the group.
 */
static int
find_idlest_group_cpu(struct sched_group *group, struct task_struct *p, int this_cpu)
{
	unsigned long load, min_load = ULONG_MAX;
	unsigned int min_exit_latency = UINT_MAX;
	u64 latest_idle_timestamp = 0;
	int least_loaded_cpu = this_cpu;
	int shallowest_idle_cpu = -1;
	int i;

	/* Check if we have any choice: */
	if (group->group_weight == 1)
		return cpumask_first(sched_group_span(group));

	/* Traverse only the allowed CPUs */
	for_each_cpu_and(i, sched_group_span(group), p->cpus_ptr) {
		struct rq *rq = cpu_rq(i);

		if (!sched_core_cookie_match(rq, p))
			continue;

		if (sched_idle_cpu(i))
			return i;

		if (available_idle_cpu(i)) {
			struct cpuidle_state *idle = idle_get_state(rq);
			if (idle && idle->exit_latency < min_exit_latency) {
				/*
				 * We give priority to a CPU whose idle state
				 * has the smallest exit latency irrespective
				 * of any idle timestamp.
				 */
				min_exit_latency = idle->exit_latency;
				latest_idle_timestamp = rq->idle_stamp;
				shallowest_idle_cpu = i;
			} else if ((!idle || idle->exit_latency == min_exit_latency) &&
				   rq->idle_stamp > latest_idle_timestamp) {
				/*
				 * If equal or no active idle state, then
				 * the most recently idled CPU might have
				 * a warmer cache.
				 */
				latest_idle_timestamp = rq->idle_stamp;
				shallowest_idle_cpu = i;
			}
		} else if (shallowest_idle_cpu == -1) {
			load = cpu_load(cpu_rq(i));
			if (load < min_load) {
				min_load = load;
				least_loaded_cpu = i;
			}
		}
	}

	return shallowest_idle_cpu != -1 ? shallowest_idle_cpu : least_loaded_cpu;
}

static inline int find_idlest_cpu(struct sched_domain *sd, struct task_struct *p,
				  int cpu, int prev_cpu, int sd_flag)
{
	int new_cpu = cpu;

	if (!cpumask_intersects(sched_domain_span(sd), p->cpus_ptr))
		return prev_cpu;

	/*
	 * We need task's util for cpu_util_without, sync it up to
	 * prev_cpu's last_update_time.
	 */
	if (!(sd_flag & SD_BALANCE_FORK))
		sync_entity_load_avg(&p->se);

	while (sd) {
		struct sched_group *group;
		struct sched_domain *tmp;
		int weight;

		if (!(sd->flags & sd_flag)) {
			sd = sd->child;
			continue;
		}

		group = find_idlest_group(sd, p, cpu);
		if (!group) {
			sd = sd->child;
			continue;
		}

		new_cpu = find_idlest_group_cpu(group, p, cpu);
		if (new_cpu == cpu) {
			/* Now try balancing at a lower domain level of 'cpu': */
			sd = sd->child;
			continue;
		}

		/* Now try balancing at a lower domain level of 'new_cpu': */
		cpu = new_cpu;
		weight = sd->span_weight;
		sd = NULL;
		for_each_domain(cpu, tmp) {
			if (weight <= tmp->span_weight)
				break;
			if (tmp->flags & sd_flag)
				sd = tmp;
		}
	}

	return new_cpu;
}

static inline int __select_idle_cpu(int cpu, struct task_struct *p)
{
	if ((available_idle_cpu(cpu) || sched_idle_cpu(cpu)) &&
	    sched_cpu_cookie_match(cpu_rq(cpu), p))
		return cpu;

	return -1;
}

#ifdef CONFIG_SCHED_SMT
DEFINE_STATIC_KEY_FALSE(sched_smt_present);
EXPORT_SYMBOL_GPL(sched_smt_present);

static inline void set_idle_cores(int cpu, int val)
{
	struct sched_domain_shared *sds;

	sds = rcu_dereference(per_cpu(sd_llc_shared, cpu));
	if (sds)
		WRITE_ONCE(sds->has_idle_cores, val);
}

static inline bool test_idle_cores(int cpu, bool def)
{
	struct sched_domain_shared *sds;

	sds = rcu_dereference(per_cpu(sd_llc_shared, cpu));
	if (sds)
		return READ_ONCE(sds->has_idle_cores);

	return def;
}

/*
 * Scans the local SMT mask to see if the entire core is idle, and records this
 * information in sd_llc_shared->has_idle_cores.
 *
 * Since SMT siblings share all cache levels, inspecting this limited remote
 * state should be fairly cheap.
 */
void __update_idle_core(struct rq *rq)
{
	int core = cpu_of(rq);
	int cpu;

	rcu_read_lock();
	if (test_idle_cores(core, true))
		goto unlock;

	for_each_cpu(cpu, cpu_smt_mask(core)) {
		if (cpu == core)
			continue;

		if (!available_idle_cpu(cpu))
			goto unlock;
	}

	set_idle_cores(core, 1);
unlock:
	rcu_read_unlock();
}

/*
 * Scan the entire LLC domain for idle cores; this dynamically switches off if
 * there are no idle cores left in the system; tracked through
 * sd_llc->shared->has_idle_cores and enabled through update_idle_core() above.
 */
static int select_idle_core(struct task_struct *p, int core, struct cpumask *cpus, int *idle_cpu)
{
	bool idle = true;
	int cpu;

	if (!static_branch_likely(&sched_smt_present))
		return __select_idle_cpu(core, p);

	for_each_cpu(cpu, cpu_smt_mask(core)) {
		if (!available_idle_cpu(cpu)) {
			idle = false;
			if (*idle_cpu == -1) {
				if (sched_idle_cpu(cpu) && cpumask_test_cpu(cpu, p->cpus_ptr)) {
					*idle_cpu = cpu;
					break;
				}
				continue;
			}
			break;
		}
		if (*idle_cpu == -1 && cpumask_test_cpu(cpu, p->cpus_ptr))
			*idle_cpu = cpu;
	}

	if (idle)
		return core;

	cpumask_andnot(cpus, cpus, cpu_smt_mask(core));
	return -1;
}

/*
 * Scan the local SMT mask for idle CPUs.
 */
static int select_idle_smt(struct task_struct *p, struct sched_domain *sd, int target)
{
	int cpu;

	for_each_cpu(cpu, cpu_smt_mask(target)) {
		if (!cpumask_test_cpu(cpu, p->cpus_ptr) ||
		    !cpumask_test_cpu(cpu, sched_domain_span(sd)))
			continue;
		if (available_idle_cpu(cpu) || sched_idle_cpu(cpu))
			return cpu;
	}

	return -1;
}

#else /* CONFIG_SCHED_SMT */

static inline void set_idle_cores(int cpu, int val)
{
}

static inline bool test_idle_cores(int cpu, bool def)
{
	return def;
}

static inline int select_idle_core(struct task_struct *p, int core, struct cpumask *cpus, int *idle_cpu)
{
	return __select_idle_cpu(core, p);
}

static inline int select_idle_smt(struct task_struct *p, struct sched_domain *sd, int target)
{
	return -1;
}

#endif /* CONFIG_SCHED_SMT */

/*
 * Scan the LLC domain for idle CPUs; this is dynamically regulated by
 * comparing the average scan cost (tracked in sd->avg_scan_cost) against the
 * average idle time for this rq (as found in rq->avg_idle).
 */
static int select_idle_cpu(struct task_struct *p, struct sched_domain *sd, bool has_idle_core, int target)
{
	struct cpumask *cpus = this_cpu_cpumask_var_ptr(select_idle_mask);
	int i, cpu, idle_cpu = -1, nr = INT_MAX;
	struct rq *this_rq = this_rq();
	int this = smp_processor_id();
	struct sched_domain *this_sd;
	u64 time = 0;

	this_sd = rcu_dereference(*this_cpu_ptr(&sd_llc));
	if (!this_sd)
		return -1;

	cpumask_and(cpus, sched_domain_span(sd), p->cpus_ptr);

	if (sched_feat(SIS_PROP) && !has_idle_core) {
		u64 avg_cost, avg_idle, span_avg;
		unsigned long now = jiffies;

		/*
		 * If we're busy, the assumption that the last idle period
		 * predicts the future is flawed; age away the remaining
		 * predicted idle time.
		 */
		if (unlikely(this_rq->wake_stamp < now)) {
			while (this_rq->wake_stamp < now && this_rq->wake_avg_idle) {
				this_rq->wake_stamp++;
				this_rq->wake_avg_idle >>= 1;
			}
		}

		avg_idle = this_rq->wake_avg_idle;
		avg_cost = this_sd->avg_scan_cost + 1;

		span_avg = sd->span_weight * avg_idle;
		if (span_avg > 4*avg_cost)
			nr = div_u64(span_avg, avg_cost);
		else
			nr = 4;

		time = cpu_clock(this);
	}

	for_each_cpu_wrap(cpu, cpus, target) {
		if (has_idle_core) {
			i = select_idle_core(p, cpu, cpus, &idle_cpu);
			if ((unsigned int)i < nr_cpumask_bits)
				return i;

		} else {
			if (!--nr)
				return -1;
			idle_cpu = __select_idle_cpu(cpu, p);
			if ((unsigned int)idle_cpu < nr_cpumask_bits)
				break;
		}
	}

	if (has_idle_core)
		set_idle_cores(target, false);

	if (sched_feat(SIS_PROP) && !has_idle_core) {
		time = cpu_clock(this) - time;

		/*
		 * Account for the scan cost of wakeups against the average
		 * idle time.
		 */
		this_rq->wake_avg_idle -= min(this_rq->wake_avg_idle, time);

		update_avg(&this_sd->avg_scan_cost, time);
	}

	return idle_cpu;
}

/*
 * Scan the asym_capacity domain for idle CPUs; pick the first idle one on which
 * the task fits. If no CPU is big enough, but there are idle ones, try to
 * maximize capacity.
 */
static int
select_idle_capacity(struct task_struct *p, struct sched_domain *sd, int target)
{
	unsigned long task_util, best_cap = 0;
	int cpu, best_cpu = -1;
	struct cpumask *cpus;

	cpus = this_cpu_cpumask_var_ptr(select_idle_mask);
	cpumask_and(cpus, sched_domain_span(sd), p->cpus_ptr);

	task_util = uclamp_task_util(p);

	for_each_cpu_wrap(cpu, cpus, target) {
		unsigned long cpu_cap = capacity_of(cpu);

		if (!available_idle_cpu(cpu) && !sched_idle_cpu(cpu))
			continue;
		if (fits_capacity(task_util, cpu_cap))
			return cpu;

		if (cpu_cap > best_cap) {
			best_cap = cpu_cap;
			best_cpu = cpu;
		}
	}

	return best_cpu;
}

static inline bool asym_fits_capacity(int task_util, int cpu)
{
	if (static_branch_unlikely(&sched_asym_cpucapacity))
		return fits_capacity(task_util, capacity_of(cpu));

	return true;
}

/*
 * Try and locate an idle core/thread in the LLC cache domain.
 */
static int select_idle_sibling(struct task_struct *p, int prev, int target)
{
	bool has_idle_core = false;
	struct sched_domain *sd;
	unsigned long task_util;
	int i, recent_used_cpu;

	/*
	 * On asymmetric system, update task utilization because we will check
	 * that the task fits with cpu's capacity.
	 */
	if (static_branch_unlikely(&sched_asym_cpucapacity)) {
		sync_entity_load_avg(&p->se);
		task_util = uclamp_task_util(p);
	}

	/*
	 * per-cpu select_idle_mask usage
	 */
	lockdep_assert_irqs_disabled();

	if ((available_idle_cpu(target) || sched_idle_cpu(target)) &&
	    asym_fits_capacity(task_util, target))
		return target;

	/*
	 * If the previous CPU is cache affine and idle, don't be stupid:
	 */
	if (prev != target && cpus_share_cache(prev, target) &&
	    (available_idle_cpu(prev) || sched_idle_cpu(prev)) &&
	    asym_fits_capacity(task_util, prev))
		return prev;

	/*
	 * Allow a per-cpu kthread to stack with the wakee if the
	 * kworker thread and the tasks previous CPUs are the same.
	 * The assumption is that the wakee queued work for the
	 * per-cpu kthread that is now complete and the wakeup is
	 * essentially a sync wakeup. An obvious example of this
	 * pattern is IO completions.
	 */
	if (is_per_cpu_kthread(current) &&
	    prev == smp_processor_id() &&
	    this_rq()->nr_running <= 1) {
		return prev;
	}

	/* Check a recently used CPU as a potential idle candidate: */
	recent_used_cpu = p->recent_used_cpu;
	if (recent_used_cpu != prev &&
	    recent_used_cpu != target &&
	    cpus_share_cache(recent_used_cpu, target) &&
	    (available_idle_cpu(recent_used_cpu) || sched_idle_cpu(recent_used_cpu)) &&
	    cpumask_test_cpu(p->recent_used_cpu, p->cpus_ptr) &&
	    asym_fits_capacity(task_util, recent_used_cpu)) {
		/*
		 * Replace recent_used_cpu with prev as it is a potential
		 * candidate for the next wake:
		 */
		p->recent_used_cpu = prev;
		return recent_used_cpu;
	}

	/*
	 * For asymmetric CPU capacity systems, our domain of interest is
	 * sd_asym_cpucapacity rather than sd_llc.
	 */
	if (static_branch_unlikely(&sched_asym_cpucapacity)) {
		sd = rcu_dereference(per_cpu(sd_asym_cpucapacity, target));
		/*
		 * On an asymmetric CPU capacity system where an exclusive
		 * cpuset defines a symmetric island (i.e. one unique
		 * capacity_orig value through the cpuset), the key will be set
		 * but the CPUs within that cpuset will not have a domain with
		 * SD_ASYM_CPUCAPACITY. These should follow the usual symmetric
		 * capacity path.
		 */
		if (sd) {
			i = select_idle_capacity(p, sd, target);
			return ((unsigned)i < nr_cpumask_bits) ? i : target;
		}
	}

	sd = rcu_dereference(per_cpu(sd_llc, target));
	if (!sd)
		return target;

	if (sched_smt_active()) {
		has_idle_core = test_idle_cores(target, false);

		if (!has_idle_core && cpus_share_cache(prev, target)) {
			i = select_idle_smt(p, sd, prev);
			if ((unsigned int)i < nr_cpumask_bits)
				return i;
		}
	}

	i = select_idle_cpu(p, sd, has_idle_core, target);
	if ((unsigned)i < nr_cpumask_bits)
		return i;

	return target;
}

/**
 * cpu_util - Estimates the amount of capacity of a CPU used by CFS tasks.
 * @cpu: the CPU to get the utilization of
 *
 * The unit of the return value must be the one of capacity so we can compare
 * the utilization with the capacity of the CPU that is available for CFS task
 * (ie cpu_capacity).
 *
 * cfs_rq.avg.util_avg is the sum of running time of runnable tasks plus the
 * recent utilization of currently non-runnable tasks on a CPU. It represents
 * the amount of utilization of a CPU in the range [0..capacity_orig] where
 * capacity_orig is the cpu_capacity available at the highest frequency
 * (arch_scale_freq_capacity()).
 * The utilization of a CPU converges towards a sum equal to or less than the
 * current capacity (capacity_curr <= capacity_orig) of the CPU because it is
 * the running time on this CPU scaled by capacity_curr.
 *
 * The estimated utilization of a CPU is defined to be the maximum between its
 * cfs_rq.avg.util_avg and the sum of the estimated utilization of the tasks
 * currently RUNNABLE on that CPU.
 * This allows to properly represent the expected utilization of a CPU which
 * has just got a big task running since a long sleep period. At the same time
 * however it preserves the benefits of the "blocked utilization" in
 * describing the potential for other tasks waking up on the same CPU.
 *
 * Nevertheless, cfs_rq.avg.util_avg can be higher than capacity_curr or even
 * higher than capacity_orig because of unfortunate rounding in
 * cfs.avg.util_avg or just after migrating tasks and new task wakeups until
 * the average stabilizes with the new running time. We need to check that the
 * utilization stays within the range of [0..capacity_orig] and cap it if
 * necessary. Without utilization capping, a group could be seen as overloaded
 * (CPU0 utilization at 121% + CPU1 utilization at 80%) whereas CPU1 has 20% of
 * available capacity. We allow utilization to overshoot capacity_curr (but not
 * capacity_orig) as it useful for predicting the capacity required after task
 * migrations (scheduler-driven DVFS).
 *
 * Return: the (estimated) utilization for the specified CPU
 */
static inline unsigned long cpu_util(int cpu)
{
	struct cfs_rq *cfs_rq;
	unsigned int util;

	cfs_rq = &cpu_rq(cpu)->cfs;
	util = READ_ONCE(cfs_rq->avg.util_avg);

	if (sched_feat(UTIL_EST))
		util = max(util, READ_ONCE(cfs_rq->avg.util_est.enqueued));

	return min_t(unsigned long, util, capacity_orig_of(cpu));
}

/*
 * cpu_util_without: compute cpu utilization without any contributions from *p
 * @cpu: the CPU which utilization is requested
 * @p: the task which utilization should be discounted
 *
 * The utilization of a CPU is defined by the utilization of tasks currently
 * enqueued on that CPU as well as tasks which are currently sleeping after an
 * execution on that CPU.
 *
 * This method returns the utilization of the specified CPU by discounting the
 * utilization of the specified task, whenever the task is currently
 * contributing to the CPU utilization.
 */
static unsigned long cpu_util_without(int cpu, struct task_struct *p)
{
	struct cfs_rq *cfs_rq;
	unsigned int util;

	/* Task has no contribution or is new */
	if (cpu != task_cpu(p) || !READ_ONCE(p->se.avg.last_update_time))
		return cpu_util(cpu);

	cfs_rq = &cpu_rq(cpu)->cfs;
	util = READ_ONCE(cfs_rq->avg.util_avg);

	/* Discount task's util from CPU's util */
	lsub_positive(&util, task_util(p));

	/*
	 * Covered cases:
	 *
	 * a) if *p is the only task sleeping on this CPU, then:
	 *      cpu_util (== task_util) > util_est (== 0)
	 *    and thus we return:
	 *      cpu_util_without = (cpu_util - task_util) = 0
	 *
	 * b) if other tasks are SLEEPING on this CPU, which is now exiting
	 *    IDLE, then:
	 *      cpu_util >= task_util
	 *      cpu_util > util_est (== 0)
	 *    and thus we discount *p's blocked utilization to return:
	 *      cpu_util_without = (cpu_util - task_util) >= 0
	 *
	 * c) if other tasks are RUNNABLE on that CPU and
	 *      util_est > cpu_util
	 *    then we use util_est since it returns a more restrictive
	 *    estimation of the spare capacity on that CPU, by just
	 *    considering the expected utilization of tasks already
	 *    runnable on that CPU.
	 *
	 * Cases a) and b) are covered by the above code, while case c) is
	 * covered by the following code when estimated utilization is
	 * enabled.
	 */
	if (sched_feat(UTIL_EST)) {
		unsigned int estimated =
			READ_ONCE(cfs_rq->avg.util_est.enqueued);

		/*
		 * Despite the following checks we still have a small window
		 * for a possible race, when an execl's select_task_rq_fair()
		 * races with LB's detach_task():
		 *
		 *   detach_task()
		 *     p->on_rq = TASK_ON_RQ_MIGRATING;
		 *     ---------------------------------- A
		 *     deactivate_task()                   \
		 *       dequeue_task()                     + RaceTime
		 *         util_est_dequeue()              /
		 *     ---------------------------------- B
		 *
		 * The additional check on "current == p" it's required to
		 * properly fix the execl regression and it helps in further
		 * reducing the chances for the above race.
		 */
		if (unlikely(task_on_rq_queued(p) || current == p))
			lsub_positive(&estimated, _task_util_est(p));

		util = max(util, estimated);
	}

	/*
	 * Utilization (estimated) can exceed the CPU capacity, thus let's
	 * clamp to the maximum CPU capacity to ensure consistency with
	 * the cpu_util call.
	 */
	return min_t(unsigned long, util, capacity_orig_of(cpu));
}

/*
 * Predicts what cpu_util(@cpu) would return if @p was migrated (and enqueued)
 * to @dst_cpu.
 */
static unsigned long cpu_util_next(int cpu, struct task_struct *p, int dst_cpu)
{
	struct cfs_rq *cfs_rq = &cpu_rq(cpu)->cfs;
	unsigned long util_est, util = READ_ONCE(cfs_rq->avg.util_avg);

	/*
	 * If @p migrates from @cpu to another, remove its contribution. Or,
	 * if @p migrates from another CPU to @cpu, add its contribution. In
	 * the other cases, @cpu is not impacted by the migration, so the
	 * util_avg should already be correct.
	 */
	if (task_cpu(p) == cpu && dst_cpu != cpu)
		lsub_positive(&util, task_util(p));
	else if (task_cpu(p) != cpu && dst_cpu == cpu)
		util += task_util(p);

	if (sched_feat(UTIL_EST)) {
		util_est = READ_ONCE(cfs_rq->avg.util_est.enqueued);

		/*
		 * During wake-up, the task isn't enqueued yet and doesn't
		 * appear in the cfs_rq->avg.util_est.enqueued of any rq,
		 * so just add it (if needed) to "simulate" what will be
		 * cpu_util() after the task has been enqueued.
		 */
		if (dst_cpu == cpu)
			util_est += _task_util_est(p);

		util = max(util, util_est);
	}

	return min(util, capacity_orig_of(cpu));
}

/*
 * compute_energy(): Estimates the energy that @pd would consume if @p was
 * migrated to @dst_cpu. compute_energy() predicts what will be the utilization
 * landscape of @pd's CPUs after the task migration, and uses the Energy Model
 * to compute what would be the energy if we decided to actually migrate that
 * task.
 */
static long
compute_energy(struct task_struct *p, int dst_cpu, struct perf_domain *pd)
{
	struct cpumask *pd_mask = perf_domain_span(pd);
	unsigned long cpu_cap = arch_scale_cpu_capacity(cpumask_first(pd_mask));
	unsigned long max_util = 0, sum_util = 0;
<<<<<<< HEAD
=======
	unsigned long _cpu_cap = cpu_cap;
>>>>>>> 754a0abe
	unsigned long energy = 0;
	int cpu;

	_cpu_cap -= arch_scale_thermal_pressure(cpumask_first(pd_mask));

	/*
	 * The capacity state of CPUs of the current rd can be driven by CPUs
	 * of another rd if they belong to the same pd. So, account for the
	 * utilization of these CPUs too by masking pd with cpu_online_mask
	 * instead of the rd span.
	 *
	 * If an entire pd is outside of the current rd, it will not appear in
	 * its pd list and will not be accounted by compute_energy().
	 */
	for_each_cpu_and(cpu, pd_mask, cpu_online_mask) {
		unsigned long util_freq = cpu_util_next(cpu, p, dst_cpu);
		unsigned long cpu_util, util_running = util_freq;
		struct task_struct *tsk = NULL;

		/*
		 * When @p is placed on @cpu:
		 *
		 * util_running = max(cpu_util, cpu_util_est) +
		 *		  max(task_util, _task_util_est)
		 *
		 * while cpu_util_next is: max(cpu_util + task_util,
		 *			       cpu_util_est + _task_util_est)
		 */
		if (cpu == dst_cpu) {
			tsk = p;
			util_running =
				cpu_util_next(cpu, p, -1) + task_util_est(p);
		}

		/*
		 * Busy time computation: utilization clamping is not
		 * required since the ratio (sum_util / cpu_capacity)
		 * is already enough to scale the EM reported power
		 * consumption at the (eventually clamped) cpu_capacity.
		 */
		cpu_util = effective_cpu_util(cpu, util_running, cpu_cap,
					      ENERGY_UTIL, NULL);

		sum_util += min(cpu_util, _cpu_cap);

		/*
		 * Performance domain frequency: utilization clamping
		 * must be considered since it affects the selection
		 * of the performance domain frequency.
		 * NOTE: in case RT tasks are running, by default the
		 * FREQUENCY_UTIL's utilization can be max OPP.
		 */
		cpu_util = effective_cpu_util(cpu, util_freq, cpu_cap,
					      FREQUENCY_UTIL, tsk);
		max_util = max(max_util, min(cpu_util, _cpu_cap));
	}

	trace_android_vh_em_cpu_energy(pd->em_pd, max_util, sum_util, &energy);
	if (!energy)
<<<<<<< HEAD
		energy = em_cpu_energy(pd->em_pd, max_util, sum_util);
=======
		energy = em_cpu_energy(pd->em_pd, max_util, sum_util, _cpu_cap);
>>>>>>> 754a0abe

	return energy;
}

/*
 * find_energy_efficient_cpu(): Find most energy-efficient target CPU for the
 * waking task. find_energy_efficient_cpu() looks for the CPU with maximum
 * spare capacity in each performance domain and uses it as a potential
 * candidate to execute the task. Then, it uses the Energy Model to figure
 * out which of the CPU candidates is the most energy-efficient.
 *
 * The rationale for this heuristic is as follows. In a performance domain,
 * all the most energy efficient CPU candidates (according to the Energy
 * Model) are those for which we'll request a low frequency. When there are
 * several CPUs for which the frequency request will be the same, we don't
 * have enough data to break the tie between them, because the Energy Model
 * only includes active power costs. With this model, if we assume that
 * frequency requests follow utilization (e.g. using schedutil), the CPU with
 * the maximum spare capacity in a performance domain is guaranteed to be among
 * the best candidates of the performance domain.
 *
 * In practice, it could be preferable from an energy standpoint to pack
 * small tasks on a CPU in order to let other CPUs go in deeper idle states,
 * but that could also hurt our chances to go cluster idle, and we have no
 * ways to tell with the current Energy Model if this is actually a good
 * idea or not. So, find_energy_efficient_cpu() basically favors
 * cluster-packing, and spreading inside a cluster. That should at least be
 * a good thing for latency, and this is consistent with the idea that most
 * of the energy savings of EAS come from the asymmetry of the system, and
 * not so much from breaking the tie between identical CPUs. That's also the
 * reason why EAS is enabled in the topology code only for systems where
 * SD_ASYM_CPUCAPACITY is set.
 *
 * NOTE: Forkees are not accepted in the energy-aware wake-up path because
 * they don't have any useful utilization data yet and it's not possible to
 * forecast their impact on energy consumption. Consequently, they will be
 * placed by find_idlest_cpu() on the least loaded CPU, which might turn out
 * to be energy-inefficient in some use-cases. The alternative would be to
 * bias new tasks towards specific types of CPUs first, or to try to infer
 * their util_avg from the parent task, but those heuristics could hurt
 * other use-cases too. So, until someone finds a better way to solve this,
 * let's keep things simple by re-using the existing slow path.
 */
static int find_energy_efficient_cpu(struct task_struct *p, int prev_cpu, int sync)
{
	unsigned long prev_delta = ULONG_MAX, best_delta = ULONG_MAX;
	struct root_domain *rd = cpu_rq(smp_processor_id())->rd;
	int max_spare_cap_cpu_ls = prev_cpu, best_idle_cpu = -1;
	int cpu, best_energy_cpu = prev_cpu, target = -1;
	unsigned long max_spare_cap_ls = 0, target_cap;
	unsigned long cpu_cap, util, base_energy = 0;
	bool boosted, latency_sensitive = false;
	unsigned int min_exit_lat = UINT_MAX;
	struct cpuidle_state *idle;
	struct sched_domain *sd;
	struct perf_domain *pd;
	int new_cpu = INT_MAX;

	sync_entity_load_avg(&p->se);
	trace_android_rvh_find_energy_efficient_cpu(p, prev_cpu, sync, &new_cpu);
	if (new_cpu != INT_MAX)
		return new_cpu;

	rcu_read_lock();
	pd = rcu_dereference(rd->pd);
	if (!pd || READ_ONCE(rd->overutilized))
		goto unlock;

	cpu = smp_processor_id();
	if (sync && cpu_rq(cpu)->nr_running == 1 &&
	    cpumask_test_cpu(cpu, p->cpus_ptr) &&
	    task_fits_capacity(p, capacity_of(cpu))) {
		rcu_read_unlock();
		return cpu;
	}

	/*
	 * Energy-aware wake-up happens on the lowest sched_domain starting
	 * from sd_asym_cpucapacity spanning over this_cpu and prev_cpu.
	 */
	sd = rcu_dereference(*this_cpu_ptr(&sd_asym_cpucapacity));
	while (sd && !cpumask_test_cpu(prev_cpu, sched_domain_span(sd)))
		sd = sd->parent;
	if (!sd)
		goto unlock;

	target = prev_cpu;

	if (!task_util_est(p))
		goto unlock;

	latency_sensitive = uclamp_latency_sensitive(p);
	boosted = uclamp_boosted(p);
	target_cap = boosted ? 0 : ULONG_MAX;

	for (; pd; pd = pd->next) {
		unsigned long cur_delta, spare_cap, max_spare_cap = 0;
		bool compute_prev_delta = false;
		unsigned long base_energy_pd;
		int max_spare_cap_cpu = -1;

		for_each_cpu_and(cpu, perf_domain_span(pd), sched_domain_span(sd)) {
			if (!cpumask_test_cpu(cpu, p->cpus_ptr))
				continue;

			util = cpu_util_next(cpu, p, cpu);
			cpu_cap = capacity_of(cpu);
			spare_cap = cpu_cap;
			lsub_positive(&spare_cap, util);

			/*
			 * Skip CPUs that cannot satisfy the capacity request.
			 * IOW, placing the task there would make the CPU
			 * overutilized. Take uclamp into account to see how
			 * much capacity we can get out of the CPU; this is
			 * aligned with sched_cpu_util().
			 */
			util = uclamp_rq_util_with(cpu_rq(cpu), util, p);
			if (!fits_capacity(util, cpu_cap))
				continue;

			if (!latency_sensitive && cpu == prev_cpu) {
				/* Always use prev_cpu as a candidate. */
				compute_prev_delta = true;
			} else if (spare_cap > max_spare_cap) {
				/*
				 * Find the CPU with the maximum spare capacity
				 * in the performance domain.
				 */
				max_spare_cap = spare_cap;
				max_spare_cap_cpu = cpu;
			}

			if (!latency_sensitive)
				continue;

			if (idle_cpu(cpu)) {
				cpu_cap = capacity_orig_of(cpu);
				if (boosted && cpu_cap < target_cap)
					continue;
				if (!boosted && cpu_cap > target_cap)
					continue;
				idle = idle_get_state(cpu_rq(cpu));
				if (idle && idle->exit_latency > min_exit_lat &&
						cpu_cap == target_cap)
					continue;

				if (idle)
					min_exit_lat = idle->exit_latency;
				target_cap = cpu_cap;
				best_idle_cpu = cpu;
			} else if (spare_cap > max_spare_cap_ls) {
				max_spare_cap_ls = spare_cap;
				max_spare_cap_cpu_ls = cpu;
			}
		}

		if (!latency_sensitive && max_spare_cap_cpu < 0 && !compute_prev_delta)
			continue;

		/* Compute the 'base' energy of the pd, without @p */
		base_energy_pd = compute_energy(p, -1, pd);
		base_energy += base_energy_pd;

		/* Evaluate the energy impact of using prev_cpu. */
		if (compute_prev_delta) {
			prev_delta = compute_energy(p, prev_cpu, pd);
			if (prev_delta < base_energy_pd)
				goto unlock;
			prev_delta -= base_energy_pd;
			best_delta = min(best_delta, prev_delta);
		}

		/* Evaluate the energy impact of using max_spare_cap_cpu. */
		if (max_spare_cap_cpu >= 0) {
			cur_delta = compute_energy(p, max_spare_cap_cpu, pd);
			if (cur_delta < base_energy_pd)
				goto unlock;
			cur_delta -= base_energy_pd;
			if (cur_delta < best_delta) {
				best_delta = cur_delta;
				best_energy_cpu = max_spare_cap_cpu;
			}
		}
	}
	rcu_read_unlock();

	if (latency_sensitive)
		return best_idle_cpu >= 0 ? best_idle_cpu : max_spare_cap_cpu_ls;

	/*
	 * Pick the best CPU if prev_cpu cannot be used, or if it saves at
	 * least 6% of the energy used by prev_cpu.
	 */
	if ((prev_delta == ULONG_MAX) ||
	    (prev_delta - best_delta) > ((prev_delta + base_energy) >> 4))
		target = best_energy_cpu;

	return target;

unlock:
	rcu_read_unlock();

	return target;
}

/*
 * select_task_rq_fair: Select target runqueue for the waking task in domains
 * that have the relevant SD flag set. In practice, this is SD_BALANCE_WAKE,
 * SD_BALANCE_FORK, or SD_BALANCE_EXEC.
 *
 * Balances load by selecting the idlest CPU in the idlest group, or under
 * certain conditions an idle sibling CPU if the domain has SD_WAKE_AFFINE set.
 *
 * Returns the target CPU number.
 */
static int
select_task_rq_fair(struct task_struct *p, int prev_cpu, int wake_flags)
{
	int sync = (wake_flags & WF_SYNC) && !(current->flags & PF_EXITING);
	struct sched_domain *tmp, *sd = NULL;
	int cpu = smp_processor_id();
	int new_cpu = prev_cpu;
	int want_affine = 0;
	int target_cpu = -1;
	/* SD_flags and WF_flags share the first nibble */
	int sd_flag = wake_flags & 0xF;

	if (trace_android_rvh_select_task_rq_fair_enabled() &&
	    !(sd_flag & SD_BALANCE_FORK))
		sync_entity_load_avg(&p->se);
	trace_android_rvh_select_task_rq_fair(p, prev_cpu, sd_flag,
			wake_flags, &target_cpu);
	if (target_cpu >= 0)
		return target_cpu;

	/*
	 * required for stable ->cpus_allowed
	 */
	lockdep_assert_held(&p->pi_lock);
	if (wake_flags & WF_TTWU) {
		record_wakee(p);

		if (sched_energy_enabled()) {
			new_cpu = find_energy_efficient_cpu(p, prev_cpu, sync);
			if (new_cpu >= 0)
				return new_cpu;
			new_cpu = prev_cpu;
		}

		want_affine = !wake_wide(p) && cpumask_test_cpu(cpu, p->cpus_ptr);
	}

	rcu_read_lock();
	for_each_domain(cpu, tmp) {
		/*
		 * If both 'cpu' and 'prev_cpu' are part of this domain,
		 * cpu is a valid SD_WAKE_AFFINE target.
		 */
		if (want_affine && (tmp->flags & SD_WAKE_AFFINE) &&
		    cpumask_test_cpu(prev_cpu, sched_domain_span(tmp))) {
			if (cpu != prev_cpu)
				new_cpu = wake_affine(tmp, p, cpu, prev_cpu, sync);

			sd = NULL; /* Prefer wake_affine over balance flags */
			break;
		}

		if (tmp->flags & sd_flag)
			sd = tmp;
		else if (!want_affine)
			break;
	}

	if (unlikely(sd)) {
		/* Slow path */
		new_cpu = find_idlest_cpu(sd, p, cpu, prev_cpu, sd_flag);
	} else if (wake_flags & WF_TTWU) { /* XXX always ? */
		/* Fast path */
		new_cpu = select_idle_sibling(p, prev_cpu, new_cpu);

		if (want_affine)
			current->recent_used_cpu = cpu;
	}
	rcu_read_unlock();

	return new_cpu;
}

static void detach_entity_cfs_rq(struct sched_entity *se);

/*
 * Called immediately before a task is migrated to a new CPU; task_cpu(p) and
 * cfs_rq_of(p) references at time of call are still valid and identify the
 * previous CPU. The caller guarantees p->pi_lock or task_rq(p)->lock is held.
 */
static void migrate_task_rq_fair(struct task_struct *p, int new_cpu)
{
	/*
	 * As blocked tasks retain absolute vruntime the migration needs to
	 * deal with this by subtracting the old and adding the new
	 * min_vruntime -- the latter is done by enqueue_entity() when placing
	 * the task on the new runqueue.
	 */
	if (READ_ONCE(p->__state) == TASK_WAKING) {
		struct sched_entity *se = &p->se;
		struct cfs_rq *cfs_rq = cfs_rq_of(se);
		u64 min_vruntime;

#ifndef CONFIG_64BIT
		u64 min_vruntime_copy;

		do {
			min_vruntime_copy = cfs_rq->min_vruntime_copy;
			smp_rmb();
			min_vruntime = cfs_rq->min_vruntime;
		} while (min_vruntime != min_vruntime_copy);
#else
		min_vruntime = cfs_rq->min_vruntime;
#endif

		se->vruntime -= min_vruntime;
	}

	if (p->on_rq == TASK_ON_RQ_MIGRATING) {
		/*
		 * In case of TASK_ON_RQ_MIGRATING we in fact hold the 'old'
		 * rq->lock and can modify state directly.
		 */
		lockdep_assert_rq_held(task_rq(p));
		detach_entity_cfs_rq(&p->se);

	} else {
		/*
		 * We are supposed to update the task to "current" time, then
		 * its up to date and ready to go to new CPU/cfs_rq. But we
		 * have difficulty in getting what current time is, so simply
		 * throw away the out-of-date time. This will result in the
		 * wakee task is less decayed, but giving the wakee more load
		 * sounds not bad.
		 */
		remove_entity_load_avg(&p->se);
	}

	/* Tell new CPU we are migrated */
	p->se.avg.last_update_time = 0;

	/* We have migrated, no longer consider this task hot */
	p->se.exec_start = 0;

	update_scan_period(p, new_cpu);
}

static void task_dead_fair(struct task_struct *p)
{
	remove_entity_load_avg(&p->se);
}

static int
balance_fair(struct rq *rq, struct task_struct *prev, struct rq_flags *rf)
{
	if (rq->nr_running)
		return 1;

	return newidle_balance(rq, rf) != 0;
}
#endif /* CONFIG_SMP */

static unsigned long wakeup_gran(struct sched_entity *se)
{
	unsigned long gran = sysctl_sched_wakeup_granularity;

	/*
	 * Since its curr running now, convert the gran from real-time
	 * to virtual-time in his units.
	 *
	 * By using 'se' instead of 'curr' we penalize light tasks, so
	 * they get preempted easier. That is, if 'se' < 'curr' then
	 * the resulting gran will be larger, therefore penalizing the
	 * lighter, if otoh 'se' > 'curr' then the resulting gran will
	 * be smaller, again penalizing the lighter task.
	 *
	 * This is especially important for buddies when the leftmost
	 * task is higher priority than the buddy.
	 */
	return calc_delta_fair(gran, se);
}

/*
 * Should 'se' preempt 'curr'.
 *
 *             |s1
 *        |s2
 *   |s3
 *         g
 *      |<--->|c
 *
 *  w(c, s1) = -1
 *  w(c, s2) =  0
 *  w(c, s3) =  1
 *
 */
static int
wakeup_preempt_entity(struct sched_entity *curr, struct sched_entity *se)
{
	s64 gran, vdiff = curr->vruntime - se->vruntime;

	if (vdiff <= 0)
		return -1;

	gran = wakeup_gran(se);
	if (vdiff > gran)
		return 1;

	return 0;
}

static void set_last_buddy(struct sched_entity *se)
{
	if (entity_is_task(se) && unlikely(task_has_idle_policy(task_of(se))))
		return;

	for_each_sched_entity(se) {
		if (SCHED_WARN_ON(!se->on_rq))
			return;
		cfs_rq_of(se)->last = se;
	}
}

static void set_next_buddy(struct sched_entity *se)
{
	if (entity_is_task(se) && unlikely(task_has_idle_policy(task_of(se))))
		return;

	for_each_sched_entity(se) {
		if (SCHED_WARN_ON(!se->on_rq))
			return;
		cfs_rq_of(se)->next = se;
	}
}

static void set_skip_buddy(struct sched_entity *se)
{
	for_each_sched_entity(se)
		cfs_rq_of(se)->skip = se;
}

/*
 * Preempt the current task with a newly woken task if needed:
 */
static void check_preempt_wakeup(struct rq *rq, struct task_struct *p, int wake_flags)
{
	struct task_struct *curr = rq->curr;
	struct sched_entity *se = &curr->se, *pse = &p->se;
	struct cfs_rq *cfs_rq = task_cfs_rq(curr);
	int scale = cfs_rq->nr_running >= sched_nr_latency;
	int next_buddy_marked = 0;
	bool preempt = false, nopreempt = false;
	bool ignore = false;

	if (unlikely(se == pse))
		return;
	trace_android_rvh_check_preempt_wakeup_ignore(curr, &ignore);
	if (ignore)
		return;

	/*
	 * This is possible from callers such as attach_tasks(), in which we
	 * unconditionally check_preempt_curr() after an enqueue (which may have
	 * lead to a throttle).  This both saves work and prevents false
	 * next-buddy nomination below.
	 */
	if (unlikely(throttled_hierarchy(cfs_rq_of(pse))))
		return;

	if (sched_feat(NEXT_BUDDY) && scale && !(wake_flags & WF_FORK)) {
		set_next_buddy(pse);
		next_buddy_marked = 1;
	}

	/*
	 * We can come here with TIF_NEED_RESCHED already set from new task
	 * wake up path.
	 *
	 * Note: this also catches the edge-case of curr being in a throttled
	 * group (e.g. via set_curr_task), since update_curr() (in the
	 * enqueue of curr) will have resulted in resched being set.  This
	 * prevents us from potentially nominating it as a false LAST_BUDDY
	 * below.
	 */
	if (test_tsk_need_resched(curr))
		return;

	/* Idle tasks are by definition preempted by non-idle tasks. */
	if (unlikely(task_has_idle_policy(curr)) &&
	    likely(!task_has_idle_policy(p)))
		goto preempt;

	/*
	 * Batch and idle tasks do not preempt non-idle tasks (their preemption
	 * is driven by the tick):
	 */
	if (unlikely(p->policy != SCHED_NORMAL) || !sched_feat(WAKEUP_PREEMPTION))
		return;

	find_matching_se(&se, &pse);
	update_curr(cfs_rq_of(se));
	trace_android_rvh_check_preempt_wakeup(rq, p, &preempt, &nopreempt,
			wake_flags, se, pse, next_buddy_marked, sysctl_sched_wakeup_granularity);
	if (preempt)
		goto preempt;
	if (nopreempt)
		return;
	BUG_ON(!pse);
	if (wakeup_preempt_entity(se, pse) == 1) {
		/*
		 * Bias pick_next to pick the sched entity that is
		 * triggering this preemption.
		 */
		if (!next_buddy_marked)
			set_next_buddy(pse);
		goto preempt;
	}

	return;

preempt:
	resched_curr(rq);
	/*
	 * Only set the backward buddy when the current task is still
	 * on the rq. This can happen when a wakeup gets interleaved
	 * with schedule on the ->pre_schedule() or idle_balance()
	 * point, either of which can * drop the rq lock.
	 *
	 * Also, during early boot the idle thread is in the fair class,
	 * for obvious reasons its a bad idea to schedule back to it.
	 */
	if (unlikely(!se->on_rq || curr == rq->idle))
		return;

	if (sched_feat(LAST_BUDDY) && scale && entity_is_task(se))
		set_last_buddy(se);
}

#ifdef CONFIG_SMP
static struct task_struct *pick_task_fair(struct rq *rq)
{
	struct sched_entity *se;
	struct cfs_rq *cfs_rq;

again:
	cfs_rq = &rq->cfs;
	if (!cfs_rq->nr_running)
		return NULL;

	do {
		struct sched_entity *curr = cfs_rq->curr;

		/* When we pick for a remote RQ, we'll not have done put_prev_entity() */
		if (curr) {
			if (curr->on_rq)
				update_curr(cfs_rq);
			else
				curr = NULL;

			if (unlikely(check_cfs_rq_runtime(cfs_rq)))
				goto again;
		}

		se = pick_next_entity(cfs_rq, curr);
		cfs_rq = group_cfs_rq(se);
	} while (cfs_rq);

	return task_of(se);
}
#endif

struct task_struct *
pick_next_task_fair(struct rq *rq, struct task_struct *prev, struct rq_flags *rf)
{
	struct cfs_rq *cfs_rq = &rq->cfs;
	struct sched_entity *se = NULL;
	struct task_struct *p = NULL;
	int new_tasks;
	bool repick = false;

again:
	if (!sched_fair_runnable(rq))
		goto idle;

#ifdef CONFIG_FAIR_GROUP_SCHED
	if (!prev || prev->sched_class != &fair_sched_class)
		goto simple;

	/*
	 * Because of the set_next_buddy() in dequeue_task_fair() it is rather
	 * likely that a next task is from the same cgroup as the current.
	 *
	 * Therefore attempt to avoid putting and setting the entire cgroup
	 * hierarchy, only change the part that actually changes.
	 */

	do {
		struct sched_entity *curr = cfs_rq->curr;

		/*
		 * Since we got here without doing put_prev_entity() we also
		 * have to consider cfs_rq->curr. If it is still a runnable
		 * entity, update_curr() will update its vruntime, otherwise
		 * forget we've ever seen it.
		 */
		if (curr) {
			if (curr->on_rq)
				update_curr(cfs_rq);
			else
				curr = NULL;

			/*
			 * This call to check_cfs_rq_runtime() will do the
			 * throttle and dequeue its entity in the parent(s).
			 * Therefore the nr_running test will indeed
			 * be correct.
			 */
			if (unlikely(check_cfs_rq_runtime(cfs_rq))) {
				cfs_rq = &rq->cfs;

				if (!cfs_rq->nr_running)
					goto idle;

				goto simple;
			}
		}

		se = pick_next_entity(cfs_rq, curr);
		cfs_rq = group_cfs_rq(se);
	} while (cfs_rq);

	p = task_of(se);
	trace_android_rvh_replace_next_task_fair(rq, &p, &se, &repick, false, prev);
	/*
	 * Since we haven't yet done put_prev_entity and if the selected task
	 * is a different task than we started out with, try and touch the
	 * least amount of cfs_rqs.
	 */
	if (prev != p) {
		struct sched_entity *pse = &prev->se;

		while (!(cfs_rq = is_same_group(se, pse))) {
			int se_depth = se->depth;
			int pse_depth = pse->depth;

			if (se_depth <= pse_depth) {
				put_prev_entity(cfs_rq_of(pse), pse);
				pse = parent_entity(pse);
			}
			if (se_depth >= pse_depth) {
				set_next_entity(cfs_rq_of(se), se);
				se = parent_entity(se);
			}
		}

		put_prev_entity(cfs_rq, pse);
		set_next_entity(cfs_rq, se);
	}

	goto done;
simple:
#endif
	if (prev)
		put_prev_task(rq, prev);

	trace_android_rvh_replace_next_task_fair(rq, &p, &se, &repick, true, prev);
	if (repick) {
		for_each_sched_entity(se)
			set_next_entity(cfs_rq_of(se), se);
		goto done;
	}

	do {
		se = pick_next_entity(cfs_rq, NULL);
		set_next_entity(cfs_rq, se);
		cfs_rq = group_cfs_rq(se);
	} while (cfs_rq);

	p = task_of(se);

done: __maybe_unused;
#ifdef CONFIG_SMP
	/*
	 * Move the next running task to the front of
	 * the list, so our cfs_tasks list becomes MRU
	 * one.
	 */
	list_move(&p->se.group_node, &rq->cfs_tasks);
#endif

	if (hrtick_enabled_fair(rq))
		hrtick_start_fair(rq, p);

	update_misfit_status(p, rq);

	return p;

idle:
	if (!rf)
		return NULL;

	new_tasks = newidle_balance(rq, rf);

	/*
	 * Because newidle_balance() releases (and re-acquires) rq->lock, it is
	 * possible for any higher priority task to appear. In that case we
	 * must re-start the pick_next_entity() loop.
	 */
	if (new_tasks < 0)
		return RETRY_TASK;

	if (new_tasks > 0)
		goto again;

	/*
	 * rq is about to be idle, check if we need to update the
	 * lost_idle_time of clock_pelt
	 */
	update_idle_rq_clock_pelt(rq);

	return NULL;
}

static struct task_struct *__pick_next_task_fair(struct rq *rq)
{
	return pick_next_task_fair(rq, NULL, NULL);
}

/*
 * Account for a descheduled task:
 */
static void put_prev_task_fair(struct rq *rq, struct task_struct *prev)
{
	struct sched_entity *se = &prev->se;
	struct cfs_rq *cfs_rq;

	for_each_sched_entity(se) {
		cfs_rq = cfs_rq_of(se);
		put_prev_entity(cfs_rq, se);
	}
}

/*
 * sched_yield() is very simple
 *
 * The magic of dealing with the ->skip buddy is in pick_next_entity.
 */
static void yield_task_fair(struct rq *rq)
{
	struct task_struct *curr = rq->curr;
	struct cfs_rq *cfs_rq = task_cfs_rq(curr);
	struct sched_entity *se = &curr->se;

	/*
	 * Are we the only task in the tree?
	 */
	if (unlikely(rq->nr_running == 1))
		return;

	clear_buddies(cfs_rq, se);

	if (curr->policy != SCHED_BATCH) {
		update_rq_clock(rq);
		/*
		 * Update run-time statistics of the 'current'.
		 */
		update_curr(cfs_rq);
		/*
		 * Tell update_rq_clock() that we've just updated,
		 * so we don't do microscopic update in schedule()
		 * and double the fastpath cost.
		 */
		rq_clock_skip_update(rq);
	}

	set_skip_buddy(se);
}

static bool yield_to_task_fair(struct rq *rq, struct task_struct *p)
{
	struct sched_entity *se = &p->se;

	/* throttled hierarchies are not runnable */
	if (!se->on_rq || throttled_hierarchy(cfs_rq_of(se)))
		return false;

	/* Tell the scheduler that we'd really like pse to run next. */
	set_next_buddy(se);

	yield_task_fair(rq);

	return true;
}

#ifdef CONFIG_SMP
/**************************************************
 * Fair scheduling class load-balancing methods.
 *
 * BASICS
 *
 * The purpose of load-balancing is to achieve the same basic fairness the
 * per-CPU scheduler provides, namely provide a proportional amount of compute
 * time to each task. This is expressed in the following equation:
 *
 *   W_i,n/P_i == W_j,n/P_j for all i,j                               (1)
 *
 * Where W_i,n is the n-th weight average for CPU i. The instantaneous weight
 * W_i,0 is defined as:
 *
 *   W_i,0 = \Sum_j w_i,j                                             (2)
 *
 * Where w_i,j is the weight of the j-th runnable task on CPU i. This weight
 * is derived from the nice value as per sched_prio_to_weight[].
 *
 * The weight average is an exponential decay average of the instantaneous
 * weight:
 *
 *   W'_i,n = (2^n - 1) / 2^n * W_i,n + 1 / 2^n * W_i,0               (3)
 *
 * C_i is the compute capacity of CPU i, typically it is the
 * fraction of 'recent' time available for SCHED_OTHER task execution. But it
 * can also include other factors [XXX].
 *
 * To achieve this balance we define a measure of imbalance which follows
 * directly from (1):
 *
 *   imb_i,j = max{ avg(W/C), W_i/C_i } - min{ avg(W/C), W_j/C_j }    (4)
 *
 * We them move tasks around to minimize the imbalance. In the continuous
 * function space it is obvious this converges, in the discrete case we get
 * a few fun cases generally called infeasible weight scenarios.
 *
 * [XXX expand on:
 *     - infeasible weights;
 *     - local vs global optima in the discrete case. ]
 *
 *
 * SCHED DOMAINS
 *
 * In order to solve the imbalance equation (4), and avoid the obvious O(n^2)
 * for all i,j solution, we create a tree of CPUs that follows the hardware
 * topology where each level pairs two lower groups (or better). This results
 * in O(log n) layers. Furthermore we reduce the number of CPUs going up the
 * tree to only the first of the previous level and we decrease the frequency
 * of load-balance at each level inv. proportional to the number of CPUs in
 * the groups.
 *
 * This yields:
 *
 *     log_2 n     1     n
 *   \Sum       { --- * --- * 2^i } = O(n)                            (5)
 *     i = 0      2^i   2^i
 *                               `- size of each group
 *         |         |     `- number of CPUs doing load-balance
 *         |         `- freq
 *         `- sum over all levels
 *
 * Coupled with a limit on how many tasks we can migrate every balance pass,
 * this makes (5) the runtime complexity of the balancer.
 *
 * An important property here is that each CPU is still (indirectly) connected
 * to every other CPU in at most O(log n) steps:
 *
 * The adjacency matrix of the resulting graph is given by:
 *
 *             log_2 n
 *   A_i,j = \Union     (i % 2^k == 0) && i / 2^(k+1) == j / 2^(k+1)  (6)
 *             k = 0
 *
 * And you'll find that:
 *
 *   A^(log_2 n)_i,j != 0  for all i,j                                (7)
 *
 * Showing there's indeed a path between every CPU in at most O(log n) steps.
 * The task movement gives a factor of O(m), giving a convergence complexity
 * of:
 *
 *   O(nm log n),  n := nr_cpus, m := nr_tasks                        (8)
 *
 *
 * WORK CONSERVING
 *
 * In order to avoid CPUs going idle while there's still work to do, new idle
 * balancing is more aggressive and has the newly idle CPU iterate up the domain
 * tree itself instead of relying on other CPUs to bring it work.
 *
 * This adds some complexity to both (5) and (8) but it reduces the total idle
 * time.
 *
 * [XXX more?]
 *
 *
 * CGROUPS
 *
 * Cgroups make a horror show out of (2), instead of a simple sum we get:
 *
 *                                s_k,i
 *   W_i,0 = \Sum_j \Prod_k w_k * -----                               (9)
 *                                 S_k
 *
 * Where
 *
 *   s_k,i = \Sum_j w_i,j,k  and  S_k = \Sum_i s_k,i                 (10)
 *
 * w_i,j,k is the weight of the j-th runnable task in the k-th cgroup on CPU i.
 *
 * The big problem is S_k, its a global sum needed to compute a local (W_i)
 * property.
 *
 * [XXX write more on how we solve this.. _after_ merging pjt's patches that
 *      rewrite all of this once again.]
 */

unsigned long __read_mostly max_load_balance_interval = HZ/10;
EXPORT_SYMBOL_GPL(max_load_balance_interval);

enum fbq_type { regular, remote, all };

/*
 * 'group_type' describes the group of CPUs at the moment of load balancing.
 *
 * The enum is ordered by pulling priority, with the group with lowest priority
 * first so the group_type can simply be compared when selecting the busiest
 * group. See update_sd_pick_busiest().
 */
enum group_type {
	/* The group has spare capacity that can be used to run more tasks.  */
	group_has_spare = 0,
	/*
	 * The group is fully used and the tasks don't compete for more CPU
	 * cycles. Nevertheless, some tasks might wait before running.
	 */
	group_fully_busy,
	/*
	 * SD_ASYM_CPUCAPACITY only: One task doesn't fit with CPU's capacity
	 * and must be migrated to a more powerful CPU.
	 */
	group_misfit_task,
	/*
	 * SD_ASYM_PACKING only: One local CPU with higher capacity is available,
	 * and the task should be migrated to it instead of running on the
	 * current CPU.
	 */
	group_asym_packing,
	/*
	 * The tasks' affinity constraints previously prevented the scheduler
	 * from balancing the load across the system.
	 */
	group_imbalanced,
	/*
	 * The CPU is overloaded and can't provide expected CPU cycles to all
	 * tasks.
	 */
	group_overloaded
};

enum migration_type {
	migrate_load = 0,
	migrate_util,
	migrate_task,
	migrate_misfit
};

#define LBF_ALL_PINNED	0x01
#define LBF_NEED_BREAK	0x02
#define LBF_DST_PINNED  0x04
#define LBF_SOME_PINNED	0x08
#define LBF_ACTIVE_LB	0x10

struct lb_env {
	struct sched_domain	*sd;

	struct rq		*src_rq;
	int			src_cpu;

	int			dst_cpu;
	struct rq		*dst_rq;

	struct cpumask		*dst_grpmask;
	int			new_dst_cpu;
	enum cpu_idle_type	idle;
	long			imbalance;
	/* The set of CPUs under consideration for load-balancing */
	struct cpumask		*cpus;

	unsigned int		flags;

	unsigned int		loop;
	unsigned int		loop_break;
	unsigned int		loop_max;

	enum fbq_type		fbq_type;
	enum migration_type	migration_type;
	struct list_head	tasks;
	struct rq_flags		*src_rq_rf;
};

/*
 * Is this task likely cache-hot:
 */
static int task_hot(struct task_struct *p, struct lb_env *env)
{
	s64 delta;

	lockdep_assert_rq_held(env->src_rq);

	if (p->sched_class != &fair_sched_class)
		return 0;

	if (unlikely(task_has_idle_policy(p)))
		return 0;

	/* SMT siblings share cache */
	if (env->sd->flags & SD_SHARE_CPUCAPACITY)
		return 0;

	/*
	 * Buddy candidates are cache hot:
	 */
	if (sched_feat(CACHE_HOT_BUDDY) && env->dst_rq->nr_running &&
			(&p->se == cfs_rq_of(&p->se)->next ||
			 &p->se == cfs_rq_of(&p->se)->last))
		return 1;

	if (sysctl_sched_migration_cost == -1)
		return 1;

	/*
	 * Don't migrate task if the task's cookie does not match
	 * with the destination CPU's core cookie.
	 */
	if (!sched_core_cookie_match(cpu_rq(env->dst_cpu), p))
		return 1;

	if (sysctl_sched_migration_cost == 0)
		return 0;

	delta = rq_clock_task(env->src_rq) - p->se.exec_start;

	return delta < (s64)sysctl_sched_migration_cost;
}

#ifdef CONFIG_NUMA_BALANCING
/*
 * Returns 1, if task migration degrades locality
 * Returns 0, if task migration improves locality i.e migration preferred.
 * Returns -1, if task migration is not affected by locality.
 */
static int migrate_degrades_locality(struct task_struct *p, struct lb_env *env)
{
	struct numa_group *numa_group = rcu_dereference(p->numa_group);
	unsigned long src_weight, dst_weight;
	int src_nid, dst_nid, dist;

	if (!static_branch_likely(&sched_numa_balancing))
		return -1;

	if (!p->numa_faults || !(env->sd->flags & SD_NUMA))
		return -1;

	src_nid = cpu_to_node(env->src_cpu);
	dst_nid = cpu_to_node(env->dst_cpu);

	if (src_nid == dst_nid)
		return -1;

	/* Migrating away from the preferred node is always bad. */
	if (src_nid == p->numa_preferred_nid) {
		if (env->src_rq->nr_running > env->src_rq->nr_preferred_running)
			return 1;
		else
			return -1;
	}

	/* Encourage migration to the preferred node. */
	if (dst_nid == p->numa_preferred_nid)
		return 0;

	/* Leaving a core idle is often worse than degrading locality. */
	if (env->idle == CPU_IDLE)
		return -1;

	dist = node_distance(src_nid, dst_nid);
	if (numa_group) {
		src_weight = group_weight(p, src_nid, dist);
		dst_weight = group_weight(p, dst_nid, dist);
	} else {
		src_weight = task_weight(p, src_nid, dist);
		dst_weight = task_weight(p, dst_nid, dist);
	}

	return dst_weight < src_weight;
}

#else
static inline int migrate_degrades_locality(struct task_struct *p,
					     struct lb_env *env)
{
	return -1;
}
#endif

/*
 * can_migrate_task - may task p from runqueue rq be migrated to this_cpu?
 */
static
int can_migrate_task(struct task_struct *p, struct lb_env *env)
{
	int tsk_cache_hot;
	int can_migrate = 1;

	lockdep_assert_rq_held(env->src_rq);

	trace_android_rvh_can_migrate_task(p, env->dst_cpu, &can_migrate);
	if (!can_migrate)
		return 0;

	/*
	 * We do not migrate tasks that are:
	 * 1) throttled_lb_pair, or
	 * 2) cannot be migrated to this CPU due to cpus_ptr, or
	 * 3) running (obviously), or
	 * 4) are cache-hot on their current CPU.
	 */
	if (throttled_lb_pair(task_group(p), env->src_cpu, env->dst_cpu))
		return 0;

	/* Disregard pcpu kthreads; they are where they need to be. */
<<<<<<< HEAD
	if ((p->flags & PF_KTHREAD) && kthread_is_per_cpu(p))
=======
	if (kthread_is_per_cpu(p))
>>>>>>> 754a0abe
		return 0;

	if (!cpumask_test_cpu(env->dst_cpu, p->cpus_ptr)) {
		int cpu;

		schedstat_inc(p->se.statistics.nr_failed_migrations_affine);

		env->flags |= LBF_SOME_PINNED;

		/*
		 * Remember if this task can be migrated to any other CPU in
		 * our sched_group. We may want to revisit it if we couldn't
		 * meet load balance goals by pulling other tasks on src_cpu.
		 *
		 * Avoid computing new_dst_cpu
		 * - for NEWLY_IDLE
		 * - if we have already computed one in current iteration
		 * - if it's an active balance
		 */
		if (env->idle == CPU_NEWLY_IDLE ||
		    env->flags & (LBF_DST_PINNED | LBF_ACTIVE_LB))
			return 0;

		/* Prevent to re-select dst_cpu via env's CPUs: */
		for_each_cpu_and(cpu, env->dst_grpmask, env->cpus) {
			if (cpumask_test_cpu(cpu, p->cpus_ptr)) {
				env->flags |= LBF_DST_PINNED;
				env->new_dst_cpu = cpu;
				break;
			}
		}

		return 0;
	}

	/* Record that we found at least one task that could run on dst_cpu */
	env->flags &= ~LBF_ALL_PINNED;

	if (task_running(env->src_rq, p)) {
		schedstat_inc(p->se.statistics.nr_failed_migrations_running);
		return 0;
	}

	/*
	 * Aggressive migration if:
	 * 1) active balance
	 * 2) destination numa is preferred
	 * 3) task is cache cold, or
	 * 4) too many balance attempts have failed.
	 */
	if (env->flags & LBF_ACTIVE_LB)
		return 1;

	tsk_cache_hot = migrate_degrades_locality(p, env);
	if (tsk_cache_hot == -1)
		tsk_cache_hot = task_hot(p, env);

	if (tsk_cache_hot <= 0 ||
	    env->sd->nr_balance_failed > env->sd->cache_nice_tries) {
		if (tsk_cache_hot == 1) {
			schedstat_inc(env->sd->lb_hot_gained[env->idle]);
			schedstat_inc(p->se.statistics.nr_forced_migrations);
		}
		return 1;
	}

	schedstat_inc(p->se.statistics.nr_failed_migrations_hot);
	return 0;
}

/*
 * detach_task() -- detach the task for the migration specified in env
 */
static void detach_task(struct task_struct *p, struct lb_env *env)
{
	int detached = 0;

	lockdep_assert_rq_held(env->src_rq);

	/*
	 * The vendor hook may drop the lock temporarily, so
	 * pass the rq flags to unpin lock. We expect the
	 * rq lock to be held after return.
	 */
	trace_android_rvh_migrate_queued_task(env->src_rq, env->src_rq_rf, p,
					      env->dst_cpu, &detached);
	if (detached)
		return;

	deactivate_task(env->src_rq, p, DEQUEUE_NOCLOCK);
	set_task_cpu(p, env->dst_cpu);
}

/*
 * detach_one_task() -- tries to dequeue exactly one task from env->src_rq, as
 * part of active balancing operations within "domain".
 *
 * Returns a task if successful and NULL otherwise.
 */
static struct task_struct *detach_one_task(struct lb_env *env)
{
	struct task_struct *p;

	lockdep_assert_rq_held(env->src_rq);

	list_for_each_entry_reverse(p,
			&env->src_rq->cfs_tasks, se.group_node) {
		if (!can_migrate_task(p, env))
			continue;

		detach_task(p, env);

		/*
		 * Right now, this is only the second place where
		 * lb_gained[env->idle] is updated (other is detach_tasks)
		 * so we can safely collect stats here rather than
		 * inside detach_tasks().
		 */
		schedstat_inc(env->sd->lb_gained[env->idle]);
		return p;
	}
	return NULL;
}

static const unsigned int sched_nr_migrate_break = 32;

/*
 * detach_tasks() -- tries to detach up to imbalance load/util/tasks from
 * busiest_rq, as part of a balancing operation within domain "sd".
 *
 * Returns number of detached tasks if successful and 0 otherwise.
 */
static int detach_tasks(struct lb_env *env)
{
	struct list_head *tasks = &env->src_rq->cfs_tasks;
	unsigned long util, load;
	struct task_struct *p;
	int detached = 0;

	lockdep_assert_rq_held(env->src_rq);

	/*
	 * Source run queue has been emptied by another CPU, clear
	 * LBF_ALL_PINNED flag as we will not test any task.
	 */
	if (env->src_rq->nr_running <= 1) {
		env->flags &= ~LBF_ALL_PINNED;
		return 0;
	}

	if (env->imbalance <= 0)
		return 0;

	while (!list_empty(tasks)) {
		/*
		 * We don't want to steal all, otherwise we may be treated likewise,
		 * which could at worst lead to a livelock crash.
		 */
		if (env->idle != CPU_NOT_IDLE && env->src_rq->nr_running <= 1)
			break;

		p = list_last_entry(tasks, struct task_struct, se.group_node);

		env->loop++;
		/* We've more or less seen every task there is, call it quits */
		if (env->loop > env->loop_max)
			break;

		/* take a breather every nr_migrate tasks */
		if (env->loop > env->loop_break) {
			env->loop_break += sched_nr_migrate_break;
			env->flags |= LBF_NEED_BREAK;
			break;
		}

		if (!can_migrate_task(p, env))
			goto next;

		switch (env->migration_type) {
		case migrate_load:
			/*
			 * Depending of the number of CPUs and tasks and the
			 * cgroup hierarchy, task_h_load() can return a null
			 * value. Make sure that env->imbalance decreases
			 * otherwise detach_tasks() will stop only after
			 * detaching up to loop_max tasks.
			 */
			load = max_t(unsigned long, task_h_load(p), 1);

			if (sched_feat(LB_MIN) &&
			    load < 16 && !env->sd->nr_balance_failed)
				goto next;

			/*
			 * Make sure that we don't migrate too much load.
			 * Nevertheless, let relax the constraint if
			 * scheduler fails to find a good waiting task to
			 * migrate.
			 */
			if (shr_bound(load, env->sd->nr_balance_failed) > env->imbalance)
				goto next;

			env->imbalance -= load;
			break;

		case migrate_util:
			util = task_util_est(p);

			if (util > env->imbalance)
				goto next;

			env->imbalance -= util;
			break;

		case migrate_task:
			env->imbalance--;
			break;

		case migrate_misfit:
			/* This is not a misfit task */
			if (task_fits_capacity(p, capacity_of(env->src_cpu)))
				goto next;

			env->imbalance = 0;
			break;
		}

		detach_task(p, env);
		list_add(&p->se.group_node, &env->tasks);

		detached++;

#ifdef CONFIG_PREEMPTION
		/*
		 * NEWIDLE balancing is a source of latency, so preemptible
		 * kernels will stop after the first task is detached to minimize
		 * the critical section.
		 */
		if (env->idle == CPU_NEWLY_IDLE)
			break;
#endif

		/*
		 * We only want to steal up to the prescribed amount of
		 * load/util/tasks.
		 */
		if (env->imbalance <= 0)
			break;

		continue;
next:
		list_move(&p->se.group_node, tasks);
	}

	/*
	 * Right now, this is one of only two places we collect this stat
	 * so we can safely collect detach_one_task() stats here rather
	 * than inside detach_one_task().
	 */
	schedstat_add(env->sd->lb_gained[env->idle], detached);

	return detached;
}

/*
 * attach_task() -- attach the task detached by detach_task() to its new rq.
 */
static void attach_task(struct rq *rq, struct task_struct *p)
{
	lockdep_assert_rq_held(rq);

	BUG_ON(task_rq(p) != rq);
	activate_task(rq, p, ENQUEUE_NOCLOCK);
	check_preempt_curr(rq, p, 0);
}

/*
 * attach_one_task() -- attaches the task returned from detach_one_task() to
 * its new rq.
 */
static void attach_one_task(struct rq *rq, struct task_struct *p)
{
	struct rq_flags rf;

	rq_lock(rq, &rf);
	update_rq_clock(rq);
	attach_task(rq, p);
	rq_unlock(rq, &rf);
}

/*
 * attach_tasks() -- attaches all tasks detached by detach_tasks() to their
 * new rq.
 */
static void attach_tasks(struct lb_env *env)
{
	struct list_head *tasks = &env->tasks;
	struct task_struct *p;
	struct rq_flags rf;

	rq_lock(env->dst_rq, &rf);
	update_rq_clock(env->dst_rq);

	while (!list_empty(tasks)) {
		p = list_first_entry(tasks, struct task_struct, se.group_node);
		list_del_init(&p->se.group_node);

		attach_task(env->dst_rq, p);
	}

	rq_unlock(env->dst_rq, &rf);
}

#ifdef CONFIG_NO_HZ_COMMON
static inline bool cfs_rq_has_blocked(struct cfs_rq *cfs_rq)
{
	if (cfs_rq->avg.load_avg)
		return true;

	if (cfs_rq->avg.util_avg)
		return true;

	return false;
}

static inline bool others_have_blocked(struct rq *rq)
{
	if (READ_ONCE(rq->avg_rt.util_avg))
		return true;

	if (READ_ONCE(rq->avg_dl.util_avg))
		return true;

	if (thermal_load_avg(rq))
		return true;

#ifdef CONFIG_HAVE_SCHED_AVG_IRQ
	if (READ_ONCE(rq->avg_irq.util_avg))
		return true;
#endif

	return false;
}

static inline void update_blocked_load_tick(struct rq *rq)
{
	WRITE_ONCE(rq->last_blocked_load_update_tick, jiffies);
}

static inline void update_blocked_load_status(struct rq *rq, bool has_blocked)
{
	if (!has_blocked)
		rq->has_blocked_load = 0;
}
#else
static inline bool cfs_rq_has_blocked(struct cfs_rq *cfs_rq) { return false; }
static inline bool others_have_blocked(struct rq *rq) { return false; }
static inline void update_blocked_load_tick(struct rq *rq) {}
static inline void update_blocked_load_status(struct rq *rq, bool has_blocked) {}
#endif

static bool __update_blocked_others(struct rq *rq, bool *done)
{
	const struct sched_class *curr_class;
	u64 now = rq_clock_pelt(rq);
	unsigned long thermal_pressure;
	bool decayed;

	/*
	 * update_load_avg() can call cpufreq_update_util(). Make sure that RT,
	 * DL and IRQ signals have been updated before updating CFS.
	 */
	curr_class = rq->curr->sched_class;

	thermal_pressure = arch_scale_thermal_pressure(cpu_of(rq));

	decayed = update_rt_rq_load_avg(now, rq, curr_class == &rt_sched_class) |
		  update_dl_rq_load_avg(now, rq, curr_class == &dl_sched_class) |
		  update_thermal_load_avg(rq_clock_thermal(rq), rq, thermal_pressure) |
		  update_irq_load_avg(rq, 0);

	if (others_have_blocked(rq))
		*done = false;

	return decayed;
}

#ifdef CONFIG_FAIR_GROUP_SCHED

static bool __update_blocked_fair(struct rq *rq, bool *done)
{
	struct cfs_rq *cfs_rq, *pos;
	bool decayed = false;
	int cpu = cpu_of(rq);

	/*
	 * Iterates the task_group tree in a bottom up fashion, see
	 * list_add_leaf_cfs_rq() for details.
	 */
	for_each_leaf_cfs_rq_safe(rq, cfs_rq, pos) {
		struct sched_entity *se;

		if (update_cfs_rq_load_avg(cfs_rq_clock_pelt(cfs_rq), cfs_rq)) {
			update_tg_load_avg(cfs_rq);

			if (cfs_rq == &rq->cfs)
				decayed = true;
		}

		/* Propagate pending load changes to the parent, if any: */
		se = cfs_rq->tg->se[cpu];
		if (se && !skip_blocked_update(se))
			update_load_avg(cfs_rq_of(se), se, UPDATE_TG);

		/*
		 * There can be a lot of idle CPU cgroups.  Don't let fully
		 * decayed cfs_rqs linger on the list.
		 */
		if (cfs_rq_is_decayed(cfs_rq))
			list_del_leaf_cfs_rq(cfs_rq);

		/* Don't need periodic decay once load/util_avg are null */
		if (cfs_rq_has_blocked(cfs_rq))
			*done = false;
	}

	return decayed;
}

/*
 * Compute the hierarchical load factor for cfs_rq and all its ascendants.
 * This needs to be done in a top-down fashion because the load of a child
 * group is a fraction of its parents load.
 */
static void update_cfs_rq_h_load(struct cfs_rq *cfs_rq)
{
	struct rq *rq = rq_of(cfs_rq);
	struct sched_entity *se = cfs_rq->tg->se[cpu_of(rq)];
	unsigned long now = jiffies;
	unsigned long load;

	if (cfs_rq->last_h_load_update == now)
		return;

	WRITE_ONCE(cfs_rq->h_load_next, NULL);
	for_each_sched_entity(se) {
		cfs_rq = cfs_rq_of(se);
		WRITE_ONCE(cfs_rq->h_load_next, se);
		if (cfs_rq->last_h_load_update == now)
			break;
	}

	if (!se) {
		cfs_rq->h_load = cfs_rq_load_avg(cfs_rq);
		cfs_rq->last_h_load_update = now;
	}

	while ((se = READ_ONCE(cfs_rq->h_load_next)) != NULL) {
		load = cfs_rq->h_load;
		load = div64_ul(load * se->avg.load_avg,
			cfs_rq_load_avg(cfs_rq) + 1);
		cfs_rq = group_cfs_rq(se);
		cfs_rq->h_load = load;
		cfs_rq->last_h_load_update = now;
	}
}

static unsigned long task_h_load(struct task_struct *p)
{
	struct cfs_rq *cfs_rq = task_cfs_rq(p);

	update_cfs_rq_h_load(cfs_rq);
	return div64_ul(p->se.avg.load_avg * cfs_rq->h_load,
			cfs_rq_load_avg(cfs_rq) + 1);
}
#else
static bool __update_blocked_fair(struct rq *rq, bool *done)
{
	struct cfs_rq *cfs_rq = &rq->cfs;
	bool decayed;

	decayed = update_cfs_rq_load_avg(cfs_rq_clock_pelt(cfs_rq), cfs_rq);
	if (cfs_rq_has_blocked(cfs_rq))
		*done = false;

	return decayed;
}

static unsigned long task_h_load(struct task_struct *p)
{
	return p->se.avg.load_avg;
}
#endif

static void update_blocked_averages(int cpu)
{
	bool decayed = false, done = true;
	struct rq *rq = cpu_rq(cpu);
	struct rq_flags rf;

	rq_lock_irqsave(rq, &rf);
	update_blocked_load_tick(rq);
	update_rq_clock(rq);

	decayed |= __update_blocked_others(rq, &done);
	decayed |= __update_blocked_fair(rq, &done);

	update_blocked_load_status(rq, !done);
	if (decayed)
		cpufreq_update_util(rq, 0);
	rq_unlock_irqrestore(rq, &rf);
}

/********** Helpers for find_busiest_group ************************/

/*
 * sg_lb_stats - stats of a sched_group required for load_balancing
 */
struct sg_lb_stats {
	unsigned long avg_load; /*Avg load across the CPUs of the group */
	unsigned long group_load; /* Total load over the CPUs of the group */
	unsigned long group_capacity;
	unsigned long group_util; /* Total utilization over the CPUs of the group */
	unsigned long group_runnable; /* Total runnable time over the CPUs of the group */
	unsigned int sum_nr_running; /* Nr of tasks running in the group */
	unsigned int sum_h_nr_running; /* Nr of CFS tasks running in the group */
	unsigned int idle_cpus;
	unsigned int group_weight;
	enum group_type group_type;
	unsigned int group_asym_packing; /* Tasks should be moved to preferred CPU */
	unsigned long group_misfit_task_load; /* A CPU has a task too big for its capacity */
#ifdef CONFIG_NUMA_BALANCING
	unsigned int nr_numa_running;
	unsigned int nr_preferred_running;
#endif
};

/*
 * sd_lb_stats - Structure to store the statistics of a sched_domain
 *		 during load balancing.
 */
struct sd_lb_stats {
	struct sched_group *busiest;	/* Busiest group in this sd */
	struct sched_group *local;	/* Local group in this sd */
	unsigned long total_load;	/* Total load of all groups in sd */
	unsigned long total_capacity;	/* Total capacity of all groups in sd */
	unsigned long avg_load;	/* Average load across all groups in sd */
	unsigned int prefer_sibling; /* tasks should go to sibling first */

	struct sg_lb_stats busiest_stat;/* Statistics of the busiest group */
	struct sg_lb_stats local_stat;	/* Statistics of the local group */
};

static inline void init_sd_lb_stats(struct sd_lb_stats *sds)
{
	/*
	 * Skimp on the clearing to avoid duplicate work. We can avoid clearing
	 * local_stat because update_sg_lb_stats() does a full clear/assignment.
	 * We must however set busiest_stat::group_type and
	 * busiest_stat::idle_cpus to the worst busiest group because
	 * update_sd_pick_busiest() reads these before assignment.
	 */
	*sds = (struct sd_lb_stats){
		.busiest = NULL,
		.local = NULL,
		.total_load = 0UL,
		.total_capacity = 0UL,
		.busiest_stat = {
			.idle_cpus = UINT_MAX,
			.group_type = group_has_spare,
		},
	};
}

static unsigned long scale_rt_capacity(int cpu)
{
	struct rq *rq = cpu_rq(cpu);
	unsigned long max = arch_scale_cpu_capacity(cpu);
	unsigned long used, free;
	unsigned long irq;

	irq = cpu_util_irq(rq);

	if (unlikely(irq >= max))
		return 1;

	/*
	 * avg_rt.util_avg and avg_dl.util_avg track binary signals
	 * (running and not running) with weights 0 and 1024 respectively.
	 * avg_thermal.load_avg tracks thermal pressure and the weighted
	 * average uses the actual delta max capacity(load).
	 */
	used = READ_ONCE(rq->avg_rt.util_avg);
	used += READ_ONCE(rq->avg_dl.util_avg);
	used += thermal_load_avg(rq);

	if (unlikely(used >= max))
		return 1;

	free = max - used;

	return scale_irq_capacity(free, irq, max);
}

static void update_cpu_capacity(struct sched_domain *sd, int cpu)
{
	unsigned long capacity = scale_rt_capacity(cpu);
	struct sched_group *sdg = sd->groups;

	cpu_rq(cpu)->cpu_capacity_orig = arch_scale_cpu_capacity(cpu);

	if (!capacity)
		capacity = 1;

	cpu_rq(cpu)->cpu_capacity = capacity;
	trace_sched_cpu_capacity_tp(cpu_rq(cpu));

	sdg->sgc->capacity = capacity;
	sdg->sgc->min_capacity = capacity;
	sdg->sgc->max_capacity = capacity;
}

void update_group_capacity(struct sched_domain *sd, int cpu)
{
	struct sched_domain *child = sd->child;
	struct sched_group *group, *sdg = sd->groups;
	unsigned long capacity, min_capacity, max_capacity;
	unsigned long interval;

	interval = msecs_to_jiffies(sd->balance_interval);
	interval = clamp(interval, 1UL, max_load_balance_interval);
	sdg->sgc->next_update = jiffies + interval;

	if (!child) {
		update_cpu_capacity(sd, cpu);
		return;
	}

	capacity = 0;
	min_capacity = ULONG_MAX;
	max_capacity = 0;

	if (child->flags & SD_OVERLAP) {
		/*
		 * SD_OVERLAP domains cannot assume that child groups
		 * span the current group.
		 */

		for_each_cpu(cpu, sched_group_span(sdg)) {
			unsigned long cpu_cap = capacity_of(cpu);

			capacity += cpu_cap;
			min_capacity = min(cpu_cap, min_capacity);
			max_capacity = max(cpu_cap, max_capacity);
		}
	} else  {
		/*
		 * !SD_OVERLAP domains can assume that child groups
		 * span the current group.
		 */

		group = child->groups;
		do {
			struct sched_group_capacity *sgc = group->sgc;

			capacity += sgc->capacity;
			min_capacity = min(sgc->min_capacity, min_capacity);
			max_capacity = max(sgc->max_capacity, max_capacity);
			group = group->next;
		} while (group != child->groups);
	}

	sdg->sgc->capacity = capacity;
	sdg->sgc->min_capacity = min_capacity;
	sdg->sgc->max_capacity = max_capacity;
}

/*
 * Check whether the capacity of the rq has been noticeably reduced by side
 * activity. The imbalance_pct is used for the threshold.
 * Return true is the capacity is reduced
 */
static inline int
check_cpu_capacity(struct rq *rq, struct sched_domain *sd)
{
	return ((rq->cpu_capacity * sd->imbalance_pct) <
				(rq->cpu_capacity_orig * 100));
}

/*
 * Check whether a rq has a misfit task and if it looks like we can actually
 * help that task: we can migrate the task to a CPU of higher capacity, or
 * the task's current CPU is heavily pressured.
 */
static inline int check_misfit_status(struct rq *rq, struct sched_domain *sd)
{
	return rq->misfit_task_load &&
		(rq->cpu_capacity_orig < rq->rd->max_cpu_capacity ||
		 check_cpu_capacity(rq, sd));
}

/*
 * Group imbalance indicates (and tries to solve) the problem where balancing
 * groups is inadequate due to ->cpus_ptr constraints.
 *
 * Imagine a situation of two groups of 4 CPUs each and 4 tasks each with a
 * cpumask covering 1 CPU of the first group and 3 CPUs of the second group.
 * Something like:
 *
 *	{ 0 1 2 3 } { 4 5 6 7 }
 *	        *     * * *
 *
 * If we were to balance group-wise we'd place two tasks in the first group and
 * two tasks in the second group. Clearly this is undesired as it will overload
 * cpu 3 and leave one of the CPUs in the second group unused.
 *
 * The current solution to this issue is detecting the skew in the first group
 * by noticing the lower domain failed to reach balance and had difficulty
 * moving tasks due to affinity constraints.
 *
 * When this is so detected; this group becomes a candidate for busiest; see
 * update_sd_pick_busiest(). And calculate_imbalance() and
 * find_busiest_group() avoid some of the usual balance conditions to allow it
 * to create an effective group imbalance.
 *
 * This is a somewhat tricky proposition since the next run might not find the
 * group imbalance and decide the groups need to be balanced again. A most
 * subtle and fragile situation.
 */

static inline int sg_imbalanced(struct sched_group *group)
{
	return group->sgc->imbalance;
}

/*
 * group_has_capacity returns true if the group has spare capacity that could
 * be used by some tasks.
 * We consider that a group has spare capacity if the  * number of task is
 * smaller than the number of CPUs or if the utilization is lower than the
 * available capacity for CFS tasks.
 * For the latter, we use a threshold to stabilize the state, to take into
 * account the variance of the tasks' load and to return true if the available
 * capacity in meaningful for the load balancer.
 * As an example, an available capacity of 1% can appear but it doesn't make
 * any benefit for the load balance.
 */
static inline bool
group_has_capacity(unsigned int imbalance_pct, struct sg_lb_stats *sgs)
{
	if (sgs->sum_nr_running < sgs->group_weight)
		return true;

	if ((sgs->group_capacity * imbalance_pct) <
			(sgs->group_runnable * 100))
		return false;

	if ((sgs->group_capacity * 100) >
			(sgs->group_util * imbalance_pct))
		return true;

	return false;
}

/*
 *  group_is_overloaded returns true if the group has more tasks than it can
 *  handle.
 *  group_is_overloaded is not equals to !group_has_capacity because a group
 *  with the exact right number of tasks, has no more spare capacity but is not
 *  overloaded so both group_has_capacity and group_is_overloaded return
 *  false.
 */
static inline bool
group_is_overloaded(unsigned int imbalance_pct, struct sg_lb_stats *sgs)
{
	if (sgs->sum_nr_running <= sgs->group_weight)
		return false;

	if ((sgs->group_capacity * 100) <
			(sgs->group_util * imbalance_pct))
		return true;

	if ((sgs->group_capacity * imbalance_pct) <
			(sgs->group_runnable * 100))
		return true;

	return false;
}

static inline enum
group_type group_classify(unsigned int imbalance_pct,
			  struct sched_group *group,
			  struct sg_lb_stats *sgs)
{
	if (group_is_overloaded(imbalance_pct, sgs))
		return group_overloaded;

	if (sg_imbalanced(group))
		return group_imbalanced;

	if (sgs->group_asym_packing)
		return group_asym_packing;

	if (sgs->group_misfit_task_load)
		return group_misfit_task;

	if (!group_has_capacity(imbalance_pct, sgs))
		return group_fully_busy;

	return group_has_spare;
}

/**
 * update_sg_lb_stats - Update sched_group's statistics for load balancing.
 * @env: The load balancing environment.
 * @group: sched_group whose statistics are to be updated.
 * @sgs: variable to hold the statistics for this group.
 * @sg_status: Holds flag indicating the status of the sched_group
 */
static inline void update_sg_lb_stats(struct lb_env *env,
				      struct sched_group *group,
				      struct sg_lb_stats *sgs,
				      int *sg_status)
{
	int i, nr_running, local_group;

	memset(sgs, 0, sizeof(*sgs));

	local_group = cpumask_test_cpu(env->dst_cpu, sched_group_span(group));

	for_each_cpu_and(i, sched_group_span(group), env->cpus) {
		struct rq *rq = cpu_rq(i);

		sgs->group_load += cpu_load(rq);
		sgs->group_util += cpu_util(i);
		sgs->group_runnable += cpu_runnable(rq);
		sgs->sum_h_nr_running += rq->cfs.h_nr_running;

		nr_running = rq->nr_running;
		sgs->sum_nr_running += nr_running;

		if (nr_running > 1)
			*sg_status |= SG_OVERLOAD;

		if (cpu_overutilized(i))
			*sg_status |= SG_OVERUTILIZED;

#ifdef CONFIG_NUMA_BALANCING
		sgs->nr_numa_running += rq->nr_numa_running;
		sgs->nr_preferred_running += rq->nr_preferred_running;
#endif
		/*
		 * No need to call idle_cpu() if nr_running is not 0
		 */
		if (!nr_running && idle_cpu(i)) {
			sgs->idle_cpus++;
			/* Idle cpu can't have misfit task */
			continue;
		}

		if (local_group)
			continue;

		/* Check for a misfit task on the cpu */
		if (env->sd->flags & SD_ASYM_CPUCAPACITY &&
		    sgs->group_misfit_task_load < rq->misfit_task_load) {
			sgs->group_misfit_task_load = rq->misfit_task_load;
			*sg_status |= SG_OVERLOAD;
		}
	}

	/* Check if dst CPU is idle and preferred to this group */
	if (env->sd->flags & SD_ASYM_PACKING &&
	    env->idle != CPU_NOT_IDLE &&
	    sgs->sum_h_nr_running &&
	    sched_asym_prefer(env->dst_cpu, group->asym_prefer_cpu)) {
		sgs->group_asym_packing = 1;
	}

	sgs->group_capacity = group->sgc->capacity;

	sgs->group_weight = group->group_weight;

	sgs->group_type = group_classify(env->sd->imbalance_pct, group, sgs);

	/* Computing avg_load makes sense only when group is overloaded */
	if (sgs->group_type == group_overloaded)
		sgs->avg_load = (sgs->group_load * SCHED_CAPACITY_SCALE) /
				sgs->group_capacity;
}

/**
 * update_sd_pick_busiest - return 1 on busiest group
 * @env: The load balancing environment.
 * @sds: sched_domain statistics
 * @sg: sched_group candidate to be checked for being the busiest
 * @sgs: sched_group statistics
 *
 * Determine if @sg is a busier group than the previously selected
 * busiest group.
 *
 * Return: %true if @sg is a busier group than the previously selected
 * busiest group. %false otherwise.
 */
static bool update_sd_pick_busiest(struct lb_env *env,
				   struct sd_lb_stats *sds,
				   struct sched_group *sg,
				   struct sg_lb_stats *sgs)
{
	struct sg_lb_stats *busiest = &sds->busiest_stat;

	/* Make sure that there is at least one task to pull */
	if (!sgs->sum_h_nr_running)
		return false;

	/*
	 * Don't try to pull misfit tasks we can't help.
	 * We can use max_capacity here as reduction in capacity on some
	 * CPUs in the group should either be possible to resolve
	 * internally or be covered by avg_load imbalance (eventually).
	 */
	if (sgs->group_type == group_misfit_task &&
	    (!capacity_greater(capacity_of(env->dst_cpu), sg->sgc->max_capacity) ||
	     sds->local_stat.group_type != group_has_spare))
		return false;

	if (sgs->group_type > busiest->group_type)
		return true;

	if (sgs->group_type < busiest->group_type)
		return false;

	/*
	 * The candidate and the current busiest group are the same type of
	 * group. Let check which one is the busiest according to the type.
	 */

	switch (sgs->group_type) {
	case group_overloaded:
		/* Select the overloaded group with highest avg_load. */
		if (sgs->avg_load <= busiest->avg_load)
			return false;
		break;

	case group_imbalanced:
		/*
		 * Select the 1st imbalanced group as we don't have any way to
		 * choose one more than another.
		 */
		return false;

	case group_asym_packing:
		/* Prefer to move from lowest priority CPU's work */
		if (sched_asym_prefer(sg->asym_prefer_cpu, sds->busiest->asym_prefer_cpu))
			return false;
		break;

	case group_misfit_task:
		/*
		 * If we have more than one misfit sg go with the biggest
		 * misfit.
		 */
		if (sgs->group_misfit_task_load < busiest->group_misfit_task_load)
			return false;
		break;

	case group_fully_busy:
		/*
		 * Select the fully busy group with highest avg_load. In
		 * theory, there is no need to pull task from such kind of
		 * group because tasks have all compute capacity that they need
		 * but we can still improve the overall throughput by reducing
		 * contention when accessing shared HW resources.
		 *
		 * XXX for now avg_load is not computed and always 0 so we
		 * select the 1st one.
		 */
		if (sgs->avg_load <= busiest->avg_load)
			return false;
		break;

	case group_has_spare:
		/*
		 * Select not overloaded group with lowest number of idle cpus
		 * and highest number of running tasks. We could also compare
		 * the spare capacity which is more stable but it can end up
		 * that the group has less spare capacity but finally more idle
		 * CPUs which means less opportunity to pull tasks.
		 */
		if (sgs->idle_cpus > busiest->idle_cpus)
			return false;
		else if ((sgs->idle_cpus == busiest->idle_cpus) &&
			 (sgs->sum_nr_running <= busiest->sum_nr_running))
			return false;

		break;
	}

	/*
	 * Candidate sg has no more than one task per CPU and has higher
	 * per-CPU capacity. Migrating tasks to less capable CPUs may harm
	 * throughput. Maximize throughput, power/energy consequences are not
	 * considered.
	 */
	if ((env->sd->flags & SD_ASYM_CPUCAPACITY) &&
	    (sgs->group_type <= group_fully_busy) &&
	    (capacity_greater(sg->sgc->min_capacity, capacity_of(env->dst_cpu))))
		return false;

	return true;
}

#ifdef CONFIG_NUMA_BALANCING
static inline enum fbq_type fbq_classify_group(struct sg_lb_stats *sgs)
{
	if (sgs->sum_h_nr_running > sgs->nr_numa_running)
		return regular;
	if (sgs->sum_h_nr_running > sgs->nr_preferred_running)
		return remote;
	return all;
}

static inline enum fbq_type fbq_classify_rq(struct rq *rq)
{
	if (rq->nr_running > rq->nr_numa_running)
		return regular;
	if (rq->nr_running > rq->nr_preferred_running)
		return remote;
	return all;
}
#else
static inline enum fbq_type fbq_classify_group(struct sg_lb_stats *sgs)
{
	return all;
}

static inline enum fbq_type fbq_classify_rq(struct rq *rq)
{
	return regular;
}
#endif /* CONFIG_NUMA_BALANCING */


struct sg_lb_stats;

/*
 * task_running_on_cpu - return 1 if @p is running on @cpu.
 */

static unsigned int task_running_on_cpu(int cpu, struct task_struct *p)
{
	/* Task has no contribution or is new */
	if (cpu != task_cpu(p) || !READ_ONCE(p->se.avg.last_update_time))
		return 0;

	if (task_on_rq_queued(p))
		return 1;

	return 0;
}

/**
 * idle_cpu_without - would a given CPU be idle without p ?
 * @cpu: the processor on which idleness is tested.
 * @p: task which should be ignored.
 *
 * Return: 1 if the CPU would be idle. 0 otherwise.
 */
static int idle_cpu_without(int cpu, struct task_struct *p)
{
	struct rq *rq = cpu_rq(cpu);

	if (rq->curr != rq->idle && rq->curr != p)
		return 0;

	/*
	 * rq->nr_running can't be used but an updated version without the
	 * impact of p on cpu must be used instead. The updated nr_running
	 * be computed and tested before calling idle_cpu_without().
	 */

#ifdef CONFIG_SMP
	if (rq->ttwu_pending)
		return 0;
#endif

	return 1;
}

/*
 * update_sg_wakeup_stats - Update sched_group's statistics for wakeup.
 * @sd: The sched_domain level to look for idlest group.
 * @group: sched_group whose statistics are to be updated.
 * @sgs: variable to hold the statistics for this group.
 * @p: The task for which we look for the idlest group/CPU.
 */
static inline void update_sg_wakeup_stats(struct sched_domain *sd,
					  struct sched_group *group,
					  struct sg_lb_stats *sgs,
					  struct task_struct *p)
{
	int i, nr_running;

	memset(sgs, 0, sizeof(*sgs));

	for_each_cpu(i, sched_group_span(group)) {
		struct rq *rq = cpu_rq(i);
		unsigned int local;

		sgs->group_load += cpu_load_without(rq, p);
		sgs->group_util += cpu_util_without(i, p);
		sgs->group_runnable += cpu_runnable_without(rq, p);
		local = task_running_on_cpu(i, p);
		sgs->sum_h_nr_running += rq->cfs.h_nr_running - local;

		nr_running = rq->nr_running - local;
		sgs->sum_nr_running += nr_running;

		/*
		 * No need to call idle_cpu_without() if nr_running is not 0
		 */
		if (!nr_running && idle_cpu_without(i, p))
			sgs->idle_cpus++;

	}

	/* Check if task fits in the group */
	if (sd->flags & SD_ASYM_CPUCAPACITY &&
	    !task_fits_capacity(p, group->sgc->max_capacity)) {
		sgs->group_misfit_task_load = 1;
	}

	sgs->group_capacity = group->sgc->capacity;

	sgs->group_weight = group->group_weight;

	sgs->group_type = group_classify(sd->imbalance_pct, group, sgs);

	/*
	 * Computing avg_load makes sense only when group is fully busy or
	 * overloaded
	 */
	if (sgs->group_type == group_fully_busy ||
		sgs->group_type == group_overloaded)
		sgs->avg_load = (sgs->group_load * SCHED_CAPACITY_SCALE) /
				sgs->group_capacity;
}

static bool update_pick_idlest(struct sched_group *idlest,
			       struct sg_lb_stats *idlest_sgs,
			       struct sched_group *group,
			       struct sg_lb_stats *sgs)
{
	if (sgs->group_type < idlest_sgs->group_type)
		return true;

	if (sgs->group_type > idlest_sgs->group_type)
		return false;

	/*
	 * The candidate and the current idlest group are the same type of
	 * group. Let check which one is the idlest according to the type.
	 */

	switch (sgs->group_type) {
	case group_overloaded:
	case group_fully_busy:
		/* Select the group with lowest avg_load. */
		if (idlest_sgs->avg_load <= sgs->avg_load)
			return false;
		break;

	case group_imbalanced:
	case group_asym_packing:
		/* Those types are not used in the slow wakeup path */
		return false;

	case group_misfit_task:
		/* Select group with the highest max capacity */
		if (idlest->sgc->max_capacity >= group->sgc->max_capacity)
			return false;
		break;

	case group_has_spare:
		/* Select group with most idle CPUs */
		if (idlest_sgs->idle_cpus > sgs->idle_cpus)
			return false;

		/* Select group with lowest group_util */
		if (idlest_sgs->idle_cpus == sgs->idle_cpus &&
			idlest_sgs->group_util <= sgs->group_util)
			return false;

		break;
	}

	return true;
}

/*
 * Allow a NUMA imbalance if busy CPUs is less than 25% of the domain.
 * This is an approximation as the number of running tasks may not be
 * related to the number of busy CPUs due to sched_setaffinity.
 */
static inline bool allow_numa_imbalance(int dst_running, int dst_weight)
{
	return (dst_running < (dst_weight >> 2));
}

/*
 * find_idlest_group() finds and returns the least busy CPU group within the
 * domain.
 *
 * Assumes p is allowed on at least one CPU in sd.
 */
static struct sched_group *
find_idlest_group(struct sched_domain *sd, struct task_struct *p, int this_cpu)
{
	struct sched_group *idlest = NULL, *local = NULL, *group = sd->groups;
	struct sg_lb_stats local_sgs, tmp_sgs;
	struct sg_lb_stats *sgs;
	unsigned long imbalance;
	struct sg_lb_stats idlest_sgs = {
			.avg_load = UINT_MAX,
			.group_type = group_overloaded,
	};

	do {
		int local_group;

		/* Skip over this group if it has no CPUs allowed */
		if (!cpumask_intersects(sched_group_span(group),
					p->cpus_ptr))
			continue;

		/* Skip over this group if no cookie matched */
		if (!sched_group_cookie_match(cpu_rq(this_cpu), p, group))
			continue;

		local_group = cpumask_test_cpu(this_cpu,
					       sched_group_span(group));

		if (local_group) {
			sgs = &local_sgs;
			local = group;
		} else {
			sgs = &tmp_sgs;
		}

		update_sg_wakeup_stats(sd, group, sgs, p);

		if (!local_group && update_pick_idlest(idlest, &idlest_sgs, group, sgs)) {
			idlest = group;
			idlest_sgs = *sgs;
		}

	} while (group = group->next, group != sd->groups);


	/* There is no idlest group to push tasks to */
	if (!idlest)
		return NULL;

	/* The local group has been skipped because of CPU affinity */
	if (!local)
		return idlest;

	/*
	 * If the local group is idler than the selected idlest group
	 * don't try and push the task.
	 */
	if (local_sgs.group_type < idlest_sgs.group_type)
		return NULL;

	/*
	 * If the local group is busier than the selected idlest group
	 * try and push the task.
	 */
	if (local_sgs.group_type > idlest_sgs.group_type)
		return idlest;

	switch (local_sgs.group_type) {
	case group_overloaded:
	case group_fully_busy:

		/* Calculate allowed imbalance based on load */
		imbalance = scale_load_down(NICE_0_LOAD) *
				(sd->imbalance_pct-100) / 100;

		/*
		 * When comparing groups across NUMA domains, it's possible for
		 * the local domain to be very lightly loaded relative to the
		 * remote domains but "imbalance" skews the comparison making
		 * remote CPUs look much more favourable. When considering
		 * cross-domain, add imbalance to the load on the remote node
		 * and consider staying local.
		 */

		if ((sd->flags & SD_NUMA) &&
		    ((idlest_sgs.avg_load + imbalance) >= local_sgs.avg_load))
			return NULL;

		/*
		 * If the local group is less loaded than the selected
		 * idlest group don't try and push any tasks.
		 */
		if (idlest_sgs.avg_load >= (local_sgs.avg_load + imbalance))
			return NULL;

		if (100 * local_sgs.avg_load <= sd->imbalance_pct * idlest_sgs.avg_load)
			return NULL;
		break;

	case group_imbalanced:
	case group_asym_packing:
		/* Those type are not used in the slow wakeup path */
		return NULL;

	case group_misfit_task:
		/* Select group with the highest max capacity */
		if (local->sgc->max_capacity >= idlest->sgc->max_capacity)
			return NULL;
		break;

	case group_has_spare:
		if (sd->flags & SD_NUMA) {
#ifdef CONFIG_NUMA_BALANCING
			int idlest_cpu;
			/*
			 * If there is spare capacity at NUMA, try to select
			 * the preferred node
			 */
			if (cpu_to_node(this_cpu) == p->numa_preferred_nid)
				return NULL;

			idlest_cpu = cpumask_first(sched_group_span(idlest));
			if (cpu_to_node(idlest_cpu) == p->numa_preferred_nid)
				return idlest;
#endif
			/*
			 * Otherwise, keep the task on this node to stay close
			 * its wakeup source and improve locality. If there is
			 * a real need of migration, periodic load balance will
			 * take care of it.
			 */
			if (allow_numa_imbalance(local_sgs.sum_nr_running, sd->span_weight))
				return NULL;
		}

		/*
		 * Select group with highest number of idle CPUs. We could also
		 * compare the utilization which is more stable but it can end
		 * up that the group has less spare capacity but finally more
		 * idle CPUs which means more opportunity to run task.
		 */
		if (local_sgs.idle_cpus >= idlest_sgs.idle_cpus)
			return NULL;
		break;
	}

	return idlest;
}

/**
 * update_sd_lb_stats - Update sched_domain's statistics for load balancing.
 * @env: The load balancing environment.
 * @sds: variable to hold the statistics for this sched_domain.
 */

static inline void update_sd_lb_stats(struct lb_env *env, struct sd_lb_stats *sds)
{
	struct sched_domain *child = env->sd->child;
	struct sched_group *sg = env->sd->groups;
	struct sg_lb_stats *local = &sds->local_stat;
	struct sg_lb_stats tmp_sgs;
	int sg_status = 0;

	do {
		struct sg_lb_stats *sgs = &tmp_sgs;
		int local_group;

		local_group = cpumask_test_cpu(env->dst_cpu, sched_group_span(sg));
		if (local_group) {
			sds->local = sg;
			sgs = local;

			if (env->idle != CPU_NEWLY_IDLE ||
			    time_after_eq(jiffies, sg->sgc->next_update))
				update_group_capacity(env->sd, env->dst_cpu);
		}

		update_sg_lb_stats(env, sg, sgs, &sg_status);

		if (local_group)
			goto next_group;


		if (update_sd_pick_busiest(env, sds, sg, sgs)) {
			sds->busiest = sg;
			sds->busiest_stat = *sgs;
		}

next_group:
		/* Now, start updating sd_lb_stats */
		sds->total_load += sgs->group_load;
		sds->total_capacity += sgs->group_capacity;

		sg = sg->next;
	} while (sg != env->sd->groups);

	/* Tag domain that child domain prefers tasks go to siblings first */
	sds->prefer_sibling = child && child->flags & SD_PREFER_SIBLING;


	if (env->sd->flags & SD_NUMA)
		env->fbq_type = fbq_classify_group(&sds->busiest_stat);

	if (!env->sd->parent) {
		struct root_domain *rd = env->dst_rq->rd;

		/* update overload indicator if we are at root domain */
		WRITE_ONCE(rd->overload, sg_status & SG_OVERLOAD);

		/* Update over-utilization (tipping point, U >= 0) indicator */
		WRITE_ONCE(rd->overutilized, sg_status & SG_OVERUTILIZED);
		trace_sched_overutilized_tp(rd, sg_status & SG_OVERUTILIZED);
	} else if (sg_status & SG_OVERUTILIZED) {
		struct root_domain *rd = env->dst_rq->rd;

		WRITE_ONCE(rd->overutilized, SG_OVERUTILIZED);
		trace_sched_overutilized_tp(rd, SG_OVERUTILIZED);
	}
}

#define NUMA_IMBALANCE_MIN 2

static inline long adjust_numa_imbalance(int imbalance,
				int dst_running, int dst_weight)
{
	if (!allow_numa_imbalance(dst_running, dst_weight))
		return imbalance;

	/*
	 * Allow a small imbalance based on a simple pair of communicating
	 * tasks that remain local when the destination is lightly loaded.
	 */
	if (imbalance <= NUMA_IMBALANCE_MIN)
		return 0;

	return imbalance;
}

/**
 * calculate_imbalance - Calculate the amount of imbalance present within the
 *			 groups of a given sched_domain during load balance.
 * @env: load balance environment
 * @sds: statistics of the sched_domain whose imbalance is to be calculated.
 */
static inline void calculate_imbalance(struct lb_env *env, struct sd_lb_stats *sds)
{
	struct sg_lb_stats *local, *busiest;

	local = &sds->local_stat;
	busiest = &sds->busiest_stat;

	if (busiest->group_type == group_misfit_task) {
		/* Set imbalance to allow misfit tasks to be balanced. */
		env->migration_type = migrate_misfit;
		env->imbalance = 1;
		return;
	}

	if (busiest->group_type == group_asym_packing) {
		/*
		 * In case of asym capacity, we will try to migrate all load to
		 * the preferred CPU.
		 */
		env->migration_type = migrate_task;
		env->imbalance = busiest->sum_h_nr_running;
		return;
	}

	if (busiest->group_type == group_imbalanced) {
		/*
		 * In the group_imb case we cannot rely on group-wide averages
		 * to ensure CPU-load equilibrium, try to move any task to fix
		 * the imbalance. The next load balance will take care of
		 * balancing back the system.
		 */
		env->migration_type = migrate_task;
		env->imbalance = 1;
		return;
	}

	/*
	 * Try to use spare capacity of local group without overloading it or
	 * emptying busiest.
	 */
	if (local->group_type == group_has_spare) {
		if ((busiest->group_type > group_fully_busy) &&
		    !(env->sd->flags & SD_SHARE_PKG_RESOURCES)) {
			/*
			 * If busiest is overloaded, try to fill spare
			 * capacity. This might end up creating spare capacity
			 * in busiest or busiest still being overloaded but
			 * there is no simple way to directly compute the
			 * amount of load to migrate in order to balance the
			 * system.
			 */
			env->migration_type = migrate_util;
			env->imbalance = max(local->group_capacity, local->group_util) -
					 local->group_util;

			/*
			 * In some cases, the group's utilization is max or even
			 * higher than capacity because of migrations but the
			 * local CPU is (newly) idle. There is at least one
			 * waiting task in this overloaded busiest group. Let's
			 * try to pull it.
			 */
			if (env->idle != CPU_NOT_IDLE && env->imbalance == 0) {
				env->migration_type = migrate_task;
				env->imbalance = 1;
			}

			return;
		}

		if (busiest->group_weight == 1 || sds->prefer_sibling) {
			unsigned int nr_diff = busiest->sum_nr_running;
			/*
			 * When prefer sibling, evenly spread running tasks on
			 * groups.
			 */
			env->migration_type = migrate_task;
			lsub_positive(&nr_diff, local->sum_nr_running);
			env->imbalance = nr_diff >> 1;
		} else {

			/*
			 * If there is no overload, we just want to even the number of
			 * idle cpus.
			 */
			env->migration_type = migrate_task;
			env->imbalance = max_t(long, 0, (local->idle_cpus -
						 busiest->idle_cpus) >> 1);
		}

		/* Consider allowing a small imbalance between NUMA groups */
		if (env->sd->flags & SD_NUMA) {
			env->imbalance = adjust_numa_imbalance(env->imbalance,
				busiest->sum_nr_running, busiest->group_weight);
		}

		return;
	}

	/*
	 * Local is fully busy but has to take more load to relieve the
	 * busiest group
	 */
	if (local->group_type < group_overloaded) {
		/*
		 * Local will become overloaded so the avg_load metrics are
		 * finally needed.
		 */

		local->avg_load = (local->group_load * SCHED_CAPACITY_SCALE) /
				  local->group_capacity;

		sds->avg_load = (sds->total_load * SCHED_CAPACITY_SCALE) /
				sds->total_capacity;
		/*
		 * If the local group is more loaded than the selected
		 * busiest group don't try to pull any tasks.
		 */
		if (local->avg_load >= busiest->avg_load) {
			env->imbalance = 0;
			return;
		}
	}

	/*
	 * Both group are or will become overloaded and we're trying to get all
	 * the CPUs to the average_load, so we don't want to push ourselves
	 * above the average load, nor do we wish to reduce the max loaded CPU
	 * below the average load. At the same time, we also don't want to
	 * reduce the group load below the group capacity. Thus we look for
	 * the minimum possible imbalance.
	 */
	env->migration_type = migrate_load;
	env->imbalance = min(
		(busiest->avg_load - sds->avg_load) * busiest->group_capacity,
		(sds->avg_load - local->avg_load) * local->group_capacity
	) / SCHED_CAPACITY_SCALE;
}

/******* find_busiest_group() helpers end here *********************/

/*
 * Decision matrix according to the local and busiest group type:
 *
 * busiest \ local has_spare fully_busy misfit asym imbalanced overloaded
 * has_spare        nr_idle   balanced   N/A    N/A  balanced   balanced
 * fully_busy       nr_idle   nr_idle    N/A    N/A  balanced   balanced
 * misfit_task      force     N/A        N/A    N/A  force      force
 * asym_packing     force     force      N/A    N/A  force      force
 * imbalanced       force     force      N/A    N/A  force      force
 * overloaded       force     force      N/A    N/A  force      avg_load
 *
 * N/A :      Not Applicable because already filtered while updating
 *            statistics.
 * balanced : The system is balanced for these 2 groups.
 * force :    Calculate the imbalance as load migration is probably needed.
 * avg_load : Only if imbalance is significant enough.
 * nr_idle :  dst_cpu is not busy and the number of idle CPUs is quite
 *            different in groups.
 */

/**
 * find_busiest_group - Returns the busiest group within the sched_domain
 * if there is an imbalance.
 *
 * Also calculates the amount of runnable load which should be moved
 * to restore balance.
 *
 * @env: The load balancing environment.
 *
 * Return:	- The busiest group if imbalance exists.
 */
static struct sched_group *find_busiest_group(struct lb_env *env)
{
	struct sg_lb_stats *local, *busiest;
	struct sd_lb_stats sds;

	init_sd_lb_stats(&sds);

	/*
	 * Compute the various statistics relevant for load balancing at
	 * this level.
	 */
	update_sd_lb_stats(env, &sds);

	if (sched_energy_enabled()) {
		struct root_domain *rd = env->dst_rq->rd;
		int out_balance = 1;

		trace_android_rvh_find_busiest_group(sds.busiest, env->dst_rq,
					&out_balance);
		if (rcu_dereference(rd->pd) && !READ_ONCE(rd->overutilized)
					&& out_balance)
			goto out_balanced;
	}

	local = &sds.local_stat;
	busiest = &sds.busiest_stat;

	/* There is no busy sibling group to pull tasks from */
	if (!sds.busiest)
		goto out_balanced;

	/* Misfit tasks should be dealt with regardless of the avg load */
	if (busiest->group_type == group_misfit_task)
		goto force_balance;

	/* ASYM feature bypasses nice load balance check */
	if (busiest->group_type == group_asym_packing)
		goto force_balance;

	/*
	 * If the busiest group is imbalanced the below checks don't
	 * work because they assume all things are equal, which typically
	 * isn't true due to cpus_ptr constraints and the like.
	 */
	if (busiest->group_type == group_imbalanced)
		goto force_balance;

	/*
	 * If the local group is busier than the selected busiest group
	 * don't try and pull any tasks.
	 */
	if (local->group_type > busiest->group_type)
		goto out_balanced;

	/*
	 * When groups are overloaded, use the avg_load to ensure fairness
	 * between tasks.
	 */
	if (local->group_type == group_overloaded) {
		/*
		 * If the local group is more loaded than the selected
		 * busiest group don't try to pull any tasks.
		 */
		if (local->avg_load >= busiest->avg_load)
			goto out_balanced;

		/* XXX broken for overlapping NUMA groups */
		sds.avg_load = (sds.total_load * SCHED_CAPACITY_SCALE) /
				sds.total_capacity;

		/*
		 * Don't pull any tasks if this group is already above the
		 * domain average load.
		 */
		if (local->avg_load >= sds.avg_load)
			goto out_balanced;

		/*
		 * If the busiest group is more loaded, use imbalance_pct to be
		 * conservative.
		 */
		if (100 * busiest->avg_load <=
				env->sd->imbalance_pct * local->avg_load)
			goto out_balanced;
	}

	/* Try to move all excess tasks to child's sibling domain */
	if (sds.prefer_sibling && local->group_type == group_has_spare &&
	    busiest->sum_nr_running > local->sum_nr_running + 1)
		goto force_balance;

	if (busiest->group_type != group_overloaded) {
		if (env->idle == CPU_NOT_IDLE)
			/*
			 * If the busiest group is not overloaded (and as a
			 * result the local one too) but this CPU is already
			 * busy, let another idle CPU try to pull task.
			 */
			goto out_balanced;

		if (busiest->group_weight > 1 &&
		    local->idle_cpus <= (busiest->idle_cpus + 1))
			/*
			 * If the busiest group is not overloaded
			 * and there is no imbalance between this and busiest
			 * group wrt idle CPUs, it is balanced. The imbalance
			 * becomes significant if the diff is greater than 1
			 * otherwise we might end up to just move the imbalance
			 * on another group. Of course this applies only if
			 * there is more than 1 CPU per group.
			 */
			goto out_balanced;

		if (busiest->sum_h_nr_running == 1)
			/*
			 * busiest doesn't have any tasks waiting to run
			 */
			goto out_balanced;
	}

force_balance:
	/* Looks like there is an imbalance. Compute it */
	calculate_imbalance(env, &sds);
	return env->imbalance ? sds.busiest : NULL;

out_balanced:
	env->imbalance = 0;
	return NULL;
}

/*
 * find_busiest_queue - find the busiest runqueue among the CPUs in the group.
 */
static struct rq *find_busiest_queue(struct lb_env *env,
				     struct sched_group *group)
{
	struct rq *busiest = NULL, *rq;
	unsigned long busiest_util = 0, busiest_load = 0, busiest_capacity = 1;
	unsigned int busiest_nr = 0;
	int i, done = 0;

	trace_android_rvh_find_busiest_queue(env->dst_cpu, group, env->cpus,
					     &busiest, &done);
	if (done)
		return busiest;

	for_each_cpu_and(i, sched_group_span(group), env->cpus) {
		unsigned long capacity, load, util;
		unsigned int nr_running;
		enum fbq_type rt;

		rq = cpu_rq(i);
		rt = fbq_classify_rq(rq);

		/*
		 * We classify groups/runqueues into three groups:
		 *  - regular: there are !numa tasks
		 *  - remote:  there are numa tasks that run on the 'wrong' node
		 *  - all:     there is no distinction
		 *
		 * In order to avoid migrating ideally placed numa tasks,
		 * ignore those when there's better options.
		 *
		 * If we ignore the actual busiest queue to migrate another
		 * task, the next balance pass can still reduce the busiest
		 * queue by moving tasks around inside the node.
		 *
		 * If we cannot move enough load due to this classification
		 * the next pass will adjust the group classification and
		 * allow migration of more tasks.
		 *
		 * Both cases only affect the total convergence complexity.
		 */
		if (rt > env->fbq_type)
			continue;

		nr_running = rq->cfs.h_nr_running;
		if (!nr_running)
			continue;

		capacity = capacity_of(i);

		/*
		 * For ASYM_CPUCAPACITY domains, don't pick a CPU that could
		 * eventually lead to active_balancing high->low capacity.
		 * Higher per-CPU capacity is considered better than balancing
		 * average load.
		 */
		if (env->sd->flags & SD_ASYM_CPUCAPACITY &&
		    !capacity_greater(capacity_of(env->dst_cpu), capacity) &&
		    nr_running == 1)
			continue;

		switch (env->migration_type) {
		case migrate_load:
			/*
			 * When comparing with load imbalance, use cpu_load()
			 * which is not scaled with the CPU capacity.
			 */
			load = cpu_load(rq);

			if (nr_running == 1 && load > env->imbalance &&
			    !check_cpu_capacity(rq, env->sd))
				break;

			/*
			 * For the load comparisons with the other CPUs,
			 * consider the cpu_load() scaled with the CPU
			 * capacity, so that the load can be moved away
			 * from the CPU that is potentially running at a
			 * lower capacity.
			 *
			 * Thus we're looking for max(load_i / capacity_i),
			 * crosswise multiplication to rid ourselves of the
			 * division works out to:
			 * load_i * capacity_j > load_j * capacity_i;
			 * where j is our previous maximum.
			 */
			if (load * busiest_capacity > busiest_load * capacity) {
				busiest_load = load;
				busiest_capacity = capacity;
				busiest = rq;
			}
			break;

		case migrate_util:
			util = cpu_util(cpu_of(rq));

			/*
			 * Don't try to pull utilization from a CPU with one
			 * running task. Whatever its utilization, we will fail
			 * detach the task.
			 */
			if (nr_running <= 1)
				continue;

			if (busiest_util < util) {
				busiest_util = util;
				busiest = rq;
			}
			break;

		case migrate_task:
			if (busiest_nr < nr_running) {
				busiest_nr = nr_running;
				busiest = rq;
			}
			break;

		case migrate_misfit:
			/*
			 * For ASYM_CPUCAPACITY domains with misfit tasks we
			 * simply seek the "biggest" misfit task.
			 */
			if (rq->misfit_task_load > busiest_load) {
				busiest_load = rq->misfit_task_load;
				busiest = rq;
			}

			break;

		}
	}

	return busiest;
}

/*
 * Max backoff if we encounter pinned tasks. Pretty arbitrary value, but
 * so long as it is large enough.
 */
#define MAX_PINNED_INTERVAL	512

static inline bool
asym_active_balance(struct lb_env *env)
{
	/*
	 * ASYM_PACKING needs to force migrate tasks from busy but
	 * lower priority CPUs in order to pack all tasks in the
	 * highest priority CPUs.
	 */
	return env->idle != CPU_NOT_IDLE && (env->sd->flags & SD_ASYM_PACKING) &&
	       sched_asym_prefer(env->dst_cpu, env->src_cpu);
}

static inline bool
imbalanced_active_balance(struct lb_env *env)
{
	struct sched_domain *sd = env->sd;

	/*
	 * The imbalanced case includes the case of pinned tasks preventing a fair
	 * distribution of the load on the system but also the even distribution of the
	 * threads on a system with spare capacity
	 */
	if ((env->migration_type == migrate_task) &&
	    (sd->nr_balance_failed > sd->cache_nice_tries+2))
		return 1;

	return 0;
}

static int need_active_balance(struct lb_env *env)
{
	struct sched_domain *sd = env->sd;

	if (asym_active_balance(env))
		return 1;

	if (imbalanced_active_balance(env))
		return 1;

	/*
	 * The dst_cpu is idle and the src_cpu CPU has only 1 CFS task.
	 * It's worth migrating the task if the src_cpu's capacity is reduced
	 * because of other sched_class or IRQs if more capacity stays
	 * available on dst_cpu.
	 */
	if ((env->idle != CPU_NOT_IDLE) &&
	    (env->src_rq->cfs.h_nr_running == 1)) {
		if ((check_cpu_capacity(env->src_rq, sd)) &&
		    (capacity_of(env->src_cpu)*sd->imbalance_pct < capacity_of(env->dst_cpu)*100))
			return 1;
	}

	if (env->migration_type == migrate_misfit)
		return 1;

	return 0;
}

static int active_load_balance_cpu_stop(void *data);

static int should_we_balance(struct lb_env *env)
{
	struct sched_group *sg = env->sd->groups;
	int cpu;

	/*
	 * Ensure the balancing environment is consistent; can happen
	 * when the softirq triggers 'during' hotplug.
	 */
	if (!cpumask_test_cpu(env->dst_cpu, env->cpus))
		return 0;

	/*
	 * In the newly idle case, we will allow all the CPUs
	 * to do the newly idle load balance.
	 */
	if (env->idle == CPU_NEWLY_IDLE)
		return 1;

	/* Try to find first idle CPU */
	for_each_cpu_and(cpu, group_balance_mask(sg), env->cpus) {
		if (!idle_cpu(cpu))
			continue;

		/* Are we the first idle CPU? */
		return cpu == env->dst_cpu;
	}

	/* Are we the first CPU of this group ? */
	return group_balance_cpu(sg) == env->dst_cpu;
}

/*
 * Check this_cpu to ensure it is balanced within domain. Attempt to move
 * tasks if there is an imbalance.
 */
static int load_balance(int this_cpu, struct rq *this_rq,
			struct sched_domain *sd, enum cpu_idle_type idle,
			int *continue_balancing)
{
	int ld_moved, cur_ld_moved, active_balance = 0;
	struct sched_domain *sd_parent = sd->parent;
	struct sched_group *group;
	struct rq *busiest;
	struct rq_flags rf;
	struct cpumask *cpus = this_cpu_cpumask_var_ptr(load_balance_mask);

	struct lb_env env = {
		.sd		= sd,
		.dst_cpu	= this_cpu,
		.dst_rq		= this_rq,
		.dst_grpmask    = sched_group_span(sd->groups),
		.idle		= idle,
		.loop_break	= sched_nr_migrate_break,
		.cpus		= cpus,
		.fbq_type	= all,
		.tasks		= LIST_HEAD_INIT(env.tasks),
	};

	cpumask_and(cpus, sched_domain_span(sd), cpu_active_mask);

	schedstat_inc(sd->lb_count[idle]);

redo:
	if (!should_we_balance(&env)) {
		*continue_balancing = 0;
		goto out_balanced;
	}

	group = find_busiest_group(&env);
	if (!group) {
		schedstat_inc(sd->lb_nobusyg[idle]);
		goto out_balanced;
	}

	busiest = find_busiest_queue(&env, group);
	if (!busiest) {
		schedstat_inc(sd->lb_nobusyq[idle]);
		goto out_balanced;
	}

	BUG_ON(busiest == env.dst_rq);

	schedstat_add(sd->lb_imbalance[idle], env.imbalance);

	env.src_cpu = busiest->cpu;
	env.src_rq = busiest;

	ld_moved = 0;
	/* Clear this flag as soon as we find a pullable task */
	env.flags |= LBF_ALL_PINNED;
	if (busiest->nr_running > 1) {
		/*
		 * Attempt to move tasks. If find_busiest_group has found
		 * an imbalance but busiest->nr_running <= 1, the group is
		 * still unbalanced. ld_moved simply stays zero, so it is
		 * correctly treated as an imbalance.
		 */
		env.loop_max  = min(sysctl_sched_nr_migrate, busiest->nr_running);

more_balance:
		rq_lock_irqsave(busiest, &rf);
		env.src_rq_rf = &rf;
		update_rq_clock(busiest);

		/*
		 * cur_ld_moved - load moved in current iteration
		 * ld_moved     - cumulative load moved across iterations
		 */
		cur_ld_moved = detach_tasks(&env);

		/*
		 * We've detached some tasks from busiest_rq. Every
		 * task is masked "TASK_ON_RQ_MIGRATING", so we can safely
		 * unlock busiest->lock, and we are able to be sure
		 * that nobody can manipulate the tasks in parallel.
		 * See task_rq_lock() family for the details.
		 */

		rq_unlock(busiest, &rf);

		if (cur_ld_moved) {
			attach_tasks(&env);
			ld_moved += cur_ld_moved;
		}

		local_irq_restore(rf.flags);

		if (env.flags & LBF_NEED_BREAK) {
			env.flags &= ~LBF_NEED_BREAK;
			goto more_balance;
		}

		/*
		 * Revisit (affine) tasks on src_cpu that couldn't be moved to
		 * us and move them to an alternate dst_cpu in our sched_group
		 * where they can run. The upper limit on how many times we
		 * iterate on same src_cpu is dependent on number of CPUs in our
		 * sched_group.
		 *
		 * This changes load balance semantics a bit on who can move
		 * load to a given_cpu. In addition to the given_cpu itself
		 * (or a ilb_cpu acting on its behalf where given_cpu is
		 * nohz-idle), we now have balance_cpu in a position to move
		 * load to given_cpu. In rare situations, this may cause
		 * conflicts (balance_cpu and given_cpu/ilb_cpu deciding
		 * _independently_ and at _same_ time to move some load to
		 * given_cpu) causing excess load to be moved to given_cpu.
		 * This however should not happen so much in practice and
		 * moreover subsequent load balance cycles should correct the
		 * excess load moved.
		 */
		if ((env.flags & LBF_DST_PINNED) && env.imbalance > 0) {

			/* Prevent to re-select dst_cpu via env's CPUs */
			__cpumask_clear_cpu(env.dst_cpu, env.cpus);

			env.dst_rq	 = cpu_rq(env.new_dst_cpu);
			env.dst_cpu	 = env.new_dst_cpu;
			env.flags	&= ~LBF_DST_PINNED;
			env.loop	 = 0;
			env.loop_break	 = sched_nr_migrate_break;

			/*
			 * Go back to "more_balance" rather than "redo" since we
			 * need to continue with same src_cpu.
			 */
			goto more_balance;
		}

		/*
		 * We failed to reach balance because of affinity.
		 */
		if (sd_parent) {
			int *group_imbalance = &sd_parent->groups->sgc->imbalance;

			if ((env.flags & LBF_SOME_PINNED) && env.imbalance > 0)
				*group_imbalance = 1;
		}

		/* All tasks on this runqueue were pinned by CPU affinity */
		if (unlikely(env.flags & LBF_ALL_PINNED)) {
			__cpumask_clear_cpu(cpu_of(busiest), cpus);
			/*
			 * Attempting to continue load balancing at the current
			 * sched_domain level only makes sense if there are
			 * active CPUs remaining as possible busiest CPUs to
			 * pull load from which are not contained within the
			 * destination group that is receiving any migrated
			 * load.
			 */
			if (!cpumask_subset(cpus, env.dst_grpmask)) {
				env.loop = 0;
				env.loop_break = sched_nr_migrate_break;
				goto redo;
			}
			goto out_all_pinned;
		}
	}

	if (!ld_moved) {
		schedstat_inc(sd->lb_failed[idle]);
		/*
		 * Increment the failure counter only on periodic balance.
		 * We do not want newidle balance, which can be very
		 * frequent, pollute the failure counter causing
		 * excessive cache_hot migrations and active balances.
		 */
		if (idle != CPU_NEWLY_IDLE)
			sd->nr_balance_failed++;

		if (need_active_balance(&env)) {
			unsigned long flags;

			raw_spin_rq_lock_irqsave(busiest, flags);

			/*
			 * Don't kick the active_load_balance_cpu_stop,
			 * if the curr task on busiest CPU can't be
			 * moved to this_cpu:
			 */
			if (!cpumask_test_cpu(this_cpu, busiest->curr->cpus_ptr)) {
				raw_spin_rq_unlock_irqrestore(busiest, flags);
				goto out_one_pinned;
			}

			/* Record that we found at least one task that could run on this_cpu */
			env.flags &= ~LBF_ALL_PINNED;

			/*
			 * ->active_balance synchronizes accesses to
			 * ->active_balance_work.  Once set, it's cleared
			 * only after active load balance is finished.
			 */
			if (!busiest->active_balance) {
				busiest->active_balance = 1;
				busiest->push_cpu = this_cpu;
				active_balance = 1;
			}
			raw_spin_rq_unlock_irqrestore(busiest, flags);

			if (active_balance) {
				stop_one_cpu_nowait(cpu_of(busiest),
					active_load_balance_cpu_stop, busiest,
					&busiest->active_balance_work);
			}
		}
	} else {
		sd->nr_balance_failed = 0;
	}

	if (likely(!active_balance) || need_active_balance(&env)) {
		/* We were unbalanced, so reset the balancing interval */
		sd->balance_interval = sd->min_interval;
	}

	goto out;

out_balanced:
	/*
	 * We reach balance although we may have faced some affinity
	 * constraints. Clear the imbalance flag only if other tasks got
	 * a chance to move and fix the imbalance.
	 */
	if (sd_parent && !(env.flags & LBF_ALL_PINNED)) {
		int *group_imbalance = &sd_parent->groups->sgc->imbalance;

		if (*group_imbalance)
			*group_imbalance = 0;
	}

out_all_pinned:
	/*
	 * We reach balance because all tasks are pinned at this level so
	 * we can't migrate them. Let the imbalance flag set so parent level
	 * can try to migrate them.
	 */
	schedstat_inc(sd->lb_balanced[idle]);

	sd->nr_balance_failed = 0;

out_one_pinned:
	ld_moved = 0;

	/*
	 * newidle_balance() disregards balance intervals, so we could
	 * repeatedly reach this code, which would lead to balance_interval
	 * skyrocketing in a short amount of time. Skip the balance_interval
	 * increase logic to avoid that.
	 */
	if (env.idle == CPU_NEWLY_IDLE)
		goto out;

	/* tune up the balancing interval */
	if ((env.flags & LBF_ALL_PINNED &&
	     sd->balance_interval < MAX_PINNED_INTERVAL) ||
	    sd->balance_interval < sd->max_interval)
		sd->balance_interval *= 2;
out:
	return ld_moved;
}

static inline unsigned long
get_sd_balance_interval(struct sched_domain *sd, int cpu_busy)
{
	unsigned long interval = sd->balance_interval;

	if (cpu_busy)
		interval *= sd->busy_factor;

	/* scale ms to jiffies */
	interval = msecs_to_jiffies(interval);

	/*
	 * Reduce likelihood of busy balancing at higher domains racing with
	 * balancing at lower domains by preventing their balancing periods
	 * from being multiples of each other.
	 */
	if (cpu_busy)
		interval -= 1;

	interval = clamp(interval, 1UL, max_load_balance_interval);

	return interval;
}

static inline void
update_next_balance(struct sched_domain *sd, unsigned long *next_balance)
{
	unsigned long interval, next;

	/* used by idle balance, so cpu_busy = 0 */
	interval = get_sd_balance_interval(sd, 0);
	next = sd->last_balance + interval;

	if (time_after(*next_balance, next))
		*next_balance = next;
}

/*
 * active_load_balance_cpu_stop is run by the CPU stopper. It pushes
 * running tasks off the busiest CPU onto idle CPUs. It requires at
 * least 1 task to be running on each physical CPU where possible, and
 * avoids physical / logical imbalances.
 */
static int active_load_balance_cpu_stop(void *data)
{
	struct rq *busiest_rq = data;
	int busiest_cpu = cpu_of(busiest_rq);
	int target_cpu = busiest_rq->push_cpu;
	struct rq *target_rq = cpu_rq(target_cpu);
	struct sched_domain *sd;
	struct task_struct *p = NULL;
	struct rq_flags rf;

	rq_lock_irq(busiest_rq, &rf);
	/*
	 * Between queueing the stop-work and running it is a hole in which
	 * CPUs can become inactive. We should not move tasks from or to
	 * inactive CPUs.
	 */
	if (!cpu_active(busiest_cpu) || !cpu_active(target_cpu))
		goto out_unlock;

	/* Make sure the requested CPU hasn't gone down in the meantime: */
	if (unlikely(busiest_cpu != smp_processor_id() ||
		     !busiest_rq->active_balance))
		goto out_unlock;

	/* Is there any task to move? */
	if (busiest_rq->nr_running <= 1)
		goto out_unlock;

	/*
	 * This condition is "impossible", if it occurs
	 * we need to fix it. Originally reported by
	 * Bjorn Helgaas on a 128-CPU setup.
	 */
	BUG_ON(busiest_rq == target_rq);

	/* Search for an sd spanning us and the target CPU. */
	rcu_read_lock();
	for_each_domain(target_cpu, sd) {
		if (cpumask_test_cpu(busiest_cpu, sched_domain_span(sd)))
			break;
	}

	if (likely(sd)) {
		struct lb_env env = {
			.sd		= sd,
			.dst_cpu	= target_cpu,
			.dst_rq		= target_rq,
			.src_cpu	= busiest_rq->cpu,
			.src_rq		= busiest_rq,
			.idle		= CPU_IDLE,
			.flags		= LBF_ACTIVE_LB,
			.src_rq_rf	= &rf,
		};

		schedstat_inc(sd->alb_count);
		update_rq_clock(busiest_rq);

		p = detach_one_task(&env);
		if (p) {
			schedstat_inc(sd->alb_pushed);
			/* Active balancing done, reset the failure counter. */
			sd->nr_balance_failed = 0;
		} else {
			schedstat_inc(sd->alb_failed);
		}
	}
	rcu_read_unlock();
out_unlock:
	busiest_rq->active_balance = 0;
	rq_unlock(busiest_rq, &rf);

	if (p)
		attach_one_task(target_rq, p);

	local_irq_enable();

	return 0;
}

static DEFINE_SPINLOCK(balancing);

/*
 * Scale the max load_balance interval with the number of CPUs in the system.
 * This trades load-balance latency on larger machines for less cross talk.
 */
void update_max_interval(void)
{
	max_load_balance_interval = HZ*num_online_cpus()/10;
}

/*
 * It checks each scheduling domain to see if it is due to be balanced,
 * and initiates a balancing operation if so.
 *
 * Balancing parameters are set up in init_sched_domains.
 */
static void rebalance_domains(struct rq *rq, enum cpu_idle_type idle)
{
	int continue_balancing = 1;
	int cpu = rq->cpu;
	int busy = idle != CPU_IDLE && !sched_idle_cpu(cpu);
	unsigned long interval;
	struct sched_domain *sd;
	/* Earliest time when we have to do rebalance again */
	unsigned long next_balance = jiffies + 60*HZ;
	int update_next_balance = 0;
	int need_serialize, need_decay = 0;
	u64 max_cost = 0;

	trace_android_rvh_sched_rebalance_domains(rq, &continue_balancing);
	if (!continue_balancing)
		return;

	rcu_read_lock();
	for_each_domain(cpu, sd) {
		/*
		 * Decay the newidle max times here because this is a regular
		 * visit to all the domains. Decay ~1% per second.
		 */
		if (time_after(jiffies, sd->next_decay_max_lb_cost)) {
			sd->max_newidle_lb_cost =
				(sd->max_newidle_lb_cost * 253) / 256;
			sd->next_decay_max_lb_cost = jiffies + HZ;
			need_decay = 1;
		}
		max_cost += sd->max_newidle_lb_cost;

		/*
		 * Stop the load balance at this level. There is another
		 * CPU in our sched group which is doing load balancing more
		 * actively.
		 */
		if (!continue_balancing) {
			if (need_decay)
				continue;
			break;
		}

		interval = get_sd_balance_interval(sd, busy);

		need_serialize = sd->flags & SD_SERIALIZE;
		if (need_serialize) {
			if (!spin_trylock(&balancing))
				goto out;
		}

		if (time_after_eq(jiffies, sd->last_balance + interval)) {
			if (load_balance(cpu, rq, sd, idle, &continue_balancing)) {
				/*
				 * The LBF_DST_PINNED logic could have changed
				 * env->dst_cpu, so we can't know our idle
				 * state even if we migrated tasks. Update it.
				 */
				idle = idle_cpu(cpu) ? CPU_IDLE : CPU_NOT_IDLE;
				busy = idle != CPU_IDLE && !sched_idle_cpu(cpu);
			}
			sd->last_balance = jiffies;
			interval = get_sd_balance_interval(sd, busy);
		}
		if (need_serialize)
			spin_unlock(&balancing);
out:
		if (time_after(next_balance, sd->last_balance + interval)) {
			next_balance = sd->last_balance + interval;
			update_next_balance = 1;
		}
	}
	if (need_decay) {
		/*
		 * Ensure the rq-wide value also decays but keep it at a
		 * reasonable floor to avoid funnies with rq->avg_idle.
		 */
		rq->max_idle_balance_cost =
			max((u64)sysctl_sched_migration_cost, max_cost);
	}
	rcu_read_unlock();

	/*
	 * next_balance will be updated only when there is a need.
	 * When the cpu is attached to null domain for ex, it will not be
	 * updated.
	 */
	if (likely(update_next_balance))
		rq->next_balance = next_balance;

}

static inline int on_null_domain(struct rq *rq)
{
	return unlikely(!rcu_dereference_sched(rq->sd));
}

#ifdef CONFIG_NO_HZ_COMMON
/*
 * idle load balancing details
 * - When one of the busy CPUs notice that there may be an idle rebalancing
 *   needed, they will kick the idle load balancer, which then does idle
 *   load balancing for all the idle CPUs.
 * - HK_FLAG_MISC CPUs are used for this task, because HK_FLAG_SCHED not set
 *   anywhere yet.
 */

static inline int find_new_ilb(void)
{
	int ilb = -1;

	trace_android_rvh_find_new_ilb(nohz.idle_cpus_mask, &ilb);
	if (ilb >= 0)
		return ilb;

	for_each_cpu_and(ilb, nohz.idle_cpus_mask,
			      housekeeping_cpumask(HK_FLAG_MISC)) {

		if (ilb == smp_processor_id())
			continue;

		if (idle_cpu(ilb))
			return ilb;
	}

	return nr_cpu_ids;
}

/*
 * Kick a CPU to do the nohz balancing, if it is time for it. We pick any
 * idle CPU in the HK_FLAG_MISC housekeeping set (if there is one).
 */
static void kick_ilb(unsigned int flags)
{
	int ilb_cpu;

	/*
	 * Increase nohz.next_balance only when if full ilb is triggered but
	 * not if we only update stats.
	 */
	if (flags & NOHZ_BALANCE_KICK)
		nohz.next_balance = jiffies+1;

	ilb_cpu = find_new_ilb();

	if (ilb_cpu >= nr_cpu_ids)
		return;

	/*
	 * Access to rq::nohz_csd is serialized by NOHZ_KICK_MASK; he who sets
	 * the first flag owns it; cleared by nohz_csd_func().
	 */
	flags = atomic_fetch_or(flags, nohz_flags(ilb_cpu));
	if (flags & NOHZ_KICK_MASK)
		return;

	/*
	 * This way we generate an IPI on the target CPU which
	 * is idle. And the softirq performing nohz idle load balance
	 * will be run before returning from the IPI.
	 */
	smp_call_function_single_async(ilb_cpu, &cpu_rq(ilb_cpu)->nohz_csd);
}

/*
 * Current decision point for kicking the idle load balancer in the presence
 * of idle CPUs in the system.
 */
static void nohz_balancer_kick(struct rq *rq)
{
	unsigned long now = jiffies;
	struct sched_domain_shared *sds;
	struct sched_domain *sd;
	int nr_busy, i, cpu = rq->cpu;
	unsigned int flags = 0;
	int done = 0;

	if (unlikely(rq->idle_balance))
		return;

	/*
	 * We may be recently in ticked or tickless idle mode. At the first
	 * busy tick after returning from idle, we will update the busy stats.
	 */
	nohz_balance_exit_idle(rq);

	/*
	 * None are in tickless mode and hence no need for NOHZ idle load
	 * balancing.
	 */
	if (likely(!atomic_read(&nohz.nr_cpus)))
		return;

	if (READ_ONCE(nohz.has_blocked) &&
	    time_after(now, READ_ONCE(nohz.next_blocked)))
		flags = NOHZ_STATS_KICK;

	if (time_before(now, nohz.next_balance))
		goto out;

	trace_android_rvh_sched_nohz_balancer_kick(rq, &flags, &done);
	if (done)
		goto out;

	if (rq->nr_running >= 2) {
		flags = NOHZ_KICK_MASK;
		goto out;
	}

	rcu_read_lock();

	sd = rcu_dereference(rq->sd);
	if (sd) {
		/*
		 * If there's a CFS task and the current CPU has reduced
		 * capacity; kick the ILB to see if there's a better CPU to run
		 * on.
		 */
		if (rq->cfs.h_nr_running >= 1 && check_cpu_capacity(rq, sd)) {
			flags = NOHZ_KICK_MASK;
			goto unlock;
		}
	}

	sd = rcu_dereference(per_cpu(sd_asym_packing, cpu));
	if (sd) {
		/*
		 * When ASYM_PACKING; see if there's a more preferred CPU
		 * currently idle; in which case, kick the ILB to move tasks
		 * around.
		 */
		for_each_cpu_and(i, sched_domain_span(sd), nohz.idle_cpus_mask) {
			if (sched_asym_prefer(i, cpu)) {
				flags = NOHZ_KICK_MASK;
				goto unlock;
			}
		}
	}

	sd = rcu_dereference(per_cpu(sd_asym_cpucapacity, cpu));
	if (sd) {
		/*
		 * When ASYM_CPUCAPACITY; see if there's a higher capacity CPU
		 * to run the misfit task on.
		 */
		if (check_misfit_status(rq, sd)) {
			flags = NOHZ_KICK_MASK;
			goto unlock;
		}

		/*
		 * For asymmetric systems, we do not want to nicely balance
		 * cache use, instead we want to embrace asymmetry and only
		 * ensure tasks have enough CPU capacity.
		 *
		 * Skip the LLC logic because it's not relevant in that case.
		 */
		goto unlock;
	}

	sds = rcu_dereference(per_cpu(sd_llc_shared, cpu));
	if (sds) {
		/*
		 * If there is an imbalance between LLC domains (IOW we could
		 * increase the overall cache use), we need some less-loaded LLC
		 * domain to pull some load. Likewise, we may need to spread
		 * load within the current LLC domain (e.g. packed SMT cores but
		 * other CPUs are idle). We can't really know from here how busy
		 * the others are - so just get a nohz balance going if it looks
		 * like this LLC domain has tasks we could move.
		 */
		nr_busy = atomic_read(&sds->nr_busy_cpus);
		if (nr_busy > 1) {
			flags = NOHZ_KICK_MASK;
			goto unlock;
		}
	}
unlock:
	rcu_read_unlock();
out:
	if (flags)
		kick_ilb(flags);
}

static void set_cpu_sd_state_busy(int cpu)
{
	struct sched_domain *sd;

	rcu_read_lock();
	sd = rcu_dereference(per_cpu(sd_llc, cpu));

	if (!sd || !sd->nohz_idle)
		goto unlock;
	sd->nohz_idle = 0;

	atomic_inc(&sd->shared->nr_busy_cpus);
unlock:
	rcu_read_unlock();
}

void nohz_balance_exit_idle(struct rq *rq)
{
	SCHED_WARN_ON(rq != this_rq());

	if (likely(!rq->nohz_tick_stopped))
		return;

	rq->nohz_tick_stopped = 0;
	cpumask_clear_cpu(rq->cpu, nohz.idle_cpus_mask);
	atomic_dec(&nohz.nr_cpus);

	set_cpu_sd_state_busy(rq->cpu);
}

static void set_cpu_sd_state_idle(int cpu)
{
	struct sched_domain *sd;

	rcu_read_lock();
	sd = rcu_dereference(per_cpu(sd_llc, cpu));

	if (!sd || sd->nohz_idle)
		goto unlock;
	sd->nohz_idle = 1;

	atomic_dec(&sd->shared->nr_busy_cpus);
unlock:
	rcu_read_unlock();
}

/*
 * This routine will record that the CPU is going idle with tick stopped.
 * This info will be used in performing idle load balancing in the future.
 */
void nohz_balance_enter_idle(int cpu)
{
	struct rq *rq = cpu_rq(cpu);

	SCHED_WARN_ON(cpu != smp_processor_id());

	if (!cpu_active(cpu)) {
		/*
		 * A CPU can be paused while it is idle with it's tick
		 * stopped. nohz_balance_exit_idle() should be called
		 * from the local CPU, so it can't be called during
		 * pause. This results in paused CPU participating in
		 * the nohz idle balance, which should be avoided.
		 *
		 * When the paused CPU exits idle and enters again,
		 * exempt the paused CPU from nohz_balance_exit_idle.
		 */
		nohz_balance_exit_idle(rq);
		return;
	}

	/* Spare idle load balancing on CPUs that don't want to be disturbed: */
	if (!housekeeping_cpu(cpu, HK_FLAG_SCHED))
		return;

	/*
	 * Can be set safely without rq->lock held
	 * If a clear happens, it will have evaluated last additions because
	 * rq->lock is held during the check and the clear
	 */
	rq->has_blocked_load = 1;

	/*
	 * The tick is still stopped but load could have been added in the
	 * meantime. We set the nohz.has_blocked flag to trig a check of the
	 * *_avg. The CPU is already part of nohz.idle_cpus_mask so the clear
	 * of nohz.has_blocked can only happen after checking the new load
	 */
	if (rq->nohz_tick_stopped)
		goto out;

	/* If we're a completely isolated CPU, we don't play: */
	if (on_null_domain(rq))
		return;

	rq->nohz_tick_stopped = 1;

	cpumask_set_cpu(cpu, nohz.idle_cpus_mask);
	atomic_inc(&nohz.nr_cpus);

	/*
	 * Ensures that if nohz_idle_balance() fails to observe our
	 * @idle_cpus_mask store, it must observe the @has_blocked
	 * store.
	 */
	smp_mb__after_atomic();

	set_cpu_sd_state_idle(cpu);

out:
	/*
	 * Each time a cpu enter idle, we assume that it has blocked load and
	 * enable the periodic update of the load of idle cpus
	 */
	WRITE_ONCE(nohz.has_blocked, 1);
}

static bool update_nohz_stats(struct rq *rq)
{
	unsigned int cpu = rq->cpu;

	if (!rq->has_blocked_load)
		return false;

	if (!cpumask_test_cpu(cpu, nohz.idle_cpus_mask))
		return false;

	if (!time_after(jiffies, READ_ONCE(rq->last_blocked_load_update_tick)))
		return true;

	update_blocked_averages(cpu);

	return rq->has_blocked_load;
}

/*
 * Internal function that runs load balance for all idle cpus. The load balance
 * can be a simple update of blocked load or a complete load balance with
 * tasks movement depending of flags.
 */
static void _nohz_idle_balance(struct rq *this_rq, unsigned int flags,
			       enum cpu_idle_type idle)
{
	/* Earliest time when we have to do rebalance again */
	unsigned long now = jiffies;
	unsigned long next_balance = now + 60*HZ;
	bool has_blocked_load = false;
	int update_next_balance = 0;
	int this_cpu = this_rq->cpu;
	int balance_cpu;
	struct rq *rq;

	SCHED_WARN_ON((flags & NOHZ_KICK_MASK) == NOHZ_BALANCE_KICK);

	/*
	 * We assume there will be no idle load after this update and clear
	 * the has_blocked flag. If a cpu enters idle in the mean time, it will
	 * set the has_blocked flag and trig another update of idle load.
	 * Because a cpu that becomes idle, is added to idle_cpus_mask before
	 * setting the flag, we are sure to not clear the state and not
	 * check the load of an idle cpu.
	 */
	WRITE_ONCE(nohz.has_blocked, 0);

	/*
	 * Ensures that if we miss the CPU, we must see the has_blocked
	 * store from nohz_balance_enter_idle().
	 */
	smp_mb();

	/*
	 * Start with the next CPU after this_cpu so we will end with this_cpu and let a
	 * chance for other idle cpu to pull load.
	 */
	for_each_cpu_wrap(balance_cpu,  nohz.idle_cpus_mask, this_cpu+1) {
		if (!idle_cpu(balance_cpu))
			continue;

		/*
		 * If this CPU gets work to do, stop the load balancing
		 * work being done for other CPUs. Next load
		 * balancing owner will pick it up.
		 */
		if (need_resched()) {
			has_blocked_load = true;
			goto abort;
		}

		rq = cpu_rq(balance_cpu);

		has_blocked_load |= update_nohz_stats(rq);

		/*
		 * If time for next balance is due,
		 * do the balance.
		 */
		if (time_after_eq(jiffies, rq->next_balance)) {
			struct rq_flags rf;

			rq_lock_irqsave(rq, &rf);
			update_rq_clock(rq);
			rq_unlock_irqrestore(rq, &rf);

			if (flags & NOHZ_BALANCE_KICK)
				rebalance_domains(rq, CPU_IDLE);
		}

		if (time_after(next_balance, rq->next_balance)) {
			next_balance = rq->next_balance;
			update_next_balance = 1;
		}
	}

	/*
	 * next_balance will be updated only when there is a need.
	 * When the CPU is attached to null domain for ex, it will not be
	 * updated.
	 */
	if (likely(update_next_balance))
		nohz.next_balance = next_balance;

	WRITE_ONCE(nohz.next_blocked,
		now + msecs_to_jiffies(LOAD_AVG_PERIOD));

abort:
	/* There is still blocked load, enable periodic update */
	if (has_blocked_load)
		WRITE_ONCE(nohz.has_blocked, 1);
}

/*
 * In CONFIG_NO_HZ_COMMON case, the idle balance kickee will do the
 * rebalancing for all the cpus for whom scheduler ticks are stopped.
 */
static bool nohz_idle_balance(struct rq *this_rq, enum cpu_idle_type idle)
{
	unsigned int flags = this_rq->nohz_idle_balance;

	if (!flags)
		return false;

	this_rq->nohz_idle_balance = 0;

	if (idle != CPU_IDLE)
		return false;

	_nohz_idle_balance(this_rq, flags, idle);

	return true;
}

/*
 * Check if we need to run the ILB for updating blocked load before entering
 * idle state.
 */
void nohz_run_idle_balance(int cpu)
{
	unsigned int flags;

	flags = atomic_fetch_andnot(NOHZ_NEWILB_KICK, nohz_flags(cpu));

	/*
	 * Update the blocked load only if no SCHED_SOFTIRQ is about to happen
	 * (ie NOHZ_STATS_KICK set) and will do the same.
	 */
	if ((flags == NOHZ_NEWILB_KICK) && !need_resched())
		_nohz_idle_balance(cpu_rq(cpu), NOHZ_STATS_KICK, CPU_IDLE);
}

static void nohz_newidle_balance(struct rq *this_rq)
{
	int this_cpu = this_rq->cpu;

	/*
	 * This CPU doesn't want to be disturbed by scheduler
	 * housekeeping
	 */
	if (!housekeeping_cpu(this_cpu, HK_FLAG_SCHED))
		return;

	/* Will wake up very soon. No time for doing anything else*/
	if (this_rq->avg_idle < sysctl_sched_migration_cost)
		return;

	/* Don't need to update blocked load of idle CPUs*/
	if (!READ_ONCE(nohz.has_blocked) ||
	    time_before(jiffies, READ_ONCE(nohz.next_blocked)))
		return;

	/*
	 * Set the need to trigger ILB in order to update blocked load
	 * before entering idle state.
	 */
	atomic_or(NOHZ_NEWILB_KICK, nohz_flags(this_cpu));
}

#else /* !CONFIG_NO_HZ_COMMON */
static inline void nohz_balancer_kick(struct rq *rq) { }

static inline bool nohz_idle_balance(struct rq *this_rq, enum cpu_idle_type idle)
{
	return false;
}

static inline void nohz_newidle_balance(struct rq *this_rq) { }
#endif /* CONFIG_NO_HZ_COMMON */

/*
 * newidle_balance is called by schedule() if this_cpu is about to become
 * idle. Attempts to pull tasks from other CPUs.
 *
 * Returns:
 *   < 0 - we released the lock and there are !fair tasks present
 *     0 - failed, no new tasks
 *   > 0 - success, new (fair) tasks present
 */
static int newidle_balance(struct rq *this_rq, struct rq_flags *rf)
{
	unsigned long next_balance = jiffies + HZ;
	int this_cpu = this_rq->cpu;
	struct sched_domain *sd;
	int pulled_task = 0;
	u64 curr_cost = 0;
	int done = 0;

	trace_android_rvh_sched_newidle_balance(this_rq, rf, &pulled_task, &done);
	if (done)
		return pulled_task;

	update_misfit_status(NULL, this_rq);

	/*
	 * There is a task waiting to run. No need to search for one.
	 * Return 0; the task will be enqueued when switching to idle.
	 */
	if (this_rq->ttwu_pending)
		return 0;

	/*
	 * We must set idle_stamp _before_ calling idle_balance(), such that we
	 * measure the duration of idle_balance() as idle time.
	 */
	this_rq->idle_stamp = rq_clock(this_rq);

	/*
	 * Do not pull tasks towards !active CPUs...
	 */
	if (!cpu_active(this_cpu))
		return 0;

	/*
	 * This is OK, because current is on_cpu, which avoids it being picked
	 * for load-balance and preemption/IRQs are still disabled avoiding
	 * further scheduler activity on it and we're being very careful to
	 * re-start the picking loop.
	 */
	rq_unpin_lock(this_rq, rf);

	if (this_rq->avg_idle < sysctl_sched_migration_cost ||
	    !READ_ONCE(this_rq->rd->overload)) {

		rcu_read_lock();
		sd = rcu_dereference_check_sched_domain(this_rq->sd);
		if (sd)
			update_next_balance(sd, &next_balance);
		rcu_read_unlock();

		goto out;
	}

	raw_spin_rq_unlock(this_rq);

	update_blocked_averages(this_cpu);
	rcu_read_lock();
	for_each_domain(this_cpu, sd) {
		int continue_balancing = 1;
		u64 t0, domain_cost;

		if (this_rq->avg_idle < curr_cost + sd->max_newidle_lb_cost) {
			update_next_balance(sd, &next_balance);
			break;
		}

		if (sd->flags & SD_BALANCE_NEWIDLE) {
			t0 = sched_clock_cpu(this_cpu);

			pulled_task = load_balance(this_cpu, this_rq,
						   sd, CPU_NEWLY_IDLE,
						   &continue_balancing);

			domain_cost = sched_clock_cpu(this_cpu) - t0;
			if (domain_cost > sd->max_newidle_lb_cost)
				sd->max_newidle_lb_cost = domain_cost;

			curr_cost += domain_cost;
		}

		update_next_balance(sd, &next_balance);

		/*
		 * Stop searching for tasks to pull if there are
		 * now runnable tasks on this rq.
		 */
		if (pulled_task || this_rq->nr_running > 0 ||
		    this_rq->ttwu_pending)
			break;
	}
	rcu_read_unlock();

	raw_spin_rq_lock(this_rq);

	if (curr_cost > this_rq->max_idle_balance_cost)
		this_rq->max_idle_balance_cost = curr_cost;

	/*
	 * While browsing the domains, we released the rq lock, a task could
	 * have been enqueued in the meantime. Since we're not going idle,
	 * pretend we pulled a task.
	 */
	if (this_rq->cfs.h_nr_running && !pulled_task)
		pulled_task = 1;

	/* Is there a task of a high priority class? */
	if (this_rq->nr_running != this_rq->cfs.h_nr_running)
		pulled_task = -1;

out:
	/* Move the next balance forward */
	if (time_after(this_rq->next_balance, next_balance))
		this_rq->next_balance = next_balance;

	if (pulled_task)
		this_rq->idle_stamp = 0;
	else
		nohz_newidle_balance(this_rq);

	rq_repin_lock(this_rq, rf);

	return pulled_task;
}

/*
 * run_rebalance_domains is triggered when needed from the scheduler tick.
 * Also triggered for nohz idle balancing (with nohz_balancing_kick set).
 */
static __latent_entropy void run_rebalance_domains(struct softirq_action *h)
{
	struct rq *this_rq = this_rq();
	enum cpu_idle_type idle = this_rq->idle_balance ?
						CPU_IDLE : CPU_NOT_IDLE;

	/*
	 * If this CPU has a pending nohz_balance_kick, then do the
	 * balancing on behalf of the other idle CPUs whose ticks are
	 * stopped. Do nohz_idle_balance *before* rebalance_domains to
	 * give the idle CPUs a chance to load balance. Else we may
	 * load balance only within the local sched_domain hierarchy
	 * and abort nohz_idle_balance altogether if we pull some load.
	 */
	if (nohz_idle_balance(this_rq, idle))
		return;

	/* normal load balance */
	update_blocked_averages(this_rq->cpu);
	rebalance_domains(this_rq, idle);
}

/*
 * Trigger the SCHED_SOFTIRQ if it is time to do periodic load balancing.
 */
void trigger_load_balance(struct rq *rq)
{
	/*
	 * Don't need to rebalance while attached to NULL domain or
	 * runqueue CPU is not active
	 */
	if (unlikely(on_null_domain(rq) || !cpu_active(cpu_of(rq))))
		return;

	if (time_after_eq(jiffies, rq->next_balance))
		raise_softirq(SCHED_SOFTIRQ);

	nohz_balancer_kick(rq);
}

static void rq_online_fair(struct rq *rq)
{
	update_sysctl();

	update_runtime_enabled(rq);
}

static void rq_offline_fair(struct rq *rq)
{
	update_sysctl();

	/* Ensure any throttled groups are reachable by pick_next_task */
	unthrottle_offline_cfs_rqs(rq);
}

#endif /* CONFIG_SMP */

#ifdef CONFIG_SCHED_CORE
static inline bool
__entity_slice_used(struct sched_entity *se, int min_nr_tasks)
{
	u64 slice = sched_slice(cfs_rq_of(se), se);
	u64 rtime = se->sum_exec_runtime - se->prev_sum_exec_runtime;

	return (rtime * min_nr_tasks > slice);
}

#define MIN_NR_TASKS_DURING_FORCEIDLE	2
static inline void task_tick_core(struct rq *rq, struct task_struct *curr)
{
	if (!sched_core_enabled(rq))
		return;

	/*
	 * If runqueue has only one task which used up its slice and
	 * if the sibling is forced idle, then trigger schedule to
	 * give forced idle task a chance.
	 *
	 * sched_slice() considers only this active rq and it gets the
	 * whole slice. But during force idle, we have siblings acting
	 * like a single runqueue and hence we need to consider runnable
	 * tasks on this CPU and the forced idle CPU. Ideally, we should
	 * go through the forced idle rq, but that would be a perf hit.
	 * We can assume that the forced idle CPU has at least
	 * MIN_NR_TASKS_DURING_FORCEIDLE - 1 tasks and use that to check
	 * if we need to give up the CPU.
	 */
	if (rq->core->core_forceidle && rq->cfs.nr_running == 1 &&
	    __entity_slice_used(&curr->se, MIN_NR_TASKS_DURING_FORCEIDLE))
		resched_curr(rq);
}

/*
 * se_fi_update - Update the cfs_rq->min_vruntime_fi in a CFS hierarchy if needed.
 */
static void se_fi_update(struct sched_entity *se, unsigned int fi_seq, bool forceidle)
{
	for_each_sched_entity(se) {
		struct cfs_rq *cfs_rq = cfs_rq_of(se);

		if (forceidle) {
			if (cfs_rq->forceidle_seq == fi_seq)
				break;
			cfs_rq->forceidle_seq = fi_seq;
		}

		cfs_rq->min_vruntime_fi = cfs_rq->min_vruntime;
	}
}

void task_vruntime_update(struct rq *rq, struct task_struct *p, bool in_fi)
{
	struct sched_entity *se = &p->se;

	if (p->sched_class != &fair_sched_class)
		return;

	se_fi_update(se, rq->core->core_forceidle_seq, in_fi);
}

bool cfs_prio_less(struct task_struct *a, struct task_struct *b, bool in_fi)
{
	struct rq *rq = task_rq(a);
	struct sched_entity *sea = &a->se;
	struct sched_entity *seb = &b->se;
	struct cfs_rq *cfs_rqa;
	struct cfs_rq *cfs_rqb;
	s64 delta;

	SCHED_WARN_ON(task_rq(b)->core != rq->core);

#ifdef CONFIG_FAIR_GROUP_SCHED
	/*
	 * Find an se in the hierarchy for tasks a and b, such that the se's
	 * are immediate siblings.
	 */
	while (sea->cfs_rq->tg != seb->cfs_rq->tg) {
		int sea_depth = sea->depth;
		int seb_depth = seb->depth;

		if (sea_depth >= seb_depth)
			sea = parent_entity(sea);
		if (sea_depth <= seb_depth)
			seb = parent_entity(seb);
	}

	se_fi_update(sea, rq->core->core_forceidle_seq, in_fi);
	se_fi_update(seb, rq->core->core_forceidle_seq, in_fi);

	cfs_rqa = sea->cfs_rq;
	cfs_rqb = seb->cfs_rq;
#else
	cfs_rqa = &task_rq(a)->cfs;
	cfs_rqb = &task_rq(b)->cfs;
#endif

	/*
	 * Find delta after normalizing se's vruntime with its cfs_rq's
	 * min_vruntime_fi, which would have been updated in prior calls
	 * to se_fi_update().
	 */
	delta = (s64)(sea->vruntime - seb->vruntime) +
		(s64)(cfs_rqb->min_vruntime_fi - cfs_rqa->min_vruntime_fi);

	return delta > 0;
}
#else
static inline void task_tick_core(struct rq *rq, struct task_struct *curr) {}
#endif

/*
 * scheduler tick hitting a task of our scheduling class.
 *
 * NOTE: This function can be called remotely by the tick offload that
 * goes along full dynticks. Therefore no local assumption can be made
 * and everything must be accessed through the @rq and @curr passed in
 * parameters.
 */
static void task_tick_fair(struct rq *rq, struct task_struct *curr, int queued)
{
	struct cfs_rq *cfs_rq;
	struct sched_entity *se = &curr->se;

	for_each_sched_entity(se) {
		cfs_rq = cfs_rq_of(se);
		entity_tick(cfs_rq, se, queued);
	}

	if (static_branch_unlikely(&sched_numa_balancing))
		task_tick_numa(rq, curr);

	update_misfit_status(curr, rq);
	update_overutilized_status(task_rq(curr));

	task_tick_core(rq, curr);
}

/*
 * called on fork with the child task as argument from the parent's context
 *  - child not yet on the tasklist
 *  - preemption disabled
 */
static void task_fork_fair(struct task_struct *p)
{
	struct cfs_rq *cfs_rq;
	struct sched_entity *se = &p->se, *curr;
	struct rq *rq = this_rq();
	struct rq_flags rf;

	rq_lock(rq, &rf);
	update_rq_clock(rq);

	cfs_rq = task_cfs_rq(current);
	curr = cfs_rq->curr;
	if (curr) {
		update_curr(cfs_rq);
		se->vruntime = curr->vruntime;
	}
	place_entity(cfs_rq, se, 1);

	if (sysctl_sched_child_runs_first && curr && entity_before(curr, se)) {
		/*
		 * Upon rescheduling, sched_class::put_prev_task() will place
		 * 'current' within the tree based on its new key value.
		 */
		swap(curr->vruntime, se->vruntime);
		resched_curr(rq);
	}

	se->vruntime -= cfs_rq->min_vruntime;
	rq_unlock(rq, &rf);
}

/*
 * Priority of the task has changed. Check to see if we preempt
 * the current task.
 */
static void
prio_changed_fair(struct rq *rq, struct task_struct *p, int oldprio)
{
	if (!task_on_rq_queued(p))
		return;

	if (rq->cfs.nr_running == 1)
		return;

	/*
	 * Reschedule if we are currently running on this runqueue and
	 * our priority decreased, or if we are not currently running on
	 * this runqueue and our priority is higher than the current's
	 */
	if (task_current(rq, p)) {
		if (p->prio > oldprio)
			resched_curr(rq);
	} else
		check_preempt_curr(rq, p, 0);
}

static inline bool vruntime_normalized(struct task_struct *p)
{
	struct sched_entity *se = &p->se;

	/*
	 * In both the TASK_ON_RQ_QUEUED and TASK_ON_RQ_MIGRATING cases,
	 * the dequeue_entity(.flags=0) will already have normalized the
	 * vruntime.
	 */
	if (p->on_rq)
		return true;

	/*
	 * When !on_rq, vruntime of the task has usually NOT been normalized.
	 * But there are some cases where it has already been normalized:
	 *
	 * - A forked child which is waiting for being woken up by
	 *   wake_up_new_task().
	 * - A task which has been woken up by try_to_wake_up() and
	 *   waiting for actually being woken up by sched_ttwu_pending().
	 */
	if (!se->sum_exec_runtime ||
	    (READ_ONCE(p->__state) == TASK_WAKING && p->sched_remote_wakeup))
		return true;

	return false;
}

#ifdef CONFIG_FAIR_GROUP_SCHED
/*
 * Propagate the changes of the sched_entity across the tg tree to make it
 * visible to the root
 */
static void propagate_entity_cfs_rq(struct sched_entity *se)
{
	struct cfs_rq *cfs_rq;

	list_add_leaf_cfs_rq(cfs_rq_of(se));

	/* Start to propagate at parent */
	se = se->parent;

	for_each_sched_entity(se) {
		cfs_rq = cfs_rq_of(se);

		if (!cfs_rq_throttled(cfs_rq)){
			update_load_avg(cfs_rq, se, UPDATE_TG);
			list_add_leaf_cfs_rq(cfs_rq);
			continue;
		}

		if (list_add_leaf_cfs_rq(cfs_rq))
			break;
	}
}
#else
static void propagate_entity_cfs_rq(struct sched_entity *se) { }
#endif

static void detach_entity_cfs_rq(struct sched_entity *se)
{
	struct cfs_rq *cfs_rq = cfs_rq_of(se);

	/* Catch up with the cfs_rq and remove our load when we leave */
	update_load_avg(cfs_rq, se, 0);
	detach_entity_load_avg(cfs_rq, se);
	update_tg_load_avg(cfs_rq);
	propagate_entity_cfs_rq(se);
}

static void attach_entity_cfs_rq(struct sched_entity *se)
{
	struct cfs_rq *cfs_rq = cfs_rq_of(se);

#ifdef CONFIG_FAIR_GROUP_SCHED
	/*
	 * Since the real-depth could have been changed (only FAIR
	 * class maintain depth value), reset depth properly.
	 */
	se->depth = se->parent ? se->parent->depth + 1 : 0;
#endif

	/* Synchronize entity with its cfs_rq */
	update_load_avg(cfs_rq, se, sched_feat(ATTACH_AGE_LOAD) ? 0 : SKIP_AGE_LOAD);
	attach_entity_load_avg(cfs_rq, se);
	update_tg_load_avg(cfs_rq);
	propagate_entity_cfs_rq(se);
}

static void detach_task_cfs_rq(struct task_struct *p)
{
	struct sched_entity *se = &p->se;
	struct cfs_rq *cfs_rq = cfs_rq_of(se);

	if (!vruntime_normalized(p)) {
		/*
		 * Fix up our vruntime so that the current sleep doesn't
		 * cause 'unlimited' sleep bonus.
		 */
		place_entity(cfs_rq, se, 0);
		se->vruntime -= cfs_rq->min_vruntime;
	}

	detach_entity_cfs_rq(se);
}

static void attach_task_cfs_rq(struct task_struct *p)
{
	struct sched_entity *se = &p->se;
	struct cfs_rq *cfs_rq = cfs_rq_of(se);

	attach_entity_cfs_rq(se);

	if (!vruntime_normalized(p))
		se->vruntime += cfs_rq->min_vruntime;
}

static void switched_from_fair(struct rq *rq, struct task_struct *p)
{
	detach_task_cfs_rq(p);
}

static void switched_to_fair(struct rq *rq, struct task_struct *p)
{
	attach_task_cfs_rq(p);

	if (task_on_rq_queued(p)) {
		/*
		 * We were most likely switched from sched_rt, so
		 * kick off the schedule if running, otherwise just see
		 * if we can still preempt the current task.
		 */
		if (task_current(rq, p))
			resched_curr(rq);
		else
			check_preempt_curr(rq, p, 0);
	}
}

/* Account for a task changing its policy or group.
 *
 * This routine is mostly called to set cfs_rq->curr field when a task
 * migrates between groups/classes.
 */
static void set_next_task_fair(struct rq *rq, struct task_struct *p, bool first)
{
	struct sched_entity *se = &p->se;

#ifdef CONFIG_SMP
	if (task_on_rq_queued(p)) {
		/*
		 * Move the next running task to the front of the list, so our
		 * cfs_tasks list becomes MRU one.
		 */
		list_move(&se->group_node, &rq->cfs_tasks);
	}
#endif

	for_each_sched_entity(se) {
		struct cfs_rq *cfs_rq = cfs_rq_of(se);

		set_next_entity(cfs_rq, se);
		/* ensure bandwidth has been allocated on our new cfs_rq */
		account_cfs_rq_runtime(cfs_rq, 0);
	}
}

void init_cfs_rq(struct cfs_rq *cfs_rq)
{
	cfs_rq->tasks_timeline = RB_ROOT_CACHED;
	cfs_rq->min_vruntime = (u64)(-(1LL << 20));
#ifndef CONFIG_64BIT
	cfs_rq->min_vruntime_copy = cfs_rq->min_vruntime;
#endif
#ifdef CONFIG_SMP
	raw_spin_lock_init(&cfs_rq->removed.lock);
#endif
}

#ifdef CONFIG_FAIR_GROUP_SCHED
static void task_set_group_fair(struct task_struct *p)
{
	struct sched_entity *se = &p->se;

	set_task_rq(p, task_cpu(p));
	se->depth = se->parent ? se->parent->depth + 1 : 0;
}

static void task_move_group_fair(struct task_struct *p)
{
	detach_task_cfs_rq(p);
	set_task_rq(p, task_cpu(p));

#ifdef CONFIG_SMP
	/* Tell se's cfs_rq has been changed -- migrated */
	p->se.avg.last_update_time = 0;
#endif
	attach_task_cfs_rq(p);
}

static void task_change_group_fair(struct task_struct *p, int type)
{
	switch (type) {
	case TASK_SET_GROUP:
		task_set_group_fair(p);
		break;

	case TASK_MOVE_GROUP:
		task_move_group_fair(p);
		break;
	}
}

void free_fair_sched_group(struct task_group *tg)
{
	int i;

	destroy_cfs_bandwidth(tg_cfs_bandwidth(tg));

	for_each_possible_cpu(i) {
		if (tg->cfs_rq)
			kfree(tg->cfs_rq[i]);
		if (tg->se)
			kfree(tg->se[i]);
	}

	kfree(tg->cfs_rq);
	kfree(tg->se);
}

int alloc_fair_sched_group(struct task_group *tg, struct task_group *parent)
{
	struct sched_entity *se;
	struct cfs_rq *cfs_rq;
	int i;

	tg->cfs_rq = kcalloc(nr_cpu_ids, sizeof(cfs_rq), GFP_KERNEL);
	if (!tg->cfs_rq)
		goto err;
	tg->se = kcalloc(nr_cpu_ids, sizeof(se), GFP_KERNEL);
	if (!tg->se)
		goto err;

	tg->shares = NICE_0_LOAD;

	init_cfs_bandwidth(tg_cfs_bandwidth(tg));

	for_each_possible_cpu(i) {
		cfs_rq = kzalloc_node(sizeof(struct cfs_rq),
				      GFP_KERNEL, cpu_to_node(i));
		if (!cfs_rq)
			goto err;

		se = kzalloc_node(sizeof(struct sched_entity),
				  GFP_KERNEL, cpu_to_node(i));
		if (!se)
			goto err_free_rq;

		init_cfs_rq(cfs_rq);
		init_tg_cfs_entry(tg, cfs_rq, se, i, parent->se[i]);
		init_entity_runnable_average(se);
	}

	return 1;

err_free_rq:
	kfree(cfs_rq);
err:
	return 0;
}

void online_fair_sched_group(struct task_group *tg)
{
	struct sched_entity *se;
	struct rq_flags rf;
	struct rq *rq;
	int i;

	for_each_possible_cpu(i) {
		rq = cpu_rq(i);
		se = tg->se[i];
		rq_lock_irq(rq, &rf);
		update_rq_clock(rq);
		attach_entity_cfs_rq(se);
		sync_throttle(tg, i);
		rq_unlock_irq(rq, &rf);
	}
}

void unregister_fair_sched_group(struct task_group *tg)
{
	unsigned long flags;
	struct rq *rq;
	int cpu;

	for_each_possible_cpu(cpu) {
		if (tg->se[cpu])
			remove_entity_load_avg(tg->se[cpu]);

		/*
		 * Only empty task groups can be destroyed; so we can speculatively
		 * check on_list without danger of it being re-added.
		 */
		if (!tg->cfs_rq[cpu]->on_list)
			continue;

		rq = cpu_rq(cpu);

		raw_spin_rq_lock_irqsave(rq, flags);
		list_del_leaf_cfs_rq(tg->cfs_rq[cpu]);
		raw_spin_rq_unlock_irqrestore(rq, flags);
	}
}

void init_tg_cfs_entry(struct task_group *tg, struct cfs_rq *cfs_rq,
			struct sched_entity *se, int cpu,
			struct sched_entity *parent)
{
	struct rq *rq = cpu_rq(cpu);

	cfs_rq->tg = tg;
	cfs_rq->rq = rq;
	init_cfs_rq_runtime(cfs_rq);

	tg->cfs_rq[cpu] = cfs_rq;
	tg->se[cpu] = se;

	/* se could be NULL for root_task_group */
	if (!se)
		return;

	if (!parent) {
		se->cfs_rq = &rq->cfs;
		se->depth = 0;
	} else {
		se->cfs_rq = parent->my_q;
		se->depth = parent->depth + 1;
	}

	se->my_q = cfs_rq;
	/* guarantee group entities always have weight */
	update_load_set(&se->load, NICE_0_LOAD);
	se->parent = parent;
}

static DEFINE_MUTEX(shares_mutex);

int sched_group_set_shares(struct task_group *tg, unsigned long shares)
{
	int i;

	/*
	 * We can't change the weight of the root cgroup.
	 */
	if (!tg->se[0])
		return -EINVAL;

	shares = clamp(shares, scale_load(MIN_SHARES), scale_load(MAX_SHARES));

	mutex_lock(&shares_mutex);
	if (tg->shares == shares)
		goto done;

	tg->shares = shares;
	for_each_possible_cpu(i) {
		struct rq *rq = cpu_rq(i);
		struct sched_entity *se = tg->se[i];
		struct rq_flags rf;

		/* Propagate contribution to hierarchy */
		rq_lock_irqsave(rq, &rf);
		update_rq_clock(rq);
		for_each_sched_entity(se) {
			update_load_avg(cfs_rq_of(se), se, UPDATE_TG);
			update_cfs_group(se);
		}
		rq_unlock_irqrestore(rq, &rf);
	}

done:
	mutex_unlock(&shares_mutex);
	return 0;
}
#else /* CONFIG_FAIR_GROUP_SCHED */

void free_fair_sched_group(struct task_group *tg) { }

int alloc_fair_sched_group(struct task_group *tg, struct task_group *parent)
{
	return 1;
}

void online_fair_sched_group(struct task_group *tg) { }

void unregister_fair_sched_group(struct task_group *tg) { }

#endif /* CONFIG_FAIR_GROUP_SCHED */


static unsigned int get_rr_interval_fair(struct rq *rq, struct task_struct *task)
{
	struct sched_entity *se = &task->se;
	unsigned int rr_interval = 0;

	/*
	 * Time slice is 0 for SCHED_OTHER tasks that are on an otherwise
	 * idle runqueue:
	 */
	if (rq->cfs.load.weight)
		rr_interval = NS_TO_JIFFIES(sched_slice(cfs_rq_of(se), se));

	return rr_interval;
}

/*
 * All the scheduling class methods:
 */
DEFINE_SCHED_CLASS(fair) = {

	.enqueue_task		= enqueue_task_fair,
	.dequeue_task		= dequeue_task_fair,
	.yield_task		= yield_task_fair,
	.yield_to_task		= yield_to_task_fair,

	.check_preempt_curr	= check_preempt_wakeup,

	.pick_next_task		= __pick_next_task_fair,
	.put_prev_task		= put_prev_task_fair,
	.set_next_task          = set_next_task_fair,

#ifdef CONFIG_SMP
	.balance		= balance_fair,
	.pick_task		= pick_task_fair,
	.select_task_rq		= select_task_rq_fair,
	.migrate_task_rq	= migrate_task_rq_fair,

	.rq_online		= rq_online_fair,
	.rq_offline		= rq_offline_fair,

	.task_dead		= task_dead_fair,
	.set_cpus_allowed	= set_cpus_allowed_common,
#endif

	.task_tick		= task_tick_fair,
	.task_fork		= task_fork_fair,

	.prio_changed		= prio_changed_fair,
	.switched_from		= switched_from_fair,
	.switched_to		= switched_to_fair,

	.get_rr_interval	= get_rr_interval_fair,

	.update_curr		= update_curr_fair,

#ifdef CONFIG_FAIR_GROUP_SCHED
	.task_change_group	= task_change_group_fair,
#endif

#ifdef CONFIG_UCLAMP_TASK
	.uclamp_enabled		= 1,
#endif
};

#ifdef CONFIG_SCHED_DEBUG
void print_cfs_stats(struct seq_file *m, int cpu)
{
	struct cfs_rq *cfs_rq, *pos;

	rcu_read_lock();
	for_each_leaf_cfs_rq_safe(cpu_rq(cpu), cfs_rq, pos)
		print_cfs_rq(m, cpu, cfs_rq);
	rcu_read_unlock();
}

#ifdef CONFIG_NUMA_BALANCING
void show_numa_stats(struct task_struct *p, struct seq_file *m)
{
	int node;
	unsigned long tsf = 0, tpf = 0, gsf = 0, gpf = 0;
	struct numa_group *ng;

	rcu_read_lock();
	ng = rcu_dereference(p->numa_group);
	for_each_online_node(node) {
		if (p->numa_faults) {
			tsf = p->numa_faults[task_faults_idx(NUMA_MEM, node, 0)];
			tpf = p->numa_faults[task_faults_idx(NUMA_MEM, node, 1)];
		}
		if (ng) {
			gsf = ng->faults[task_faults_idx(NUMA_MEM, node, 0)],
			gpf = ng->faults[task_faults_idx(NUMA_MEM, node, 1)];
		}
		print_numa_stats(m, node, tsf, tpf, gsf, gpf);
	}
	rcu_read_unlock();
}
#endif /* CONFIG_NUMA_BALANCING */
#endif /* CONFIG_SCHED_DEBUG */

__init void init_sched_fair_class(void)
{
#ifdef CONFIG_SMP
	open_softirq(SCHED_SOFTIRQ, run_rebalance_domains);

#ifdef CONFIG_NO_HZ_COMMON
	nohz.next_balance = jiffies;
	nohz.next_blocked = jiffies;
	zalloc_cpumask_var(&nohz.idle_cpus_mask, GFP_NOWAIT);
#endif
#endif /* SMP */

}

/*
 * Helper functions to facilitate extracting info from tracepoints.
 */

const struct sched_avg *sched_trace_cfs_rq_avg(struct cfs_rq *cfs_rq)
{
#ifdef CONFIG_SMP
	return cfs_rq ? &cfs_rq->avg : NULL;
#else
	return NULL;
#endif
}
EXPORT_SYMBOL_GPL(sched_trace_cfs_rq_avg);

char *sched_trace_cfs_rq_path(struct cfs_rq *cfs_rq, char *str, int len)
{
	if (!cfs_rq) {
		if (str)
			strlcpy(str, "(null)", len);
		else
			return NULL;
	}

	cfs_rq_tg_path(cfs_rq, str, len);
	return str;
}
EXPORT_SYMBOL_GPL(sched_trace_cfs_rq_path);

int sched_trace_cfs_rq_cpu(struct cfs_rq *cfs_rq)
{
	return cfs_rq ? cpu_of(rq_of(cfs_rq)) : -1;
}
EXPORT_SYMBOL_GPL(sched_trace_cfs_rq_cpu);

const struct sched_avg *sched_trace_rq_avg_rt(struct rq *rq)
{
#ifdef CONFIG_SMP
	return rq ? &rq->avg_rt : NULL;
#else
	return NULL;
#endif
}
EXPORT_SYMBOL_GPL(sched_trace_rq_avg_rt);

const struct sched_avg *sched_trace_rq_avg_dl(struct rq *rq)
{
#ifdef CONFIG_SMP
	return rq ? &rq->avg_dl : NULL;
#else
	return NULL;
#endif
}
EXPORT_SYMBOL_GPL(sched_trace_rq_avg_dl);

const struct sched_avg *sched_trace_rq_avg_irq(struct rq *rq)
{
#if defined(CONFIG_SMP) && defined(CONFIG_HAVE_SCHED_AVG_IRQ)
	return rq ? &rq->avg_irq : NULL;
#else
	return NULL;
#endif
}
EXPORT_SYMBOL_GPL(sched_trace_rq_avg_irq);

int sched_trace_rq_cpu(struct rq *rq)
{
	return rq ? cpu_of(rq) : -1;
}
EXPORT_SYMBOL_GPL(sched_trace_rq_cpu);

int sched_trace_rq_cpu_capacity(struct rq *rq)
{
	return rq ?
#ifdef CONFIG_SMP
		rq->cpu_capacity
#else
		SCHED_CAPACITY_SCALE
#endif
		: -1;
}
EXPORT_SYMBOL_GPL(sched_trace_rq_cpu_capacity);

const struct cpumask *sched_trace_rd_span(struct root_domain *rd)
{
#ifdef CONFIG_SMP
	return rd ? rd->span : NULL;
#else
	return NULL;
#endif
}
EXPORT_SYMBOL_GPL(sched_trace_rd_span);

int sched_trace_rq_nr_running(struct rq *rq)
{
        return rq ? rq->nr_running : -1;
}
EXPORT_SYMBOL_GPL(sched_trace_rq_nr_running);<|MERGE_RESOLUTION|>--- conflicted
+++ resolved
@@ -549,37 +549,8 @@
  */
 static void __enqueue_entity(struct cfs_rq *cfs_rq, struct sched_entity *se)
 {
-<<<<<<< HEAD
-	struct rb_node **link = &cfs_rq->tasks_timeline.rb_root.rb_node;
-	struct rb_node *parent = NULL;
-	struct sched_entity *entry;
-	bool leftmost = true;
-
 	trace_android_rvh_enqueue_entity(cfs_rq, se);
-	/*
-	 * Find the right place in the rbtree:
-	 */
-	while (*link) {
-		parent = *link;
-		entry = rb_entry(parent, struct sched_entity, run_node);
-		/*
-		 * We dont care about collisions. Nodes with
-		 * the same key stay together.
-		 */
-		if (entity_before(se, entry)) {
-			link = &parent->rb_left;
-		} else {
-			link = &parent->rb_right;
-			leftmost = false;
-		}
-	}
-
-	rb_link_node(&se->run_node, parent, link);
-	rb_insert_color_cached(&se->run_node,
-			       &cfs_rq->tasks_timeline, leftmost);
-=======
 	rb_add_cached(&se->run_node, &cfs_rq->tasks_timeline, __entity_less);
->>>>>>> 754a0abe
 }
 
 static void __dequeue_entity(struct cfs_rq *cfs_rq, struct sched_entity *se)
@@ -4039,21 +4010,15 @@
 {
 	long last_ewma_diff, last_enqueued_diff;
 	struct util_est ue;
-<<<<<<< HEAD
 	int ret = 0;
-=======
->>>>>>> 754a0abe
 
 	trace_android_rvh_util_est_update(cfs_rq, p, task_sleep, &ret);
 	if (ret)
 		return;
 
-<<<<<<< HEAD
 	if (!sched_feat(UTIL_EST))
 		return;
 
-=======
->>>>>>> 754a0abe
 	/*
 	 * Skip update of task's estimated utilization when the task has not
 	 * yet completed an activation, e.g. being migrated.
@@ -4597,12 +4562,7 @@
 		se = cfs_rq->last;
 	}
 
-<<<<<<< HEAD
 done:
-	clear_buddies(cfs_rq, se);
-
-=======
->>>>>>> 754a0abe
 	return se;
 }
 
@@ -6704,10 +6664,7 @@
 	struct cpumask *pd_mask = perf_domain_span(pd);
 	unsigned long cpu_cap = arch_scale_cpu_capacity(cpumask_first(pd_mask));
 	unsigned long max_util = 0, sum_util = 0;
-<<<<<<< HEAD
-=======
 	unsigned long _cpu_cap = cpu_cap;
->>>>>>> 754a0abe
 	unsigned long energy = 0;
 	int cpu;
 
@@ -6767,11 +6724,7 @@
 
 	trace_android_vh_em_cpu_energy(pd->em_pd, max_util, sum_util, &energy);
 	if (!energy)
-<<<<<<< HEAD
-		energy = em_cpu_energy(pd->em_pd, max_util, sum_util);
-=======
 		energy = em_cpu_energy(pd->em_pd, max_util, sum_util, _cpu_cap);
->>>>>>> 754a0abe
 
 	return energy;
 }
@@ -7906,11 +7859,7 @@
 		return 0;
 
 	/* Disregard pcpu kthreads; they are where they need to be. */
-<<<<<<< HEAD
-	if ((p->flags & PF_KTHREAD) && kthread_is_per_cpu(p))
-=======
 	if (kthread_is_per_cpu(p))
->>>>>>> 754a0abe
 		return 0;
 
 	if (!cpumask_test_cpu(env->dst_cpu, p->cpus_ptr)) {
