# SPDX-License-Identifier: GPL-2.0
#
# Makefile for the linux kernel.
#

obj-y     = fork.o exec_domain.o panic.o \
	    cpu.o exit.o softirq.o resource.o \
	    sysctl.o capability.o ptrace.o user.o \
	    signal.o sys.o umh.o workqueue.o pid.o task_work.o \
	    extable.o params.o \
	    kthread.o sys_ni.o nsproxy.o \
	    notifier.o ksysfs.o cred.o reboot.o \
	    async.o range.o smpboot.o ucount.o regset.o

obj-$(CONFIG_USERMODE_DRIVER) += usermode_driver.o
obj-$(CONFIG_MODULES) += kmod.o
obj-$(CONFIG_MULTIUSER) += groups.o

ifdef CONFIG_FUNCTION_TRACER
# Do not trace internal ftrace files
CFLAGS_REMOVE_irq_work.o = $(CC_FLAGS_FTRACE)
endif

# Prevents flicker of uninteresting __do_softirq()/__local_bh_disable_ip()
# in coverage traces.
KCOV_INSTRUMENT_softirq.o := n
# Avoid KCSAN instrumentation in softirq ("No shared variables, all the data
# are CPU local" => assume no data races), to reduce overhead in interrupts.
KCSAN_SANITIZE_softirq.o = n
# These are called from save_stack_trace() on slub debug path,
# and produce insane amounts of uninteresting coverage.
KCOV_INSTRUMENT_module.o := n
KCOV_INSTRUMENT_extable.o := n
KCOV_INSTRUMENT_stacktrace.o := n
# Don't self-instrument.
KCOV_INSTRUMENT_kcov.o := n
KASAN_SANITIZE_kcov.o := n
KCSAN_SANITIZE_kcov.o := n
CFLAGS_kcov.o := $(call cc-option, -fno-conserve-stack) -fno-stack-protector

<<<<<<< HEAD
=======
# Don't instrument error handlers
CFLAGS_REMOVE_cfi.o := $(CC_FLAGS_CFI)

>>>>>>> c70595ea
obj-y += sched/
obj-y += locking/
obj-y += power/
obj-y += printk/
obj-y += irq/
obj-y += rcu/
obj-y += livepatch/
obj-y += dma/
obj-y += entry/

obj-$(CONFIG_CHECKPOINT_RESTORE) += kcmp.o
obj-$(CONFIG_FREEZER) += freezer.o
obj-$(CONFIG_PROFILING) += profile.o
obj-$(CONFIG_STACKTRACE) += stacktrace.o
obj-y += time/
obj-$(CONFIG_FUTEX) += futex.o
obj-$(CONFIG_GENERIC_ISA_DMA) += dma.o
obj-$(CONFIG_SMP) += smp.o
ifneq ($(CONFIG_SMP),y)
obj-y += up.o
endif
obj-$(CONFIG_UID16) += uid16.o
obj-$(CONFIG_MODULES) += module.o
obj-$(CONFIG_MODULE_SIG) += module_signing.o
obj-$(CONFIG_MODULE_SIG_FORMAT) += module_signature.o
obj-$(CONFIG_KALLSYMS) += kallsyms.o
obj-$(CONFIG_BSD_PROCESS_ACCT) += acct.o
obj-$(CONFIG_CRASH_CORE) += crash_core.o
obj-$(CONFIG_KEXEC_CORE) += kexec_core.o
obj-$(CONFIG_KEXEC) += kexec.o
obj-$(CONFIG_KEXEC_FILE) += kexec_file.o
obj-$(CONFIG_KEXEC_ELF) += kexec_elf.o
obj-$(CONFIG_BACKTRACE_SELF_TEST) += backtracetest.o
obj-$(CONFIG_COMPAT) += compat.o
obj-$(CONFIG_CGROUPS) += cgroup/
obj-$(CONFIG_UTS_NS) += utsname.o
obj-$(CONFIG_USER_NS) += user_namespace.o
obj-$(CONFIG_PID_NS) += pid_namespace.o
obj-$(CONFIG_IKCONFIG) += configs.o
obj-$(CONFIG_IKHEADERS) += kheaders.o
obj-$(CONFIG_SMP) += stop_machine.o
obj-$(CONFIG_KPROBES_SANITY_TEST) += test_kprobes.o
obj-$(CONFIG_AUDIT) += audit.o auditfilter.o
obj-$(CONFIG_AUDITSYSCALL) += auditsc.o audit_watch.o audit_fsnotify.o audit_tree.o
obj-$(CONFIG_GCOV_KERNEL) += gcov/
obj-$(CONFIG_KCOV) += kcov.o
obj-$(CONFIG_KPROBES) += kprobes.o
obj-$(CONFIG_FAIL_FUNCTION) += fail_function.o
obj-$(CONFIG_KGDB) += debug/
obj-$(CONFIG_DETECT_HUNG_TASK) += hung_task.o
obj-$(CONFIG_LOCKUP_DETECTOR) += watchdog.o
obj-$(CONFIG_HARDLOCKUP_DETECTOR_PERF) += watchdog_hld.o
obj-$(CONFIG_SECCOMP) += seccomp.o
obj-$(CONFIG_RELAY) += relay.o
obj-$(CONFIG_SYSCTL) += utsname_sysctl.o
obj-$(CONFIG_TASK_DELAY_ACCT) += delayacct.o
obj-$(CONFIG_TASKSTATS) += taskstats.o tsacct.o
obj-$(CONFIG_TRACEPOINTS) += tracepoint.o
obj-$(CONFIG_LATENCYTOP) += latencytop.o
obj-$(CONFIG_FUNCTION_TRACER) += trace/
obj-$(CONFIG_TRACING) += trace/
obj-$(CONFIG_TRACE_CLOCK) += trace/
obj-$(CONFIG_RING_BUFFER) += trace/
obj-$(CONFIG_TRACEPOINTS) += trace/
obj-$(CONFIG_IRQ_WORK) += irq_work.o
obj-$(CONFIG_CPU_PM) += cpu_pm.o
obj-$(CONFIG_BPF) += bpf/
obj-$(CONFIG_KCSAN) += kcsan/
obj-$(CONFIG_SHADOW_CALL_STACK) += scs.o
obj-$(CONFIG_HAVE_STATIC_CALL_INLINE) += static_call.o
<<<<<<< HEAD
=======
obj-$(CONFIG_CFI_CLANG) += cfi.o
>>>>>>> c70595ea

obj-$(CONFIG_PERF_EVENTS) += events/

obj-$(CONFIG_USER_RETURN_NOTIFIER) += user-return-notifier.o
obj-$(CONFIG_PADATA) += padata.o
obj-$(CONFIG_CRASH_DUMP) += crash_dump.o
obj-$(CONFIG_JUMP_LABEL) += jump_label.o
obj-$(CONFIG_CONTEXT_TRACKING) += context_tracking.o
obj-$(CONFIG_TORTURE_TEST) += torture.o

obj-$(CONFIG_HAS_IOMEM) += iomem.o
obj-$(CONFIG_RSEQ) += rseq.o
obj-$(CONFIG_WATCH_QUEUE) += watch_queue.o

obj-$(CONFIG_SYSCTL_KUNIT_TEST) += sysctl-test.o

CFLAGS_stackleak.o += $(DISABLE_STACKLEAK_PLUGIN)
obj-$(CONFIG_GCC_PLUGIN_STACKLEAK) += stackleak.o
KASAN_SANITIZE_stackleak.o := n
KCSAN_SANITIZE_stackleak.o := n
KCOV_INSTRUMENT_stackleak.o := n

obj-$(CONFIG_SCF_TORTURE_TEST) += scftorture.o

$(obj)/configs.o: $(obj)/config_data.gz

targets += config_data.gz
$(obj)/config_data.gz: $(KCONFIG_CONFIG) FORCE
	$(call if_changed,gzip)

$(obj)/kheaders.o: $(obj)/kheaders_data.tar.xz

quiet_cmd_genikh = CHK     $(obj)/kheaders_data.tar.xz
      cmd_genikh = $(CONFIG_SHELL) $(srctree)/kernel/gen_kheaders.sh $@
$(obj)/kheaders_data.tar.xz: FORCE
	$(call cmd,genikh)

clean-files := kheaders_data.tar.xz kheaders.md5<|MERGE_RESOLUTION|>--- conflicted
+++ resolved
@@ -38,12 +38,9 @@
 KCSAN_SANITIZE_kcov.o := n
 CFLAGS_kcov.o := $(call cc-option, -fno-conserve-stack) -fno-stack-protector
 
-<<<<<<< HEAD
-=======
 # Don't instrument error handlers
 CFLAGS_REMOVE_cfi.o := $(CC_FLAGS_CFI)
 
->>>>>>> c70595ea
 obj-y += sched/
 obj-y += locking/
 obj-y += power/
@@ -114,10 +111,7 @@
 obj-$(CONFIG_KCSAN) += kcsan/
 obj-$(CONFIG_SHADOW_CALL_STACK) += scs.o
 obj-$(CONFIG_HAVE_STATIC_CALL_INLINE) += static_call.o
-<<<<<<< HEAD
-=======
 obj-$(CONFIG_CFI_CLANG) += cfi.o
->>>>>>> c70595ea
 
 obj-$(CONFIG_PERF_EVENTS) += events/
 
