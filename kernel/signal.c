--- conflicted
+++ resolved
@@ -2485,11 +2485,8 @@
 	if (signal_group_exit(signal)) {
 		ksig->info.si_signo = signr = SIGKILL;
 		sigdelset(&current->pending.signal, SIGKILL);
-<<<<<<< HEAD
-=======
 		trace_signal_deliver(SIGKILL, SEND_SIG_NOINFO,
 				&sighand->action[SIGKILL - 1]);
->>>>>>> 0ecfebd2
 		recalc_sigpending();
 		goto fatal;
 	}
@@ -2915,12 +2912,8 @@
  * This is useful for syscalls such as ppoll, pselect, io_pgetevents and
  * epoll_pwait where a new sigmask is passed in from userland for the syscalls.
  */
-<<<<<<< HEAD
-void restore_user_sigmask(const void __user *usigmask, sigset_t *sigsaved)
-=======
 void restore_user_sigmask(const void __user *usigmask, sigset_t *sigsaved,
 				bool interrupted)
->>>>>>> 0ecfebd2
 {
 
 	if (!usigmask)
@@ -2930,11 +2923,7 @@
 	 * Restoring sigmask here can lead to delivering signals that the above
 	 * syscalls are intended to block because of the sigmask passed in.
 	 */
-<<<<<<< HEAD
-	if (signal_pending(current)) {
-=======
 	if (interrupted) {
->>>>>>> 0ecfebd2
 		current->saved_sigmask = *sigsaved;
 		set_restore_sigmask();
 		return;
@@ -3588,10 +3577,6 @@
 	return kill_something_info(sig, &info, pid);
 }
 
-<<<<<<< HEAD
-#ifdef CONFIG_PROC_FS
-=======
->>>>>>> 0ecfebd2
 /*
  * Verify that the signaler and signalee either are in the same pid namespace
  * or that the signaler's pid namespace is an ancestor of the signalee's pid
@@ -3628,15 +3613,6 @@
 	return copy_siginfo_from_user(kinfo, info);
 }
 
-<<<<<<< HEAD
-/**
- * sys_pidfd_send_signal - send a signal to a process through a task file
- *                          descriptor
- * @pidfd:  the file descriptor of the process
- * @sig:    signal to be sent
- * @info:   the signal info
- * @flags:  future flags to be passed
-=======
 static struct pid *pidfd_to_pid(const struct file *file)
 {
 	if (file->f_op == &pidfd_fops)
@@ -3651,7 +3627,6 @@
  * @sig:    signal to send
  * @info:   signal info
  * @flags:  future flags
->>>>>>> 0ecfebd2
  *
  * The syscall currently only signals via PIDTYPE_PID which covers
  * kill(<positive-pid>, <signal>. It does not signal threads or process
@@ -3681,11 +3656,7 @@
 		return -EBADF;
 
 	/* Is this a pidfd? */
-<<<<<<< HEAD
-	pid = tgid_pidfd_to_pid(f.file);
-=======
 	pid = pidfd_to_pid(f.file);
->>>>>>> 0ecfebd2
 	if (IS_ERR(pid)) {
 		ret = PTR_ERR(pid);
 		goto err;
@@ -3719,10 +3690,6 @@
 	fdput(f);
 	return ret;
 }
-<<<<<<< HEAD
-#endif /* CONFIG_PROC_FS */
-=======
->>>>>>> 0ecfebd2
 
 static int
 do_send_specific(pid_t tgid, pid_t pid, int sig, struct kernel_siginfo *info)
