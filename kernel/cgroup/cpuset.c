--- conflicted
+++ resolved
@@ -378,7 +378,6 @@
 static void guarantee_online_cpus(struct task_struct *tsk,
 				  struct cpumask *pmask)
 {
-<<<<<<< HEAD
 	const struct cpumask *possible_mask = task_cpu_possible_mask(tsk);
 	struct cpuset *cs;
 
@@ -389,9 +388,6 @@
 	cs = task_cs(tsk);
 
 	while (!cpumask_intersects(cs->effective_cpus, pmask)) {
-=======
-	while (!cpumask_intersects(cs->effective_cpus, cpu_online_mask)) {
->>>>>>> 754a0abe
 		cs = parent_cs(cs);
 		if (unlikely(!cs)) {
 			/*
@@ -401,7 +397,6 @@
 			 * cpuset's effective_cpus is on its way to be
 			 * identical to cpu_online_mask.
 			 */
-<<<<<<< HEAD
 			goto out_unlock;
 		}
 	}
@@ -409,13 +404,6 @@
 
 out_unlock:
 	rcu_read_unlock();
-=======
-			cpumask_copy(pmask, cpu_online_mask);
-			return;
-		}
-	}
-	cpumask_and(pmask, cs->effective_cpus, cpu_online_mask);
->>>>>>> 754a0abe
 }
 
 /*
