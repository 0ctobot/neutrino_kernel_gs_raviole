--- conflicted
+++ resolved
@@ -155,14 +155,10 @@
 		curr_fd = info->fd;
 	} else {
 		curr_task = task_seq_get_next(ns, &curr_tid, true);
-<<<<<<< HEAD
-		if (!curr_task)
-=======
 		if (!curr_task) {
 			info->task = NULL;
 			info->files = NULL;
 			info->tid = curr_tid;
->>>>>>> c70595ea
 			return NULL;
 		}
 
