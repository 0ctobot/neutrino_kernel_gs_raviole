// SPDX-License-Identifier: GPL-2.0-only
/* Copyright (c) 2011-2014 PLUMgrid, http://plumgrid.com
 * Copyright (c) 2016 Facebook
 * Copyright (c) 2018 Covalent IO, Inc. http://covalent.io
 */
#include <uapi/linux/btf.h>
#include <linux/kernel.h>
#include <linux/types.h>
#include <linux/slab.h>
#include <linux/bpf.h>
#include <linux/btf.h>
#include <linux/bpf_verifier.h>
#include <linux/filter.h>
#include <net/netlink.h>
#include <linux/file.h>
#include <linux/vmalloc.h>
#include <linux/stringify.h>
#include <linux/bsearch.h>
#include <linux/sort.h>
#include <linux/perf_event.h>
#include <linux/ctype.h>
#include <linux/error-injection.h>
#include <linux/bpf_lsm.h>
#include <linux/btf_ids.h>

#include "disasm.h"

static const struct bpf_verifier_ops * const bpf_verifier_ops[] = {
#define BPF_PROG_TYPE(_id, _name, prog_ctx_type, kern_ctx_type) \
	[_id] = & _name ## _verifier_ops,
#define BPF_MAP_TYPE(_id, _ops)
#define BPF_LINK_TYPE(_id, _name)
#include <linux/bpf_types.h>
#undef BPF_PROG_TYPE
#undef BPF_MAP_TYPE
#undef BPF_LINK_TYPE
};

/* bpf_check() is a static code analyzer that walks eBPF program
 * instruction by instruction and updates register/stack state.
 * All paths of conditional branches are analyzed until 'bpf_exit' insn.
 *
 * The first pass is depth-first-search to check that the program is a DAG.
 * It rejects the following programs:
 * - larger than BPF_MAXINSNS insns
 * - if loop is present (detected via back-edge)
 * - unreachable insns exist (shouldn't be a forest. program = one function)
 * - out of bounds or malformed jumps
 * The second pass is all possible path descent from the 1st insn.
 * Since it's analyzing all pathes through the program, the length of the
 * analysis is limited to 64k insn, which may be hit even if total number of
 * insn is less then 4K, but there are too many branches that change stack/regs.
 * Number of 'branches to be analyzed' is limited to 1k
 *
 * On entry to each instruction, each register has a type, and the instruction
 * changes the types of the registers depending on instruction semantics.
 * If instruction is BPF_MOV64_REG(BPF_REG_1, BPF_REG_5), then type of R5 is
 * copied to R1.
 *
 * All registers are 64-bit.
 * R0 - return register
 * R1-R5 argument passing registers
 * R6-R9 callee saved registers
 * R10 - frame pointer read-only
 *
 * At the start of BPF program the register R1 contains a pointer to bpf_context
 * and has type PTR_TO_CTX.
 *
 * Verifier tracks arithmetic operations on pointers in case:
 *    BPF_MOV64_REG(BPF_REG_1, BPF_REG_10),
 *    BPF_ALU64_IMM(BPF_ADD, BPF_REG_1, -20),
 * 1st insn copies R10 (which has FRAME_PTR) type into R1
 * and 2nd arithmetic instruction is pattern matched to recognize
 * that it wants to construct a pointer to some element within stack.
 * So after 2nd insn, the register R1 has type PTR_TO_STACK
 * (and -20 constant is saved for further stack bounds checking).
 * Meaning that this reg is a pointer to stack plus known immediate constant.
 *
 * Most of the time the registers have SCALAR_VALUE type, which
 * means the register has some value, but it's not a valid pointer.
 * (like pointer plus pointer becomes SCALAR_VALUE type)
 *
 * When verifier sees load or store instructions the type of base register
 * can be: PTR_TO_MAP_VALUE, PTR_TO_CTX, PTR_TO_STACK, PTR_TO_SOCKET. These are
 * four pointer types recognized by check_mem_access() function.
 *
 * PTR_TO_MAP_VALUE means that this register is pointing to 'map element value'
 * and the range of [ptr, ptr + map's value_size) is accessible.
 *
 * registers used to pass values to function calls are checked against
 * function argument constraints.
 *
 * ARG_PTR_TO_MAP_KEY is one of such argument constraints.
 * It means that the register type passed to this function must be
 * PTR_TO_STACK and it will be used inside the function as
 * 'pointer to map element key'
 *
 * For example the argument constraints for bpf_map_lookup_elem():
 *   .ret_type = RET_PTR_TO_MAP_VALUE_OR_NULL,
 *   .arg1_type = ARG_CONST_MAP_PTR,
 *   .arg2_type = ARG_PTR_TO_MAP_KEY,
 *
 * ret_type says that this function returns 'pointer to map elem value or null'
 * function expects 1st argument to be a const pointer to 'struct bpf_map' and
 * 2nd argument should be a pointer to stack, which will be used inside
 * the helper function as a pointer to map element key.
 *
 * On the kernel side the helper function looks like:
 * u64 bpf_map_lookup_elem(u64 r1, u64 r2, u64 r3, u64 r4, u64 r5)
 * {
 *    struct bpf_map *map = (struct bpf_map *) (unsigned long) r1;
 *    void *key = (void *) (unsigned long) r2;
 *    void *value;
 *
 *    here kernel can access 'key' and 'map' pointers safely, knowing that
 *    [key, key + map->key_size) bytes are valid and were initialized on
 *    the stack of eBPF program.
 * }
 *
 * Corresponding eBPF program may look like:
 *    BPF_MOV64_REG(BPF_REG_2, BPF_REG_10),  // after this insn R2 type is FRAME_PTR
 *    BPF_ALU64_IMM(BPF_ADD, BPF_REG_2, -4), // after this insn R2 type is PTR_TO_STACK
 *    BPF_LD_MAP_FD(BPF_REG_1, map_fd),      // after this insn R1 type is CONST_PTR_TO_MAP
 *    BPF_RAW_INSN(BPF_JMP | BPF_CALL, 0, 0, 0, BPF_FUNC_map_lookup_elem),
 * here verifier looks at prototype of map_lookup_elem() and sees:
 * .arg1_type == ARG_CONST_MAP_PTR and R1->type == CONST_PTR_TO_MAP, which is ok,
 * Now verifier knows that this map has key of R1->map_ptr->key_size bytes
 *
 * Then .arg2_type == ARG_PTR_TO_MAP_KEY and R2->type == PTR_TO_STACK, ok so far,
 * Now verifier checks that [R2, R2 + map's key_size) are within stack limits
 * and were initialized prior to this call.
 * If it's ok, then verifier allows this BPF_CALL insn and looks at
 * .ret_type which is RET_PTR_TO_MAP_VALUE_OR_NULL, so it sets
 * R0->type = PTR_TO_MAP_VALUE_OR_NULL which means bpf_map_lookup_elem() function
 * returns ether pointer to map value or NULL.
 *
 * When type PTR_TO_MAP_VALUE_OR_NULL passes through 'if (reg != 0) goto +off'
 * insn, the register holding that pointer in the true branch changes state to
 * PTR_TO_MAP_VALUE and the same register changes state to CONST_IMM in the false
 * branch. See check_cond_jmp_op().
 *
 * After the call R0 is set to return type of the function and registers R1-R5
 * are set to NOT_INIT to indicate that they are no longer readable.
 *
 * The following reference types represent a potential reference to a kernel
 * resource which, after first being allocated, must be checked and freed by
 * the BPF program:
 * - PTR_TO_SOCKET_OR_NULL, PTR_TO_SOCKET
 *
 * When the verifier sees a helper call return a reference type, it allocates a
 * pointer id for the reference and stores it in the current function state.
 * Similar to the way that PTR_TO_MAP_VALUE_OR_NULL is converted into
 * PTR_TO_MAP_VALUE, PTR_TO_SOCKET_OR_NULL becomes PTR_TO_SOCKET when the type
 * passes through a NULL-check conditional. For the branch wherein the state is
 * changed to CONST_IMM, the verifier releases the reference.
 *
 * For each helper function that allocates a reference, such as
 * bpf_sk_lookup_tcp(), there is a corresponding release function, such as
 * bpf_sk_release(). When a reference type passes into the release function,
 * the verifier also releases the reference. If any unchecked or unreleased
 * reference remains at the end of the program, the verifier rejects it.
 */

/* verifier_state + insn_idx are pushed to stack when branch is encountered */
struct bpf_verifier_stack_elem {
	/* verifer state is 'st'
	 * before processing instruction 'insn_idx'
	 * and after processing instruction 'prev_insn_idx'
	 */
	struct bpf_verifier_state st;
	int insn_idx;
	int prev_insn_idx;
	struct bpf_verifier_stack_elem *next;
	/* length of verifier log at the time this state was pushed on stack */
	u32 log_pos;
};

#define BPF_COMPLEXITY_LIMIT_JMP_SEQ	8192
#define BPF_COMPLEXITY_LIMIT_STATES	64

#define BPF_MAP_KEY_POISON	(1ULL << 63)
#define BPF_MAP_KEY_SEEN	(1ULL << 62)

#define BPF_MAP_PTR_UNPRIV	1UL
#define BPF_MAP_PTR_POISON	((void *)((0xeB9FUL << 1) +	\
					  POISON_POINTER_DELTA))
#define BPF_MAP_PTR(X)		((struct bpf_map *)((X) & ~BPF_MAP_PTR_UNPRIV))

static bool bpf_map_ptr_poisoned(const struct bpf_insn_aux_data *aux)
{
	return BPF_MAP_PTR(aux->map_ptr_state) == BPF_MAP_PTR_POISON;
}

static bool bpf_map_ptr_unpriv(const struct bpf_insn_aux_data *aux)
{
	return aux->map_ptr_state & BPF_MAP_PTR_UNPRIV;
}

static void bpf_map_ptr_store(struct bpf_insn_aux_data *aux,
			      const struct bpf_map *map, bool unpriv)
{
	BUILD_BUG_ON((unsigned long)BPF_MAP_PTR_POISON & BPF_MAP_PTR_UNPRIV);
	unpriv |= bpf_map_ptr_unpriv(aux);
	aux->map_ptr_state = (unsigned long)map |
			     (unpriv ? BPF_MAP_PTR_UNPRIV : 0UL);
}

static bool bpf_map_key_poisoned(const struct bpf_insn_aux_data *aux)
{
	return aux->map_key_state & BPF_MAP_KEY_POISON;
}

static bool bpf_map_key_unseen(const struct bpf_insn_aux_data *aux)
{
	return !(aux->map_key_state & BPF_MAP_KEY_SEEN);
}

static u64 bpf_map_key_immediate(const struct bpf_insn_aux_data *aux)
{
	return aux->map_key_state & ~(BPF_MAP_KEY_SEEN | BPF_MAP_KEY_POISON);
}

static void bpf_map_key_store(struct bpf_insn_aux_data *aux, u64 state)
{
	bool poisoned = bpf_map_key_poisoned(aux);

	aux->map_key_state = state | BPF_MAP_KEY_SEEN |
			     (poisoned ? BPF_MAP_KEY_POISON : 0ULL);
}

struct bpf_call_arg_meta {
	struct bpf_map *map_ptr;
	bool raw_mode;
	bool pkt_access;
	int regno;
	int access_size;
	int mem_size;
	u64 msize_max_value;
	int ref_obj_id;
	int func_id;
	u32 btf_id;
	u32 ret_btf_id;
};

struct btf *btf_vmlinux;

static DEFINE_MUTEX(bpf_verifier_lock);

static const struct bpf_line_info *
find_linfo(const struct bpf_verifier_env *env, u32 insn_off)
{
	const struct bpf_line_info *linfo;
	const struct bpf_prog *prog;
	u32 i, nr_linfo;

	prog = env->prog;
	nr_linfo = prog->aux->nr_linfo;

	if (!nr_linfo || insn_off >= prog->len)
		return NULL;

	linfo = prog->aux->linfo;
	for (i = 1; i < nr_linfo; i++)
		if (insn_off < linfo[i].insn_off)
			break;

	return &linfo[i - 1];
}

void bpf_verifier_vlog(struct bpf_verifier_log *log, const char *fmt,
		       va_list args)
{
	unsigned int n;

	n = vscnprintf(log->kbuf, BPF_VERIFIER_TMP_LOG_SIZE, fmt, args);

	WARN_ONCE(n >= BPF_VERIFIER_TMP_LOG_SIZE - 1,
		  "verifier log line truncated - local buffer too short\n");

	n = min(log->len_total - log->len_used - 1, n);
	log->kbuf[n] = '\0';

	if (log->level == BPF_LOG_KERNEL) {
		pr_err("BPF:%s\n", log->kbuf);
		return;
	}
	if (!copy_to_user(log->ubuf + log->len_used, log->kbuf, n + 1))
		log->len_used += n;
	else
		log->ubuf = NULL;
}

static void bpf_vlog_reset(struct bpf_verifier_log *log, u32 new_pos)
{
	char zero = 0;

	if (!bpf_verifier_log_needed(log))
		return;

	log->len_used = new_pos;
	if (put_user(zero, log->ubuf + new_pos))
		log->ubuf = NULL;
}

/* log_level controls verbosity level of eBPF verifier.
 * bpf_verifier_log_write() is used to dump the verification trace to the log,
 * so the user can figure out what's wrong with the program
 */
__printf(2, 3) void bpf_verifier_log_write(struct bpf_verifier_env *env,
					   const char *fmt, ...)
{
	va_list args;

	if (!bpf_verifier_log_needed(&env->log))
		return;

	va_start(args, fmt);
	bpf_verifier_vlog(&env->log, fmt, args);
	va_end(args);
}
EXPORT_SYMBOL_GPL(bpf_verifier_log_write);

__printf(2, 3) static void verbose(void *private_data, const char *fmt, ...)
{
	struct bpf_verifier_env *env = private_data;
	va_list args;

	if (!bpf_verifier_log_needed(&env->log))
		return;

	va_start(args, fmt);
	bpf_verifier_vlog(&env->log, fmt, args);
	va_end(args);
}

__printf(2, 3) void bpf_log(struct bpf_verifier_log *log,
			    const char *fmt, ...)
{
	va_list args;

	if (!bpf_verifier_log_needed(log))
		return;

	va_start(args, fmt);
	bpf_verifier_vlog(log, fmt, args);
	va_end(args);
}

static const char *ltrim(const char *s)
{
	while (isspace(*s))
		s++;

	return s;
}

__printf(3, 4) static void verbose_linfo(struct bpf_verifier_env *env,
					 u32 insn_off,
					 const char *prefix_fmt, ...)
{
	const struct bpf_line_info *linfo;

	if (!bpf_verifier_log_needed(&env->log))
		return;

	linfo = find_linfo(env, insn_off);
	if (!linfo || linfo == env->prev_linfo)
		return;

	if (prefix_fmt) {
		va_list args;

		va_start(args, prefix_fmt);
		bpf_verifier_vlog(&env->log, prefix_fmt, args);
		va_end(args);
	}

	verbose(env, "%s\n",
		ltrim(btf_name_by_offset(env->prog->aux->btf,
					 linfo->line_off)));

	env->prev_linfo = linfo;
}

static bool type_is_pkt_pointer(enum bpf_reg_type type)
{
	return type == PTR_TO_PACKET ||
	       type == PTR_TO_PACKET_META;
}

static bool type_is_sk_pointer(enum bpf_reg_type type)
{
	return type == PTR_TO_SOCKET ||
		type == PTR_TO_SOCK_COMMON ||
		type == PTR_TO_TCP_SOCK ||
		type == PTR_TO_XDP_SOCK;
}

static bool reg_type_not_null(enum bpf_reg_type type)
{
	return type == PTR_TO_SOCKET ||
		type == PTR_TO_TCP_SOCK ||
		type == PTR_TO_MAP_VALUE ||
		type == PTR_TO_SOCK_COMMON;
}

static bool reg_type_may_be_null(enum bpf_reg_type type)
{
	return type == PTR_TO_MAP_VALUE_OR_NULL ||
	       type == PTR_TO_SOCKET_OR_NULL ||
	       type == PTR_TO_SOCK_COMMON_OR_NULL ||
	       type == PTR_TO_TCP_SOCK_OR_NULL ||
	       type == PTR_TO_BTF_ID_OR_NULL ||
	       type == PTR_TO_MEM_OR_NULL ||
	       type == PTR_TO_RDONLY_BUF_OR_NULL ||
	       type == PTR_TO_RDWR_BUF_OR_NULL;
}

static bool reg_may_point_to_spin_lock(const struct bpf_reg_state *reg)
{
	return reg->type == PTR_TO_MAP_VALUE &&
		map_value_has_spin_lock(reg->map_ptr);
}

static bool reg_type_may_be_refcounted_or_null(enum bpf_reg_type type)
{
	return type == PTR_TO_SOCKET ||
		type == PTR_TO_SOCKET_OR_NULL ||
		type == PTR_TO_TCP_SOCK ||
		type == PTR_TO_TCP_SOCK_OR_NULL ||
		type == PTR_TO_MEM ||
		type == PTR_TO_MEM_OR_NULL;
}

static bool arg_type_may_be_refcounted(enum bpf_arg_type type)
{
	return type == ARG_PTR_TO_SOCK_COMMON;
}

static bool arg_type_may_be_null(enum bpf_arg_type type)
{
	return type == ARG_PTR_TO_MAP_VALUE_OR_NULL ||
	       type == ARG_PTR_TO_MEM_OR_NULL ||
	       type == ARG_PTR_TO_CTX_OR_NULL ||
	       type == ARG_PTR_TO_SOCKET_OR_NULL ||
	       type == ARG_PTR_TO_ALLOC_MEM_OR_NULL;
}

/* Determine whether the function releases some resources allocated by another
 * function call. The first reference type argument will be assumed to be
 * released by release_reference().
 */
static bool is_release_function(enum bpf_func_id func_id)
{
	return func_id == BPF_FUNC_sk_release ||
	       func_id == BPF_FUNC_ringbuf_submit ||
	       func_id == BPF_FUNC_ringbuf_discard;
}

static bool may_be_acquire_function(enum bpf_func_id func_id)
{
	return func_id == BPF_FUNC_sk_lookup_tcp ||
		func_id == BPF_FUNC_sk_lookup_udp ||
		func_id == BPF_FUNC_skc_lookup_tcp ||
		func_id == BPF_FUNC_map_lookup_elem ||
	        func_id == BPF_FUNC_ringbuf_reserve;
}

static bool is_acquire_function(enum bpf_func_id func_id,
				const struct bpf_map *map)
{
	enum bpf_map_type map_type = map ? map->map_type : BPF_MAP_TYPE_UNSPEC;

	if (func_id == BPF_FUNC_sk_lookup_tcp ||
	    func_id == BPF_FUNC_sk_lookup_udp ||
	    func_id == BPF_FUNC_skc_lookup_tcp ||
	    func_id == BPF_FUNC_ringbuf_reserve)
		return true;

	if (func_id == BPF_FUNC_map_lookup_elem &&
	    (map_type == BPF_MAP_TYPE_SOCKMAP ||
	     map_type == BPF_MAP_TYPE_SOCKHASH))
		return true;

	return false;
}

static bool is_ptr_cast_function(enum bpf_func_id func_id)
{
	return func_id == BPF_FUNC_tcp_sock ||
		func_id == BPF_FUNC_sk_fullsock ||
		func_id == BPF_FUNC_skc_to_tcp_sock ||
		func_id == BPF_FUNC_skc_to_tcp6_sock ||
		func_id == BPF_FUNC_skc_to_udp6_sock ||
		func_id == BPF_FUNC_skc_to_tcp_timewait_sock ||
		func_id == BPF_FUNC_skc_to_tcp_request_sock;
}

/* string representation of 'enum bpf_reg_type' */
static const char * const reg_type_str[] = {
	[NOT_INIT]		= "?",
	[SCALAR_VALUE]		= "inv",
	[PTR_TO_CTX]		= "ctx",
	[CONST_PTR_TO_MAP]	= "map_ptr",
	[PTR_TO_MAP_VALUE]	= "map_value",
	[PTR_TO_MAP_VALUE_OR_NULL] = "map_value_or_null",
	[PTR_TO_STACK]		= "fp",
	[PTR_TO_PACKET]		= "pkt",
	[PTR_TO_PACKET_META]	= "pkt_meta",
	[PTR_TO_PACKET_END]	= "pkt_end",
	[PTR_TO_FLOW_KEYS]	= "flow_keys",
	[PTR_TO_SOCKET]		= "sock",
	[PTR_TO_SOCKET_OR_NULL] = "sock_or_null",
	[PTR_TO_SOCK_COMMON]	= "sock_common",
	[PTR_TO_SOCK_COMMON_OR_NULL] = "sock_common_or_null",
	[PTR_TO_TCP_SOCK]	= "tcp_sock",
	[PTR_TO_TCP_SOCK_OR_NULL] = "tcp_sock_or_null",
	[PTR_TO_TP_BUFFER]	= "tp_buffer",
	[PTR_TO_XDP_SOCK]	= "xdp_sock",
	[PTR_TO_BTF_ID]		= "ptr_",
	[PTR_TO_BTF_ID_OR_NULL]	= "ptr_or_null_",
	[PTR_TO_PERCPU_BTF_ID]	= "percpu_ptr_",
	[PTR_TO_MEM]		= "mem",
	[PTR_TO_MEM_OR_NULL]	= "mem_or_null",
	[PTR_TO_RDONLY_BUF]	= "rdonly_buf",
	[PTR_TO_RDONLY_BUF_OR_NULL] = "rdonly_buf_or_null",
	[PTR_TO_RDWR_BUF]	= "rdwr_buf",
	[PTR_TO_RDWR_BUF_OR_NULL] = "rdwr_buf_or_null",
};

static char slot_type_char[] = {
	[STACK_INVALID]	= '?',
	[STACK_SPILL]	= 'r',
	[STACK_MISC]	= 'm',
	[STACK_ZERO]	= '0',
};

static void print_liveness(struct bpf_verifier_env *env,
			   enum bpf_reg_liveness live)
{
	if (live & (REG_LIVE_READ | REG_LIVE_WRITTEN | REG_LIVE_DONE))
	    verbose(env, "_");
	if (live & REG_LIVE_READ)
		verbose(env, "r");
	if (live & REG_LIVE_WRITTEN)
		verbose(env, "w");
	if (live & REG_LIVE_DONE)
		verbose(env, "D");
}

static struct bpf_func_state *func(struct bpf_verifier_env *env,
				   const struct bpf_reg_state *reg)
{
	struct bpf_verifier_state *cur = env->cur_state;

	return cur->frame[reg->frameno];
}

const char *kernel_type_name(u32 id)
{
	return btf_name_by_offset(btf_vmlinux,
				  btf_type_by_id(btf_vmlinux, id)->name_off);
}

static void print_verifier_state(struct bpf_verifier_env *env,
				 const struct bpf_func_state *state)
{
	const struct bpf_reg_state *reg;
	enum bpf_reg_type t;
	int i;

	if (state->frameno)
		verbose(env, " frame%d:", state->frameno);
	for (i = 0; i < MAX_BPF_REG; i++) {
		reg = &state->regs[i];
		t = reg->type;
		if (t == NOT_INIT)
			continue;
		verbose(env, " R%d", i);
		print_liveness(env, reg->live);
		verbose(env, "=%s", reg_type_str[t]);
		if (t == SCALAR_VALUE && reg->precise)
			verbose(env, "P");
		if ((t == SCALAR_VALUE || t == PTR_TO_STACK) &&
		    tnum_is_const(reg->var_off)) {
			/* reg->off should be 0 for SCALAR_VALUE */
			verbose(env, "%lld", reg->var_off.value + reg->off);
		} else {
			if (t == PTR_TO_BTF_ID ||
			    t == PTR_TO_BTF_ID_OR_NULL ||
			    t == PTR_TO_PERCPU_BTF_ID)
				verbose(env, "%s", kernel_type_name(reg->btf_id));
			verbose(env, "(id=%d", reg->id);
			if (reg_type_may_be_refcounted_or_null(t))
				verbose(env, ",ref_obj_id=%d", reg->ref_obj_id);
			if (t != SCALAR_VALUE)
				verbose(env, ",off=%d", reg->off);
			if (type_is_pkt_pointer(t))
				verbose(env, ",r=%d", reg->range);
			else if (t == CONST_PTR_TO_MAP ||
				 t == PTR_TO_MAP_VALUE ||
				 t == PTR_TO_MAP_VALUE_OR_NULL)
				verbose(env, ",ks=%d,vs=%d",
					reg->map_ptr->key_size,
					reg->map_ptr->value_size);
			if (tnum_is_const(reg->var_off)) {
				/* Typically an immediate SCALAR_VALUE, but
				 * could be a pointer whose offset is too big
				 * for reg->off
				 */
				verbose(env, ",imm=%llx", reg->var_off.value);
			} else {
				if (reg->smin_value != reg->umin_value &&
				    reg->smin_value != S64_MIN)
					verbose(env, ",smin_value=%lld",
						(long long)reg->smin_value);
				if (reg->smax_value != reg->umax_value &&
				    reg->smax_value != S64_MAX)
					verbose(env, ",smax_value=%lld",
						(long long)reg->smax_value);
				if (reg->umin_value != 0)
					verbose(env, ",umin_value=%llu",
						(unsigned long long)reg->umin_value);
				if (reg->umax_value != U64_MAX)
					verbose(env, ",umax_value=%llu",
						(unsigned long long)reg->umax_value);
				if (!tnum_is_unknown(reg->var_off)) {
					char tn_buf[48];

					tnum_strn(tn_buf, sizeof(tn_buf), reg->var_off);
					verbose(env, ",var_off=%s", tn_buf);
				}
				if (reg->s32_min_value != reg->smin_value &&
				    reg->s32_min_value != S32_MIN)
					verbose(env, ",s32_min_value=%d",
						(int)(reg->s32_min_value));
				if (reg->s32_max_value != reg->smax_value &&
				    reg->s32_max_value != S32_MAX)
					verbose(env, ",s32_max_value=%d",
						(int)(reg->s32_max_value));
				if (reg->u32_min_value != reg->umin_value &&
				    reg->u32_min_value != U32_MIN)
					verbose(env, ",u32_min_value=%d",
						(int)(reg->u32_min_value));
				if (reg->u32_max_value != reg->umax_value &&
				    reg->u32_max_value != U32_MAX)
					verbose(env, ",u32_max_value=%d",
						(int)(reg->u32_max_value));
			}
			verbose(env, ")");
		}
	}
	for (i = 0; i < state->allocated_stack / BPF_REG_SIZE; i++) {
		char types_buf[BPF_REG_SIZE + 1];
		bool valid = false;
		int j;

		for (j = 0; j < BPF_REG_SIZE; j++) {
			if (state->stack[i].slot_type[j] != STACK_INVALID)
				valid = true;
			types_buf[j] = slot_type_char[
					state->stack[i].slot_type[j]];
		}
		types_buf[BPF_REG_SIZE] = 0;
		if (!valid)
			continue;
		verbose(env, " fp%d", (-i - 1) * BPF_REG_SIZE);
		print_liveness(env, state->stack[i].spilled_ptr.live);
		if (state->stack[i].slot_type[0] == STACK_SPILL) {
			reg = &state->stack[i].spilled_ptr;
			t = reg->type;
			verbose(env, "=%s", reg_type_str[t]);
			if (t == SCALAR_VALUE && reg->precise)
				verbose(env, "P");
			if (t == SCALAR_VALUE && tnum_is_const(reg->var_off))
				verbose(env, "%lld", reg->var_off.value + reg->off);
		} else {
			verbose(env, "=%s", types_buf);
		}
	}
	if (state->acquired_refs && state->refs[0].id) {
		verbose(env, " refs=%d", state->refs[0].id);
		for (i = 1; i < state->acquired_refs; i++)
			if (state->refs[i].id)
				verbose(env, ",%d", state->refs[i].id);
	}
	verbose(env, "\n");
}

#define COPY_STATE_FN(NAME, COUNT, FIELD, SIZE)				\
static int copy_##NAME##_state(struct bpf_func_state *dst,		\
			       const struct bpf_func_state *src)	\
{									\
	if (!src->FIELD)						\
		return 0;						\
	if (WARN_ON_ONCE(dst->COUNT < src->COUNT)) {			\
		/* internal bug, make state invalid to reject the program */ \
		memset(dst, 0, sizeof(*dst));				\
		return -EFAULT;						\
	}								\
	memcpy(dst->FIELD, src->FIELD,					\
	       sizeof(*src->FIELD) * (src->COUNT / SIZE));		\
	return 0;							\
}
/* copy_reference_state() */
COPY_STATE_FN(reference, acquired_refs, refs, 1)
/* copy_stack_state() */
COPY_STATE_FN(stack, allocated_stack, stack, BPF_REG_SIZE)
#undef COPY_STATE_FN

#define REALLOC_STATE_FN(NAME, COUNT, FIELD, SIZE)			\
static int realloc_##NAME##_state(struct bpf_func_state *state, int size, \
				  bool copy_old)			\
{									\
	u32 old_size = state->COUNT;					\
	struct bpf_##NAME##_state *new_##FIELD;				\
	int slot = size / SIZE;						\
									\
	if (size <= old_size || !size) {				\
		if (copy_old)						\
			return 0;					\
		state->COUNT = slot * SIZE;				\
		if (!size && old_size) {				\
			kfree(state->FIELD);				\
			state->FIELD = NULL;				\
		}							\
		return 0;						\
	}								\
	new_##FIELD = kmalloc_array(slot, sizeof(struct bpf_##NAME##_state), \
				    GFP_KERNEL);			\
	if (!new_##FIELD)						\
		return -ENOMEM;						\
	if (copy_old) {							\
		if (state->FIELD)					\
			memcpy(new_##FIELD, state->FIELD,		\
			       sizeof(*new_##FIELD) * (old_size / SIZE)); \
		memset(new_##FIELD + old_size / SIZE, 0,		\
		       sizeof(*new_##FIELD) * (size - old_size) / SIZE); \
	}								\
	state->COUNT = slot * SIZE;					\
	kfree(state->FIELD);						\
	state->FIELD = new_##FIELD;					\
	return 0;							\
}
/* realloc_reference_state() */
REALLOC_STATE_FN(reference, acquired_refs, refs, 1)
/* realloc_stack_state() */
REALLOC_STATE_FN(stack, allocated_stack, stack, BPF_REG_SIZE)
#undef REALLOC_STATE_FN

/* do_check() starts with zero-sized stack in struct bpf_verifier_state to
 * make it consume minimal amount of memory. check_stack_write() access from
 * the program calls into realloc_func_state() to grow the stack size.
 * Note there is a non-zero 'parent' pointer inside bpf_verifier_state
 * which realloc_stack_state() copies over. It points to previous
 * bpf_verifier_state which is never reallocated.
 */
static int realloc_func_state(struct bpf_func_state *state, int stack_size,
			      int refs_size, bool copy_old)
{
	int err = realloc_reference_state(state, refs_size, copy_old);
	if (err)
		return err;
	return realloc_stack_state(state, stack_size, copy_old);
}

/* Acquire a pointer id from the env and update the state->refs to include
 * this new pointer reference.
 * On success, returns a valid pointer id to associate with the register
 * On failure, returns a negative errno.
 */
static int acquire_reference_state(struct bpf_verifier_env *env, int insn_idx)
{
	struct bpf_func_state *state = cur_func(env);
	int new_ofs = state->acquired_refs;
	int id, err;

	err = realloc_reference_state(state, state->acquired_refs + 1, true);
	if (err)
		return err;
	id = ++env->id_gen;
	state->refs[new_ofs].id = id;
	state->refs[new_ofs].insn_idx = insn_idx;

	return id;
}

/* release function corresponding to acquire_reference_state(). Idempotent. */
static int release_reference_state(struct bpf_func_state *state, int ptr_id)
{
	int i, last_idx;

	last_idx = state->acquired_refs - 1;
	for (i = 0; i < state->acquired_refs; i++) {
		if (state->refs[i].id == ptr_id) {
			if (last_idx && i != last_idx)
				memcpy(&state->refs[i], &state->refs[last_idx],
				       sizeof(*state->refs));
			memset(&state->refs[last_idx], 0, sizeof(*state->refs));
			state->acquired_refs--;
			return 0;
		}
	}
	return -EINVAL;
}

static int transfer_reference_state(struct bpf_func_state *dst,
				    struct bpf_func_state *src)
{
	int err = realloc_reference_state(dst, src->acquired_refs, false);
	if (err)
		return err;
	err = copy_reference_state(dst, src);
	if (err)
		return err;
	return 0;
}

static void free_func_state(struct bpf_func_state *state)
{
	if (!state)
		return;
	kfree(state->refs);
	kfree(state->stack);
	kfree(state);
}

static void clear_jmp_history(struct bpf_verifier_state *state)
{
	kfree(state->jmp_history);
	state->jmp_history = NULL;
	state->jmp_history_cnt = 0;
}

static void free_verifier_state(struct bpf_verifier_state *state,
				bool free_self)
{
	int i;

	for (i = 0; i <= state->curframe; i++) {
		free_func_state(state->frame[i]);
		state->frame[i] = NULL;
	}
	clear_jmp_history(state);
	if (free_self)
		kfree(state);
}

/* copy verifier state from src to dst growing dst stack space
 * when necessary to accommodate larger src stack
 */
static int copy_func_state(struct bpf_func_state *dst,
			   const struct bpf_func_state *src)
{
	int err;

	err = realloc_func_state(dst, src->allocated_stack, src->acquired_refs,
				 false);
	if (err)
		return err;
	memcpy(dst, src, offsetof(struct bpf_func_state, acquired_refs));
	err = copy_reference_state(dst, src);
	if (err)
		return err;
	return copy_stack_state(dst, src);
}

static int copy_verifier_state(struct bpf_verifier_state *dst_state,
			       const struct bpf_verifier_state *src)
{
	struct bpf_func_state *dst;
	u32 jmp_sz = sizeof(struct bpf_idx_pair) * src->jmp_history_cnt;
	int i, err;

	if (dst_state->jmp_history_cnt < src->jmp_history_cnt) {
		kfree(dst_state->jmp_history);
		dst_state->jmp_history = kmalloc(jmp_sz, GFP_USER);
		if (!dst_state->jmp_history)
			return -ENOMEM;
	}
	memcpy(dst_state->jmp_history, src->jmp_history, jmp_sz);
	dst_state->jmp_history_cnt = src->jmp_history_cnt;

	/* if dst has more stack frames then src frame, free them */
	for (i = src->curframe + 1; i <= dst_state->curframe; i++) {
		free_func_state(dst_state->frame[i]);
		dst_state->frame[i] = NULL;
	}
	dst_state->speculative = src->speculative;
	dst_state->curframe = src->curframe;
	dst_state->active_spin_lock = src->active_spin_lock;
	dst_state->branches = src->branches;
	dst_state->parent = src->parent;
	dst_state->first_insn_idx = src->first_insn_idx;
	dst_state->last_insn_idx = src->last_insn_idx;
	for (i = 0; i <= src->curframe; i++) {
		dst = dst_state->frame[i];
		if (!dst) {
			dst = kzalloc(sizeof(*dst), GFP_KERNEL);
			if (!dst)
				return -ENOMEM;
			dst_state->frame[i] = dst;
		}
		err = copy_func_state(dst, src->frame[i]);
		if (err)
			return err;
	}
	return 0;
}

static void update_branch_counts(struct bpf_verifier_env *env, struct bpf_verifier_state *st)
{
	while (st) {
		u32 br = --st->branches;

		/* WARN_ON(br > 1) technically makes sense here,
		 * but see comment in push_stack(), hence:
		 */
		WARN_ONCE((int)br < 0,
			  "BUG update_branch_counts:branches_to_explore=%d\n",
			  br);
		if (br)
			break;
		st = st->parent;
	}
}

static int pop_stack(struct bpf_verifier_env *env, int *prev_insn_idx,
		     int *insn_idx, bool pop_log)
{
	struct bpf_verifier_state *cur = env->cur_state;
	struct bpf_verifier_stack_elem *elem, *head = env->head;
	int err;

	if (env->head == NULL)
		return -ENOENT;

	if (cur) {
		err = copy_verifier_state(cur, &head->st);
		if (err)
			return err;
	}
	if (pop_log)
		bpf_vlog_reset(&env->log, head->log_pos);
	if (insn_idx)
		*insn_idx = head->insn_idx;
	if (prev_insn_idx)
		*prev_insn_idx = head->prev_insn_idx;
	elem = head->next;
	free_verifier_state(&head->st, false);
	kfree(head);
	env->head = elem;
	env->stack_size--;
	return 0;
}

static struct bpf_verifier_state *push_stack(struct bpf_verifier_env *env,
					     int insn_idx, int prev_insn_idx,
					     bool speculative)
{
	struct bpf_verifier_state *cur = env->cur_state;
	struct bpf_verifier_stack_elem *elem;
	int err;

	elem = kzalloc(sizeof(struct bpf_verifier_stack_elem), GFP_KERNEL);
	if (!elem)
		goto err;

	elem->insn_idx = insn_idx;
	elem->prev_insn_idx = prev_insn_idx;
	elem->next = env->head;
	elem->log_pos = env->log.len_used;
	env->head = elem;
	env->stack_size++;
	err = copy_verifier_state(&elem->st, cur);
	if (err)
		goto err;
	elem->st.speculative |= speculative;
	if (env->stack_size > BPF_COMPLEXITY_LIMIT_JMP_SEQ) {
		verbose(env, "The sequence of %d jumps is too complex.\n",
			env->stack_size);
		goto err;
	}
	if (elem->st.parent) {
		++elem->st.parent->branches;
		/* WARN_ON(branches > 2) technically makes sense here,
		 * but
		 * 1. speculative states will bump 'branches' for non-branch
		 * instructions
		 * 2. is_state_visited() heuristics may decide not to create
		 * a new state for a sequence of branches and all such current
		 * and cloned states will be pointing to a single parent state
		 * which might have large 'branches' count.
		 */
	}
	return &elem->st;
err:
	free_verifier_state(env->cur_state, true);
	env->cur_state = NULL;
	/* pop all elements and return */
	while (!pop_stack(env, NULL, NULL, false));
	return NULL;
}

#define CALLER_SAVED_REGS 6
static const int caller_saved[CALLER_SAVED_REGS] = {
	BPF_REG_0, BPF_REG_1, BPF_REG_2, BPF_REG_3, BPF_REG_4, BPF_REG_5
};

static void __mark_reg_not_init(const struct bpf_verifier_env *env,
				struct bpf_reg_state *reg);

/* This helper doesn't clear reg->id */
static void ___mark_reg_known(struct bpf_reg_state *reg, u64 imm)
{
	reg->var_off = tnum_const(imm);
	reg->smin_value = (s64)imm;
	reg->smax_value = (s64)imm;
	reg->umin_value = imm;
	reg->umax_value = imm;

	reg->s32_min_value = (s32)imm;
	reg->s32_max_value = (s32)imm;
	reg->u32_min_value = (u32)imm;
	reg->u32_max_value = (u32)imm;
}

/* Mark the unknown part of a register (variable offset or scalar value) as
 * known to have the value @imm.
 */
static void __mark_reg_known(struct bpf_reg_state *reg, u64 imm)
{
	/* Clear id, off, and union(map_ptr, range) */
	memset(((u8 *)reg) + sizeof(reg->type), 0,
	       offsetof(struct bpf_reg_state, var_off) - sizeof(reg->type));
	___mark_reg_known(reg, imm);
}

static void __mark_reg32_known(struct bpf_reg_state *reg, u64 imm)
{
	reg->var_off = tnum_const_subreg(reg->var_off, imm);
	reg->s32_min_value = (s32)imm;
	reg->s32_max_value = (s32)imm;
	reg->u32_min_value = (u32)imm;
	reg->u32_max_value = (u32)imm;
}

/* Mark the 'variable offset' part of a register as zero.  This should be
 * used only on registers holding a pointer type.
 */
static void __mark_reg_known_zero(struct bpf_reg_state *reg)
{
	__mark_reg_known(reg, 0);
}

static void __mark_reg_const_zero(struct bpf_reg_state *reg)
{
	__mark_reg_known(reg, 0);
	reg->type = SCALAR_VALUE;
}

static void mark_reg_known_zero(struct bpf_verifier_env *env,
				struct bpf_reg_state *regs, u32 regno)
{
	if (WARN_ON(regno >= MAX_BPF_REG)) {
		verbose(env, "mark_reg_known_zero(regs, %u)\n", regno);
		/* Something bad happened, let's kill all regs */
		for (regno = 0; regno < MAX_BPF_REG; regno++)
			__mark_reg_not_init(env, regs + regno);
		return;
	}
	__mark_reg_known_zero(regs + regno);
}

static bool reg_is_pkt_pointer(const struct bpf_reg_state *reg)
{
	return type_is_pkt_pointer(reg->type);
}

static bool reg_is_pkt_pointer_any(const struct bpf_reg_state *reg)
{
	return reg_is_pkt_pointer(reg) ||
	       reg->type == PTR_TO_PACKET_END;
}

/* Unmodified PTR_TO_PACKET[_META,_END] register from ctx access. */
static bool reg_is_init_pkt_pointer(const struct bpf_reg_state *reg,
				    enum bpf_reg_type which)
{
	/* The register can already have a range from prior markings.
	 * This is fine as long as it hasn't been advanced from its
	 * origin.
	 */
	return reg->type == which &&
	       reg->id == 0 &&
	       reg->off == 0 &&
	       tnum_equals_const(reg->var_off, 0);
}

/* Reset the min/max bounds of a register */
static void __mark_reg_unbounded(struct bpf_reg_state *reg)
{
	reg->smin_value = S64_MIN;
	reg->smax_value = S64_MAX;
	reg->umin_value = 0;
	reg->umax_value = U64_MAX;

	reg->s32_min_value = S32_MIN;
	reg->s32_max_value = S32_MAX;
	reg->u32_min_value = 0;
	reg->u32_max_value = U32_MAX;
}

static void __mark_reg64_unbounded(struct bpf_reg_state *reg)
{
	reg->smin_value = S64_MIN;
	reg->smax_value = S64_MAX;
	reg->umin_value = 0;
	reg->umax_value = U64_MAX;
}

static void __mark_reg32_unbounded(struct bpf_reg_state *reg)
{
	reg->s32_min_value = S32_MIN;
	reg->s32_max_value = S32_MAX;
	reg->u32_min_value = 0;
	reg->u32_max_value = U32_MAX;
}

static void __update_reg32_bounds(struct bpf_reg_state *reg)
{
	struct tnum var32_off = tnum_subreg(reg->var_off);

	/* min signed is max(sign bit) | min(other bits) */
	reg->s32_min_value = max_t(s32, reg->s32_min_value,
			var32_off.value | (var32_off.mask & S32_MIN));
	/* max signed is min(sign bit) | max(other bits) */
	reg->s32_max_value = min_t(s32, reg->s32_max_value,
			var32_off.value | (var32_off.mask & S32_MAX));
	reg->u32_min_value = max_t(u32, reg->u32_min_value, (u32)var32_off.value);
	reg->u32_max_value = min(reg->u32_max_value,
				 (u32)(var32_off.value | var32_off.mask));
}

static void __update_reg64_bounds(struct bpf_reg_state *reg)
{
	/* min signed is max(sign bit) | min(other bits) */
	reg->smin_value = max_t(s64, reg->smin_value,
				reg->var_off.value | (reg->var_off.mask & S64_MIN));
	/* max signed is min(sign bit) | max(other bits) */
	reg->smax_value = min_t(s64, reg->smax_value,
				reg->var_off.value | (reg->var_off.mask & S64_MAX));
	reg->umin_value = max(reg->umin_value, reg->var_off.value);
	reg->umax_value = min(reg->umax_value,
			      reg->var_off.value | reg->var_off.mask);
}

static void __update_reg_bounds(struct bpf_reg_state *reg)
{
	__update_reg32_bounds(reg);
	__update_reg64_bounds(reg);
}

/* Uses signed min/max values to inform unsigned, and vice-versa */
static void __reg32_deduce_bounds(struct bpf_reg_state *reg)
{
	/* Learn sign from signed bounds.
	 * If we cannot cross the sign boundary, then signed and unsigned bounds
	 * are the same, so combine.  This works even in the negative case, e.g.
	 * -3 s<= x s<= -1 implies 0xf...fd u<= x u<= 0xf...ff.
	 */
	if (reg->s32_min_value >= 0 || reg->s32_max_value < 0) {
		reg->s32_min_value = reg->u32_min_value =
			max_t(u32, reg->s32_min_value, reg->u32_min_value);
		reg->s32_max_value = reg->u32_max_value =
			min_t(u32, reg->s32_max_value, reg->u32_max_value);
		return;
	}
	/* Learn sign from unsigned bounds.  Signed bounds cross the sign
	 * boundary, so we must be careful.
	 */
	if ((s32)reg->u32_max_value >= 0) {
		/* Positive.  We can't learn anything from the smin, but smax
		 * is positive, hence safe.
		 */
		reg->s32_min_value = reg->u32_min_value;
		reg->s32_max_value = reg->u32_max_value =
			min_t(u32, reg->s32_max_value, reg->u32_max_value);
	} else if ((s32)reg->u32_min_value < 0) {
		/* Negative.  We can't learn anything from the smax, but smin
		 * is negative, hence safe.
		 */
		reg->s32_min_value = reg->u32_min_value =
			max_t(u32, reg->s32_min_value, reg->u32_min_value);
		reg->s32_max_value = reg->u32_max_value;
	}
}

static void __reg64_deduce_bounds(struct bpf_reg_state *reg)
{
	/* Learn sign from signed bounds.
	 * If we cannot cross the sign boundary, then signed and unsigned bounds
	 * are the same, so combine.  This works even in the negative case, e.g.
	 * -3 s<= x s<= -1 implies 0xf...fd u<= x u<= 0xf...ff.
	 */
	if (reg->smin_value >= 0 || reg->smax_value < 0) {
		reg->smin_value = reg->umin_value = max_t(u64, reg->smin_value,
							  reg->umin_value);
		reg->smax_value = reg->umax_value = min_t(u64, reg->smax_value,
							  reg->umax_value);
		return;
	}
	/* Learn sign from unsigned bounds.  Signed bounds cross the sign
	 * boundary, so we must be careful.
	 */
	if ((s64)reg->umax_value >= 0) {
		/* Positive.  We can't learn anything from the smin, but smax
		 * is positive, hence safe.
		 */
		reg->smin_value = reg->umin_value;
		reg->smax_value = reg->umax_value = min_t(u64, reg->smax_value,
							  reg->umax_value);
	} else if ((s64)reg->umin_value < 0) {
		/* Negative.  We can't learn anything from the smax, but smin
		 * is negative, hence safe.
		 */
		reg->smin_value = reg->umin_value = max_t(u64, reg->smin_value,
							  reg->umin_value);
		reg->smax_value = reg->umax_value;
	}
}

static void __reg_deduce_bounds(struct bpf_reg_state *reg)
{
	__reg32_deduce_bounds(reg);
	__reg64_deduce_bounds(reg);
}

/* Attempts to improve var_off based on unsigned min/max information */
static void __reg_bound_offset(struct bpf_reg_state *reg)
{
	struct tnum var64_off = tnum_intersect(reg->var_off,
					       tnum_range(reg->umin_value,
							  reg->umax_value));
	struct tnum var32_off = tnum_intersect(tnum_subreg(reg->var_off),
						tnum_range(reg->u32_min_value,
							   reg->u32_max_value));

	reg->var_off = tnum_or(tnum_clear_subreg(var64_off), var32_off);
}

static void __reg_assign_32_into_64(struct bpf_reg_state *reg)
{
	reg->umin_value = reg->u32_min_value;
	reg->umax_value = reg->u32_max_value;
	/* Attempt to pull 32-bit signed bounds into 64-bit bounds
	 * but must be positive otherwise set to worse case bounds
	 * and refine later from tnum.
	 */
	if (reg->s32_min_value >= 0 && reg->s32_max_value >= 0)
		reg->smax_value = reg->s32_max_value;
	else
		reg->smax_value = U32_MAX;
	if (reg->s32_min_value >= 0)
		reg->smin_value = reg->s32_min_value;
	else
		reg->smin_value = 0;
}

static void __reg_combine_32_into_64(struct bpf_reg_state *reg)
{
	/* special case when 64-bit register has upper 32-bit register
	 * zeroed. Typically happens after zext or <<32, >>32 sequence
	 * allowing us to use 32-bit bounds directly,
	 */
	if (tnum_equals_const(tnum_clear_subreg(reg->var_off), 0)) {
		__reg_assign_32_into_64(reg);
	} else {
		/* Otherwise the best we can do is push lower 32bit known and
		 * unknown bits into register (var_off set from jmp logic)
		 * then learn as much as possible from the 64-bit tnum
		 * known and unknown bits. The previous smin/smax bounds are
		 * invalid here because of jmp32 compare so mark them unknown
		 * so they do not impact tnum bounds calculation.
		 */
		__mark_reg64_unbounded(reg);
		__update_reg_bounds(reg);
	}

	/* Intersecting with the old var_off might have improved our bounds
	 * slightly.  e.g. if umax was 0x7f...f and var_off was (0; 0xf...fc),
	 * then new var_off is (0; 0x7f...fc) which improves our umax.
	 */
	__reg_deduce_bounds(reg);
	__reg_bound_offset(reg);
	__update_reg_bounds(reg);
}

static bool __reg64_bound_s32(s64 a)
{
	return a > S32_MIN && a < S32_MAX;
}

static bool __reg64_bound_u32(u64 a)
{
	if (a > U32_MIN && a < U32_MAX)
		return true;
	return false;
}

static void __reg_combine_64_into_32(struct bpf_reg_state *reg)
{
	__mark_reg32_unbounded(reg);

	if (__reg64_bound_s32(reg->smin_value) && __reg64_bound_s32(reg->smax_value)) {
		reg->s32_min_value = (s32)reg->smin_value;
		reg->s32_max_value = (s32)reg->smax_value;
	}
	if (__reg64_bound_u32(reg->umin_value))
		reg->u32_min_value = (u32)reg->umin_value;
	if (__reg64_bound_u32(reg->umax_value))
		reg->u32_max_value = (u32)reg->umax_value;

	/* Intersecting with the old var_off might have improved our bounds
	 * slightly.  e.g. if umax was 0x7f...f and var_off was (0; 0xf...fc),
	 * then new var_off is (0; 0x7f...fc) which improves our umax.
	 */
	__reg_deduce_bounds(reg);
	__reg_bound_offset(reg);
	__update_reg_bounds(reg);
}

/* Mark a register as having a completely unknown (scalar) value. */
static void __mark_reg_unknown(const struct bpf_verifier_env *env,
			       struct bpf_reg_state *reg)
{
	/*
	 * Clear type, id, off, and union(map_ptr, range) and
	 * padding between 'type' and union
	 */
	memset(reg, 0, offsetof(struct bpf_reg_state, var_off));
	reg->type = SCALAR_VALUE;
	reg->var_off = tnum_unknown;
	reg->frameno = 0;
	reg->precise = env->subprog_cnt > 1 || !env->bpf_capable;
	__mark_reg_unbounded(reg);
}

static void mark_reg_unknown(struct bpf_verifier_env *env,
			     struct bpf_reg_state *regs, u32 regno)
{
	if (WARN_ON(regno >= MAX_BPF_REG)) {
		verbose(env, "mark_reg_unknown(regs, %u)\n", regno);
		/* Something bad happened, let's kill all regs except FP */
		for (regno = 0; regno < BPF_REG_FP; regno++)
			__mark_reg_not_init(env, regs + regno);
		return;
	}
	__mark_reg_unknown(env, regs + regno);
}

static void __mark_reg_not_init(const struct bpf_verifier_env *env,
				struct bpf_reg_state *reg)
{
	__mark_reg_unknown(env, reg);
	reg->type = NOT_INIT;
}

static void mark_reg_not_init(struct bpf_verifier_env *env,
			      struct bpf_reg_state *regs, u32 regno)
{
	if (WARN_ON(regno >= MAX_BPF_REG)) {
		verbose(env, "mark_reg_not_init(regs, %u)\n", regno);
		/* Something bad happened, let's kill all regs except FP */
		for (regno = 0; regno < BPF_REG_FP; regno++)
			__mark_reg_not_init(env, regs + regno);
		return;
	}
	__mark_reg_not_init(env, regs + regno);
}

static void mark_btf_ld_reg(struct bpf_verifier_env *env,
			    struct bpf_reg_state *regs, u32 regno,
			    enum bpf_reg_type reg_type, u32 btf_id)
{
	if (reg_type == SCALAR_VALUE) {
		mark_reg_unknown(env, regs, regno);
		return;
	}
	mark_reg_known_zero(env, regs, regno);
	regs[regno].type = PTR_TO_BTF_ID;
	regs[regno].btf_id = btf_id;
}

#define DEF_NOT_SUBREG	(0)
static void init_reg_state(struct bpf_verifier_env *env,
			   struct bpf_func_state *state)
{
	struct bpf_reg_state *regs = state->regs;
	int i;

	for (i = 0; i < MAX_BPF_REG; i++) {
		mark_reg_not_init(env, regs, i);
		regs[i].live = REG_LIVE_NONE;
		regs[i].parent = NULL;
		regs[i].subreg_def = DEF_NOT_SUBREG;
	}

	/* frame pointer */
	regs[BPF_REG_FP].type = PTR_TO_STACK;
	mark_reg_known_zero(env, regs, BPF_REG_FP);
	regs[BPF_REG_FP].frameno = state->frameno;
}

#define BPF_MAIN_FUNC (-1)
static void init_func_state(struct bpf_verifier_env *env,
			    struct bpf_func_state *state,
			    int callsite, int frameno, int subprogno)
{
	state->callsite = callsite;
	state->frameno = frameno;
	state->subprogno = subprogno;
	init_reg_state(env, state);
}

enum reg_arg_type {
	SRC_OP,		/* register is used as source operand */
	DST_OP,		/* register is used as destination operand */
	DST_OP_NO_MARK	/* same as above, check only, don't mark */
};

static int cmp_subprogs(const void *a, const void *b)
{
	return ((struct bpf_subprog_info *)a)->start -
	       ((struct bpf_subprog_info *)b)->start;
}

static int find_subprog(struct bpf_verifier_env *env, int off)
{
	struct bpf_subprog_info *p;

	p = bsearch(&off, env->subprog_info, env->subprog_cnt,
		    sizeof(env->subprog_info[0]), cmp_subprogs);
	if (!p)
		return -ENOENT;
	return p - env->subprog_info;

}

static int add_subprog(struct bpf_verifier_env *env, int off)
{
	int insn_cnt = env->prog->len;
	int ret;

	if (off >= insn_cnt || off < 0) {
		verbose(env, "call to invalid destination\n");
		return -EINVAL;
	}
	ret = find_subprog(env, off);
	if (ret >= 0)
		return 0;
	if (env->subprog_cnt >= BPF_MAX_SUBPROGS) {
		verbose(env, "too many subprograms\n");
		return -E2BIG;
	}
	env->subprog_info[env->subprog_cnt++].start = off;
	sort(env->subprog_info, env->subprog_cnt,
	     sizeof(env->subprog_info[0]), cmp_subprogs, NULL);
	return 0;
}

static int check_subprogs(struct bpf_verifier_env *env)
{
	int i, ret, subprog_start, subprog_end, off, cur_subprog = 0;
	struct bpf_subprog_info *subprog = env->subprog_info;
	struct bpf_insn *insn = env->prog->insnsi;
	int insn_cnt = env->prog->len;

	/* Add entry function. */
	ret = add_subprog(env, 0);
	if (ret < 0)
		return ret;

	/* determine subprog starts. The end is one before the next starts */
	for (i = 0; i < insn_cnt; i++) {
		if (insn[i].code != (BPF_JMP | BPF_CALL))
			continue;
		if (insn[i].src_reg != BPF_PSEUDO_CALL)
			continue;
		if (!env->bpf_capable) {
			verbose(env,
				"function calls to other bpf functions are allowed for CAP_BPF and CAP_SYS_ADMIN\n");
			return -EPERM;
		}
		ret = add_subprog(env, i + insn[i].imm + 1);
		if (ret < 0)
			return ret;
	}

	/* Add a fake 'exit' subprog which could simplify subprog iteration
	 * logic. 'subprog_cnt' should not be increased.
	 */
	subprog[env->subprog_cnt].start = insn_cnt;

	if (env->log.level & BPF_LOG_LEVEL2)
		for (i = 0; i < env->subprog_cnt; i++)
			verbose(env, "func#%d @%d\n", i, subprog[i].start);

	/* now check that all jumps are within the same subprog */
	subprog_start = subprog[cur_subprog].start;
	subprog_end = subprog[cur_subprog + 1].start;
	for (i = 0; i < insn_cnt; i++) {
		u8 code = insn[i].code;

		if (code == (BPF_JMP | BPF_CALL) &&
		    insn[i].imm == BPF_FUNC_tail_call &&
		    insn[i].src_reg != BPF_PSEUDO_CALL)
			subprog[cur_subprog].has_tail_call = true;
		if (BPF_CLASS(code) == BPF_LD &&
		    (BPF_MODE(code) == BPF_ABS || BPF_MODE(code) == BPF_IND))
			subprog[cur_subprog].has_ld_abs = true;
		if (BPF_CLASS(code) != BPF_JMP && BPF_CLASS(code) != BPF_JMP32)
			goto next;
		if (BPF_OP(code) == BPF_EXIT || BPF_OP(code) == BPF_CALL)
			goto next;
		off = i + insn[i].off + 1;
		if (off < subprog_start || off >= subprog_end) {
			verbose(env, "jump out of range from insn %d to %d\n", i, off);
			return -EINVAL;
		}
next:
		if (i == subprog_end - 1) {
			/* to avoid fall-through from one subprog into another
			 * the last insn of the subprog should be either exit
			 * or unconditional jump back
			 */
			if (code != (BPF_JMP | BPF_EXIT) &&
			    code != (BPF_JMP | BPF_JA)) {
				verbose(env, "last insn is not an exit or jmp\n");
				return -EINVAL;
			}
			subprog_start = subprog_end;
			cur_subprog++;
			if (cur_subprog < env->subprog_cnt)
				subprog_end = subprog[cur_subprog + 1].start;
		}
	}
	return 0;
}

/* Parentage chain of this register (or stack slot) should take care of all
 * issues like callee-saved registers, stack slot allocation time, etc.
 */
static int mark_reg_read(struct bpf_verifier_env *env,
			 const struct bpf_reg_state *state,
			 struct bpf_reg_state *parent, u8 flag)
{
	bool writes = parent == state->parent; /* Observe write marks */
	int cnt = 0;

	while (parent) {
		/* if read wasn't screened by an earlier write ... */
		if (writes && state->live & REG_LIVE_WRITTEN)
			break;
		if (parent->live & REG_LIVE_DONE) {
			verbose(env, "verifier BUG type %s var_off %lld off %d\n",
				reg_type_str[parent->type],
				parent->var_off.value, parent->off);
			return -EFAULT;
		}
		/* The first condition is more likely to be true than the
		 * second, checked it first.
		 */
		if ((parent->live & REG_LIVE_READ) == flag ||
		    parent->live & REG_LIVE_READ64)
			/* The parentage chain never changes and
			 * this parent was already marked as LIVE_READ.
			 * There is no need to keep walking the chain again and
			 * keep re-marking all parents as LIVE_READ.
			 * This case happens when the same register is read
			 * multiple times without writes into it in-between.
			 * Also, if parent has the stronger REG_LIVE_READ64 set,
			 * then no need to set the weak REG_LIVE_READ32.
			 */
			break;
		/* ... then we depend on parent's value */
		parent->live |= flag;
		/* REG_LIVE_READ64 overrides REG_LIVE_READ32. */
		if (flag == REG_LIVE_READ64)
			parent->live &= ~REG_LIVE_READ32;
		state = parent;
		parent = state->parent;
		writes = true;
		cnt++;
	}

	if (env->longest_mark_read_walk < cnt)
		env->longest_mark_read_walk = cnt;
	return 0;
}

/* This function is supposed to be used by the following 32-bit optimization
 * code only. It returns TRUE if the source or destination register operates
 * on 64-bit, otherwise return FALSE.
 */
static bool is_reg64(struct bpf_verifier_env *env, struct bpf_insn *insn,
		     u32 regno, struct bpf_reg_state *reg, enum reg_arg_type t)
{
	u8 code, class, op;

	code = insn->code;
	class = BPF_CLASS(code);
	op = BPF_OP(code);
	if (class == BPF_JMP) {
		/* BPF_EXIT for "main" will reach here. Return TRUE
		 * conservatively.
		 */
		if (op == BPF_EXIT)
			return true;
		if (op == BPF_CALL) {
			/* BPF to BPF call will reach here because of marking
			 * caller saved clobber with DST_OP_NO_MARK for which we
			 * don't care the register def because they are anyway
			 * marked as NOT_INIT already.
			 */
			if (insn->src_reg == BPF_PSEUDO_CALL)
				return false;
			/* Helper call will reach here because of arg type
			 * check, conservatively return TRUE.
			 */
			if (t == SRC_OP)
				return true;

			return false;
		}
	}

	if (class == BPF_ALU64 || class == BPF_JMP ||
	    /* BPF_END always use BPF_ALU class. */
	    (class == BPF_ALU && op == BPF_END && insn->imm == 64))
		return true;

	if (class == BPF_ALU || class == BPF_JMP32)
		return false;

	if (class == BPF_LDX) {
		if (t != SRC_OP)
			return BPF_SIZE(code) == BPF_DW;
		/* LDX source must be ptr. */
		return true;
	}

	if (class == BPF_STX) {
		if (reg->type != SCALAR_VALUE)
			return true;
		return BPF_SIZE(code) == BPF_DW;
	}

	if (class == BPF_LD) {
		u8 mode = BPF_MODE(code);

		/* LD_IMM64 */
		if (mode == BPF_IMM)
			return true;

		/* Both LD_IND and LD_ABS return 32-bit data. */
		if (t != SRC_OP)
			return  false;

		/* Implicit ctx ptr. */
		if (regno == BPF_REG_6)
			return true;

		/* Explicit source could be any width. */
		return true;
	}

	if (class == BPF_ST)
		/* The only source register for BPF_ST is a ptr. */
		return true;

	/* Conservatively return true at default. */
	return true;
}

/* Return TRUE if INSN doesn't have explicit value define. */
static bool insn_no_def(struct bpf_insn *insn)
{
	u8 class = BPF_CLASS(insn->code);

	return (class == BPF_JMP || class == BPF_JMP32 ||
		class == BPF_STX || class == BPF_ST);
}

/* Return TRUE if INSN has defined any 32-bit value explicitly. */
static bool insn_has_def32(struct bpf_verifier_env *env, struct bpf_insn *insn)
{
	if (insn_no_def(insn))
		return false;

	return !is_reg64(env, insn, insn->dst_reg, NULL, DST_OP);
}

static void mark_insn_zext(struct bpf_verifier_env *env,
			   struct bpf_reg_state *reg)
{
	s32 def_idx = reg->subreg_def;

	if (def_idx == DEF_NOT_SUBREG)
		return;

	env->insn_aux_data[def_idx - 1].zext_dst = true;
	/* The dst will be zero extended, so won't be sub-register anymore. */
	reg->subreg_def = DEF_NOT_SUBREG;
}

static int check_reg_arg(struct bpf_verifier_env *env, u32 regno,
			 enum reg_arg_type t)
{
	struct bpf_verifier_state *vstate = env->cur_state;
	struct bpf_func_state *state = vstate->frame[vstate->curframe];
	struct bpf_insn *insn = env->prog->insnsi + env->insn_idx;
	struct bpf_reg_state *reg, *regs = state->regs;
	bool rw64;

	if (regno >= MAX_BPF_REG) {
		verbose(env, "R%d is invalid\n", regno);
		return -EINVAL;
	}

	reg = &regs[regno];
	rw64 = is_reg64(env, insn, regno, reg, t);
	if (t == SRC_OP) {
		/* check whether register used as source operand can be read */
		if (reg->type == NOT_INIT) {
			verbose(env, "R%d !read_ok\n", regno);
			return -EACCES;
		}
		/* We don't need to worry about FP liveness because it's read-only */
		if (regno == BPF_REG_FP)
			return 0;

		if (rw64)
			mark_insn_zext(env, reg);

		return mark_reg_read(env, reg, reg->parent,
				     rw64 ? REG_LIVE_READ64 : REG_LIVE_READ32);
	} else {
		/* check whether register used as dest operand can be written to */
		if (regno == BPF_REG_FP) {
			verbose(env, "frame pointer is read only\n");
			return -EACCES;
		}
		reg->live |= REG_LIVE_WRITTEN;
		reg->subreg_def = rw64 ? DEF_NOT_SUBREG : env->insn_idx + 1;
		if (t == DST_OP)
			mark_reg_unknown(env, regs, regno);
	}
	return 0;
}

/* for any branch, call, exit record the history of jmps in the given state */
static int push_jmp_history(struct bpf_verifier_env *env,
			    struct bpf_verifier_state *cur)
{
	u32 cnt = cur->jmp_history_cnt;
	struct bpf_idx_pair *p;

	cnt++;
	p = krealloc(cur->jmp_history, cnt * sizeof(*p), GFP_USER);
	if (!p)
		return -ENOMEM;
	p[cnt - 1].idx = env->insn_idx;
	p[cnt - 1].prev_idx = env->prev_insn_idx;
	cur->jmp_history = p;
	cur->jmp_history_cnt = cnt;
	return 0;
}

/* Backtrack one insn at a time. If idx is not at the top of recorded
 * history then previous instruction came from straight line execution.
 */
static int get_prev_insn_idx(struct bpf_verifier_state *st, int i,
			     u32 *history)
{
	u32 cnt = *history;

	if (cnt && st->jmp_history[cnt - 1].idx == i) {
		i = st->jmp_history[cnt - 1].prev_idx;
		(*history)--;
	} else {
		i--;
	}
	return i;
}

/* For given verifier state backtrack_insn() is called from the last insn to
 * the first insn. Its purpose is to compute a bitmask of registers and
 * stack slots that needs precision in the parent verifier state.
 */
static int backtrack_insn(struct bpf_verifier_env *env, int idx,
			  u32 *reg_mask, u64 *stack_mask)
{
	const struct bpf_insn_cbs cbs = {
		.cb_print	= verbose,
		.private_data	= env,
	};
	struct bpf_insn *insn = env->prog->insnsi + idx;
	u8 class = BPF_CLASS(insn->code);
	u8 opcode = BPF_OP(insn->code);
	u8 mode = BPF_MODE(insn->code);
	u32 dreg = 1u << insn->dst_reg;
	u32 sreg = 1u << insn->src_reg;
	u32 spi;

	if (insn->code == 0)
		return 0;
	if (env->log.level & BPF_LOG_LEVEL) {
		verbose(env, "regs=%x stack=%llx before ", *reg_mask, *stack_mask);
		verbose(env, "%d: ", idx);
		print_bpf_insn(&cbs, insn, env->allow_ptr_leaks);
	}

	if (class == BPF_ALU || class == BPF_ALU64) {
		if (!(*reg_mask & dreg))
			return 0;
		if (opcode == BPF_MOV) {
			if (BPF_SRC(insn->code) == BPF_X) {
				/* dreg = sreg
				 * dreg needs precision after this insn
				 * sreg needs precision before this insn
				 */
				*reg_mask &= ~dreg;
				*reg_mask |= sreg;
			} else {
				/* dreg = K
				 * dreg needs precision after this insn.
				 * Corresponding register is already marked
				 * as precise=true in this verifier state.
				 * No further markings in parent are necessary
				 */
				*reg_mask &= ~dreg;
			}
		} else {
			if (BPF_SRC(insn->code) == BPF_X) {
				/* dreg += sreg
				 * both dreg and sreg need precision
				 * before this insn
				 */
				*reg_mask |= sreg;
			} /* else dreg += K
			   * dreg still needs precision before this insn
			   */
		}
	} else if (class == BPF_LDX) {
		if (!(*reg_mask & dreg))
			return 0;
		*reg_mask &= ~dreg;

		/* scalars can only be spilled into stack w/o losing precision.
		 * Load from any other memory can be zero extended.
		 * The desire to keep that precision is already indicated
		 * by 'precise' mark in corresponding register of this state.
		 * No further tracking necessary.
		 */
		if (insn->src_reg != BPF_REG_FP)
			return 0;
		if (BPF_SIZE(insn->code) != BPF_DW)
			return 0;

		/* dreg = *(u64 *)[fp - off] was a fill from the stack.
		 * that [fp - off] slot contains scalar that needs to be
		 * tracked with precision
		 */
		spi = (-insn->off - 1) / BPF_REG_SIZE;
		if (spi >= 64) {
			verbose(env, "BUG spi %d\n", spi);
			WARN_ONCE(1, "verifier backtracking bug");
			return -EFAULT;
		}
		*stack_mask |= 1ull << spi;
	} else if (class == BPF_STX || class == BPF_ST) {
		if (*reg_mask & dreg)
			/* stx & st shouldn't be using _scalar_ dst_reg
			 * to access memory. It means backtracking
			 * encountered a case of pointer subtraction.
			 */
			return -ENOTSUPP;
		/* scalars can only be spilled into stack */
		if (insn->dst_reg != BPF_REG_FP)
			return 0;
		if (BPF_SIZE(insn->code) != BPF_DW)
			return 0;
		spi = (-insn->off - 1) / BPF_REG_SIZE;
		if (spi >= 64) {
			verbose(env, "BUG spi %d\n", spi);
			WARN_ONCE(1, "verifier backtracking bug");
			return -EFAULT;
		}
		if (!(*stack_mask & (1ull << spi)))
			return 0;
		*stack_mask &= ~(1ull << spi);
		if (class == BPF_STX)
			*reg_mask |= sreg;
	} else if (class == BPF_JMP || class == BPF_JMP32) {
		if (opcode == BPF_CALL) {
			if (insn->src_reg == BPF_PSEUDO_CALL)
				return -ENOTSUPP;
			/* regular helper call sets R0 */
			*reg_mask &= ~1;
			if (*reg_mask & 0x3f) {
				/* if backtracing was looking for registers R1-R5
				 * they should have been found already.
				 */
				verbose(env, "BUG regs %x\n", *reg_mask);
				WARN_ONCE(1, "verifier backtracking bug");
				return -EFAULT;
			}
		} else if (opcode == BPF_EXIT) {
			return -ENOTSUPP;
		}
	} else if (class == BPF_LD) {
		if (!(*reg_mask & dreg))
			return 0;
		*reg_mask &= ~dreg;
		/* It's ld_imm64 or ld_abs or ld_ind.
		 * For ld_imm64 no further tracking of precision
		 * into parent is necessary
		 */
		if (mode == BPF_IND || mode == BPF_ABS)
			/* to be analyzed */
			return -ENOTSUPP;
	}
	return 0;
}

/* the scalar precision tracking algorithm:
 * . at the start all registers have precise=false.
 * . scalar ranges are tracked as normal through alu and jmp insns.
 * . once precise value of the scalar register is used in:
 *   .  ptr + scalar alu
 *   . if (scalar cond K|scalar)
 *   .  helper_call(.., scalar, ...) where ARG_CONST is expected
 *   backtrack through the verifier states and mark all registers and
 *   stack slots with spilled constants that these scalar regisers
 *   should be precise.
 * . during state pruning two registers (or spilled stack slots)
 *   are equivalent if both are not precise.
 *
 * Note the verifier cannot simply walk register parentage chain,
 * since many different registers and stack slots could have been
 * used to compute single precise scalar.
 *
 * The approach of starting with precise=true for all registers and then
 * backtrack to mark a register as not precise when the verifier detects
 * that program doesn't care about specific value (e.g., when helper
 * takes register as ARG_ANYTHING parameter) is not safe.
 *
 * It's ok to walk single parentage chain of the verifier states.
 * It's possible that this backtracking will go all the way till 1st insn.
 * All other branches will be explored for needing precision later.
 *
 * The backtracking needs to deal with cases like:
 *   R8=map_value(id=0,off=0,ks=4,vs=1952,imm=0) R9_w=map_value(id=0,off=40,ks=4,vs=1952,imm=0)
 * r9 -= r8
 * r5 = r9
 * if r5 > 0x79f goto pc+7
 *    R5_w=inv(id=0,umax_value=1951,var_off=(0x0; 0x7ff))
 * r5 += 1
 * ...
 * call bpf_perf_event_output#25
 *   where .arg5_type = ARG_CONST_SIZE_OR_ZERO
 *
 * and this case:
 * r6 = 1
 * call foo // uses callee's r6 inside to compute r0
 * r0 += r6
 * if r0 == 0 goto
 *
 * to track above reg_mask/stack_mask needs to be independent for each frame.
 *
 * Also if parent's curframe > frame where backtracking started,
 * the verifier need to mark registers in both frames, otherwise callees
 * may incorrectly prune callers. This is similar to
 * commit 7640ead93924 ("bpf: verifier: make sure callees don't prune with caller differences")
 *
 * For now backtracking falls back into conservative marking.
 */
static void mark_all_scalars_precise(struct bpf_verifier_env *env,
				     struct bpf_verifier_state *st)
{
	struct bpf_func_state *func;
	struct bpf_reg_state *reg;
	int i, j;

	/* big hammer: mark all scalars precise in this path.
	 * pop_stack may still get !precise scalars.
	 */
	for (; st; st = st->parent)
		for (i = 0; i <= st->curframe; i++) {
			func = st->frame[i];
			for (j = 0; j < BPF_REG_FP; j++) {
				reg = &func->regs[j];
				if (reg->type != SCALAR_VALUE)
					continue;
				reg->precise = true;
			}
			for (j = 0; j < func->allocated_stack / BPF_REG_SIZE; j++) {
				if (func->stack[j].slot_type[0] != STACK_SPILL)
					continue;
				reg = &func->stack[j].spilled_ptr;
				if (reg->type != SCALAR_VALUE)
					continue;
				reg->precise = true;
			}
		}
}

static int __mark_chain_precision(struct bpf_verifier_env *env, int regno,
				  int spi)
{
	struct bpf_verifier_state *st = env->cur_state;
	int first_idx = st->first_insn_idx;
	int last_idx = env->insn_idx;
	struct bpf_func_state *func;
	struct bpf_reg_state *reg;
	u32 reg_mask = regno >= 0 ? 1u << regno : 0;
	u64 stack_mask = spi >= 0 ? 1ull << spi : 0;
	bool skip_first = true;
	bool new_marks = false;
	int i, err;

	if (!env->bpf_capable)
		return 0;

	func = st->frame[st->curframe];
	if (regno >= 0) {
		reg = &func->regs[regno];
		if (reg->type != SCALAR_VALUE) {
			WARN_ONCE(1, "backtracing misuse");
			return -EFAULT;
		}
		if (!reg->precise)
			new_marks = true;
		else
			reg_mask = 0;
		reg->precise = true;
	}

	while (spi >= 0) {
		if (func->stack[spi].slot_type[0] != STACK_SPILL) {
			stack_mask = 0;
			break;
		}
		reg = &func->stack[spi].spilled_ptr;
		if (reg->type != SCALAR_VALUE) {
			stack_mask = 0;
			break;
		}
		if (!reg->precise)
			new_marks = true;
		else
			stack_mask = 0;
		reg->precise = true;
		break;
	}

	if (!new_marks)
		return 0;
	if (!reg_mask && !stack_mask)
		return 0;
	for (;;) {
		DECLARE_BITMAP(mask, 64);
		u32 history = st->jmp_history_cnt;

		if (env->log.level & BPF_LOG_LEVEL)
			verbose(env, "last_idx %d first_idx %d\n", last_idx, first_idx);
		for (i = last_idx;;) {
			if (skip_first) {
				err = 0;
				skip_first = false;
			} else {
				err = backtrack_insn(env, i, &reg_mask, &stack_mask);
			}
			if (err == -ENOTSUPP) {
				mark_all_scalars_precise(env, st);
				return 0;
			} else if (err) {
				return err;
			}
			if (!reg_mask && !stack_mask)
				/* Found assignment(s) into tracked register in this state.
				 * Since this state is already marked, just return.
				 * Nothing to be tracked further in the parent state.
				 */
				return 0;
			if (i == first_idx)
				break;
			i = get_prev_insn_idx(st, i, &history);
			if (i >= env->prog->len) {
				/* This can happen if backtracking reached insn 0
				 * and there are still reg_mask or stack_mask
				 * to backtrack.
				 * It means the backtracking missed the spot where
				 * particular register was initialized with a constant.
				 */
				verbose(env, "BUG backtracking idx %d\n", i);
				WARN_ONCE(1, "verifier backtracking bug");
				return -EFAULT;
			}
		}
		st = st->parent;
		if (!st)
			break;

		new_marks = false;
		func = st->frame[st->curframe];
		bitmap_from_u64(mask, reg_mask);
		for_each_set_bit(i, mask, 32) {
			reg = &func->regs[i];
			if (reg->type != SCALAR_VALUE) {
				reg_mask &= ~(1u << i);
				continue;
			}
			if (!reg->precise)
				new_marks = true;
			reg->precise = true;
		}

		bitmap_from_u64(mask, stack_mask);
		for_each_set_bit(i, mask, 64) {
			if (i >= func->allocated_stack / BPF_REG_SIZE) {
				/* the sequence of instructions:
				 * 2: (bf) r3 = r10
				 * 3: (7b) *(u64 *)(r3 -8) = r0
				 * 4: (79) r4 = *(u64 *)(r10 -8)
				 * doesn't contain jmps. It's backtracked
				 * as a single block.
				 * During backtracking insn 3 is not recognized as
				 * stack access, so at the end of backtracking
				 * stack slot fp-8 is still marked in stack_mask.
				 * However the parent state may not have accessed
				 * fp-8 and it's "unallocated" stack space.
				 * In such case fallback to conservative.
				 */
				mark_all_scalars_precise(env, st);
				return 0;
			}

			if (func->stack[i].slot_type[0] != STACK_SPILL) {
				stack_mask &= ~(1ull << i);
				continue;
			}
			reg = &func->stack[i].spilled_ptr;
			if (reg->type != SCALAR_VALUE) {
				stack_mask &= ~(1ull << i);
				continue;
			}
			if (!reg->precise)
				new_marks = true;
			reg->precise = true;
		}
		if (env->log.level & BPF_LOG_LEVEL) {
			print_verifier_state(env, func);
			verbose(env, "parent %s regs=%x stack=%llx marks\n",
				new_marks ? "didn't have" : "already had",
				reg_mask, stack_mask);
		}

		if (!reg_mask && !stack_mask)
			break;
		if (!new_marks)
			break;

		last_idx = st->last_insn_idx;
		first_idx = st->first_insn_idx;
	}
	return 0;
}

static int mark_chain_precision(struct bpf_verifier_env *env, int regno)
{
	return __mark_chain_precision(env, regno, -1);
}

static int mark_chain_precision_stack(struct bpf_verifier_env *env, int spi)
{
	return __mark_chain_precision(env, -1, spi);
}

static bool is_spillable_regtype(enum bpf_reg_type type)
{
	switch (type) {
	case PTR_TO_MAP_VALUE:
	case PTR_TO_MAP_VALUE_OR_NULL:
	case PTR_TO_STACK:
	case PTR_TO_CTX:
	case PTR_TO_PACKET:
	case PTR_TO_PACKET_META:
	case PTR_TO_PACKET_END:
	case PTR_TO_FLOW_KEYS:
	case CONST_PTR_TO_MAP:
	case PTR_TO_SOCKET:
	case PTR_TO_SOCKET_OR_NULL:
	case PTR_TO_SOCK_COMMON:
	case PTR_TO_SOCK_COMMON_OR_NULL:
	case PTR_TO_TCP_SOCK:
	case PTR_TO_TCP_SOCK_OR_NULL:
	case PTR_TO_XDP_SOCK:
	case PTR_TO_BTF_ID:
	case PTR_TO_BTF_ID_OR_NULL:
	case PTR_TO_RDONLY_BUF:
	case PTR_TO_RDONLY_BUF_OR_NULL:
	case PTR_TO_RDWR_BUF:
	case PTR_TO_RDWR_BUF_OR_NULL:
	case PTR_TO_PERCPU_BTF_ID:
<<<<<<< HEAD
=======
	case PTR_TO_MEM:
	case PTR_TO_MEM_OR_NULL:
>>>>>>> c70595ea
		return true;
	default:
		return false;
	}
}

/* Does this register contain a constant zero? */
static bool register_is_null(struct bpf_reg_state *reg)
{
	return reg->type == SCALAR_VALUE && tnum_equals_const(reg->var_off, 0);
}

static bool register_is_const(struct bpf_reg_state *reg)
{
	return reg->type == SCALAR_VALUE && tnum_is_const(reg->var_off);
}

static bool __is_scalar_unbounded(struct bpf_reg_state *reg)
{
	return tnum_is_unknown(reg->var_off) &&
	       reg->smin_value == S64_MIN && reg->smax_value == S64_MAX &&
	       reg->umin_value == 0 && reg->umax_value == U64_MAX &&
	       reg->s32_min_value == S32_MIN && reg->s32_max_value == S32_MAX &&
	       reg->u32_min_value == 0 && reg->u32_max_value == U32_MAX;
}

static bool register_is_bounded(struct bpf_reg_state *reg)
{
	return reg->type == SCALAR_VALUE && !__is_scalar_unbounded(reg);
}

static bool __is_pointer_value(bool allow_ptr_leaks,
			       const struct bpf_reg_state *reg)
{
	if (allow_ptr_leaks)
		return false;

	return reg->type != SCALAR_VALUE;
}

static void save_register_state(struct bpf_func_state *state,
				int spi, struct bpf_reg_state *reg)
{
	int i;

	state->stack[spi].spilled_ptr = *reg;
	state->stack[spi].spilled_ptr.live |= REG_LIVE_WRITTEN;

	for (i = 0; i < BPF_REG_SIZE; i++)
		state->stack[spi].slot_type[i] = STACK_SPILL;
}

/* check_stack_read/write functions track spill/fill of registers,
 * stack boundary and alignment are checked in check_mem_access()
 */
static int check_stack_write(struct bpf_verifier_env *env,
			     struct bpf_func_state *state, /* func where register points to */
			     int off, int size, int value_regno, int insn_idx)
{
	struct bpf_func_state *cur; /* state of the current function */
	int i, slot = -off - 1, spi = slot / BPF_REG_SIZE, err;
	u32 dst_reg = env->prog->insnsi[insn_idx].dst_reg;
	struct bpf_reg_state *reg = NULL;

	err = realloc_func_state(state, round_up(slot + 1, BPF_REG_SIZE),
				 state->acquired_refs, true);
	if (err)
		return err;
	/* caller checked that off % size == 0 and -MAX_BPF_STACK <= off < 0,
	 * so it's aligned access and [off, off + size) are within stack limits
	 */
	if (!env->allow_ptr_leaks &&
	    state->stack[spi].slot_type[0] == STACK_SPILL &&
	    size != BPF_REG_SIZE) {
		verbose(env, "attempt to corrupt spilled pointer on stack\n");
		return -EACCES;
	}

	cur = env->cur_state->frame[env->cur_state->curframe];
	if (value_regno >= 0)
		reg = &cur->regs[value_regno];

	if (reg && size == BPF_REG_SIZE && register_is_bounded(reg) &&
	    !register_is_null(reg) && env->bpf_capable) {
		if (dst_reg != BPF_REG_FP) {
			/* The backtracking logic can only recognize explicit
			 * stack slot address like [fp - 8]. Other spill of
			 * scalar via different register has to be conervative.
			 * Backtrack from here and mark all registers as precise
			 * that contributed into 'reg' being a constant.
			 */
			err = mark_chain_precision(env, value_regno);
			if (err)
				return err;
		}
		save_register_state(state, spi, reg);
	} else if (reg && is_spillable_regtype(reg->type)) {
		/* register containing pointer is being spilled into stack */
		if (size != BPF_REG_SIZE) {
			verbose_linfo(env, insn_idx, "; ");
			verbose(env, "invalid size of register spill\n");
			return -EACCES;
		}

		if (state != cur && reg->type == PTR_TO_STACK) {
			verbose(env, "cannot spill pointers to stack into stack frame of the caller\n");
			return -EINVAL;
		}

		if (!env->bypass_spec_v4) {
			bool sanitize = false;

			if (state->stack[spi].slot_type[0] == STACK_SPILL &&
			    register_is_const(&state->stack[spi].spilled_ptr))
				sanitize = true;
			for (i = 0; i < BPF_REG_SIZE; i++)
				if (state->stack[spi].slot_type[i] == STACK_MISC) {
					sanitize = true;
					break;
				}
			if (sanitize) {
				int *poff = &env->insn_aux_data[insn_idx].sanitize_stack_off;
				int soff = (-spi - 1) * BPF_REG_SIZE;

				/* detected reuse of integer stack slot with a pointer
				 * which means either llvm is reusing stack slot or
				 * an attacker is trying to exploit CVE-2018-3639
				 * (speculative store bypass)
				 * Have to sanitize that slot with preemptive
				 * store of zero.
				 */
				if (*poff && *poff != soff) {
					/* disallow programs where single insn stores
					 * into two different stack slots, since verifier
					 * cannot sanitize them
					 */
					verbose(env,
						"insn %d cannot access two stack slots fp%d and fp%d",
						insn_idx, *poff, soff);
					return -EINVAL;
				}
				*poff = soff;
			}
		}
		save_register_state(state, spi, reg);
	} else {
		u8 type = STACK_MISC;

		/* regular write of data into stack destroys any spilled ptr */
		state->stack[spi].spilled_ptr.type = NOT_INIT;
		/* Mark slots as STACK_MISC if they belonged to spilled ptr. */
		if (state->stack[spi].slot_type[0] == STACK_SPILL)
			for (i = 0; i < BPF_REG_SIZE; i++)
				state->stack[spi].slot_type[i] = STACK_MISC;

		/* only mark the slot as written if all 8 bytes were written
		 * otherwise read propagation may incorrectly stop too soon
		 * when stack slots are partially written.
		 * This heuristic means that read propagation will be
		 * conservative, since it will add reg_live_read marks
		 * to stack slots all the way to first state when programs
		 * writes+reads less than 8 bytes
		 */
		if (size == BPF_REG_SIZE)
			state->stack[spi].spilled_ptr.live |= REG_LIVE_WRITTEN;

		/* when we zero initialize stack slots mark them as such */
		if (reg && register_is_null(reg)) {
			/* backtracking doesn't work for STACK_ZERO yet. */
			err = mark_chain_precision(env, value_regno);
			if (err)
				return err;
			type = STACK_ZERO;
		}

		/* Mark slots affected by this stack write. */
		for (i = 0; i < size; i++)
			state->stack[spi].slot_type[(slot - i) % BPF_REG_SIZE] =
				type;
	}
	return 0;
}

static int check_stack_read(struct bpf_verifier_env *env,
			    struct bpf_func_state *reg_state /* func where register points to */,
			    int off, int size, int value_regno)
{
	struct bpf_verifier_state *vstate = env->cur_state;
	struct bpf_func_state *state = vstate->frame[vstate->curframe];
	int i, slot = -off - 1, spi = slot / BPF_REG_SIZE;
	struct bpf_reg_state *reg;
	u8 *stype;

	if (reg_state->allocated_stack <= slot) {
		verbose(env, "invalid read from stack off %d+0 size %d\n",
			off, size);
		return -EACCES;
	}
	stype = reg_state->stack[spi].slot_type;
	reg = &reg_state->stack[spi].spilled_ptr;

	if (stype[0] == STACK_SPILL) {
		if (size != BPF_REG_SIZE) {
			if (reg->type != SCALAR_VALUE) {
				verbose_linfo(env, env->insn_idx, "; ");
				verbose(env, "invalid size of register fill\n");
				return -EACCES;
			}
			if (value_regno >= 0) {
				mark_reg_unknown(env, state->regs, value_regno);
				state->regs[value_regno].live |= REG_LIVE_WRITTEN;
			}
			mark_reg_read(env, reg, reg->parent, REG_LIVE_READ64);
			return 0;
		}
		for (i = 1; i < BPF_REG_SIZE; i++) {
			if (stype[(slot - i) % BPF_REG_SIZE] != STACK_SPILL) {
				verbose(env, "corrupted spill memory\n");
				return -EACCES;
			}
		}

		if (value_regno >= 0) {
			/* restore register state from stack */
			state->regs[value_regno] = *reg;
			/* mark reg as written since spilled pointer state likely
			 * has its liveness marks cleared by is_state_visited()
			 * which resets stack/reg liveness for state transitions
			 */
			state->regs[value_regno].live |= REG_LIVE_WRITTEN;
		} else if (__is_pointer_value(env->allow_ptr_leaks, reg)) {
			/* If value_regno==-1, the caller is asking us whether
			 * it is acceptable to use this value as a SCALAR_VALUE
			 * (e.g. for XADD).
			 * We must not allow unprivileged callers to do that
			 * with spilled pointers.
			 */
			verbose(env, "leaking pointer from stack off %d\n",
				off);
			return -EACCES;
		}
		mark_reg_read(env, reg, reg->parent, REG_LIVE_READ64);
	} else {
		int zeros = 0;

		for (i = 0; i < size; i++) {
			if (stype[(slot - i) % BPF_REG_SIZE] == STACK_MISC)
				continue;
			if (stype[(slot - i) % BPF_REG_SIZE] == STACK_ZERO) {
				zeros++;
				continue;
			}
			verbose(env, "invalid read from stack off %d+%d size %d\n",
				off, i, size);
			return -EACCES;
		}
		mark_reg_read(env, reg, reg->parent, REG_LIVE_READ64);
		if (value_regno >= 0) {
			if (zeros == size) {
				/* any size read into register is zero extended,
				 * so the whole register == const_zero
				 */
				__mark_reg_const_zero(&state->regs[value_regno]);
				/* backtracking doesn't support STACK_ZERO yet,
				 * so mark it precise here, so that later
				 * backtracking can stop here.
				 * Backtracking may not need this if this register
				 * doesn't participate in pointer adjustment.
				 * Forward propagation of precise flag is not
				 * necessary either. This mark is only to stop
				 * backtracking. Any register that contributed
				 * to const 0 was marked precise before spill.
				 */
				state->regs[value_regno].precise = true;
			} else {
				/* have read misc data from the stack */
				mark_reg_unknown(env, state->regs, value_regno);
			}
			state->regs[value_regno].live |= REG_LIVE_WRITTEN;
		}
	}
	return 0;
}

static int check_stack_access(struct bpf_verifier_env *env,
			      const struct bpf_reg_state *reg,
			      int off, int size)
{
	/* Stack accesses must be at a fixed offset, so that we
	 * can determine what type of data were returned. See
	 * check_stack_read().
	 */
	if (!tnum_is_const(reg->var_off)) {
		char tn_buf[48];

		tnum_strn(tn_buf, sizeof(tn_buf), reg->var_off);
		verbose(env, "variable stack access var_off=%s off=%d size=%d\n",
			tn_buf, off, size);
		return -EACCES;
	}

	if (off >= 0 || off < -MAX_BPF_STACK) {
		verbose(env, "invalid stack off=%d size=%d\n", off, size);
		return -EACCES;
	}

	return 0;
}

static int check_map_access_type(struct bpf_verifier_env *env, u32 regno,
				 int off, int size, enum bpf_access_type type)
{
	struct bpf_reg_state *regs = cur_regs(env);
	struct bpf_map *map = regs[regno].map_ptr;
	u32 cap = bpf_map_flags_to_cap(map);

	if (type == BPF_WRITE && !(cap & BPF_MAP_CAN_WRITE)) {
		verbose(env, "write into map forbidden, value_size=%d off=%d size=%d\n",
			map->value_size, off, size);
		return -EACCES;
	}

	if (type == BPF_READ && !(cap & BPF_MAP_CAN_READ)) {
		verbose(env, "read from map forbidden, value_size=%d off=%d size=%d\n",
			map->value_size, off, size);
		return -EACCES;
	}

	return 0;
}

/* check read/write into memory region (e.g., map value, ringbuf sample, etc) */
static int __check_mem_access(struct bpf_verifier_env *env, int regno,
			      int off, int size, u32 mem_size,
			      bool zero_size_allowed)
{
	bool size_ok = size > 0 || (size == 0 && zero_size_allowed);
	struct bpf_reg_state *reg;

	if (off >= 0 && size_ok && (u64)off + size <= mem_size)
		return 0;

	reg = &cur_regs(env)[regno];
	switch (reg->type) {
	case PTR_TO_MAP_VALUE:
		verbose(env, "invalid access to map value, value_size=%d off=%d size=%d\n",
			mem_size, off, size);
		break;
	case PTR_TO_PACKET:
	case PTR_TO_PACKET_META:
	case PTR_TO_PACKET_END:
		verbose(env, "invalid access to packet, off=%d size=%d, R%d(id=%d,off=%d,r=%d)\n",
			off, size, regno, reg->id, off, mem_size);
		break;
	case PTR_TO_MEM:
	default:
		verbose(env, "invalid access to memory, mem_size=%u off=%d size=%d\n",
			mem_size, off, size);
	}

	return -EACCES;
}

/* check read/write into a memory region with possible variable offset */
static int check_mem_region_access(struct bpf_verifier_env *env, u32 regno,
				   int off, int size, u32 mem_size,
				   bool zero_size_allowed)
{
	struct bpf_verifier_state *vstate = env->cur_state;
	struct bpf_func_state *state = vstate->frame[vstate->curframe];
	struct bpf_reg_state *reg = &state->regs[regno];
	int err;

	/* We may have adjusted the register pointing to memory region, so we
	 * need to try adding each of min_value and max_value to off
	 * to make sure our theoretical access will be safe.
	 */
	if (env->log.level & BPF_LOG_LEVEL)
		print_verifier_state(env, state);

	/* The minimum value is only important with signed
	 * comparisons where we can't assume the floor of a
	 * value is 0.  If we are using signed variables for our
	 * index'es we need to make sure that whatever we use
	 * will have a set floor within our range.
	 */
	if (reg->smin_value < 0 &&
	    (reg->smin_value == S64_MIN ||
	     (off + reg->smin_value != (s64)(s32)(off + reg->smin_value)) ||
	      reg->smin_value + off < 0)) {
		verbose(env, "R%d min value is negative, either use unsigned index or do a if (index >=0) check.\n",
			regno);
		return -EACCES;
	}
	err = __check_mem_access(env, regno, reg->smin_value + off, size,
				 mem_size, zero_size_allowed);
	if (err) {
		verbose(env, "R%d min value is outside of the allowed memory range\n",
			regno);
		return err;
	}

	/* If we haven't set a max value then we need to bail since we can't be
	 * sure we won't do bad things.
	 * If reg->umax_value + off could overflow, treat that as unbounded too.
	 */
	if (reg->umax_value >= BPF_MAX_VAR_OFF) {
		verbose(env, "R%d unbounded memory access, make sure to bounds check any such access\n",
			regno);
		return -EACCES;
	}
	err = __check_mem_access(env, regno, reg->umax_value + off, size,
				 mem_size, zero_size_allowed);
	if (err) {
		verbose(env, "R%d max value is outside of the allowed memory range\n",
			regno);
		return err;
	}

	return 0;
}

/* check read/write into a map element with possible variable offset */
static int check_map_access(struct bpf_verifier_env *env, u32 regno,
			    int off, int size, bool zero_size_allowed)
{
	struct bpf_verifier_state *vstate = env->cur_state;
	struct bpf_func_state *state = vstate->frame[vstate->curframe];
	struct bpf_reg_state *reg = &state->regs[regno];
	struct bpf_map *map = reg->map_ptr;
	int err;

	err = check_mem_region_access(env, regno, off, size, map->value_size,
				      zero_size_allowed);
	if (err)
		return err;

	if (map_value_has_spin_lock(map)) {
		u32 lock = map->spin_lock_off;

		/* if any part of struct bpf_spin_lock can be touched by
		 * load/store reject this program.
		 * To check that [x1, x2) overlaps with [y1, y2)
		 * it is sufficient to check x1 < y2 && y1 < x2.
		 */
		if (reg->smin_value + off < lock + sizeof(struct bpf_spin_lock) &&
		     lock < reg->umax_value + off + size) {
			verbose(env, "bpf_spin_lock cannot be accessed directly by load/store\n");
			return -EACCES;
		}
	}
	return err;
}

#define MAX_PACKET_OFF 0xffff

static enum bpf_prog_type resolve_prog_type(struct bpf_prog *prog)
{
	return prog->aux->dst_prog ? prog->aux->dst_prog->type : prog->type;
}

static bool may_access_direct_pkt_data(struct bpf_verifier_env *env,
				       const struct bpf_call_arg_meta *meta,
				       enum bpf_access_type t)
{
	enum bpf_prog_type prog_type = resolve_prog_type(env->prog);

	switch (prog_type) {
	/* Program types only with direct read access go here! */
	case BPF_PROG_TYPE_LWT_IN:
	case BPF_PROG_TYPE_LWT_OUT:
	case BPF_PROG_TYPE_LWT_SEG6LOCAL:
	case BPF_PROG_TYPE_SK_REUSEPORT:
	case BPF_PROG_TYPE_FLOW_DISSECTOR:
	case BPF_PROG_TYPE_CGROUP_SKB:
		if (t == BPF_WRITE)
			return false;
		fallthrough;

	/* Program types with direct read + write access go here! */
	case BPF_PROG_TYPE_SCHED_CLS:
	case BPF_PROG_TYPE_SCHED_ACT:
	case BPF_PROG_TYPE_XDP:
	case BPF_PROG_TYPE_LWT_XMIT:
	case BPF_PROG_TYPE_SK_SKB:
	case BPF_PROG_TYPE_SK_MSG:
		if (meta)
			return meta->pkt_access;

		env->seen_direct_write = true;
		return true;

	case BPF_PROG_TYPE_CGROUP_SOCKOPT:
		if (t == BPF_WRITE)
			env->seen_direct_write = true;

		return true;

	default:
		return false;
	}
}

static int check_packet_access(struct bpf_verifier_env *env, u32 regno, int off,
			       int size, bool zero_size_allowed)
{
	struct bpf_reg_state *regs = cur_regs(env);
	struct bpf_reg_state *reg = &regs[regno];
	int err;

	/* We may have added a variable offset to the packet pointer; but any
	 * reg->range we have comes after that.  We are only checking the fixed
	 * offset.
	 */

	/* We don't allow negative numbers, because we aren't tracking enough
	 * detail to prove they're safe.
	 */
	if (reg->smin_value < 0) {
		verbose(env, "R%d min value is negative, either use unsigned index or do a if (index >=0) check.\n",
			regno);
		return -EACCES;
	}
	err = __check_mem_access(env, regno, off, size, reg->range,
				 zero_size_allowed);
	if (err) {
		verbose(env, "R%d offset is outside of the packet\n", regno);
		return err;
	}

	/* __check_mem_access has made sure "off + size - 1" is within u16.
	 * reg->umax_value can't be bigger than MAX_PACKET_OFF which is 0xffff,
	 * otherwise find_good_pkt_pointers would have refused to set range info
	 * that __check_mem_access would have rejected this pkt access.
	 * Therefore, "off + reg->umax_value + size - 1" won't overflow u32.
	 */
	env->prog->aux->max_pkt_offset =
		max_t(u32, env->prog->aux->max_pkt_offset,
		      off + reg->umax_value + size - 1);

	return err;
}

/* check access to 'struct bpf_context' fields.  Supports fixed offsets only */
static int check_ctx_access(struct bpf_verifier_env *env, int insn_idx, int off, int size,
			    enum bpf_access_type t, enum bpf_reg_type *reg_type,
			    u32 *btf_id)
{
	struct bpf_insn_access_aux info = {
		.reg_type = *reg_type,
		.log = &env->log,
	};

	if (env->ops->is_valid_access &&
	    env->ops->is_valid_access(off, size, t, env->prog, &info)) {
		/* A non zero info.ctx_field_size indicates that this field is a
		 * candidate for later verifier transformation to load the whole
		 * field and then apply a mask when accessed with a narrower
		 * access than actual ctx access size. A zero info.ctx_field_size
		 * will only allow for whole field access and rejects any other
		 * type of narrower access.
		 */
		*reg_type = info.reg_type;

		if (*reg_type == PTR_TO_BTF_ID || *reg_type == PTR_TO_BTF_ID_OR_NULL)
			*btf_id = info.btf_id;
		else
			env->insn_aux_data[insn_idx].ctx_field_size = info.ctx_field_size;
		/* remember the offset of last byte accessed in ctx */
		if (env->prog->aux->max_ctx_offset < off + size)
			env->prog->aux->max_ctx_offset = off + size;
		return 0;
	}

	verbose(env, "invalid bpf_context access off=%d size=%d\n", off, size);
	return -EACCES;
}

static int check_flow_keys_access(struct bpf_verifier_env *env, int off,
				  int size)
{
	if (size < 0 || off < 0 ||
	    (u64)off + size > sizeof(struct bpf_flow_keys)) {
		verbose(env, "invalid access to flow keys off=%d size=%d\n",
			off, size);
		return -EACCES;
	}
	return 0;
}

static int check_sock_access(struct bpf_verifier_env *env, int insn_idx,
			     u32 regno, int off, int size,
			     enum bpf_access_type t)
{
	struct bpf_reg_state *regs = cur_regs(env);
	struct bpf_reg_state *reg = &regs[regno];
	struct bpf_insn_access_aux info = {};
	bool valid;

	if (reg->smin_value < 0) {
		verbose(env, "R%d min value is negative, either use unsigned index or do a if (index >=0) check.\n",
			regno);
		return -EACCES;
	}

	switch (reg->type) {
	case PTR_TO_SOCK_COMMON:
		valid = bpf_sock_common_is_valid_access(off, size, t, &info);
		break;
	case PTR_TO_SOCKET:
		valid = bpf_sock_is_valid_access(off, size, t, &info);
		break;
	case PTR_TO_TCP_SOCK:
		valid = bpf_tcp_sock_is_valid_access(off, size, t, &info);
		break;
	case PTR_TO_XDP_SOCK:
		valid = bpf_xdp_sock_is_valid_access(off, size, t, &info);
		break;
	default:
		valid = false;
	}


	if (valid) {
		env->insn_aux_data[insn_idx].ctx_field_size =
			info.ctx_field_size;
		return 0;
	}

	verbose(env, "R%d invalid %s access off=%d size=%d\n",
		regno, reg_type_str[reg->type], off, size);

	return -EACCES;
}

static struct bpf_reg_state *reg_state(struct bpf_verifier_env *env, int regno)
{
	return cur_regs(env) + regno;
}

static bool is_pointer_value(struct bpf_verifier_env *env, int regno)
{
	return __is_pointer_value(env->allow_ptr_leaks, reg_state(env, regno));
}

static bool is_ctx_reg(struct bpf_verifier_env *env, int regno)
{
	const struct bpf_reg_state *reg = reg_state(env, regno);

	return reg->type == PTR_TO_CTX;
}

static bool is_sk_reg(struct bpf_verifier_env *env, int regno)
{
	const struct bpf_reg_state *reg = reg_state(env, regno);

	return type_is_sk_pointer(reg->type);
}

static bool is_pkt_reg(struct bpf_verifier_env *env, int regno)
{
	const struct bpf_reg_state *reg = reg_state(env, regno);

	return type_is_pkt_pointer(reg->type);
}

static bool is_flow_key_reg(struct bpf_verifier_env *env, int regno)
{
	const struct bpf_reg_state *reg = reg_state(env, regno);

	/* Separate to is_ctx_reg() since we still want to allow BPF_ST here. */
	return reg->type == PTR_TO_FLOW_KEYS;
}

static int check_pkt_ptr_alignment(struct bpf_verifier_env *env,
				   const struct bpf_reg_state *reg,
				   int off, int size, bool strict)
{
	struct tnum reg_off;
	int ip_align;

	/* Byte size accesses are always allowed. */
	if (!strict || size == 1)
		return 0;

	/* For platforms that do not have a Kconfig enabling
	 * CONFIG_HAVE_EFFICIENT_UNALIGNED_ACCESS the value of
	 * NET_IP_ALIGN is universally set to '2'.  And on platforms
	 * that do set CONFIG_HAVE_EFFICIENT_UNALIGNED_ACCESS, we get
	 * to this code only in strict mode where we want to emulate
	 * the NET_IP_ALIGN==2 checking.  Therefore use an
	 * unconditional IP align value of '2'.
	 */
	ip_align = 2;

	reg_off = tnum_add(reg->var_off, tnum_const(ip_align + reg->off + off));
	if (!tnum_is_aligned(reg_off, size)) {
		char tn_buf[48];

		tnum_strn(tn_buf, sizeof(tn_buf), reg->var_off);
		verbose(env,
			"misaligned packet access off %d+%s+%d+%d size %d\n",
			ip_align, tn_buf, reg->off, off, size);
		return -EACCES;
	}

	return 0;
}

static int check_generic_ptr_alignment(struct bpf_verifier_env *env,
				       const struct bpf_reg_state *reg,
				       const char *pointer_desc,
				       int off, int size, bool strict)
{
	struct tnum reg_off;

	/* Byte size accesses are always allowed. */
	if (!strict || size == 1)
		return 0;

	reg_off = tnum_add(reg->var_off, tnum_const(reg->off + off));
	if (!tnum_is_aligned(reg_off, size)) {
		char tn_buf[48];

		tnum_strn(tn_buf, sizeof(tn_buf), reg->var_off);
		verbose(env, "misaligned %saccess off %s+%d+%d size %d\n",
			pointer_desc, tn_buf, reg->off, off, size);
		return -EACCES;
	}

	return 0;
}

static int check_ptr_alignment(struct bpf_verifier_env *env,
			       const struct bpf_reg_state *reg, int off,
			       int size, bool strict_alignment_once)
{
	bool strict = env->strict_alignment || strict_alignment_once;
	const char *pointer_desc = "";

	switch (reg->type) {
	case PTR_TO_PACKET:
	case PTR_TO_PACKET_META:
		/* Special case, because of NET_IP_ALIGN. Given metadata sits
		 * right in front, treat it the very same way.
		 */
		return check_pkt_ptr_alignment(env, reg, off, size, strict);
	case PTR_TO_FLOW_KEYS:
		pointer_desc = "flow keys ";
		break;
	case PTR_TO_MAP_VALUE:
		pointer_desc = "value ";
		break;
	case PTR_TO_CTX:
		pointer_desc = "context ";
		break;
	case PTR_TO_STACK:
		pointer_desc = "stack ";
		/* The stack spill tracking logic in check_stack_write()
		 * and check_stack_read() relies on stack accesses being
		 * aligned.
		 */
		strict = true;
		break;
	case PTR_TO_SOCKET:
		pointer_desc = "sock ";
		break;
	case PTR_TO_SOCK_COMMON:
		pointer_desc = "sock_common ";
		break;
	case PTR_TO_TCP_SOCK:
		pointer_desc = "tcp_sock ";
		break;
	case PTR_TO_XDP_SOCK:
		pointer_desc = "xdp_sock ";
		break;
	default:
		break;
	}
	return check_generic_ptr_alignment(env, reg, pointer_desc, off, size,
					   strict);
}

static int update_stack_depth(struct bpf_verifier_env *env,
			      const struct bpf_func_state *func,
			      int off)
{
	u16 stack = env->subprog_info[func->subprogno].stack_depth;

	if (stack >= -off)
		return 0;

	/* update known max for given subprogram */
	env->subprog_info[func->subprogno].stack_depth = -off;
	return 0;
}

/* starting from main bpf function walk all instructions of the function
 * and recursively walk all callees that given function can call.
 * Ignore jump and exit insns.
 * Since recursion is prevented by check_cfg() this algorithm
 * only needs a local stack of MAX_CALL_FRAMES to remember callsites
 */
static int check_max_stack_depth(struct bpf_verifier_env *env)
{
	int depth = 0, frame = 0, idx = 0, i = 0, subprog_end;
	struct bpf_subprog_info *subprog = env->subprog_info;
	struct bpf_insn *insn = env->prog->insnsi;
	bool tail_call_reachable = false;
	int ret_insn[MAX_CALL_FRAMES];
	int ret_prog[MAX_CALL_FRAMES];
	int j;

process_func:
	/* protect against potential stack overflow that might happen when
	 * bpf2bpf calls get combined with tailcalls. Limit the caller's stack
	 * depth for such case down to 256 so that the worst case scenario
	 * would result in 8k stack size (32 which is tailcall limit * 256 =
	 * 8k).
	 *
	 * To get the idea what might happen, see an example:
	 * func1 -> sub rsp, 128
	 *  subfunc1 -> sub rsp, 256
	 *  tailcall1 -> add rsp, 256
	 *   func2 -> sub rsp, 192 (total stack size = 128 + 192 = 320)
	 *   subfunc2 -> sub rsp, 64
	 *   subfunc22 -> sub rsp, 128
	 *   tailcall2 -> add rsp, 128
	 *    func3 -> sub rsp, 32 (total stack size 128 + 192 + 64 + 32 = 416)
	 *
	 * tailcall will unwind the current stack frame but it will not get rid
	 * of caller's stack as shown on the example above.
	 */
	if (idx && subprog[idx].has_tail_call && depth >= 256) {
		verbose(env,
			"tail_calls are not allowed when call stack of previous frames is %d bytes. Too large\n",
			depth);
		return -EACCES;
	}
	/* round up to 32-bytes, since this is granularity
	 * of interpreter stack size
	 */
	depth += round_up(max_t(u32, subprog[idx].stack_depth, 1), 32);
	if (depth > MAX_BPF_STACK) {
		verbose(env, "combined stack size of %d calls is %d. Too large\n",
			frame + 1, depth);
		return -EACCES;
	}
continue_func:
	subprog_end = subprog[idx + 1].start;
	for (; i < subprog_end; i++) {
		if (insn[i].code != (BPF_JMP | BPF_CALL))
			continue;
		if (insn[i].src_reg != BPF_PSEUDO_CALL)
			continue;
		/* remember insn and function to return to */
		ret_insn[frame] = i + 1;
		ret_prog[frame] = idx;

		/* find the callee */
		i = i + insn[i].imm + 1;
		idx = find_subprog(env, i);
		if (idx < 0) {
			WARN_ONCE(1, "verifier bug. No program starts at insn %d\n",
				  i);
			return -EFAULT;
		}

		if (subprog[idx].has_tail_call)
			tail_call_reachable = true;

		frame++;
		if (frame >= MAX_CALL_FRAMES) {
			verbose(env, "the call stack of %d frames is too deep !\n",
				frame);
			return -E2BIG;
		}
		goto process_func;
	}
	/* if tail call got detected across bpf2bpf calls then mark each of the
	 * currently present subprog frames as tail call reachable subprogs;
	 * this info will be utilized by JIT so that we will be preserving the
	 * tail call counter throughout bpf2bpf calls combined with tailcalls
	 */
	if (tail_call_reachable)
		for (j = 0; j < frame; j++)
			subprog[ret_prog[j]].tail_call_reachable = true;

	/* end of for() loop means the last insn of the 'subprog'
	 * was reached. Doesn't matter whether it was JA or EXIT
	 */
	if (frame == 0)
		return 0;
	depth -= round_up(max_t(u32, subprog[idx].stack_depth, 1), 32);
	frame--;
	i = ret_insn[frame];
	idx = ret_prog[frame];
	goto continue_func;
}

#ifndef CONFIG_BPF_JIT_ALWAYS_ON
static int get_callee_stack_depth(struct bpf_verifier_env *env,
				  const struct bpf_insn *insn, int idx)
{
	int start = idx + insn->imm + 1, subprog;

	subprog = find_subprog(env, start);
	if (subprog < 0) {
		WARN_ONCE(1, "verifier bug. No program starts at insn %d\n",
			  start);
		return -EFAULT;
	}
	return env->subprog_info[subprog].stack_depth;
}
#endif

int check_ctx_reg(struct bpf_verifier_env *env,
		  const struct bpf_reg_state *reg, int regno)
{
	/* Access to ctx or passing it to a helper is only allowed in
	 * its original, unmodified form.
	 */

	if (reg->off) {
		verbose(env, "dereference of modified ctx ptr R%d off=%d disallowed\n",
			regno, reg->off);
		return -EACCES;
	}

	if (!tnum_is_const(reg->var_off) || reg->var_off.value) {
		char tn_buf[48];

		tnum_strn(tn_buf, sizeof(tn_buf), reg->var_off);
		verbose(env, "variable ctx access var_off=%s disallowed\n", tn_buf);
		return -EACCES;
	}

	return 0;
}

static int __check_buffer_access(struct bpf_verifier_env *env,
				 const char *buf_info,
				 const struct bpf_reg_state *reg,
				 int regno, int off, int size)
{
	if (off < 0) {
		verbose(env,
			"R%d invalid %s buffer access: off=%d, size=%d\n",
			regno, buf_info, off, size);
		return -EACCES;
	}
	if (!tnum_is_const(reg->var_off) || reg->var_off.value) {
		char tn_buf[48];

		tnum_strn(tn_buf, sizeof(tn_buf), reg->var_off);
		verbose(env,
			"R%d invalid variable buffer offset: off=%d, var_off=%s\n",
			regno, off, tn_buf);
		return -EACCES;
	}

	return 0;
}

static int check_tp_buffer_access(struct bpf_verifier_env *env,
				  const struct bpf_reg_state *reg,
				  int regno, int off, int size)
{
	int err;

	err = __check_buffer_access(env, "tracepoint", reg, regno, off, size);
	if (err)
		return err;

	if (off + size > env->prog->aux->max_tp_access)
		env->prog->aux->max_tp_access = off + size;

	return 0;
}

static int check_buffer_access(struct bpf_verifier_env *env,
			       const struct bpf_reg_state *reg,
			       int regno, int off, int size,
			       bool zero_size_allowed,
			       const char *buf_info,
			       u32 *max_access)
{
	int err;

	err = __check_buffer_access(env, buf_info, reg, regno, off, size);
	if (err)
		return err;

	if (off + size > *max_access)
		*max_access = off + size;

	return 0;
}

/* BPF architecture zero extends alu32 ops into 64-bit registesr */
static void zext_32_to_64(struct bpf_reg_state *reg)
{
	reg->var_off = tnum_subreg(reg->var_off);
	__reg_assign_32_into_64(reg);
}

/* truncate register to smaller size (in bytes)
 * must be called with size < BPF_REG_SIZE
 */
static void coerce_reg_to_size(struct bpf_reg_state *reg, int size)
{
	u64 mask;

	/* clear high bits in bit representation */
	reg->var_off = tnum_cast(reg->var_off, size);

	/* fix arithmetic bounds */
	mask = ((u64)1 << (size * 8)) - 1;
	if ((reg->umin_value & ~mask) == (reg->umax_value & ~mask)) {
		reg->umin_value &= mask;
		reg->umax_value &= mask;
	} else {
		reg->umin_value = 0;
		reg->umax_value = mask;
	}
	reg->smin_value = reg->umin_value;
	reg->smax_value = reg->umax_value;

	/* If size is smaller than 32bit register the 32bit register
	 * values are also truncated so we push 64-bit bounds into
	 * 32-bit bounds. Above were truncated < 32-bits already.
	 */
	if (size >= 4)
		return;
	__reg_combine_64_into_32(reg);
}

static bool bpf_map_is_rdonly(const struct bpf_map *map)
{
	return (map->map_flags & BPF_F_RDONLY_PROG) && map->frozen;
}

static int bpf_map_direct_read(struct bpf_map *map, int off, int size, u64 *val)
{
	void *ptr;
	u64 addr;
	int err;

	err = map->ops->map_direct_value_addr(map, &addr, off);
	if (err)
		return err;
	ptr = (void *)(long)addr + off;

	switch (size) {
	case sizeof(u8):
		*val = (u64)*(u8 *)ptr;
		break;
	case sizeof(u16):
		*val = (u64)*(u16 *)ptr;
		break;
	case sizeof(u32):
		*val = (u64)*(u32 *)ptr;
		break;
	case sizeof(u64):
		*val = *(u64 *)ptr;
		break;
	default:
		return -EINVAL;
	}
	return 0;
}

static int check_ptr_to_btf_access(struct bpf_verifier_env *env,
				   struct bpf_reg_state *regs,
				   int regno, int off, int size,
				   enum bpf_access_type atype,
				   int value_regno)
{
	struct bpf_reg_state *reg = regs + regno;
	const struct btf_type *t = btf_type_by_id(btf_vmlinux, reg->btf_id);
	const char *tname = btf_name_by_offset(btf_vmlinux, t->name_off);
	u32 btf_id;
	int ret;

	if (off < 0) {
		verbose(env,
			"R%d is ptr_%s invalid negative access: off=%d\n",
			regno, tname, off);
		return -EACCES;
	}
	if (!tnum_is_const(reg->var_off) || reg->var_off.value) {
		char tn_buf[48];

		tnum_strn(tn_buf, sizeof(tn_buf), reg->var_off);
		verbose(env,
			"R%d is ptr_%s invalid variable offset: off=%d, var_off=%s\n",
			regno, tname, off, tn_buf);
		return -EACCES;
	}

	if (env->ops->btf_struct_access) {
		ret = env->ops->btf_struct_access(&env->log, t, off, size,
						  atype, &btf_id);
	} else {
		if (atype != BPF_READ) {
			verbose(env, "only read is supported\n");
			return -EACCES;
		}

		ret = btf_struct_access(&env->log, t, off, size, atype,
					&btf_id);
	}

	if (ret < 0)
		return ret;

	if (atype == BPF_READ && value_regno >= 0)
		mark_btf_ld_reg(env, regs, value_regno, ret, btf_id);

	return 0;
}

static int check_ptr_to_map_access(struct bpf_verifier_env *env,
				   struct bpf_reg_state *regs,
				   int regno, int off, int size,
				   enum bpf_access_type atype,
				   int value_regno)
{
	struct bpf_reg_state *reg = regs + regno;
	struct bpf_map *map = reg->map_ptr;
	const struct btf_type *t;
	const char *tname;
	u32 btf_id;
	int ret;

	if (!btf_vmlinux) {
		verbose(env, "map_ptr access not supported without CONFIG_DEBUG_INFO_BTF\n");
		return -ENOTSUPP;
	}

	if (!map->ops->map_btf_id || !*map->ops->map_btf_id) {
		verbose(env, "map_ptr access not supported for map type %d\n",
			map->map_type);
		return -ENOTSUPP;
	}

	t = btf_type_by_id(btf_vmlinux, *map->ops->map_btf_id);
	tname = btf_name_by_offset(btf_vmlinux, t->name_off);

	if (!env->allow_ptr_to_map_access) {
		verbose(env,
			"%s access is allowed only to CAP_PERFMON and CAP_SYS_ADMIN\n",
			tname);
		return -EPERM;
	}

	if (off < 0) {
		verbose(env, "R%d is %s invalid negative access: off=%d\n",
			regno, tname, off);
		return -EACCES;
	}

	if (atype != BPF_READ) {
		verbose(env, "only read from %s is supported\n", tname);
		return -EACCES;
	}

	ret = btf_struct_access(&env->log, t, off, size, atype, &btf_id);
	if (ret < 0)
		return ret;

	if (value_regno >= 0)
		mark_btf_ld_reg(env, regs, value_regno, ret, btf_id);

	return 0;
}


/* check whether memory at (regno + off) is accessible for t = (read | write)
 * if t==write, value_regno is a register which value is stored into memory
 * if t==read, value_regno is a register which will receive the value from memory
 * if t==write && value_regno==-1, some unknown value is stored into memory
 * if t==read && value_regno==-1, don't care what we read from memory
 */
static int check_mem_access(struct bpf_verifier_env *env, int insn_idx, u32 regno,
			    int off, int bpf_size, enum bpf_access_type t,
			    int value_regno, bool strict_alignment_once)
{
	struct bpf_reg_state *regs = cur_regs(env);
	struct bpf_reg_state *reg = regs + regno;
	struct bpf_func_state *state;
	int size, err = 0;

	size = bpf_size_to_bytes(bpf_size);
	if (size < 0)
		return size;

	/* alignment checks will add in reg->off themselves */
	err = check_ptr_alignment(env, reg, off, size, strict_alignment_once);
	if (err)
		return err;

	/* for access checks, reg->off is just part of off */
	off += reg->off;

	if (reg->type == PTR_TO_MAP_VALUE) {
		if (t == BPF_WRITE && value_regno >= 0 &&
		    is_pointer_value(env, value_regno)) {
			verbose(env, "R%d leaks addr into map\n", value_regno);
			return -EACCES;
		}
		err = check_map_access_type(env, regno, off, size, t);
		if (err)
			return err;
		err = check_map_access(env, regno, off, size, false);
		if (!err && t == BPF_READ && value_regno >= 0) {
			struct bpf_map *map = reg->map_ptr;

			/* if map is read-only, track its contents as scalars */
			if (tnum_is_const(reg->var_off) &&
			    bpf_map_is_rdonly(map) &&
			    map->ops->map_direct_value_addr) {
				int map_off = off + reg->var_off.value;
				u64 val = 0;

				err = bpf_map_direct_read(map, map_off, size,
							  &val);
				if (err)
					return err;

				regs[value_regno].type = SCALAR_VALUE;
				__mark_reg_known(&regs[value_regno], val);
			} else {
				mark_reg_unknown(env, regs, value_regno);
			}
		}
	} else if (reg->type == PTR_TO_MEM) {
		if (t == BPF_WRITE && value_regno >= 0 &&
		    is_pointer_value(env, value_regno)) {
			verbose(env, "R%d leaks addr into mem\n", value_regno);
			return -EACCES;
		}
		err = check_mem_region_access(env, regno, off, size,
					      reg->mem_size, false);
		if (!err && t == BPF_READ && value_regno >= 0)
			mark_reg_unknown(env, regs, value_regno);
	} else if (reg->type == PTR_TO_CTX) {
		enum bpf_reg_type reg_type = SCALAR_VALUE;
		u32 btf_id = 0;

		if (t == BPF_WRITE && value_regno >= 0 &&
		    is_pointer_value(env, value_regno)) {
			verbose(env, "R%d leaks addr into ctx\n", value_regno);
			return -EACCES;
		}

		err = check_ctx_reg(env, reg, regno);
		if (err < 0)
			return err;

		err = check_ctx_access(env, insn_idx, off, size, t, &reg_type, &btf_id);
		if (err)
			verbose_linfo(env, insn_idx, "; ");
		if (!err && t == BPF_READ && value_regno >= 0) {
			/* ctx access returns either a scalar, or a
			 * PTR_TO_PACKET[_META,_END]. In the latter
			 * case, we know the offset is zero.
			 */
			if (reg_type == SCALAR_VALUE) {
				mark_reg_unknown(env, regs, value_regno);
			} else {
				mark_reg_known_zero(env, regs,
						    value_regno);
				if (reg_type_may_be_null(reg_type))
					regs[value_regno].id = ++env->id_gen;
				/* A load of ctx field could have different
				 * actual load size with the one encoded in the
				 * insn. When the dst is PTR, it is for sure not
				 * a sub-register.
				 */
				regs[value_regno].subreg_def = DEF_NOT_SUBREG;
				if (reg_type == PTR_TO_BTF_ID ||
				    reg_type == PTR_TO_BTF_ID_OR_NULL)
					regs[value_regno].btf_id = btf_id;
			}
			regs[value_regno].type = reg_type;
		}

	} else if (reg->type == PTR_TO_STACK) {
		off += reg->var_off.value;
		err = check_stack_access(env, reg, off, size);
		if (err)
			return err;

		state = func(env, reg);
		err = update_stack_depth(env, state, off);
		if (err)
			return err;

		if (t == BPF_WRITE)
			err = check_stack_write(env, state, off, size,
						value_regno, insn_idx);
		else
			err = check_stack_read(env, state, off, size,
					       value_regno);
	} else if (reg_is_pkt_pointer(reg)) {
		if (t == BPF_WRITE && !may_access_direct_pkt_data(env, NULL, t)) {
			verbose(env, "cannot write into packet\n");
			return -EACCES;
		}
		if (t == BPF_WRITE && value_regno >= 0 &&
		    is_pointer_value(env, value_regno)) {
			verbose(env, "R%d leaks addr into packet\n",
				value_regno);
			return -EACCES;
		}
		err = check_packet_access(env, regno, off, size, false);
		if (!err && t == BPF_READ && value_regno >= 0)
			mark_reg_unknown(env, regs, value_regno);
	} else if (reg->type == PTR_TO_FLOW_KEYS) {
		if (t == BPF_WRITE && value_regno >= 0 &&
		    is_pointer_value(env, value_regno)) {
			verbose(env, "R%d leaks addr into flow keys\n",
				value_regno);
			return -EACCES;
		}

		err = check_flow_keys_access(env, off, size);
		if (!err && t == BPF_READ && value_regno >= 0)
			mark_reg_unknown(env, regs, value_regno);
	} else if (type_is_sk_pointer(reg->type)) {
		if (t == BPF_WRITE) {
			verbose(env, "R%d cannot write into %s\n",
				regno, reg_type_str[reg->type]);
			return -EACCES;
		}
		err = check_sock_access(env, insn_idx, regno, off, size, t);
		if (!err && value_regno >= 0)
			mark_reg_unknown(env, regs, value_regno);
	} else if (reg->type == PTR_TO_TP_BUFFER) {
		err = check_tp_buffer_access(env, reg, regno, off, size);
		if (!err && t == BPF_READ && value_regno >= 0)
			mark_reg_unknown(env, regs, value_regno);
	} else if (reg->type == PTR_TO_BTF_ID) {
		err = check_ptr_to_btf_access(env, regs, regno, off, size, t,
					      value_regno);
	} else if (reg->type == CONST_PTR_TO_MAP) {
		err = check_ptr_to_map_access(env, regs, regno, off, size, t,
					      value_regno);
	} else if (reg->type == PTR_TO_RDONLY_BUF) {
		if (t == BPF_WRITE) {
			verbose(env, "R%d cannot write into %s\n",
				regno, reg_type_str[reg->type]);
			return -EACCES;
		}
		err = check_buffer_access(env, reg, regno, off, size, false,
					  "rdonly",
					  &env->prog->aux->max_rdonly_access);
		if (!err && value_regno >= 0)
			mark_reg_unknown(env, regs, value_regno);
	} else if (reg->type == PTR_TO_RDWR_BUF) {
		err = check_buffer_access(env, reg, regno, off, size, false,
					  "rdwr",
					  &env->prog->aux->max_rdwr_access);
		if (!err && t == BPF_READ && value_regno >= 0)
			mark_reg_unknown(env, regs, value_regno);
	} else {
		verbose(env, "R%d invalid mem access '%s'\n", regno,
			reg_type_str[reg->type]);
		return -EACCES;
	}

	if (!err && size < BPF_REG_SIZE && value_regno >= 0 && t == BPF_READ &&
	    regs[value_regno].type == SCALAR_VALUE) {
		/* b/h/w load zero-extends, mark upper bits as known 0 */
		coerce_reg_to_size(&regs[value_regno], size);
	}
	return err;
}

static int check_xadd(struct bpf_verifier_env *env, int insn_idx, struct bpf_insn *insn)
{
	int err;

	if ((BPF_SIZE(insn->code) != BPF_W && BPF_SIZE(insn->code) != BPF_DW) ||
	    insn->imm != 0) {
		verbose(env, "BPF_XADD uses reserved fields\n");
		return -EINVAL;
	}

	/* check src1 operand */
	err = check_reg_arg(env, insn->src_reg, SRC_OP);
	if (err)
		return err;

	/* check src2 operand */
	err = check_reg_arg(env, insn->dst_reg, SRC_OP);
	if (err)
		return err;

	if (is_pointer_value(env, insn->src_reg)) {
		verbose(env, "R%d leaks addr into mem\n", insn->src_reg);
		return -EACCES;
	}

	if (is_ctx_reg(env, insn->dst_reg) ||
	    is_pkt_reg(env, insn->dst_reg) ||
	    is_flow_key_reg(env, insn->dst_reg) ||
	    is_sk_reg(env, insn->dst_reg)) {
		verbose(env, "BPF_XADD stores into R%d %s is not allowed\n",
			insn->dst_reg,
			reg_type_str[reg_state(env, insn->dst_reg)->type]);
		return -EACCES;
	}

	/* check whether atomic_add can read the memory */
	err = check_mem_access(env, insn_idx, insn->dst_reg, insn->off,
			       BPF_SIZE(insn->code), BPF_READ, -1, true);
	if (err)
		return err;

	/* check whether atomic_add can write into the same memory */
	return check_mem_access(env, insn_idx, insn->dst_reg, insn->off,
				BPF_SIZE(insn->code), BPF_WRITE, -1, true);
}

static int __check_stack_boundary(struct bpf_verifier_env *env, u32 regno,
				  int off, int access_size,
				  bool zero_size_allowed)
{
	struct bpf_reg_state *reg = reg_state(env, regno);

	if (off >= 0 || off < -MAX_BPF_STACK || off + access_size > 0 ||
	    access_size < 0 || (access_size == 0 && !zero_size_allowed)) {
		if (tnum_is_const(reg->var_off)) {
			verbose(env, "invalid stack type R%d off=%d access_size=%d\n",
				regno, off, access_size);
		} else {
			char tn_buf[48];

			tnum_strn(tn_buf, sizeof(tn_buf), reg->var_off);
			verbose(env, "invalid stack type R%d var_off=%s access_size=%d\n",
				regno, tn_buf, access_size);
		}
		return -EACCES;
	}
	return 0;
}

/* when register 'regno' is passed into function that will read 'access_size'
 * bytes from that pointer, make sure that it's within stack boundary
 * and all elements of stack are initialized.
 * Unlike most pointer bounds-checking functions, this one doesn't take an
 * 'off' argument, so it has to add in reg->off itself.
 */
static int check_stack_boundary(struct bpf_verifier_env *env, int regno,
				int access_size, bool zero_size_allowed,
				struct bpf_call_arg_meta *meta)
{
	struct bpf_reg_state *reg = reg_state(env, regno);
	struct bpf_func_state *state = func(env, reg);
	int err, min_off, max_off, i, j, slot, spi;

	if (tnum_is_const(reg->var_off)) {
		min_off = max_off = reg->var_off.value + reg->off;
		err = __check_stack_boundary(env, regno, min_off, access_size,
					     zero_size_allowed);
		if (err)
			return err;
	} else {
		/* Variable offset is prohibited for unprivileged mode for
		 * simplicity since it requires corresponding support in
		 * Spectre masking for stack ALU.
		 * See also retrieve_ptr_limit().
		 */
		if (!env->bypass_spec_v1) {
			char tn_buf[48];

			tnum_strn(tn_buf, sizeof(tn_buf), reg->var_off);
			verbose(env, "R%d indirect variable offset stack access prohibited for !root, var_off=%s\n",
				regno, tn_buf);
			return -EACCES;
		}
		/* Only initialized buffer on stack is allowed to be accessed
		 * with variable offset. With uninitialized buffer it's hard to
		 * guarantee that whole memory is marked as initialized on
		 * helper return since specific bounds are unknown what may
		 * cause uninitialized stack leaking.
		 */
		if (meta && meta->raw_mode)
			meta = NULL;

		if (reg->smax_value >= BPF_MAX_VAR_OFF ||
		    reg->smax_value <= -BPF_MAX_VAR_OFF) {
			verbose(env, "R%d unbounded indirect variable offset stack access\n",
				regno);
			return -EACCES;
		}
		min_off = reg->smin_value + reg->off;
		max_off = reg->smax_value + reg->off;
		err = __check_stack_boundary(env, regno, min_off, access_size,
					     zero_size_allowed);
		if (err) {
			verbose(env, "R%d min value is outside of stack bound\n",
				regno);
			return err;
		}
		err = __check_stack_boundary(env, regno, max_off, access_size,
					     zero_size_allowed);
		if (err) {
			verbose(env, "R%d max value is outside of stack bound\n",
				regno);
			return err;
		}
	}

	if (meta && meta->raw_mode) {
		meta->access_size = access_size;
		meta->regno = regno;
		return 0;
	}

	for (i = min_off; i < max_off + access_size; i++) {
		u8 *stype;

		slot = -i - 1;
		spi = slot / BPF_REG_SIZE;
		if (state->allocated_stack <= slot)
			goto err;
		stype = &state->stack[spi].slot_type[slot % BPF_REG_SIZE];
		if (*stype == STACK_MISC)
			goto mark;
		if (*stype == STACK_ZERO) {
			/* helper can write anything into the stack */
			*stype = STACK_MISC;
			goto mark;
		}

		if (state->stack[spi].slot_type[0] == STACK_SPILL &&
		    state->stack[spi].spilled_ptr.type == PTR_TO_BTF_ID)
			goto mark;

		if (state->stack[spi].slot_type[0] == STACK_SPILL &&
		    state->stack[spi].spilled_ptr.type == SCALAR_VALUE) {
			__mark_reg_unknown(env, &state->stack[spi].spilled_ptr);
			for (j = 0; j < BPF_REG_SIZE; j++)
				state->stack[spi].slot_type[j] = STACK_MISC;
			goto mark;
		}

err:
		if (tnum_is_const(reg->var_off)) {
			verbose(env, "invalid indirect read from stack off %d+%d size %d\n",
				min_off, i - min_off, access_size);
		} else {
			char tn_buf[48];

			tnum_strn(tn_buf, sizeof(tn_buf), reg->var_off);
			verbose(env, "invalid indirect read from stack var_off %s+%d size %d\n",
				tn_buf, i - min_off, access_size);
		}
		return -EACCES;
mark:
		/* reading any byte out of 8-byte 'spill_slot' will cause
		 * the whole slot to be marked as 'read'
		 */
		mark_reg_read(env, &state->stack[spi].spilled_ptr,
			      state->stack[spi].spilled_ptr.parent,
			      REG_LIVE_READ64);
	}
	return update_stack_depth(env, state, min_off);
}

static int check_helper_mem_access(struct bpf_verifier_env *env, int regno,
				   int access_size, bool zero_size_allowed,
				   struct bpf_call_arg_meta *meta)
{
	struct bpf_reg_state *regs = cur_regs(env), *reg = &regs[regno];

	switch (reg->type) {
	case PTR_TO_PACKET:
	case PTR_TO_PACKET_META:
		return check_packet_access(env, regno, reg->off, access_size,
					   zero_size_allowed);
	case PTR_TO_MAP_VALUE:
		if (check_map_access_type(env, regno, reg->off, access_size,
					  meta && meta->raw_mode ? BPF_WRITE :
					  BPF_READ))
			return -EACCES;
		return check_map_access(env, regno, reg->off, access_size,
					zero_size_allowed);
	case PTR_TO_MEM:
		return check_mem_region_access(env, regno, reg->off,
					       access_size, reg->mem_size,
					       zero_size_allowed);
	case PTR_TO_RDONLY_BUF:
		if (meta && meta->raw_mode)
			return -EACCES;
		return check_buffer_access(env, reg, regno, reg->off,
					   access_size, zero_size_allowed,
					   "rdonly",
					   &env->prog->aux->max_rdonly_access);
	case PTR_TO_RDWR_BUF:
		return check_buffer_access(env, reg, regno, reg->off,
					   access_size, zero_size_allowed,
					   "rdwr",
					   &env->prog->aux->max_rdwr_access);
	case PTR_TO_STACK:
		return check_stack_boundary(env, regno, access_size,
					    zero_size_allowed, meta);
	default: /* scalar_value or invalid ptr */
		/* Allow zero-byte read from NULL, regardless of pointer type */
		if (zero_size_allowed && access_size == 0 &&
		    register_is_null(reg))
			return 0;

		verbose(env, "R%d type=%s expected=%s\n", regno,
			reg_type_str[reg->type],
			reg_type_str[PTR_TO_STACK]);
		return -EACCES;
	}
}

/* Implementation details:
 * bpf_map_lookup returns PTR_TO_MAP_VALUE_OR_NULL
 * Two bpf_map_lookups (even with the same key) will have different reg->id.
 * For traditional PTR_TO_MAP_VALUE the verifier clears reg->id after
 * value_or_null->value transition, since the verifier only cares about
 * the range of access to valid map value pointer and doesn't care about actual
 * address of the map element.
 * For maps with 'struct bpf_spin_lock' inside map value the verifier keeps
 * reg->id > 0 after value_or_null->value transition. By doing so
 * two bpf_map_lookups will be considered two different pointers that
 * point to different bpf_spin_locks.
 * The verifier allows taking only one bpf_spin_lock at a time to avoid
 * dead-locks.
 * Since only one bpf_spin_lock is allowed the checks are simpler than
 * reg_is_refcounted() logic. The verifier needs to remember only
 * one spin_lock instead of array of acquired_refs.
 * cur_state->active_spin_lock remembers which map value element got locked
 * and clears it after bpf_spin_unlock.
 */
static int process_spin_lock(struct bpf_verifier_env *env, int regno,
			     bool is_lock)
{
	struct bpf_reg_state *regs = cur_regs(env), *reg = &regs[regno];
	struct bpf_verifier_state *cur = env->cur_state;
	bool is_const = tnum_is_const(reg->var_off);
	struct bpf_map *map = reg->map_ptr;
	u64 val = reg->var_off.value;

	if (!is_const) {
		verbose(env,
			"R%d doesn't have constant offset. bpf_spin_lock has to be at the constant offset\n",
			regno);
		return -EINVAL;
	}
	if (!map->btf) {
		verbose(env,
			"map '%s' has to have BTF in order to use bpf_spin_lock\n",
			map->name);
		return -EINVAL;
	}
	if (!map_value_has_spin_lock(map)) {
		if (map->spin_lock_off == -E2BIG)
			verbose(env,
				"map '%s' has more than one 'struct bpf_spin_lock'\n",
				map->name);
		else if (map->spin_lock_off == -ENOENT)
			verbose(env,
				"map '%s' doesn't have 'struct bpf_spin_lock'\n",
				map->name);
		else
			verbose(env,
				"map '%s' is not a struct type or bpf_spin_lock is mangled\n",
				map->name);
		return -EINVAL;
	}
	if (map->spin_lock_off != val + reg->off) {
		verbose(env, "off %lld doesn't point to 'struct bpf_spin_lock'\n",
			val + reg->off);
		return -EINVAL;
	}
	if (is_lock) {
		if (cur->active_spin_lock) {
			verbose(env,
				"Locking two bpf_spin_locks are not allowed\n");
			return -EINVAL;
		}
		cur->active_spin_lock = reg->id;
	} else {
		if (!cur->active_spin_lock) {
			verbose(env, "bpf_spin_unlock without taking a lock\n");
			return -EINVAL;
		}
		if (cur->active_spin_lock != reg->id) {
			verbose(env, "bpf_spin_unlock of different lock\n");
			return -EINVAL;
		}
		cur->active_spin_lock = 0;
	}
	return 0;
}

static bool arg_type_is_mem_ptr(enum bpf_arg_type type)
{
	return type == ARG_PTR_TO_MEM ||
	       type == ARG_PTR_TO_MEM_OR_NULL ||
	       type == ARG_PTR_TO_UNINIT_MEM;
}

static bool arg_type_is_mem_size(enum bpf_arg_type type)
{
	return type == ARG_CONST_SIZE ||
	       type == ARG_CONST_SIZE_OR_ZERO;
}

static bool arg_type_is_alloc_size(enum bpf_arg_type type)
{
	return type == ARG_CONST_ALLOC_SIZE_OR_ZERO;
}

static bool arg_type_is_int_ptr(enum bpf_arg_type type)
{
	return type == ARG_PTR_TO_INT ||
	       type == ARG_PTR_TO_LONG;
}

static int int_ptr_type_to_size(enum bpf_arg_type type)
{
	if (type == ARG_PTR_TO_INT)
		return sizeof(u32);
	else if (type == ARG_PTR_TO_LONG)
		return sizeof(u64);

	return -EINVAL;
}

static int resolve_map_arg_type(struct bpf_verifier_env *env,
				 const struct bpf_call_arg_meta *meta,
				 enum bpf_arg_type *arg_type)
{
	if (!meta->map_ptr) {
		/* kernel subsystem misconfigured verifier */
		verbose(env, "invalid map_ptr to access map->type\n");
		return -EACCES;
	}

	switch (meta->map_ptr->map_type) {
	case BPF_MAP_TYPE_SOCKMAP:
	case BPF_MAP_TYPE_SOCKHASH:
		if (*arg_type == ARG_PTR_TO_MAP_VALUE) {
			*arg_type = ARG_PTR_TO_BTF_ID_SOCK_COMMON;
		} else {
			verbose(env, "invalid arg_type for sockmap/sockhash\n");
			return -EINVAL;
		}
		break;

	default:
		break;
	}
	return 0;
}

struct bpf_reg_types {
	const enum bpf_reg_type types[10];
	u32 *btf_id;
};

static const struct bpf_reg_types map_key_value_types = {
	.types = {
		PTR_TO_STACK,
		PTR_TO_PACKET,
		PTR_TO_PACKET_META,
		PTR_TO_MAP_VALUE,
	},
};

static const struct bpf_reg_types sock_types = {
	.types = {
		PTR_TO_SOCK_COMMON,
		PTR_TO_SOCKET,
		PTR_TO_TCP_SOCK,
		PTR_TO_XDP_SOCK,
	},
};

#ifdef CONFIG_NET
static const struct bpf_reg_types btf_id_sock_common_types = {
	.types = {
		PTR_TO_SOCK_COMMON,
		PTR_TO_SOCKET,
		PTR_TO_TCP_SOCK,
		PTR_TO_XDP_SOCK,
		PTR_TO_BTF_ID,
	},
	.btf_id = &btf_sock_ids[BTF_SOCK_TYPE_SOCK_COMMON],
};
#endif

static const struct bpf_reg_types mem_types = {
	.types = {
		PTR_TO_STACK,
		PTR_TO_PACKET,
		PTR_TO_PACKET_META,
		PTR_TO_MAP_VALUE,
		PTR_TO_MEM,
		PTR_TO_RDONLY_BUF,
		PTR_TO_RDWR_BUF,
	},
};

static const struct bpf_reg_types int_ptr_types = {
	.types = {
		PTR_TO_STACK,
		PTR_TO_PACKET,
		PTR_TO_PACKET_META,
		PTR_TO_MAP_VALUE,
	},
};

static const struct bpf_reg_types fullsock_types = { .types = { PTR_TO_SOCKET } };
static const struct bpf_reg_types scalar_types = { .types = { SCALAR_VALUE } };
static const struct bpf_reg_types context_types = { .types = { PTR_TO_CTX } };
static const struct bpf_reg_types alloc_mem_types = { .types = { PTR_TO_MEM } };
static const struct bpf_reg_types const_map_ptr_types = { .types = { CONST_PTR_TO_MAP } };
static const struct bpf_reg_types btf_ptr_types = { .types = { PTR_TO_BTF_ID } };
static const struct bpf_reg_types spin_lock_types = { .types = { PTR_TO_MAP_VALUE } };
static const struct bpf_reg_types percpu_btf_ptr_types = { .types = { PTR_TO_PERCPU_BTF_ID } };

static const struct bpf_reg_types *compatible_reg_types[__BPF_ARG_TYPE_MAX] = {
	[ARG_PTR_TO_MAP_KEY]		= &map_key_value_types,
	[ARG_PTR_TO_MAP_VALUE]		= &map_key_value_types,
	[ARG_PTR_TO_UNINIT_MAP_VALUE]	= &map_key_value_types,
	[ARG_PTR_TO_MAP_VALUE_OR_NULL]	= &map_key_value_types,
	[ARG_CONST_SIZE]		= &scalar_types,
	[ARG_CONST_SIZE_OR_ZERO]	= &scalar_types,
	[ARG_CONST_ALLOC_SIZE_OR_ZERO]	= &scalar_types,
	[ARG_CONST_MAP_PTR]		= &const_map_ptr_types,
	[ARG_PTR_TO_CTX]		= &context_types,
	[ARG_PTR_TO_CTX_OR_NULL]	= &context_types,
	[ARG_PTR_TO_SOCK_COMMON]	= &sock_types,
#ifdef CONFIG_NET
	[ARG_PTR_TO_BTF_ID_SOCK_COMMON]	= &btf_id_sock_common_types,
#endif
	[ARG_PTR_TO_SOCKET]		= &fullsock_types,
	[ARG_PTR_TO_SOCKET_OR_NULL]	= &fullsock_types,
	[ARG_PTR_TO_BTF_ID]		= &btf_ptr_types,
	[ARG_PTR_TO_SPIN_LOCK]		= &spin_lock_types,
	[ARG_PTR_TO_MEM]		= &mem_types,
	[ARG_PTR_TO_MEM_OR_NULL]	= &mem_types,
	[ARG_PTR_TO_UNINIT_MEM]		= &mem_types,
	[ARG_PTR_TO_ALLOC_MEM]		= &alloc_mem_types,
	[ARG_PTR_TO_ALLOC_MEM_OR_NULL]	= &alloc_mem_types,
	[ARG_PTR_TO_INT]		= &int_ptr_types,
	[ARG_PTR_TO_LONG]		= &int_ptr_types,
	[ARG_PTR_TO_PERCPU_BTF_ID]	= &percpu_btf_ptr_types,
};

static int check_reg_type(struct bpf_verifier_env *env, u32 regno,
			  enum bpf_arg_type arg_type,
			  const u32 *arg_btf_id)
{
	struct bpf_reg_state *regs = cur_regs(env), *reg = &regs[regno];
	enum bpf_reg_type expected, type = reg->type;
	const struct bpf_reg_types *compatible;
	int i, j;

	compatible = compatible_reg_types[arg_type];
	if (!compatible) {
		verbose(env, "verifier internal error: unsupported arg type %d\n", arg_type);
		return -EFAULT;
	}

	for (i = 0; i < ARRAY_SIZE(compatible->types); i++) {
		expected = compatible->types[i];
		if (expected == NOT_INIT)
			break;

		if (type == expected)
			goto found;
	}

	verbose(env, "R%d type=%s expected=", regno, reg_type_str[type]);
	for (j = 0; j + 1 < i; j++)
		verbose(env, "%s, ", reg_type_str[compatible->types[j]]);
	verbose(env, "%s\n", reg_type_str[compatible->types[j]]);
	return -EACCES;

found:
	if (type == PTR_TO_BTF_ID) {
		if (!arg_btf_id) {
			if (!compatible->btf_id) {
				verbose(env, "verifier internal error: missing arg compatible BTF ID\n");
				return -EFAULT;
			}
			arg_btf_id = compatible->btf_id;
		}

		if (!btf_struct_ids_match(&env->log, reg->off, reg->btf_id,
					  *arg_btf_id)) {
			verbose(env, "R%d is of type %s but %s is expected\n",
				regno, kernel_type_name(reg->btf_id),
				kernel_type_name(*arg_btf_id));
			return -EACCES;
		}

		if (!tnum_is_const(reg->var_off) || reg->var_off.value) {
			verbose(env, "R%d is a pointer to in-kernel struct with non-zero offset\n",
				regno);
			return -EACCES;
		}
	}

	return 0;
}

static int check_func_arg(struct bpf_verifier_env *env, u32 arg,
			  struct bpf_call_arg_meta *meta,
			  const struct bpf_func_proto *fn)
{
	u32 regno = BPF_REG_1 + arg;
	struct bpf_reg_state *regs = cur_regs(env), *reg = &regs[regno];
	enum bpf_arg_type arg_type = fn->arg_type[arg];
	enum bpf_reg_type type = reg->type;
	int err = 0;

	if (arg_type == ARG_DONTCARE)
		return 0;

	err = check_reg_arg(env, regno, SRC_OP);
	if (err)
		return err;

	if (arg_type == ARG_ANYTHING) {
		if (is_pointer_value(env, regno)) {
			verbose(env, "R%d leaks addr into helper function\n",
				regno);
			return -EACCES;
		}
		return 0;
	}

	if (type_is_pkt_pointer(type) &&
	    !may_access_direct_pkt_data(env, meta, BPF_READ)) {
		verbose(env, "helper access to the packet is not allowed\n");
		return -EACCES;
	}

	if (arg_type == ARG_PTR_TO_MAP_VALUE ||
	    arg_type == ARG_PTR_TO_UNINIT_MAP_VALUE ||
	    arg_type == ARG_PTR_TO_MAP_VALUE_OR_NULL) {
		err = resolve_map_arg_type(env, meta, &arg_type);
		if (err)
			return err;
	}

	if (register_is_null(reg) && arg_type_may_be_null(arg_type))
		/* A NULL register has a SCALAR_VALUE type, so skip
		 * type checking.
		 */
		goto skip_type_check;

	err = check_reg_type(env, regno, arg_type, fn->arg_btf_id[arg]);
	if (err)
		return err;

	if (type == PTR_TO_CTX) {
		err = check_ctx_reg(env, reg, regno);
		if (err < 0)
			return err;
	}

skip_type_check:
	if (reg->ref_obj_id) {
		if (meta->ref_obj_id) {
			verbose(env, "verifier internal error: more than one arg with ref_obj_id R%d %u %u\n",
				regno, reg->ref_obj_id,
				meta->ref_obj_id);
			return -EFAULT;
		}
		meta->ref_obj_id = reg->ref_obj_id;
	}

	if (arg_type == ARG_CONST_MAP_PTR) {
		/* bpf_map_xxx(map_ptr) call: remember that map_ptr */
		meta->map_ptr = reg->map_ptr;
	} else if (arg_type == ARG_PTR_TO_MAP_KEY) {
		/* bpf_map_xxx(..., map_ptr, ..., key) call:
		 * check that [key, key + map->key_size) are within
		 * stack limits and initialized
		 */
		if (!meta->map_ptr) {
			/* in function declaration map_ptr must come before
			 * map_key, so that it's verified and known before
			 * we have to check map_key here. Otherwise it means
			 * that kernel subsystem misconfigured verifier
			 */
			verbose(env, "invalid map_ptr to access map->key\n");
			return -EACCES;
		}
		err = check_helper_mem_access(env, regno,
					      meta->map_ptr->key_size, false,
					      NULL);
	} else if (arg_type == ARG_PTR_TO_MAP_VALUE ||
		   (arg_type == ARG_PTR_TO_MAP_VALUE_OR_NULL &&
		    !register_is_null(reg)) ||
		   arg_type == ARG_PTR_TO_UNINIT_MAP_VALUE) {
		/* bpf_map_xxx(..., map_ptr, ..., value) call:
		 * check [value, value + map->value_size) validity
		 */
		if (!meta->map_ptr) {
			/* kernel subsystem misconfigured verifier */
			verbose(env, "invalid map_ptr to access map->value\n");
			return -EACCES;
		}
		meta->raw_mode = (arg_type == ARG_PTR_TO_UNINIT_MAP_VALUE);
		err = check_helper_mem_access(env, regno,
					      meta->map_ptr->value_size, false,
					      meta);
	} else if (arg_type == ARG_PTR_TO_PERCPU_BTF_ID) {
		if (!reg->btf_id) {
			verbose(env, "Helper has invalid btf_id in R%d\n", regno);
			return -EACCES;
		}
		meta->ret_btf_id = reg->btf_id;
	} else if (arg_type == ARG_PTR_TO_SPIN_LOCK) {
		if (meta->func_id == BPF_FUNC_spin_lock) {
			if (process_spin_lock(env, regno, true))
				return -EACCES;
		} else if (meta->func_id == BPF_FUNC_spin_unlock) {
			if (process_spin_lock(env, regno, false))
				return -EACCES;
		} else {
			verbose(env, "verifier internal error\n");
			return -EFAULT;
		}
	} else if (arg_type_is_mem_ptr(arg_type)) {
		/* The access to this pointer is only checked when we hit the
		 * next is_mem_size argument below.
		 */
		meta->raw_mode = (arg_type == ARG_PTR_TO_UNINIT_MEM);
	} else if (arg_type_is_mem_size(arg_type)) {
		bool zero_size_allowed = (arg_type == ARG_CONST_SIZE_OR_ZERO);

		/* This is used to refine r0 return value bounds for helpers
		 * that enforce this value as an upper bound on return values.
		 * See do_refine_retval_range() for helpers that can refine
		 * the return value. C type of helper is u32 so we pull register
		 * bound from umax_value however, if negative verifier errors
		 * out. Only upper bounds can be learned because retval is an
		 * int type and negative retvals are allowed.
		 */
		meta->msize_max_value = reg->umax_value;

		/* The register is SCALAR_VALUE; the access check
		 * happens using its boundaries.
		 */
		if (!tnum_is_const(reg->var_off))
			/* For unprivileged variable accesses, disable raw
			 * mode so that the program is required to
			 * initialize all the memory that the helper could
			 * just partially fill up.
			 */
			meta = NULL;

		if (reg->smin_value < 0) {
			verbose(env, "R%d min value is negative, either use unsigned or 'var &= const'\n",
				regno);
			return -EACCES;
		}

		if (reg->umin_value == 0) {
			err = check_helper_mem_access(env, regno - 1, 0,
						      zero_size_allowed,
						      meta);
			if (err)
				return err;
		}

		if (reg->umax_value >= BPF_MAX_VAR_SIZ) {
			verbose(env, "R%d unbounded memory access, use 'var &= const' or 'if (var < const)'\n",
				regno);
			return -EACCES;
		}
		err = check_helper_mem_access(env, regno - 1,
					      reg->umax_value,
					      zero_size_allowed, meta);
		if (!err)
			err = mark_chain_precision(env, regno);
	} else if (arg_type_is_alloc_size(arg_type)) {
		if (!tnum_is_const(reg->var_off)) {
			verbose(env, "R%d unbounded size, use 'var &= const' or 'if (var < const)'\n",
				regno);
			return -EACCES;
		}
		meta->mem_size = reg->var_off.value;
	} else if (arg_type_is_int_ptr(arg_type)) {
		int size = int_ptr_type_to_size(arg_type);

		err = check_helper_mem_access(env, regno, size, false, meta);
		if (err)
			return err;
		err = check_ptr_alignment(env, reg, 0, size, true);
	}

	return err;
}

static bool may_update_sockmap(struct bpf_verifier_env *env, int func_id)
{
	enum bpf_attach_type eatype = env->prog->expected_attach_type;
	enum bpf_prog_type type = resolve_prog_type(env->prog);

	if (func_id != BPF_FUNC_map_update_elem)
		return false;

	/* It's not possible to get access to a locked struct sock in these
	 * contexts, so updating is safe.
	 */
	switch (type) {
	case BPF_PROG_TYPE_TRACING:
		if (eatype == BPF_TRACE_ITER)
			return true;
		break;
	case BPF_PROG_TYPE_SOCKET_FILTER:
	case BPF_PROG_TYPE_SCHED_CLS:
	case BPF_PROG_TYPE_SCHED_ACT:
	case BPF_PROG_TYPE_XDP:
	case BPF_PROG_TYPE_SK_REUSEPORT:
	case BPF_PROG_TYPE_FLOW_DISSECTOR:
	case BPF_PROG_TYPE_SK_LOOKUP:
		return true;
	default:
		break;
	}

	verbose(env, "cannot update sockmap in this context\n");
	return false;
}

static bool allow_tail_call_in_subprogs(struct bpf_verifier_env *env)
{
	return env->prog->jit_requested && IS_ENABLED(CONFIG_X86_64);
}

static int check_map_func_compatibility(struct bpf_verifier_env *env,
					struct bpf_map *map, int func_id)
{
	if (!map)
		return 0;

	/* We need a two way check, first is from map perspective ... */
	switch (map->map_type) {
	case BPF_MAP_TYPE_PROG_ARRAY:
		if (func_id != BPF_FUNC_tail_call)
			goto error;
		break;
	case BPF_MAP_TYPE_PERF_EVENT_ARRAY:
		if (func_id != BPF_FUNC_perf_event_read &&
		    func_id != BPF_FUNC_perf_event_output &&
		    func_id != BPF_FUNC_skb_output &&
		    func_id != BPF_FUNC_perf_event_read_value &&
		    func_id != BPF_FUNC_xdp_output)
			goto error;
		break;
	case BPF_MAP_TYPE_RINGBUF:
		if (func_id != BPF_FUNC_ringbuf_output &&
		    func_id != BPF_FUNC_ringbuf_reserve &&
		    func_id != BPF_FUNC_ringbuf_submit &&
		    func_id != BPF_FUNC_ringbuf_discard &&
		    func_id != BPF_FUNC_ringbuf_query)
			goto error;
		break;
	case BPF_MAP_TYPE_STACK_TRACE:
		if (func_id != BPF_FUNC_get_stackid)
			goto error;
		break;
	case BPF_MAP_TYPE_CGROUP_ARRAY:
		if (func_id != BPF_FUNC_skb_under_cgroup &&
		    func_id != BPF_FUNC_current_task_under_cgroup)
			goto error;
		break;
	case BPF_MAP_TYPE_CGROUP_STORAGE:
	case BPF_MAP_TYPE_PERCPU_CGROUP_STORAGE:
		if (func_id != BPF_FUNC_get_local_storage)
			goto error;
		break;
	case BPF_MAP_TYPE_DEVMAP:
	case BPF_MAP_TYPE_DEVMAP_HASH:
		if (func_id != BPF_FUNC_redirect_map &&
		    func_id != BPF_FUNC_map_lookup_elem)
			goto error;
		break;
	/* Restrict bpf side of cpumap and xskmap, open when use-cases
	 * appear.
	 */
	case BPF_MAP_TYPE_CPUMAP:
		if (func_id != BPF_FUNC_redirect_map)
			goto error;
		break;
	case BPF_MAP_TYPE_XSKMAP:
		if (func_id != BPF_FUNC_redirect_map &&
		    func_id != BPF_FUNC_map_lookup_elem)
			goto error;
		break;
	case BPF_MAP_TYPE_ARRAY_OF_MAPS:
	case BPF_MAP_TYPE_HASH_OF_MAPS:
		if (func_id != BPF_FUNC_map_lookup_elem)
			goto error;
		break;
	case BPF_MAP_TYPE_SOCKMAP:
		if (func_id != BPF_FUNC_sk_redirect_map &&
		    func_id != BPF_FUNC_sock_map_update &&
		    func_id != BPF_FUNC_map_delete_elem &&
		    func_id != BPF_FUNC_msg_redirect_map &&
		    func_id != BPF_FUNC_sk_select_reuseport &&
		    func_id != BPF_FUNC_map_lookup_elem &&
		    !may_update_sockmap(env, func_id))
			goto error;
		break;
	case BPF_MAP_TYPE_SOCKHASH:
		if (func_id != BPF_FUNC_sk_redirect_hash &&
		    func_id != BPF_FUNC_sock_hash_update &&
		    func_id != BPF_FUNC_map_delete_elem &&
		    func_id != BPF_FUNC_msg_redirect_hash &&
		    func_id != BPF_FUNC_sk_select_reuseport &&
		    func_id != BPF_FUNC_map_lookup_elem &&
		    !may_update_sockmap(env, func_id))
			goto error;
		break;
	case BPF_MAP_TYPE_REUSEPORT_SOCKARRAY:
		if (func_id != BPF_FUNC_sk_select_reuseport)
			goto error;
		break;
	case BPF_MAP_TYPE_QUEUE:
	case BPF_MAP_TYPE_STACK:
		if (func_id != BPF_FUNC_map_peek_elem &&
		    func_id != BPF_FUNC_map_pop_elem &&
		    func_id != BPF_FUNC_map_push_elem)
			goto error;
		break;
	case BPF_MAP_TYPE_SK_STORAGE:
		if (func_id != BPF_FUNC_sk_storage_get &&
		    func_id != BPF_FUNC_sk_storage_delete)
			goto error;
		break;
	case BPF_MAP_TYPE_INODE_STORAGE:
		if (func_id != BPF_FUNC_inode_storage_get &&
		    func_id != BPF_FUNC_inode_storage_delete)
			goto error;
		break;
	default:
		break;
	}

	/* ... and second from the function itself. */
	switch (func_id) {
	case BPF_FUNC_tail_call:
		if (map->map_type != BPF_MAP_TYPE_PROG_ARRAY)
			goto error;
		if (env->subprog_cnt > 1 && !allow_tail_call_in_subprogs(env)) {
			verbose(env, "tail_calls are not allowed in non-JITed programs with bpf-to-bpf calls\n");
			return -EINVAL;
		}
		break;
	case BPF_FUNC_perf_event_read:
	case BPF_FUNC_perf_event_output:
	case BPF_FUNC_perf_event_read_value:
	case BPF_FUNC_skb_output:
	case BPF_FUNC_xdp_output:
		if (map->map_type != BPF_MAP_TYPE_PERF_EVENT_ARRAY)
			goto error;
		break;
	case BPF_FUNC_get_stackid:
		if (map->map_type != BPF_MAP_TYPE_STACK_TRACE)
			goto error;
		break;
	case BPF_FUNC_current_task_under_cgroup:
	case BPF_FUNC_skb_under_cgroup:
		if (map->map_type != BPF_MAP_TYPE_CGROUP_ARRAY)
			goto error;
		break;
	case BPF_FUNC_redirect_map:
		if (map->map_type != BPF_MAP_TYPE_DEVMAP &&
		    map->map_type != BPF_MAP_TYPE_DEVMAP_HASH &&
		    map->map_type != BPF_MAP_TYPE_CPUMAP &&
		    map->map_type != BPF_MAP_TYPE_XSKMAP)
			goto error;
		break;
	case BPF_FUNC_sk_redirect_map:
	case BPF_FUNC_msg_redirect_map:
	case BPF_FUNC_sock_map_update:
		if (map->map_type != BPF_MAP_TYPE_SOCKMAP)
			goto error;
		break;
	case BPF_FUNC_sk_redirect_hash:
	case BPF_FUNC_msg_redirect_hash:
	case BPF_FUNC_sock_hash_update:
		if (map->map_type != BPF_MAP_TYPE_SOCKHASH)
			goto error;
		break;
	case BPF_FUNC_get_local_storage:
		if (map->map_type != BPF_MAP_TYPE_CGROUP_STORAGE &&
		    map->map_type != BPF_MAP_TYPE_PERCPU_CGROUP_STORAGE)
			goto error;
		break;
	case BPF_FUNC_sk_select_reuseport:
		if (map->map_type != BPF_MAP_TYPE_REUSEPORT_SOCKARRAY &&
		    map->map_type != BPF_MAP_TYPE_SOCKMAP &&
		    map->map_type != BPF_MAP_TYPE_SOCKHASH)
			goto error;
		break;
	case BPF_FUNC_map_peek_elem:
	case BPF_FUNC_map_pop_elem:
	case BPF_FUNC_map_push_elem:
		if (map->map_type != BPF_MAP_TYPE_QUEUE &&
		    map->map_type != BPF_MAP_TYPE_STACK)
			goto error;
		break;
	case BPF_FUNC_sk_storage_get:
	case BPF_FUNC_sk_storage_delete:
		if (map->map_type != BPF_MAP_TYPE_SK_STORAGE)
			goto error;
		break;
	case BPF_FUNC_inode_storage_get:
	case BPF_FUNC_inode_storage_delete:
		if (map->map_type != BPF_MAP_TYPE_INODE_STORAGE)
			goto error;
		break;
	default:
		break;
	}

	return 0;
error:
	verbose(env, "cannot pass map_type %d into func %s#%d\n",
		map->map_type, func_id_name(func_id), func_id);
	return -EINVAL;
}

static bool check_raw_mode_ok(const struct bpf_func_proto *fn)
{
	int count = 0;

	if (fn->arg1_type == ARG_PTR_TO_UNINIT_MEM)
		count++;
	if (fn->arg2_type == ARG_PTR_TO_UNINIT_MEM)
		count++;
	if (fn->arg3_type == ARG_PTR_TO_UNINIT_MEM)
		count++;
	if (fn->arg4_type == ARG_PTR_TO_UNINIT_MEM)
		count++;
	if (fn->arg5_type == ARG_PTR_TO_UNINIT_MEM)
		count++;

	/* We only support one arg being in raw mode at the moment,
	 * which is sufficient for the helper functions we have
	 * right now.
	 */
	return count <= 1;
}

static bool check_args_pair_invalid(enum bpf_arg_type arg_curr,
				    enum bpf_arg_type arg_next)
{
	return (arg_type_is_mem_ptr(arg_curr) &&
	        !arg_type_is_mem_size(arg_next)) ||
	       (!arg_type_is_mem_ptr(arg_curr) &&
		arg_type_is_mem_size(arg_next));
}

static bool check_arg_pair_ok(const struct bpf_func_proto *fn)
{
	/* bpf_xxx(..., buf, len) call will access 'len'
	 * bytes from memory 'buf'. Both arg types need
	 * to be paired, so make sure there's no buggy
	 * helper function specification.
	 */
	if (arg_type_is_mem_size(fn->arg1_type) ||
	    arg_type_is_mem_ptr(fn->arg5_type)  ||
	    check_args_pair_invalid(fn->arg1_type, fn->arg2_type) ||
	    check_args_pair_invalid(fn->arg2_type, fn->arg3_type) ||
	    check_args_pair_invalid(fn->arg3_type, fn->arg4_type) ||
	    check_args_pair_invalid(fn->arg4_type, fn->arg5_type))
		return false;

	return true;
}

static bool check_refcount_ok(const struct bpf_func_proto *fn, int func_id)
{
	int count = 0;

	if (arg_type_may_be_refcounted(fn->arg1_type))
		count++;
	if (arg_type_may_be_refcounted(fn->arg2_type))
		count++;
	if (arg_type_may_be_refcounted(fn->arg3_type))
		count++;
	if (arg_type_may_be_refcounted(fn->arg4_type))
		count++;
	if (arg_type_may_be_refcounted(fn->arg5_type))
		count++;

	/* A reference acquiring function cannot acquire
	 * another refcounted ptr.
	 */
	if (may_be_acquire_function(func_id) && count)
		return false;

	/* We only support one arg being unreferenced at the moment,
	 * which is sufficient for the helper functions we have right now.
	 */
	return count <= 1;
}

static bool check_btf_id_ok(const struct bpf_func_proto *fn)
{
	int i;

	for (i = 0; i < ARRAY_SIZE(fn->arg_type); i++) {
		if (fn->arg_type[i] == ARG_PTR_TO_BTF_ID && !fn->arg_btf_id[i])
			return false;

		if (fn->arg_type[i] != ARG_PTR_TO_BTF_ID && fn->arg_btf_id[i])
			return false;
	}

	return true;
}

static int check_func_proto(const struct bpf_func_proto *fn, int func_id)
{
	return check_raw_mode_ok(fn) &&
	       check_arg_pair_ok(fn) &&
	       check_btf_id_ok(fn) &&
	       check_refcount_ok(fn, func_id) ? 0 : -EINVAL;
}

/* Packet data might have moved, any old PTR_TO_PACKET[_META,_END]
 * are now invalid, so turn them into unknown SCALAR_VALUE.
 */
static void __clear_all_pkt_pointers(struct bpf_verifier_env *env,
				     struct bpf_func_state *state)
{
	struct bpf_reg_state *regs = state->regs, *reg;
	int i;

	for (i = 0; i < MAX_BPF_REG; i++)
		if (reg_is_pkt_pointer_any(&regs[i]))
			mark_reg_unknown(env, regs, i);

	bpf_for_each_spilled_reg(i, state, reg) {
		if (!reg)
			continue;
		if (reg_is_pkt_pointer_any(reg))
			__mark_reg_unknown(env, reg);
	}
}

static void clear_all_pkt_pointers(struct bpf_verifier_env *env)
{
	struct bpf_verifier_state *vstate = env->cur_state;
	int i;

	for (i = 0; i <= vstate->curframe; i++)
		__clear_all_pkt_pointers(env, vstate->frame[i]);
}

static void release_reg_references(struct bpf_verifier_env *env,
				   struct bpf_func_state *state,
				   int ref_obj_id)
{
	struct bpf_reg_state *regs = state->regs, *reg;
	int i;

	for (i = 0; i < MAX_BPF_REG; i++)
		if (regs[i].ref_obj_id == ref_obj_id)
			mark_reg_unknown(env, regs, i);

	bpf_for_each_spilled_reg(i, state, reg) {
		if (!reg)
			continue;
		if (reg->ref_obj_id == ref_obj_id)
			__mark_reg_unknown(env, reg);
	}
}

/* The pointer with the specified id has released its reference to kernel
 * resources. Identify all copies of the same pointer and clear the reference.
 */
static int release_reference(struct bpf_verifier_env *env,
			     int ref_obj_id)
{
	struct bpf_verifier_state *vstate = env->cur_state;
	int err;
	int i;

	err = release_reference_state(cur_func(env), ref_obj_id);
	if (err)
		return err;

	for (i = 0; i <= vstate->curframe; i++)
		release_reg_references(env, vstate->frame[i], ref_obj_id);

	return 0;
}

static void clear_caller_saved_regs(struct bpf_verifier_env *env,
				    struct bpf_reg_state *regs)
{
	int i;

	/* after the call registers r0 - r5 were scratched */
	for (i = 0; i < CALLER_SAVED_REGS; i++) {
		mark_reg_not_init(env, regs, caller_saved[i]);
		check_reg_arg(env, caller_saved[i], DST_OP_NO_MARK);
	}
}

static int check_func_call(struct bpf_verifier_env *env, struct bpf_insn *insn,
			   int *insn_idx)
{
	struct bpf_verifier_state *state = env->cur_state;
	struct bpf_func_info_aux *func_info_aux;
	struct bpf_func_state *caller, *callee;
	int i, err, subprog, target_insn;
	bool is_global = false;

	if (state->curframe + 1 >= MAX_CALL_FRAMES) {
		verbose(env, "the call stack of %d frames is too deep\n",
			state->curframe + 2);
		return -E2BIG;
	}

	target_insn = *insn_idx + insn->imm;
	subprog = find_subprog(env, target_insn + 1);
	if (subprog < 0) {
		verbose(env, "verifier bug. No program starts at insn %d\n",
			target_insn + 1);
		return -EFAULT;
	}

	caller = state->frame[state->curframe];
	if (state->frame[state->curframe + 1]) {
		verbose(env, "verifier bug. Frame %d already allocated\n",
			state->curframe + 1);
		return -EFAULT;
	}

	func_info_aux = env->prog->aux->func_info_aux;
	if (func_info_aux)
		is_global = func_info_aux[subprog].linkage == BTF_FUNC_GLOBAL;
	err = btf_check_func_arg_match(env, subprog, caller->regs);
	if (err == -EFAULT)
		return err;
	if (is_global) {
		if (err) {
			verbose(env, "Caller passes invalid args into func#%d\n",
				subprog);
			return err;
		} else {
			if (env->log.level & BPF_LOG_LEVEL)
				verbose(env,
					"Func#%d is global and valid. Skipping.\n",
					subprog);
			clear_caller_saved_regs(env, caller->regs);

			/* All global functions return SCALAR_VALUE */
			mark_reg_unknown(env, caller->regs, BPF_REG_0);

			/* continue with next insn after call */
			return 0;
		}
	}

	callee = kzalloc(sizeof(*callee), GFP_KERNEL);
	if (!callee)
		return -ENOMEM;
	state->frame[state->curframe + 1] = callee;

	/* callee cannot access r0, r6 - r9 for reading and has to write
	 * into its own stack before reading from it.
	 * callee can read/write into caller's stack
	 */
	init_func_state(env, callee,
			/* remember the callsite, it will be used by bpf_exit */
			*insn_idx /* callsite */,
			state->curframe + 1 /* frameno within this callchain */,
			subprog /* subprog number within this prog */);

	/* Transfer references to the callee */
	err = transfer_reference_state(callee, caller);
	if (err)
		return err;

	/* copy r1 - r5 args that callee can access.  The copy includes parent
	 * pointers, which connects us up to the liveness chain
	 */
	for (i = BPF_REG_1; i <= BPF_REG_5; i++)
		callee->regs[i] = caller->regs[i];

	clear_caller_saved_regs(env, caller->regs);

	/* only increment it after check_reg_arg() finished */
	state->curframe++;

	/* and go analyze first insn of the callee */
	*insn_idx = target_insn;

	if (env->log.level & BPF_LOG_LEVEL) {
		verbose(env, "caller:\n");
		print_verifier_state(env, caller);
		verbose(env, "callee:\n");
		print_verifier_state(env, callee);
	}
	return 0;
}

static int prepare_func_exit(struct bpf_verifier_env *env, int *insn_idx)
{
	struct bpf_verifier_state *state = env->cur_state;
	struct bpf_func_state *caller, *callee;
	struct bpf_reg_state *r0;
	int err;

	callee = state->frame[state->curframe];
	r0 = &callee->regs[BPF_REG_0];
	if (r0->type == PTR_TO_STACK) {
		/* technically it's ok to return caller's stack pointer
		 * (or caller's caller's pointer) back to the caller,
		 * since these pointers are valid. Only current stack
		 * pointer will be invalid as soon as function exits,
		 * but let's be conservative
		 */
		verbose(env, "cannot return stack pointer to the caller\n");
		return -EINVAL;
	}

	state->curframe--;
	caller = state->frame[state->curframe];
	/* return to the caller whatever r0 had in the callee */
	caller->regs[BPF_REG_0] = *r0;

	/* Transfer references to the caller */
	err = transfer_reference_state(caller, callee);
	if (err)
		return err;

	*insn_idx = callee->callsite + 1;
	if (env->log.level & BPF_LOG_LEVEL) {
		verbose(env, "returning from callee:\n");
		print_verifier_state(env, callee);
		verbose(env, "to caller at %d:\n", *insn_idx);
		print_verifier_state(env, caller);
	}
	/* clear everything in the callee */
	free_func_state(callee);
	state->frame[state->curframe + 1] = NULL;
	return 0;
}

static void do_refine_retval_range(struct bpf_reg_state *regs, int ret_type,
				   int func_id,
				   struct bpf_call_arg_meta *meta)
{
	struct bpf_reg_state *ret_reg = &regs[BPF_REG_0];

	if (ret_type != RET_INTEGER ||
	    (func_id != BPF_FUNC_get_stack &&
	     func_id != BPF_FUNC_probe_read_str &&
	     func_id != BPF_FUNC_probe_read_kernel_str &&
	     func_id != BPF_FUNC_probe_read_user_str))
		return;

	ret_reg->smax_value = meta->msize_max_value;
	ret_reg->s32_max_value = meta->msize_max_value;
	ret_reg->smin_value = -MAX_ERRNO;
	ret_reg->s32_min_value = -MAX_ERRNO;
	__reg_deduce_bounds(ret_reg);
	__reg_bound_offset(ret_reg);
	__update_reg_bounds(ret_reg);
}

static int
record_func_map(struct bpf_verifier_env *env, struct bpf_call_arg_meta *meta,
		int func_id, int insn_idx)
{
	struct bpf_insn_aux_data *aux = &env->insn_aux_data[insn_idx];
	struct bpf_map *map = meta->map_ptr;

	if (func_id != BPF_FUNC_tail_call &&
	    func_id != BPF_FUNC_map_lookup_elem &&
	    func_id != BPF_FUNC_map_update_elem &&
	    func_id != BPF_FUNC_map_delete_elem &&
	    func_id != BPF_FUNC_map_push_elem &&
	    func_id != BPF_FUNC_map_pop_elem &&
	    func_id != BPF_FUNC_map_peek_elem)
		return 0;

	if (map == NULL) {
		verbose(env, "kernel subsystem misconfigured verifier\n");
		return -EINVAL;
	}

	/* In case of read-only, some additional restrictions
	 * need to be applied in order to prevent altering the
	 * state of the map from program side.
	 */
	if ((map->map_flags & BPF_F_RDONLY_PROG) &&
	    (func_id == BPF_FUNC_map_delete_elem ||
	     func_id == BPF_FUNC_map_update_elem ||
	     func_id == BPF_FUNC_map_push_elem ||
	     func_id == BPF_FUNC_map_pop_elem)) {
		verbose(env, "write into map forbidden\n");
		return -EACCES;
	}

	if (!BPF_MAP_PTR(aux->map_ptr_state))
		bpf_map_ptr_store(aux, meta->map_ptr,
				  !meta->map_ptr->bypass_spec_v1);
	else if (BPF_MAP_PTR(aux->map_ptr_state) != meta->map_ptr)
		bpf_map_ptr_store(aux, BPF_MAP_PTR_POISON,
				  !meta->map_ptr->bypass_spec_v1);
	return 0;
}

static int
record_func_key(struct bpf_verifier_env *env, struct bpf_call_arg_meta *meta,
		int func_id, int insn_idx)
{
	struct bpf_insn_aux_data *aux = &env->insn_aux_data[insn_idx];
	struct bpf_reg_state *regs = cur_regs(env), *reg;
	struct bpf_map *map = meta->map_ptr;
	struct tnum range;
	u64 val;
	int err;

	if (func_id != BPF_FUNC_tail_call)
		return 0;
	if (!map || map->map_type != BPF_MAP_TYPE_PROG_ARRAY) {
		verbose(env, "kernel subsystem misconfigured verifier\n");
		return -EINVAL;
	}

	range = tnum_range(0, map->max_entries - 1);
	reg = &regs[BPF_REG_3];

	if (!register_is_const(reg) || !tnum_in(range, reg->var_off)) {
		bpf_map_key_store(aux, BPF_MAP_KEY_POISON);
		return 0;
	}

	err = mark_chain_precision(env, BPF_REG_3);
	if (err)
		return err;

	val = reg->var_off.value;
	if (bpf_map_key_unseen(aux))
		bpf_map_key_store(aux, val);
	else if (!bpf_map_key_poisoned(aux) &&
		  bpf_map_key_immediate(aux) != val)
		bpf_map_key_store(aux, BPF_MAP_KEY_POISON);
	return 0;
}

static int check_reference_leak(struct bpf_verifier_env *env)
{
	struct bpf_func_state *state = cur_func(env);
	int i;

	for (i = 0; i < state->acquired_refs; i++) {
		verbose(env, "Unreleased reference id=%d alloc_insn=%d\n",
			state->refs[i].id, state->refs[i].insn_idx);
	}
	return state->acquired_refs ? -EINVAL : 0;
}

static int check_helper_call(struct bpf_verifier_env *env, int func_id, int insn_idx)
{
	const struct bpf_func_proto *fn = NULL;
	struct bpf_reg_state *regs;
	struct bpf_call_arg_meta meta;
	bool changes_data;
	int i, err;

	/* find function prototype */
	if (func_id < 0 || func_id >= __BPF_FUNC_MAX_ID) {
		verbose(env, "invalid func %s#%d\n", func_id_name(func_id),
			func_id);
		return -EINVAL;
	}

	if (env->ops->get_func_proto)
		fn = env->ops->get_func_proto(func_id, env->prog);
	if (!fn) {
		verbose(env, "unknown func %s#%d\n", func_id_name(func_id),
			func_id);
		return -EINVAL;
	}

	/* eBPF programs must be GPL compatible to use GPL-ed functions */
	if (!env->prog->gpl_compatible && fn->gpl_only) {
		verbose(env, "cannot call GPL-restricted function from non-GPL compatible program\n");
		return -EINVAL;
	}

	if (fn->allowed && !fn->allowed(env->prog)) {
		verbose(env, "helper call is not allowed in probe\n");
		return -EINVAL;
	}

	/* With LD_ABS/IND some JITs save/restore skb from r1. */
	changes_data = bpf_helper_changes_pkt_data(fn->func);
	if (changes_data && fn->arg1_type != ARG_PTR_TO_CTX) {
		verbose(env, "kernel subsystem misconfigured func %s#%d: r1 != ctx\n",
			func_id_name(func_id), func_id);
		return -EINVAL;
	}

	memset(&meta, 0, sizeof(meta));
	meta.pkt_access = fn->pkt_access;

	err = check_func_proto(fn, func_id);
	if (err) {
		verbose(env, "kernel subsystem misconfigured func %s#%d\n",
			func_id_name(func_id), func_id);
		return err;
	}

	meta.func_id = func_id;
	/* check args */
	for (i = 0; i < 5; i++) {
		err = check_func_arg(env, i, &meta, fn);
		if (err)
			return err;
	}

	err = record_func_map(env, &meta, func_id, insn_idx);
	if (err)
		return err;

	err = record_func_key(env, &meta, func_id, insn_idx);
	if (err)
		return err;

	/* Mark slots with STACK_MISC in case of raw mode, stack offset
	 * is inferred from register state.
	 */
	for (i = 0; i < meta.access_size; i++) {
		err = check_mem_access(env, insn_idx, meta.regno, i, BPF_B,
				       BPF_WRITE, -1, false);
		if (err)
			return err;
	}

	if (func_id == BPF_FUNC_tail_call) {
		err = check_reference_leak(env);
		if (err) {
			verbose(env, "tail_call would lead to reference leak\n");
			return err;
		}
	} else if (is_release_function(func_id)) {
		err = release_reference(env, meta.ref_obj_id);
		if (err) {
			verbose(env, "func %s#%d reference has not been acquired before\n",
				func_id_name(func_id), func_id);
			return err;
		}
	}

	regs = cur_regs(env);

	/* check that flags argument in get_local_storage(map, flags) is 0,
	 * this is required because get_local_storage() can't return an error.
	 */
	if (func_id == BPF_FUNC_get_local_storage &&
	    !register_is_null(&regs[BPF_REG_2])) {
		verbose(env, "get_local_storage() doesn't support non-zero flags\n");
		return -EINVAL;
	}

	/* reset caller saved regs */
	for (i = 0; i < CALLER_SAVED_REGS; i++) {
		mark_reg_not_init(env, regs, caller_saved[i]);
		check_reg_arg(env, caller_saved[i], DST_OP_NO_MARK);
	}

	/* helper call returns 64-bit value. */
	regs[BPF_REG_0].subreg_def = DEF_NOT_SUBREG;

	/* update return register (already marked as written above) */
	if (fn->ret_type == RET_INTEGER) {
		/* sets type to SCALAR_VALUE */
		mark_reg_unknown(env, regs, BPF_REG_0);
	} else if (fn->ret_type == RET_VOID) {
		regs[BPF_REG_0].type = NOT_INIT;
	} else if (fn->ret_type == RET_PTR_TO_MAP_VALUE_OR_NULL ||
		   fn->ret_type == RET_PTR_TO_MAP_VALUE) {
		/* There is no offset yet applied, variable or fixed */
		mark_reg_known_zero(env, regs, BPF_REG_0);
		/* remember map_ptr, so that check_map_access()
		 * can check 'value_size' boundary of memory access
		 * to map element returned from bpf_map_lookup_elem()
		 */
		if (meta.map_ptr == NULL) {
			verbose(env,
				"kernel subsystem misconfigured verifier\n");
			return -EINVAL;
		}
		regs[BPF_REG_0].map_ptr = meta.map_ptr;
		if (fn->ret_type == RET_PTR_TO_MAP_VALUE) {
			regs[BPF_REG_0].type = PTR_TO_MAP_VALUE;
			if (map_value_has_spin_lock(meta.map_ptr))
				regs[BPF_REG_0].id = ++env->id_gen;
		} else {
			regs[BPF_REG_0].type = PTR_TO_MAP_VALUE_OR_NULL;
		}
	} else if (fn->ret_type == RET_PTR_TO_SOCKET_OR_NULL) {
		mark_reg_known_zero(env, regs, BPF_REG_0);
		regs[BPF_REG_0].type = PTR_TO_SOCKET_OR_NULL;
	} else if (fn->ret_type == RET_PTR_TO_SOCK_COMMON_OR_NULL) {
		mark_reg_known_zero(env, regs, BPF_REG_0);
		regs[BPF_REG_0].type = PTR_TO_SOCK_COMMON_OR_NULL;
	} else if (fn->ret_type == RET_PTR_TO_TCP_SOCK_OR_NULL) {
		mark_reg_known_zero(env, regs, BPF_REG_0);
		regs[BPF_REG_0].type = PTR_TO_TCP_SOCK_OR_NULL;
	} else if (fn->ret_type == RET_PTR_TO_ALLOC_MEM_OR_NULL) {
		mark_reg_known_zero(env, regs, BPF_REG_0);
		regs[BPF_REG_0].type = PTR_TO_MEM_OR_NULL;
		regs[BPF_REG_0].mem_size = meta.mem_size;
	} else if (fn->ret_type == RET_PTR_TO_MEM_OR_BTF_ID_OR_NULL ||
		   fn->ret_type == RET_PTR_TO_MEM_OR_BTF_ID) {
		const struct btf_type *t;

		mark_reg_known_zero(env, regs, BPF_REG_0);
		t = btf_type_skip_modifiers(btf_vmlinux, meta.ret_btf_id, NULL);
		if (!btf_type_is_struct(t)) {
			u32 tsize;
			const struct btf_type *ret;
			const char *tname;

			/* resolve the type size of ksym. */
			ret = btf_resolve_size(btf_vmlinux, t, &tsize);
			if (IS_ERR(ret)) {
				tname = btf_name_by_offset(btf_vmlinux, t->name_off);
				verbose(env, "unable to resolve the size of type '%s': %ld\n",
					tname, PTR_ERR(ret));
				return -EINVAL;
			}
			regs[BPF_REG_0].type =
				fn->ret_type == RET_PTR_TO_MEM_OR_BTF_ID ?
				PTR_TO_MEM : PTR_TO_MEM_OR_NULL;
			regs[BPF_REG_0].mem_size = tsize;
		} else {
			regs[BPF_REG_0].type =
				fn->ret_type == RET_PTR_TO_MEM_OR_BTF_ID ?
				PTR_TO_BTF_ID : PTR_TO_BTF_ID_OR_NULL;
			regs[BPF_REG_0].btf_id = meta.ret_btf_id;
		}
	} else if (fn->ret_type == RET_PTR_TO_BTF_ID_OR_NULL) {
		int ret_btf_id;

		mark_reg_known_zero(env, regs, BPF_REG_0);
		regs[BPF_REG_0].type = PTR_TO_BTF_ID_OR_NULL;
		ret_btf_id = *fn->ret_btf_id;
		if (ret_btf_id == 0) {
			verbose(env, "invalid return type %d of func %s#%d\n",
				fn->ret_type, func_id_name(func_id), func_id);
			return -EINVAL;
		}
		regs[BPF_REG_0].btf_id = ret_btf_id;
	} else {
		verbose(env, "unknown return type %d of func %s#%d\n",
			fn->ret_type, func_id_name(func_id), func_id);
		return -EINVAL;
	}

	if (reg_type_may_be_null(regs[BPF_REG_0].type))
		regs[BPF_REG_0].id = ++env->id_gen;

	if (is_ptr_cast_function(func_id)) {
		/* For release_reference() */
		regs[BPF_REG_0].ref_obj_id = meta.ref_obj_id;
	} else if (is_acquire_function(func_id, meta.map_ptr)) {
		int id = acquire_reference_state(env, insn_idx);

		if (id < 0)
			return id;
		/* For mark_ptr_or_null_reg() */
		regs[BPF_REG_0].id = id;
		/* For release_reference() */
		regs[BPF_REG_0].ref_obj_id = id;
	}

	do_refine_retval_range(regs, fn->ret_type, func_id, &meta);

	err = check_map_func_compatibility(env, meta.map_ptr, func_id);
	if (err)
		return err;

	if ((func_id == BPF_FUNC_get_stack ||
	     func_id == BPF_FUNC_get_task_stack) &&
	    !env->prog->has_callchain_buf) {
		const char *err_str;

#ifdef CONFIG_PERF_EVENTS
		err = get_callchain_buffers(sysctl_perf_event_max_stack);
		err_str = "cannot get callchain buffer for func %s#%d\n";
#else
		err = -ENOTSUPP;
		err_str = "func %s#%d not supported without CONFIG_PERF_EVENTS\n";
#endif
		if (err) {
			verbose(env, err_str, func_id_name(func_id), func_id);
			return err;
		}

		env->prog->has_callchain_buf = true;
	}

	if (func_id == BPF_FUNC_get_stackid || func_id == BPF_FUNC_get_stack)
		env->prog->call_get_stack = true;

	if (changes_data)
		clear_all_pkt_pointers(env);
	return 0;
}

static bool signed_add_overflows(s64 a, s64 b)
{
	/* Do the add in u64, where overflow is well-defined */
	s64 res = (s64)((u64)a + (u64)b);

	if (b < 0)
		return res > a;
	return res < a;
}

static bool signed_add32_overflows(s32 a, s32 b)
{
	/* Do the add in u32, where overflow is well-defined */
	s32 res = (s32)((u32)a + (u32)b);

	if (b < 0)
		return res > a;
	return res < a;
}

static bool signed_sub_overflows(s64 a, s64 b)
{
	/* Do the sub in u64, where overflow is well-defined */
	s64 res = (s64)((u64)a - (u64)b);

	if (b < 0)
		return res < a;
	return res > a;
}

static bool signed_sub32_overflows(s32 a, s32 b)
{
	/* Do the sub in u32, where overflow is well-defined */
	s32 res = (s32)((u32)a - (u32)b);

	if (b < 0)
		return res < a;
	return res > a;
}

static bool check_reg_sane_offset(struct bpf_verifier_env *env,
				  const struct bpf_reg_state *reg,
				  enum bpf_reg_type type)
{
	bool known = tnum_is_const(reg->var_off);
	s64 val = reg->var_off.value;
	s64 smin = reg->smin_value;

	if (known && (val >= BPF_MAX_VAR_OFF || val <= -BPF_MAX_VAR_OFF)) {
		verbose(env, "math between %s pointer and %lld is not allowed\n",
			reg_type_str[type], val);
		return false;
	}

	if (reg->off >= BPF_MAX_VAR_OFF || reg->off <= -BPF_MAX_VAR_OFF) {
		verbose(env, "%s pointer offset %d is not allowed\n",
			reg_type_str[type], reg->off);
		return false;
	}

	if (smin == S64_MIN) {
		verbose(env, "math between %s pointer and register with unbounded min value is not allowed\n",
			reg_type_str[type]);
		return false;
	}

	if (smin >= BPF_MAX_VAR_OFF || smin <= -BPF_MAX_VAR_OFF) {
		verbose(env, "value %lld makes %s pointer be out of bounds\n",
			smin, reg_type_str[type]);
		return false;
	}

	return true;
}

static struct bpf_insn_aux_data *cur_aux(struct bpf_verifier_env *env)
{
	return &env->insn_aux_data[env->insn_idx];
}

static int retrieve_ptr_limit(const struct bpf_reg_state *ptr_reg,
			      u32 *ptr_limit, u8 opcode, bool off_is_neg)
{
	bool mask_to_left = (opcode == BPF_ADD &&  off_is_neg) ||
			    (opcode == BPF_SUB && !off_is_neg);
	u32 off;

	switch (ptr_reg->type) {
	case PTR_TO_STACK:
		/* Indirect variable offset stack access is prohibited in
		 * unprivileged mode so it's not handled here.
		 */
		off = ptr_reg->off + ptr_reg->var_off.value;
		if (mask_to_left)
			*ptr_limit = MAX_BPF_STACK + off;
		else
			*ptr_limit = -off;
		return 0;
	case PTR_TO_MAP_VALUE:
		if (mask_to_left) {
			*ptr_limit = ptr_reg->umax_value + ptr_reg->off;
		} else {
			off = ptr_reg->smin_value + ptr_reg->off;
			*ptr_limit = ptr_reg->map_ptr->value_size - off;
		}
		return 0;
	default:
		return -EINVAL;
	}
}

static bool can_skip_alu_sanitation(const struct bpf_verifier_env *env,
				    const struct bpf_insn *insn)
{
	return env->bypass_spec_v1 || BPF_SRC(insn->code) == BPF_K;
}

static int update_alu_sanitation_state(struct bpf_insn_aux_data *aux,
				       u32 alu_state, u32 alu_limit)
{
	/* If we arrived here from different branches with different
	 * state or limits to sanitize, then this won't work.
	 */
	if (aux->alu_state &&
	    (aux->alu_state != alu_state ||
	     aux->alu_limit != alu_limit))
		return -EACCES;

	/* Corresponding fixup done in fixup_bpf_calls(). */
	aux->alu_state = alu_state;
	aux->alu_limit = alu_limit;
	return 0;
}

static int sanitize_val_alu(struct bpf_verifier_env *env,
			    struct bpf_insn *insn)
{
	struct bpf_insn_aux_data *aux = cur_aux(env);

	if (can_skip_alu_sanitation(env, insn))
		return 0;

	return update_alu_sanitation_state(aux, BPF_ALU_NON_POINTER, 0);
}

static int sanitize_ptr_alu(struct bpf_verifier_env *env,
			    struct bpf_insn *insn,
			    const struct bpf_reg_state *ptr_reg,
			    struct bpf_reg_state *dst_reg,
			    bool off_is_neg)
{
	struct bpf_verifier_state *vstate = env->cur_state;
	struct bpf_insn_aux_data *aux = cur_aux(env);
	bool ptr_is_dst_reg = ptr_reg == dst_reg;
	u8 opcode = BPF_OP(insn->code);
	u32 alu_state, alu_limit;
	struct bpf_reg_state tmp;
	bool ret;

	if (can_skip_alu_sanitation(env, insn))
		return 0;

	/* We already marked aux for masking from non-speculative
	 * paths, thus we got here in the first place. We only care
	 * to explore bad access from here.
	 */
	if (vstate->speculative)
		goto do_sim;

	alu_state  = off_is_neg ? BPF_ALU_NEG_VALUE : 0;
	alu_state |= ptr_is_dst_reg ?
		     BPF_ALU_SANITIZE_SRC : BPF_ALU_SANITIZE_DST;

	if (retrieve_ptr_limit(ptr_reg, &alu_limit, opcode, off_is_neg))
		return 0;
	if (update_alu_sanitation_state(aux, alu_state, alu_limit))
		return -EACCES;
do_sim:
	/* Simulate and find potential out-of-bounds access under
	 * speculative execution from truncation as a result of
	 * masking when off was not within expected range. If off
	 * sits in dst, then we temporarily need to move ptr there
	 * to simulate dst (== 0) +/-= ptr. Needed, for example,
	 * for cases where we use K-based arithmetic in one direction
	 * and truncated reg-based in the other in order to explore
	 * bad access.
	 */
	if (!ptr_is_dst_reg) {
		tmp = *dst_reg;
		*dst_reg = *ptr_reg;
	}
	ret = push_stack(env, env->insn_idx + 1, env->insn_idx, true);
	if (!ptr_is_dst_reg && ret)
		*dst_reg = tmp;
	return !ret ? -EFAULT : 0;
}

/* Handles arithmetic on a pointer and a scalar: computes new min/max and var_off.
 * Caller should also handle BPF_MOV case separately.
 * If we return -EACCES, caller may want to try again treating pointer as a
 * scalar.  So we only emit a diagnostic if !env->allow_ptr_leaks.
 */
static int adjust_ptr_min_max_vals(struct bpf_verifier_env *env,
				   struct bpf_insn *insn,
				   const struct bpf_reg_state *ptr_reg,
				   const struct bpf_reg_state *off_reg)
{
	struct bpf_verifier_state *vstate = env->cur_state;
	struct bpf_func_state *state = vstate->frame[vstate->curframe];
	struct bpf_reg_state *regs = state->regs, *dst_reg;
	bool known = tnum_is_const(off_reg->var_off);
	s64 smin_val = off_reg->smin_value, smax_val = off_reg->smax_value,
	    smin_ptr = ptr_reg->smin_value, smax_ptr = ptr_reg->smax_value;
	u64 umin_val = off_reg->umin_value, umax_val = off_reg->umax_value,
	    umin_ptr = ptr_reg->umin_value, umax_ptr = ptr_reg->umax_value;
	u32 dst = insn->dst_reg, src = insn->src_reg;
	u8 opcode = BPF_OP(insn->code);
	int ret;

	dst_reg = &regs[dst];

	if ((known && (smin_val != smax_val || umin_val != umax_val)) ||
	    smin_val > smax_val || umin_val > umax_val) {
		/* Taint dst register if offset had invalid bounds derived from
		 * e.g. dead branches.
		 */
		__mark_reg_unknown(env, dst_reg);
		return 0;
	}

	if (BPF_CLASS(insn->code) != BPF_ALU64) {
		/* 32-bit ALU ops on pointers produce (meaningless) scalars */
		if (opcode == BPF_SUB && env->allow_ptr_leaks) {
			__mark_reg_unknown(env, dst_reg);
			return 0;
		}

		verbose(env,
			"R%d 32-bit pointer arithmetic prohibited\n",
			dst);
		return -EACCES;
	}

	switch (ptr_reg->type) {
	case PTR_TO_MAP_VALUE_OR_NULL:
		verbose(env, "R%d pointer arithmetic on %s prohibited, null-check it first\n",
			dst, reg_type_str[ptr_reg->type]);
		return -EACCES;
	case CONST_PTR_TO_MAP:
		/* smin_val represents the known value */
		if (known && smin_val == 0 && opcode == BPF_ADD)
			break;
		fallthrough;
	case PTR_TO_PACKET_END:
	case PTR_TO_SOCKET:
	case PTR_TO_SOCKET_OR_NULL:
	case PTR_TO_SOCK_COMMON:
	case PTR_TO_SOCK_COMMON_OR_NULL:
	case PTR_TO_TCP_SOCK:
	case PTR_TO_TCP_SOCK_OR_NULL:
	case PTR_TO_XDP_SOCK:
		verbose(env, "R%d pointer arithmetic on %s prohibited\n",
			dst, reg_type_str[ptr_reg->type]);
		return -EACCES;
	case PTR_TO_MAP_VALUE:
		if (!env->allow_ptr_leaks && !known && (smin_val < 0) != (smax_val < 0)) {
			verbose(env, "R%d has unknown scalar with mixed signed bounds, pointer arithmetic with it prohibited for !root\n",
				off_reg == dst_reg ? dst : src);
			return -EACCES;
		}
		fallthrough;
	default:
		break;
	}

	/* In case of 'scalar += pointer', dst_reg inherits pointer type and id.
	 * The id may be overwritten later if we create a new variable offset.
	 */
	dst_reg->type = ptr_reg->type;
	dst_reg->id = ptr_reg->id;

	if (!check_reg_sane_offset(env, off_reg, ptr_reg->type) ||
	    !check_reg_sane_offset(env, ptr_reg, ptr_reg->type))
		return -EINVAL;

	/* pointer types do not carry 32-bit bounds at the moment. */
	__mark_reg32_unbounded(dst_reg);

	switch (opcode) {
	case BPF_ADD:
		ret = sanitize_ptr_alu(env, insn, ptr_reg, dst_reg, smin_val < 0);
		if (ret < 0) {
			verbose(env, "R%d tried to add from different maps or paths\n", dst);
			return ret;
		}
		/* We can take a fixed offset as long as it doesn't overflow
		 * the s32 'off' field
		 */
		if (known && (ptr_reg->off + smin_val ==
			      (s64)(s32)(ptr_reg->off + smin_val))) {
			/* pointer += K.  Accumulate it into fixed offset */
			dst_reg->smin_value = smin_ptr;
			dst_reg->smax_value = smax_ptr;
			dst_reg->umin_value = umin_ptr;
			dst_reg->umax_value = umax_ptr;
			dst_reg->var_off = ptr_reg->var_off;
			dst_reg->off = ptr_reg->off + smin_val;
			dst_reg->raw = ptr_reg->raw;
			break;
		}
		/* A new variable offset is created.  Note that off_reg->off
		 * == 0, since it's a scalar.
		 * dst_reg gets the pointer type and since some positive
		 * integer value was added to the pointer, give it a new 'id'
		 * if it's a PTR_TO_PACKET.
		 * this creates a new 'base' pointer, off_reg (variable) gets
		 * added into the variable offset, and we copy the fixed offset
		 * from ptr_reg.
		 */
		if (signed_add_overflows(smin_ptr, smin_val) ||
		    signed_add_overflows(smax_ptr, smax_val)) {
			dst_reg->smin_value = S64_MIN;
			dst_reg->smax_value = S64_MAX;
		} else {
			dst_reg->smin_value = smin_ptr + smin_val;
			dst_reg->smax_value = smax_ptr + smax_val;
		}
		if (umin_ptr + umin_val < umin_ptr ||
		    umax_ptr + umax_val < umax_ptr) {
			dst_reg->umin_value = 0;
			dst_reg->umax_value = U64_MAX;
		} else {
			dst_reg->umin_value = umin_ptr + umin_val;
			dst_reg->umax_value = umax_ptr + umax_val;
		}
		dst_reg->var_off = tnum_add(ptr_reg->var_off, off_reg->var_off);
		dst_reg->off = ptr_reg->off;
		dst_reg->raw = ptr_reg->raw;
		if (reg_is_pkt_pointer(ptr_reg)) {
			dst_reg->id = ++env->id_gen;
			/* something was added to pkt_ptr, set range to zero */
			dst_reg->raw = 0;
		}
		break;
	case BPF_SUB:
		ret = sanitize_ptr_alu(env, insn, ptr_reg, dst_reg, smin_val < 0);
		if (ret < 0) {
			verbose(env, "R%d tried to sub from different maps or paths\n", dst);
			return ret;
		}
		if (dst_reg == off_reg) {
			/* scalar -= pointer.  Creates an unknown scalar */
			verbose(env, "R%d tried to subtract pointer from scalar\n",
				dst);
			return -EACCES;
		}
		/* We don't allow subtraction from FP, because (according to
		 * test_verifier.c test "invalid fp arithmetic", JITs might not
		 * be able to deal with it.
		 */
		if (ptr_reg->type == PTR_TO_STACK) {
			verbose(env, "R%d subtraction from stack pointer prohibited\n",
				dst);
			return -EACCES;
		}
		if (known && (ptr_reg->off - smin_val ==
			      (s64)(s32)(ptr_reg->off - smin_val))) {
			/* pointer -= K.  Subtract it from fixed offset */
			dst_reg->smin_value = smin_ptr;
			dst_reg->smax_value = smax_ptr;
			dst_reg->umin_value = umin_ptr;
			dst_reg->umax_value = umax_ptr;
			dst_reg->var_off = ptr_reg->var_off;
			dst_reg->id = ptr_reg->id;
			dst_reg->off = ptr_reg->off - smin_val;
			dst_reg->raw = ptr_reg->raw;
			break;
		}
		/* A new variable offset is created.  If the subtrahend is known
		 * nonnegative, then any reg->range we had before is still good.
		 */
		if (signed_sub_overflows(smin_ptr, smax_val) ||
		    signed_sub_overflows(smax_ptr, smin_val)) {
			/* Overflow possible, we know nothing */
			dst_reg->smin_value = S64_MIN;
			dst_reg->smax_value = S64_MAX;
		} else {
			dst_reg->smin_value = smin_ptr - smax_val;
			dst_reg->smax_value = smax_ptr - smin_val;
		}
		if (umin_ptr < umax_val) {
			/* Overflow possible, we know nothing */
			dst_reg->umin_value = 0;
			dst_reg->umax_value = U64_MAX;
		} else {
			/* Cannot overflow (as long as bounds are consistent) */
			dst_reg->umin_value = umin_ptr - umax_val;
			dst_reg->umax_value = umax_ptr - umin_val;
		}
		dst_reg->var_off = tnum_sub(ptr_reg->var_off, off_reg->var_off);
		dst_reg->off = ptr_reg->off;
		dst_reg->raw = ptr_reg->raw;
		if (reg_is_pkt_pointer(ptr_reg)) {
			dst_reg->id = ++env->id_gen;
			/* something was added to pkt_ptr, set range to zero */
			if (smin_val < 0)
				dst_reg->raw = 0;
		}
		break;
	case BPF_AND:
	case BPF_OR:
	case BPF_XOR:
		/* bitwise ops on pointers are troublesome, prohibit. */
		verbose(env, "R%d bitwise operator %s on pointer prohibited\n",
			dst, bpf_alu_string[opcode >> 4]);
		return -EACCES;
	default:
		/* other operators (e.g. MUL,LSH) produce non-pointer results */
		verbose(env, "R%d pointer arithmetic with %s operator prohibited\n",
			dst, bpf_alu_string[opcode >> 4]);
		return -EACCES;
	}

	if (!check_reg_sane_offset(env, dst_reg, ptr_reg->type))
		return -EINVAL;

	__update_reg_bounds(dst_reg);
	__reg_deduce_bounds(dst_reg);
	__reg_bound_offset(dst_reg);

	/* For unprivileged we require that resulting offset must be in bounds
	 * in order to be able to sanitize access later on.
	 */
	if (!env->bypass_spec_v1) {
		if (dst_reg->type == PTR_TO_MAP_VALUE &&
		    check_map_access(env, dst, dst_reg->off, 1, false)) {
			verbose(env, "R%d pointer arithmetic of map value goes out of range, "
				"prohibited for !root\n", dst);
			return -EACCES;
		} else if (dst_reg->type == PTR_TO_STACK &&
			   check_stack_access(env, dst_reg, dst_reg->off +
					      dst_reg->var_off.value, 1)) {
			verbose(env, "R%d stack pointer arithmetic goes out of range, "
				"prohibited for !root\n", dst);
			return -EACCES;
		}
	}

	return 0;
}

static void scalar32_min_max_add(struct bpf_reg_state *dst_reg,
				 struct bpf_reg_state *src_reg)
{
	s32 smin_val = src_reg->s32_min_value;
	s32 smax_val = src_reg->s32_max_value;
	u32 umin_val = src_reg->u32_min_value;
	u32 umax_val = src_reg->u32_max_value;

	if (signed_add32_overflows(dst_reg->s32_min_value, smin_val) ||
	    signed_add32_overflows(dst_reg->s32_max_value, smax_val)) {
		dst_reg->s32_min_value = S32_MIN;
		dst_reg->s32_max_value = S32_MAX;
	} else {
		dst_reg->s32_min_value += smin_val;
		dst_reg->s32_max_value += smax_val;
	}
	if (dst_reg->u32_min_value + umin_val < umin_val ||
	    dst_reg->u32_max_value + umax_val < umax_val) {
		dst_reg->u32_min_value = 0;
		dst_reg->u32_max_value = U32_MAX;
	} else {
		dst_reg->u32_min_value += umin_val;
		dst_reg->u32_max_value += umax_val;
	}
}

static void scalar_min_max_add(struct bpf_reg_state *dst_reg,
			       struct bpf_reg_state *src_reg)
{
	s64 smin_val = src_reg->smin_value;
	s64 smax_val = src_reg->smax_value;
	u64 umin_val = src_reg->umin_value;
	u64 umax_val = src_reg->umax_value;

	if (signed_add_overflows(dst_reg->smin_value, smin_val) ||
	    signed_add_overflows(dst_reg->smax_value, smax_val)) {
		dst_reg->smin_value = S64_MIN;
		dst_reg->smax_value = S64_MAX;
	} else {
		dst_reg->smin_value += smin_val;
		dst_reg->smax_value += smax_val;
	}
	if (dst_reg->umin_value + umin_val < umin_val ||
	    dst_reg->umax_value + umax_val < umax_val) {
		dst_reg->umin_value = 0;
		dst_reg->umax_value = U64_MAX;
	} else {
		dst_reg->umin_value += umin_val;
		dst_reg->umax_value += umax_val;
	}
}

static void scalar32_min_max_sub(struct bpf_reg_state *dst_reg,
				 struct bpf_reg_state *src_reg)
{
	s32 smin_val = src_reg->s32_min_value;
	s32 smax_val = src_reg->s32_max_value;
	u32 umin_val = src_reg->u32_min_value;
	u32 umax_val = src_reg->u32_max_value;

	if (signed_sub32_overflows(dst_reg->s32_min_value, smax_val) ||
	    signed_sub32_overflows(dst_reg->s32_max_value, smin_val)) {
		/* Overflow possible, we know nothing */
		dst_reg->s32_min_value = S32_MIN;
		dst_reg->s32_max_value = S32_MAX;
	} else {
		dst_reg->s32_min_value -= smax_val;
		dst_reg->s32_max_value -= smin_val;
	}
	if (dst_reg->u32_min_value < umax_val) {
		/* Overflow possible, we know nothing */
		dst_reg->u32_min_value = 0;
		dst_reg->u32_max_value = U32_MAX;
	} else {
		/* Cannot overflow (as long as bounds are consistent) */
		dst_reg->u32_min_value -= umax_val;
		dst_reg->u32_max_value -= umin_val;
	}
}

static void scalar_min_max_sub(struct bpf_reg_state *dst_reg,
			       struct bpf_reg_state *src_reg)
{
	s64 smin_val = src_reg->smin_value;
	s64 smax_val = src_reg->smax_value;
	u64 umin_val = src_reg->umin_value;
	u64 umax_val = src_reg->umax_value;

	if (signed_sub_overflows(dst_reg->smin_value, smax_val) ||
	    signed_sub_overflows(dst_reg->smax_value, smin_val)) {
		/* Overflow possible, we know nothing */
		dst_reg->smin_value = S64_MIN;
		dst_reg->smax_value = S64_MAX;
	} else {
		dst_reg->smin_value -= smax_val;
		dst_reg->smax_value -= smin_val;
	}
	if (dst_reg->umin_value < umax_val) {
		/* Overflow possible, we know nothing */
		dst_reg->umin_value = 0;
		dst_reg->umax_value = U64_MAX;
	} else {
		/* Cannot overflow (as long as bounds are consistent) */
		dst_reg->umin_value -= umax_val;
		dst_reg->umax_value -= umin_val;
	}
}

static void scalar32_min_max_mul(struct bpf_reg_state *dst_reg,
				 struct bpf_reg_state *src_reg)
{
	s32 smin_val = src_reg->s32_min_value;
	u32 umin_val = src_reg->u32_min_value;
	u32 umax_val = src_reg->u32_max_value;

	if (smin_val < 0 || dst_reg->s32_min_value < 0) {
		/* Ain't nobody got time to multiply that sign */
		__mark_reg32_unbounded(dst_reg);
		return;
	}
	/* Both values are positive, so we can work with unsigned and
	 * copy the result to signed (unless it exceeds S32_MAX).
	 */
	if (umax_val > U16_MAX || dst_reg->u32_max_value > U16_MAX) {
		/* Potential overflow, we know nothing */
		__mark_reg32_unbounded(dst_reg);
		return;
	}
	dst_reg->u32_min_value *= umin_val;
	dst_reg->u32_max_value *= umax_val;
	if (dst_reg->u32_max_value > S32_MAX) {
		/* Overflow possible, we know nothing */
		dst_reg->s32_min_value = S32_MIN;
		dst_reg->s32_max_value = S32_MAX;
	} else {
		dst_reg->s32_min_value = dst_reg->u32_min_value;
		dst_reg->s32_max_value = dst_reg->u32_max_value;
	}
}

static void scalar_min_max_mul(struct bpf_reg_state *dst_reg,
			       struct bpf_reg_state *src_reg)
{
	s64 smin_val = src_reg->smin_value;
	u64 umin_val = src_reg->umin_value;
	u64 umax_val = src_reg->umax_value;

	if (smin_val < 0 || dst_reg->smin_value < 0) {
		/* Ain't nobody got time to multiply that sign */
		__mark_reg64_unbounded(dst_reg);
		return;
	}
	/* Both values are positive, so we can work with unsigned and
	 * copy the result to signed (unless it exceeds S64_MAX).
	 */
	if (umax_val > U32_MAX || dst_reg->umax_value > U32_MAX) {
		/* Potential overflow, we know nothing */
		__mark_reg64_unbounded(dst_reg);
		return;
	}
	dst_reg->umin_value *= umin_val;
	dst_reg->umax_value *= umax_val;
	if (dst_reg->umax_value > S64_MAX) {
		/* Overflow possible, we know nothing */
		dst_reg->smin_value = S64_MIN;
		dst_reg->smax_value = S64_MAX;
	} else {
		dst_reg->smin_value = dst_reg->umin_value;
		dst_reg->smax_value = dst_reg->umax_value;
	}
}

static void scalar32_min_max_and(struct bpf_reg_state *dst_reg,
				 struct bpf_reg_state *src_reg)
{
	bool src_known = tnum_subreg_is_const(src_reg->var_off);
	bool dst_known = tnum_subreg_is_const(dst_reg->var_off);
	struct tnum var32_off = tnum_subreg(dst_reg->var_off);
	s32 smin_val = src_reg->s32_min_value;
	u32 umax_val = src_reg->u32_max_value;

	/* Assuming scalar64_min_max_and will be called so its safe
	 * to skip updating register for known 32-bit case.
	 */
	if (src_known && dst_known)
		return;

	/* We get our minimum from the var_off, since that's inherently
	 * bitwise.  Our maximum is the minimum of the operands' maxima.
	 */
	dst_reg->u32_min_value = var32_off.value;
	dst_reg->u32_max_value = min(dst_reg->u32_max_value, umax_val);
	if (dst_reg->s32_min_value < 0 || smin_val < 0) {
		/* Lose signed bounds when ANDing negative numbers,
		 * ain't nobody got time for that.
		 */
		dst_reg->s32_min_value = S32_MIN;
		dst_reg->s32_max_value = S32_MAX;
	} else {
		/* ANDing two positives gives a positive, so safe to
		 * cast result into s64.
		 */
		dst_reg->s32_min_value = dst_reg->u32_min_value;
		dst_reg->s32_max_value = dst_reg->u32_max_value;
	}

}

static void scalar_min_max_and(struct bpf_reg_state *dst_reg,
			       struct bpf_reg_state *src_reg)
{
	bool src_known = tnum_is_const(src_reg->var_off);
	bool dst_known = tnum_is_const(dst_reg->var_off);
	s64 smin_val = src_reg->smin_value;
	u64 umax_val = src_reg->umax_value;

	if (src_known && dst_known) {
		__mark_reg_known(dst_reg, dst_reg->var_off.value);
		return;
	}

	/* We get our minimum from the var_off, since that's inherently
	 * bitwise.  Our maximum is the minimum of the operands' maxima.
	 */
	dst_reg->umin_value = dst_reg->var_off.value;
	dst_reg->umax_value = min(dst_reg->umax_value, umax_val);
	if (dst_reg->smin_value < 0 || smin_val < 0) {
		/* Lose signed bounds when ANDing negative numbers,
		 * ain't nobody got time for that.
		 */
		dst_reg->smin_value = S64_MIN;
		dst_reg->smax_value = S64_MAX;
	} else {
		/* ANDing two positives gives a positive, so safe to
		 * cast result into s64.
		 */
		dst_reg->smin_value = dst_reg->umin_value;
		dst_reg->smax_value = dst_reg->umax_value;
	}
	/* We may learn something more from the var_off */
	__update_reg_bounds(dst_reg);
}

static void scalar32_min_max_or(struct bpf_reg_state *dst_reg,
				struct bpf_reg_state *src_reg)
{
	bool src_known = tnum_subreg_is_const(src_reg->var_off);
	bool dst_known = tnum_subreg_is_const(dst_reg->var_off);
	struct tnum var32_off = tnum_subreg(dst_reg->var_off);
	s32 smin_val = src_reg->s32_min_value;
	u32 umin_val = src_reg->u32_min_value;

	/* Assuming scalar64_min_max_or will be called so it is safe
	 * to skip updating register for known case.
	 */
	if (src_known && dst_known)
		return;

	/* We get our maximum from the var_off, and our minimum is the
	 * maximum of the operands' minima
	 */
	dst_reg->u32_min_value = max(dst_reg->u32_min_value, umin_val);
	dst_reg->u32_max_value = var32_off.value | var32_off.mask;
	if (dst_reg->s32_min_value < 0 || smin_val < 0) {
		/* Lose signed bounds when ORing negative numbers,
		 * ain't nobody got time for that.
		 */
		dst_reg->s32_min_value = S32_MIN;
		dst_reg->s32_max_value = S32_MAX;
	} else {
		/* ORing two positives gives a positive, so safe to
		 * cast result into s64.
		 */
		dst_reg->s32_min_value = dst_reg->u32_min_value;
		dst_reg->s32_max_value = dst_reg->u32_max_value;
	}
}

static void scalar_min_max_or(struct bpf_reg_state *dst_reg,
			      struct bpf_reg_state *src_reg)
{
	bool src_known = tnum_is_const(src_reg->var_off);
	bool dst_known = tnum_is_const(dst_reg->var_off);
	s64 smin_val = src_reg->smin_value;
	u64 umin_val = src_reg->umin_value;

	if (src_known && dst_known) {
		__mark_reg_known(dst_reg, dst_reg->var_off.value);
		return;
	}

	/* We get our maximum from the var_off, and our minimum is the
	 * maximum of the operands' minima
	 */
	dst_reg->umin_value = max(dst_reg->umin_value, umin_val);
	dst_reg->umax_value = dst_reg->var_off.value | dst_reg->var_off.mask;
	if (dst_reg->smin_value < 0 || smin_val < 0) {
		/* Lose signed bounds when ORing negative numbers,
		 * ain't nobody got time for that.
		 */
		dst_reg->smin_value = S64_MIN;
		dst_reg->smax_value = S64_MAX;
	} else {
		/* ORing two positives gives a positive, so safe to
		 * cast result into s64.
		 */
		dst_reg->smin_value = dst_reg->umin_value;
		dst_reg->smax_value = dst_reg->umax_value;
	}
	/* We may learn something more from the var_off */
	__update_reg_bounds(dst_reg);
}

static void scalar32_min_max_xor(struct bpf_reg_state *dst_reg,
				 struct bpf_reg_state *src_reg)
{
	bool src_known = tnum_subreg_is_const(src_reg->var_off);
	bool dst_known = tnum_subreg_is_const(dst_reg->var_off);
	struct tnum var32_off = tnum_subreg(dst_reg->var_off);
	s32 smin_val = src_reg->s32_min_value;

	/* Assuming scalar64_min_max_xor will be called so it is safe
	 * to skip updating register for known case.
	 */
	if (src_known && dst_known)
		return;

	/* We get both minimum and maximum from the var32_off. */
	dst_reg->u32_min_value = var32_off.value;
	dst_reg->u32_max_value = var32_off.value | var32_off.mask;

	if (dst_reg->s32_min_value >= 0 && smin_val >= 0) {
		/* XORing two positive sign numbers gives a positive,
		 * so safe to cast u32 result into s32.
		 */
		dst_reg->s32_min_value = dst_reg->u32_min_value;
		dst_reg->s32_max_value = dst_reg->u32_max_value;
	} else {
		dst_reg->s32_min_value = S32_MIN;
		dst_reg->s32_max_value = S32_MAX;
	}
}

static void scalar_min_max_xor(struct bpf_reg_state *dst_reg,
			       struct bpf_reg_state *src_reg)
{
	bool src_known = tnum_is_const(src_reg->var_off);
	bool dst_known = tnum_is_const(dst_reg->var_off);
	s64 smin_val = src_reg->smin_value;

	if (src_known && dst_known) {
		/* dst_reg->var_off.value has been updated earlier */
		__mark_reg_known(dst_reg, dst_reg->var_off.value);
		return;
	}

	/* We get both minimum and maximum from the var_off. */
	dst_reg->umin_value = dst_reg->var_off.value;
	dst_reg->umax_value = dst_reg->var_off.value | dst_reg->var_off.mask;

	if (dst_reg->smin_value >= 0 && smin_val >= 0) {
		/* XORing two positive sign numbers gives a positive,
		 * so safe to cast u64 result into s64.
		 */
		dst_reg->smin_value = dst_reg->umin_value;
		dst_reg->smax_value = dst_reg->umax_value;
	} else {
		dst_reg->smin_value = S64_MIN;
		dst_reg->smax_value = S64_MAX;
	}

	__update_reg_bounds(dst_reg);
}

static void __scalar32_min_max_lsh(struct bpf_reg_state *dst_reg,
				   u64 umin_val, u64 umax_val)
{
	/* We lose all sign bit information (except what we can pick
	 * up from var_off)
	 */
	dst_reg->s32_min_value = S32_MIN;
	dst_reg->s32_max_value = S32_MAX;
	/* If we might shift our top bit out, then we know nothing */
	if (umax_val > 31 || dst_reg->u32_max_value > 1ULL << (31 - umax_val)) {
		dst_reg->u32_min_value = 0;
		dst_reg->u32_max_value = U32_MAX;
	} else {
		dst_reg->u32_min_value <<= umin_val;
		dst_reg->u32_max_value <<= umax_val;
	}
}

static void scalar32_min_max_lsh(struct bpf_reg_state *dst_reg,
				 struct bpf_reg_state *src_reg)
{
	u32 umax_val = src_reg->u32_max_value;
	u32 umin_val = src_reg->u32_min_value;
	/* u32 alu operation will zext upper bits */
	struct tnum subreg = tnum_subreg(dst_reg->var_off);

	__scalar32_min_max_lsh(dst_reg, umin_val, umax_val);
	dst_reg->var_off = tnum_subreg(tnum_lshift(subreg, umin_val));
	/* Not required but being careful mark reg64 bounds as unknown so
	 * that we are forced to pick them up from tnum and zext later and
	 * if some path skips this step we are still safe.
	 */
	__mark_reg64_unbounded(dst_reg);
	__update_reg32_bounds(dst_reg);
}

static void __scalar64_min_max_lsh(struct bpf_reg_state *dst_reg,
				   u64 umin_val, u64 umax_val)
{
	/* Special case <<32 because it is a common compiler pattern to sign
	 * extend subreg by doing <<32 s>>32. In this case if 32bit bounds are
	 * positive we know this shift will also be positive so we can track
	 * bounds correctly. Otherwise we lose all sign bit information except
	 * what we can pick up from var_off. Perhaps we can generalize this
	 * later to shifts of any length.
	 */
	if (umin_val == 32 && umax_val == 32 && dst_reg->s32_max_value >= 0)
		dst_reg->smax_value = (s64)dst_reg->s32_max_value << 32;
	else
		dst_reg->smax_value = S64_MAX;

	if (umin_val == 32 && umax_val == 32 && dst_reg->s32_min_value >= 0)
		dst_reg->smin_value = (s64)dst_reg->s32_min_value << 32;
	else
		dst_reg->smin_value = S64_MIN;

	/* If we might shift our top bit out, then we know nothing */
	if (dst_reg->umax_value > 1ULL << (63 - umax_val)) {
		dst_reg->umin_value = 0;
		dst_reg->umax_value = U64_MAX;
	} else {
		dst_reg->umin_value <<= umin_val;
		dst_reg->umax_value <<= umax_val;
	}
}

static void scalar_min_max_lsh(struct bpf_reg_state *dst_reg,
			       struct bpf_reg_state *src_reg)
{
	u64 umax_val = src_reg->umax_value;
	u64 umin_val = src_reg->umin_value;

	/* scalar64 calc uses 32bit unshifted bounds so must be called first */
	__scalar64_min_max_lsh(dst_reg, umin_val, umax_val);
	__scalar32_min_max_lsh(dst_reg, umin_val, umax_val);

	dst_reg->var_off = tnum_lshift(dst_reg->var_off, umin_val);
	/* We may learn something more from the var_off */
	__update_reg_bounds(dst_reg);
}

static void scalar32_min_max_rsh(struct bpf_reg_state *dst_reg,
				 struct bpf_reg_state *src_reg)
{
	struct tnum subreg = tnum_subreg(dst_reg->var_off);
	u32 umax_val = src_reg->u32_max_value;
	u32 umin_val = src_reg->u32_min_value;

	/* BPF_RSH is an unsigned shift.  If the value in dst_reg might
	 * be negative, then either:
	 * 1) src_reg might be zero, so the sign bit of the result is
	 *    unknown, so we lose our signed bounds
	 * 2) it's known negative, thus the unsigned bounds capture the
	 *    signed bounds
	 * 3) the signed bounds cross zero, so they tell us nothing
	 *    about the result
	 * If the value in dst_reg is known nonnegative, then again the
	 * unsigned bounts capture the signed bounds.
	 * Thus, in all cases it suffices to blow away our signed bounds
	 * and rely on inferring new ones from the unsigned bounds and
	 * var_off of the result.
	 */
	dst_reg->s32_min_value = S32_MIN;
	dst_reg->s32_max_value = S32_MAX;

	dst_reg->var_off = tnum_rshift(subreg, umin_val);
	dst_reg->u32_min_value >>= umax_val;
	dst_reg->u32_max_value >>= umin_val;

	__mark_reg64_unbounded(dst_reg);
	__update_reg32_bounds(dst_reg);
}

static void scalar_min_max_rsh(struct bpf_reg_state *dst_reg,
			       struct bpf_reg_state *src_reg)
{
	u64 umax_val = src_reg->umax_value;
	u64 umin_val = src_reg->umin_value;

	/* BPF_RSH is an unsigned shift.  If the value in dst_reg might
	 * be negative, then either:
	 * 1) src_reg might be zero, so the sign bit of the result is
	 *    unknown, so we lose our signed bounds
	 * 2) it's known negative, thus the unsigned bounds capture the
	 *    signed bounds
	 * 3) the signed bounds cross zero, so they tell us nothing
	 *    about the result
	 * If the value in dst_reg is known nonnegative, then again the
	 * unsigned bounts capture the signed bounds.
	 * Thus, in all cases it suffices to blow away our signed bounds
	 * and rely on inferring new ones from the unsigned bounds and
	 * var_off of the result.
	 */
	dst_reg->smin_value = S64_MIN;
	dst_reg->smax_value = S64_MAX;
	dst_reg->var_off = tnum_rshift(dst_reg->var_off, umin_val);
	dst_reg->umin_value >>= umax_val;
	dst_reg->umax_value >>= umin_val;

	/* Its not easy to operate on alu32 bounds here because it depends
	 * on bits being shifted in. Take easy way out and mark unbounded
	 * so we can recalculate later from tnum.
	 */
	__mark_reg32_unbounded(dst_reg);
	__update_reg_bounds(dst_reg);
}

static void scalar32_min_max_arsh(struct bpf_reg_state *dst_reg,
				  struct bpf_reg_state *src_reg)
{
	u64 umin_val = src_reg->u32_min_value;

	/* Upon reaching here, src_known is true and
	 * umax_val is equal to umin_val.
	 */
	dst_reg->s32_min_value = (u32)(((s32)dst_reg->s32_min_value) >> umin_val);
	dst_reg->s32_max_value = (u32)(((s32)dst_reg->s32_max_value) >> umin_val);

	dst_reg->var_off = tnum_arshift(tnum_subreg(dst_reg->var_off), umin_val, 32);

	/* blow away the dst_reg umin_value/umax_value and rely on
	 * dst_reg var_off to refine the result.
	 */
	dst_reg->u32_min_value = 0;
	dst_reg->u32_max_value = U32_MAX;

	__mark_reg64_unbounded(dst_reg);
	__update_reg32_bounds(dst_reg);
}

static void scalar_min_max_arsh(struct bpf_reg_state *dst_reg,
				struct bpf_reg_state *src_reg)
{
	u64 umin_val = src_reg->umin_value;

	/* Upon reaching here, src_known is true and umax_val is equal
	 * to umin_val.
	 */
	dst_reg->smin_value >>= umin_val;
	dst_reg->smax_value >>= umin_val;

	dst_reg->var_off = tnum_arshift(dst_reg->var_off, umin_val, 64);

	/* blow away the dst_reg umin_value/umax_value and rely on
	 * dst_reg var_off to refine the result.
	 */
	dst_reg->umin_value = 0;
	dst_reg->umax_value = U64_MAX;

	/* Its not easy to operate on alu32 bounds here because it depends
	 * on bits being shifted in from upper 32-bits. Take easy way out
	 * and mark unbounded so we can recalculate later from tnum.
	 */
	__mark_reg32_unbounded(dst_reg);
	__update_reg_bounds(dst_reg);
}

/* WARNING: This function does calculations on 64-bit values, but the actual
 * execution may occur on 32-bit values. Therefore, things like bitshifts
 * need extra checks in the 32-bit case.
 */
static int adjust_scalar_min_max_vals(struct bpf_verifier_env *env,
				      struct bpf_insn *insn,
				      struct bpf_reg_state *dst_reg,
				      struct bpf_reg_state src_reg)
{
	struct bpf_reg_state *regs = cur_regs(env);
	u8 opcode = BPF_OP(insn->code);
	bool src_known;
	s64 smin_val, smax_val;
	u64 umin_val, umax_val;
	s32 s32_min_val, s32_max_val;
	u32 u32_min_val, u32_max_val;
	u64 insn_bitness = (BPF_CLASS(insn->code) == BPF_ALU64) ? 64 : 32;
	u32 dst = insn->dst_reg;
	int ret;
	bool alu32 = (BPF_CLASS(insn->code) != BPF_ALU64);

	smin_val = src_reg.smin_value;
	smax_val = src_reg.smax_value;
	umin_val = src_reg.umin_value;
	umax_val = src_reg.umax_value;

	s32_min_val = src_reg.s32_min_value;
	s32_max_val = src_reg.s32_max_value;
	u32_min_val = src_reg.u32_min_value;
	u32_max_val = src_reg.u32_max_value;

	if (alu32) {
		src_known = tnum_subreg_is_const(src_reg.var_off);
		if ((src_known &&
		     (s32_min_val != s32_max_val || u32_min_val != u32_max_val)) ||
		    s32_min_val > s32_max_val || u32_min_val > u32_max_val) {
			/* Taint dst register if offset had invalid bounds
			 * derived from e.g. dead branches.
			 */
			__mark_reg_unknown(env, dst_reg);
			return 0;
		}
	} else {
		src_known = tnum_is_const(src_reg.var_off);
		if ((src_known &&
		     (smin_val != smax_val || umin_val != umax_val)) ||
		    smin_val > smax_val || umin_val > umax_val) {
			/* Taint dst register if offset had invalid bounds
			 * derived from e.g. dead branches.
			 */
			__mark_reg_unknown(env, dst_reg);
			return 0;
		}
	}

	if (!src_known &&
	    opcode != BPF_ADD && opcode != BPF_SUB && opcode != BPF_AND) {
		__mark_reg_unknown(env, dst_reg);
		return 0;
	}

	/* Calculate sign/unsigned bounds and tnum for alu32 and alu64 bit ops.
	 * There are two classes of instructions: The first class we track both
	 * alu32 and alu64 sign/unsigned bounds independently this provides the
	 * greatest amount of precision when alu operations are mixed with jmp32
	 * operations. These operations are BPF_ADD, BPF_SUB, BPF_MUL, BPF_ADD,
	 * and BPF_OR. This is possible because these ops have fairly easy to
	 * understand and calculate behavior in both 32-bit and 64-bit alu ops.
	 * See alu32 verifier tests for examples. The second class of
	 * operations, BPF_LSH, BPF_RSH, and BPF_ARSH, however are not so easy
	 * with regards to tracking sign/unsigned bounds because the bits may
	 * cross subreg boundaries in the alu64 case. When this happens we mark
	 * the reg unbounded in the subreg bound space and use the resulting
	 * tnum to calculate an approximation of the sign/unsigned bounds.
	 */
	switch (opcode) {
	case BPF_ADD:
		ret = sanitize_val_alu(env, insn);
		if (ret < 0) {
			verbose(env, "R%d tried to add from different pointers or scalars\n", dst);
			return ret;
		}
		scalar32_min_max_add(dst_reg, &src_reg);
		scalar_min_max_add(dst_reg, &src_reg);
		dst_reg->var_off = tnum_add(dst_reg->var_off, src_reg.var_off);
		break;
	case BPF_SUB:
		ret = sanitize_val_alu(env, insn);
		if (ret < 0) {
			verbose(env, "R%d tried to sub from different pointers or scalars\n", dst);
			return ret;
		}
		scalar32_min_max_sub(dst_reg, &src_reg);
		scalar_min_max_sub(dst_reg, &src_reg);
		dst_reg->var_off = tnum_sub(dst_reg->var_off, src_reg.var_off);
		break;
	case BPF_MUL:
		dst_reg->var_off = tnum_mul(dst_reg->var_off, src_reg.var_off);
		scalar32_min_max_mul(dst_reg, &src_reg);
		scalar_min_max_mul(dst_reg, &src_reg);
		break;
	case BPF_AND:
		dst_reg->var_off = tnum_and(dst_reg->var_off, src_reg.var_off);
		scalar32_min_max_and(dst_reg, &src_reg);
		scalar_min_max_and(dst_reg, &src_reg);
		break;
	case BPF_OR:
		dst_reg->var_off = tnum_or(dst_reg->var_off, src_reg.var_off);
		scalar32_min_max_or(dst_reg, &src_reg);
		scalar_min_max_or(dst_reg, &src_reg);
		break;
	case BPF_XOR:
		dst_reg->var_off = tnum_xor(dst_reg->var_off, src_reg.var_off);
		scalar32_min_max_xor(dst_reg, &src_reg);
		scalar_min_max_xor(dst_reg, &src_reg);
		break;
	case BPF_LSH:
		if (umax_val >= insn_bitness) {
			/* Shifts greater than 31 or 63 are undefined.
			 * This includes shifts by a negative number.
			 */
			mark_reg_unknown(env, regs, insn->dst_reg);
			break;
		}
		if (alu32)
			scalar32_min_max_lsh(dst_reg, &src_reg);
		else
			scalar_min_max_lsh(dst_reg, &src_reg);
		break;
	case BPF_RSH:
		if (umax_val >= insn_bitness) {
			/* Shifts greater than 31 or 63 are undefined.
			 * This includes shifts by a negative number.
			 */
			mark_reg_unknown(env, regs, insn->dst_reg);
			break;
		}
		if (alu32)
			scalar32_min_max_rsh(dst_reg, &src_reg);
		else
			scalar_min_max_rsh(dst_reg, &src_reg);
		break;
	case BPF_ARSH:
		if (umax_val >= insn_bitness) {
			/* Shifts greater than 31 or 63 are undefined.
			 * This includes shifts by a negative number.
			 */
			mark_reg_unknown(env, regs, insn->dst_reg);
			break;
		}
		if (alu32)
			scalar32_min_max_arsh(dst_reg, &src_reg);
		else
			scalar_min_max_arsh(dst_reg, &src_reg);
		break;
	default:
		mark_reg_unknown(env, regs, insn->dst_reg);
		break;
	}

	/* ALU32 ops are zero extended into 64bit register */
	if (alu32)
		zext_32_to_64(dst_reg);

	__update_reg_bounds(dst_reg);
	__reg_deduce_bounds(dst_reg);
	__reg_bound_offset(dst_reg);
	return 0;
}

/* Handles ALU ops other than BPF_END, BPF_NEG and BPF_MOV: computes new min/max
 * and var_off.
 */
static int adjust_reg_min_max_vals(struct bpf_verifier_env *env,
				   struct bpf_insn *insn)
{
	struct bpf_verifier_state *vstate = env->cur_state;
	struct bpf_func_state *state = vstate->frame[vstate->curframe];
	struct bpf_reg_state *regs = state->regs, *dst_reg, *src_reg;
	struct bpf_reg_state *ptr_reg = NULL, off_reg = {0};
	u8 opcode = BPF_OP(insn->code);
	int err;

	dst_reg = &regs[insn->dst_reg];
	src_reg = NULL;
	if (dst_reg->type != SCALAR_VALUE)
		ptr_reg = dst_reg;
	else
		/* Make sure ID is cleared otherwise dst_reg min/max could be
		 * incorrectly propagated into other registers by find_equal_scalars()
		 */
		dst_reg->id = 0;
	if (BPF_SRC(insn->code) == BPF_X) {
		src_reg = &regs[insn->src_reg];
		if (src_reg->type != SCALAR_VALUE) {
			if (dst_reg->type != SCALAR_VALUE) {
				/* Combining two pointers by any ALU op yields
				 * an arbitrary scalar. Disallow all math except
				 * pointer subtraction
				 */
				if (opcode == BPF_SUB && env->allow_ptr_leaks) {
					mark_reg_unknown(env, regs, insn->dst_reg);
					return 0;
				}
				verbose(env, "R%d pointer %s pointer prohibited\n",
					insn->dst_reg,
					bpf_alu_string[opcode >> 4]);
				return -EACCES;
			} else {
				/* scalar += pointer
				 * This is legal, but we have to reverse our
				 * src/dest handling in computing the range
				 */
				err = mark_chain_precision(env, insn->dst_reg);
				if (err)
					return err;
				return adjust_ptr_min_max_vals(env, insn,
							       src_reg, dst_reg);
			}
		} else if (ptr_reg) {
			/* pointer += scalar */
			err = mark_chain_precision(env, insn->src_reg);
			if (err)
				return err;
			return adjust_ptr_min_max_vals(env, insn,
						       dst_reg, src_reg);
		}
	} else {
		/* Pretend the src is a reg with a known value, since we only
		 * need to be able to read from this state.
		 */
		off_reg.type = SCALAR_VALUE;
		__mark_reg_known(&off_reg, insn->imm);
		src_reg = &off_reg;
		if (ptr_reg) /* pointer += K */
			return adjust_ptr_min_max_vals(env, insn,
						       ptr_reg, src_reg);
	}

	/* Got here implies adding two SCALAR_VALUEs */
	if (WARN_ON_ONCE(ptr_reg)) {
		print_verifier_state(env, state);
		verbose(env, "verifier internal error: unexpected ptr_reg\n");
		return -EINVAL;
	}
	if (WARN_ON(!src_reg)) {
		print_verifier_state(env, state);
		verbose(env, "verifier internal error: no src_reg\n");
		return -EINVAL;
	}
	return adjust_scalar_min_max_vals(env, insn, dst_reg, *src_reg);
}

/* check validity of 32-bit and 64-bit arithmetic operations */
static int check_alu_op(struct bpf_verifier_env *env, struct bpf_insn *insn)
{
	struct bpf_reg_state *regs = cur_regs(env);
	u8 opcode = BPF_OP(insn->code);
	int err;

	if (opcode == BPF_END || opcode == BPF_NEG) {
		if (opcode == BPF_NEG) {
			if (BPF_SRC(insn->code) != 0 ||
			    insn->src_reg != BPF_REG_0 ||
			    insn->off != 0 || insn->imm != 0) {
				verbose(env, "BPF_NEG uses reserved fields\n");
				return -EINVAL;
			}
		} else {
			if (insn->src_reg != BPF_REG_0 || insn->off != 0 ||
			    (insn->imm != 16 && insn->imm != 32 && insn->imm != 64) ||
			    BPF_CLASS(insn->code) == BPF_ALU64) {
				verbose(env, "BPF_END uses reserved fields\n");
				return -EINVAL;
			}
		}

		/* check src operand */
		err = check_reg_arg(env, insn->dst_reg, SRC_OP);
		if (err)
			return err;

		if (is_pointer_value(env, insn->dst_reg)) {
			verbose(env, "R%d pointer arithmetic prohibited\n",
				insn->dst_reg);
			return -EACCES;
		}

		/* check dest operand */
		err = check_reg_arg(env, insn->dst_reg, DST_OP);
		if (err)
			return err;

	} else if (opcode == BPF_MOV) {

		if (BPF_SRC(insn->code) == BPF_X) {
			if (insn->imm != 0 || insn->off != 0) {
				verbose(env, "BPF_MOV uses reserved fields\n");
				return -EINVAL;
			}

			/* check src operand */
			err = check_reg_arg(env, insn->src_reg, SRC_OP);
			if (err)
				return err;
		} else {
			if (insn->src_reg != BPF_REG_0 || insn->off != 0) {
				verbose(env, "BPF_MOV uses reserved fields\n");
				return -EINVAL;
			}
		}

		/* check dest operand, mark as required later */
		err = check_reg_arg(env, insn->dst_reg, DST_OP_NO_MARK);
		if (err)
			return err;

		if (BPF_SRC(insn->code) == BPF_X) {
			struct bpf_reg_state *src_reg = regs + insn->src_reg;
			struct bpf_reg_state *dst_reg = regs + insn->dst_reg;

			if (BPF_CLASS(insn->code) == BPF_ALU64) {
				/* case: R1 = R2
				 * copy register state to dest reg
				 */
				if (src_reg->type == SCALAR_VALUE && !src_reg->id)
					/* Assign src and dst registers the same ID
					 * that will be used by find_equal_scalars()
					 * to propagate min/max range.
					 */
					src_reg->id = ++env->id_gen;
				*dst_reg = *src_reg;
				dst_reg->live |= REG_LIVE_WRITTEN;
				dst_reg->subreg_def = DEF_NOT_SUBREG;
			} else {
				/* R1 = (u32) R2 */
				if (is_pointer_value(env, insn->src_reg)) {
					verbose(env,
						"R%d partial copy of pointer\n",
						insn->src_reg);
					return -EACCES;
				} else if (src_reg->type == SCALAR_VALUE) {
					*dst_reg = *src_reg;
					/* Make sure ID is cleared otherwise
					 * dst_reg min/max could be incorrectly
					 * propagated into src_reg by find_equal_scalars()
					 */
					dst_reg->id = 0;
					dst_reg->live |= REG_LIVE_WRITTEN;
					dst_reg->subreg_def = env->insn_idx + 1;
				} else {
					mark_reg_unknown(env, regs,
							 insn->dst_reg);
				}
				zext_32_to_64(dst_reg);
			}
		} else {
			/* case: R = imm
			 * remember the value we stored into this reg
			 */
			/* clear any state __mark_reg_known doesn't set */
			mark_reg_unknown(env, regs, insn->dst_reg);
			regs[insn->dst_reg].type = SCALAR_VALUE;
			if (BPF_CLASS(insn->code) == BPF_ALU64) {
				__mark_reg_known(regs + insn->dst_reg,
						 insn->imm);
			} else {
				__mark_reg_known(regs + insn->dst_reg,
						 (u32)insn->imm);
			}
		}

	} else if (opcode > BPF_END) {
		verbose(env, "invalid BPF_ALU opcode %x\n", opcode);
		return -EINVAL;

	} else {	/* all other ALU ops: and, sub, xor, add, ... */

		if (BPF_SRC(insn->code) == BPF_X) {
			if (insn->imm != 0 || insn->off != 0) {
				verbose(env, "BPF_ALU uses reserved fields\n");
				return -EINVAL;
			}
			/* check src1 operand */
			err = check_reg_arg(env, insn->src_reg, SRC_OP);
			if (err)
				return err;
		} else {
			if (insn->src_reg != BPF_REG_0 || insn->off != 0) {
				verbose(env, "BPF_ALU uses reserved fields\n");
				return -EINVAL;
			}
		}

		/* check src2 operand */
		err = check_reg_arg(env, insn->dst_reg, SRC_OP);
		if (err)
			return err;

		if ((opcode == BPF_MOD || opcode == BPF_DIV) &&
		    BPF_SRC(insn->code) == BPF_K && insn->imm == 0) {
			verbose(env, "div by zero\n");
			return -EINVAL;
		}

		if ((opcode == BPF_LSH || opcode == BPF_RSH ||
		     opcode == BPF_ARSH) && BPF_SRC(insn->code) == BPF_K) {
			int size = BPF_CLASS(insn->code) == BPF_ALU64 ? 64 : 32;

			if (insn->imm < 0 || insn->imm >= size) {
				verbose(env, "invalid shift %d\n", insn->imm);
				return -EINVAL;
			}
		}

		/* check dest operand */
		err = check_reg_arg(env, insn->dst_reg, DST_OP_NO_MARK);
		if (err)
			return err;

		return adjust_reg_min_max_vals(env, insn);
	}

	return 0;
}

static void __find_good_pkt_pointers(struct bpf_func_state *state,
				     struct bpf_reg_state *dst_reg,
				     enum bpf_reg_type type, u16 new_range)
{
	struct bpf_reg_state *reg;
	int i;

	for (i = 0; i < MAX_BPF_REG; i++) {
		reg = &state->regs[i];
		if (reg->type == type && reg->id == dst_reg->id)
			/* keep the maximum range already checked */
			reg->range = max(reg->range, new_range);
	}

	bpf_for_each_spilled_reg(i, state, reg) {
		if (!reg)
			continue;
		if (reg->type == type && reg->id == dst_reg->id)
			reg->range = max(reg->range, new_range);
	}
}

static void find_good_pkt_pointers(struct bpf_verifier_state *vstate,
				   struct bpf_reg_state *dst_reg,
				   enum bpf_reg_type type,
				   bool range_right_open)
{
	u16 new_range;
	int i;

	if (dst_reg->off < 0 ||
	    (dst_reg->off == 0 && range_right_open))
		/* This doesn't give us any range */
		return;

	if (dst_reg->umax_value > MAX_PACKET_OFF ||
	    dst_reg->umax_value + dst_reg->off > MAX_PACKET_OFF)
		/* Risk of overflow.  For instance, ptr + (1<<63) may be less
		 * than pkt_end, but that's because it's also less than pkt.
		 */
		return;

	new_range = dst_reg->off;
	if (range_right_open)
		new_range--;

	/* Examples for register markings:
	 *
	 * pkt_data in dst register:
	 *
	 *   r2 = r3;
	 *   r2 += 8;
	 *   if (r2 > pkt_end) goto <handle exception>
	 *   <access okay>
	 *
	 *   r2 = r3;
	 *   r2 += 8;
	 *   if (r2 < pkt_end) goto <access okay>
	 *   <handle exception>
	 *
	 *   Where:
	 *     r2 == dst_reg, pkt_end == src_reg
	 *     r2=pkt(id=n,off=8,r=0)
	 *     r3=pkt(id=n,off=0,r=0)
	 *
	 * pkt_data in src register:
	 *
	 *   r2 = r3;
	 *   r2 += 8;
	 *   if (pkt_end >= r2) goto <access okay>
	 *   <handle exception>
	 *
	 *   r2 = r3;
	 *   r2 += 8;
	 *   if (pkt_end <= r2) goto <handle exception>
	 *   <access okay>
	 *
	 *   Where:
	 *     pkt_end == dst_reg, r2 == src_reg
	 *     r2=pkt(id=n,off=8,r=0)
	 *     r3=pkt(id=n,off=0,r=0)
	 *
	 * Find register r3 and mark its range as r3=pkt(id=n,off=0,r=8)
	 * or r3=pkt(id=n,off=0,r=8-1), so that range of bytes [r3, r3 + 8)
	 * and [r3, r3 + 8-1) respectively is safe to access depending on
	 * the check.
	 */

	/* If our ids match, then we must have the same max_value.  And we
	 * don't care about the other reg's fixed offset, since if it's too big
	 * the range won't allow anything.
	 * dst_reg->off is known < MAX_PACKET_OFF, therefore it fits in a u16.
	 */
	for (i = 0; i <= vstate->curframe; i++)
		__find_good_pkt_pointers(vstate->frame[i], dst_reg, type,
					 new_range);
}

static int is_branch32_taken(struct bpf_reg_state *reg, u32 val, u8 opcode)
{
	struct tnum subreg = tnum_subreg(reg->var_off);
	s32 sval = (s32)val;

	switch (opcode) {
	case BPF_JEQ:
		if (tnum_is_const(subreg))
			return !!tnum_equals_const(subreg, val);
		break;
	case BPF_JNE:
		if (tnum_is_const(subreg))
			return !tnum_equals_const(subreg, val);
		break;
	case BPF_JSET:
		if ((~subreg.mask & subreg.value) & val)
			return 1;
		if (!((subreg.mask | subreg.value) & val))
			return 0;
		break;
	case BPF_JGT:
		if (reg->u32_min_value > val)
			return 1;
		else if (reg->u32_max_value <= val)
			return 0;
		break;
	case BPF_JSGT:
		if (reg->s32_min_value > sval)
			return 1;
		else if (reg->s32_max_value < sval)
			return 0;
		break;
	case BPF_JLT:
		if (reg->u32_max_value < val)
			return 1;
		else if (reg->u32_min_value >= val)
			return 0;
		break;
	case BPF_JSLT:
		if (reg->s32_max_value < sval)
			return 1;
		else if (reg->s32_min_value >= sval)
			return 0;
		break;
	case BPF_JGE:
		if (reg->u32_min_value >= val)
			return 1;
		else if (reg->u32_max_value < val)
			return 0;
		break;
	case BPF_JSGE:
		if (reg->s32_min_value >= sval)
			return 1;
		else if (reg->s32_max_value < sval)
			return 0;
		break;
	case BPF_JLE:
		if (reg->u32_max_value <= val)
			return 1;
		else if (reg->u32_min_value > val)
			return 0;
		break;
	case BPF_JSLE:
		if (reg->s32_max_value <= sval)
			return 1;
		else if (reg->s32_min_value > sval)
			return 0;
		break;
	}

	return -1;
}


static int is_branch64_taken(struct bpf_reg_state *reg, u64 val, u8 opcode)
{
	s64 sval = (s64)val;

	switch (opcode) {
	case BPF_JEQ:
		if (tnum_is_const(reg->var_off))
			return !!tnum_equals_const(reg->var_off, val);
		break;
	case BPF_JNE:
		if (tnum_is_const(reg->var_off))
			return !tnum_equals_const(reg->var_off, val);
		break;
	case BPF_JSET:
		if ((~reg->var_off.mask & reg->var_off.value) & val)
			return 1;
		if (!((reg->var_off.mask | reg->var_off.value) & val))
			return 0;
		break;
	case BPF_JGT:
		if (reg->umin_value > val)
			return 1;
		else if (reg->umax_value <= val)
			return 0;
		break;
	case BPF_JSGT:
		if (reg->smin_value > sval)
			return 1;
		else if (reg->smax_value < sval)
			return 0;
		break;
	case BPF_JLT:
		if (reg->umax_value < val)
			return 1;
		else if (reg->umin_value >= val)
			return 0;
		break;
	case BPF_JSLT:
		if (reg->smax_value < sval)
			return 1;
		else if (reg->smin_value >= sval)
			return 0;
		break;
	case BPF_JGE:
		if (reg->umin_value >= val)
			return 1;
		else if (reg->umax_value < val)
			return 0;
		break;
	case BPF_JSGE:
		if (reg->smin_value >= sval)
			return 1;
		else if (reg->smax_value < sval)
			return 0;
		break;
	case BPF_JLE:
		if (reg->umax_value <= val)
			return 1;
		else if (reg->umin_value > val)
			return 0;
		break;
	case BPF_JSLE:
		if (reg->smax_value <= sval)
			return 1;
		else if (reg->smin_value > sval)
			return 0;
		break;
	}

	return -1;
}

/* compute branch direction of the expression "if (reg opcode val) goto target;"
 * and return:
 *  1 - branch will be taken and "goto target" will be executed
 *  0 - branch will not be taken and fall-through to next insn
 * -1 - unknown. Example: "if (reg < 5)" is unknown when register value
 *      range [0,10]
 */
static int is_branch_taken(struct bpf_reg_state *reg, u64 val, u8 opcode,
			   bool is_jmp32)
{
	if (__is_pointer_value(false, reg)) {
		if (!reg_type_not_null(reg->type))
			return -1;

		/* If pointer is valid tests against zero will fail so we can
		 * use this to direct branch taken.
		 */
		if (val != 0)
			return -1;

		switch (opcode) {
		case BPF_JEQ:
			return 0;
		case BPF_JNE:
			return 1;
		default:
			return -1;
		}
	}

	if (is_jmp32)
		return is_branch32_taken(reg, val, opcode);
	return is_branch64_taken(reg, val, opcode);
}

/* Adjusts the register min/max values in the case that the dst_reg is the
 * variable register that we are working on, and src_reg is a constant or we're
 * simply doing a BPF_K check.
 * In JEQ/JNE cases we also adjust the var_off values.
 */
static void reg_set_min_max(struct bpf_reg_state *true_reg,
			    struct bpf_reg_state *false_reg,
			    u64 val, u32 val32,
			    u8 opcode, bool is_jmp32)
{
	struct tnum false_32off = tnum_subreg(false_reg->var_off);
	struct tnum false_64off = false_reg->var_off;
	struct tnum true_32off = tnum_subreg(true_reg->var_off);
	struct tnum true_64off = true_reg->var_off;
	s64 sval = (s64)val;
	s32 sval32 = (s32)val32;

	/* If the dst_reg is a pointer, we can't learn anything about its
	 * variable offset from the compare (unless src_reg were a pointer into
	 * the same object, but we don't bother with that.
	 * Since false_reg and true_reg have the same type by construction, we
	 * only need to check one of them for pointerness.
	 */
	if (__is_pointer_value(false, false_reg))
		return;

	switch (opcode) {
	case BPF_JEQ:
	case BPF_JNE:
	{
		struct bpf_reg_state *reg =
			opcode == BPF_JEQ ? true_reg : false_reg;

		/* JEQ/JNE comparison doesn't change the register equivalence.
		 * r1 = r2;
		 * if (r1 == 42) goto label;
		 * ...
		 * label: // here both r1 and r2 are known to be 42.
		 *
		 * Hence when marking register as known preserve it's ID.
		 */
		if (is_jmp32)
			__mark_reg32_known(reg, val32);
		else
			___mark_reg_known(reg, val);
		break;
	}
	case BPF_JSET:
		if (is_jmp32) {
			false_32off = tnum_and(false_32off, tnum_const(~val32));
			if (is_power_of_2(val32))
				true_32off = tnum_or(true_32off,
						     tnum_const(val32));
		} else {
			false_64off = tnum_and(false_64off, tnum_const(~val));
			if (is_power_of_2(val))
				true_64off = tnum_or(true_64off,
						     tnum_const(val));
		}
		break;
	case BPF_JGE:
	case BPF_JGT:
	{
		if (is_jmp32) {
			u32 false_umax = opcode == BPF_JGT ? val32  : val32 - 1;
			u32 true_umin = opcode == BPF_JGT ? val32 + 1 : val32;

			false_reg->u32_max_value = min(false_reg->u32_max_value,
						       false_umax);
			true_reg->u32_min_value = max(true_reg->u32_min_value,
						      true_umin);
		} else {
			u64 false_umax = opcode == BPF_JGT ? val    : val - 1;
			u64 true_umin = opcode == BPF_JGT ? val + 1 : val;

			false_reg->umax_value = min(false_reg->umax_value, false_umax);
			true_reg->umin_value = max(true_reg->umin_value, true_umin);
		}
		break;
	}
	case BPF_JSGE:
	case BPF_JSGT:
	{
		if (is_jmp32) {
			s32 false_smax = opcode == BPF_JSGT ? sval32    : sval32 - 1;
			s32 true_smin = opcode == BPF_JSGT ? sval32 + 1 : sval32;

			false_reg->s32_max_value = min(false_reg->s32_max_value, false_smax);
			true_reg->s32_min_value = max(true_reg->s32_min_value, true_smin);
		} else {
			s64 false_smax = opcode == BPF_JSGT ? sval    : sval - 1;
			s64 true_smin = opcode == BPF_JSGT ? sval + 1 : sval;

			false_reg->smax_value = min(false_reg->smax_value, false_smax);
			true_reg->smin_value = max(true_reg->smin_value, true_smin);
		}
		break;
	}
	case BPF_JLE:
	case BPF_JLT:
	{
		if (is_jmp32) {
			u32 false_umin = opcode == BPF_JLT ? val32  : val32 + 1;
			u32 true_umax = opcode == BPF_JLT ? val32 - 1 : val32;

			false_reg->u32_min_value = max(false_reg->u32_min_value,
						       false_umin);
			true_reg->u32_max_value = min(true_reg->u32_max_value,
						      true_umax);
		} else {
			u64 false_umin = opcode == BPF_JLT ? val    : val + 1;
			u64 true_umax = opcode == BPF_JLT ? val - 1 : val;

			false_reg->umin_value = max(false_reg->umin_value, false_umin);
			true_reg->umax_value = min(true_reg->umax_value, true_umax);
		}
		break;
	}
	case BPF_JSLE:
	case BPF_JSLT:
	{
		if (is_jmp32) {
			s32 false_smin = opcode == BPF_JSLT ? sval32    : sval32 + 1;
			s32 true_smax = opcode == BPF_JSLT ? sval32 - 1 : sval32;

			false_reg->s32_min_value = max(false_reg->s32_min_value, false_smin);
			true_reg->s32_max_value = min(true_reg->s32_max_value, true_smax);
		} else {
			s64 false_smin = opcode == BPF_JSLT ? sval    : sval + 1;
			s64 true_smax = opcode == BPF_JSLT ? sval - 1 : sval;

			false_reg->smin_value = max(false_reg->smin_value, false_smin);
			true_reg->smax_value = min(true_reg->smax_value, true_smax);
		}
		break;
	}
	default:
		return;
	}

	if (is_jmp32) {
		false_reg->var_off = tnum_or(tnum_clear_subreg(false_64off),
					     tnum_subreg(false_32off));
		true_reg->var_off = tnum_or(tnum_clear_subreg(true_64off),
					    tnum_subreg(true_32off));
		__reg_combine_32_into_64(false_reg);
		__reg_combine_32_into_64(true_reg);
	} else {
		false_reg->var_off = false_64off;
		true_reg->var_off = true_64off;
		__reg_combine_64_into_32(false_reg);
		__reg_combine_64_into_32(true_reg);
	}
}

/* Same as above, but for the case that dst_reg holds a constant and src_reg is
 * the variable reg.
 */
static void reg_set_min_max_inv(struct bpf_reg_state *true_reg,
				struct bpf_reg_state *false_reg,
				u64 val, u32 val32,
				u8 opcode, bool is_jmp32)
{
	/* How can we transform "a <op> b" into "b <op> a"? */
	static const u8 opcode_flip[16] = {
		/* these stay the same */
		[BPF_JEQ  >> 4] = BPF_JEQ,
		[BPF_JNE  >> 4] = BPF_JNE,
		[BPF_JSET >> 4] = BPF_JSET,
		/* these swap "lesser" and "greater" (L and G in the opcodes) */
		[BPF_JGE  >> 4] = BPF_JLE,
		[BPF_JGT  >> 4] = BPF_JLT,
		[BPF_JLE  >> 4] = BPF_JGE,
		[BPF_JLT  >> 4] = BPF_JGT,
		[BPF_JSGE >> 4] = BPF_JSLE,
		[BPF_JSGT >> 4] = BPF_JSLT,
		[BPF_JSLE >> 4] = BPF_JSGE,
		[BPF_JSLT >> 4] = BPF_JSGT
	};
	opcode = opcode_flip[opcode >> 4];
	/* This uses zero as "not present in table"; luckily the zero opcode,
	 * BPF_JA, can't get here.
	 */
	if (opcode)
		reg_set_min_max(true_reg, false_reg, val, val32, opcode, is_jmp32);
}

/* Regs are known to be equal, so intersect their min/max/var_off */
static void __reg_combine_min_max(struct bpf_reg_state *src_reg,
				  struct bpf_reg_state *dst_reg)
{
	src_reg->umin_value = dst_reg->umin_value = max(src_reg->umin_value,
							dst_reg->umin_value);
	src_reg->umax_value = dst_reg->umax_value = min(src_reg->umax_value,
							dst_reg->umax_value);
	src_reg->smin_value = dst_reg->smin_value = max(src_reg->smin_value,
							dst_reg->smin_value);
	src_reg->smax_value = dst_reg->smax_value = min(src_reg->smax_value,
							dst_reg->smax_value);
	src_reg->var_off = dst_reg->var_off = tnum_intersect(src_reg->var_off,
							     dst_reg->var_off);
	/* We might have learned new bounds from the var_off. */
	__update_reg_bounds(src_reg);
	__update_reg_bounds(dst_reg);
	/* We might have learned something about the sign bit. */
	__reg_deduce_bounds(src_reg);
	__reg_deduce_bounds(dst_reg);
	/* We might have learned some bits from the bounds. */
	__reg_bound_offset(src_reg);
	__reg_bound_offset(dst_reg);
	/* Intersecting with the old var_off might have improved our bounds
	 * slightly.  e.g. if umax was 0x7f...f and var_off was (0; 0xf...fc),
	 * then new var_off is (0; 0x7f...fc) which improves our umax.
	 */
	__update_reg_bounds(src_reg);
	__update_reg_bounds(dst_reg);
}

static void reg_combine_min_max(struct bpf_reg_state *true_src,
				struct bpf_reg_state *true_dst,
				struct bpf_reg_state *false_src,
				struct bpf_reg_state *false_dst,
				u8 opcode)
{
	switch (opcode) {
	case BPF_JEQ:
		__reg_combine_min_max(true_src, true_dst);
		break;
	case BPF_JNE:
		__reg_combine_min_max(false_src, false_dst);
		break;
	}
}

static void mark_ptr_or_null_reg(struct bpf_func_state *state,
				 struct bpf_reg_state *reg, u32 id,
				 bool is_null)
{
	if (reg_type_may_be_null(reg->type) && reg->id == id &&
	    !WARN_ON_ONCE(!reg->id)) {
		/* Old offset (both fixed and variable parts) should
		 * have been known-zero, because we don't allow pointer
		 * arithmetic on pointers that might be NULL.
		 */
		if (WARN_ON_ONCE(reg->smin_value || reg->smax_value ||
				 !tnum_equals_const(reg->var_off, 0) ||
				 reg->off)) {
			__mark_reg_known_zero(reg);
			reg->off = 0;
		}
		if (is_null) {
			reg->type = SCALAR_VALUE;
		} else if (reg->type == PTR_TO_MAP_VALUE_OR_NULL) {
			const struct bpf_map *map = reg->map_ptr;

			if (map->inner_map_meta) {
				reg->type = CONST_PTR_TO_MAP;
				reg->map_ptr = map->inner_map_meta;
			} else if (map->map_type == BPF_MAP_TYPE_XSKMAP) {
				reg->type = PTR_TO_XDP_SOCK;
			} else if (map->map_type == BPF_MAP_TYPE_SOCKMAP ||
				   map->map_type == BPF_MAP_TYPE_SOCKHASH) {
				reg->type = PTR_TO_SOCKET;
			} else {
				reg->type = PTR_TO_MAP_VALUE;
			}
		} else if (reg->type == PTR_TO_SOCKET_OR_NULL) {
			reg->type = PTR_TO_SOCKET;
		} else if (reg->type == PTR_TO_SOCK_COMMON_OR_NULL) {
			reg->type = PTR_TO_SOCK_COMMON;
		} else if (reg->type == PTR_TO_TCP_SOCK_OR_NULL) {
			reg->type = PTR_TO_TCP_SOCK;
		} else if (reg->type == PTR_TO_BTF_ID_OR_NULL) {
			reg->type = PTR_TO_BTF_ID;
		} else if (reg->type == PTR_TO_MEM_OR_NULL) {
			reg->type = PTR_TO_MEM;
		} else if (reg->type == PTR_TO_RDONLY_BUF_OR_NULL) {
			reg->type = PTR_TO_RDONLY_BUF;
		} else if (reg->type == PTR_TO_RDWR_BUF_OR_NULL) {
			reg->type = PTR_TO_RDWR_BUF;
		}
		if (is_null) {
			/* We don't need id and ref_obj_id from this point
			 * onwards anymore, thus we should better reset it,
			 * so that state pruning has chances to take effect.
			 */
			reg->id = 0;
			reg->ref_obj_id = 0;
		} else if (!reg_may_point_to_spin_lock(reg)) {
			/* For not-NULL ptr, reg->ref_obj_id will be reset
			 * in release_reg_references().
			 *
			 * reg->id is still used by spin_lock ptr. Other
			 * than spin_lock ptr type, reg->id can be reset.
			 */
			reg->id = 0;
		}
	}
}

static void __mark_ptr_or_null_regs(struct bpf_func_state *state, u32 id,
				    bool is_null)
{
	struct bpf_reg_state *reg;
	int i;

	for (i = 0; i < MAX_BPF_REG; i++)
		mark_ptr_or_null_reg(state, &state->regs[i], id, is_null);

	bpf_for_each_spilled_reg(i, state, reg) {
		if (!reg)
			continue;
		mark_ptr_or_null_reg(state, reg, id, is_null);
	}
}

/* The logic is similar to find_good_pkt_pointers(), both could eventually
 * be folded together at some point.
 */
static void mark_ptr_or_null_regs(struct bpf_verifier_state *vstate, u32 regno,
				  bool is_null)
{
	struct bpf_func_state *state = vstate->frame[vstate->curframe];
	struct bpf_reg_state *regs = state->regs;
	u32 ref_obj_id = regs[regno].ref_obj_id;
	u32 id = regs[regno].id;
	int i;

	if (ref_obj_id && ref_obj_id == id && is_null)
		/* regs[regno] is in the " == NULL" branch.
		 * No one could have freed the reference state before
		 * doing the NULL check.
		 */
		WARN_ON_ONCE(release_reference_state(state, id));

	for (i = 0; i <= vstate->curframe; i++)
		__mark_ptr_or_null_regs(vstate->frame[i], id, is_null);
}

static bool try_match_pkt_pointers(const struct bpf_insn *insn,
				   struct bpf_reg_state *dst_reg,
				   struct bpf_reg_state *src_reg,
				   struct bpf_verifier_state *this_branch,
				   struct bpf_verifier_state *other_branch)
{
	if (BPF_SRC(insn->code) != BPF_X)
		return false;

	/* Pointers are always 64-bit. */
	if (BPF_CLASS(insn->code) == BPF_JMP32)
		return false;

	switch (BPF_OP(insn->code)) {
	case BPF_JGT:
		if ((dst_reg->type == PTR_TO_PACKET &&
		     src_reg->type == PTR_TO_PACKET_END) ||
		    (dst_reg->type == PTR_TO_PACKET_META &&
		     reg_is_init_pkt_pointer(src_reg, PTR_TO_PACKET))) {
			/* pkt_data' > pkt_end, pkt_meta' > pkt_data */
			find_good_pkt_pointers(this_branch, dst_reg,
					       dst_reg->type, false);
		} else if ((dst_reg->type == PTR_TO_PACKET_END &&
			    src_reg->type == PTR_TO_PACKET) ||
			   (reg_is_init_pkt_pointer(dst_reg, PTR_TO_PACKET) &&
			    src_reg->type == PTR_TO_PACKET_META)) {
			/* pkt_end > pkt_data', pkt_data > pkt_meta' */
			find_good_pkt_pointers(other_branch, src_reg,
					       src_reg->type, true);
		} else {
			return false;
		}
		break;
	case BPF_JLT:
		if ((dst_reg->type == PTR_TO_PACKET &&
		     src_reg->type == PTR_TO_PACKET_END) ||
		    (dst_reg->type == PTR_TO_PACKET_META &&
		     reg_is_init_pkt_pointer(src_reg, PTR_TO_PACKET))) {
			/* pkt_data' < pkt_end, pkt_meta' < pkt_data */
			find_good_pkt_pointers(other_branch, dst_reg,
					       dst_reg->type, true);
		} else if ((dst_reg->type == PTR_TO_PACKET_END &&
			    src_reg->type == PTR_TO_PACKET) ||
			   (reg_is_init_pkt_pointer(dst_reg, PTR_TO_PACKET) &&
			    src_reg->type == PTR_TO_PACKET_META)) {
			/* pkt_end < pkt_data', pkt_data > pkt_meta' */
			find_good_pkt_pointers(this_branch, src_reg,
					       src_reg->type, false);
		} else {
			return false;
		}
		break;
	case BPF_JGE:
		if ((dst_reg->type == PTR_TO_PACKET &&
		     src_reg->type == PTR_TO_PACKET_END) ||
		    (dst_reg->type == PTR_TO_PACKET_META &&
		     reg_is_init_pkt_pointer(src_reg, PTR_TO_PACKET))) {
			/* pkt_data' >= pkt_end, pkt_meta' >= pkt_data */
			find_good_pkt_pointers(this_branch, dst_reg,
					       dst_reg->type, true);
		} else if ((dst_reg->type == PTR_TO_PACKET_END &&
			    src_reg->type == PTR_TO_PACKET) ||
			   (reg_is_init_pkt_pointer(dst_reg, PTR_TO_PACKET) &&
			    src_reg->type == PTR_TO_PACKET_META)) {
			/* pkt_end >= pkt_data', pkt_data >= pkt_meta' */
			find_good_pkt_pointers(other_branch, src_reg,
					       src_reg->type, false);
		} else {
			return false;
		}
		break;
	case BPF_JLE:
		if ((dst_reg->type == PTR_TO_PACKET &&
		     src_reg->type == PTR_TO_PACKET_END) ||
		    (dst_reg->type == PTR_TO_PACKET_META &&
		     reg_is_init_pkt_pointer(src_reg, PTR_TO_PACKET))) {
			/* pkt_data' <= pkt_end, pkt_meta' <= pkt_data */
			find_good_pkt_pointers(other_branch, dst_reg,
					       dst_reg->type, false);
		} else if ((dst_reg->type == PTR_TO_PACKET_END &&
			    src_reg->type == PTR_TO_PACKET) ||
			   (reg_is_init_pkt_pointer(dst_reg, PTR_TO_PACKET) &&
			    src_reg->type == PTR_TO_PACKET_META)) {
			/* pkt_end <= pkt_data', pkt_data <= pkt_meta' */
			find_good_pkt_pointers(this_branch, src_reg,
					       src_reg->type, true);
		} else {
			return false;
		}
		break;
	default:
		return false;
	}

	return true;
}

static void find_equal_scalars(struct bpf_verifier_state *vstate,
			       struct bpf_reg_state *known_reg)
{
	struct bpf_func_state *state;
	struct bpf_reg_state *reg;
	int i, j;

	for (i = 0; i <= vstate->curframe; i++) {
		state = vstate->frame[i];
		for (j = 0; j < MAX_BPF_REG; j++) {
			reg = &state->regs[j];
			if (reg->type == SCALAR_VALUE && reg->id == known_reg->id)
				*reg = *known_reg;
		}

		bpf_for_each_spilled_reg(j, state, reg) {
			if (!reg)
				continue;
			if (reg->type == SCALAR_VALUE && reg->id == known_reg->id)
				*reg = *known_reg;
		}
	}
}

static int check_cond_jmp_op(struct bpf_verifier_env *env,
			     struct bpf_insn *insn, int *insn_idx)
{
	struct bpf_verifier_state *this_branch = env->cur_state;
	struct bpf_verifier_state *other_branch;
	struct bpf_reg_state *regs = this_branch->frame[this_branch->curframe]->regs;
	struct bpf_reg_state *dst_reg, *other_branch_regs, *src_reg = NULL;
	u8 opcode = BPF_OP(insn->code);
	bool is_jmp32;
	int pred = -1;
	int err;

	/* Only conditional jumps are expected to reach here. */
	if (opcode == BPF_JA || opcode > BPF_JSLE) {
		verbose(env, "invalid BPF_JMP/JMP32 opcode %x\n", opcode);
		return -EINVAL;
	}

	if (BPF_SRC(insn->code) == BPF_X) {
		if (insn->imm != 0) {
			verbose(env, "BPF_JMP/JMP32 uses reserved fields\n");
			return -EINVAL;
		}

		/* check src1 operand */
		err = check_reg_arg(env, insn->src_reg, SRC_OP);
		if (err)
			return err;

		if (is_pointer_value(env, insn->src_reg)) {
			verbose(env, "R%d pointer comparison prohibited\n",
				insn->src_reg);
			return -EACCES;
		}
		src_reg = &regs[insn->src_reg];
	} else {
		if (insn->src_reg != BPF_REG_0) {
			verbose(env, "BPF_JMP/JMP32 uses reserved fields\n");
			return -EINVAL;
		}
	}

	/* check src2 operand */
	err = check_reg_arg(env, insn->dst_reg, SRC_OP);
	if (err)
		return err;

	dst_reg = &regs[insn->dst_reg];
	is_jmp32 = BPF_CLASS(insn->code) == BPF_JMP32;

	if (BPF_SRC(insn->code) == BPF_K) {
		pred = is_branch_taken(dst_reg, insn->imm, opcode, is_jmp32);
	} else if (src_reg->type == SCALAR_VALUE &&
		   is_jmp32 && tnum_is_const(tnum_subreg(src_reg->var_off))) {
		pred = is_branch_taken(dst_reg,
				       tnum_subreg(src_reg->var_off).value,
				       opcode,
				       is_jmp32);
	} else if (src_reg->type == SCALAR_VALUE &&
		   !is_jmp32 && tnum_is_const(src_reg->var_off)) {
		pred = is_branch_taken(dst_reg,
				       src_reg->var_off.value,
				       opcode,
				       is_jmp32);
	}

	if (pred >= 0) {
		/* If we get here with a dst_reg pointer type it is because
		 * above is_branch_taken() special cased the 0 comparison.
		 */
		if (!__is_pointer_value(false, dst_reg))
			err = mark_chain_precision(env, insn->dst_reg);
		if (BPF_SRC(insn->code) == BPF_X && !err)
			err = mark_chain_precision(env, insn->src_reg);
		if (err)
			return err;
	}
	if (pred == 1) {
		/* only follow the goto, ignore fall-through */
		*insn_idx += insn->off;
		return 0;
	} else if (pred == 0) {
		/* only follow fall-through branch, since
		 * that's where the program will go
		 */
		return 0;
	}

	other_branch = push_stack(env, *insn_idx + insn->off + 1, *insn_idx,
				  false);
	if (!other_branch)
		return -EFAULT;
	other_branch_regs = other_branch->frame[other_branch->curframe]->regs;

	/* detect if we are comparing against a constant value so we can adjust
	 * our min/max values for our dst register.
	 * this is only legit if both are scalars (or pointers to the same
	 * object, I suppose, but we don't support that right now), because
	 * otherwise the different base pointers mean the offsets aren't
	 * comparable.
	 */
	if (BPF_SRC(insn->code) == BPF_X) {
		struct bpf_reg_state *src_reg = &regs[insn->src_reg];

		if (dst_reg->type == SCALAR_VALUE &&
		    src_reg->type == SCALAR_VALUE) {
			if (tnum_is_const(src_reg->var_off) ||
			    (is_jmp32 &&
			     tnum_is_const(tnum_subreg(src_reg->var_off))))
				reg_set_min_max(&other_branch_regs[insn->dst_reg],
						dst_reg,
						src_reg->var_off.value,
						tnum_subreg(src_reg->var_off).value,
						opcode, is_jmp32);
			else if (tnum_is_const(dst_reg->var_off) ||
				 (is_jmp32 &&
				  tnum_is_const(tnum_subreg(dst_reg->var_off))))
				reg_set_min_max_inv(&other_branch_regs[insn->src_reg],
						    src_reg,
						    dst_reg->var_off.value,
						    tnum_subreg(dst_reg->var_off).value,
						    opcode, is_jmp32);
			else if (!is_jmp32 &&
				 (opcode == BPF_JEQ || opcode == BPF_JNE))
				/* Comparing for equality, we can combine knowledge */
				reg_combine_min_max(&other_branch_regs[insn->src_reg],
						    &other_branch_regs[insn->dst_reg],
						    src_reg, dst_reg, opcode);
			if (src_reg->id &&
			    !WARN_ON_ONCE(src_reg->id != other_branch_regs[insn->src_reg].id)) {
				find_equal_scalars(this_branch, src_reg);
				find_equal_scalars(other_branch, &other_branch_regs[insn->src_reg]);
			}

		}
	} else if (dst_reg->type == SCALAR_VALUE) {
		reg_set_min_max(&other_branch_regs[insn->dst_reg],
					dst_reg, insn->imm, (u32)insn->imm,
					opcode, is_jmp32);
	}

	if (dst_reg->type == SCALAR_VALUE && dst_reg->id &&
	    !WARN_ON_ONCE(dst_reg->id != other_branch_regs[insn->dst_reg].id)) {
		find_equal_scalars(this_branch, dst_reg);
		find_equal_scalars(other_branch, &other_branch_regs[insn->dst_reg]);
	}

	/* detect if R == 0 where R is returned from bpf_map_lookup_elem().
	 * NOTE: these optimizations below are related with pointer comparison
	 *       which will never be JMP32.
	 */
	if (!is_jmp32 && BPF_SRC(insn->code) == BPF_K &&
	    insn->imm == 0 && (opcode == BPF_JEQ || opcode == BPF_JNE) &&
	    reg_type_may_be_null(dst_reg->type)) {
		/* Mark all identical registers in each branch as either
		 * safe or unknown depending R == 0 or R != 0 conditional.
		 */
		mark_ptr_or_null_regs(this_branch, insn->dst_reg,
				      opcode == BPF_JNE);
		mark_ptr_or_null_regs(other_branch, insn->dst_reg,
				      opcode == BPF_JEQ);
	} else if (!try_match_pkt_pointers(insn, dst_reg, &regs[insn->src_reg],
					   this_branch, other_branch) &&
		   is_pointer_value(env, insn->dst_reg)) {
		verbose(env, "R%d pointer comparison prohibited\n",
			insn->dst_reg);
		return -EACCES;
	}
	if (env->log.level & BPF_LOG_LEVEL)
		print_verifier_state(env, this_branch->frame[this_branch->curframe]);
	return 0;
}

/* verify BPF_LD_IMM64 instruction */
static int check_ld_imm(struct bpf_verifier_env *env, struct bpf_insn *insn)
{
	struct bpf_insn_aux_data *aux = cur_aux(env);
	struct bpf_reg_state *regs = cur_regs(env);
	struct bpf_reg_state *dst_reg;
	struct bpf_map *map;
	int err;

	if (BPF_SIZE(insn->code) != BPF_DW) {
		verbose(env, "invalid BPF_LD_IMM insn\n");
		return -EINVAL;
	}
	if (insn->off != 0) {
		verbose(env, "BPF_LD_IMM64 uses reserved fields\n");
		return -EINVAL;
	}

	err = check_reg_arg(env, insn->dst_reg, DST_OP);
	if (err)
		return err;

	dst_reg = &regs[insn->dst_reg];
	if (insn->src_reg == 0) {
		u64 imm = ((u64)(insn + 1)->imm << 32) | (u32)insn->imm;

		dst_reg->type = SCALAR_VALUE;
		__mark_reg_known(&regs[insn->dst_reg], imm);
		return 0;
	}

	if (insn->src_reg == BPF_PSEUDO_BTF_ID) {
		mark_reg_known_zero(env, regs, insn->dst_reg);

		dst_reg->type = aux->btf_var.reg_type;
		switch (dst_reg->type) {
		case PTR_TO_MEM:
			dst_reg->mem_size = aux->btf_var.mem_size;
			break;
		case PTR_TO_BTF_ID:
		case PTR_TO_PERCPU_BTF_ID:
			dst_reg->btf_id = aux->btf_var.btf_id;
			break;
		default:
			verbose(env, "bpf verifier is misconfigured\n");
			return -EFAULT;
		}
		return 0;
	}

	map = env->used_maps[aux->map_index];
	mark_reg_known_zero(env, regs, insn->dst_reg);
	dst_reg->map_ptr = map;

	if (insn->src_reg == BPF_PSEUDO_MAP_VALUE) {
		dst_reg->type = PTR_TO_MAP_VALUE;
		dst_reg->off = aux->map_off;
		if (map_value_has_spin_lock(map))
			dst_reg->id = ++env->id_gen;
	} else if (insn->src_reg == BPF_PSEUDO_MAP_FD) {
		dst_reg->type = CONST_PTR_TO_MAP;
	} else {
		verbose(env, "bpf verifier is misconfigured\n");
		return -EINVAL;
	}

	return 0;
}

static bool may_access_skb(enum bpf_prog_type type)
{
	switch (type) {
	case BPF_PROG_TYPE_SOCKET_FILTER:
	case BPF_PROG_TYPE_SCHED_CLS:
	case BPF_PROG_TYPE_SCHED_ACT:
		return true;
	default:
		return false;
	}
}

/* verify safety of LD_ABS|LD_IND instructions:
 * - they can only appear in the programs where ctx == skb
 * - since they are wrappers of function calls, they scratch R1-R5 registers,
 *   preserve R6-R9, and store return value into R0
 *
 * Implicit input:
 *   ctx == skb == R6 == CTX
 *
 * Explicit input:
 *   SRC == any register
 *   IMM == 32-bit immediate
 *
 * Output:
 *   R0 - 8/16/32-bit skb data converted to cpu endianness
 */
static int check_ld_abs(struct bpf_verifier_env *env, struct bpf_insn *insn)
{
	struct bpf_reg_state *regs = cur_regs(env);
	static const int ctx_reg = BPF_REG_6;
	u8 mode = BPF_MODE(insn->code);
	int i, err;

	if (!may_access_skb(resolve_prog_type(env->prog))) {
		verbose(env, "BPF_LD_[ABS|IND] instructions not allowed for this program type\n");
		return -EINVAL;
	}

	if (!env->ops->gen_ld_abs) {
		verbose(env, "bpf verifier is misconfigured\n");
		return -EINVAL;
	}

	if (insn->dst_reg != BPF_REG_0 || insn->off != 0 ||
	    BPF_SIZE(insn->code) == BPF_DW ||
	    (mode == BPF_ABS && insn->src_reg != BPF_REG_0)) {
		verbose(env, "BPF_LD_[ABS|IND] uses reserved fields\n");
		return -EINVAL;
	}

	/* check whether implicit source operand (register R6) is readable */
	err = check_reg_arg(env, ctx_reg, SRC_OP);
	if (err)
		return err;

	/* Disallow usage of BPF_LD_[ABS|IND] with reference tracking, as
	 * gen_ld_abs() may terminate the program at runtime, leading to
	 * reference leak.
	 */
	err = check_reference_leak(env);
	if (err) {
		verbose(env, "BPF_LD_[ABS|IND] cannot be mixed with socket references\n");
		return err;
	}

	if (env->cur_state->active_spin_lock) {
		verbose(env, "BPF_LD_[ABS|IND] cannot be used inside bpf_spin_lock-ed region\n");
		return -EINVAL;
	}

	if (regs[ctx_reg].type != PTR_TO_CTX) {
		verbose(env,
			"at the time of BPF_LD_ABS|IND R6 != pointer to skb\n");
		return -EINVAL;
	}

	if (mode == BPF_IND) {
		/* check explicit source operand */
		err = check_reg_arg(env, insn->src_reg, SRC_OP);
		if (err)
			return err;
	}

	err = check_ctx_reg(env, &regs[ctx_reg], ctx_reg);
	if (err < 0)
		return err;

	/* reset caller saved regs to unreadable */
	for (i = 0; i < CALLER_SAVED_REGS; i++) {
		mark_reg_not_init(env, regs, caller_saved[i]);
		check_reg_arg(env, caller_saved[i], DST_OP_NO_MARK);
	}

	/* mark destination R0 register as readable, since it contains
	 * the value fetched from the packet.
	 * Already marked as written above.
	 */
	mark_reg_unknown(env, regs, BPF_REG_0);
	/* ld_abs load up to 32-bit skb data. */
	regs[BPF_REG_0].subreg_def = env->insn_idx + 1;
	return 0;
}

static int check_return_code(struct bpf_verifier_env *env)
{
	struct tnum enforce_attach_type_range = tnum_unknown;
	const struct bpf_prog *prog = env->prog;
	struct bpf_reg_state *reg;
	struct tnum range = tnum_range(0, 1);
	enum bpf_prog_type prog_type = resolve_prog_type(env->prog);
	int err;
	const bool is_subprog = env->cur_state->frame[0]->subprogno;

	/* LSM and struct_ops func-ptr's return type could be "void" */
	if (!is_subprog &&
	    (prog_type == BPF_PROG_TYPE_STRUCT_OPS ||
	     prog_type == BPF_PROG_TYPE_LSM) &&
	    !prog->aux->attach_func_proto->type)
		return 0;

	/* eBPF calling convetion is such that R0 is used
	 * to return the value from eBPF program.
	 * Make sure that it's readable at this time
	 * of bpf_exit, which means that program wrote
	 * something into it earlier
	 */
	err = check_reg_arg(env, BPF_REG_0, SRC_OP);
	if (err)
		return err;

	if (is_pointer_value(env, BPF_REG_0)) {
		verbose(env, "R0 leaks addr as return value\n");
		return -EACCES;
	}

	reg = cur_regs(env) + BPF_REG_0;
	if (is_subprog) {
		if (reg->type != SCALAR_VALUE) {
			verbose(env, "At subprogram exit the register R0 is not a scalar value (%s)\n",
				reg_type_str[reg->type]);
			return -EINVAL;
		}
		return 0;
	}

	switch (prog_type) {
	case BPF_PROG_TYPE_CGROUP_SOCK_ADDR:
		if (env->prog->expected_attach_type == BPF_CGROUP_UDP4_RECVMSG ||
		    env->prog->expected_attach_type == BPF_CGROUP_UDP6_RECVMSG ||
		    env->prog->expected_attach_type == BPF_CGROUP_INET4_GETPEERNAME ||
		    env->prog->expected_attach_type == BPF_CGROUP_INET6_GETPEERNAME ||
		    env->prog->expected_attach_type == BPF_CGROUP_INET4_GETSOCKNAME ||
		    env->prog->expected_attach_type == BPF_CGROUP_INET6_GETSOCKNAME)
			range = tnum_range(1, 1);
		break;
	case BPF_PROG_TYPE_CGROUP_SKB:
		if (env->prog->expected_attach_type == BPF_CGROUP_INET_EGRESS) {
			range = tnum_range(0, 3);
			enforce_attach_type_range = tnum_range(2, 3);
		}
		break;
	case BPF_PROG_TYPE_CGROUP_SOCK:
	case BPF_PROG_TYPE_SOCK_OPS:
	case BPF_PROG_TYPE_CGROUP_DEVICE:
	case BPF_PROG_TYPE_CGROUP_SYSCTL:
	case BPF_PROG_TYPE_CGROUP_SOCKOPT:
		break;
	case BPF_PROG_TYPE_RAW_TRACEPOINT:
		if (!env->prog->aux->attach_btf_id)
			return 0;
		range = tnum_const(0);
		break;
	case BPF_PROG_TYPE_TRACING:
		switch (env->prog->expected_attach_type) {
		case BPF_TRACE_FENTRY:
		case BPF_TRACE_FEXIT:
			range = tnum_const(0);
			break;
		case BPF_TRACE_RAW_TP:
		case BPF_MODIFY_RETURN:
			return 0;
		case BPF_TRACE_ITER:
			break;
		default:
			return -ENOTSUPP;
		}
		break;
	case BPF_PROG_TYPE_SK_LOOKUP:
		range = tnum_range(SK_DROP, SK_PASS);
		break;
	case BPF_PROG_TYPE_EXT:
		/* freplace program can return anything as its return value
		 * depends on the to-be-replaced kernel func or bpf program.
		 */
	default:
		return 0;
	}

	if (reg->type != SCALAR_VALUE) {
		verbose(env, "At program exit the register R0 is not a known value (%s)\n",
			reg_type_str[reg->type]);
		return -EINVAL;
	}

	if (!tnum_in(range, reg->var_off)) {
		char tn_buf[48];

		verbose(env, "At program exit the register R0 ");
		if (!tnum_is_unknown(reg->var_off)) {
			tnum_strn(tn_buf, sizeof(tn_buf), reg->var_off);
			verbose(env, "has value %s", tn_buf);
		} else {
			verbose(env, "has unknown scalar value");
		}
		tnum_strn(tn_buf, sizeof(tn_buf), range);
		verbose(env, " should have been in %s\n", tn_buf);
		return -EINVAL;
	}

	if (!tnum_is_unknown(enforce_attach_type_range) &&
	    tnum_in(enforce_attach_type_range, reg->var_off))
		env->prog->enforce_expected_attach_type = 1;
	return 0;
}

/* non-recursive DFS pseudo code
 * 1  procedure DFS-iterative(G,v):
 * 2      label v as discovered
 * 3      let S be a stack
 * 4      S.push(v)
 * 5      while S is not empty
 * 6            t <- S.pop()
 * 7            if t is what we're looking for:
 * 8                return t
 * 9            for all edges e in G.adjacentEdges(t) do
 * 10               if edge e is already labelled
 * 11                   continue with the next edge
 * 12               w <- G.adjacentVertex(t,e)
 * 13               if vertex w is not discovered and not explored
 * 14                   label e as tree-edge
 * 15                   label w as discovered
 * 16                   S.push(w)
 * 17                   continue at 5
 * 18               else if vertex w is discovered
 * 19                   label e as back-edge
 * 20               else
 * 21                   // vertex w is explored
 * 22                   label e as forward- or cross-edge
 * 23           label t as explored
 * 24           S.pop()
 *
 * convention:
 * 0x10 - discovered
 * 0x11 - discovered and fall-through edge labelled
 * 0x12 - discovered and fall-through and branch edges labelled
 * 0x20 - explored
 */

enum {
	DISCOVERED = 0x10,
	EXPLORED = 0x20,
	FALLTHROUGH = 1,
	BRANCH = 2,
};

static u32 state_htab_size(struct bpf_verifier_env *env)
{
	return env->prog->len;
}

static struct bpf_verifier_state_list **explored_state(
					struct bpf_verifier_env *env,
					int idx)
{
	struct bpf_verifier_state *cur = env->cur_state;
	struct bpf_func_state *state = cur->frame[cur->curframe];

	return &env->explored_states[(idx ^ state->callsite) % state_htab_size(env)];
}

static void init_explored_state(struct bpf_verifier_env *env, int idx)
{
	env->insn_aux_data[idx].prune_point = true;
}

/* t, w, e - match pseudo-code above:
 * t - index of current instruction
 * w - next instruction
 * e - edge
 */
static int push_insn(int t, int w, int e, struct bpf_verifier_env *env,
		     bool loop_ok)
{
	int *insn_stack = env->cfg.insn_stack;
	int *insn_state = env->cfg.insn_state;

	if (e == FALLTHROUGH && insn_state[t] >= (DISCOVERED | FALLTHROUGH))
		return 0;

	if (e == BRANCH && insn_state[t] >= (DISCOVERED | BRANCH))
		return 0;

	if (w < 0 || w >= env->prog->len) {
		verbose_linfo(env, t, "%d: ", t);
		verbose(env, "jump out of range from insn %d to %d\n", t, w);
		return -EINVAL;
	}

	if (e == BRANCH)
		/* mark branch target for state pruning */
		init_explored_state(env, w);

	if (insn_state[w] == 0) {
		/* tree-edge */
		insn_state[t] = DISCOVERED | e;
		insn_state[w] = DISCOVERED;
		if (env->cfg.cur_stack >= env->prog->len)
			return -E2BIG;
		insn_stack[env->cfg.cur_stack++] = w;
		return 1;
	} else if ((insn_state[w] & 0xF0) == DISCOVERED) {
		if (loop_ok && env->bpf_capable)
			return 0;
		verbose_linfo(env, t, "%d: ", t);
		verbose_linfo(env, w, "%d: ", w);
		verbose(env, "back-edge from insn %d to %d\n", t, w);
		return -EINVAL;
	} else if (insn_state[w] == EXPLORED) {
		/* forward- or cross-edge */
		insn_state[t] = DISCOVERED | e;
	} else {
		verbose(env, "insn state internal bug\n");
		return -EFAULT;
	}
	return 0;
}

/* non-recursive depth-first-search to detect loops in BPF program
 * loop == back-edge in directed graph
 */
static int check_cfg(struct bpf_verifier_env *env)
{
	struct bpf_insn *insns = env->prog->insnsi;
	int insn_cnt = env->prog->len;
	int *insn_stack, *insn_state;
	int ret = 0;
	int i, t;

	insn_state = env->cfg.insn_state = kvcalloc(insn_cnt, sizeof(int), GFP_KERNEL);
	if (!insn_state)
		return -ENOMEM;

	insn_stack = env->cfg.insn_stack = kvcalloc(insn_cnt, sizeof(int), GFP_KERNEL);
	if (!insn_stack) {
		kvfree(insn_state);
		return -ENOMEM;
	}

	insn_state[0] = DISCOVERED; /* mark 1st insn as discovered */
	insn_stack[0] = 0; /* 0 is the first instruction */
	env->cfg.cur_stack = 1;

peek_stack:
	if (env->cfg.cur_stack == 0)
		goto check_state;
	t = insn_stack[env->cfg.cur_stack - 1];

	if (BPF_CLASS(insns[t].code) == BPF_JMP ||
	    BPF_CLASS(insns[t].code) == BPF_JMP32) {
		u8 opcode = BPF_OP(insns[t].code);

		if (opcode == BPF_EXIT) {
			goto mark_explored;
		} else if (opcode == BPF_CALL) {
			ret = push_insn(t, t + 1, FALLTHROUGH, env, false);
			if (ret == 1)
				goto peek_stack;
			else if (ret < 0)
				goto err_free;
			if (t + 1 < insn_cnt)
				init_explored_state(env, t + 1);
			if (insns[t].src_reg == BPF_PSEUDO_CALL) {
				init_explored_state(env, t);
				ret = push_insn(t, t + insns[t].imm + 1, BRANCH,
						env, false);
				if (ret == 1)
					goto peek_stack;
				else if (ret < 0)
					goto err_free;
			}
		} else if (opcode == BPF_JA) {
			if (BPF_SRC(insns[t].code) != BPF_K) {
				ret = -EINVAL;
				goto err_free;
			}
			/* unconditional jump with single edge */
			ret = push_insn(t, t + insns[t].off + 1,
					FALLTHROUGH, env, true);
			if (ret == 1)
				goto peek_stack;
			else if (ret < 0)
				goto err_free;
			/* unconditional jmp is not a good pruning point,
			 * but it's marked, since backtracking needs
			 * to record jmp history in is_state_visited().
			 */
			init_explored_state(env, t + insns[t].off + 1);
			/* tell verifier to check for equivalent states
			 * after every call and jump
			 */
			if (t + 1 < insn_cnt)
				init_explored_state(env, t + 1);
		} else {
			/* conditional jump with two edges */
			init_explored_state(env, t);
			ret = push_insn(t, t + 1, FALLTHROUGH, env, true);
			if (ret == 1)
				goto peek_stack;
			else if (ret < 0)
				goto err_free;

			ret = push_insn(t, t + insns[t].off + 1, BRANCH, env, true);
			if (ret == 1)
				goto peek_stack;
			else if (ret < 0)
				goto err_free;
		}
	} else {
		/* all other non-branch instructions with single
		 * fall-through edge
		 */
		ret = push_insn(t, t + 1, FALLTHROUGH, env, false);
		if (ret == 1)
			goto peek_stack;
		else if (ret < 0)
			goto err_free;
	}

mark_explored:
	insn_state[t] = EXPLORED;
	if (env->cfg.cur_stack-- <= 0) {
		verbose(env, "pop stack internal bug\n");
		ret = -EFAULT;
		goto err_free;
	}
	goto peek_stack;

check_state:
	for (i = 0; i < insn_cnt; i++) {
		if (insn_state[i] != EXPLORED) {
			verbose(env, "unreachable insn %d\n", i);
			ret = -EINVAL;
			goto err_free;
		}
	}
	ret = 0; /* cfg looks good */

err_free:
	kvfree(insn_state);
	kvfree(insn_stack);
	env->cfg.insn_state = env->cfg.insn_stack = NULL;
	return ret;
}

static int check_abnormal_return(struct bpf_verifier_env *env)
{
	int i;

	for (i = 1; i < env->subprog_cnt; i++) {
		if (env->subprog_info[i].has_ld_abs) {
			verbose(env, "LD_ABS is not allowed in subprogs without BTF\n");
			return -EINVAL;
		}
		if (env->subprog_info[i].has_tail_call) {
			verbose(env, "tail_call is not allowed in subprogs without BTF\n");
			return -EINVAL;
		}
	}
	return 0;
}

/* The minimum supported BTF func info size */
#define MIN_BPF_FUNCINFO_SIZE	8
#define MAX_FUNCINFO_REC_SIZE	252

static int check_btf_func(struct bpf_verifier_env *env,
			  const union bpf_attr *attr,
			  union bpf_attr __user *uattr)
{
	const struct btf_type *type, *func_proto, *ret_type;
	u32 i, nfuncs, urec_size, min_size;
	u32 krec_size = sizeof(struct bpf_func_info);
	struct bpf_func_info *krecord;
	struct bpf_func_info_aux *info_aux = NULL;
	struct bpf_prog *prog;
	const struct btf *btf;
	void __user *urecord;
	u32 prev_offset = 0;
	bool scalar_return;
	int ret = -ENOMEM;

	nfuncs = attr->func_info_cnt;
	if (!nfuncs) {
		if (check_abnormal_return(env))
			return -EINVAL;
		return 0;
	}

	if (nfuncs != env->subprog_cnt) {
		verbose(env, "number of funcs in func_info doesn't match number of subprogs\n");
		return -EINVAL;
	}

	urec_size = attr->func_info_rec_size;
	if (urec_size < MIN_BPF_FUNCINFO_SIZE ||
	    urec_size > MAX_FUNCINFO_REC_SIZE ||
	    urec_size % sizeof(u32)) {
		verbose(env, "invalid func info rec size %u\n", urec_size);
		return -EINVAL;
	}

	prog = env->prog;
	btf = prog->aux->btf;

	urecord = u64_to_user_ptr(attr->func_info);
	min_size = min_t(u32, krec_size, urec_size);

	krecord = kvcalloc(nfuncs, krec_size, GFP_KERNEL | __GFP_NOWARN);
	if (!krecord)
		return -ENOMEM;
	info_aux = kcalloc(nfuncs, sizeof(*info_aux), GFP_KERNEL | __GFP_NOWARN);
	if (!info_aux)
		goto err_free;

	for (i = 0; i < nfuncs; i++) {
		ret = bpf_check_uarg_tail_zero(urecord, krec_size, urec_size);
		if (ret) {
			if (ret == -E2BIG) {
				verbose(env, "nonzero tailing record in func info");
				/* set the size kernel expects so loader can zero
				 * out the rest of the record.
				 */
				if (put_user(min_size, &uattr->func_info_rec_size))
					ret = -EFAULT;
			}
			goto err_free;
		}

		if (copy_from_user(&krecord[i], urecord, min_size)) {
			ret = -EFAULT;
			goto err_free;
		}

		/* check insn_off */
		ret = -EINVAL;
		if (i == 0) {
			if (krecord[i].insn_off) {
				verbose(env,
					"nonzero insn_off %u for the first func info record",
					krecord[i].insn_off);
				goto err_free;
			}
		} else if (krecord[i].insn_off <= prev_offset) {
			verbose(env,
				"same or smaller insn offset (%u) than previous func info record (%u)",
				krecord[i].insn_off, prev_offset);
			goto err_free;
		}

		if (env->subprog_info[i].start != krecord[i].insn_off) {
			verbose(env, "func_info BTF section doesn't match subprog layout in BPF program\n");
			goto err_free;
		}

		/* check type_id */
		type = btf_type_by_id(btf, krecord[i].type_id);
		if (!type || !btf_type_is_func(type)) {
			verbose(env, "invalid type id %d in func info",
				krecord[i].type_id);
			goto err_free;
		}
		info_aux[i].linkage = BTF_INFO_VLEN(type->info);

		func_proto = btf_type_by_id(btf, type->type);
		if (unlikely(!func_proto || !btf_type_is_func_proto(func_proto)))
			/* btf_func_check() already verified it during BTF load */
			goto err_free;
		ret_type = btf_type_skip_modifiers(btf, func_proto->type, NULL);
		scalar_return =
			btf_type_is_small_int(ret_type) || btf_type_is_enum(ret_type);
		if (i && !scalar_return && env->subprog_info[i].has_ld_abs) {
			verbose(env, "LD_ABS is only allowed in functions that return 'int'.\n");
			goto err_free;
		}
		if (i && !scalar_return && env->subprog_info[i].has_tail_call) {
			verbose(env, "tail_call is only allowed in functions that return 'int'.\n");
			goto err_free;
		}

		prev_offset = krecord[i].insn_off;
		urecord += urec_size;
	}

	prog->aux->func_info = krecord;
	prog->aux->func_info_cnt = nfuncs;
	prog->aux->func_info_aux = info_aux;
	return 0;

err_free:
	kvfree(krecord);
	kfree(info_aux);
	return ret;
}

static void adjust_btf_func(struct bpf_verifier_env *env)
{
	struct bpf_prog_aux *aux = env->prog->aux;
	int i;

	if (!aux->func_info)
		return;

	for (i = 0; i < env->subprog_cnt; i++)
		aux->func_info[i].insn_off = env->subprog_info[i].start;
}

#define MIN_BPF_LINEINFO_SIZE	(offsetof(struct bpf_line_info, line_col) + \
		sizeof(((struct bpf_line_info *)(0))->line_col))
#define MAX_LINEINFO_REC_SIZE	MAX_FUNCINFO_REC_SIZE

static int check_btf_line(struct bpf_verifier_env *env,
			  const union bpf_attr *attr,
			  union bpf_attr __user *uattr)
{
	u32 i, s, nr_linfo, ncopy, expected_size, rec_size, prev_offset = 0;
	struct bpf_subprog_info *sub;
	struct bpf_line_info *linfo;
	struct bpf_prog *prog;
	const struct btf *btf;
	void __user *ulinfo;
	int err;

	nr_linfo = attr->line_info_cnt;
	if (!nr_linfo)
		return 0;

	rec_size = attr->line_info_rec_size;
	if (rec_size < MIN_BPF_LINEINFO_SIZE ||
	    rec_size > MAX_LINEINFO_REC_SIZE ||
	    rec_size & (sizeof(u32) - 1))
		return -EINVAL;

	/* Need to zero it in case the userspace may
	 * pass in a smaller bpf_line_info object.
	 */
	linfo = kvcalloc(nr_linfo, sizeof(struct bpf_line_info),
			 GFP_KERNEL | __GFP_NOWARN);
	if (!linfo)
		return -ENOMEM;

	prog = env->prog;
	btf = prog->aux->btf;

	s = 0;
	sub = env->subprog_info;
	ulinfo = u64_to_user_ptr(attr->line_info);
	expected_size = sizeof(struct bpf_line_info);
	ncopy = min_t(u32, expected_size, rec_size);
	for (i = 0; i < nr_linfo; i++) {
		err = bpf_check_uarg_tail_zero(ulinfo, expected_size, rec_size);
		if (err) {
			if (err == -E2BIG) {
				verbose(env, "nonzero tailing record in line_info");
				if (put_user(expected_size,
					     &uattr->line_info_rec_size))
					err = -EFAULT;
			}
			goto err_free;
		}

		if (copy_from_user(&linfo[i], ulinfo, ncopy)) {
			err = -EFAULT;
			goto err_free;
		}

		/*
		 * Check insn_off to ensure
		 * 1) strictly increasing AND
		 * 2) bounded by prog->len
		 *
		 * The linfo[0].insn_off == 0 check logically falls into
		 * the later "missing bpf_line_info for func..." case
		 * because the first linfo[0].insn_off must be the
		 * first sub also and the first sub must have
		 * subprog_info[0].start == 0.
		 */
		if ((i && linfo[i].insn_off <= prev_offset) ||
		    linfo[i].insn_off >= prog->len) {
			verbose(env, "Invalid line_info[%u].insn_off:%u (prev_offset:%u prog->len:%u)\n",
				i, linfo[i].insn_off, prev_offset,
				prog->len);
			err = -EINVAL;
			goto err_free;
		}

		if (!prog->insnsi[linfo[i].insn_off].code) {
			verbose(env,
				"Invalid insn code at line_info[%u].insn_off\n",
				i);
			err = -EINVAL;
			goto err_free;
		}

		if (!btf_name_by_offset(btf, linfo[i].line_off) ||
		    !btf_name_by_offset(btf, linfo[i].file_name_off)) {
			verbose(env, "Invalid line_info[%u].line_off or .file_name_off\n", i);
			err = -EINVAL;
			goto err_free;
		}

		if (s != env->subprog_cnt) {
			if (linfo[i].insn_off == sub[s].start) {
				sub[s].linfo_idx = i;
				s++;
			} else if (sub[s].start < linfo[i].insn_off) {
				verbose(env, "missing bpf_line_info for func#%u\n", s);
				err = -EINVAL;
				goto err_free;
			}
		}

		prev_offset = linfo[i].insn_off;
		ulinfo += rec_size;
	}

	if (s != env->subprog_cnt) {
		verbose(env, "missing bpf_line_info for %u funcs starting from func#%u\n",
			env->subprog_cnt - s, s);
		err = -EINVAL;
		goto err_free;
	}

	prog->aux->linfo = linfo;
	prog->aux->nr_linfo = nr_linfo;

	return 0;

err_free:
	kvfree(linfo);
	return err;
}

static int check_btf_info(struct bpf_verifier_env *env,
			  const union bpf_attr *attr,
			  union bpf_attr __user *uattr)
{
	struct btf *btf;
	int err;

	if (!attr->func_info_cnt && !attr->line_info_cnt) {
		if (check_abnormal_return(env))
			return -EINVAL;
		return 0;
	}

	btf = btf_get_by_fd(attr->prog_btf_fd);
	if (IS_ERR(btf))
		return PTR_ERR(btf);
	env->prog->aux->btf = btf;

	err = check_btf_func(env, attr, uattr);
	if (err)
		return err;

	err = check_btf_line(env, attr, uattr);
	if (err)
		return err;

	return 0;
}

/* check %cur's range satisfies %old's */
static bool range_within(struct bpf_reg_state *old,
			 struct bpf_reg_state *cur)
{
	return old->umin_value <= cur->umin_value &&
	       old->umax_value >= cur->umax_value &&
	       old->smin_value <= cur->smin_value &&
	       old->smax_value >= cur->smax_value;
}

/* Maximum number of register states that can exist at once */
#define ID_MAP_SIZE	(MAX_BPF_REG + MAX_BPF_STACK / BPF_REG_SIZE)
struct idpair {
	u32 old;
	u32 cur;
};

/* If in the old state two registers had the same id, then they need to have
 * the same id in the new state as well.  But that id could be different from
 * the old state, so we need to track the mapping from old to new ids.
 * Once we have seen that, say, a reg with old id 5 had new id 9, any subsequent
 * regs with old id 5 must also have new id 9 for the new state to be safe.  But
 * regs with a different old id could still have new id 9, we don't care about
 * that.
 * So we look through our idmap to see if this old id has been seen before.  If
 * so, we require the new id to match; otherwise, we add the id pair to the map.
 */
static bool check_ids(u32 old_id, u32 cur_id, struct idpair *idmap)
{
	unsigned int i;

	for (i = 0; i < ID_MAP_SIZE; i++) {
		if (!idmap[i].old) {
			/* Reached an empty slot; haven't seen this id before */
			idmap[i].old = old_id;
			idmap[i].cur = cur_id;
			return true;
		}
		if (idmap[i].old == old_id)
			return idmap[i].cur == cur_id;
	}
	/* We ran out of idmap slots, which should be impossible */
	WARN_ON_ONCE(1);
	return false;
}

static void clean_func_state(struct bpf_verifier_env *env,
			     struct bpf_func_state *st)
{
	enum bpf_reg_liveness live;
	int i, j;

	for (i = 0; i < BPF_REG_FP; i++) {
		live = st->regs[i].live;
		/* liveness must not touch this register anymore */
		st->regs[i].live |= REG_LIVE_DONE;
		if (!(live & REG_LIVE_READ))
			/* since the register is unused, clear its state
			 * to make further comparison simpler
			 */
			__mark_reg_not_init(env, &st->regs[i]);
	}

	for (i = 0; i < st->allocated_stack / BPF_REG_SIZE; i++) {
		live = st->stack[i].spilled_ptr.live;
		/* liveness must not touch this stack slot anymore */
		st->stack[i].spilled_ptr.live |= REG_LIVE_DONE;
		if (!(live & REG_LIVE_READ)) {
			__mark_reg_not_init(env, &st->stack[i].spilled_ptr);
			for (j = 0; j < BPF_REG_SIZE; j++)
				st->stack[i].slot_type[j] = STACK_INVALID;
		}
	}
}

static void clean_verifier_state(struct bpf_verifier_env *env,
				 struct bpf_verifier_state *st)
{
	int i;

	if (st->frame[0]->regs[0].live & REG_LIVE_DONE)
		/* all regs in this state in all frames were already marked */
		return;

	for (i = 0; i <= st->curframe; i++)
		clean_func_state(env, st->frame[i]);
}

/* the parentage chains form a tree.
 * the verifier states are added to state lists at given insn and
 * pushed into state stack for future exploration.
 * when the verifier reaches bpf_exit insn some of the verifer states
 * stored in the state lists have their final liveness state already,
 * but a lot of states will get revised from liveness point of view when
 * the verifier explores other branches.
 * Example:
 * 1: r0 = 1
 * 2: if r1 == 100 goto pc+1
 * 3: r0 = 2
 * 4: exit
 * when the verifier reaches exit insn the register r0 in the state list of
 * insn 2 will be seen as !REG_LIVE_READ. Then the verifier pops the other_branch
 * of insn 2 and goes exploring further. At the insn 4 it will walk the
 * parentage chain from insn 4 into insn 2 and will mark r0 as REG_LIVE_READ.
 *
 * Since the verifier pushes the branch states as it sees them while exploring
 * the program the condition of walking the branch instruction for the second
 * time means that all states below this branch were already explored and
 * their final liveness markes are already propagated.
 * Hence when the verifier completes the search of state list in is_state_visited()
 * we can call this clean_live_states() function to mark all liveness states
 * as REG_LIVE_DONE to indicate that 'parent' pointers of 'struct bpf_reg_state'
 * will not be used.
 * This function also clears the registers and stack for states that !READ
 * to simplify state merging.
 *
 * Important note here that walking the same branch instruction in the callee
 * doesn't meant that the states are DONE. The verifier has to compare
 * the callsites
 */
static void clean_live_states(struct bpf_verifier_env *env, int insn,
			      struct bpf_verifier_state *cur)
{
	struct bpf_verifier_state_list *sl;
	int i;

	sl = *explored_state(env, insn);
	while (sl) {
		if (sl->state.branches)
			goto next;
		if (sl->state.insn_idx != insn ||
		    sl->state.curframe != cur->curframe)
			goto next;
		for (i = 0; i <= cur->curframe; i++)
			if (sl->state.frame[i]->callsite != cur->frame[i]->callsite)
				goto next;
		clean_verifier_state(env, &sl->state);
next:
		sl = sl->next;
	}
}

/* Returns true if (rold safe implies rcur safe) */
static bool regsafe(struct bpf_reg_state *rold, struct bpf_reg_state *rcur,
		    struct idpair *idmap)
{
	bool equal;

	if (!(rold->live & REG_LIVE_READ))
		/* explored state didn't use this */
		return true;

	equal = memcmp(rold, rcur, offsetof(struct bpf_reg_state, parent)) == 0;

	if (rold->type == PTR_TO_STACK)
		/* two stack pointers are equal only if they're pointing to
		 * the same stack frame, since fp-8 in foo != fp-8 in bar
		 */
		return equal && rold->frameno == rcur->frameno;

	if (equal)
		return true;

	if (rold->type == NOT_INIT)
		/* explored state can't have used this */
		return true;
	if (rcur->type == NOT_INIT)
		return false;
	switch (rold->type) {
	case SCALAR_VALUE:
		if (rcur->type == SCALAR_VALUE) {
			if (!rold->precise && !rcur->precise)
				return true;
			/* new val must satisfy old val knowledge */
			return range_within(rold, rcur) &&
			       tnum_in(rold->var_off, rcur->var_off);
		} else {
			/* We're trying to use a pointer in place of a scalar.
			 * Even if the scalar was unbounded, this could lead to
			 * pointer leaks because scalars are allowed to leak
			 * while pointers are not. We could make this safe in
			 * special cases if root is calling us, but it's
			 * probably not worth the hassle.
			 */
			return false;
		}
	case PTR_TO_MAP_VALUE:
		/* If the new min/max/var_off satisfy the old ones and
		 * everything else matches, we are OK.
		 * 'id' is not compared, since it's only used for maps with
		 * bpf_spin_lock inside map element and in such cases if
		 * the rest of the prog is valid for one map element then
		 * it's valid for all map elements regardless of the key
		 * used in bpf_map_lookup()
		 */
		return memcmp(rold, rcur, offsetof(struct bpf_reg_state, id)) == 0 &&
		       range_within(rold, rcur) &&
		       tnum_in(rold->var_off, rcur->var_off);
	case PTR_TO_MAP_VALUE_OR_NULL:
		/* a PTR_TO_MAP_VALUE could be safe to use as a
		 * PTR_TO_MAP_VALUE_OR_NULL into the same map.
		 * However, if the old PTR_TO_MAP_VALUE_OR_NULL then got NULL-
		 * checked, doing so could have affected others with the same
		 * id, and we can't check for that because we lost the id when
		 * we converted to a PTR_TO_MAP_VALUE.
		 */
		if (rcur->type != PTR_TO_MAP_VALUE_OR_NULL)
			return false;
		if (memcmp(rold, rcur, offsetof(struct bpf_reg_state, id)))
			return false;
		/* Check our ids match any regs they're supposed to */
		return check_ids(rold->id, rcur->id, idmap);
	case PTR_TO_PACKET_META:
	case PTR_TO_PACKET:
		if (rcur->type != rold->type)
			return false;
		/* We must have at least as much range as the old ptr
		 * did, so that any accesses which were safe before are
		 * still safe.  This is true even if old range < old off,
		 * since someone could have accessed through (ptr - k), or
		 * even done ptr -= k in a register, to get a safe access.
		 */
		if (rold->range > rcur->range)
			return false;
		/* If the offsets don't match, we can't trust our alignment;
		 * nor can we be sure that we won't fall out of range.
		 */
		if (rold->off != rcur->off)
			return false;
		/* id relations must be preserved */
		if (rold->id && !check_ids(rold->id, rcur->id, idmap))
			return false;
		/* new val must satisfy old val knowledge */
		return range_within(rold, rcur) &&
		       tnum_in(rold->var_off, rcur->var_off);
	case PTR_TO_CTX:
	case CONST_PTR_TO_MAP:
	case PTR_TO_PACKET_END:
	case PTR_TO_FLOW_KEYS:
	case PTR_TO_SOCKET:
	case PTR_TO_SOCKET_OR_NULL:
	case PTR_TO_SOCK_COMMON:
	case PTR_TO_SOCK_COMMON_OR_NULL:
	case PTR_TO_TCP_SOCK:
	case PTR_TO_TCP_SOCK_OR_NULL:
	case PTR_TO_XDP_SOCK:
		/* Only valid matches are exact, which memcmp() above
		 * would have accepted
		 */
	default:
		/* Don't know what's going on, just say it's not safe */
		return false;
	}

	/* Shouldn't get here; if we do, say it's not safe */
	WARN_ON_ONCE(1);
	return false;
}

static bool stacksafe(struct bpf_func_state *old,
		      struct bpf_func_state *cur,
		      struct idpair *idmap)
{
	int i, spi;

	/* walk slots of the explored stack and ignore any additional
	 * slots in the current stack, since explored(safe) state
	 * didn't use them
	 */
	for (i = 0; i < old->allocated_stack; i++) {
		spi = i / BPF_REG_SIZE;

		if (!(old->stack[spi].spilled_ptr.live & REG_LIVE_READ)) {
			i += BPF_REG_SIZE - 1;
			/* explored state didn't use this */
			continue;
		}

		if (old->stack[spi].slot_type[i % BPF_REG_SIZE] == STACK_INVALID)
			continue;

		/* explored stack has more populated slots than current stack
		 * and these slots were used
		 */
		if (i >= cur->allocated_stack)
			return false;

		/* if old state was safe with misc data in the stack
		 * it will be safe with zero-initialized stack.
		 * The opposite is not true
		 */
		if (old->stack[spi].slot_type[i % BPF_REG_SIZE] == STACK_MISC &&
		    cur->stack[spi].slot_type[i % BPF_REG_SIZE] == STACK_ZERO)
			continue;
		if (old->stack[spi].slot_type[i % BPF_REG_SIZE] !=
		    cur->stack[spi].slot_type[i % BPF_REG_SIZE])
			/* Ex: old explored (safe) state has STACK_SPILL in
			 * this stack slot, but current has STACK_MISC ->
			 * this verifier states are not equivalent,
			 * return false to continue verification of this path
			 */
			return false;
		if (i % BPF_REG_SIZE)
			continue;
		if (old->stack[spi].slot_type[0] != STACK_SPILL)
			continue;
		if (!regsafe(&old->stack[spi].spilled_ptr,
			     &cur->stack[spi].spilled_ptr,
			     idmap))
			/* when explored and current stack slot are both storing
			 * spilled registers, check that stored pointers types
			 * are the same as well.
			 * Ex: explored safe path could have stored
			 * (bpf_reg_state) {.type = PTR_TO_STACK, .off = -8}
			 * but current path has stored:
			 * (bpf_reg_state) {.type = PTR_TO_STACK, .off = -16}
			 * such verifier states are not equivalent.
			 * return false to continue verification of this path
			 */
			return false;
	}
	return true;
}

static bool refsafe(struct bpf_func_state *old, struct bpf_func_state *cur)
{
	if (old->acquired_refs != cur->acquired_refs)
		return false;
	return !memcmp(old->refs, cur->refs,
		       sizeof(*old->refs) * old->acquired_refs);
}

/* compare two verifier states
 *
 * all states stored in state_list are known to be valid, since
 * verifier reached 'bpf_exit' instruction through them
 *
 * this function is called when verifier exploring different branches of
 * execution popped from the state stack. If it sees an old state that has
 * more strict register state and more strict stack state then this execution
 * branch doesn't need to be explored further, since verifier already
 * concluded that more strict state leads to valid finish.
 *
 * Therefore two states are equivalent if register state is more conservative
 * and explored stack state is more conservative than the current one.
 * Example:
 *       explored                   current
 * (slot1=INV slot2=MISC) == (slot1=MISC slot2=MISC)
 * (slot1=MISC slot2=MISC) != (slot1=INV slot2=MISC)
 *
 * In other words if current stack state (one being explored) has more
 * valid slots than old one that already passed validation, it means
 * the verifier can stop exploring and conclude that current state is valid too
 *
 * Similarly with registers. If explored state has register type as invalid
 * whereas register type in current state is meaningful, it means that
 * the current state will reach 'bpf_exit' instruction safely
 */
static bool func_states_equal(struct bpf_func_state *old,
			      struct bpf_func_state *cur)
{
	struct idpair *idmap;
	bool ret = false;
	int i;

	idmap = kcalloc(ID_MAP_SIZE, sizeof(struct idpair), GFP_KERNEL);
	/* If we failed to allocate the idmap, just say it's not safe */
	if (!idmap)
		return false;

	for (i = 0; i < MAX_BPF_REG; i++) {
		if (!regsafe(&old->regs[i], &cur->regs[i], idmap))
			goto out_free;
	}

	if (!stacksafe(old, cur, idmap))
		goto out_free;

	if (!refsafe(old, cur))
		goto out_free;
	ret = true;
out_free:
	kfree(idmap);
	return ret;
}

static bool states_equal(struct bpf_verifier_env *env,
			 struct bpf_verifier_state *old,
			 struct bpf_verifier_state *cur)
{
	int i;

	if (old->curframe != cur->curframe)
		return false;

	/* Verification state from speculative execution simulation
	 * must never prune a non-speculative execution one.
	 */
	if (old->speculative && !cur->speculative)
		return false;

	if (old->active_spin_lock != cur->active_spin_lock)
		return false;

	/* for states to be equal callsites have to be the same
	 * and all frame states need to be equivalent
	 */
	for (i = 0; i <= old->curframe; i++) {
		if (old->frame[i]->callsite != cur->frame[i]->callsite)
			return false;
		if (!func_states_equal(old->frame[i], cur->frame[i]))
			return false;
	}
	return true;
}

/* Return 0 if no propagation happened. Return negative error code if error
 * happened. Otherwise, return the propagated bit.
 */
static int propagate_liveness_reg(struct bpf_verifier_env *env,
				  struct bpf_reg_state *reg,
				  struct bpf_reg_state *parent_reg)
{
	u8 parent_flag = parent_reg->live & REG_LIVE_READ;
	u8 flag = reg->live & REG_LIVE_READ;
	int err;

	/* When comes here, read flags of PARENT_REG or REG could be any of
	 * REG_LIVE_READ64, REG_LIVE_READ32, REG_LIVE_NONE. There is no need
	 * of propagation if PARENT_REG has strongest REG_LIVE_READ64.
	 */
	if (parent_flag == REG_LIVE_READ64 ||
	    /* Or if there is no read flag from REG. */
	    !flag ||
	    /* Or if the read flag from REG is the same as PARENT_REG. */
	    parent_flag == flag)
		return 0;

	err = mark_reg_read(env, reg, parent_reg, flag);
	if (err)
		return err;

	return flag;
}

/* A write screens off any subsequent reads; but write marks come from the
 * straight-line code between a state and its parent.  When we arrive at an
 * equivalent state (jump target or such) we didn't arrive by the straight-line
 * code, so read marks in the state must propagate to the parent regardless
 * of the state's write marks. That's what 'parent == state->parent' comparison
 * in mark_reg_read() is for.
 */
static int propagate_liveness(struct bpf_verifier_env *env,
			      const struct bpf_verifier_state *vstate,
			      struct bpf_verifier_state *vparent)
{
	struct bpf_reg_state *state_reg, *parent_reg;
	struct bpf_func_state *state, *parent;
	int i, frame, err = 0;

	if (vparent->curframe != vstate->curframe) {
		WARN(1, "propagate_live: parent frame %d current frame %d\n",
		     vparent->curframe, vstate->curframe);
		return -EFAULT;
	}
	/* Propagate read liveness of registers... */
	BUILD_BUG_ON(BPF_REG_FP + 1 != MAX_BPF_REG);
	for (frame = 0; frame <= vstate->curframe; frame++) {
		parent = vparent->frame[frame];
		state = vstate->frame[frame];
		parent_reg = parent->regs;
		state_reg = state->regs;
		/* We don't need to worry about FP liveness, it's read-only */
		for (i = frame < vstate->curframe ? BPF_REG_6 : 0; i < BPF_REG_FP; i++) {
			err = propagate_liveness_reg(env, &state_reg[i],
						     &parent_reg[i]);
			if (err < 0)
				return err;
			if (err == REG_LIVE_READ64)
				mark_insn_zext(env, &parent_reg[i]);
		}

		/* Propagate stack slots. */
		for (i = 0; i < state->allocated_stack / BPF_REG_SIZE &&
			    i < parent->allocated_stack / BPF_REG_SIZE; i++) {
			parent_reg = &parent->stack[i].spilled_ptr;
			state_reg = &state->stack[i].spilled_ptr;
			err = propagate_liveness_reg(env, state_reg,
						     parent_reg);
			if (err < 0)
				return err;
		}
	}
	return 0;
}

/* find precise scalars in the previous equivalent state and
 * propagate them into the current state
 */
static int propagate_precision(struct bpf_verifier_env *env,
			       const struct bpf_verifier_state *old)
{
	struct bpf_reg_state *state_reg;
	struct bpf_func_state *state;
	int i, err = 0;

	state = old->frame[old->curframe];
	state_reg = state->regs;
	for (i = 0; i < BPF_REG_FP; i++, state_reg++) {
		if (state_reg->type != SCALAR_VALUE ||
		    !state_reg->precise)
			continue;
		if (env->log.level & BPF_LOG_LEVEL2)
			verbose(env, "propagating r%d\n", i);
		err = mark_chain_precision(env, i);
		if (err < 0)
			return err;
	}

	for (i = 0; i < state->allocated_stack / BPF_REG_SIZE; i++) {
		if (state->stack[i].slot_type[0] != STACK_SPILL)
			continue;
		state_reg = &state->stack[i].spilled_ptr;
		if (state_reg->type != SCALAR_VALUE ||
		    !state_reg->precise)
			continue;
		if (env->log.level & BPF_LOG_LEVEL2)
			verbose(env, "propagating fp%d\n",
				(-i - 1) * BPF_REG_SIZE);
		err = mark_chain_precision_stack(env, i);
		if (err < 0)
			return err;
	}
	return 0;
}

static bool states_maybe_looping(struct bpf_verifier_state *old,
				 struct bpf_verifier_state *cur)
{
	struct bpf_func_state *fold, *fcur;
	int i, fr = cur->curframe;

	if (old->curframe != fr)
		return false;

	fold = old->frame[fr];
	fcur = cur->frame[fr];
	for (i = 0; i < MAX_BPF_REG; i++)
		if (memcmp(&fold->regs[i], &fcur->regs[i],
			   offsetof(struct bpf_reg_state, parent)))
			return false;
	return true;
}


static int is_state_visited(struct bpf_verifier_env *env, int insn_idx)
{
	struct bpf_verifier_state_list *new_sl;
	struct bpf_verifier_state_list *sl, **pprev;
	struct bpf_verifier_state *cur = env->cur_state, *new;
	int i, j, err, states_cnt = 0;
	bool add_new_state = env->test_state_freq ? true : false;

	cur->last_insn_idx = env->prev_insn_idx;
	if (!env->insn_aux_data[insn_idx].prune_point)
		/* this 'insn_idx' instruction wasn't marked, so we will not
		 * be doing state search here
		 */
		return 0;

	/* bpf progs typically have pruning point every 4 instructions
	 * http://vger.kernel.org/bpfconf2019.html#session-1
	 * Do not add new state for future pruning if the verifier hasn't seen
	 * at least 2 jumps and at least 8 instructions.
	 * This heuristics helps decrease 'total_states' and 'peak_states' metric.
	 * In tests that amounts to up to 50% reduction into total verifier
	 * memory consumption and 20% verifier time speedup.
	 */
	if (env->jmps_processed - env->prev_jmps_processed >= 2 &&
	    env->insn_processed - env->prev_insn_processed >= 8)
		add_new_state = true;

	pprev = explored_state(env, insn_idx);
	sl = *pprev;

	clean_live_states(env, insn_idx, cur);

	while (sl) {
		states_cnt++;
		if (sl->state.insn_idx != insn_idx)
			goto next;
		if (sl->state.branches) {
			if (states_maybe_looping(&sl->state, cur) &&
			    states_equal(env, &sl->state, cur)) {
				verbose_linfo(env, insn_idx, "; ");
				verbose(env, "infinite loop detected at insn %d\n", insn_idx);
				return -EINVAL;
			}
			/* if the verifier is processing a loop, avoid adding new state
			 * too often, since different loop iterations have distinct
			 * states and may not help future pruning.
			 * This threshold shouldn't be too low to make sure that
			 * a loop with large bound will be rejected quickly.
			 * The most abusive loop will be:
			 * r1 += 1
			 * if r1 < 1000000 goto pc-2
			 * 1M insn_procssed limit / 100 == 10k peak states.
			 * This threshold shouldn't be too high either, since states
			 * at the end of the loop are likely to be useful in pruning.
			 */
			if (env->jmps_processed - env->prev_jmps_processed < 20 &&
			    env->insn_processed - env->prev_insn_processed < 100)
				add_new_state = false;
			goto miss;
		}
		if (states_equal(env, &sl->state, cur)) {
			sl->hit_cnt++;
			/* reached equivalent register/stack state,
			 * prune the search.
			 * Registers read by the continuation are read by us.
			 * If we have any write marks in env->cur_state, they
			 * will prevent corresponding reads in the continuation
			 * from reaching our parent (an explored_state).  Our
			 * own state will get the read marks recorded, but
			 * they'll be immediately forgotten as we're pruning
			 * this state and will pop a new one.
			 */
			err = propagate_liveness(env, &sl->state, cur);

			/* if previous state reached the exit with precision and
			 * current state is equivalent to it (except precsion marks)
			 * the precision needs to be propagated back in
			 * the current state.
			 */
			err = err ? : push_jmp_history(env, cur);
			err = err ? : propagate_precision(env, &sl->state);
			if (err)
				return err;
			return 1;
		}
miss:
		/* when new state is not going to be added do not increase miss count.
		 * Otherwise several loop iterations will remove the state
		 * recorded earlier. The goal of these heuristics is to have
		 * states from some iterations of the loop (some in the beginning
		 * and some at the end) to help pruning.
		 */
		if (add_new_state)
			sl->miss_cnt++;
		/* heuristic to determine whether this state is beneficial
		 * to keep checking from state equivalence point of view.
		 * Higher numbers increase max_states_per_insn and verification time,
		 * but do not meaningfully decrease insn_processed.
		 */
		if (sl->miss_cnt > sl->hit_cnt * 3 + 3) {
			/* the state is unlikely to be useful. Remove it to
			 * speed up verification
			 */
			*pprev = sl->next;
			if (sl->state.frame[0]->regs[0].live & REG_LIVE_DONE) {
				u32 br = sl->state.branches;

				WARN_ONCE(br,
					  "BUG live_done but branches_to_explore %d\n",
					  br);
				free_verifier_state(&sl->state, false);
				kfree(sl);
				env->peak_states--;
			} else {
				/* cannot free this state, since parentage chain may
				 * walk it later. Add it for free_list instead to
				 * be freed at the end of verification
				 */
				sl->next = env->free_list;
				env->free_list = sl;
			}
			sl = *pprev;
			continue;
		}
next:
		pprev = &sl->next;
		sl = *pprev;
	}

	if (env->max_states_per_insn < states_cnt)
		env->max_states_per_insn = states_cnt;

	if (!env->bpf_capable && states_cnt > BPF_COMPLEXITY_LIMIT_STATES)
		return push_jmp_history(env, cur);

	if (!add_new_state)
		return push_jmp_history(env, cur);

	/* There were no equivalent states, remember the current one.
	 * Technically the current state is not proven to be safe yet,
	 * but it will either reach outer most bpf_exit (which means it's safe)
	 * or it will be rejected. When there are no loops the verifier won't be
	 * seeing this tuple (frame[0].callsite, frame[1].callsite, .. insn_idx)
	 * again on the way to bpf_exit.
	 * When looping the sl->state.branches will be > 0 and this state
	 * will not be considered for equivalence until branches == 0.
	 */
	new_sl = kzalloc(sizeof(struct bpf_verifier_state_list), GFP_KERNEL);
	if (!new_sl)
		return -ENOMEM;
	env->total_states++;
	env->peak_states++;
	env->prev_jmps_processed = env->jmps_processed;
	env->prev_insn_processed = env->insn_processed;

	/* add new state to the head of linked list */
	new = &new_sl->state;
	err = copy_verifier_state(new, cur);
	if (err) {
		free_verifier_state(new, false);
		kfree(new_sl);
		return err;
	}
	new->insn_idx = insn_idx;
	WARN_ONCE(new->branches != 1,
		  "BUG is_state_visited:branches_to_explore=%d insn %d\n", new->branches, insn_idx);

	cur->parent = new;
	cur->first_insn_idx = insn_idx;
	clear_jmp_history(cur);
	new_sl->next = *explored_state(env, insn_idx);
	*explored_state(env, insn_idx) = new_sl;
	/* connect new state to parentage chain. Current frame needs all
	 * registers connected. Only r6 - r9 of the callers are alive (pushed
	 * to the stack implicitly by JITs) so in callers' frames connect just
	 * r6 - r9 as an optimization. Callers will have r1 - r5 connected to
	 * the state of the call instruction (with WRITTEN set), and r0 comes
	 * from callee with its full parentage chain, anyway.
	 */
	/* clear write marks in current state: the writes we did are not writes
	 * our child did, so they don't screen off its reads from us.
	 * (There are no read marks in current state, because reads always mark
	 * their parent and current state never has children yet.  Only
	 * explored_states can get read marks.)
	 */
	for (j = 0; j <= cur->curframe; j++) {
		for (i = j < cur->curframe ? BPF_REG_6 : 0; i < BPF_REG_FP; i++)
			cur->frame[j]->regs[i].parent = &new->frame[j]->regs[i];
		for (i = 0; i < BPF_REG_FP; i++)
			cur->frame[j]->regs[i].live = REG_LIVE_NONE;
	}

	/* all stack frames are accessible from callee, clear them all */
	for (j = 0; j <= cur->curframe; j++) {
		struct bpf_func_state *frame = cur->frame[j];
		struct bpf_func_state *newframe = new->frame[j];

		for (i = 0; i < frame->allocated_stack / BPF_REG_SIZE; i++) {
			frame->stack[i].spilled_ptr.live = REG_LIVE_NONE;
			frame->stack[i].spilled_ptr.parent =
						&newframe->stack[i].spilled_ptr;
		}
	}
	return 0;
}

/* Return true if it's OK to have the same insn return a different type. */
static bool reg_type_mismatch_ok(enum bpf_reg_type type)
{
	switch (type) {
	case PTR_TO_CTX:
	case PTR_TO_SOCKET:
	case PTR_TO_SOCKET_OR_NULL:
	case PTR_TO_SOCK_COMMON:
	case PTR_TO_SOCK_COMMON_OR_NULL:
	case PTR_TO_TCP_SOCK:
	case PTR_TO_TCP_SOCK_OR_NULL:
	case PTR_TO_XDP_SOCK:
	case PTR_TO_BTF_ID:
	case PTR_TO_BTF_ID_OR_NULL:
		return false;
	default:
		return true;
	}
}

/* If an instruction was previously used with particular pointer types, then we
 * need to be careful to avoid cases such as the below, where it may be ok
 * for one branch accessing the pointer, but not ok for the other branch:
 *
 * R1 = sock_ptr
 * goto X;
 * ...
 * R1 = some_other_valid_ptr;
 * goto X;
 * ...
 * R2 = *(u32 *)(R1 + 0);
 */
static bool reg_type_mismatch(enum bpf_reg_type src, enum bpf_reg_type prev)
{
	return src != prev && (!reg_type_mismatch_ok(src) ||
			       !reg_type_mismatch_ok(prev));
}

static int do_check(struct bpf_verifier_env *env)
{
	bool pop_log = !(env->log.level & BPF_LOG_LEVEL2);
	struct bpf_verifier_state *state = env->cur_state;
	struct bpf_insn *insns = env->prog->insnsi;
	struct bpf_reg_state *regs;
	int insn_cnt = env->prog->len;
	bool do_print_state = false;
	int prev_insn_idx = -1;

	for (;;) {
		struct bpf_insn *insn;
		u8 class;
		int err;

		env->prev_insn_idx = prev_insn_idx;
		if (env->insn_idx >= insn_cnt) {
			verbose(env, "invalid insn idx %d insn_cnt %d\n",
				env->insn_idx, insn_cnt);
			return -EFAULT;
		}

		insn = &insns[env->insn_idx];
		class = BPF_CLASS(insn->code);

		if (++env->insn_processed > BPF_COMPLEXITY_LIMIT_INSNS) {
			verbose(env,
				"BPF program is too large. Processed %d insn\n",
				env->insn_processed);
			return -E2BIG;
		}

		err = is_state_visited(env, env->insn_idx);
		if (err < 0)
			return err;
		if (err == 1) {
			/* found equivalent state, can prune the search */
			if (env->log.level & BPF_LOG_LEVEL) {
				if (do_print_state)
					verbose(env, "\nfrom %d to %d%s: safe\n",
						env->prev_insn_idx, env->insn_idx,
						env->cur_state->speculative ?
						" (speculative execution)" : "");
				else
					verbose(env, "%d: safe\n", env->insn_idx);
			}
			goto process_bpf_exit;
		}

		if (signal_pending(current))
			return -EAGAIN;

		if (need_resched())
			cond_resched();

		if (env->log.level & BPF_LOG_LEVEL2 ||
		    (env->log.level & BPF_LOG_LEVEL && do_print_state)) {
			if (env->log.level & BPF_LOG_LEVEL2)
				verbose(env, "%d:", env->insn_idx);
			else
				verbose(env, "\nfrom %d to %d%s:",
					env->prev_insn_idx, env->insn_idx,
					env->cur_state->speculative ?
					" (speculative execution)" : "");
			print_verifier_state(env, state->frame[state->curframe]);
			do_print_state = false;
		}

		if (env->log.level & BPF_LOG_LEVEL) {
			const struct bpf_insn_cbs cbs = {
				.cb_print	= verbose,
				.private_data	= env,
			};

			verbose_linfo(env, env->insn_idx, "; ");
			verbose(env, "%d: ", env->insn_idx);
			print_bpf_insn(&cbs, insn, env->allow_ptr_leaks);
		}

		if (bpf_prog_is_dev_bound(env->prog->aux)) {
			err = bpf_prog_offload_verify_insn(env, env->insn_idx,
							   env->prev_insn_idx);
			if (err)
				return err;
		}

		regs = cur_regs(env);
		env->insn_aux_data[env->insn_idx].seen = env->pass_cnt;
		prev_insn_idx = env->insn_idx;

		if (class == BPF_ALU || class == BPF_ALU64) {
			err = check_alu_op(env, insn);
			if (err)
				return err;

		} else if (class == BPF_LDX) {
			enum bpf_reg_type *prev_src_type, src_reg_type;

			/* check for reserved fields is already done */

			/* check src operand */
			err = check_reg_arg(env, insn->src_reg, SRC_OP);
			if (err)
				return err;

			err = check_reg_arg(env, insn->dst_reg, DST_OP_NO_MARK);
			if (err)
				return err;

			src_reg_type = regs[insn->src_reg].type;

			/* check that memory (src_reg + off) is readable,
			 * the state of dst_reg will be updated by this func
			 */
			err = check_mem_access(env, env->insn_idx, insn->src_reg,
					       insn->off, BPF_SIZE(insn->code),
					       BPF_READ, insn->dst_reg, false);
			if (err)
				return err;

			prev_src_type = &env->insn_aux_data[env->insn_idx].ptr_type;

			if (*prev_src_type == NOT_INIT) {
				/* saw a valid insn
				 * dst_reg = *(u32 *)(src_reg + off)
				 * save type to validate intersecting paths
				 */
				*prev_src_type = src_reg_type;

			} else if (reg_type_mismatch(src_reg_type, *prev_src_type)) {
				/* ABuser program is trying to use the same insn
				 * dst_reg = *(u32*) (src_reg + off)
				 * with different pointer types:
				 * src_reg == ctx in one branch and
				 * src_reg == stack|map in some other branch.
				 * Reject it.
				 */
				verbose(env, "same insn cannot be used with different pointers\n");
				return -EINVAL;
			}

		} else if (class == BPF_STX) {
			enum bpf_reg_type *prev_dst_type, dst_reg_type;

			if (BPF_MODE(insn->code) == BPF_XADD) {
				err = check_xadd(env, env->insn_idx, insn);
				if (err)
					return err;
				env->insn_idx++;
				continue;
			}

			/* check src1 operand */
			err = check_reg_arg(env, insn->src_reg, SRC_OP);
			if (err)
				return err;
			/* check src2 operand */
			err = check_reg_arg(env, insn->dst_reg, SRC_OP);
			if (err)
				return err;

			dst_reg_type = regs[insn->dst_reg].type;

			/* check that memory (dst_reg + off) is writeable */
			err = check_mem_access(env, env->insn_idx, insn->dst_reg,
					       insn->off, BPF_SIZE(insn->code),
					       BPF_WRITE, insn->src_reg, false);
			if (err)
				return err;

			prev_dst_type = &env->insn_aux_data[env->insn_idx].ptr_type;

			if (*prev_dst_type == NOT_INIT) {
				*prev_dst_type = dst_reg_type;
			} else if (reg_type_mismatch(dst_reg_type, *prev_dst_type)) {
				verbose(env, "same insn cannot be used with different pointers\n");
				return -EINVAL;
			}

		} else if (class == BPF_ST) {
			if (BPF_MODE(insn->code) != BPF_MEM ||
			    insn->src_reg != BPF_REG_0) {
				verbose(env, "BPF_ST uses reserved fields\n");
				return -EINVAL;
			}
			/* check src operand */
			err = check_reg_arg(env, insn->dst_reg, SRC_OP);
			if (err)
				return err;

			if (is_ctx_reg(env, insn->dst_reg)) {
				verbose(env, "BPF_ST stores into R%d %s is not allowed\n",
					insn->dst_reg,
					reg_type_str[reg_state(env, insn->dst_reg)->type]);
				return -EACCES;
			}

			/* check that memory (dst_reg + off) is writeable */
			err = check_mem_access(env, env->insn_idx, insn->dst_reg,
					       insn->off, BPF_SIZE(insn->code),
					       BPF_WRITE, -1, false);
			if (err)
				return err;

		} else if (class == BPF_JMP || class == BPF_JMP32) {
			u8 opcode = BPF_OP(insn->code);

			env->jmps_processed++;
			if (opcode == BPF_CALL) {
				if (BPF_SRC(insn->code) != BPF_K ||
				    insn->off != 0 ||
				    (insn->src_reg != BPF_REG_0 &&
				     insn->src_reg != BPF_PSEUDO_CALL) ||
				    insn->dst_reg != BPF_REG_0 ||
				    class == BPF_JMP32) {
					verbose(env, "BPF_CALL uses reserved fields\n");
					return -EINVAL;
				}

				if (env->cur_state->active_spin_lock &&
				    (insn->src_reg == BPF_PSEUDO_CALL ||
				     insn->imm != BPF_FUNC_spin_unlock)) {
					verbose(env, "function calls are not allowed while holding a lock\n");
					return -EINVAL;
				}
				if (insn->src_reg == BPF_PSEUDO_CALL)
					err = check_func_call(env, insn, &env->insn_idx);
				else
					err = check_helper_call(env, insn->imm, env->insn_idx);
				if (err)
					return err;

			} else if (opcode == BPF_JA) {
				if (BPF_SRC(insn->code) != BPF_K ||
				    insn->imm != 0 ||
				    insn->src_reg != BPF_REG_0 ||
				    insn->dst_reg != BPF_REG_0 ||
				    class == BPF_JMP32) {
					verbose(env, "BPF_JA uses reserved fields\n");
					return -EINVAL;
				}

				env->insn_idx += insn->off + 1;
				continue;

			} else if (opcode == BPF_EXIT) {
				if (BPF_SRC(insn->code) != BPF_K ||
				    insn->imm != 0 ||
				    insn->src_reg != BPF_REG_0 ||
				    insn->dst_reg != BPF_REG_0 ||
				    class == BPF_JMP32) {
					verbose(env, "BPF_EXIT uses reserved fields\n");
					return -EINVAL;
				}

				if (env->cur_state->active_spin_lock) {
					verbose(env, "bpf_spin_unlock is missing\n");
					return -EINVAL;
				}

				if (state->curframe) {
					/* exit from nested function */
					err = prepare_func_exit(env, &env->insn_idx);
					if (err)
						return err;
					do_print_state = true;
					continue;
				}

				err = check_reference_leak(env);
				if (err)
					return err;

				err = check_return_code(env);
				if (err)
					return err;
process_bpf_exit:
				update_branch_counts(env, env->cur_state);
				err = pop_stack(env, &prev_insn_idx,
						&env->insn_idx, pop_log);
				if (err < 0) {
					if (err != -ENOENT)
						return err;
					break;
				} else {
					do_print_state = true;
					continue;
				}
			} else {
				err = check_cond_jmp_op(env, insn, &env->insn_idx);
				if (err)
					return err;
			}
		} else if (class == BPF_LD) {
			u8 mode = BPF_MODE(insn->code);

			if (mode == BPF_ABS || mode == BPF_IND) {
				err = check_ld_abs(env, insn);
				if (err)
					return err;

			} else if (mode == BPF_IMM) {
				err = check_ld_imm(env, insn);
				if (err)
					return err;

				env->insn_idx++;
				env->insn_aux_data[env->insn_idx].seen = env->pass_cnt;
			} else {
				verbose(env, "invalid BPF_LD mode\n");
				return -EINVAL;
			}
		} else {
			verbose(env, "unknown insn class %d\n", class);
			return -EINVAL;
		}

		env->insn_idx++;
	}

	return 0;
}

/* replace pseudo btf_id with kernel symbol address */
static int check_pseudo_btf_id(struct bpf_verifier_env *env,
			       struct bpf_insn *insn,
			       struct bpf_insn_aux_data *aux)
{
	const struct btf_var_secinfo *vsi;
	const struct btf_type *datasec;
	const struct btf_type *t;
	const char *sym_name;
	bool percpu = false;
	u32 type, id = insn->imm;
	s32 datasec_id;
	u64 addr;
	int i;

	if (!btf_vmlinux) {
		verbose(env, "kernel is missing BTF, make sure CONFIG_DEBUG_INFO_BTF=y is specified in Kconfig.\n");
		return -EINVAL;
	}

	if (insn[1].imm != 0) {
		verbose(env, "reserved field (insn[1].imm) is used in pseudo_btf_id ldimm64 insn.\n");
		return -EINVAL;
	}

	t = btf_type_by_id(btf_vmlinux, id);
	if (!t) {
		verbose(env, "ldimm64 insn specifies invalid btf_id %d.\n", id);
		return -ENOENT;
	}

	if (!btf_type_is_var(t)) {
		verbose(env, "pseudo btf_id %d in ldimm64 isn't KIND_VAR.\n",
			id);
		return -EINVAL;
	}

	sym_name = btf_name_by_offset(btf_vmlinux, t->name_off);
	addr = kallsyms_lookup_name(sym_name);
	if (!addr) {
		verbose(env, "ldimm64 failed to find the address for kernel symbol '%s'.\n",
			sym_name);
		return -ENOENT;
	}

	datasec_id = btf_find_by_name_kind(btf_vmlinux, ".data..percpu",
					   BTF_KIND_DATASEC);
	if (datasec_id > 0) {
		datasec = btf_type_by_id(btf_vmlinux, datasec_id);
		for_each_vsi(i, datasec, vsi) {
			if (vsi->type == id) {
				percpu = true;
				break;
			}
		}
	}

	insn[0].imm = (u32)addr;
	insn[1].imm = addr >> 32;

	type = t->type;
	t = btf_type_skip_modifiers(btf_vmlinux, type, NULL);
	if (percpu) {
		aux->btf_var.reg_type = PTR_TO_PERCPU_BTF_ID;
		aux->btf_var.btf_id = type;
	} else if (!btf_type_is_struct(t)) {
		const struct btf_type *ret;
		const char *tname;
		u32 tsize;

		/* resolve the type size of ksym. */
		ret = btf_resolve_size(btf_vmlinux, t, &tsize);
		if (IS_ERR(ret)) {
			tname = btf_name_by_offset(btf_vmlinux, t->name_off);
			verbose(env, "ldimm64 unable to resolve the size of type '%s': %ld\n",
				tname, PTR_ERR(ret));
			return -EINVAL;
		}
		aux->btf_var.reg_type = PTR_TO_MEM;
		aux->btf_var.mem_size = tsize;
	} else {
		aux->btf_var.reg_type = PTR_TO_BTF_ID;
		aux->btf_var.btf_id = type;
	}
	return 0;
}

static int check_map_prealloc(struct bpf_map *map)
{
	return (map->map_type != BPF_MAP_TYPE_HASH &&
		map->map_type != BPF_MAP_TYPE_PERCPU_HASH &&
		map->map_type != BPF_MAP_TYPE_HASH_OF_MAPS) ||
		!(map->map_flags & BPF_F_NO_PREALLOC);
}

static bool is_tracing_prog_type(enum bpf_prog_type type)
{
	switch (type) {
	case BPF_PROG_TYPE_KPROBE:
	case BPF_PROG_TYPE_TRACEPOINT:
	case BPF_PROG_TYPE_PERF_EVENT:
	case BPF_PROG_TYPE_RAW_TRACEPOINT:
		return true;
	default:
		return false;
	}
}

static bool is_preallocated_map(struct bpf_map *map)
{
	if (!check_map_prealloc(map))
		return false;
	if (map->inner_map_meta && !check_map_prealloc(map->inner_map_meta))
		return false;
	return true;
}

static int check_map_prog_compatibility(struct bpf_verifier_env *env,
					struct bpf_map *map,
					struct bpf_prog *prog)

{
	enum bpf_prog_type prog_type = resolve_prog_type(prog);
	/*
	 * Validate that trace type programs use preallocated hash maps.
	 *
	 * For programs attached to PERF events this is mandatory as the
	 * perf NMI can hit any arbitrary code sequence.
	 *
	 * All other trace types using preallocated hash maps are unsafe as
	 * well because tracepoint or kprobes can be inside locked regions
	 * of the memory allocator or at a place where a recursion into the
	 * memory allocator would see inconsistent state.
	 *
	 * On RT enabled kernels run-time allocation of all trace type
	 * programs is strictly prohibited due to lock type constraints. On
	 * !RT kernels it is allowed for backwards compatibility reasons for
	 * now, but warnings are emitted so developers are made aware of
	 * the unsafety and can fix their programs before this is enforced.
	 */
	if (is_tracing_prog_type(prog_type) && !is_preallocated_map(map)) {
		if (prog_type == BPF_PROG_TYPE_PERF_EVENT) {
			verbose(env, "perf_event programs can only use preallocated hash map\n");
			return -EINVAL;
		}
		if (IS_ENABLED(CONFIG_PREEMPT_RT)) {
			verbose(env, "trace type programs can only use preallocated hash map\n");
			return -EINVAL;
		}
		WARN_ONCE(1, "trace type BPF program uses run-time allocation\n");
		verbose(env, "trace type programs with run-time allocated hash maps are unsafe. Switch to preallocated hash maps.\n");
	}

	if ((is_tracing_prog_type(prog_type) ||
	     prog_type == BPF_PROG_TYPE_SOCKET_FILTER) &&
	    map_value_has_spin_lock(map)) {
		verbose(env, "tracing progs cannot use bpf_spin_lock yet\n");
		return -EINVAL;
	}

	if ((bpf_prog_is_dev_bound(prog->aux) || bpf_map_is_dev_bound(map)) &&
	    !bpf_offload_prog_map_match(prog, map)) {
		verbose(env, "offload device mismatch between prog and map\n");
		return -EINVAL;
	}

	if (map->map_type == BPF_MAP_TYPE_STRUCT_OPS) {
		verbose(env, "bpf_struct_ops map cannot be used in prog\n");
		return -EINVAL;
	}

	if (prog->aux->sleepable)
		switch (map->map_type) {
		case BPF_MAP_TYPE_HASH:
		case BPF_MAP_TYPE_LRU_HASH:
		case BPF_MAP_TYPE_ARRAY:
			if (!is_preallocated_map(map)) {
				verbose(env,
					"Sleepable programs can only use preallocated hash maps\n");
				return -EINVAL;
			}
			break;
		default:
			verbose(env,
				"Sleepable programs can only use array and hash maps\n");
			return -EINVAL;
		}

	return 0;
}

static bool bpf_map_is_cgroup_storage(struct bpf_map *map)
{
	return (map->map_type == BPF_MAP_TYPE_CGROUP_STORAGE ||
		map->map_type == BPF_MAP_TYPE_PERCPU_CGROUP_STORAGE);
}

/* find and rewrite pseudo imm in ld_imm64 instructions:
 *
 * 1. if it accesses map FD, replace it with actual map pointer.
 * 2. if it accesses btf_id of a VAR, replace it with pointer to the var.
 *
 * NOTE: btf_vmlinux is required for converting pseudo btf_id.
 */
static int resolve_pseudo_ldimm64(struct bpf_verifier_env *env)
{
	struct bpf_insn *insn = env->prog->insnsi;
	int insn_cnt = env->prog->len;
	int i, j, err;

	err = bpf_prog_calc_tag(env->prog);
	if (err)
		return err;

	for (i = 0; i < insn_cnt; i++, insn++) {
		if (BPF_CLASS(insn->code) == BPF_LDX &&
		    (BPF_MODE(insn->code) != BPF_MEM || insn->imm != 0)) {
			verbose(env, "BPF_LDX uses reserved fields\n");
			return -EINVAL;
		}

		if (BPF_CLASS(insn->code) == BPF_STX &&
		    ((BPF_MODE(insn->code) != BPF_MEM &&
		      BPF_MODE(insn->code) != BPF_XADD) || insn->imm != 0)) {
			verbose(env, "BPF_STX uses reserved fields\n");
			return -EINVAL;
		}

		if (insn[0].code == (BPF_LD | BPF_IMM | BPF_DW)) {
			struct bpf_insn_aux_data *aux;
			struct bpf_map *map;
			struct fd f;
			u64 addr;

			if (i == insn_cnt - 1 || insn[1].code != 0 ||
			    insn[1].dst_reg != 0 || insn[1].src_reg != 0 ||
			    insn[1].off != 0) {
				verbose(env, "invalid bpf_ld_imm64 insn\n");
				return -EINVAL;
			}

			if (insn[0].src_reg == 0)
				/* valid generic load 64-bit imm */
				goto next_insn;

			if (insn[0].src_reg == BPF_PSEUDO_BTF_ID) {
				aux = &env->insn_aux_data[i];
				err = check_pseudo_btf_id(env, insn, aux);
				if (err)
					return err;
				goto next_insn;
			}

			/* In final convert_pseudo_ld_imm64() step, this is
			 * converted into regular 64-bit imm load insn.
			 */
			if ((insn[0].src_reg != BPF_PSEUDO_MAP_FD &&
			     insn[0].src_reg != BPF_PSEUDO_MAP_VALUE) ||
			    (insn[0].src_reg == BPF_PSEUDO_MAP_FD &&
			     insn[1].imm != 0)) {
				verbose(env,
					"unrecognized bpf_ld_imm64 insn\n");
				return -EINVAL;
			}

			f = fdget(insn[0].imm);
			map = __bpf_map_get(f);
			if (IS_ERR(map)) {
				verbose(env, "fd %d is not pointing to valid bpf_map\n",
					insn[0].imm);
				return PTR_ERR(map);
			}

			err = check_map_prog_compatibility(env, map, env->prog);
			if (err) {
				fdput(f);
				return err;
			}

			aux = &env->insn_aux_data[i];
			if (insn->src_reg == BPF_PSEUDO_MAP_FD) {
				addr = (unsigned long)map;
			} else {
				u32 off = insn[1].imm;

				if (off >= BPF_MAX_VAR_OFF) {
					verbose(env, "direct value offset of %u is not allowed\n", off);
					fdput(f);
					return -EINVAL;
				}

				if (!map->ops->map_direct_value_addr) {
					verbose(env, "no direct value access support for this map type\n");
					fdput(f);
					return -EINVAL;
				}

				err = map->ops->map_direct_value_addr(map, &addr, off);
				if (err) {
					verbose(env, "invalid access to map value pointer, value_size=%u off=%u\n",
						map->value_size, off);
					fdput(f);
					return err;
				}

				aux->map_off = off;
				addr += off;
			}

			insn[0].imm = (u32)addr;
			insn[1].imm = addr >> 32;

			/* check whether we recorded this map already */
			for (j = 0; j < env->used_map_cnt; j++) {
				if (env->used_maps[j] == map) {
					aux->map_index = j;
					fdput(f);
					goto next_insn;
				}
			}

			if (env->used_map_cnt >= MAX_USED_MAPS) {
				fdput(f);
				return -E2BIG;
			}

			/* hold the map. If the program is rejected by verifier,
			 * the map will be released by release_maps() or it
			 * will be used by the valid program until it's unloaded
			 * and all maps are released in free_used_maps()
			 */
			bpf_map_inc(map);

			aux->map_index = env->used_map_cnt;
			env->used_maps[env->used_map_cnt++] = map;

			if (bpf_map_is_cgroup_storage(map) &&
			    bpf_cgroup_storage_assign(env->prog->aux, map)) {
				verbose(env, "only one cgroup storage of each type is allowed\n");
				fdput(f);
				return -EBUSY;
			}

			fdput(f);
next_insn:
			insn++;
			i++;
			continue;
		}

		/* Basic sanity check before we invest more work here. */
		if (!bpf_opcode_in_insntable(insn->code)) {
			verbose(env, "unknown opcode %02x\n", insn->code);
			return -EINVAL;
		}
	}

	/* now all pseudo BPF_LD_IMM64 instructions load valid
	 * 'struct bpf_map *' into a register instead of user map_fd.
	 * These pointers will be used later by verifier to validate map access.
	 */
	return 0;
}

/* drop refcnt of maps used by the rejected program */
static void release_maps(struct bpf_verifier_env *env)
{
	__bpf_free_used_maps(env->prog->aux, env->used_maps,
			     env->used_map_cnt);
}

/* convert pseudo BPF_LD_IMM64 into generic BPF_LD_IMM64 */
static void convert_pseudo_ld_imm64(struct bpf_verifier_env *env)
{
	struct bpf_insn *insn = env->prog->insnsi;
	int insn_cnt = env->prog->len;
	int i;

	for (i = 0; i < insn_cnt; i++, insn++)
		if (insn->code == (BPF_LD | BPF_IMM | BPF_DW))
			insn->src_reg = 0;
}

/* single env->prog->insni[off] instruction was replaced with the range
 * insni[off, off + cnt).  Adjust corresponding insn_aux_data by copying
 * [0, off) and [off, end) to new locations, so the patched range stays zero
 */
static int adjust_insn_aux_data(struct bpf_verifier_env *env,
				struct bpf_prog *new_prog, u32 off, u32 cnt)
{
	struct bpf_insn_aux_data *new_data, *old_data = env->insn_aux_data;
	struct bpf_insn *insn = new_prog->insnsi;
	u32 prog_len;
	int i;

	/* aux info at OFF always needs adjustment, no matter fast path
	 * (cnt == 1) is taken or not. There is no guarantee INSN at OFF is the
	 * original insn at old prog.
	 */
	old_data[off].zext_dst = insn_has_def32(env, insn + off + cnt - 1);

	if (cnt == 1)
		return 0;
	prog_len = new_prog->len;
	new_data = vzalloc(array_size(prog_len,
				      sizeof(struct bpf_insn_aux_data)));
	if (!new_data)
		return -ENOMEM;
	memcpy(new_data, old_data, sizeof(struct bpf_insn_aux_data) * off);
	memcpy(new_data + off + cnt - 1, old_data + off,
	       sizeof(struct bpf_insn_aux_data) * (prog_len - off - cnt + 1));
	for (i = off; i < off + cnt - 1; i++) {
		new_data[i].seen = env->pass_cnt;
		new_data[i].zext_dst = insn_has_def32(env, insn + i);
	}
	env->insn_aux_data = new_data;
	vfree(old_data);
	return 0;
}

static void adjust_subprog_starts(struct bpf_verifier_env *env, u32 off, u32 len)
{
	int i;

	if (len == 1)
		return;
	/* NOTE: fake 'exit' subprog should be updated as well. */
	for (i = 0; i <= env->subprog_cnt; i++) {
		if (env->subprog_info[i].start <= off)
			continue;
		env->subprog_info[i].start += len - 1;
	}
}

static void adjust_poke_descs(struct bpf_prog *prog, u32 len)
{
	struct bpf_jit_poke_descriptor *tab = prog->aux->poke_tab;
	int i, sz = prog->aux->size_poke_tab;
	struct bpf_jit_poke_descriptor *desc;

	for (i = 0; i < sz; i++) {
		desc = &tab[i];
		desc->insn_idx += len - 1;
	}
}

static struct bpf_prog *bpf_patch_insn_data(struct bpf_verifier_env *env, u32 off,
					    const struct bpf_insn *patch, u32 len)
{
	struct bpf_prog *new_prog;

	new_prog = bpf_patch_insn_single(env->prog, off, patch, len);
	if (IS_ERR(new_prog)) {
		if (PTR_ERR(new_prog) == -ERANGE)
			verbose(env,
				"insn %d cannot be patched due to 16-bit range\n",
				env->insn_aux_data[off].orig_idx);
		return NULL;
	}
	if (adjust_insn_aux_data(env, new_prog, off, len))
		return NULL;
	adjust_subprog_starts(env, off, len);
	adjust_poke_descs(new_prog, len);
	return new_prog;
}

static int adjust_subprog_starts_after_remove(struct bpf_verifier_env *env,
					      u32 off, u32 cnt)
{
	int i, j;

	/* find first prog starting at or after off (first to remove) */
	for (i = 0; i < env->subprog_cnt; i++)
		if (env->subprog_info[i].start >= off)
			break;
	/* find first prog starting at or after off + cnt (first to stay) */
	for (j = i; j < env->subprog_cnt; j++)
		if (env->subprog_info[j].start >= off + cnt)
			break;
	/* if j doesn't start exactly at off + cnt, we are just removing
	 * the front of previous prog
	 */
	if (env->subprog_info[j].start != off + cnt)
		j--;

	if (j > i) {
		struct bpf_prog_aux *aux = env->prog->aux;
		int move;

		/* move fake 'exit' subprog as well */
		move = env->subprog_cnt + 1 - j;

		memmove(env->subprog_info + i,
			env->subprog_info + j,
			sizeof(*env->subprog_info) * move);
		env->subprog_cnt -= j - i;

		/* remove func_info */
		if (aux->func_info) {
			move = aux->func_info_cnt - j;

			memmove(aux->func_info + i,
				aux->func_info + j,
				sizeof(*aux->func_info) * move);
			aux->func_info_cnt -= j - i;
			/* func_info->insn_off is set after all code rewrites,
			 * in adjust_btf_func() - no need to adjust
			 */
		}
	} else {
		/* convert i from "first prog to remove" to "first to adjust" */
		if (env->subprog_info[i].start == off)
			i++;
	}

	/* update fake 'exit' subprog as well */
	for (; i <= env->subprog_cnt; i++)
		env->subprog_info[i].start -= cnt;

	return 0;
}

static int bpf_adj_linfo_after_remove(struct bpf_verifier_env *env, u32 off,
				      u32 cnt)
{
	struct bpf_prog *prog = env->prog;
	u32 i, l_off, l_cnt, nr_linfo;
	struct bpf_line_info *linfo;

	nr_linfo = prog->aux->nr_linfo;
	if (!nr_linfo)
		return 0;

	linfo = prog->aux->linfo;

	/* find first line info to remove, count lines to be removed */
	for (i = 0; i < nr_linfo; i++)
		if (linfo[i].insn_off >= off)
			break;

	l_off = i;
	l_cnt = 0;
	for (; i < nr_linfo; i++)
		if (linfo[i].insn_off < off + cnt)
			l_cnt++;
		else
			break;

	/* First live insn doesn't match first live linfo, it needs to "inherit"
	 * last removed linfo.  prog is already modified, so prog->len == off
	 * means no live instructions after (tail of the program was removed).
	 */
	if (prog->len != off && l_cnt &&
	    (i == nr_linfo || linfo[i].insn_off != off + cnt)) {
		l_cnt--;
		linfo[--i].insn_off = off + cnt;
	}

	/* remove the line info which refer to the removed instructions */
	if (l_cnt) {
		memmove(linfo + l_off, linfo + i,
			sizeof(*linfo) * (nr_linfo - i));

		prog->aux->nr_linfo -= l_cnt;
		nr_linfo = prog->aux->nr_linfo;
	}

	/* pull all linfo[i].insn_off >= off + cnt in by cnt */
	for (i = l_off; i < nr_linfo; i++)
		linfo[i].insn_off -= cnt;

	/* fix up all subprogs (incl. 'exit') which start >= off */
	for (i = 0; i <= env->subprog_cnt; i++)
		if (env->subprog_info[i].linfo_idx > l_off) {
			/* program may have started in the removed region but
			 * may not be fully removed
			 */
			if (env->subprog_info[i].linfo_idx >= l_off + l_cnt)
				env->subprog_info[i].linfo_idx -= l_cnt;
			else
				env->subprog_info[i].linfo_idx = l_off;
		}

	return 0;
}

static int verifier_remove_insns(struct bpf_verifier_env *env, u32 off, u32 cnt)
{
	struct bpf_insn_aux_data *aux_data = env->insn_aux_data;
	unsigned int orig_prog_len = env->prog->len;
	int err;

	if (bpf_prog_is_dev_bound(env->prog->aux))
		bpf_prog_offload_remove_insns(env, off, cnt);

	err = bpf_remove_insns(env->prog, off, cnt);
	if (err)
		return err;

	err = adjust_subprog_starts_after_remove(env, off, cnt);
	if (err)
		return err;

	err = bpf_adj_linfo_after_remove(env, off, cnt);
	if (err)
		return err;

	memmove(aux_data + off,	aux_data + off + cnt,
		sizeof(*aux_data) * (orig_prog_len - off - cnt));

	return 0;
}

/* The verifier does more data flow analysis than llvm and will not
 * explore branches that are dead at run time. Malicious programs can
 * have dead code too. Therefore replace all dead at-run-time code
 * with 'ja -1'.
 *
 * Just nops are not optimal, e.g. if they would sit at the end of the
 * program and through another bug we would manage to jump there, then
 * we'd execute beyond program memory otherwise. Returning exception
 * code also wouldn't work since we can have subprogs where the dead
 * code could be located.
 */
static void sanitize_dead_code(struct bpf_verifier_env *env)
{
	struct bpf_insn_aux_data *aux_data = env->insn_aux_data;
	struct bpf_insn trap = BPF_JMP_IMM(BPF_JA, 0, 0, -1);
	struct bpf_insn *insn = env->prog->insnsi;
	const int insn_cnt = env->prog->len;
	int i;

	for (i = 0; i < insn_cnt; i++) {
		if (aux_data[i].seen)
			continue;
		memcpy(insn + i, &trap, sizeof(trap));
	}
}

static bool insn_is_cond_jump(u8 code)
{
	u8 op;

	if (BPF_CLASS(code) == BPF_JMP32)
		return true;

	if (BPF_CLASS(code) != BPF_JMP)
		return false;

	op = BPF_OP(code);
	return op != BPF_JA && op != BPF_EXIT && op != BPF_CALL;
}

static void opt_hard_wire_dead_code_branches(struct bpf_verifier_env *env)
{
	struct bpf_insn_aux_data *aux_data = env->insn_aux_data;
	struct bpf_insn ja = BPF_JMP_IMM(BPF_JA, 0, 0, 0);
	struct bpf_insn *insn = env->prog->insnsi;
	const int insn_cnt = env->prog->len;
	int i;

	for (i = 0; i < insn_cnt; i++, insn++) {
		if (!insn_is_cond_jump(insn->code))
			continue;

		if (!aux_data[i + 1].seen)
			ja.off = insn->off;
		else if (!aux_data[i + 1 + insn->off].seen)
			ja.off = 0;
		else
			continue;

		if (bpf_prog_is_dev_bound(env->prog->aux))
			bpf_prog_offload_replace_insn(env, i, &ja);

		memcpy(insn, &ja, sizeof(ja));
	}
}

static int opt_remove_dead_code(struct bpf_verifier_env *env)
{
	struct bpf_insn_aux_data *aux_data = env->insn_aux_data;
	int insn_cnt = env->prog->len;
	int i, err;

	for (i = 0; i < insn_cnt; i++) {
		int j;

		j = 0;
		while (i + j < insn_cnt && !aux_data[i + j].seen)
			j++;
		if (!j)
			continue;

		err = verifier_remove_insns(env, i, j);
		if (err)
			return err;
		insn_cnt = env->prog->len;
	}

	return 0;
}

static int opt_remove_nops(struct bpf_verifier_env *env)
{
	const struct bpf_insn ja = BPF_JMP_IMM(BPF_JA, 0, 0, 0);
	struct bpf_insn *insn = env->prog->insnsi;
	int insn_cnt = env->prog->len;
	int i, err;

	for (i = 0; i < insn_cnt; i++) {
		if (memcmp(&insn[i], &ja, sizeof(ja)))
			continue;

		err = verifier_remove_insns(env, i, 1);
		if (err)
			return err;
		insn_cnt--;
		i--;
	}

	return 0;
}

static int opt_subreg_zext_lo32_rnd_hi32(struct bpf_verifier_env *env,
					 const union bpf_attr *attr)
{
	struct bpf_insn *patch, zext_patch[2], rnd_hi32_patch[4];
	struct bpf_insn_aux_data *aux = env->insn_aux_data;
	int i, patch_len, delta = 0, len = env->prog->len;
	struct bpf_insn *insns = env->prog->insnsi;
	struct bpf_prog *new_prog;
	bool rnd_hi32;

	rnd_hi32 = attr->prog_flags & BPF_F_TEST_RND_HI32;
	zext_patch[1] = BPF_ZEXT_REG(0);
	rnd_hi32_patch[1] = BPF_ALU64_IMM(BPF_MOV, BPF_REG_AX, 0);
	rnd_hi32_patch[2] = BPF_ALU64_IMM(BPF_LSH, BPF_REG_AX, 32);
	rnd_hi32_patch[3] = BPF_ALU64_REG(BPF_OR, 0, BPF_REG_AX);
	for (i = 0; i < len; i++) {
		int adj_idx = i + delta;
		struct bpf_insn insn;

		insn = insns[adj_idx];
		if (!aux[adj_idx].zext_dst) {
			u8 code, class;
			u32 imm_rnd;

			if (!rnd_hi32)
				continue;

			code = insn.code;
			class = BPF_CLASS(code);
			if (insn_no_def(&insn))
				continue;

			/* NOTE: arg "reg" (the fourth one) is only used for
			 *       BPF_STX which has been ruled out in above
			 *       check, it is safe to pass NULL here.
			 */
			if (is_reg64(env, &insn, insn.dst_reg, NULL, DST_OP)) {
				if (class == BPF_LD &&
				    BPF_MODE(code) == BPF_IMM)
					i++;
				continue;
			}

			/* ctx load could be transformed into wider load. */
			if (class == BPF_LDX &&
			    aux[adj_idx].ptr_type == PTR_TO_CTX)
				continue;

			imm_rnd = get_random_int();
			rnd_hi32_patch[0] = insn;
			rnd_hi32_patch[1].imm = imm_rnd;
			rnd_hi32_patch[3].dst_reg = insn.dst_reg;
			patch = rnd_hi32_patch;
			patch_len = 4;
			goto apply_patch_buffer;
		}

		if (!bpf_jit_needs_zext())
			continue;

		zext_patch[0] = insn;
		zext_patch[1].dst_reg = insn.dst_reg;
		zext_patch[1].src_reg = insn.dst_reg;
		patch = zext_patch;
		patch_len = 2;
apply_patch_buffer:
		new_prog = bpf_patch_insn_data(env, adj_idx, patch, patch_len);
		if (!new_prog)
			return -ENOMEM;
		env->prog = new_prog;
		insns = new_prog->insnsi;
		aux = env->insn_aux_data;
		delta += patch_len - 1;
	}

	return 0;
}

/* convert load instructions that access fields of a context type into a
 * sequence of instructions that access fields of the underlying structure:
 *     struct __sk_buff    -> struct sk_buff
 *     struct bpf_sock_ops -> struct sock
 */
static int convert_ctx_accesses(struct bpf_verifier_env *env)
{
	const struct bpf_verifier_ops *ops = env->ops;
	int i, cnt, size, ctx_field_size, delta = 0;
	const int insn_cnt = env->prog->len;
	struct bpf_insn insn_buf[16], *insn;
	u32 target_size, size_default, off;
	struct bpf_prog *new_prog;
	enum bpf_access_type type;
	bool is_narrower_load;

	if (ops->gen_prologue || env->seen_direct_write) {
		if (!ops->gen_prologue) {
			verbose(env, "bpf verifier is misconfigured\n");
			return -EINVAL;
		}
		cnt = ops->gen_prologue(insn_buf, env->seen_direct_write,
					env->prog);
		if (cnt >= ARRAY_SIZE(insn_buf)) {
			verbose(env, "bpf verifier is misconfigured\n");
			return -EINVAL;
		} else if (cnt) {
			new_prog = bpf_patch_insn_data(env, 0, insn_buf, cnt);
			if (!new_prog)
				return -ENOMEM;

			env->prog = new_prog;
			delta += cnt - 1;
		}
	}

	if (bpf_prog_is_dev_bound(env->prog->aux))
		return 0;

	insn = env->prog->insnsi + delta;

	for (i = 0; i < insn_cnt; i++, insn++) {
		bpf_convert_ctx_access_t convert_ctx_access;

		if (insn->code == (BPF_LDX | BPF_MEM | BPF_B) ||
		    insn->code == (BPF_LDX | BPF_MEM | BPF_H) ||
		    insn->code == (BPF_LDX | BPF_MEM | BPF_W) ||
		    insn->code == (BPF_LDX | BPF_MEM | BPF_DW))
			type = BPF_READ;
		else if (insn->code == (BPF_STX | BPF_MEM | BPF_B) ||
			 insn->code == (BPF_STX | BPF_MEM | BPF_H) ||
			 insn->code == (BPF_STX | BPF_MEM | BPF_W) ||
			 insn->code == (BPF_STX | BPF_MEM | BPF_DW))
			type = BPF_WRITE;
		else
			continue;

		if (type == BPF_WRITE &&
		    env->insn_aux_data[i + delta].sanitize_stack_off) {
			struct bpf_insn patch[] = {
				/* Sanitize suspicious stack slot with zero.
				 * There are no memory dependencies for this store,
				 * since it's only using frame pointer and immediate
				 * constant of zero
				 */
				BPF_ST_MEM(BPF_DW, BPF_REG_FP,
					   env->insn_aux_data[i + delta].sanitize_stack_off,
					   0),
				/* the original STX instruction will immediately
				 * overwrite the same stack slot with appropriate value
				 */
				*insn,
			};

			cnt = ARRAY_SIZE(patch);
			new_prog = bpf_patch_insn_data(env, i + delta, patch, cnt);
			if (!new_prog)
				return -ENOMEM;

			delta    += cnt - 1;
			env->prog = new_prog;
			insn      = new_prog->insnsi + i + delta;
			continue;
		}

		switch (env->insn_aux_data[i + delta].ptr_type) {
		case PTR_TO_CTX:
			if (!ops->convert_ctx_access)
				continue;
			convert_ctx_access = ops->convert_ctx_access;
			break;
		case PTR_TO_SOCKET:
		case PTR_TO_SOCK_COMMON:
			convert_ctx_access = bpf_sock_convert_ctx_access;
			break;
		case PTR_TO_TCP_SOCK:
			convert_ctx_access = bpf_tcp_sock_convert_ctx_access;
			break;
		case PTR_TO_XDP_SOCK:
			convert_ctx_access = bpf_xdp_sock_convert_ctx_access;
			break;
		case PTR_TO_BTF_ID:
			if (type == BPF_READ) {
				insn->code = BPF_LDX | BPF_PROBE_MEM |
					BPF_SIZE((insn)->code);
				env->prog->aux->num_exentries++;
			} else if (resolve_prog_type(env->prog) != BPF_PROG_TYPE_STRUCT_OPS) {
				verbose(env, "Writes through BTF pointers are not allowed\n");
				return -EINVAL;
			}
			continue;
		default:
			continue;
		}

		ctx_field_size = env->insn_aux_data[i + delta].ctx_field_size;
		size = BPF_LDST_BYTES(insn);

		/* If the read access is a narrower load of the field,
		 * convert to a 4/8-byte load, to minimum program type specific
		 * convert_ctx_access changes. If conversion is successful,
		 * we will apply proper mask to the result.
		 */
		is_narrower_load = size < ctx_field_size;
		size_default = bpf_ctx_off_adjust_machine(ctx_field_size);
		off = insn->off;
		if (is_narrower_load) {
			u8 size_code;

			if (type == BPF_WRITE) {
				verbose(env, "bpf verifier narrow ctx access misconfigured\n");
				return -EINVAL;
			}

			size_code = BPF_H;
			if (ctx_field_size == 4)
				size_code = BPF_W;
			else if (ctx_field_size == 8)
				size_code = BPF_DW;

			insn->off = off & ~(size_default - 1);
			insn->code = BPF_LDX | BPF_MEM | size_code;
		}

		target_size = 0;
		cnt = convert_ctx_access(type, insn, insn_buf, env->prog,
					 &target_size);
		if (cnt == 0 || cnt >= ARRAY_SIZE(insn_buf) ||
		    (ctx_field_size && !target_size)) {
			verbose(env, "bpf verifier is misconfigured\n");
			return -EINVAL;
		}

		if (is_narrower_load && size < target_size) {
			u8 shift = bpf_ctx_narrow_access_offset(
				off, size, size_default) * 8;
			if (ctx_field_size <= 4) {
				if (shift)
					insn_buf[cnt++] = BPF_ALU32_IMM(BPF_RSH,
									insn->dst_reg,
									shift);
				insn_buf[cnt++] = BPF_ALU32_IMM(BPF_AND, insn->dst_reg,
								(1 << size * 8) - 1);
			} else {
				if (shift)
					insn_buf[cnt++] = BPF_ALU64_IMM(BPF_RSH,
									insn->dst_reg,
									shift);
				insn_buf[cnt++] = BPF_ALU64_IMM(BPF_AND, insn->dst_reg,
								(1ULL << size * 8) - 1);
			}
		}

		new_prog = bpf_patch_insn_data(env, i + delta, insn_buf, cnt);
		if (!new_prog)
			return -ENOMEM;

		delta += cnt - 1;

		/* keep walking new program and skip insns we just inserted */
		env->prog = new_prog;
		insn      = new_prog->insnsi + i + delta;
	}

	return 0;
}

static int jit_subprogs(struct bpf_verifier_env *env)
{
	struct bpf_prog *prog = env->prog, **func, *tmp;
	int i, j, subprog_start, subprog_end = 0, len, subprog;
	struct bpf_map *map_ptr;
	struct bpf_insn *insn;
	void *old_bpf_func;
	int err, num_exentries;

	if (env->subprog_cnt <= 1)
		return 0;

	for (i = 0, insn = prog->insnsi; i < prog->len; i++, insn++) {
		if (insn->code != (BPF_JMP | BPF_CALL) ||
		    insn->src_reg != BPF_PSEUDO_CALL)
			continue;
		/* Upon error here we cannot fall back to interpreter but
		 * need a hard reject of the program. Thus -EFAULT is
		 * propagated in any case.
		 */
		subprog = find_subprog(env, i + insn->imm + 1);
		if (subprog < 0) {
			WARN_ONCE(1, "verifier bug. No program starts at insn %d\n",
				  i + insn->imm + 1);
			return -EFAULT;
		}
		/* temporarily remember subprog id inside insn instead of
		 * aux_data, since next loop will split up all insns into funcs
		 */
		insn->off = subprog;
		/* remember original imm in case JIT fails and fallback
		 * to interpreter will be needed
		 */
		env->insn_aux_data[i].call_imm = insn->imm;
		/* point imm to __bpf_call_base+1 from JITs point of view */
		insn->imm = 1;
	}

	err = bpf_prog_alloc_jited_linfo(prog);
	if (err)
		goto out_undo_insn;

	err = -ENOMEM;
	func = kcalloc(env->subprog_cnt, sizeof(prog), GFP_KERNEL);
	if (!func)
		goto out_undo_insn;

	for (i = 0; i < env->subprog_cnt; i++) {
		subprog_start = subprog_end;
		subprog_end = env->subprog_info[i + 1].start;

		len = subprog_end - subprog_start;
		/* BPF_PROG_RUN doesn't call subprogs directly,
		 * hence main prog stats include the runtime of subprogs.
		 * subprogs don't have IDs and not reachable via prog_get_next_id
		 * func[i]->aux->stats will never be accessed and stays NULL
		 */
		func[i] = bpf_prog_alloc_no_stats(bpf_prog_size(len), GFP_USER);
		if (!func[i])
			goto out_free;
		memcpy(func[i]->insnsi, &prog->insnsi[subprog_start],
		       len * sizeof(struct bpf_insn));
		func[i]->type = prog->type;
		func[i]->len = len;
		if (bpf_prog_calc_tag(func[i]))
			goto out_free;
		func[i]->is_func = 1;
		func[i]->aux->func_idx = i;
		/* the btf and func_info will be freed only at prog->aux */
		func[i]->aux->btf = prog->aux->btf;
		func[i]->aux->func_info = prog->aux->func_info;

		for (j = 0; j < prog->aux->size_poke_tab; j++) {
			u32 insn_idx = prog->aux->poke_tab[j].insn_idx;
			int ret;

			if (!(insn_idx >= subprog_start &&
			      insn_idx <= subprog_end))
				continue;

			ret = bpf_jit_add_poke_descriptor(func[i],
							  &prog->aux->poke_tab[j]);
			if (ret < 0) {
				verbose(env, "adding tail call poke descriptor failed\n");
				goto out_free;
			}

			func[i]->insnsi[insn_idx - subprog_start].imm = ret + 1;

			map_ptr = func[i]->aux->poke_tab[ret].tail_call.map;
			ret = map_ptr->ops->map_poke_track(map_ptr, func[i]->aux);
			if (ret < 0) {
				verbose(env, "tracking tail call prog failed\n");
				goto out_free;
			}
		}

		/* Use bpf_prog_F_tag to indicate functions in stack traces.
		 * Long term would need debug info to populate names
		 */
		func[i]->aux->name[0] = 'F';
		func[i]->aux->stack_depth = env->subprog_info[i].stack_depth;
		func[i]->jit_requested = 1;
		func[i]->aux->linfo = prog->aux->linfo;
		func[i]->aux->nr_linfo = prog->aux->nr_linfo;
		func[i]->aux->jited_linfo = prog->aux->jited_linfo;
		func[i]->aux->linfo_idx = env->subprog_info[i].linfo_idx;
		num_exentries = 0;
		insn = func[i]->insnsi;
		for (j = 0; j < func[i]->len; j++, insn++) {
			if (BPF_CLASS(insn->code) == BPF_LDX &&
			    BPF_MODE(insn->code) == BPF_PROBE_MEM)
				num_exentries++;
		}
		func[i]->aux->num_exentries = num_exentries;
		func[i]->aux->tail_call_reachable = env->subprog_info[i].tail_call_reachable;
		func[i] = bpf_int_jit_compile(func[i]);
		if (!func[i]->jited) {
			err = -ENOTSUPP;
			goto out_free;
		}
		cond_resched();
	}

	/* Untrack main program's aux structs so that during map_poke_run()
	 * we will not stumble upon the unfilled poke descriptors; each
	 * of the main program's poke descs got distributed across subprogs
	 * and got tracked onto map, so we are sure that none of them will
	 * be missed after the operation below
	 */
	for (i = 0; i < prog->aux->size_poke_tab; i++) {
		map_ptr = prog->aux->poke_tab[i].tail_call.map;

		map_ptr->ops->map_poke_untrack(map_ptr, prog->aux);
	}

	/* at this point all bpf functions were successfully JITed
	 * now populate all bpf_calls with correct addresses and
	 * run last pass of JIT
	 */
	for (i = 0; i < env->subprog_cnt; i++) {
		insn = func[i]->insnsi;
		for (j = 0; j < func[i]->len; j++, insn++) {
			if (insn->code != (BPF_JMP | BPF_CALL) ||
			    insn->src_reg != BPF_PSEUDO_CALL)
				continue;
			subprog = insn->off;
			insn->imm = BPF_CAST_CALL(func[subprog]->bpf_func) -
				    __bpf_call_base;
		}

		/* we use the aux data to keep a list of the start addresses
		 * of the JITed images for each function in the program
		 *
		 * for some architectures, such as powerpc64, the imm field
		 * might not be large enough to hold the offset of the start
		 * address of the callee's JITed image from __bpf_call_base
		 *
		 * in such cases, we can lookup the start address of a callee
		 * by using its subprog id, available from the off field of
		 * the call instruction, as an index for this list
		 */
		func[i]->aux->func = func;
		func[i]->aux->func_cnt = env->subprog_cnt;
	}
	for (i = 0; i < env->subprog_cnt; i++) {
		old_bpf_func = func[i]->bpf_func;
		tmp = bpf_int_jit_compile(func[i]);
		if (tmp != func[i] || func[i]->bpf_func != old_bpf_func) {
			verbose(env, "JIT doesn't support bpf-to-bpf calls\n");
			err = -ENOTSUPP;
			goto out_free;
		}
		cond_resched();
	}

	/* finally lock prog and jit images for all functions and
	 * populate kallsysm
	 */
	for (i = 0; i < env->subprog_cnt; i++) {
		bpf_prog_lock_ro(func[i]);
		bpf_prog_kallsyms_add(func[i]);
	}

	/* Last step: make now unused interpreter insns from main
	 * prog consistent for later dump requests, so they can
	 * later look the same as if they were interpreted only.
	 */
	for (i = 0, insn = prog->insnsi; i < prog->len; i++, insn++) {
		if (insn->code != (BPF_JMP | BPF_CALL) ||
		    insn->src_reg != BPF_PSEUDO_CALL)
			continue;
		insn->off = env->insn_aux_data[i].call_imm;
		subprog = find_subprog(env, i + insn->off + 1);
		insn->imm = subprog;
	}

	prog->jited = 1;
	prog->bpf_func = func[0]->bpf_func;
	prog->aux->func = func;
	prog->aux->func_cnt = env->subprog_cnt;
	bpf_prog_free_unused_jited_linfo(prog);
	return 0;
out_free:
	for (i = 0; i < env->subprog_cnt; i++) {
		if (!func[i])
			continue;

		for (j = 0; j < func[i]->aux->size_poke_tab; j++) {
			map_ptr = func[i]->aux->poke_tab[j].tail_call.map;
			map_ptr->ops->map_poke_untrack(map_ptr, func[i]->aux);
		}
		bpf_jit_free(func[i]);
	}
	kfree(func);
out_undo_insn:
	/* cleanup main prog to be interpreted */
	prog->jit_requested = 0;
	for (i = 0, insn = prog->insnsi; i < prog->len; i++, insn++) {
		if (insn->code != (BPF_JMP | BPF_CALL) ||
		    insn->src_reg != BPF_PSEUDO_CALL)
			continue;
		insn->off = 0;
		insn->imm = env->insn_aux_data[i].call_imm;
	}
	bpf_prog_free_jited_linfo(prog);
	return err;
}

static int fixup_call_args(struct bpf_verifier_env *env)
{
#ifndef CONFIG_BPF_JIT_ALWAYS_ON
	struct bpf_prog *prog = env->prog;
	struct bpf_insn *insn = prog->insnsi;
	int i, depth;
#endif
	int err = 0;

	if (env->prog->jit_requested &&
	    !bpf_prog_is_dev_bound(env->prog->aux)) {
		err = jit_subprogs(env);
		if (err == 0)
			return 0;
		if (err == -EFAULT)
			return err;
	}
#ifndef CONFIG_BPF_JIT_ALWAYS_ON
	if (env->subprog_cnt > 1 && env->prog->aux->tail_call_reachable) {
		/* When JIT fails the progs with bpf2bpf calls and tail_calls
		 * have to be rejected, since interpreter doesn't support them yet.
		 */
		verbose(env, "tail_calls are not allowed in non-JITed programs with bpf-to-bpf calls\n");
		return -EINVAL;
	}
	for (i = 0; i < prog->len; i++, insn++) {
		if (insn->code != (BPF_JMP | BPF_CALL) ||
		    insn->src_reg != BPF_PSEUDO_CALL)
			continue;
		depth = get_callee_stack_depth(env, insn, i);
		if (depth < 0)
			return depth;
		bpf_patch_call_args(insn, depth);
	}
	err = 0;
#endif
	return err;
}

/* fixup insn->imm field of bpf_call instructions
 * and inline eligible helpers as explicit sequence of BPF instructions
 *
 * this function is called after eBPF program passed verification
 */
static int fixup_bpf_calls(struct bpf_verifier_env *env)
{
	struct bpf_prog *prog = env->prog;
	bool expect_blinding = bpf_jit_blinding_enabled(prog);
	struct bpf_insn *insn = prog->insnsi;
	const struct bpf_func_proto *fn;
	const int insn_cnt = prog->len;
	const struct bpf_map_ops *ops;
	struct bpf_insn_aux_data *aux;
	struct bpf_insn insn_buf[16];
	struct bpf_prog *new_prog;
	struct bpf_map *map_ptr;
	int i, ret, cnt, delta = 0;

	for (i = 0; i < insn_cnt; i++, insn++) {
		if (insn->code == (BPF_ALU64 | BPF_MOD | BPF_X) ||
		    insn->code == (BPF_ALU64 | BPF_DIV | BPF_X) ||
		    insn->code == (BPF_ALU | BPF_MOD | BPF_X) ||
		    insn->code == (BPF_ALU | BPF_DIV | BPF_X)) {
			bool is64 = BPF_CLASS(insn->code) == BPF_ALU64;
			struct bpf_insn mask_and_div[] = {
				BPF_MOV32_REG(insn->src_reg, insn->src_reg),
				/* Rx div 0 -> 0 */
				BPF_JMP_IMM(BPF_JNE, insn->src_reg, 0, 2),
				BPF_ALU32_REG(BPF_XOR, insn->dst_reg, insn->dst_reg),
				BPF_JMP_IMM(BPF_JA, 0, 0, 1),
				*insn,
			};
			struct bpf_insn mask_and_mod[] = {
				BPF_MOV32_REG(insn->src_reg, insn->src_reg),
				/* Rx mod 0 -> Rx */
				BPF_JMP_IMM(BPF_JEQ, insn->src_reg, 0, 1),
				*insn,
			};
			struct bpf_insn *patchlet;

			if (insn->code == (BPF_ALU64 | BPF_DIV | BPF_X) ||
			    insn->code == (BPF_ALU | BPF_DIV | BPF_X)) {
				patchlet = mask_and_div + (is64 ? 1 : 0);
				cnt = ARRAY_SIZE(mask_and_div) - (is64 ? 1 : 0);
			} else {
				patchlet = mask_and_mod + (is64 ? 1 : 0);
				cnt = ARRAY_SIZE(mask_and_mod) - (is64 ? 1 : 0);
			}

			new_prog = bpf_patch_insn_data(env, i + delta, patchlet, cnt);
			if (!new_prog)
				return -ENOMEM;

			delta    += cnt - 1;
			env->prog = prog = new_prog;
			insn      = new_prog->insnsi + i + delta;
			continue;
		}

		if (BPF_CLASS(insn->code) == BPF_LD &&
		    (BPF_MODE(insn->code) == BPF_ABS ||
		     BPF_MODE(insn->code) == BPF_IND)) {
			cnt = env->ops->gen_ld_abs(insn, insn_buf);
			if (cnt == 0 || cnt >= ARRAY_SIZE(insn_buf)) {
				verbose(env, "bpf verifier is misconfigured\n");
				return -EINVAL;
			}

			new_prog = bpf_patch_insn_data(env, i + delta, insn_buf, cnt);
			if (!new_prog)
				return -ENOMEM;

			delta    += cnt - 1;
			env->prog = prog = new_prog;
			insn      = new_prog->insnsi + i + delta;
			continue;
		}

		if (insn->code == (BPF_ALU64 | BPF_ADD | BPF_X) ||
		    insn->code == (BPF_ALU64 | BPF_SUB | BPF_X)) {
			const u8 code_add = BPF_ALU64 | BPF_ADD | BPF_X;
			const u8 code_sub = BPF_ALU64 | BPF_SUB | BPF_X;
			struct bpf_insn insn_buf[16];
			struct bpf_insn *patch = &insn_buf[0];
			bool issrc, isneg;
			u32 off_reg;

			aux = &env->insn_aux_data[i + delta];
			if (!aux->alu_state ||
			    aux->alu_state == BPF_ALU_NON_POINTER)
				continue;

			isneg = aux->alu_state & BPF_ALU_NEG_VALUE;
			issrc = (aux->alu_state & BPF_ALU_SANITIZE) ==
				BPF_ALU_SANITIZE_SRC;

			off_reg = issrc ? insn->src_reg : insn->dst_reg;
			if (isneg)
				*patch++ = BPF_ALU64_IMM(BPF_MUL, off_reg, -1);
			*patch++ = BPF_MOV32_IMM(BPF_REG_AX, aux->alu_limit - 1);
			*patch++ = BPF_ALU64_REG(BPF_SUB, BPF_REG_AX, off_reg);
			*patch++ = BPF_ALU64_REG(BPF_OR, BPF_REG_AX, off_reg);
			*patch++ = BPF_ALU64_IMM(BPF_NEG, BPF_REG_AX, 0);
			*patch++ = BPF_ALU64_IMM(BPF_ARSH, BPF_REG_AX, 63);
			if (issrc) {
				*patch++ = BPF_ALU64_REG(BPF_AND, BPF_REG_AX,
							 off_reg);
				insn->src_reg = BPF_REG_AX;
			} else {
				*patch++ = BPF_ALU64_REG(BPF_AND, off_reg,
							 BPF_REG_AX);
			}
			if (isneg)
				insn->code = insn->code == code_add ?
					     code_sub : code_add;
			*patch++ = *insn;
			if (issrc && isneg)
				*patch++ = BPF_ALU64_IMM(BPF_MUL, off_reg, -1);
			cnt = patch - insn_buf;

			new_prog = bpf_patch_insn_data(env, i + delta, insn_buf, cnt);
			if (!new_prog)
				return -ENOMEM;

			delta    += cnt - 1;
			env->prog = prog = new_prog;
			insn      = new_prog->insnsi + i + delta;
			continue;
		}

		if (insn->code != (BPF_JMP | BPF_CALL))
			continue;
		if (insn->src_reg == BPF_PSEUDO_CALL)
			continue;

		if (insn->imm == BPF_FUNC_get_route_realm)
			prog->dst_needed = 1;
		if (insn->imm == BPF_FUNC_get_prandom_u32)
			bpf_user_rnd_init_once();
		if (insn->imm == BPF_FUNC_override_return)
			prog->kprobe_override = 1;
		if (insn->imm == BPF_FUNC_tail_call) {
			/* If we tail call into other programs, we
			 * cannot make any assumptions since they can
			 * be replaced dynamically during runtime in
			 * the program array.
			 */
			prog->cb_access = 1;
			if (!allow_tail_call_in_subprogs(env))
				prog->aux->stack_depth = MAX_BPF_STACK;
			prog->aux->max_pkt_offset = MAX_PACKET_OFF;

			/* mark bpf_tail_call as different opcode to avoid
			 * conditional branch in the interpeter for every normal
			 * call and to prevent accidental JITing by JIT compiler
			 * that doesn't support bpf_tail_call yet
			 */
			insn->imm = 0;
			insn->code = BPF_JMP | BPF_TAIL_CALL;

			aux = &env->insn_aux_data[i + delta];
			if (env->bpf_capable && !expect_blinding &&
			    prog->jit_requested &&
			    !bpf_map_key_poisoned(aux) &&
			    !bpf_map_ptr_poisoned(aux) &&
			    !bpf_map_ptr_unpriv(aux)) {
				struct bpf_jit_poke_descriptor desc = {
					.reason = BPF_POKE_REASON_TAIL_CALL,
					.tail_call.map = BPF_MAP_PTR(aux->map_ptr_state),
					.tail_call.key = bpf_map_key_immediate(aux),
					.insn_idx = i + delta,
				};

				ret = bpf_jit_add_poke_descriptor(prog, &desc);
				if (ret < 0) {
					verbose(env, "adding tail call poke descriptor failed\n");
					return ret;
				}

				insn->imm = ret + 1;
				continue;
			}

			if (!bpf_map_ptr_unpriv(aux))
				continue;

			/* instead of changing every JIT dealing with tail_call
			 * emit two extra insns:
			 * if (index >= max_entries) goto out;
			 * index &= array->index_mask;
			 * to avoid out-of-bounds cpu speculation
			 */
			if (bpf_map_ptr_poisoned(aux)) {
				verbose(env, "tail_call abusing map_ptr\n");
				return -EINVAL;
			}

			map_ptr = BPF_MAP_PTR(aux->map_ptr_state);
			insn_buf[0] = BPF_JMP_IMM(BPF_JGE, BPF_REG_3,
						  map_ptr->max_entries, 2);
			insn_buf[1] = BPF_ALU32_IMM(BPF_AND, BPF_REG_3,
						    container_of(map_ptr,
								 struct bpf_array,
								 map)->index_mask);
			insn_buf[2] = *insn;
			cnt = 3;
			new_prog = bpf_patch_insn_data(env, i + delta, insn_buf, cnt);
			if (!new_prog)
				return -ENOMEM;

			delta    += cnt - 1;
			env->prog = prog = new_prog;
			insn      = new_prog->insnsi + i + delta;
			continue;
		}

		/* BPF_EMIT_CALL() assumptions in some of the map_gen_lookup
		 * and other inlining handlers are currently limited to 64 bit
		 * only.
		 */
		if (prog->jit_requested && BITS_PER_LONG == 64 &&
		    (insn->imm == BPF_FUNC_map_lookup_elem ||
		     insn->imm == BPF_FUNC_map_update_elem ||
		     insn->imm == BPF_FUNC_map_delete_elem ||
		     insn->imm == BPF_FUNC_map_push_elem   ||
		     insn->imm == BPF_FUNC_map_pop_elem    ||
		     insn->imm == BPF_FUNC_map_peek_elem)) {
			aux = &env->insn_aux_data[i + delta];
			if (bpf_map_ptr_poisoned(aux))
				goto patch_call_imm;

			map_ptr = BPF_MAP_PTR(aux->map_ptr_state);
			ops = map_ptr->ops;
			if (insn->imm == BPF_FUNC_map_lookup_elem &&
			    ops->map_gen_lookup) {
				cnt = ops->map_gen_lookup(map_ptr, insn_buf);
				if (cnt == -EOPNOTSUPP)
					goto patch_map_ops_generic;
				if (cnt <= 0 || cnt >= ARRAY_SIZE(insn_buf)) {
					verbose(env, "bpf verifier is misconfigured\n");
					return -EINVAL;
				}

				new_prog = bpf_patch_insn_data(env, i + delta,
							       insn_buf, cnt);
				if (!new_prog)
					return -ENOMEM;

				delta    += cnt - 1;
				env->prog = prog = new_prog;
				insn      = new_prog->insnsi + i + delta;
				continue;
			}

			BUILD_BUG_ON(!__same_type(ops->map_lookup_elem,
				     (void *(*)(struct bpf_map *map, void *key))NULL));
			BUILD_BUG_ON(!__same_type(ops->map_delete_elem,
				     (int (*)(struct bpf_map *map, void *key))NULL));
			BUILD_BUG_ON(!__same_type(ops->map_update_elem,
				     (int (*)(struct bpf_map *map, void *key, void *value,
					      u64 flags))NULL));
			BUILD_BUG_ON(!__same_type(ops->map_push_elem,
				     (int (*)(struct bpf_map *map, void *value,
					      u64 flags))NULL));
			BUILD_BUG_ON(!__same_type(ops->map_pop_elem,
				     (int (*)(struct bpf_map *map, void *value))NULL));
			BUILD_BUG_ON(!__same_type(ops->map_peek_elem,
				     (int (*)(struct bpf_map *map, void *value))NULL));
patch_map_ops_generic:
			switch (insn->imm) {
			case BPF_FUNC_map_lookup_elem:
				insn->imm = BPF_CAST_CALL(ops->map_lookup_elem) -
					    __bpf_call_base;
				continue;
			case BPF_FUNC_map_update_elem:
				insn->imm = BPF_CAST_CALL(ops->map_update_elem) -
					    __bpf_call_base;
				continue;
			case BPF_FUNC_map_delete_elem:
				insn->imm = BPF_CAST_CALL(ops->map_delete_elem) -
					    __bpf_call_base;
				continue;
			case BPF_FUNC_map_push_elem:
				insn->imm = BPF_CAST_CALL(ops->map_push_elem) -
					    __bpf_call_base;
				continue;
			case BPF_FUNC_map_pop_elem:
				insn->imm = BPF_CAST_CALL(ops->map_pop_elem) -
					    __bpf_call_base;
				continue;
			case BPF_FUNC_map_peek_elem:
				insn->imm = BPF_CAST_CALL(ops->map_peek_elem) -
					    __bpf_call_base;
				continue;
			}

			goto patch_call_imm;
		}

		if (prog->jit_requested && BITS_PER_LONG == 64 &&
		    insn->imm == BPF_FUNC_jiffies64) {
			struct bpf_insn ld_jiffies_addr[2] = {
				BPF_LD_IMM64(BPF_REG_0,
					     (unsigned long)&jiffies),
			};

			insn_buf[0] = ld_jiffies_addr[0];
			insn_buf[1] = ld_jiffies_addr[1];
			insn_buf[2] = BPF_LDX_MEM(BPF_DW, BPF_REG_0,
						  BPF_REG_0, 0);
			cnt = 3;

			new_prog = bpf_patch_insn_data(env, i + delta, insn_buf,
						       cnt);
			if (!new_prog)
				return -ENOMEM;

			delta    += cnt - 1;
			env->prog = prog = new_prog;
			insn      = new_prog->insnsi + i + delta;
			continue;
		}

patch_call_imm:
		fn = env->ops->get_func_proto(insn->imm, env->prog);
		/* all functions that have prototype and verifier allowed
		 * programs to call them, must be real in-kernel functions
		 */
		if (!fn->func) {
			verbose(env,
				"kernel subsystem misconfigured func %s#%d\n",
				func_id_name(insn->imm), insn->imm);
			return -EFAULT;
		}
		insn->imm = fn->func - __bpf_call_base;
	}

	/* Since poke tab is now finalized, publish aux to tracker. */
	for (i = 0; i < prog->aux->size_poke_tab; i++) {
		map_ptr = prog->aux->poke_tab[i].tail_call.map;
		if (!map_ptr->ops->map_poke_track ||
		    !map_ptr->ops->map_poke_untrack ||
		    !map_ptr->ops->map_poke_run) {
			verbose(env, "bpf verifier is misconfigured\n");
			return -EINVAL;
		}

		ret = map_ptr->ops->map_poke_track(map_ptr, prog->aux);
		if (ret < 0) {
			verbose(env, "tracking tail call prog failed\n");
			return ret;
		}
	}

	return 0;
}

static void free_states(struct bpf_verifier_env *env)
{
	struct bpf_verifier_state_list *sl, *sln;
	int i;

	sl = env->free_list;
	while (sl) {
		sln = sl->next;
		free_verifier_state(&sl->state, false);
		kfree(sl);
		sl = sln;
	}
	env->free_list = NULL;

	if (!env->explored_states)
		return;

	for (i = 0; i < state_htab_size(env); i++) {
		sl = env->explored_states[i];

		while (sl) {
			sln = sl->next;
			free_verifier_state(&sl->state, false);
			kfree(sl);
			sl = sln;
		}
		env->explored_states[i] = NULL;
	}
}

/* The verifier is using insn_aux_data[] to store temporary data during
 * verification and to store information for passes that run after the
 * verification like dead code sanitization. do_check_common() for subprogram N
 * may analyze many other subprograms. sanitize_insn_aux_data() clears all
 * temporary data after do_check_common() finds that subprogram N cannot be
 * verified independently. pass_cnt counts the number of times
 * do_check_common() was run and insn->aux->seen tells the pass number
 * insn_aux_data was touched. These variables are compared to clear temporary
 * data from failed pass. For testing and experiments do_check_common() can be
 * run multiple times even when prior attempt to verify is unsuccessful.
 */
static void sanitize_insn_aux_data(struct bpf_verifier_env *env)
{
	struct bpf_insn *insn = env->prog->insnsi;
	struct bpf_insn_aux_data *aux;
	int i, class;

	for (i = 0; i < env->prog->len; i++) {
		class = BPF_CLASS(insn[i].code);
		if (class != BPF_LDX && class != BPF_STX)
			continue;
		aux = &env->insn_aux_data[i];
		if (aux->seen != env->pass_cnt)
			continue;
		memset(aux, 0, offsetof(typeof(*aux), orig_idx));
	}
}

static int do_check_common(struct bpf_verifier_env *env, int subprog)
{
	bool pop_log = !(env->log.level & BPF_LOG_LEVEL2);
	struct bpf_verifier_state *state;
	struct bpf_reg_state *regs;
	int ret, i;

	env->prev_linfo = NULL;
	env->pass_cnt++;

	state = kzalloc(sizeof(struct bpf_verifier_state), GFP_KERNEL);
	if (!state)
		return -ENOMEM;
	state->curframe = 0;
	state->speculative = false;
	state->branches = 1;
	state->frame[0] = kzalloc(sizeof(struct bpf_func_state), GFP_KERNEL);
	if (!state->frame[0]) {
		kfree(state);
		return -ENOMEM;
	}
	env->cur_state = state;
	init_func_state(env, state->frame[0],
			BPF_MAIN_FUNC /* callsite */,
			0 /* frameno */,
			subprog);

	regs = state->frame[state->curframe]->regs;
	if (subprog || env->prog->type == BPF_PROG_TYPE_EXT) {
		ret = btf_prepare_func_args(env, subprog, regs);
		if (ret)
			goto out;
		for (i = BPF_REG_1; i <= BPF_REG_5; i++) {
			if (regs[i].type == PTR_TO_CTX)
				mark_reg_known_zero(env, regs, i);
			else if (regs[i].type == SCALAR_VALUE)
				mark_reg_unknown(env, regs, i);
		}
	} else {
		/* 1st arg to a function */
		regs[BPF_REG_1].type = PTR_TO_CTX;
		mark_reg_known_zero(env, regs, BPF_REG_1);
		ret = btf_check_func_arg_match(env, subprog, regs);
		if (ret == -EFAULT)
			/* unlikely verifier bug. abort.
			 * ret == 0 and ret < 0 are sadly acceptable for
			 * main() function due to backward compatibility.
			 * Like socket filter program may be written as:
			 * int bpf_prog(struct pt_regs *ctx)
			 * and never dereference that ctx in the program.
			 * 'struct pt_regs' is a type mismatch for socket
			 * filter that should be using 'struct __sk_buff'.
			 */
			goto out;
	}

	ret = do_check(env);
out:
	/* check for NULL is necessary, since cur_state can be freed inside
	 * do_check() under memory pressure.
	 */
	if (env->cur_state) {
		free_verifier_state(env->cur_state, true);
		env->cur_state = NULL;
	}
	while (!pop_stack(env, NULL, NULL, false));
	if (!ret && pop_log)
		bpf_vlog_reset(&env->log, 0);
	free_states(env);
	if (ret)
		/* clean aux data in case subprog was rejected */
		sanitize_insn_aux_data(env);
	return ret;
}

/* Verify all global functions in a BPF program one by one based on their BTF.
 * All global functions must pass verification. Otherwise the whole program is rejected.
 * Consider:
 * int bar(int);
 * int foo(int f)
 * {
 *    return bar(f);
 * }
 * int bar(int b)
 * {
 *    ...
 * }
 * foo() will be verified first for R1=any_scalar_value. During verification it
 * will be assumed that bar() already verified successfully and call to bar()
 * from foo() will be checked for type match only. Later bar() will be verified
 * independently to check that it's safe for R1=any_scalar_value.
 */
static int do_check_subprogs(struct bpf_verifier_env *env)
{
	struct bpf_prog_aux *aux = env->prog->aux;
	int i, ret;

	if (!aux->func_info)
		return 0;

	for (i = 1; i < env->subprog_cnt; i++) {
		if (aux->func_info_aux[i].linkage != BTF_FUNC_GLOBAL)
			continue;
		env->insn_idx = env->subprog_info[i].start;
		WARN_ON_ONCE(env->insn_idx == 0);
		ret = do_check_common(env, i);
		if (ret) {
			return ret;
		} else if (env->log.level & BPF_LOG_LEVEL) {
			verbose(env,
				"Func#%d is safe for any args that match its prototype\n",
				i);
		}
	}
	return 0;
}

static int do_check_main(struct bpf_verifier_env *env)
{
	int ret;

	env->insn_idx = 0;
	ret = do_check_common(env, 0);
	if (!ret)
		env->prog->aux->stack_depth = env->subprog_info[0].stack_depth;
	return ret;
}


static void print_verification_stats(struct bpf_verifier_env *env)
{
	int i;

	if (env->log.level & BPF_LOG_STATS) {
		verbose(env, "verification time %lld usec\n",
			div_u64(env->verification_time, 1000));
		verbose(env, "stack depth ");
		for (i = 0; i < env->subprog_cnt; i++) {
			u32 depth = env->subprog_info[i].stack_depth;

			verbose(env, "%d", depth);
			if (i + 1 < env->subprog_cnt)
				verbose(env, "+");
		}
		verbose(env, "\n");
	}
	verbose(env, "processed %d insns (limit %d) max_states_per_insn %d "
		"total_states %d peak_states %d mark_read %d\n",
		env->insn_processed, BPF_COMPLEXITY_LIMIT_INSNS,
		env->max_states_per_insn, env->total_states,
		env->peak_states, env->longest_mark_read_walk);
}

static int check_struct_ops_btf_id(struct bpf_verifier_env *env)
{
	const struct btf_type *t, *func_proto;
	const struct bpf_struct_ops *st_ops;
	const struct btf_member *member;
	struct bpf_prog *prog = env->prog;
	u32 btf_id, member_idx;
	const char *mname;

	btf_id = prog->aux->attach_btf_id;
	st_ops = bpf_struct_ops_find(btf_id);
	if (!st_ops) {
		verbose(env, "attach_btf_id %u is not a supported struct\n",
			btf_id);
		return -ENOTSUPP;
	}

	t = st_ops->type;
	member_idx = prog->expected_attach_type;
	if (member_idx >= btf_type_vlen(t)) {
		verbose(env, "attach to invalid member idx %u of struct %s\n",
			member_idx, st_ops->name);
		return -EINVAL;
	}

	member = &btf_type_member(t)[member_idx];
	mname = btf_name_by_offset(btf_vmlinux, member->name_off);
	func_proto = btf_type_resolve_func_ptr(btf_vmlinux, member->type,
					       NULL);
	if (!func_proto) {
		verbose(env, "attach to invalid member %s(@idx %u) of struct %s\n",
			mname, member_idx, st_ops->name);
		return -EINVAL;
	}

	if (st_ops->check_member) {
		int err = st_ops->check_member(t, member);

		if (err) {
			verbose(env, "attach to unsupported member %s of struct %s\n",
				mname, st_ops->name);
			return err;
		}
	}

	prog->aux->attach_func_proto = func_proto;
	prog->aux->attach_func_name = mname;
	env->ops = st_ops->verifier_ops;

	return 0;
}
#define SECURITY_PREFIX "security_"

static int check_attach_modify_return(unsigned long addr, const char *func_name)
{
	if (within_error_injection_list(addr) ||
	    !strncmp(SECURITY_PREFIX, func_name, sizeof(SECURITY_PREFIX) - 1))
		return 0;

	return -EINVAL;
}

/* non exhaustive list of sleepable bpf_lsm_*() functions */
BTF_SET_START(btf_sleepable_lsm_hooks)
#ifdef CONFIG_BPF_LSM
BTF_ID(func, bpf_lsm_bprm_committed_creds)
#else
BTF_ID_UNUSED
#endif
BTF_SET_END(btf_sleepable_lsm_hooks)

static int check_sleepable_lsm_hook(u32 btf_id)
{
	return btf_id_set_contains(&btf_sleepable_lsm_hooks, btf_id);
}

/* list of non-sleepable functions that are otherwise on
 * ALLOW_ERROR_INJECTION list
 */
BTF_SET_START(btf_non_sleepable_error_inject)
/* Three functions below can be called from sleepable and non-sleepable context.
 * Assume non-sleepable from bpf safety point of view.
 */
BTF_ID(func, __add_to_page_cache_locked)
BTF_ID(func, should_fail_alloc_page)
BTF_ID(func, should_failslab)
BTF_SET_END(btf_non_sleepable_error_inject)

static int check_non_sleepable_error_inject(u32 btf_id)
{
	return btf_id_set_contains(&btf_non_sleepable_error_inject, btf_id);
}

int bpf_check_attach_target(struct bpf_verifier_log *log,
			    const struct bpf_prog *prog,
			    const struct bpf_prog *tgt_prog,
			    u32 btf_id,
			    struct bpf_attach_target_info *tgt_info)
{
	bool prog_extension = prog->type == BPF_PROG_TYPE_EXT;
	const char prefix[] = "btf_trace_";
	int ret = 0, subprog = -1, i;
	const struct btf_type *t;
	bool conservative = true;
	const char *tname;
	struct btf *btf;
	long addr = 0;

	if (!btf_id) {
		bpf_log(log, "Tracing programs must provide btf_id\n");
		return -EINVAL;
	}
	btf = tgt_prog ? tgt_prog->aux->btf : btf_vmlinux;
	if (!btf) {
		bpf_log(log,
			"FENTRY/FEXIT program can only be attached to another program annotated with BTF\n");
		return -EINVAL;
	}
	t = btf_type_by_id(btf, btf_id);
	if (!t) {
		bpf_log(log, "attach_btf_id %u is invalid\n", btf_id);
		return -EINVAL;
	}
	tname = btf_name_by_offset(btf, t->name_off);
	if (!tname) {
		bpf_log(log, "attach_btf_id %u doesn't have a name\n", btf_id);
		return -EINVAL;
	}
	if (tgt_prog) {
		struct bpf_prog_aux *aux = tgt_prog->aux;

		for (i = 0; i < aux->func_info_cnt; i++)
			if (aux->func_info[i].type_id == btf_id) {
				subprog = i;
				break;
			}
		if (subprog == -1) {
			bpf_log(log, "Subprog %s doesn't exist\n", tname);
			return -EINVAL;
		}
		conservative = aux->func_info_aux[subprog].unreliable;
		if (prog_extension) {
			if (conservative) {
				bpf_log(log,
					"Cannot replace static functions\n");
				return -EINVAL;
			}
			if (!prog->jit_requested) {
				bpf_log(log,
					"Extension programs should be JITed\n");
				return -EINVAL;
			}
		}
		if (!tgt_prog->jited) {
			bpf_log(log, "Can attach to only JITed progs\n");
			return -EINVAL;
		}
		if (tgt_prog->type == prog->type) {
			/* Cannot fentry/fexit another fentry/fexit program.
			 * Cannot attach program extension to another extension.
			 * It's ok to attach fentry/fexit to extension program.
			 */
			bpf_log(log, "Cannot recursively attach\n");
			return -EINVAL;
		}
		if (tgt_prog->type == BPF_PROG_TYPE_TRACING &&
		    prog_extension &&
		    (tgt_prog->expected_attach_type == BPF_TRACE_FENTRY ||
		     tgt_prog->expected_attach_type == BPF_TRACE_FEXIT)) {
			/* Program extensions can extend all program types
			 * except fentry/fexit. The reason is the following.
			 * The fentry/fexit programs are used for performance
			 * analysis, stats and can be attached to any program
			 * type except themselves. When extension program is
			 * replacing XDP function it is necessary to allow
			 * performance analysis of all functions. Both original
			 * XDP program and its program extension. Hence
			 * attaching fentry/fexit to BPF_PROG_TYPE_EXT is
			 * allowed. If extending of fentry/fexit was allowed it
			 * would be possible to create long call chain
			 * fentry->extension->fentry->extension beyond
			 * reasonable stack size. Hence extending fentry is not
			 * allowed.
			 */
			bpf_log(log, "Cannot extend fentry/fexit\n");
			return -EINVAL;
		}
	} else {
		if (prog_extension) {
			bpf_log(log, "Cannot replace kernel functions\n");
			return -EINVAL;
		}
	}

	switch (prog->expected_attach_type) {
	case BPF_TRACE_RAW_TP:
		if (tgt_prog) {
			bpf_log(log,
				"Only FENTRY/FEXIT progs are attachable to another BPF prog\n");
			return -EINVAL;
		}
		if (!btf_type_is_typedef(t)) {
			bpf_log(log, "attach_btf_id %u is not a typedef\n",
				btf_id);
			return -EINVAL;
		}
		if (strncmp(prefix, tname, sizeof(prefix) - 1)) {
			bpf_log(log, "attach_btf_id %u points to wrong type name %s\n",
				btf_id, tname);
			return -EINVAL;
		}
		tname += sizeof(prefix) - 1;
		t = btf_type_by_id(btf, t->type);
		if (!btf_type_is_ptr(t))
			/* should never happen in valid vmlinux build */
			return -EINVAL;
		t = btf_type_by_id(btf, t->type);
		if (!btf_type_is_func_proto(t))
			/* should never happen in valid vmlinux build */
			return -EINVAL;

		break;
	case BPF_TRACE_ITER:
		if (!btf_type_is_func(t)) {
			bpf_log(log, "attach_btf_id %u is not a function\n",
				btf_id);
			return -EINVAL;
		}
		t = btf_type_by_id(btf, t->type);
		if (!btf_type_is_func_proto(t))
			return -EINVAL;
		ret = btf_distill_func_proto(log, btf, t, tname, &tgt_info->fmodel);
		if (ret)
			return ret;
		break;
	default:
		if (!prog_extension)
			return -EINVAL;
		fallthrough;
	case BPF_MODIFY_RETURN:
	case BPF_LSM_MAC:
	case BPF_TRACE_FENTRY:
	case BPF_TRACE_FEXIT:
		if (!btf_type_is_func(t)) {
			bpf_log(log, "attach_btf_id %u is not a function\n",
				btf_id);
			return -EINVAL;
		}
		if (prog_extension &&
		    btf_check_type_match(log, prog, btf, t))
			return -EINVAL;
		t = btf_type_by_id(btf, t->type);
		if (!btf_type_is_func_proto(t))
			return -EINVAL;

		if ((prog->aux->saved_dst_prog_type || prog->aux->saved_dst_attach_type) &&
		    (!tgt_prog || prog->aux->saved_dst_prog_type != tgt_prog->type ||
		     prog->aux->saved_dst_attach_type != tgt_prog->expected_attach_type))
			return -EINVAL;

		if (tgt_prog && conservative)
			t = NULL;

		ret = btf_distill_func_proto(log, btf, t, tname, &tgt_info->fmodel);
		if (ret < 0)
			return ret;

		if (tgt_prog) {
			if (subprog == 0)
				addr = (long) tgt_prog->bpf_func;
			else
				addr = (long) tgt_prog->aux->func[subprog]->bpf_func;
		} else {
			addr = kallsyms_lookup_name(tname);
			if (!addr) {
				bpf_log(log,
					"The address of function %s cannot be found\n",
					tname);
				return -ENOENT;
			}
		}

		if (prog->aux->sleepable) {
			ret = -EINVAL;
			switch (prog->type) {
			case BPF_PROG_TYPE_TRACING:
				/* fentry/fexit/fmod_ret progs can be sleepable only if they are
				 * attached to ALLOW_ERROR_INJECTION and are not in denylist.
				 */
				if (!check_non_sleepable_error_inject(btf_id) &&
				    within_error_injection_list(addr))
					ret = 0;
				break;
			case BPF_PROG_TYPE_LSM:
				/* LSM progs check that they are attached to bpf_lsm_*() funcs.
				 * Only some of them are sleepable.
				 */
				if (check_sleepable_lsm_hook(btf_id))
					ret = 0;
				break;
			default:
				break;
			}
			if (ret) {
				bpf_log(log, "%s is not sleepable\n", tname);
				return ret;
			}
		} else if (prog->expected_attach_type == BPF_MODIFY_RETURN) {
			if (tgt_prog) {
				bpf_log(log, "can't modify return codes of BPF programs\n");
				return -EINVAL;
			}
			ret = check_attach_modify_return(addr, tname);
			if (ret) {
				bpf_log(log, "%s() is not modifiable\n", tname);
				return ret;
			}
		}

		break;
	}
	tgt_info->tgt_addr = addr;
	tgt_info->tgt_name = tname;
	tgt_info->tgt_type = t;
	return 0;
}

static int check_attach_btf_id(struct bpf_verifier_env *env)
{
	struct bpf_prog *prog = env->prog;
	struct bpf_prog *tgt_prog = prog->aux->dst_prog;
	struct bpf_attach_target_info tgt_info = {};
	u32 btf_id = prog->aux->attach_btf_id;
	struct bpf_trampoline *tr;
	int ret;
	u64 key;

	if (prog->aux->sleepable && prog->type != BPF_PROG_TYPE_TRACING &&
	    prog->type != BPF_PROG_TYPE_LSM) {
		verbose(env, "Only fentry/fexit/fmod_ret and lsm programs can be sleepable\n");
		return -EINVAL;
	}

	if (prog->type == BPF_PROG_TYPE_STRUCT_OPS)
		return check_struct_ops_btf_id(env);

	if (prog->type != BPF_PROG_TYPE_TRACING &&
	    prog->type != BPF_PROG_TYPE_LSM &&
	    prog->type != BPF_PROG_TYPE_EXT)
		return 0;

	ret = bpf_check_attach_target(&env->log, prog, tgt_prog, btf_id, &tgt_info);
	if (ret)
		return ret;

	if (tgt_prog && prog->type == BPF_PROG_TYPE_EXT) {
		/* to make freplace equivalent to their targets, they need to
		 * inherit env->ops and expected_attach_type for the rest of the
		 * verification
		 */
		env->ops = bpf_verifier_ops[tgt_prog->type];
		prog->expected_attach_type = tgt_prog->expected_attach_type;
	}

	/* store info about the attachment target that will be used later */
	prog->aux->attach_func_proto = tgt_info.tgt_type;
	prog->aux->attach_func_name = tgt_info.tgt_name;

	if (tgt_prog) {
		prog->aux->saved_dst_prog_type = tgt_prog->type;
		prog->aux->saved_dst_attach_type = tgt_prog->expected_attach_type;
	}

	if (prog->expected_attach_type == BPF_TRACE_RAW_TP) {
		prog->aux->attach_btf_trace = true;
		return 0;
	} else if (prog->expected_attach_type == BPF_TRACE_ITER) {
		if (!bpf_iter_prog_supported(prog))
			return -EINVAL;
		return 0;
	}

	if (prog->type == BPF_PROG_TYPE_LSM) {
		ret = bpf_lsm_verify_prog(&env->log, prog);
		if (ret < 0)
			return ret;
	}

	key = bpf_trampoline_compute_key(tgt_prog, btf_id);
	tr = bpf_trampoline_get(key, &tgt_info);
	if (!tr)
		return -ENOMEM;

	prog->aux->dst_trampoline = tr;
	return 0;
}

struct btf *bpf_get_btf_vmlinux(void)
{
	if (!btf_vmlinux && IS_ENABLED(CONFIG_DEBUG_INFO_BTF)) {
		mutex_lock(&bpf_verifier_lock);
		if (!btf_vmlinux)
			btf_vmlinux = btf_parse_vmlinux();
		mutex_unlock(&bpf_verifier_lock);
	}
	return btf_vmlinux;
}

int bpf_check(struct bpf_prog **prog, union bpf_attr *attr,
	      union bpf_attr __user *uattr)
{
	u64 start_time = ktime_get_ns();
	struct bpf_verifier_env *env;
	struct bpf_verifier_log *log;
	int i, len, ret = -EINVAL;
	bool is_priv;

	/* no program is valid */
	if (ARRAY_SIZE(bpf_verifier_ops) == 0)
		return -EINVAL;

	/* 'struct bpf_verifier_env' can be global, but since it's not small,
	 * allocate/free it every time bpf_check() is called
	 */
	env = kzalloc(sizeof(struct bpf_verifier_env), GFP_KERNEL);
	if (!env)
		return -ENOMEM;
	log = &env->log;

	len = (*prog)->len;
	env->insn_aux_data =
		vzalloc(array_size(sizeof(struct bpf_insn_aux_data), len));
	ret = -ENOMEM;
	if (!env->insn_aux_data)
		goto err_free_env;
	for (i = 0; i < len; i++)
		env->insn_aux_data[i].orig_idx = i;
	env->prog = *prog;
	env->ops = bpf_verifier_ops[env->prog->type];
	is_priv = bpf_capable();

	bpf_get_btf_vmlinux();

	/* grab the mutex to protect few globals used by verifier */
	if (!is_priv)
		mutex_lock(&bpf_verifier_lock);

	if (attr->log_level || attr->log_buf || attr->log_size) {
		/* user requested verbose verifier output
		 * and supplied buffer to store the verification trace
		 */
		log->level = attr->log_level;
		log->ubuf = (char __user *) (unsigned long) attr->log_buf;
		log->len_total = attr->log_size;

		ret = -EINVAL;
		/* log attributes have to be sane */
		if (log->len_total < 128 || log->len_total > UINT_MAX >> 2 ||
		    !log->level || !log->ubuf || log->level & ~BPF_LOG_MASK)
			goto err_unlock;
	}

	if (IS_ERR(btf_vmlinux)) {
		/* Either gcc or pahole or kernel are broken. */
		verbose(env, "in-kernel BTF is malformed\n");
		ret = PTR_ERR(btf_vmlinux);
		goto skip_full_check;
	}

	env->strict_alignment = !!(attr->prog_flags & BPF_F_STRICT_ALIGNMENT);
	if (!IS_ENABLED(CONFIG_HAVE_EFFICIENT_UNALIGNED_ACCESS))
		env->strict_alignment = true;
	if (attr->prog_flags & BPF_F_ANY_ALIGNMENT)
		env->strict_alignment = false;

	env->allow_ptr_leaks = bpf_allow_ptr_leaks();
	env->allow_ptr_to_map_access = bpf_allow_ptr_to_map_access();
	env->bypass_spec_v1 = bpf_bypass_spec_v1();
	env->bypass_spec_v4 = bpf_bypass_spec_v4();
	env->bpf_capable = bpf_capable();

	if (is_priv)
		env->test_state_freq = attr->prog_flags & BPF_F_TEST_STATE_FREQ;

	if (bpf_prog_is_dev_bound(env->prog->aux)) {
		ret = bpf_prog_offload_verifier_prep(env->prog);
		if (ret)
			goto skip_full_check;
	}

	env->explored_states = kvcalloc(state_htab_size(env),
				       sizeof(struct bpf_verifier_state_list *),
				       GFP_USER);
	ret = -ENOMEM;
	if (!env->explored_states)
		goto skip_full_check;

	ret = check_subprogs(env);
	if (ret < 0)
		goto skip_full_check;

	ret = check_btf_info(env, attr, uattr);
	if (ret < 0)
		goto skip_full_check;

	ret = check_attach_btf_id(env);
	if (ret)
		goto skip_full_check;

	ret = resolve_pseudo_ldimm64(env);
	if (ret < 0)
		goto skip_full_check;

	ret = check_cfg(env);
	if (ret < 0)
		goto skip_full_check;

	ret = do_check_subprogs(env);
	ret = ret ?: do_check_main(env);

	if (ret == 0 && bpf_prog_is_dev_bound(env->prog->aux))
		ret = bpf_prog_offload_finalize(env);

skip_full_check:
	kvfree(env->explored_states);

	if (ret == 0)
		ret = check_max_stack_depth(env);

	/* instruction rewrites happen after this point */
	if (is_priv) {
		if (ret == 0)
			opt_hard_wire_dead_code_branches(env);
		if (ret == 0)
			ret = opt_remove_dead_code(env);
		if (ret == 0)
			ret = opt_remove_nops(env);
	} else {
		if (ret == 0)
			sanitize_dead_code(env);
	}

	if (ret == 0)
		/* program is valid, convert *(u32*)(ctx + off) accesses */
		ret = convert_ctx_accesses(env);

	if (ret == 0)
		ret = fixup_bpf_calls(env);

	/* do 32-bit optimization after insn patching has done so those patched
	 * insns could be handled correctly.
	 */
	if (ret == 0 && !bpf_prog_is_dev_bound(env->prog->aux)) {
		ret = opt_subreg_zext_lo32_rnd_hi32(env, attr);
		env->prog->aux->verifier_zext = bpf_jit_needs_zext() ? !ret
								     : false;
	}

	if (ret == 0)
		ret = fixup_call_args(env);

	env->verification_time = ktime_get_ns() - start_time;
	print_verification_stats(env);

	if (log->level && bpf_verifier_log_full(log))
		ret = -ENOSPC;
	if (log->level && !log->ubuf) {
		ret = -EFAULT;
		goto err_release_maps;
	}

	if (ret == 0 && env->used_map_cnt) {
		/* if program passed verifier, update used_maps in bpf_prog_info */
		env->prog->aux->used_maps = kmalloc_array(env->used_map_cnt,
							  sizeof(env->used_maps[0]),
							  GFP_KERNEL);

		if (!env->prog->aux->used_maps) {
			ret = -ENOMEM;
			goto err_release_maps;
		}

		memcpy(env->prog->aux->used_maps, env->used_maps,
		       sizeof(env->used_maps[0]) * env->used_map_cnt);
		env->prog->aux->used_map_cnt = env->used_map_cnt;

		/* program is valid. Convert pseudo bpf_ld_imm64 into generic
		 * bpf_ld_imm64 instructions
		 */
		convert_pseudo_ld_imm64(env);
	}

	if (ret == 0)
		adjust_btf_func(env);

err_release_maps:
	if (!env->prog->aux->used_maps)
		/* if we didn't copy map pointers into bpf_prog_info, release
		 * them now. Otherwise free_used_maps() will release them.
		 */
		release_maps(env);

	/* extension progs temporarily inherit the attach_type of their targets
	   for verification purposes, so set it back to zero before returning
	 */
	if (env->prog->type == BPF_PROG_TYPE_EXT)
		env->prog->expected_attach_type = 0;

	*prog = env->prog;
err_unlock:
	if (!is_priv)
		mutex_unlock(&bpf_verifier_lock);
	vfree(env->insn_aux_data);
err_free_env:
	kfree(env);
	return ret;
}<|MERGE_RESOLUTION|>--- conflicted
+++ resolved
@@ -2214,11 +2214,8 @@
 	case PTR_TO_RDWR_BUF:
 	case PTR_TO_RDWR_BUF_OR_NULL:
 	case PTR_TO_PERCPU_BTF_ID:
-<<<<<<< HEAD
-=======
 	case PTR_TO_MEM:
 	case PTR_TO_MEM_OR_NULL:
->>>>>>> c70595ea
 		return true;
 	default:
 		return false;
