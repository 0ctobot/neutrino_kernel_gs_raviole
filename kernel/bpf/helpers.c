// SPDX-License-Identifier: GPL-2.0-only
/* Copyright (c) 2011-2014 PLUMgrid, http://plumgrid.com
 */
#include <linux/bpf.h>
#include <linux/rcupdate.h>
#include <linux/random.h>
#include <linux/smp.h>
#include <linux/topology.h>
#include <linux/ktime.h>
#include <linux/sched.h>
#include <linux/uidgid.h>
#include <linux/filter.h>
#include <linux/ctype.h>
#include <linux/jiffies.h>
#include <linux/pid_namespace.h>
#include <linux/proc_ns.h>
#include <linux/security.h>

#include "../../lib/kstrtox.h"

/* If kernel subsystem is allowing eBPF programs to call this function,
 * inside its own verifier_ops->get_func_proto() callback it should return
 * bpf_map_lookup_elem_proto, so that verifier can properly check the arguments
 *
 * Different map implementations will rely on rcu in map methods
 * lookup/update/delete, therefore eBPF programs must run under rcu lock
 * if program is allowed to access maps, so check rcu_read_lock_held in
 * all three functions.
 */
BPF_CALL_2(bpf_map_lookup_elem, struct bpf_map *, map, void *, key)
{
	WARN_ON_ONCE(!rcu_read_lock_held() && !rcu_read_lock_bh_held());
	return (unsigned long) map->ops->map_lookup_elem(map, key);
}

const struct bpf_func_proto bpf_map_lookup_elem_proto = {
	.func		= bpf_map_lookup_elem,
	.gpl_only	= false,
	.pkt_access	= true,
	.ret_type	= RET_PTR_TO_MAP_VALUE_OR_NULL,
	.arg1_type	= ARG_CONST_MAP_PTR,
	.arg2_type	= ARG_PTR_TO_MAP_KEY,
};

BPF_CALL_4(bpf_map_update_elem, struct bpf_map *, map, void *, key,
	   void *, value, u64, flags)
{
	WARN_ON_ONCE(!rcu_read_lock_held() && !rcu_read_lock_bh_held());
	return map->ops->map_update_elem(map, key, value, flags);
}

const struct bpf_func_proto bpf_map_update_elem_proto = {
	.func		= bpf_map_update_elem,
	.gpl_only	= false,
	.pkt_access	= true,
	.ret_type	= RET_INTEGER,
	.arg1_type	= ARG_CONST_MAP_PTR,
	.arg2_type	= ARG_PTR_TO_MAP_KEY,
	.arg3_type	= ARG_PTR_TO_MAP_VALUE,
	.arg4_type	= ARG_ANYTHING,
};

BPF_CALL_2(bpf_map_delete_elem, struct bpf_map *, map, void *, key)
{
	WARN_ON_ONCE(!rcu_read_lock_held() && !rcu_read_lock_bh_held());
	return map->ops->map_delete_elem(map, key);
}

const struct bpf_func_proto bpf_map_delete_elem_proto = {
	.func		= bpf_map_delete_elem,
	.gpl_only	= false,
	.pkt_access	= true,
	.ret_type	= RET_INTEGER,
	.arg1_type	= ARG_CONST_MAP_PTR,
	.arg2_type	= ARG_PTR_TO_MAP_KEY,
};

BPF_CALL_3(bpf_map_push_elem, struct bpf_map *, map, void *, value, u64, flags)
{
	return map->ops->map_push_elem(map, value, flags);
}

const struct bpf_func_proto bpf_map_push_elem_proto = {
	.func		= bpf_map_push_elem,
	.gpl_only	= false,
	.pkt_access	= true,
	.ret_type	= RET_INTEGER,
	.arg1_type	= ARG_CONST_MAP_PTR,
	.arg2_type	= ARG_PTR_TO_MAP_VALUE,
	.arg3_type	= ARG_ANYTHING,
};

BPF_CALL_2(bpf_map_pop_elem, struct bpf_map *, map, void *, value)
{
	return map->ops->map_pop_elem(map, value);
}

const struct bpf_func_proto bpf_map_pop_elem_proto = {
	.func		= bpf_map_pop_elem,
	.gpl_only	= false,
	.ret_type	= RET_INTEGER,
	.arg1_type	= ARG_CONST_MAP_PTR,
	.arg2_type	= ARG_PTR_TO_UNINIT_MAP_VALUE,
};

BPF_CALL_2(bpf_map_peek_elem, struct bpf_map *, map, void *, value)
{
	return map->ops->map_peek_elem(map, value);
}

const struct bpf_func_proto bpf_map_peek_elem_proto = {
	.func		= bpf_map_peek_elem,
	.gpl_only	= false,
	.ret_type	= RET_INTEGER,
	.arg1_type	= ARG_CONST_MAP_PTR,
	.arg2_type	= ARG_PTR_TO_UNINIT_MAP_VALUE,
};

const struct bpf_func_proto bpf_get_prandom_u32_proto = {
	.func		= bpf_user_rnd_u32,
	.gpl_only	= false,
	.ret_type	= RET_INTEGER,
};

BPF_CALL_0(bpf_get_smp_processor_id)
{
	return smp_processor_id();
}

const struct bpf_func_proto bpf_get_smp_processor_id_proto = {
	.func		= bpf_get_smp_processor_id,
	.gpl_only	= false,
	.ret_type	= RET_INTEGER,
};

BPF_CALL_0(bpf_get_numa_node_id)
{
	return numa_node_id();
}

const struct bpf_func_proto bpf_get_numa_node_id_proto = {
	.func		= bpf_get_numa_node_id,
	.gpl_only	= false,
	.ret_type	= RET_INTEGER,
};

BPF_CALL_0(bpf_ktime_get_ns)
{
	/* NMI safe access to clock monotonic */
	return ktime_get_mono_fast_ns();
}

const struct bpf_func_proto bpf_ktime_get_ns_proto = {
	.func		= bpf_ktime_get_ns,
	.gpl_only	= false,
	.ret_type	= RET_INTEGER,
};

BPF_CALL_0(bpf_ktime_get_boot_ns)
{
	/* NMI safe access to clock boottime */
	return ktime_get_boot_fast_ns();
}

const struct bpf_func_proto bpf_ktime_get_boot_ns_proto = {
	.func		= bpf_ktime_get_boot_ns,
	.gpl_only	= false,
	.ret_type	= RET_INTEGER,
};

BPF_CALL_0(bpf_ktime_get_coarse_ns)
{
	return ktime_get_coarse_ns();
}

const struct bpf_func_proto bpf_ktime_get_coarse_ns_proto = {
	.func		= bpf_ktime_get_coarse_ns,
	.gpl_only	= false,
	.ret_type	= RET_INTEGER,
};

BPF_CALL_0(bpf_get_current_pid_tgid)
{
	struct task_struct *task = current;

	if (unlikely(!task))
		return -EINVAL;

	return (u64) task->tgid << 32 | task->pid;
}

const struct bpf_func_proto bpf_get_current_pid_tgid_proto = {
	.func		= bpf_get_current_pid_tgid,
	.gpl_only	= false,
	.ret_type	= RET_INTEGER,
};

BPF_CALL_0(bpf_get_current_uid_gid)
{
	struct task_struct *task = current;
	kuid_t uid;
	kgid_t gid;

	if (unlikely(!task))
		return -EINVAL;

	current_uid_gid(&uid, &gid);
	return (u64) from_kgid(&init_user_ns, gid) << 32 |
		     from_kuid(&init_user_ns, uid);
}

const struct bpf_func_proto bpf_get_current_uid_gid_proto = {
	.func		= bpf_get_current_uid_gid,
	.gpl_only	= false,
	.ret_type	= RET_INTEGER,
};

BPF_CALL_2(bpf_get_current_comm, char *, buf, u32, size)
{
	struct task_struct *task = current;

	if (unlikely(!task))
		goto err_clear;

	strncpy(buf, task->comm, size);

	/* Verifier guarantees that size > 0. For task->comm exceeding
	 * size, guarantee that buf is %NUL-terminated. Unconditionally
	 * done here to save the size test.
	 */
	buf[size - 1] = 0;
	return 0;
err_clear:
	memset(buf, 0, size);
	return -EINVAL;
}

const struct bpf_func_proto bpf_get_current_comm_proto = {
	.func		= bpf_get_current_comm,
	.gpl_only	= false,
	.ret_type	= RET_INTEGER,
	.arg1_type	= ARG_PTR_TO_UNINIT_MEM,
	.arg2_type	= ARG_CONST_SIZE,
};

#if defined(CONFIG_QUEUED_SPINLOCKS) || defined(CONFIG_BPF_ARCH_SPINLOCK)

static inline void __bpf_spin_lock(struct bpf_spin_lock *lock)
{
	arch_spinlock_t *l = (void *)lock;
	union {
		__u32 val;
		arch_spinlock_t lock;
	} u = { .lock = __ARCH_SPIN_LOCK_UNLOCKED };

	compiletime_assert(u.val == 0, "__ARCH_SPIN_LOCK_UNLOCKED not 0");
	BUILD_BUG_ON(sizeof(*l) != sizeof(__u32));
	BUILD_BUG_ON(sizeof(*lock) != sizeof(__u32));
	arch_spin_lock(l);
}

static inline void __bpf_spin_unlock(struct bpf_spin_lock *lock)
{
	arch_spinlock_t *l = (void *)lock;

	arch_spin_unlock(l);
}

#else

static inline void __bpf_spin_lock(struct bpf_spin_lock *lock)
{
	atomic_t *l = (void *)lock;

	BUILD_BUG_ON(sizeof(*l) != sizeof(*lock));
	do {
		atomic_cond_read_relaxed(l, !VAL);
	} while (atomic_xchg(l, 1));
}

static inline void __bpf_spin_unlock(struct bpf_spin_lock *lock)
{
	atomic_t *l = (void *)lock;

	atomic_set_release(l, 0);
}

#endif

static DEFINE_PER_CPU(unsigned long, irqsave_flags);

notrace BPF_CALL_1(bpf_spin_lock, struct bpf_spin_lock *, lock)
{
	unsigned long flags;

	local_irq_save(flags);
	__bpf_spin_lock(lock);
	__this_cpu_write(irqsave_flags, flags);
	return 0;
}

const struct bpf_func_proto bpf_spin_lock_proto = {
	.func		= bpf_spin_lock,
	.gpl_only	= false,
	.ret_type	= RET_VOID,
	.arg1_type	= ARG_PTR_TO_SPIN_LOCK,
};

notrace BPF_CALL_1(bpf_spin_unlock, struct bpf_spin_lock *, lock)
{
	unsigned long flags;

	flags = __this_cpu_read(irqsave_flags);
	__bpf_spin_unlock(lock);
	local_irq_restore(flags);
	return 0;
}

const struct bpf_func_proto bpf_spin_unlock_proto = {
	.func		= bpf_spin_unlock,
	.gpl_only	= false,
	.ret_type	= RET_VOID,
	.arg1_type	= ARG_PTR_TO_SPIN_LOCK,
};

void copy_map_value_locked(struct bpf_map *map, void *dst, void *src,
			   bool lock_src)
{
	struct bpf_spin_lock *lock;

	if (lock_src)
		lock = src + map->spin_lock_off;
	else
		lock = dst + map->spin_lock_off;
	preempt_disable();
	____bpf_spin_lock(lock);
	copy_map_value(map, dst, src);
	____bpf_spin_unlock(lock);
	preempt_enable();
}

BPF_CALL_0(bpf_jiffies64)
{
	return get_jiffies_64();
}

const struct bpf_func_proto bpf_jiffies64_proto = {
	.func		= bpf_jiffies64,
	.gpl_only	= false,
	.ret_type	= RET_INTEGER,
};

#ifdef CONFIG_CGROUPS
BPF_CALL_0(bpf_get_current_cgroup_id)
{
	struct cgroup *cgrp = task_dfl_cgroup(current);

	return cgroup_id(cgrp);
}

const struct bpf_func_proto bpf_get_current_cgroup_id_proto = {
	.func		= bpf_get_current_cgroup_id,
	.gpl_only	= false,
	.ret_type	= RET_INTEGER,
};

BPF_CALL_1(bpf_get_current_ancestor_cgroup_id, int, ancestor_level)
{
	struct cgroup *cgrp = task_dfl_cgroup(current);
	struct cgroup *ancestor;

	ancestor = cgroup_ancestor(cgrp, ancestor_level);
	if (!ancestor)
		return 0;
	return cgroup_id(ancestor);
}

const struct bpf_func_proto bpf_get_current_ancestor_cgroup_id_proto = {
	.func		= bpf_get_current_ancestor_cgroup_id,
	.gpl_only	= false,
	.ret_type	= RET_INTEGER,
	.arg1_type	= ARG_ANYTHING,
};

#ifdef CONFIG_CGROUP_BPF
DECLARE_PER_CPU(struct bpf_cgroup_storage_info,
		bpf_cgroup_storage_info[BPF_CGROUP_STORAGE_NEST_MAX]);

BPF_CALL_2(bpf_get_local_storage, struct bpf_map *, map, u64, flags)
{
	/* flags argument is not used now,
	 * but provides an ability to extend the API.
	 * verifier checks that its value is correct.
	 */
	enum bpf_cgroup_storage_type stype = cgroup_storage_type(map);
	struct bpf_cgroup_storage *storage = NULL;
	void *ptr;
	int i;

	for (i = 0; i < BPF_CGROUP_STORAGE_NEST_MAX; i++) {
		if (unlikely(this_cpu_read(bpf_cgroup_storage_info[i].task) != current))
			continue;

		storage = this_cpu_read(bpf_cgroup_storage_info[i].storage[stype]);
		break;
	}

	if (stype == BPF_CGROUP_STORAGE_SHARED)
		ptr = &READ_ONCE(storage->buf)->data[0];
	else
		ptr = this_cpu_ptr(storage->percpu_buf);

	return (unsigned long)ptr;
}

const struct bpf_func_proto bpf_get_local_storage_proto = {
	.func		= bpf_get_local_storage,
	.gpl_only	= false,
	.ret_type	= RET_PTR_TO_MAP_VALUE,
	.arg1_type	= ARG_CONST_MAP_PTR,
	.arg2_type	= ARG_ANYTHING,
};
#endif

#define BPF_STRTOX_BASE_MASK 0x1F

static int __bpf_strtoull(const char *buf, size_t buf_len, u64 flags,
			  unsigned long long *res, bool *is_negative)
{
	unsigned int base = flags & BPF_STRTOX_BASE_MASK;
	const char *cur_buf = buf;
	size_t cur_len = buf_len;
	unsigned int consumed;
	size_t val_len;
	char str[64];

	if (!buf || !buf_len || !res || !is_negative)
		return -EINVAL;

	if (base != 0 && base != 8 && base != 10 && base != 16)
		return -EINVAL;

	if (flags & ~BPF_STRTOX_BASE_MASK)
		return -EINVAL;

	while (cur_buf < buf + buf_len && isspace(*cur_buf))
		++cur_buf;

	*is_negative = (cur_buf < buf + buf_len && *cur_buf == '-');
	if (*is_negative)
		++cur_buf;

	consumed = cur_buf - buf;
	cur_len -= consumed;
	if (!cur_len)
		return -EINVAL;

	cur_len = min(cur_len, sizeof(str) - 1);
	memcpy(str, cur_buf, cur_len);
	str[cur_len] = '\0';
	cur_buf = str;

	cur_buf = _parse_integer_fixup_radix(cur_buf, &base);
	val_len = _parse_integer(cur_buf, base, res);

	if (val_len & KSTRTOX_OVERFLOW)
		return -ERANGE;

	if (val_len == 0)
		return -EINVAL;

	cur_buf += val_len;
	consumed += cur_buf - str;

	return consumed;
}

static int __bpf_strtoll(const char *buf, size_t buf_len, u64 flags,
			 long long *res)
{
	unsigned long long _res;
	bool is_negative;
	int err;

	err = __bpf_strtoull(buf, buf_len, flags, &_res, &is_negative);
	if (err < 0)
		return err;
	if (is_negative) {
		if ((long long)-_res > 0)
			return -ERANGE;
		*res = -_res;
	} else {
		if ((long long)_res < 0)
			return -ERANGE;
		*res = _res;
	}
	return err;
}

BPF_CALL_4(bpf_strtol, const char *, buf, size_t, buf_len, u64, flags,
	   long *, res)
{
	long long _res;
	int err;

	err = __bpf_strtoll(buf, buf_len, flags, &_res);
	if (err < 0)
		return err;
	if (_res != (long)_res)
		return -ERANGE;
	*res = _res;
	return err;
}

const struct bpf_func_proto bpf_strtol_proto = {
	.func		= bpf_strtol,
	.gpl_only	= false,
	.ret_type	= RET_INTEGER,
	.arg1_type	= ARG_PTR_TO_MEM,
	.arg2_type	= ARG_CONST_SIZE,
	.arg3_type	= ARG_ANYTHING,
	.arg4_type	= ARG_PTR_TO_LONG,
};

BPF_CALL_4(bpf_strtoul, const char *, buf, size_t, buf_len, u64, flags,
	   unsigned long *, res)
{
	unsigned long long _res;
	bool is_negative;
	int err;

	err = __bpf_strtoull(buf, buf_len, flags, &_res, &is_negative);
	if (err < 0)
		return err;
	if (is_negative)
		return -EINVAL;
	if (_res != (unsigned long)_res)
		return -ERANGE;
	*res = _res;
	return err;
}

const struct bpf_func_proto bpf_strtoul_proto = {
	.func		= bpf_strtoul,
	.gpl_only	= false,
	.ret_type	= RET_INTEGER,
	.arg1_type	= ARG_PTR_TO_MEM,
	.arg2_type	= ARG_CONST_SIZE,
	.arg3_type	= ARG_ANYTHING,
	.arg4_type	= ARG_PTR_TO_LONG,
};
#endif

BPF_CALL_4(bpf_get_ns_current_pid_tgid, u64, dev, u64, ino,
	   struct bpf_pidns_info *, nsdata, u32, size)
{
	struct task_struct *task = current;
	struct pid_namespace *pidns;
	int err = -EINVAL;

	if (unlikely(size != sizeof(struct bpf_pidns_info)))
		goto clear;

	if (unlikely((u64)(dev_t)dev != dev))
		goto clear;

	if (unlikely(!task))
		goto clear;

	pidns = task_active_pid_ns(task);
	if (unlikely(!pidns)) {
		err = -ENOENT;
		goto clear;
	}

	if (!ns_match(&pidns->ns, (dev_t)dev, ino))
		goto clear;

	nsdata->pid = task_pid_nr_ns(task, pidns);
	nsdata->tgid = task_tgid_nr_ns(task, pidns);
	return 0;
clear:
	memset((void *)nsdata, 0, (size_t) size);
	return err;
}

const struct bpf_func_proto bpf_get_ns_current_pid_tgid_proto = {
	.func		= bpf_get_ns_current_pid_tgid,
	.gpl_only	= false,
	.ret_type	= RET_INTEGER,
	.arg1_type	= ARG_ANYTHING,
	.arg2_type	= ARG_ANYTHING,
	.arg3_type      = ARG_PTR_TO_UNINIT_MEM,
	.arg4_type      = ARG_CONST_SIZE,
};

static const struct bpf_func_proto bpf_get_raw_smp_processor_id_proto = {
	.func		= bpf_get_raw_cpu_id,
	.gpl_only	= false,
	.ret_type	= RET_INTEGER,
};

BPF_CALL_5(bpf_event_output_data, void *, ctx, struct bpf_map *, map,
	   u64, flags, void *, data, u64, size)
{
	if (unlikely(flags & ~(BPF_F_INDEX_MASK)))
		return -EINVAL;

	return bpf_event_output(map, flags, data, size, NULL, 0, NULL);
}

const struct bpf_func_proto bpf_event_output_data_proto =  {
	.func		= bpf_event_output_data,
	.gpl_only       = true,
	.ret_type       = RET_INTEGER,
	.arg1_type      = ARG_PTR_TO_CTX,
	.arg2_type      = ARG_CONST_MAP_PTR,
	.arg3_type      = ARG_ANYTHING,
	.arg4_type      = ARG_PTR_TO_MEM,
	.arg5_type      = ARG_CONST_SIZE_OR_ZERO,
};

BPF_CALL_3(bpf_copy_from_user, void *, dst, u32, size,
	   const void __user *, user_ptr)
{
	int ret = copy_from_user(dst, user_ptr, size);

	if (unlikely(ret)) {
		memset(dst, 0, size);
		ret = -EFAULT;
	}

	return ret;
}

const struct bpf_func_proto bpf_copy_from_user_proto = {
	.func		= bpf_copy_from_user,
	.gpl_only	= false,
	.ret_type	= RET_INTEGER,
	.arg1_type	= ARG_PTR_TO_UNINIT_MEM,
	.arg2_type	= ARG_CONST_SIZE_OR_ZERO,
	.arg3_type	= ARG_ANYTHING,
};

BPF_CALL_2(bpf_per_cpu_ptr, const void *, ptr, u32, cpu)
{
	if (cpu >= nr_cpu_ids)
		return (unsigned long)NULL;

	return (unsigned long)per_cpu_ptr((const void __percpu *)ptr, cpu);
}

const struct bpf_func_proto bpf_per_cpu_ptr_proto = {
	.func		= bpf_per_cpu_ptr,
	.gpl_only	= false,
	.ret_type	= RET_PTR_TO_MEM_OR_BTF_ID_OR_NULL,
	.arg1_type	= ARG_PTR_TO_PERCPU_BTF_ID,
	.arg2_type	= ARG_ANYTHING,
};

BPF_CALL_1(bpf_this_cpu_ptr, const void *, percpu_ptr)
{
	return (unsigned long)this_cpu_ptr((const void __percpu *)percpu_ptr);
}

const struct bpf_func_proto bpf_this_cpu_ptr_proto = {
	.func		= bpf_this_cpu_ptr,
	.gpl_only	= false,
	.ret_type	= RET_PTR_TO_MEM_OR_BTF_ID,
	.arg1_type	= ARG_PTR_TO_PERCPU_BTF_ID,
};

static int bpf_trace_copy_string(char *buf, void *unsafe_ptr, char fmt_ptype,
		size_t bufsz)
{
	void __user *user_ptr = (__force void __user *)unsafe_ptr;

	buf[0] = 0;

	switch (fmt_ptype) {
	case 's':
#ifdef CONFIG_ARCH_HAS_NON_OVERLAPPING_ADDRESS_SPACE
		if ((unsigned long)unsafe_ptr < TASK_SIZE)
			return strncpy_from_user_nofault(buf, user_ptr, bufsz);
		fallthrough;
#endif
	case 'k':
		return strncpy_from_kernel_nofault(buf, unsafe_ptr, bufsz);
	case 'u':
		return strncpy_from_user_nofault(buf, user_ptr, bufsz);
	}

	return -EINVAL;
}

/* Per-cpu temp buffers used by printf-like helpers to store the bprintf binary
 * arguments representation.
 */
#define MAX_BPRINTF_BUF_LEN	512

/* Support executing three nested bprintf helper calls on a given CPU */
#define MAX_BPRINTF_NEST_LEVEL	3
struct bpf_bprintf_buffers {
	char tmp_bufs[MAX_BPRINTF_NEST_LEVEL][MAX_BPRINTF_BUF_LEN];
};
static DEFINE_PER_CPU(struct bpf_bprintf_buffers, bpf_bprintf_bufs);
static DEFINE_PER_CPU(int, bpf_bprintf_nest_level);

static int try_get_fmt_tmp_buf(char **tmp_buf)
{
	struct bpf_bprintf_buffers *bufs;
	int nest_level;

	preempt_disable();
	nest_level = this_cpu_inc_return(bpf_bprintf_nest_level);
	if (WARN_ON_ONCE(nest_level > MAX_BPRINTF_NEST_LEVEL)) {
		this_cpu_dec(bpf_bprintf_nest_level);
		preempt_enable();
		return -EBUSY;
	}
	bufs = this_cpu_ptr(&bpf_bprintf_bufs);
	*tmp_buf = bufs->tmp_bufs[nest_level - 1];

	return 0;
}

void bpf_bprintf_cleanup(void)
{
	if (this_cpu_read(bpf_bprintf_nest_level)) {
		this_cpu_dec(bpf_bprintf_nest_level);
		preempt_enable();
	}
}

/*
 * bpf_bprintf_prepare - Generic pass on format strings for bprintf-like helpers
 *
 * Returns a negative value if fmt is an invalid format string or 0 otherwise.
 *
 * This can be used in two ways:
 * - Format string verification only: when bin_args is NULL
 * - Arguments preparation: in addition to the above verification, it writes in
 *   bin_args a binary representation of arguments usable by bstr_printf where
 *   pointers from BPF have been sanitized.
 *
 * In argument preparation mode, if 0 is returned, safe temporary buffers are
 * allocated and bpf_bprintf_cleanup should be called to free them after use.
 */
int bpf_bprintf_prepare(char *fmt, u32 fmt_size, const u64 *raw_args,
			u32 **bin_args, u32 num_args)
{
	char *unsafe_ptr = NULL, *tmp_buf = NULL, *tmp_buf_end, *fmt_end;
	size_t sizeof_cur_arg, sizeof_cur_ip;
	int err, i, num_spec = 0;
	u64 cur_arg;
	char fmt_ptype, cur_ip[16], ip_spec[] = "%pXX";

	fmt_end = strnchr(fmt, fmt_size, 0);
	if (!fmt_end)
		return -EINVAL;
	fmt_size = fmt_end - fmt;

	if (bin_args) {
		if (num_args && try_get_fmt_tmp_buf(&tmp_buf))
			return -EBUSY;

		tmp_buf_end = tmp_buf + MAX_BPRINTF_BUF_LEN;
		*bin_args = (u32 *)tmp_buf;
	}

	for (i = 0; i < fmt_size; i++) {
		if ((!isprint(fmt[i]) && !isspace(fmt[i])) || !isascii(fmt[i])) {
			err = -EINVAL;
			goto out;
		}

		if (fmt[i] != '%')
			continue;

		if (fmt[i + 1] == '%') {
			i++;
			continue;
		}

		if (num_spec >= num_args) {
			err = -EINVAL;
			goto out;
		}

		/* The string is zero-terminated so if fmt[i] != 0, we can
		 * always access fmt[i + 1], in the worst case it will be a 0
		 */
		i++;

		/* skip optional "[0 +-][num]" width formatting field */
		while (fmt[i] == '0' || fmt[i] == '+'  || fmt[i] == '-' ||
		       fmt[i] == ' ')
			i++;
		if (fmt[i] >= '1' && fmt[i] <= '9') {
			i++;
			while (fmt[i] >= '0' && fmt[i] <= '9')
				i++;
		}

		if (fmt[i] == 'p') {
			sizeof_cur_arg = sizeof(long);

			if ((fmt[i + 1] == 'k' || fmt[i + 1] == 'u') &&
			    fmt[i + 2] == 's') {
				fmt_ptype = fmt[i + 1];
				i += 2;
				goto fmt_str;
			}

			if (fmt[i + 1] == 0 || isspace(fmt[i + 1]) ||
			    ispunct(fmt[i + 1]) || fmt[i + 1] == 'K' ||
			    fmt[i + 1] == 'x' || fmt[i + 1] == 's' ||
			    fmt[i + 1] == 'S') {
				/* just kernel pointers */
				if (tmp_buf)
					cur_arg = raw_args[num_spec];
				i++;
				goto nocopy_fmt;
			}

			if (fmt[i + 1] == 'B') {
				if (tmp_buf)  {
					err = snprintf(tmp_buf,
						       (tmp_buf_end - tmp_buf),
						       "%pB",
						       (void *)(long)raw_args[num_spec]);
					tmp_buf += (err + 1);
				}

				i++;
				num_spec++;
				continue;
			}

			/* only support "%pI4", "%pi4", "%pI6" and "%pi6". */
			if ((fmt[i + 1] != 'i' && fmt[i + 1] != 'I') ||
			    (fmt[i + 2] != '4' && fmt[i + 2] != '6')) {
				err = -EINVAL;
				goto out;
			}

			i += 2;
			if (!tmp_buf)
				goto nocopy_fmt;

			sizeof_cur_ip = (fmt[i] == '4') ? 4 : 16;
			if (tmp_buf_end - tmp_buf < sizeof_cur_ip) {
				err = -ENOSPC;
				goto out;
			}

			unsafe_ptr = (char *)(long)raw_args[num_spec];
			err = copy_from_kernel_nofault(cur_ip, unsafe_ptr,
						       sizeof_cur_ip);
			if (err < 0)
				memset(cur_ip, 0, sizeof_cur_ip);

			/* hack: bstr_printf expects IP addresses to be
			 * pre-formatted as strings, ironically, the easiest way
			 * to do that is to call snprintf.
			 */
			ip_spec[2] = fmt[i - 1];
			ip_spec[3] = fmt[i];
			err = snprintf(tmp_buf, tmp_buf_end - tmp_buf,
				       ip_spec, &cur_ip);

			tmp_buf += err + 1;
			num_spec++;

			continue;
		} else if (fmt[i] == 's') {
			fmt_ptype = fmt[i];
fmt_str:
			if (fmt[i + 1] != 0 &&
			    !isspace(fmt[i + 1]) &&
			    !ispunct(fmt[i + 1])) {
				err = -EINVAL;
				goto out;
			}

			if (!tmp_buf)
				goto nocopy_fmt;

			if (tmp_buf_end == tmp_buf) {
				err = -ENOSPC;
				goto out;
			}

			unsafe_ptr = (char *)(long)raw_args[num_spec];
			err = bpf_trace_copy_string(tmp_buf, unsafe_ptr,
						    fmt_ptype,
						    tmp_buf_end - tmp_buf);
			if (err < 0) {
				tmp_buf[0] = '\0';
				err = 1;
			}

			tmp_buf += err;
			num_spec++;

			continue;
		}

		sizeof_cur_arg = sizeof(int);

		if (fmt[i] == 'l') {
			sizeof_cur_arg = sizeof(long);
			i++;
		}
		if (fmt[i] == 'l') {
			sizeof_cur_arg = sizeof(long long);
			i++;
		}

		if (fmt[i] != 'i' && fmt[i] != 'd' && fmt[i] != 'u' &&
		    fmt[i] != 'x' && fmt[i] != 'X') {
			err = -EINVAL;
			goto out;
		}

		if (tmp_buf)
			cur_arg = raw_args[num_spec];
nocopy_fmt:
		if (tmp_buf) {
			tmp_buf = PTR_ALIGN(tmp_buf, sizeof(u32));
			if (tmp_buf_end - tmp_buf < sizeof_cur_arg) {
				err = -ENOSPC;
				goto out;
			}

			if (sizeof_cur_arg == 8) {
				*(u32 *)tmp_buf = *(u32 *)&cur_arg;
				*(u32 *)(tmp_buf + 4) = *((u32 *)&cur_arg + 1);
			} else {
				*(u32 *)tmp_buf = (u32)(long)cur_arg;
			}
			tmp_buf += sizeof_cur_arg;
		}
		num_spec++;
	}

	err = 0;
out:
	if (err)
		bpf_bprintf_cleanup();
	return err;
}

#define MAX_SNPRINTF_VARARGS		12

BPF_CALL_5(bpf_snprintf, char *, str, u32, str_size, char *, fmt,
	   const void *, data, u32, data_len)
{
	int err, num_args;
	u32 *bin_args;

	if (data_len % 8 || data_len > MAX_SNPRINTF_VARARGS * 8 ||
	    (data_len && !data))
		return -EINVAL;
	num_args = data_len / 8;

	/* ARG_PTR_TO_CONST_STR guarantees that fmt is zero-terminated so we
	 * can safely give an unbounded size.
	 */
	err = bpf_bprintf_prepare(fmt, UINT_MAX, data, &bin_args, num_args);
	if (err < 0)
		return err;

	err = bstr_printf(str, str_size, fmt, bin_args);

	bpf_bprintf_cleanup();

	return err + 1;
}

const struct bpf_func_proto bpf_snprintf_proto = {
	.func		= bpf_snprintf,
	.gpl_only	= true,
	.ret_type	= RET_INTEGER,
	.arg1_type	= ARG_PTR_TO_MEM_OR_NULL,
	.arg2_type	= ARG_CONST_SIZE_OR_ZERO,
	.arg3_type	= ARG_PTR_TO_CONST_STR,
	.arg4_type	= ARG_PTR_TO_MEM_OR_NULL,
	.arg5_type	= ARG_CONST_SIZE_OR_ZERO,
};

const struct bpf_func_proto bpf_get_current_task_proto __weak;
const struct bpf_func_proto bpf_probe_read_user_proto __weak;
const struct bpf_func_proto bpf_probe_read_user_str_proto __weak;
const struct bpf_func_proto bpf_probe_read_kernel_proto __weak;
const struct bpf_func_proto bpf_probe_read_kernel_str_proto __weak;

const struct bpf_func_proto *
bpf_base_func_proto(enum bpf_func_id func_id)
{
	switch (func_id) {
	case BPF_FUNC_map_lookup_elem:
		return &bpf_map_lookup_elem_proto;
	case BPF_FUNC_map_update_elem:
		return &bpf_map_update_elem_proto;
	case BPF_FUNC_map_delete_elem:
		return &bpf_map_delete_elem_proto;
	case BPF_FUNC_map_push_elem:
		return &bpf_map_push_elem_proto;
	case BPF_FUNC_map_pop_elem:
		return &bpf_map_pop_elem_proto;
	case BPF_FUNC_map_peek_elem:
		return &bpf_map_peek_elem_proto;
	case BPF_FUNC_get_prandom_u32:
		return &bpf_get_prandom_u32_proto;
	case BPF_FUNC_get_smp_processor_id:
		return &bpf_get_raw_smp_processor_id_proto;
	case BPF_FUNC_get_numa_node_id:
		return &bpf_get_numa_node_id_proto;
	case BPF_FUNC_tail_call:
		return &bpf_tail_call_proto;
	case BPF_FUNC_ktime_get_ns:
		return &bpf_ktime_get_ns_proto;
	case BPF_FUNC_ktime_get_boot_ns:
		return &bpf_ktime_get_boot_ns_proto;
	case BPF_FUNC_ktime_get_coarse_ns:
		return &bpf_ktime_get_coarse_ns_proto;
	case BPF_FUNC_ringbuf_output:
		return &bpf_ringbuf_output_proto;
	case BPF_FUNC_ringbuf_reserve:
		return &bpf_ringbuf_reserve_proto;
	case BPF_FUNC_ringbuf_submit:
		return &bpf_ringbuf_submit_proto;
	case BPF_FUNC_ringbuf_discard:
		return &bpf_ringbuf_discard_proto;
	case BPF_FUNC_ringbuf_query:
		return &bpf_ringbuf_query_proto;
	case BPF_FUNC_for_each_map_elem:
		return &bpf_for_each_map_elem_proto;
	default:
		break;
	}

	if (!bpf_capable())
		return NULL;

	switch (func_id) {
	case BPF_FUNC_spin_lock:
		return &bpf_spin_lock_proto;
	case BPF_FUNC_spin_unlock:
		return &bpf_spin_unlock_proto;
	case BPF_FUNC_jiffies64:
		return &bpf_jiffies64_proto;
	case BPF_FUNC_per_cpu_ptr:
		return &bpf_per_cpu_ptr_proto;
	case BPF_FUNC_this_cpu_ptr:
		return &bpf_this_cpu_ptr_proto;
	default:
		break;
	}

	if (!perfmon_capable())
		return NULL;

	switch (func_id) {
	case BPF_FUNC_trace_printk:
		return bpf_get_trace_printk_proto();
	case BPF_FUNC_get_current_task:
		return &bpf_get_current_task_proto;
	case BPF_FUNC_probe_read_user:
		return &bpf_probe_read_user_proto;
	case BPF_FUNC_probe_read_kernel:
		return security_locked_down(LOCKDOWN_BPF_READ) < 0 ?
		       NULL : &bpf_probe_read_kernel_proto;
	case BPF_FUNC_probe_read_user_str:
		return &bpf_probe_read_user_str_proto;
	case BPF_FUNC_probe_read_kernel_str:
		return security_locked_down(LOCKDOWN_BPF_READ) < 0 ?
		       NULL : &bpf_probe_read_kernel_str_proto;
	case BPF_FUNC_snprintf_btf:
		return &bpf_snprintf_btf_proto;
<<<<<<< HEAD
=======
	case BPF_FUNC_snprintf:
		return &bpf_snprintf_proto;
>>>>>>> 754a0abe
	default:
		return NULL;
	}
}<|MERGE_RESOLUTION|>--- conflicted
+++ resolved
@@ -1079,11 +1079,8 @@
 		       NULL : &bpf_probe_read_kernel_str_proto;
 	case BPF_FUNC_snprintf_btf:
 		return &bpf_snprintf_btf_proto;
-<<<<<<< HEAD
-=======
 	case BPF_FUNC_snprintf:
 		return &bpf_snprintf_proto;
->>>>>>> 754a0abe
 	default:
 		return NULL;
 	}
