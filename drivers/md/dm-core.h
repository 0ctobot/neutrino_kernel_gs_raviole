--- conflicted
+++ resolved
@@ -102,10 +102,6 @@
 
 	/* kobject and completion */
 	struct dm_kobject_holder kobj_holder;
-
-	int swap_bios;
-	struct semaphore swap_bios_semaphore;
-	struct mutex swap_bios_lock;
 
 	int swap_bios;
 	struct semaphore swap_bios_semaphore;
@@ -201,8 +197,6 @@
 #ifdef CONFIG_BLK_INLINE_ENCRYPTION
 	struct blk_keyslot_manager *ksm;
 #endif
-<<<<<<< HEAD
-=======
 };
 
 /*
@@ -235,7 +229,6 @@
 	struct dm_stats_aux stats_aux;
 	/* last member of dm_target_io is 'struct bio' */
 	struct dm_target_io tio;
->>>>>>> 754a0abe
 };
 
 static inline void dm_io_inc_pending(struct dm_io *io)
