--- conflicted
+++ resolved
@@ -95,13 +95,10 @@
 dm-mod-objs			+= dm-uevent.o
 endif
 
-<<<<<<< HEAD
-=======
 ifeq ($(CONFIG_BLK_DEV_ZONED),y)
 dm-mod-objs			+= dm-zone.o
 endif
 
->>>>>>> 754a0abe
 ifeq ($(CONFIG_DM_VERITY_FEC),y)
 dm-verity-objs			+= dm-verity-fec.o
 endif
