/*
 * Copyright (C) 2001, 2002 Sistina Software (UK) Limited.
 * Copyright (C) 2004-2008 Red Hat, Inc. All rights reserved.
 *
 * This file is released under the GPL.
 */

#include "dm-core.h"
#include "dm-rq.h"
#include "dm-uevent.h"

#include <linux/init.h>
#include <linux/module.h>
#include <linux/mutex.h>
#include <linux/sched/mm.h>
#include <linux/sched/signal.h>
#include <linux/blkpg.h>
#include <linux/bio.h>
#include <linux/mempool.h>
#include <linux/dax.h>
#include <linux/slab.h>
#include <linux/idr.h>
#include <linux/uio.h>
#include <linux/hdreg.h>
#include <linux/delay.h>
#include <linux/wait.h>
#include <linux/pr.h>
#include <linux/refcount.h>
#include <linux/part_stat.h>
#include <linux/blk-crypto.h>
#include <linux/keyslot-manager.h>

#define DM_MSG_PREFIX "core"

/*
 * Cookies are numeric values sent with CHANGE and REMOVE
 * uevents while resuming, removing or renaming the device.
 */
#define DM_COOKIE_ENV_VAR_NAME "DM_COOKIE"
#define DM_COOKIE_LENGTH 24

static const char *_name = DM_NAME;

static unsigned int major = 0;
static unsigned int _major = 0;

static DEFINE_IDR(_minor_idr);

static DEFINE_SPINLOCK(_minor_lock);

static void do_deferred_remove(struct work_struct *w);

static DECLARE_WORK(deferred_remove_work, do_deferred_remove);

static struct workqueue_struct *deferred_remove_workqueue;

atomic_t dm_global_event_nr = ATOMIC_INIT(0);
DECLARE_WAIT_QUEUE_HEAD(dm_global_eventq);

void dm_issue_global_event(void)
{
	atomic_inc(&dm_global_event_nr);
	wake_up(&dm_global_eventq);
}

/*
 * One of these is allocated (on-stack) per original bio.
 */
struct clone_info {
	struct dm_table *map;
	struct bio *bio;
	struct dm_io *io;
	sector_t sector;
	unsigned sector_count;
};

#define DM_TARGET_IO_BIO_OFFSET (offsetof(struct dm_target_io, clone))
#define DM_IO_BIO_OFFSET \
	(offsetof(struct dm_target_io, clone) + offsetof(struct dm_io, tio))

void *dm_per_bio_data(struct bio *bio, size_t data_size)
{
	struct dm_target_io *tio = container_of(bio, struct dm_target_io, clone);
	if (!tio->inside_dm_io)
		return (char *)bio - DM_TARGET_IO_BIO_OFFSET - data_size;
	return (char *)bio - DM_IO_BIO_OFFSET - data_size;
}
EXPORT_SYMBOL_GPL(dm_per_bio_data);

struct bio *dm_bio_from_per_bio_data(void *data, size_t data_size)
{
	struct dm_io *io = (struct dm_io *)((char *)data + data_size);
	if (io->magic == DM_IO_MAGIC)
		return (struct bio *)((char *)io + DM_IO_BIO_OFFSET);
	BUG_ON(io->magic != DM_TIO_MAGIC);
	return (struct bio *)((char *)io + DM_TARGET_IO_BIO_OFFSET);
}
EXPORT_SYMBOL_GPL(dm_bio_from_per_bio_data);

unsigned dm_bio_get_target_bio_nr(const struct bio *bio)
{
	return container_of(bio, struct dm_target_io, clone)->target_bio_nr;
}
EXPORT_SYMBOL_GPL(dm_bio_get_target_bio_nr);

#define MINOR_ALLOCED ((void *)-1)

#define DM_NUMA_NODE NUMA_NO_NODE
static int dm_numa_node = DM_NUMA_NODE;

#define DEFAULT_SWAP_BIOS	(8 * 1048576 / PAGE_SIZE)
static int swap_bios = DEFAULT_SWAP_BIOS;
static int get_swap_bios(void)
{
	int latch = READ_ONCE(swap_bios);
	if (unlikely(latch <= 0))
		latch = DEFAULT_SWAP_BIOS;
	return latch;
}

/*
 * For mempools pre-allocation at the table loading time.
 */
struct dm_md_mempools {
	struct bio_set bs;
	struct bio_set io_bs;
};

struct table_device {
	struct list_head list;
	refcount_t count;
	struct dm_dev dm_dev;
};

/*
 * Bio-based DM's mempools' reserved IOs set by the user.
 */
#define RESERVED_BIO_BASED_IOS		16
static unsigned reserved_bio_based_ios = RESERVED_BIO_BASED_IOS;

static int __dm_get_module_param_int(int *module_param, int min, int max)
{
	int param = READ_ONCE(*module_param);
	int modified_param = 0;
	bool modified = true;

	if (param < min)
		modified_param = min;
	else if (param > max)
		modified_param = max;
	else
		modified = false;

	if (modified) {
		(void)cmpxchg(module_param, param, modified_param);
		param = modified_param;
	}

	return param;
}

unsigned __dm_get_module_param(unsigned *module_param,
			       unsigned def, unsigned max)
{
	unsigned param = READ_ONCE(*module_param);
	unsigned modified_param = 0;

	if (!param)
		modified_param = def;
	else if (param > max)
		modified_param = max;

	if (modified_param) {
		(void)cmpxchg(module_param, param, modified_param);
		param = modified_param;
	}

	return param;
}

unsigned dm_get_reserved_bio_based_ios(void)
{
	return __dm_get_module_param(&reserved_bio_based_ios,
				     RESERVED_BIO_BASED_IOS, DM_RESERVED_MAX_IOS);
}
EXPORT_SYMBOL_GPL(dm_get_reserved_bio_based_ios);

static unsigned dm_get_numa_node(void)
{
	return __dm_get_module_param_int(&dm_numa_node,
					 DM_NUMA_NODE, num_online_nodes() - 1);
}

static int __init local_init(void)
{
	int r;

	r = dm_uevent_init();
	if (r)
		return r;

	deferred_remove_workqueue = alloc_workqueue("kdmremove", WQ_UNBOUND, 1);
	if (!deferred_remove_workqueue) {
		r = -ENOMEM;
		goto out_uevent_exit;
	}

	_major = major;
	r = register_blkdev(_major, _name);
	if (r < 0)
		goto out_free_workqueue;

	if (!_major)
		_major = r;

	return 0;

out_free_workqueue:
	destroy_workqueue(deferred_remove_workqueue);
out_uevent_exit:
	dm_uevent_exit();

	return r;
}

static void local_exit(void)
{
	flush_scheduled_work();
	destroy_workqueue(deferred_remove_workqueue);

	unregister_blkdev(_major, _name);
	dm_uevent_exit();

	_major = 0;

	DMINFO("cleaned up");
}

static int (*_inits[])(void) __initdata = {
	local_init,
	dm_target_init,
	dm_linear_init,
	dm_stripe_init,
	dm_io_init,
	dm_kcopyd_init,
	dm_interface_init,
	dm_statistics_init,
};

static void (*_exits[])(void) = {
	local_exit,
	dm_target_exit,
	dm_linear_exit,
	dm_stripe_exit,
	dm_io_exit,
	dm_kcopyd_exit,
	dm_interface_exit,
	dm_statistics_exit,
};

static int __init dm_init(void)
{
	const int count = ARRAY_SIZE(_inits);

	int r, i;

	for (i = 0; i < count; i++) {
		r = _inits[i]();
		if (r)
			goto bad;
	}

	return 0;

      bad:
	while (i--)
		_exits[i]();

	return r;
}

static void __exit dm_exit(void)
{
	int i = ARRAY_SIZE(_exits);

	while (i--)
		_exits[i]();

	/*
	 * Should be empty by this point.
	 */
	idr_destroy(&_minor_idr);
}

/*
 * Block device functions
 */
int dm_deleting_md(struct mapped_device *md)
{
	return test_bit(DMF_DELETING, &md->flags);
}

static int dm_blk_open(struct block_device *bdev, fmode_t mode)
{
	struct mapped_device *md;

	spin_lock(&_minor_lock);

	md = bdev->bd_disk->private_data;
	if (!md)
		goto out;

	if (test_bit(DMF_FREEING, &md->flags) ||
	    dm_deleting_md(md)) {
		md = NULL;
		goto out;
	}

	dm_get(md);
	atomic_inc(&md->open_count);
out:
	spin_unlock(&_minor_lock);

	return md ? 0 : -ENXIO;
}

static void dm_blk_close(struct gendisk *disk, fmode_t mode)
{
	struct mapped_device *md;

	spin_lock(&_minor_lock);

	md = disk->private_data;
	if (WARN_ON(!md))
		goto out;

	if (atomic_dec_and_test(&md->open_count) &&
	    (test_bit(DMF_DEFERRED_REMOVE, &md->flags)))
		queue_work(deferred_remove_workqueue, &deferred_remove_work);

	dm_put(md);
out:
	spin_unlock(&_minor_lock);
}

int dm_open_count(struct mapped_device *md)
{
	return atomic_read(&md->open_count);
}

/*
 * Guarantees nothing is using the device before it's deleted.
 */
int dm_lock_for_deletion(struct mapped_device *md, bool mark_deferred, bool only_deferred)
{
	int r = 0;

	spin_lock(&_minor_lock);

	if (dm_open_count(md)) {
		r = -EBUSY;
		if (mark_deferred)
			set_bit(DMF_DEFERRED_REMOVE, &md->flags);
	} else if (only_deferred && !test_bit(DMF_DEFERRED_REMOVE, &md->flags))
		r = -EEXIST;
	else
		set_bit(DMF_DELETING, &md->flags);

	spin_unlock(&_minor_lock);

	return r;
}

int dm_cancel_deferred_remove(struct mapped_device *md)
{
	int r = 0;

	spin_lock(&_minor_lock);

	if (test_bit(DMF_DELETING, &md->flags))
		r = -EBUSY;
	else
		clear_bit(DMF_DEFERRED_REMOVE, &md->flags);

	spin_unlock(&_minor_lock);

	return r;
}

static void do_deferred_remove(struct work_struct *w)
{
	dm_deferred_remove();
}

static int dm_blk_getgeo(struct block_device *bdev, struct hd_geometry *geo)
{
	struct mapped_device *md = bdev->bd_disk->private_data;

	return dm_get_geometry(md, geo);
}

static int dm_prepare_ioctl(struct mapped_device *md, int *srcu_idx,
			    struct block_device **bdev)
{
	struct dm_target *tgt;
	struct dm_table *map;
	int r;

retry:
	r = -ENOTTY;
	map = dm_get_live_table(md, srcu_idx);
	if (!map || !dm_table_get_size(map))
		return r;

	/* We only support devices that have a single target */
	if (dm_table_get_num_targets(map) != 1)
		return r;

	tgt = dm_table_get_target(map, 0);
	if (!tgt->type->prepare_ioctl)
		return r;

	if (dm_suspended_md(md))
		return -EAGAIN;

	r = tgt->type->prepare_ioctl(tgt, bdev);
	if (r == -ENOTCONN && !fatal_signal_pending(current)) {
		dm_put_live_table(md, *srcu_idx);
		msleep(10);
		goto retry;
	}

	return r;
}

static void dm_unprepare_ioctl(struct mapped_device *md, int srcu_idx)
{
	dm_put_live_table(md, srcu_idx);
}

static int dm_blk_ioctl(struct block_device *bdev, fmode_t mode,
			unsigned int cmd, unsigned long arg)
{
	struct mapped_device *md = bdev->bd_disk->private_data;
	int r, srcu_idx;

	r = dm_prepare_ioctl(md, &srcu_idx, &bdev);
	if (r < 0)
		goto out;

	if (r > 0) {
		/*
		 * Target determined this ioctl is being issued against a
		 * subset of the parent bdev; require extra privileges.
		 */
		if (!capable(CAP_SYS_RAWIO)) {
			DMDEBUG_LIMIT(
	"%s: sending ioctl %x to DM device without required privilege.",
				current->comm, cmd);
			r = -ENOIOCTLCMD;
			goto out;
		}
	}

	if (!bdev->bd_disk->fops->ioctl)
		r = -ENOTTY;
	else
		r = bdev->bd_disk->fops->ioctl(bdev, mode, cmd, arg);
out:
	dm_unprepare_ioctl(md, srcu_idx);
	return r;
}

u64 dm_start_time_ns_from_clone(struct bio *bio)
{
	struct dm_target_io *tio = container_of(bio, struct dm_target_io, clone);
	struct dm_io *io = tio->io;

	return jiffies_to_nsecs(io->start_time);
}
EXPORT_SYMBOL_GPL(dm_start_time_ns_from_clone);

static void start_io_acct(struct dm_io *io)
{
	struct mapped_device *md = io->md;
	struct bio *bio = io->orig_bio;

	io->start_time = bio_start_io_acct(bio);
	if (unlikely(dm_stats_used(&md->stats)))
		dm_stats_account_io(&md->stats, bio_data_dir(bio),
				    bio->bi_iter.bi_sector, bio_sectors(bio),
				    false, 0, &io->stats_aux);
}

static void end_io_acct(struct dm_io *io)
{
	struct mapped_device *md = io->md;
	struct bio *bio = io->orig_bio;
	unsigned long duration = jiffies - io->start_time;

	bio_end_io_acct(bio, io->start_time);

	if (unlikely(dm_stats_used(&md->stats)))
		dm_stats_account_io(&md->stats, bio_data_dir(bio),
				    bio->bi_iter.bi_sector, bio_sectors(bio),
				    true, duration, &io->stats_aux);

	/* nudge anyone waiting on suspend queue */
	if (unlikely(wq_has_sleeper(&md->wait)))
		wake_up(&md->wait);
}

static struct dm_io *alloc_io(struct mapped_device *md, struct bio *bio)
{
	struct dm_io *io;
	struct dm_target_io *tio;
	struct bio *clone;

	clone = bio_alloc_bioset(GFP_NOIO, 0, &md->io_bs);
	if (!clone)
		return NULL;

	tio = container_of(clone, struct dm_target_io, clone);
	tio->inside_dm_io = true;
	tio->io = NULL;

	io = container_of(tio, struct dm_io, tio);
	io->magic = DM_IO_MAGIC;
	io->status = 0;
	atomic_set(&io->io_count, 1);
	io->orig_bio = bio;
	io->md = md;
	spin_lock_init(&io->endio_lock);

	start_io_acct(io);

	return io;
}

static void free_io(struct mapped_device *md, struct dm_io *io)
{
	bio_put(&io->tio.clone);
}

static struct dm_target_io *alloc_tio(struct clone_info *ci, struct dm_target *ti,
				      unsigned target_bio_nr, gfp_t gfp_mask)
{
	struct dm_target_io *tio;

	if (!ci->io->tio.io) {
		/* the dm_target_io embedded in ci->io is available */
		tio = &ci->io->tio;
	} else {
		struct bio *clone = bio_alloc_bioset(gfp_mask, 0, &ci->io->md->bs);
		if (!clone)
			return NULL;

		tio = container_of(clone, struct dm_target_io, clone);
		tio->inside_dm_io = false;
	}

	tio->magic = DM_TIO_MAGIC;
	tio->io = ci->io;
	tio->ti = ti;
	tio->target_bio_nr = target_bio_nr;

	return tio;
}

static void free_tio(struct dm_target_io *tio)
{
	if (tio->inside_dm_io)
		return;
	bio_put(&tio->clone);
}

/*
 * Add the bio to the list of deferred io.
 */
static void queue_io(struct mapped_device *md, struct bio *bio)
{
	unsigned long flags;

	spin_lock_irqsave(&md->deferred_lock, flags);
	bio_list_add(&md->deferred, bio);
	spin_unlock_irqrestore(&md->deferred_lock, flags);
	queue_work(md->wq, &md->work);
}

/*
 * Everyone (including functions in this file), should use this
 * function to access the md->map field, and make sure they call
 * dm_put_live_table() when finished.
 */
struct dm_table *dm_get_live_table(struct mapped_device *md, int *srcu_idx) __acquires(md->io_barrier)
{
	*srcu_idx = srcu_read_lock(&md->io_barrier);

	return srcu_dereference(md->map, &md->io_barrier);
}

void dm_put_live_table(struct mapped_device *md, int srcu_idx) __releases(md->io_barrier)
{
	srcu_read_unlock(&md->io_barrier, srcu_idx);
}

void dm_sync_table(struct mapped_device *md)
{
	synchronize_srcu(&md->io_barrier);
	synchronize_rcu_expedited();
}

/*
 * A fast alternative to dm_get_live_table/dm_put_live_table.
 * The caller must not block between these two functions.
 */
static struct dm_table *dm_get_live_table_fast(struct mapped_device *md) __acquires(RCU)
{
	rcu_read_lock();
	return rcu_dereference(md->map);
}

static void dm_put_live_table_fast(struct mapped_device *md) __releases(RCU)
{
	rcu_read_unlock();
}

static char *_dm_claim_ptr = "I belong to device-mapper";

/*
 * Open a table device so we can use it as a map destination.
 */
static int open_table_device(struct table_device *td, dev_t dev,
			     struct mapped_device *md)
{
	struct block_device *bdev;

	int r;

	BUG_ON(td->dm_dev.bdev);

	bdev = blkdev_get_by_dev(dev, td->dm_dev.mode | FMODE_EXCL, _dm_claim_ptr);
	if (IS_ERR(bdev))
		return PTR_ERR(bdev);

	r = bd_link_disk_holder(bdev, dm_disk(md));
	if (r) {
		blkdev_put(bdev, td->dm_dev.mode | FMODE_EXCL);
		return r;
	}

	td->dm_dev.bdev = bdev;
	td->dm_dev.dax_dev = dax_get_by_host(bdev->bd_disk->disk_name);
	return 0;
}

/*
 * Close a table device that we've been using.
 */
static void close_table_device(struct table_device *td, struct mapped_device *md)
{
	if (!td->dm_dev.bdev)
		return;

	bd_unlink_disk_holder(td->dm_dev.bdev, dm_disk(md));
	blkdev_put(td->dm_dev.bdev, td->dm_dev.mode | FMODE_EXCL);
	put_dax(td->dm_dev.dax_dev);
	td->dm_dev.bdev = NULL;
	td->dm_dev.dax_dev = NULL;
}

static struct table_device *find_table_device(struct list_head *l, dev_t dev,
					      fmode_t mode)
{
	struct table_device *td;

	list_for_each_entry(td, l, list)
		if (td->dm_dev.bdev->bd_dev == dev && td->dm_dev.mode == mode)
			return td;

	return NULL;
}

int dm_get_table_device(struct mapped_device *md, dev_t dev, fmode_t mode,
			struct dm_dev **result)
{
	int r;
	struct table_device *td;

	mutex_lock(&md->table_devices_lock);
	td = find_table_device(&md->table_devices, dev, mode);
	if (!td) {
		td = kmalloc_node(sizeof(*td), GFP_KERNEL, md->numa_node_id);
		if (!td) {
			mutex_unlock(&md->table_devices_lock);
			return -ENOMEM;
		}

		td->dm_dev.mode = mode;
		td->dm_dev.bdev = NULL;

		if ((r = open_table_device(td, dev, md))) {
			mutex_unlock(&md->table_devices_lock);
			kfree(td);
			return r;
		}

		format_dev_t(td->dm_dev.name, dev);

		refcount_set(&td->count, 1);
		list_add(&td->list, &md->table_devices);
	} else {
		refcount_inc(&td->count);
	}
	mutex_unlock(&md->table_devices_lock);

	*result = &td->dm_dev;
	return 0;
}

void dm_put_table_device(struct mapped_device *md, struct dm_dev *d)
{
	struct table_device *td = container_of(d, struct table_device, dm_dev);

	mutex_lock(&md->table_devices_lock);
	if (refcount_dec_and_test(&td->count)) {
		close_table_device(td, md);
		list_del(&td->list);
		kfree(td);
	}
	mutex_unlock(&md->table_devices_lock);
}

static void free_table_devices(struct list_head *devices)
{
	struct list_head *tmp, *next;

	list_for_each_safe(tmp, next, devices) {
		struct table_device *td = list_entry(tmp, struct table_device, list);

		DMWARN("dm_destroy: %s still exists with %d references",
		       td->dm_dev.name, refcount_read(&td->count));
		kfree(td);
	}
}

/*
 * Get the geometry associated with a dm device
 */
int dm_get_geometry(struct mapped_device *md, struct hd_geometry *geo)
{
	*geo = md->geometry;

	return 0;
}

/*
 * Set the geometry of a device.
 */
int dm_set_geometry(struct mapped_device *md, struct hd_geometry *geo)
{
	sector_t sz = (sector_t)geo->cylinders * geo->heads * geo->sectors;

	if (geo->start > sz) {
		DMWARN("Start sector is beyond the geometry limits.");
		return -EINVAL;
	}

	md->geometry = *geo;

	return 0;
}

static int __noflush_suspending(struct mapped_device *md)
{
	return test_bit(DMF_NOFLUSH_SUSPENDING, &md->flags);
}

/*
 * Decrements the number of outstanding ios that a bio has been
 * cloned into, completing the original io if necc.
 */
void dm_io_dec_pending(struct dm_io *io, blk_status_t error)
{
	unsigned long flags;
	blk_status_t io_error;
	struct bio *bio;
	struct mapped_device *md = io->md;

	/* Push-back supersedes any I/O errors */
	if (unlikely(error)) {
		spin_lock_irqsave(&io->endio_lock, flags);
		if (!(io->status == BLK_STS_DM_REQUEUE && __noflush_suspending(md)))
			io->status = error;
		spin_unlock_irqrestore(&io->endio_lock, flags);
	}

	if (atomic_dec_and_test(&io->io_count)) {
		bio = io->orig_bio;
		if (io->status == BLK_STS_DM_REQUEUE) {
			/*
			 * Target requested pushing back the I/O.
			 */
			spin_lock_irqsave(&md->deferred_lock, flags);
			if (__noflush_suspending(md) &&
			    !WARN_ON_ONCE(dm_is_zone_write(md, bio))) {
				/* NOTE early return due to BLK_STS_DM_REQUEUE below */
				bio_list_add_head(&md->deferred, bio);
			} else {
				/*
				 * noflush suspend was interrupted or this is
				 * a write to a zoned target.
				 */
				io->status = BLK_STS_IOERR;
			}
			spin_unlock_irqrestore(&md->deferred_lock, flags);
		}

		io_error = io->status;
		end_io_acct(io);
		free_io(md, io);

		if (io_error == BLK_STS_DM_REQUEUE)
			return;

		if ((bio->bi_opf & REQ_PREFLUSH) && bio->bi_iter.bi_size) {
			/*
			 * Preflush done for flush with data, reissue
			 * without REQ_PREFLUSH.
			 */
			bio->bi_opf &= ~REQ_PREFLUSH;
			queue_io(md, bio);
		} else {
			/* done with normal IO or empty flush */
			if (io_error)
				bio->bi_status = io_error;
			bio_endio(bio);
		}
	}
}

void disable_discard(struct mapped_device *md)
{
	struct queue_limits *limits = dm_get_queue_limits(md);

	/* device doesn't really support DISCARD, disable it */
	limits->max_discard_sectors = 0;
	blk_queue_flag_clear(QUEUE_FLAG_DISCARD, md->queue);
}

void disable_write_same(struct mapped_device *md)
{
	struct queue_limits *limits = dm_get_queue_limits(md);

	/* device doesn't really support WRITE SAME, disable it */
	limits->max_write_same_sectors = 0;
}

void disable_write_zeroes(struct mapped_device *md)
{
	struct queue_limits *limits = dm_get_queue_limits(md);

	/* device doesn't really support WRITE ZEROES, disable it */
	limits->max_write_zeroes_sectors = 0;
}

static bool swap_bios_limit(struct dm_target *ti, struct bio *bio)
{
	return unlikely((bio->bi_opf & REQ_SWAP) != 0) && unlikely(ti->limit_swap_bios);
}

static void clone_endio(struct bio *bio)
{
	blk_status_t error = bio->bi_status;
	struct dm_target_io *tio = container_of(bio, struct dm_target_io, clone);
	struct dm_io *io = tio->io;
	struct mapped_device *md = tio->io->md;
	dm_endio_fn endio = tio->ti->type->end_io;
	struct request_queue *q = bio->bi_bdev->bd_disk->queue;

	if (unlikely(error == BLK_STS_TARGET)) {
		if (bio_op(bio) == REQ_OP_DISCARD &&
		    !q->limits.max_discard_sectors)
			disable_discard(md);
		else if (bio_op(bio) == REQ_OP_WRITE_SAME &&
			 !q->limits.max_write_same_sectors)
			disable_write_same(md);
		else if (bio_op(bio) == REQ_OP_WRITE_ZEROES &&
			 !q->limits.max_write_zeroes_sectors)
			disable_write_zeroes(md);
	}

	if (blk_queue_is_zoned(q))
		dm_zone_endio(io, bio);

	if (endio) {
		int r = endio(tio->ti, bio, &error);
		switch (r) {
		case DM_ENDIO_REQUEUE:
			/*
			 * Requeuing writes to a sequential zone of a zoned
			 * target will break the sequential write pattern:
			 * fail such IO.
			 */
			if (WARN_ON_ONCE(dm_is_zone_write(md, bio)))
				error = BLK_STS_IOERR;
			else
				error = BLK_STS_DM_REQUEUE;
			fallthrough;
		case DM_ENDIO_DONE:
			break;
		case DM_ENDIO_INCOMPLETE:
			/* The target will handle the io */
			return;
		default:
			DMWARN("unimplemented target endio return value: %d", r);
			BUG();
		}
	}

	if (unlikely(swap_bios_limit(tio->ti, bio))) {
		struct mapped_device *md = io->md;
		up(&md->swap_bios_semaphore);
	}

	free_tio(tio);
	dm_io_dec_pending(io, error);
}

/*
 * Return maximum size of I/O possible at the supplied sector up to the current
 * target boundary.
 */
static inline sector_t max_io_len_target_boundary(struct dm_target *ti,
						  sector_t target_offset)
{
	return ti->len - target_offset;
}

static sector_t max_io_len(struct dm_target *ti, sector_t sector)
{
	sector_t target_offset = dm_target_offset(ti, sector);
	sector_t len = max_io_len_target_boundary(ti, target_offset);
	sector_t max_len;

	/*
	 * Does the target need to split IO even further?
	 * - varied (per target) IO splitting is a tenet of DM; this
	 *   explains why stacked chunk_sectors based splitting via
	 *   blk_max_size_offset() isn't possible here. So pass in
	 *   ti->max_io_len to override stacked chunk_sectors.
	 */
	if (ti->max_io_len) {
		max_len = blk_max_size_offset(ti->table->md->queue,
					      target_offset, ti->max_io_len);
		if (len > max_len)
			len = max_len;
	}

	return len;
}

int dm_set_target_max_io_len(struct dm_target *ti, sector_t len)
{
	if (len > UINT_MAX) {
		DMERR("Specified maximum size of target IO (%llu) exceeds limit (%u)",
		      (unsigned long long)len, UINT_MAX);
		ti->error = "Maximum size of target IO is too large";
		return -EINVAL;
	}

	ti->max_io_len = (uint32_t) len;

	return 0;
}
EXPORT_SYMBOL_GPL(dm_set_target_max_io_len);

static struct dm_target *dm_dax_get_live_target(struct mapped_device *md,
						sector_t sector, int *srcu_idx)
	__acquires(md->io_barrier)
{
	struct dm_table *map;
	struct dm_target *ti;

	map = dm_get_live_table(md, srcu_idx);
	if (!map)
		return NULL;

	ti = dm_table_find_target(map, sector);
	if (!ti)
		return NULL;

	return ti;
}

static long dm_dax_direct_access(struct dax_device *dax_dev, pgoff_t pgoff,
				 long nr_pages, void **kaddr, pfn_t *pfn)
{
	struct mapped_device *md = dax_get_private(dax_dev);
	sector_t sector = pgoff * PAGE_SECTORS;
	struct dm_target *ti;
	long len, ret = -EIO;
	int srcu_idx;

	ti = dm_dax_get_live_target(md, sector, &srcu_idx);

	if (!ti)
		goto out;
	if (!ti->type->direct_access)
		goto out;
	len = max_io_len(ti, sector) / PAGE_SECTORS;
	if (len < 1)
		goto out;
	nr_pages = min(len, nr_pages);
	ret = ti->type->direct_access(ti, pgoff, nr_pages, kaddr, pfn);

 out:
	dm_put_live_table(md, srcu_idx);

	return ret;
}

static bool dm_dax_supported(struct dax_device *dax_dev, struct block_device *bdev,
		int blocksize, sector_t start, sector_t len)
{
	struct mapped_device *md = dax_get_private(dax_dev);
	struct dm_table *map;
	bool ret = false;
	int srcu_idx;

	map = dm_get_live_table(md, &srcu_idx);
	if (!map)
		goto out;

	ret = dm_table_supports_dax(map, device_not_dax_capable, &blocksize);

out:
	dm_put_live_table(md, srcu_idx);

	return ret;
}

static size_t dm_dax_copy_from_iter(struct dax_device *dax_dev, pgoff_t pgoff,
				    void *addr, size_t bytes, struct iov_iter *i)
{
	struct mapped_device *md = dax_get_private(dax_dev);
	sector_t sector = pgoff * PAGE_SECTORS;
	struct dm_target *ti;
	long ret = 0;
	int srcu_idx;

	ti = dm_dax_get_live_target(md, sector, &srcu_idx);

	if (!ti)
		goto out;
	if (!ti->type->dax_copy_from_iter) {
		ret = copy_from_iter(addr, bytes, i);
		goto out;
	}
	ret = ti->type->dax_copy_from_iter(ti, pgoff, addr, bytes, i);
 out:
	dm_put_live_table(md, srcu_idx);

	return ret;
}

static size_t dm_dax_copy_to_iter(struct dax_device *dax_dev, pgoff_t pgoff,
		void *addr, size_t bytes, struct iov_iter *i)
{
	struct mapped_device *md = dax_get_private(dax_dev);
	sector_t sector = pgoff * PAGE_SECTORS;
	struct dm_target *ti;
	long ret = 0;
	int srcu_idx;

	ti = dm_dax_get_live_target(md, sector, &srcu_idx);

	if (!ti)
		goto out;
	if (!ti->type->dax_copy_to_iter) {
		ret = copy_to_iter(addr, bytes, i);
		goto out;
	}
	ret = ti->type->dax_copy_to_iter(ti, pgoff, addr, bytes, i);
 out:
	dm_put_live_table(md, srcu_idx);

	return ret;
}

static int dm_dax_zero_page_range(struct dax_device *dax_dev, pgoff_t pgoff,
				  size_t nr_pages)
{
	struct mapped_device *md = dax_get_private(dax_dev);
	sector_t sector = pgoff * PAGE_SECTORS;
	struct dm_target *ti;
	int ret = -EIO;
	int srcu_idx;

	ti = dm_dax_get_live_target(md, sector, &srcu_idx);

	if (!ti)
		goto out;
	if (WARN_ON(!ti->type->dax_zero_page_range)) {
		/*
		 * ->zero_page_range() is mandatory dax operation. If we are
		 *  here, something is wrong.
		 */
		goto out;
	}
	ret = ti->type->dax_zero_page_range(ti, pgoff, nr_pages);
 out:
	dm_put_live_table(md, srcu_idx);

	return ret;
}

/*
 * A target may call dm_accept_partial_bio only from the map routine.  It is
 * allowed for all bio types except REQ_PREFLUSH, REQ_OP_ZONE_* zone management
 * operations and REQ_OP_ZONE_APPEND (zone append writes).
 *
 * dm_accept_partial_bio informs the dm that the target only wants to process
 * additional n_sectors sectors of the bio and the rest of the data should be
 * sent in a next bio.
 *
 * A diagram that explains the arithmetics:
 * +--------------------+---------------+-------+
 * |         1          |       2       |   3   |
 * +--------------------+---------------+-------+
 *
 * <-------------- *tio->len_ptr --------------->
 *                      <------- bi_size ------->
 *                      <-- n_sectors -->
 *
 * Region 1 was already iterated over with bio_advance or similar function.
 *	(it may be empty if the target doesn't use bio_advance)
 * Region 2 is the remaining bio size that the target wants to process.
 *	(it may be empty if region 1 is non-empty, although there is no reason
 *	 to make it empty)
 * The target requires that region 3 is to be sent in the next bio.
 *
 * If the target wants to receive multiple copies of the bio (via num_*bios, etc),
 * the partially processed part (the sum of regions 1+2) must be the same for all
 * copies of the bio.
 */
void dm_accept_partial_bio(struct bio *bio, unsigned n_sectors)
{
	struct dm_target_io *tio = container_of(bio, struct dm_target_io, clone);
	unsigned bi_size = bio->bi_iter.bi_size >> SECTOR_SHIFT;

	BUG_ON(bio->bi_opf & REQ_PREFLUSH);
	BUG_ON(op_is_zone_mgmt(bio_op(bio)));
	BUG_ON(bio_op(bio) == REQ_OP_ZONE_APPEND);
	BUG_ON(bi_size > *tio->len_ptr);
	BUG_ON(n_sectors > bi_size);

	*tio->len_ptr -= bi_size - n_sectors;
	bio->bi_iter.bi_size = n_sectors << SECTOR_SHIFT;
}
EXPORT_SYMBOL_GPL(dm_accept_partial_bio);

static noinline void __set_swap_bios_limit(struct mapped_device *md, int latch)
{
	mutex_lock(&md->swap_bios_lock);
	while (latch < md->swap_bios) {
		cond_resched();
		down(&md->swap_bios_semaphore);
		md->swap_bios--;
	}
	while (latch > md->swap_bios) {
		cond_resched();
		up(&md->swap_bios_semaphore);
		md->swap_bios++;
	}
	mutex_unlock(&md->swap_bios_lock);
}

static blk_qc_t __map_bio(struct dm_target_io *tio)
{
	int r;
	sector_t sector;
	struct bio *clone = &tio->clone;
	struct dm_io *io = tio->io;
	struct dm_target *ti = tio->ti;
	blk_qc_t ret = BLK_QC_T_NONE;

	clone->bi_end_io = clone_endio;

	/*
	 * Map the clone.  If r == 0 we don't need to do
	 * anything, the target has assumed ownership of
	 * this io.
	 */
	dm_io_inc_pending(io);
	sector = clone->bi_iter.bi_sector;

	if (unlikely(swap_bios_limit(ti, clone))) {
		struct mapped_device *md = io->md;
		int latch = get_swap_bios();
		if (unlikely(latch != md->swap_bios))
			__set_swap_bios_limit(md, latch);
		down(&md->swap_bios_semaphore);
	}

<<<<<<< HEAD
	r = ti->type->map(ti, clone);
=======
	/*
	 * Check if the IO needs a special mapping due to zone append emulation
	 * on zoned target. In this case, dm_zone_map_bio() calls the target
	 * map operation.
	 */
	if (dm_emulate_zone_append(io->md))
		r = dm_zone_map_bio(tio);
	else
		r = ti->type->map(ti, clone);

>>>>>>> 754a0abe
	switch (r) {
	case DM_MAPIO_SUBMITTED:
		break;
	case DM_MAPIO_REMAPPED:
		/* the bio has been remapped so dispatch it */
		trace_block_bio_remap(clone, bio_dev(io->orig_bio), sector);
		ret = submit_bio_noacct(clone);
		break;
	case DM_MAPIO_KILL:
		if (unlikely(swap_bios_limit(ti, clone))) {
			struct mapped_device *md = io->md;
			up(&md->swap_bios_semaphore);
		}
		free_tio(tio);
		dm_io_dec_pending(io, BLK_STS_IOERR);
		break;
	case DM_MAPIO_REQUEUE:
		if (unlikely(swap_bios_limit(ti, clone))) {
			struct mapped_device *md = io->md;
			up(&md->swap_bios_semaphore);
		}
		free_tio(tio);
		dm_io_dec_pending(io, BLK_STS_DM_REQUEUE);
		break;
	default:
		DMWARN("unimplemented target map return value: %d", r);
		BUG();
	}

	return ret;
}

static void bio_setup_sector(struct bio *bio, sector_t sector, unsigned len)
{
	bio->bi_iter.bi_sector = sector;
	bio->bi_iter.bi_size = to_bytes(len);
}

/*
 * Creates a bio that consists of range of complete bvecs.
 */
static int clone_bio(struct dm_target_io *tio, struct bio *bio,
		     sector_t sector, unsigned len)
{
	struct bio *clone = &tio->clone;
	int r;

	__bio_clone_fast(clone, bio);

	r = bio_crypt_clone(clone, bio, GFP_NOIO);
	if (r < 0)
		return r;

	if (bio_integrity(bio)) {
		if (unlikely(!dm_target_has_integrity(tio->ti->type) &&
			     !dm_target_passes_integrity(tio->ti->type))) {
			DMWARN("%s: the target %s doesn't support integrity data.",
				dm_device_name(tio->io->md),
				tio->ti->type->name);
			return -EIO;
		}

		r = bio_integrity_clone(clone, bio, GFP_NOIO);
		if (r < 0)
			return r;
	}

	bio_advance(clone, to_bytes(sector - clone->bi_iter.bi_sector));
	clone->bi_iter.bi_size = to_bytes(len);

	if (bio_integrity(bio))
		bio_integrity_trim(clone);

	return 0;
}

static void alloc_multiple_bios(struct bio_list *blist, struct clone_info *ci,
				struct dm_target *ti, unsigned num_bios)
{
	struct dm_target_io *tio;
	int try;

	if (!num_bios)
		return;

	if (num_bios == 1) {
		tio = alloc_tio(ci, ti, 0, GFP_NOIO);
		bio_list_add(blist, &tio->clone);
		return;
	}

	for (try = 0; try < 2; try++) {
		int bio_nr;
		struct bio *bio;

		if (try)
			mutex_lock(&ci->io->md->table_devices_lock);
		for (bio_nr = 0; bio_nr < num_bios; bio_nr++) {
			tio = alloc_tio(ci, ti, bio_nr, try ? GFP_NOIO : GFP_NOWAIT);
			if (!tio)
				break;

			bio_list_add(blist, &tio->clone);
		}
		if (try)
			mutex_unlock(&ci->io->md->table_devices_lock);
		if (bio_nr == num_bios)
			return;

		while ((bio = bio_list_pop(blist))) {
			tio = container_of(bio, struct dm_target_io, clone);
			free_tio(tio);
		}
	}
}

static blk_qc_t __clone_and_map_simple_bio(struct clone_info *ci,
					   struct dm_target_io *tio, unsigned *len)
{
	struct bio *clone = &tio->clone;

	tio->len_ptr = len;

	__bio_clone_fast(clone, ci->bio);
	if (len)
		bio_setup_sector(clone, ci->sector, *len);

	return __map_bio(tio);
}

static void __send_duplicate_bios(struct clone_info *ci, struct dm_target *ti,
				  unsigned num_bios, unsigned *len)
{
	struct bio_list blist = BIO_EMPTY_LIST;
	struct bio *bio;
	struct dm_target_io *tio;

	alloc_multiple_bios(&blist, ci, ti, num_bios);

	while ((bio = bio_list_pop(&blist))) {
		tio = container_of(bio, struct dm_target_io, clone);
		(void) __clone_and_map_simple_bio(ci, tio, len);
	}
}

static int __send_empty_flush(struct clone_info *ci)
{
	unsigned target_nr = 0;
	struct dm_target *ti;
	struct bio flush_bio;

	/*
	 * Use an on-stack bio for this, it's safe since we don't
	 * need to reference it after submit. It's just used as
	 * the basis for the clone(s).
	 */
	bio_init(&flush_bio, NULL, 0);
	flush_bio.bi_opf = REQ_OP_WRITE | REQ_PREFLUSH | REQ_SYNC;
	bio_set_dev(&flush_bio, ci->io->md->disk->part0);

	ci->bio = &flush_bio;
	ci->sector_count = 0;

	BUG_ON(bio_has_data(ci->bio));
	while ((ti = dm_table_get_target(ci->map, target_nr++)))
		__send_duplicate_bios(ci, ti, ti->num_flush_bios, NULL);

	bio_uninit(ci->bio);
	return 0;
}

static int __clone_and_map_data_bio(struct clone_info *ci, struct dm_target *ti,
				    sector_t sector, unsigned *len)
{
	struct bio *bio = ci->bio;
	struct dm_target_io *tio;
	int r;

	tio = alloc_tio(ci, ti, 0, GFP_NOIO);
	tio->len_ptr = len;
	r = clone_bio(tio, bio, sector, *len);
	if (r < 0) {
		free_tio(tio);
		return r;
	}
	(void) __map_bio(tio);

	return 0;
}

static int __send_changing_extent_only(struct clone_info *ci, struct dm_target *ti,
				       unsigned num_bios)
{
	unsigned len;

	/*
	 * Even though the device advertised support for this type of
	 * request, that does not mean every target supports it, and
	 * reconfiguration might also have changed that since the
	 * check was performed.
	 */
	if (!num_bios)
		return -EOPNOTSUPP;

	len = min_t(sector_t, ci->sector_count,
		    max_io_len_target_boundary(ti, dm_target_offset(ti, ci->sector)));

	__send_duplicate_bios(ci, ti, num_bios, &len);

	ci->sector += len;
	ci->sector_count -= len;

	return 0;
}

static bool is_abnormal_io(struct bio *bio)
{
	bool r = false;

	switch (bio_op(bio)) {
	case REQ_OP_DISCARD:
	case REQ_OP_SECURE_ERASE:
	case REQ_OP_WRITE_SAME:
	case REQ_OP_WRITE_ZEROES:
		r = true;
		break;
	}

	return r;
}

static bool __process_abnormal_io(struct clone_info *ci, struct dm_target *ti,
				  int *result)
{
	struct bio *bio = ci->bio;
	unsigned num_bios = 0;

	switch (bio_op(bio)) {
	case REQ_OP_DISCARD:
		num_bios = ti->num_discard_bios;
		break;
	case REQ_OP_SECURE_ERASE:
		num_bios = ti->num_secure_erase_bios;
		break;
	case REQ_OP_WRITE_SAME:
		num_bios = ti->num_write_same_bios;
		break;
	case REQ_OP_WRITE_ZEROES:
		num_bios = ti->num_write_zeroes_bios;
		break;
	default:
		return false;
	}

	*result = __send_changing_extent_only(ci, ti, num_bios);
	return true;
}

/*
 * Select the correct strategy for processing a non-flush bio.
 */
static int __split_and_process_non_flush(struct clone_info *ci)
{
	struct dm_target *ti;
	unsigned len;
	int r;

	ti = dm_table_find_target(ci->map, ci->sector);
	if (!ti)
		return -EIO;

	if (__process_abnormal_io(ci, ti, &r))
		return r;

	len = min_t(sector_t, max_io_len(ti, ci->sector), ci->sector_count);

	r = __clone_and_map_data_bio(ci, ti, ci->sector, &len);
	if (r < 0)
		return r;

	ci->sector += len;
	ci->sector_count -= len;

	return 0;
}

static void init_clone_info(struct clone_info *ci, struct mapped_device *md,
			    struct dm_table *map, struct bio *bio)
{
	ci->map = map;
	ci->io = alloc_io(md, bio);
	ci->sector = bio->bi_iter.bi_sector;
}

#define __dm_part_stat_sub(part, field, subnd)	\
	(part_stat_get(part, field) -= (subnd))

/*
 * Entry point to split a bio into clones and submit them to the targets.
 */
static blk_qc_t __split_and_process_bio(struct mapped_device *md,
					struct dm_table *map, struct bio *bio)
{
	struct clone_info ci;
	blk_qc_t ret = BLK_QC_T_NONE;
	int error = 0;

	init_clone_info(&ci, md, map, bio);

	if (bio->bi_opf & REQ_PREFLUSH) {
		error = __send_empty_flush(&ci);
		/* dm_io_dec_pending submits any data associated with flush */
	} else if (op_is_zone_mgmt(bio_op(bio))) {
		ci.bio = bio;
		ci.sector_count = 0;
		error = __split_and_process_non_flush(&ci);
	} else {
		ci.bio = bio;
		ci.sector_count = bio_sectors(bio);
		error = __split_and_process_non_flush(&ci);
		if (ci.sector_count && !error) {
			/*
			 * Remainder must be passed to submit_bio_noacct()
			 * so that it gets handled *after* bios already submitted
			 * have been completely processed.
			 * We take a clone of the original to store in
			 * ci.io->orig_bio to be used by end_io_acct() and
			 * for dec_pending to use for completion handling.
			 */
			struct bio *b = bio_split(bio, bio_sectors(bio) - ci.sector_count,
						  GFP_NOIO, &md->queue->bio_split);
			ci.io->orig_bio = b;

			/*
			 * Adjust IO stats for each split, otherwise upon queue
			 * reentry there will be redundant IO accounting.
			 * NOTE: this is a stop-gap fix, a proper fix involves
			 * significant refactoring of DM core's bio splitting
			 * (by eliminating DM's splitting and just using bio_split)
			 */
			part_stat_lock();
			__dm_part_stat_sub(dm_disk(md)->part0,
					   sectors[op_stat_group(bio_op(bio))], ci.sector_count);
			part_stat_unlock();

			bio_chain(b, bio);
			trace_block_split(b, bio->bi_iter.bi_sector);
			ret = submit_bio_noacct(bio);
		}
	}

	/* drop the extra reference count */
	dm_io_dec_pending(ci.io, errno_to_blk_status(error));
	return ret;
}

static blk_qc_t dm_submit_bio(struct bio *bio)
{
	struct mapped_device *md = bio->bi_bdev->bd_disk->private_data;
	blk_qc_t ret = BLK_QC_T_NONE;
	int srcu_idx;
	struct dm_table *map;

	map = dm_get_live_table(md, &srcu_idx);
	if (unlikely(!map)) {
		DMERR_LIMIT("%s: mapping table unavailable, erroring io",
			    dm_device_name(md));
		bio_io_error(bio);
		goto out;
	}

	/* If suspended, queue this IO for later */
	if (unlikely(test_bit(DMF_BLOCK_IO_FOR_SUSPEND, &md->flags))) {
		if (bio->bi_opf & REQ_NOWAIT)
			bio_wouldblock_error(bio);
		else if (bio->bi_opf & REQ_RAHEAD)
			bio_io_error(bio);
		else
			queue_io(md, bio);
		goto out;
	}

	/*
	 * Use blk_queue_split() for abnormal IO (e.g. discard, writesame, etc)
	 * otherwise associated queue_limits won't be imposed.
	 */
	if (is_abnormal_io(bio))
		blk_queue_split(&bio);

	ret = __split_and_process_bio(md, map, bio);
out:
	dm_put_live_table(md, srcu_idx);
	return ret;
}

/*-----------------------------------------------------------------
 * An IDR is used to keep track of allocated minor numbers.
 *---------------------------------------------------------------*/
static void free_minor(int minor)
{
	spin_lock(&_minor_lock);
	idr_remove(&_minor_idr, minor);
	spin_unlock(&_minor_lock);
}

/*
 * See if the device with a specific minor # is free.
 */
static int specific_minor(int minor)
{
	int r;

	if (minor >= (1 << MINORBITS))
		return -EINVAL;

	idr_preload(GFP_KERNEL);
	spin_lock(&_minor_lock);

	r = idr_alloc(&_minor_idr, MINOR_ALLOCED, minor, minor + 1, GFP_NOWAIT);

	spin_unlock(&_minor_lock);
	idr_preload_end();
	if (r < 0)
		return r == -ENOSPC ? -EBUSY : r;
	return 0;
}

static int next_free_minor(int *minor)
{
	int r;

	idr_preload(GFP_KERNEL);
	spin_lock(&_minor_lock);

	r = idr_alloc(&_minor_idr, MINOR_ALLOCED, 0, 1 << MINORBITS, GFP_NOWAIT);

	spin_unlock(&_minor_lock);
	idr_preload_end();
	if (r < 0)
		return r;
	*minor = r;
	return 0;
}

static const struct block_device_operations dm_blk_dops;
static const struct block_device_operations dm_rq_blk_dops;
static const struct dax_operations dm_dax_ops;

static void dm_wq_work(struct work_struct *work);

#ifdef CONFIG_BLK_INLINE_ENCRYPTION
static void dm_queue_destroy_keyslot_manager(struct request_queue *q)
{
	dm_destroy_keyslot_manager(q->ksm);
}

#else /* CONFIG_BLK_INLINE_ENCRYPTION */

static inline void dm_queue_destroy_keyslot_manager(struct request_queue *q)
{
}
#endif /* !CONFIG_BLK_INLINE_ENCRYPTION */

static void cleanup_mapped_device(struct mapped_device *md)
{
	if (md->wq)
		destroy_workqueue(md->wq);
	bioset_exit(&md->bs);
	bioset_exit(&md->io_bs);

	if (md->dax_dev) {
		kill_dax(md->dax_dev);
		put_dax(md->dax_dev);
		md->dax_dev = NULL;
	}

	if (md->disk) {
		spin_lock(&_minor_lock);
		md->disk->private_data = NULL;
		spin_unlock(&_minor_lock);
		del_gendisk(md->disk);
	}

<<<<<<< HEAD
	if (md->queue) {
		dm_queue_destroy_keyslot_manager(md->queue);
		blk_cleanup_queue(md->queue);
	}
=======
	if (md->queue)
		dm_queue_destroy_keyslot_manager(md->queue);
>>>>>>> 754a0abe

	if (md->disk)
		blk_cleanup_disk(md->disk);

	cleanup_srcu_struct(&md->io_barrier);

	mutex_destroy(&md->suspend_lock);
	mutex_destroy(&md->type_lock);
	mutex_destroy(&md->table_devices_lock);
	mutex_destroy(&md->swap_bios_lock);

	dm_mq_cleanup_mapped_device(md);
	dm_cleanup_zoned_dev(md);
}

/*
 * Allocate and initialise a blank device with a given minor.
 */
static struct mapped_device *alloc_dev(int minor)
{
	int r, numa_node_id = dm_get_numa_node();
	struct mapped_device *md;
	void *old_md;

	md = kvzalloc_node(sizeof(*md), GFP_KERNEL, numa_node_id);
	if (!md) {
		DMWARN("unable to allocate device, out of memory.");
		return NULL;
	}

	if (!try_module_get(THIS_MODULE))
		goto bad_module_get;

	/* get a minor number for the dev */
	if (minor == DM_ANY_MINOR)
		r = next_free_minor(&minor);
	else
		r = specific_minor(minor);
	if (r < 0)
		goto bad_minor;

	r = init_srcu_struct(&md->io_barrier);
	if (r < 0)
		goto bad_io_barrier;

	md->numa_node_id = numa_node_id;
	md->init_tio_pdu = false;
	md->type = DM_TYPE_NONE;
	mutex_init(&md->suspend_lock);
	mutex_init(&md->type_lock);
	mutex_init(&md->table_devices_lock);
	spin_lock_init(&md->deferred_lock);
	atomic_set(&md->holders, 1);
	atomic_set(&md->open_count, 0);
	atomic_set(&md->event_nr, 0);
	atomic_set(&md->uevent_seq, 0);
	INIT_LIST_HEAD(&md->uevent_list);
	INIT_LIST_HEAD(&md->table_devices);
	spin_lock_init(&md->uevent_lock);

	/*
	 * default to bio-based until DM table is loaded and md->type
	 * established. If request-based table is loaded: blk-mq will
	 * override accordingly.
	 */
	md->disk = blk_alloc_disk(md->numa_node_id);
	if (!md->disk)
		goto bad;
	md->queue = md->disk->queue;

	init_waitqueue_head(&md->wait);
	INIT_WORK(&md->work, dm_wq_work);
	init_waitqueue_head(&md->eventq);
	init_completion(&md->kobj_holder.completion);

	md->swap_bios = get_swap_bios();
	sema_init(&md->swap_bios_semaphore, md->swap_bios);
	mutex_init(&md->swap_bios_lock);

	md->disk->major = _major;
	md->disk->first_minor = minor;
	md->disk->minors = 1;
	md->disk->fops = &dm_blk_dops;
	md->disk->queue = md->queue;
	md->disk->private_data = md;
	sprintf(md->disk->disk_name, "dm-%d", minor);

	if (IS_ENABLED(CONFIG_DAX_DRIVER)) {
		md->dax_dev = alloc_dax(md, md->disk->disk_name,
					&dm_dax_ops, 0);
		if (IS_ERR(md->dax_dev))
			goto bad;
	}

	add_disk_no_queue_reg(md->disk);
	format_dev_t(md->name, MKDEV(_major, minor));

	md->wq = alloc_workqueue("kdmflush", WQ_MEM_RECLAIM, 0);
	if (!md->wq)
		goto bad;

	dm_stats_init(&md->stats);

	/* Populate the mapping, nobody knows we exist yet */
	spin_lock(&_minor_lock);
	old_md = idr_replace(&_minor_idr, md, minor);
	spin_unlock(&_minor_lock);

	BUG_ON(old_md != MINOR_ALLOCED);

	return md;

bad:
	cleanup_mapped_device(md);
bad_io_barrier:
	free_minor(minor);
bad_minor:
	module_put(THIS_MODULE);
bad_module_get:
	kvfree(md);
	return NULL;
}

static void unlock_fs(struct mapped_device *md);

static void free_dev(struct mapped_device *md)
{
	int minor = MINOR(disk_devt(md->disk));

	unlock_fs(md);

	cleanup_mapped_device(md);

	free_table_devices(&md->table_devices);
	dm_stats_cleanup(&md->stats);
	free_minor(minor);

	module_put(THIS_MODULE);
	kvfree(md);
}

static int __bind_mempools(struct mapped_device *md, struct dm_table *t)
{
	struct dm_md_mempools *p = dm_table_get_md_mempools(t);
	int ret = 0;

	if (dm_table_bio_based(t)) {
		/*
		 * The md may already have mempools that need changing.
		 * If so, reload bioset because front_pad may have changed
		 * because a different table was loaded.
		 */
		bioset_exit(&md->bs);
		bioset_exit(&md->io_bs);

	} else if (bioset_initialized(&md->bs)) {
		/*
		 * There's no need to reload with request-based dm
		 * because the size of front_pad doesn't change.
		 * Note for future: If you are to reload bioset,
		 * prep-ed requests in the queue may refer
		 * to bio from the old bioset, so you must walk
		 * through the queue to unprep.
		 */
		goto out;
	}

	BUG_ON(!p ||
	       bioset_initialized(&md->bs) ||
	       bioset_initialized(&md->io_bs));

	ret = bioset_init_from_src(&md->bs, &p->bs);
	if (ret)
		goto out;
	ret = bioset_init_from_src(&md->io_bs, &p->io_bs);
	if (ret)
		bioset_exit(&md->bs);
out:
	/* mempool bind completed, no longer need any mempools in the table */
	dm_table_free_md_mempools(t);
	return ret;
}

/*
 * Bind a table to the device.
 */
static void event_callback(void *context)
{
	unsigned long flags;
	LIST_HEAD(uevents);
	struct mapped_device *md = (struct mapped_device *) context;

	spin_lock_irqsave(&md->uevent_lock, flags);
	list_splice_init(&md->uevent_list, &uevents);
	spin_unlock_irqrestore(&md->uevent_lock, flags);

	dm_send_uevents(&uevents, &disk_to_dev(md->disk)->kobj);

	atomic_inc(&md->event_nr);
	wake_up(&md->eventq);
	dm_issue_global_event();
}

/*
 * Returns old map, which caller must destroy.
 */
static struct dm_table *__bind(struct mapped_device *md, struct dm_table *t,
			       struct queue_limits *limits)
{
	struct dm_table *old_map;
	struct request_queue *q = md->queue;
	bool request_based = dm_table_request_based(t);
	sector_t size;
	int ret;

	lockdep_assert_held(&md->suspend_lock);

	size = dm_table_get_size(t);

	/*
	 * Wipe any geometry if the size of the table changed.
	 */
	if (size != dm_get_size(md))
		memset(&md->geometry, 0, sizeof(md->geometry));

	if (!get_capacity(md->disk))
		set_capacity(md->disk, size);
	else
		set_capacity_and_notify(md->disk, size);

	dm_table_event_callback(t, event_callback, md);

	/*
	 * The queue hasn't been stopped yet, if the old table type wasn't
	 * for request-based during suspension.  So stop it to prevent
	 * I/O mapping before resume.
	 * This must be done before setting the queue restrictions,
	 * because request-based dm may be run just after the setting.
	 */
	if (request_based)
		dm_stop_queue(q);

	if (request_based) {
		/*
		 * Leverage the fact that request-based DM targets are
		 * immutable singletons - used to optimize dm_mq_queue_rq.
		 */
		md->immutable_target = dm_table_get_immutable_target(t);
	}

	ret = __bind_mempools(md, t);
	if (ret) {
		old_map = ERR_PTR(ret);
		goto out;
	}

	ret = dm_table_set_restrictions(t, q, limits);
	if (ret) {
		old_map = ERR_PTR(ret);
		goto out;
	}

	old_map = rcu_dereference_protected(md->map, lockdep_is_held(&md->suspend_lock));
	rcu_assign_pointer(md->map, (void *)t);
	md->immutable_target_type = dm_table_get_immutable_target_type(t);

	if (old_map)
		dm_sync_table(md);

out:
	return old_map;
}

/*
 * Returns unbound table for the caller to free.
 */
static struct dm_table *__unbind(struct mapped_device *md)
{
	struct dm_table *map = rcu_dereference_protected(md->map, 1);

	if (!map)
		return NULL;

	dm_table_event_callback(map, NULL, NULL);
	RCU_INIT_POINTER(md->map, NULL);
	dm_sync_table(md);

	return map;
}

/*
 * Constructor for a new device.
 */
int dm_create(int minor, struct mapped_device **result)
{
	int r;
	struct mapped_device *md;

	md = alloc_dev(minor);
	if (!md)
		return -ENXIO;

	r = dm_sysfs_init(md);
	if (r) {
		free_dev(md);
		return r;
	}

	*result = md;
	return 0;
}

/*
 * Functions to manage md->type.
 * All are required to hold md->type_lock.
 */
void dm_lock_md_type(struct mapped_device *md)
{
	mutex_lock(&md->type_lock);
}

void dm_unlock_md_type(struct mapped_device *md)
{
	mutex_unlock(&md->type_lock);
}

void dm_set_md_type(struct mapped_device *md, enum dm_queue_mode type)
{
	BUG_ON(!mutex_is_locked(&md->type_lock));
	md->type = type;
}

enum dm_queue_mode dm_get_md_type(struct mapped_device *md)
{
	return md->type;
}

struct target_type *dm_get_immutable_target_type(struct mapped_device *md)
{
	return md->immutable_target_type;
}

/*
 * The queue_limits are only valid as long as you have a reference
 * count on 'md'.
 */
struct queue_limits *dm_get_queue_limits(struct mapped_device *md)
{
	BUG_ON(!atomic_read(&md->holders));
	return &md->queue->limits;
}
EXPORT_SYMBOL_GPL(dm_get_queue_limits);

/*
 * Setup the DM device's queue based on md's type
 */
int dm_setup_md_queue(struct mapped_device *md, struct dm_table *t)
{
	int r;
	struct queue_limits limits;
	enum dm_queue_mode type = dm_get_md_type(md);

	switch (type) {
	case DM_TYPE_REQUEST_BASED:
		md->disk->fops = &dm_rq_blk_dops;
		r = dm_mq_init_request_queue(md, t);
		if (r) {
			DMERR("Cannot initialize queue for request-based dm mapped device");
			return r;
		}
		break;
	case DM_TYPE_BIO_BASED:
	case DM_TYPE_DAX_BIO_BASED:
		break;
	case DM_TYPE_NONE:
		WARN_ON_ONCE(true);
		break;
	}

	r = dm_calculate_queue_limits(t, &limits);
	if (r) {
		DMERR("Cannot calculate initial queue limits");
		return r;
	}
<<<<<<< HEAD
	dm_table_set_restrictions(t, md->queue, &limits);
=======
	r = dm_table_set_restrictions(t, md->queue, &limits);
	if (r)
		return r;

>>>>>>> 754a0abe
	blk_register_queue(md->disk);

	return 0;
}

struct mapped_device *dm_get_md(dev_t dev)
{
	struct mapped_device *md;
	unsigned minor = MINOR(dev);

	if (MAJOR(dev) != _major || minor >= (1 << MINORBITS))
		return NULL;

	spin_lock(&_minor_lock);

	md = idr_find(&_minor_idr, minor);
	if (!md || md == MINOR_ALLOCED || (MINOR(disk_devt(dm_disk(md))) != minor) ||
	    test_bit(DMF_FREEING, &md->flags) || dm_deleting_md(md)) {
		md = NULL;
		goto out;
	}
	dm_get(md);
out:
	spin_unlock(&_minor_lock);

	return md;
}
EXPORT_SYMBOL_GPL(dm_get_md);

void *dm_get_mdptr(struct mapped_device *md)
{
	return md->interface_ptr;
}

void dm_set_mdptr(struct mapped_device *md, void *ptr)
{
	md->interface_ptr = ptr;
}

void dm_get(struct mapped_device *md)
{
	atomic_inc(&md->holders);
	BUG_ON(test_bit(DMF_FREEING, &md->flags));
}

int dm_hold(struct mapped_device *md)
{
	spin_lock(&_minor_lock);
	if (test_bit(DMF_FREEING, &md->flags)) {
		spin_unlock(&_minor_lock);
		return -EBUSY;
	}
	dm_get(md);
	spin_unlock(&_minor_lock);
	return 0;
}
EXPORT_SYMBOL_GPL(dm_hold);

const char *dm_device_name(struct mapped_device *md)
{
	return md->name;
}
EXPORT_SYMBOL_GPL(dm_device_name);

static void __dm_destroy(struct mapped_device *md, bool wait)
{
	struct dm_table *map;
	int srcu_idx;

	might_sleep();

	spin_lock(&_minor_lock);
	idr_replace(&_minor_idr, MINOR_ALLOCED, MINOR(disk_devt(dm_disk(md))));
	set_bit(DMF_FREEING, &md->flags);
	spin_unlock(&_minor_lock);

	blk_set_queue_dying(md->queue);

	/*
	 * Take suspend_lock so that presuspend and postsuspend methods
	 * do not race with internal suspend.
	 */
	mutex_lock(&md->suspend_lock);
	map = dm_get_live_table(md, &srcu_idx);
	if (!dm_suspended_md(md)) {
		dm_table_presuspend_targets(map);
		set_bit(DMF_SUSPENDED, &md->flags);
		set_bit(DMF_POST_SUSPENDING, &md->flags);
		dm_table_postsuspend_targets(map);
	}
	/* dm_put_live_table must be before msleep, otherwise deadlock is possible */
	dm_put_live_table(md, srcu_idx);
	mutex_unlock(&md->suspend_lock);

	/*
	 * Rare, but there may be I/O requests still going to complete,
	 * for example.  Wait for all references to disappear.
	 * No one should increment the reference count of the mapped_device,
	 * after the mapped_device state becomes DMF_FREEING.
	 */
	if (wait)
		while (atomic_read(&md->holders))
			msleep(1);
	else if (atomic_read(&md->holders))
		DMWARN("%s: Forcibly removing mapped_device still in use! (%d users)",
		       dm_device_name(md), atomic_read(&md->holders));

	dm_sysfs_exit(md);
	dm_table_destroy(__unbind(md));
	free_dev(md);
}

void dm_destroy(struct mapped_device *md)
{
	__dm_destroy(md, true);
}

void dm_destroy_immediate(struct mapped_device *md)
{
	__dm_destroy(md, false);
}

void dm_put(struct mapped_device *md)
{
	atomic_dec(&md->holders);
}
EXPORT_SYMBOL_GPL(dm_put);

static bool md_in_flight_bios(struct mapped_device *md)
{
	int cpu;
	struct block_device *part = dm_disk(md)->part0;
	long sum = 0;

	for_each_possible_cpu(cpu) {
		sum += part_stat_local_read_cpu(part, in_flight[0], cpu);
		sum += part_stat_local_read_cpu(part, in_flight[1], cpu);
	}

	return sum != 0;
}

static int dm_wait_for_bios_completion(struct mapped_device *md, unsigned int task_state)
{
	int r = 0;
	DEFINE_WAIT(wait);

	while (true) {
		prepare_to_wait(&md->wait, &wait, task_state);

		if (!md_in_flight_bios(md))
			break;

		if (signal_pending_state(task_state, current)) {
			r = -EINTR;
			break;
		}

		io_schedule();
	}
	finish_wait(&md->wait, &wait);

	return r;
}

static int dm_wait_for_completion(struct mapped_device *md, unsigned int task_state)
{
	int r = 0;

	if (!queue_is_mq(md->queue))
		return dm_wait_for_bios_completion(md, task_state);

	while (true) {
		if (!blk_mq_queue_inflight(md->queue))
			break;

		if (signal_pending_state(task_state, current)) {
			r = -EINTR;
			break;
		}

		msleep(5);
	}

	return r;
}

/*
 * Process the deferred bios
 */
static void dm_wq_work(struct work_struct *work)
{
	struct mapped_device *md = container_of(work, struct mapped_device, work);
	struct bio *bio;

	while (!test_bit(DMF_BLOCK_IO_FOR_SUSPEND, &md->flags)) {
		spin_lock_irq(&md->deferred_lock);
		bio = bio_list_pop(&md->deferred);
		spin_unlock_irq(&md->deferred_lock);

		if (!bio)
			break;

		submit_bio_noacct(bio);
	}
}

static void dm_queue_flush(struct mapped_device *md)
{
	clear_bit(DMF_BLOCK_IO_FOR_SUSPEND, &md->flags);
	smp_mb__after_atomic();
	queue_work(md->wq, &md->work);
}

/*
 * Swap in a new table, returning the old one for the caller to destroy.
 */
struct dm_table *dm_swap_table(struct mapped_device *md, struct dm_table *table)
{
	struct dm_table *live_map = NULL, *map = ERR_PTR(-EINVAL);
	struct queue_limits limits;
	int r;

	mutex_lock(&md->suspend_lock);

	/* device must be suspended */
	if (!dm_suspended_md(md))
		goto out;

	/*
	 * If the new table has no data devices, retain the existing limits.
	 * This helps multipath with queue_if_no_path if all paths disappear,
	 * then new I/O is queued based on these limits, and then some paths
	 * reappear.
	 */
	if (dm_table_has_no_data_devices(table)) {
		live_map = dm_get_live_table_fast(md);
		if (live_map)
			limits = md->queue->limits;
		dm_put_live_table_fast(md);
	}

	if (!live_map) {
		r = dm_calculate_queue_limits(table, &limits);
		if (r) {
			map = ERR_PTR(r);
			goto out;
		}
	}

	map = __bind(md, table, &limits);
	dm_issue_global_event();

out:
	mutex_unlock(&md->suspend_lock);
	return map;
}

/*
 * Functions to lock and unlock any filesystem running on the
 * device.
 */
static int lock_fs(struct mapped_device *md)
{
	int r;

	WARN_ON(test_bit(DMF_FROZEN, &md->flags));

<<<<<<< HEAD
	r = freeze_bdev(md->bdev);
=======
	r = freeze_bdev(md->disk->part0);
>>>>>>> 754a0abe
	if (!r)
		set_bit(DMF_FROZEN, &md->flags);
	return r;
}

static void unlock_fs(struct mapped_device *md)
{
	if (!test_bit(DMF_FROZEN, &md->flags))
		return;
<<<<<<< HEAD
	thaw_bdev(md->bdev);
=======
	thaw_bdev(md->disk->part0);
>>>>>>> 754a0abe
	clear_bit(DMF_FROZEN, &md->flags);
}

/*
 * @suspend_flags: DM_SUSPEND_LOCKFS_FLAG and/or DM_SUSPEND_NOFLUSH_FLAG
 * @task_state: e.g. TASK_INTERRUPTIBLE or TASK_UNINTERRUPTIBLE
 * @dmf_suspended_flag: DMF_SUSPENDED or DMF_SUSPENDED_INTERNALLY
 *
 * If __dm_suspend returns 0, the device is completely quiescent
 * now. There is no request-processing activity. All new requests
 * are being added to md->deferred list.
 */
static int __dm_suspend(struct mapped_device *md, struct dm_table *map,
			unsigned suspend_flags, unsigned int task_state,
			int dmf_suspended_flag)
{
	bool do_lockfs = suspend_flags & DM_SUSPEND_LOCKFS_FLAG;
	bool noflush = suspend_flags & DM_SUSPEND_NOFLUSH_FLAG;
	int r;

	lockdep_assert_held(&md->suspend_lock);

	/*
	 * DMF_NOFLUSH_SUSPENDING must be set before presuspend.
	 * This flag is cleared before dm_suspend returns.
	 */
	if (noflush)
		set_bit(DMF_NOFLUSH_SUSPENDING, &md->flags);
	else
		DMDEBUG("%s: suspending with flush", dm_device_name(md));

	/*
	 * This gets reverted if there's an error later and the targets
	 * provide the .presuspend_undo hook.
	 */
	dm_table_presuspend_targets(map);

	/*
	 * Flush I/O to the device.
	 * Any I/O submitted after lock_fs() may not be flushed.
	 * noflush takes precedence over do_lockfs.
	 * (lock_fs() flushes I/Os and waits for them to complete.)
	 */
	if (!noflush && do_lockfs) {
		r = lock_fs(md);
		if (r) {
			dm_table_presuspend_undo_targets(map);
			return r;
		}
	}

	/*
	 * Here we must make sure that no processes are submitting requests
	 * to target drivers i.e. no one may be executing
	 * __split_and_process_bio from dm_submit_bio.
	 *
	 * To get all processes out of __split_and_process_bio in dm_submit_bio,
	 * we take the write lock. To prevent any process from reentering
	 * __split_and_process_bio from dm_submit_bio and quiesce the thread
	 * (dm_wq_work), we set DMF_BLOCK_IO_FOR_SUSPEND and call
	 * flush_workqueue(md->wq).
	 */
	set_bit(DMF_BLOCK_IO_FOR_SUSPEND, &md->flags);
	if (map)
		synchronize_srcu(&md->io_barrier);

	/*
	 * Stop md->queue before flushing md->wq in case request-based
	 * dm defers requests to md->wq from md->queue.
	 */
	if (dm_request_based(md))
		dm_stop_queue(md->queue);

	flush_workqueue(md->wq);

	/*
	 * At this point no more requests are entering target request routines.
	 * We call dm_wait_for_completion to wait for all existing requests
	 * to finish.
	 */
	r = dm_wait_for_completion(md, task_state);
	if (!r)
		set_bit(dmf_suspended_flag, &md->flags);

	if (noflush)
		clear_bit(DMF_NOFLUSH_SUSPENDING, &md->flags);
	if (map)
		synchronize_srcu(&md->io_barrier);

	/* were we interrupted ? */
	if (r < 0) {
		dm_queue_flush(md);

		if (dm_request_based(md))
			dm_start_queue(md->queue);

		unlock_fs(md);
		dm_table_presuspend_undo_targets(map);
		/* pushback list is already flushed, so skip flush */
	}

	return r;
}

/*
 * We need to be able to change a mapping table under a mounted
 * filesystem.  For example we might want to move some data in
 * the background.  Before the table can be swapped with
 * dm_bind_table, dm_suspend must be called to flush any in
 * flight bios and ensure that any further io gets deferred.
 */
/*
 * Suspend mechanism in request-based dm.
 *
 * 1. Flush all I/Os by lock_fs() if needed.
 * 2. Stop dispatching any I/O by stopping the request_queue.
 * 3. Wait for all in-flight I/Os to be completed or requeued.
 *
 * To abort suspend, start the request_queue.
 */
int dm_suspend(struct mapped_device *md, unsigned suspend_flags)
{
	struct dm_table *map = NULL;
	int r = 0;

retry:
	mutex_lock_nested(&md->suspend_lock, SINGLE_DEPTH_NESTING);

	if (dm_suspended_md(md)) {
		r = -EINVAL;
		goto out_unlock;
	}

	if (dm_suspended_internally_md(md)) {
		/* already internally suspended, wait for internal resume */
		mutex_unlock(&md->suspend_lock);
		r = wait_on_bit(&md->flags, DMF_SUSPENDED_INTERNALLY, TASK_INTERRUPTIBLE);
		if (r)
			return r;
		goto retry;
	}

	map = rcu_dereference_protected(md->map, lockdep_is_held(&md->suspend_lock));

	r = __dm_suspend(md, map, suspend_flags, TASK_INTERRUPTIBLE, DMF_SUSPENDED);
	if (r)
		goto out_unlock;

	set_bit(DMF_POST_SUSPENDING, &md->flags);
	dm_table_postsuspend_targets(map);
	clear_bit(DMF_POST_SUSPENDING, &md->flags);

out_unlock:
	mutex_unlock(&md->suspend_lock);
	return r;
}

static int __dm_resume(struct mapped_device *md, struct dm_table *map)
{
	if (map) {
		int r = dm_table_resume_targets(map);
		if (r)
			return r;
	}

	dm_queue_flush(md);

	/*
	 * Flushing deferred I/Os must be done after targets are resumed
	 * so that mapping of targets can work correctly.
	 * Request-based dm is queueing the deferred I/Os in its request_queue.
	 */
	if (dm_request_based(md))
		dm_start_queue(md->queue);

	unlock_fs(md);

	return 0;
}

int dm_resume(struct mapped_device *md)
{
	int r;
	struct dm_table *map = NULL;

retry:
	r = -EINVAL;
	mutex_lock_nested(&md->suspend_lock, SINGLE_DEPTH_NESTING);

	if (!dm_suspended_md(md))
		goto out;

	if (dm_suspended_internally_md(md)) {
		/* already internally suspended, wait for internal resume */
		mutex_unlock(&md->suspend_lock);
		r = wait_on_bit(&md->flags, DMF_SUSPENDED_INTERNALLY, TASK_INTERRUPTIBLE);
		if (r)
			return r;
		goto retry;
	}

	map = rcu_dereference_protected(md->map, lockdep_is_held(&md->suspend_lock));
	if (!map || !dm_table_get_size(map))
		goto out;

	r = __dm_resume(md, map);
	if (r)
		goto out;

	clear_bit(DMF_SUSPENDED, &md->flags);
out:
	mutex_unlock(&md->suspend_lock);

	return r;
}

/*
 * Internal suspend/resume works like userspace-driven suspend. It waits
 * until all bios finish and prevents issuing new bios to the target drivers.
 * It may be used only from the kernel.
 */

static void __dm_internal_suspend(struct mapped_device *md, unsigned suspend_flags)
{
	struct dm_table *map = NULL;

	lockdep_assert_held(&md->suspend_lock);

	if (md->internal_suspend_count++)
		return; /* nested internal suspend */

	if (dm_suspended_md(md)) {
		set_bit(DMF_SUSPENDED_INTERNALLY, &md->flags);
		return; /* nest suspend */
	}

	map = rcu_dereference_protected(md->map, lockdep_is_held(&md->suspend_lock));

	/*
	 * Using TASK_UNINTERRUPTIBLE because only NOFLUSH internal suspend is
	 * supported.  Properly supporting a TASK_INTERRUPTIBLE internal suspend
	 * would require changing .presuspend to return an error -- avoid this
	 * until there is a need for more elaborate variants of internal suspend.
	 */
	(void) __dm_suspend(md, map, suspend_flags, TASK_UNINTERRUPTIBLE,
			    DMF_SUSPENDED_INTERNALLY);

	set_bit(DMF_POST_SUSPENDING, &md->flags);
	dm_table_postsuspend_targets(map);
	clear_bit(DMF_POST_SUSPENDING, &md->flags);
}

static void __dm_internal_resume(struct mapped_device *md)
{
	BUG_ON(!md->internal_suspend_count);

	if (--md->internal_suspend_count)
		return; /* resume from nested internal suspend */

	if (dm_suspended_md(md))
		goto done; /* resume from nested suspend */

	/*
	 * NOTE: existing callers don't need to call dm_table_resume_targets
	 * (which may fail -- so best to avoid it for now by passing NULL map)
	 */
	(void) __dm_resume(md, NULL);

done:
	clear_bit(DMF_SUSPENDED_INTERNALLY, &md->flags);
	smp_mb__after_atomic();
	wake_up_bit(&md->flags, DMF_SUSPENDED_INTERNALLY);
}

void dm_internal_suspend_noflush(struct mapped_device *md)
{
	mutex_lock(&md->suspend_lock);
	__dm_internal_suspend(md, DM_SUSPEND_NOFLUSH_FLAG);
	mutex_unlock(&md->suspend_lock);
}
EXPORT_SYMBOL_GPL(dm_internal_suspend_noflush);

void dm_internal_resume(struct mapped_device *md)
{
	mutex_lock(&md->suspend_lock);
	__dm_internal_resume(md);
	mutex_unlock(&md->suspend_lock);
}
EXPORT_SYMBOL_GPL(dm_internal_resume);

/*
 * Fast variants of internal suspend/resume hold md->suspend_lock,
 * which prevents interaction with userspace-driven suspend.
 */

void dm_internal_suspend_fast(struct mapped_device *md)
{
	mutex_lock(&md->suspend_lock);
	if (dm_suspended_md(md) || dm_suspended_internally_md(md))
		return;

	set_bit(DMF_BLOCK_IO_FOR_SUSPEND, &md->flags);
	synchronize_srcu(&md->io_barrier);
	flush_workqueue(md->wq);
	dm_wait_for_completion(md, TASK_UNINTERRUPTIBLE);
}
EXPORT_SYMBOL_GPL(dm_internal_suspend_fast);

void dm_internal_resume_fast(struct mapped_device *md)
{
	if (dm_suspended_md(md) || dm_suspended_internally_md(md))
		goto done;

	dm_queue_flush(md);

done:
	mutex_unlock(&md->suspend_lock);
}
EXPORT_SYMBOL_GPL(dm_internal_resume_fast);

/*-----------------------------------------------------------------
 * Event notification.
 *---------------------------------------------------------------*/
int dm_kobject_uevent(struct mapped_device *md, enum kobject_action action,
		       unsigned cookie)
{
	int r;
	unsigned noio_flag;
	char udev_cookie[DM_COOKIE_LENGTH];
	char *envp[] = { udev_cookie, NULL };

	noio_flag = memalloc_noio_save();

	if (!cookie)
		r = kobject_uevent(&disk_to_dev(md->disk)->kobj, action);
	else {
		snprintf(udev_cookie, DM_COOKIE_LENGTH, "%s=%u",
			 DM_COOKIE_ENV_VAR_NAME, cookie);
		r = kobject_uevent_env(&disk_to_dev(md->disk)->kobj,
				       action, envp);
	}

	memalloc_noio_restore(noio_flag);

	return r;
}

uint32_t dm_next_uevent_seq(struct mapped_device *md)
{
	return atomic_add_return(1, &md->uevent_seq);
}

uint32_t dm_get_event_nr(struct mapped_device *md)
{
	return atomic_read(&md->event_nr);
}

int dm_wait_event(struct mapped_device *md, int event_nr)
{
	return wait_event_interruptible(md->eventq,
			(event_nr != atomic_read(&md->event_nr)));
}

void dm_uevent_add(struct mapped_device *md, struct list_head *elist)
{
	unsigned long flags;

	spin_lock_irqsave(&md->uevent_lock, flags);
	list_add(elist, &md->uevent_list);
	spin_unlock_irqrestore(&md->uevent_lock, flags);
}

/*
 * The gendisk is only valid as long as you have a reference
 * count on 'md'.
 */
struct gendisk *dm_disk(struct mapped_device *md)
{
	return md->disk;
}
EXPORT_SYMBOL_GPL(dm_disk);

struct kobject *dm_kobject(struct mapped_device *md)
{
	return &md->kobj_holder.kobj;
}

struct mapped_device *dm_get_from_kobject(struct kobject *kobj)
{
	struct mapped_device *md;

	md = container_of(kobj, struct mapped_device, kobj_holder.kobj);

	spin_lock(&_minor_lock);
	if (test_bit(DMF_FREEING, &md->flags) || dm_deleting_md(md)) {
		md = NULL;
		goto out;
	}
	dm_get(md);
out:
	spin_unlock(&_minor_lock);

	return md;
}

int dm_suspended_md(struct mapped_device *md)
{
	return test_bit(DMF_SUSPENDED, &md->flags);
}

static int dm_post_suspending_md(struct mapped_device *md)
{
	return test_bit(DMF_POST_SUSPENDING, &md->flags);
}

int dm_suspended_internally_md(struct mapped_device *md)
{
	return test_bit(DMF_SUSPENDED_INTERNALLY, &md->flags);
}

int dm_test_deferred_remove_flag(struct mapped_device *md)
{
	return test_bit(DMF_DEFERRED_REMOVE, &md->flags);
}

int dm_suspended(struct dm_target *ti)
{
	return dm_suspended_md(ti->table->md);
}
EXPORT_SYMBOL_GPL(dm_suspended);

int dm_post_suspending(struct dm_target *ti)
{
	return dm_post_suspending_md(ti->table->md);
}
EXPORT_SYMBOL_GPL(dm_post_suspending);

int dm_noflush_suspending(struct dm_target *ti)
{
	return __noflush_suspending(ti->table->md);
}
EXPORT_SYMBOL_GPL(dm_noflush_suspending);

struct dm_md_mempools *dm_alloc_md_mempools(struct mapped_device *md, enum dm_queue_mode type,
					    unsigned integrity, unsigned per_io_data_size,
					    unsigned min_pool_size)
{
	struct dm_md_mempools *pools = kzalloc_node(sizeof(*pools), GFP_KERNEL, md->numa_node_id);
	unsigned int pool_size = 0;
	unsigned int front_pad, io_front_pad;
	int ret;

	if (!pools)
		return NULL;

	switch (type) {
	case DM_TYPE_BIO_BASED:
	case DM_TYPE_DAX_BIO_BASED:
		pool_size = max(dm_get_reserved_bio_based_ios(), min_pool_size);
		front_pad = roundup(per_io_data_size, __alignof__(struct dm_target_io)) + DM_TARGET_IO_BIO_OFFSET;
		io_front_pad = roundup(per_io_data_size,  __alignof__(struct dm_io)) + DM_IO_BIO_OFFSET;
		ret = bioset_init(&pools->io_bs, pool_size, io_front_pad, 0);
		if (ret)
			goto out;
		if (integrity && bioset_integrity_create(&pools->io_bs, pool_size))
			goto out;
		break;
	case DM_TYPE_REQUEST_BASED:
		pool_size = max(dm_get_reserved_rq_based_ios(), min_pool_size);
		front_pad = offsetof(struct dm_rq_clone_bio_info, clone);
		/* per_io_data_size is used for blk-mq pdu at queue allocation */
		break;
	default:
		BUG();
	}

	ret = bioset_init(&pools->bs, pool_size, front_pad, 0);
	if (ret)
		goto out;

	if (integrity && bioset_integrity_create(&pools->bs, pool_size))
		goto out;

	return pools;

out:
	dm_free_md_mempools(pools);

	return NULL;
}

void dm_free_md_mempools(struct dm_md_mempools *pools)
{
	if (!pools)
		return;

	bioset_exit(&pools->bs);
	bioset_exit(&pools->io_bs);

	kfree(pools);
}

struct dm_pr {
	u64	old_key;
	u64	new_key;
	u32	flags;
	bool	fail_early;
};

static int dm_call_pr(struct block_device *bdev, iterate_devices_callout_fn fn,
		      void *data)
{
	struct mapped_device *md = bdev->bd_disk->private_data;
	struct dm_table *table;
	struct dm_target *ti;
	int ret = -ENOTTY, srcu_idx;

	table = dm_get_live_table(md, &srcu_idx);
	if (!table || !dm_table_get_size(table))
		goto out;

	/* We only support devices that have a single target */
	if (dm_table_get_num_targets(table) != 1)
		goto out;
	ti = dm_table_get_target(table, 0);

	ret = -EINVAL;
	if (!ti->type->iterate_devices)
		goto out;

	ret = ti->type->iterate_devices(ti, fn, data);
out:
	dm_put_live_table(md, srcu_idx);
	return ret;
}

/*
 * For register / unregister we need to manually call out to every path.
 */
static int __dm_pr_register(struct dm_target *ti, struct dm_dev *dev,
			    sector_t start, sector_t len, void *data)
{
	struct dm_pr *pr = data;
	const struct pr_ops *ops = dev->bdev->bd_disk->fops->pr_ops;

	if (!ops || !ops->pr_register)
		return -EOPNOTSUPP;
	return ops->pr_register(dev->bdev, pr->old_key, pr->new_key, pr->flags);
}

static int dm_pr_register(struct block_device *bdev, u64 old_key, u64 new_key,
			  u32 flags)
{
	struct dm_pr pr = {
		.old_key	= old_key,
		.new_key	= new_key,
		.flags		= flags,
		.fail_early	= true,
	};
	int ret;

	ret = dm_call_pr(bdev, __dm_pr_register, &pr);
	if (ret && new_key) {
		/* unregister all paths if we failed to register any path */
		pr.old_key = new_key;
		pr.new_key = 0;
		pr.flags = 0;
		pr.fail_early = false;
		dm_call_pr(bdev, __dm_pr_register, &pr);
	}

	return ret;
}

static int dm_pr_reserve(struct block_device *bdev, u64 key, enum pr_type type,
			 u32 flags)
{
	struct mapped_device *md = bdev->bd_disk->private_data;
	const struct pr_ops *ops;
	int r, srcu_idx;

	r = dm_prepare_ioctl(md, &srcu_idx, &bdev);
	if (r < 0)
		goto out;

	ops = bdev->bd_disk->fops->pr_ops;
	if (ops && ops->pr_reserve)
		r = ops->pr_reserve(bdev, key, type, flags);
	else
		r = -EOPNOTSUPP;
out:
	dm_unprepare_ioctl(md, srcu_idx);
	return r;
}

static int dm_pr_release(struct block_device *bdev, u64 key, enum pr_type type)
{
	struct mapped_device *md = bdev->bd_disk->private_data;
	const struct pr_ops *ops;
	int r, srcu_idx;

	r = dm_prepare_ioctl(md, &srcu_idx, &bdev);
	if (r < 0)
		goto out;

	ops = bdev->bd_disk->fops->pr_ops;
	if (ops && ops->pr_release)
		r = ops->pr_release(bdev, key, type);
	else
		r = -EOPNOTSUPP;
out:
	dm_unprepare_ioctl(md, srcu_idx);
	return r;
}

static int dm_pr_preempt(struct block_device *bdev, u64 old_key, u64 new_key,
			 enum pr_type type, bool abort)
{
	struct mapped_device *md = bdev->bd_disk->private_data;
	const struct pr_ops *ops;
	int r, srcu_idx;

	r = dm_prepare_ioctl(md, &srcu_idx, &bdev);
	if (r < 0)
		goto out;

	ops = bdev->bd_disk->fops->pr_ops;
	if (ops && ops->pr_preempt)
		r = ops->pr_preempt(bdev, old_key, new_key, type, abort);
	else
		r = -EOPNOTSUPP;
out:
	dm_unprepare_ioctl(md, srcu_idx);
	return r;
}

static int dm_pr_clear(struct block_device *bdev, u64 key)
{
	struct mapped_device *md = bdev->bd_disk->private_data;
	const struct pr_ops *ops;
	int r, srcu_idx;

	r = dm_prepare_ioctl(md, &srcu_idx, &bdev);
	if (r < 0)
		goto out;

	ops = bdev->bd_disk->fops->pr_ops;
	if (ops && ops->pr_clear)
		r = ops->pr_clear(bdev, key);
	else
		r = -EOPNOTSUPP;
out:
	dm_unprepare_ioctl(md, srcu_idx);
	return r;
}

static const struct pr_ops dm_pr_ops = {
	.pr_register	= dm_pr_register,
	.pr_reserve	= dm_pr_reserve,
	.pr_release	= dm_pr_release,
	.pr_preempt	= dm_pr_preempt,
	.pr_clear	= dm_pr_clear,
};

static const struct block_device_operations dm_blk_dops = {
	.submit_bio = dm_submit_bio,
	.open = dm_blk_open,
	.release = dm_blk_close,
	.ioctl = dm_blk_ioctl,
	.getgeo = dm_blk_getgeo,
	.report_zones = dm_blk_report_zones,
	.pr_ops = &dm_pr_ops,
	.owner = THIS_MODULE
};

static const struct block_device_operations dm_rq_blk_dops = {
	.open = dm_blk_open,
	.release = dm_blk_close,
	.ioctl = dm_blk_ioctl,
	.getgeo = dm_blk_getgeo,
	.pr_ops = &dm_pr_ops,
	.owner = THIS_MODULE
};

static const struct dax_operations dm_dax_ops = {
	.direct_access = dm_dax_direct_access,
	.dax_supported = dm_dax_supported,
	.copy_from_iter = dm_dax_copy_from_iter,
	.copy_to_iter = dm_dax_copy_to_iter,
	.zero_page_range = dm_dax_zero_page_range,
};

/*
 * module hooks
 */
module_init(dm_init);
module_exit(dm_exit);

module_param(major, uint, 0);
MODULE_PARM_DESC(major, "The major number of the device mapper");

module_param(reserved_bio_based_ios, uint, S_IRUGO | S_IWUSR);
MODULE_PARM_DESC(reserved_bio_based_ios, "Reserved IOs in bio-based mempools");

module_param(dm_numa_node, int, S_IRUGO | S_IWUSR);
MODULE_PARM_DESC(dm_numa_node, "NUMA node for DM device memory allocations");

module_param(swap_bios, int, S_IRUGO | S_IWUSR);
MODULE_PARM_DESC(swap_bios, "Maximum allowed inflight swap IOs");

MODULE_DESCRIPTION(DM_NAME " driver");
MODULE_AUTHOR("Joe Thornber <dm-devel@redhat.com>");
MODULE_LICENSE("GPL");<|MERGE_RESOLUTION|>--- conflicted
+++ resolved
@@ -1203,9 +1203,6 @@
 		down(&md->swap_bios_semaphore);
 	}
 
-<<<<<<< HEAD
-	r = ti->type->map(ti, clone);
-=======
 	/*
 	 * Check if the IO needs a special mapping due to zone append emulation
 	 * on zoned target. In this case, dm_zone_map_bio() calls the target
@@ -1216,7 +1213,6 @@
 	else
 		r = ti->type->map(ti, clone);
 
->>>>>>> 754a0abe
 	switch (r) {
 	case DM_MAPIO_SUBMITTED:
 		break;
@@ -1700,15 +1696,8 @@
 		del_gendisk(md->disk);
 	}
 
-<<<<<<< HEAD
-	if (md->queue) {
-		dm_queue_destroy_keyslot_manager(md->queue);
-		blk_cleanup_queue(md->queue);
-	}
-=======
 	if (md->queue)
 		dm_queue_destroy_keyslot_manager(md->queue);
->>>>>>> 754a0abe
 
 	if (md->disk)
 		blk_cleanup_disk(md->disk);
@@ -2093,14 +2082,10 @@
 		DMERR("Cannot calculate initial queue limits");
 		return r;
 	}
-<<<<<<< HEAD
-	dm_table_set_restrictions(t, md->queue, &limits);
-=======
 	r = dm_table_set_restrictions(t, md->queue, &limits);
 	if (r)
 		return r;
 
->>>>>>> 754a0abe
 	blk_register_queue(md->disk);
 
 	return 0;
@@ -2369,11 +2354,7 @@
 
 	WARN_ON(test_bit(DMF_FROZEN, &md->flags));
 
-<<<<<<< HEAD
-	r = freeze_bdev(md->bdev);
-=======
 	r = freeze_bdev(md->disk->part0);
->>>>>>> 754a0abe
 	if (!r)
 		set_bit(DMF_FROZEN, &md->flags);
 	return r;
@@ -2383,11 +2364,7 @@
 {
 	if (!test_bit(DMF_FROZEN, &md->flags))
 		return;
-<<<<<<< HEAD
-	thaw_bdev(md->bdev);
-=======
 	thaw_bdev(md->disk->part0);
->>>>>>> 754a0abe
 	clear_bit(DMF_FROZEN, &md->flags);
 }
 
