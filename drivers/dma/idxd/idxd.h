--- conflicted
+++ resolved
@@ -127,11 +127,6 @@
 	IDXD_COMPLETE_NORMAL = 0,
 	IDXD_COMPLETE_ABORT,
 	IDXD_COMPLETE_DEV_FAIL,
-};
-
-struct idxd_dma_chan {
-	struct dma_chan chan;
-	struct idxd_wq *wq;
 };
 
 struct idxd_dma_chan {
@@ -214,12 +209,8 @@
 	struct dma_device dma;
 };
 
-<<<<<<< HEAD
-struct idxd_device {
-=======
 struct idxd_driver_data {
 	const char *name_prefix;
->>>>>>> 754a0abe
 	enum idxd_type type;
 	struct device_type *dev_type;
 	int compl_size;
