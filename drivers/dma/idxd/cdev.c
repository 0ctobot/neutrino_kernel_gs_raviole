--- conflicted
+++ resolved
@@ -36,10 +36,7 @@
 	struct task_struct *task;
 	unsigned int pasid;
 	unsigned int flags;
-<<<<<<< HEAD
-=======
 	struct iommu_sva *sva;
->>>>>>> 754a0abe
 };
 
 static void idxd_cdev_dev_release(struct device *dev)
@@ -48,11 +45,7 @@
 	struct idxd_cdev_context *cdev_ctx;
 	struct idxd_wq *wq = idxd_cdev->wq;
 
-<<<<<<< HEAD
-	cdev_ctx = &ictx[wq->idxd->type];
-=======
 	cdev_ctx = &ictx[wq->idxd->data->type];
->>>>>>> 754a0abe
 	ida_simple_remove(&cdev_ctx->minor_ida, idxd_cdev->minor);
 	kfree(idxd_cdev);
 }
@@ -266,11 +259,7 @@
 	idxd_cdev->wq = wq;
 	cdev = &idxd_cdev->cdev;
 	dev = &idxd_cdev->dev;
-<<<<<<< HEAD
-	cdev_ctx = &ictx[wq->idxd->type];
-=======
 	cdev_ctx = &ictx[wq->idxd->data->type];
->>>>>>> 754a0abe
 	minor = ida_simple_get(&cdev_ctx->minor_ida, 0, MINORMASK, GFP_KERNEL);
 	if (minor < 0) {
 		kfree(idxd_cdev);
@@ -280,20 +269,11 @@
 
 	device_initialize(dev);
 	dev->parent = &wq->conf_dev;
-<<<<<<< HEAD
-	dev->bus = idxd_get_bus_type(idxd);
-	dev->type = &idxd_cdev_device_type;
-	dev->devt = MKDEV(MAJOR(cdev_ctx->devt), minor);
-
-	rc = dev_set_name(dev, "%s/wq%u.%u", idxd_get_dev_name(idxd),
-			  idxd->id, wq->id);
-=======
 	dev->bus = &dsa_bus_type;
 	dev->type = &idxd_cdev_device_type;
 	dev->devt = MKDEV(MAJOR(cdev_ctx->devt), minor);
 
 	rc = dev_set_name(dev, "%s/wq%u.%u", idxd->data->name_prefix, idxd->id, wq->id);
->>>>>>> 754a0abe
 	if (rc < 0)
 		goto err;
 
@@ -316,13 +296,7 @@
 void idxd_wq_del_cdev(struct idxd_wq *wq)
 {
 	struct idxd_cdev *idxd_cdev;
-<<<<<<< HEAD
-	struct idxd_cdev_context *cdev_ctx;
-
-	cdev_ctx = &ictx[wq->idxd->type];
-=======
-
->>>>>>> 754a0abe
+
 	idxd_cdev = wq->idxd_cdev;
 	wq->idxd_cdev = NULL;
 	cdev_device_del(&idxd_cdev->cdev, &idxd_cdev->dev);
