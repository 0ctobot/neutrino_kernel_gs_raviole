/* SPDX-License-Identifier: MIT */
/*
 * Copyright © 2019 Intel Corporation
 */

#ifndef __INTEL_DP_H__
#define __INTEL_DP_H__

#include <linux/types.h>

#include "i915_reg.h"

enum pipe;
enum port;
struct drm_connector_state;
struct drm_encoder;
struct drm_i915_private;
struct drm_modeset_acquire_ctx;
struct drm_dp_vsc_sdp;
struct intel_atomic_state;
struct intel_connector;
struct intel_crtc_state;
struct intel_digital_port;
struct intel_dp;
struct intel_encoder;

struct link_config_limits {
	int min_clock, max_clock;
	int min_lane_count, max_lane_count;
	int min_bpp, max_bpp;
};

void intel_dp_adjust_compliance_config(struct intel_dp *intel_dp,
				       struct intel_crtc_state *pipe_config,
				       struct link_config_limits *limits);
bool intel_dp_limited_color_range(const struct intel_crtc_state *crtc_state,
				  const struct drm_connector_state *conn_state);
int intel_dp_min_bpp(const struct intel_crtc_state *crtc_state);
bool intel_dp_port_enabled(struct drm_i915_private *dev_priv,
			   i915_reg_t dp_reg, enum port port,
			   enum pipe *pipe);
bool intel_dp_init(struct drm_i915_private *dev_priv, i915_reg_t output_reg,
		   enum port port);
bool intel_dp_init_connector(struct intel_digital_port *dig_port,
			     struct intel_connector *intel_connector);
void intel_dp_set_link_params(struct intel_dp *intel_dp,
			      int link_rate, u8 lane_count,
			      bool link_mst);
int intel_dp_get_link_train_fallback_values(struct intel_dp *intel_dp,
					    int link_rate, u8 lane_count);
int intel_dp_retrain_link(struct intel_encoder *encoder,
			  struct drm_modeset_acquire_ctx *ctx);
<<<<<<< HEAD
void intel_dp_sink_dpms(struct intel_dp *intel_dp, int mode);
void intel_dp_configure_protocol_converter(struct intel_dp *intel_dp);
=======
void intel_dp_set_power(struct intel_dp *intel_dp, u8 mode);
void intel_dp_configure_protocol_converter(struct intel_dp *intel_dp,
					   const struct intel_crtc_state *crtc_state);
>>>>>>> c70595ea
void intel_dp_sink_set_decompression_state(struct intel_dp *intel_dp,
					   const struct intel_crtc_state *crtc_state,
					   bool enable);
void intel_dp_encoder_reset(struct drm_encoder *encoder);
void intel_dp_encoder_suspend(struct intel_encoder *intel_encoder);
void intel_dp_encoder_flush_work(struct drm_encoder *encoder);
int intel_dp_compute_config(struct intel_encoder *encoder,
			    struct intel_crtc_state *pipe_config,
			    struct drm_connector_state *conn_state);
bool intel_dp_is_edp(struct intel_dp *intel_dp);
bool intel_dp_is_port_edp(struct drm_i915_private *dev_priv, enum port port);
enum irqreturn intel_dp_hpd_pulse(struct intel_digital_port *dig_port,
				  bool long_hpd);
void intel_edp_backlight_on(const struct intel_crtc_state *crtc_state,
			    const struct drm_connector_state *conn_state);
void intel_edp_backlight_off(const struct drm_connector_state *conn_state);
void intel_edp_panel_vdd_on(struct intel_dp *intel_dp);
void intel_edp_panel_on(struct intel_dp *intel_dp);
void intel_edp_panel_off(struct intel_dp *intel_dp);
void intel_dp_mst_suspend(struct drm_i915_private *dev_priv);
void intel_dp_mst_resume(struct drm_i915_private *dev_priv);
int intel_dp_max_link_rate(struct intel_dp *intel_dp);
int intel_dp_max_lane_count(struct intel_dp *intel_dp);
int intel_dp_rate_select(struct intel_dp *intel_dp, int rate);
void intel_power_sequencer_reset(struct drm_i915_private *dev_priv);
u32 intel_dp_pack_aux(const u8 *src, int src_bytes);

void intel_edp_drrs_enable(struct intel_dp *intel_dp,
			   const struct intel_crtc_state *crtc_state);
void intel_edp_drrs_disable(struct intel_dp *intel_dp,
			    const struct intel_crtc_state *crtc_state);
void intel_edp_drrs_update(struct intel_dp *intel_dp,
			   const struct intel_crtc_state *crtc_state);
void intel_edp_drrs_invalidate(struct drm_i915_private *dev_priv,
			       unsigned int frontbuffer_bits);
void intel_edp_drrs_flush(struct drm_i915_private *dev_priv,
			  unsigned int frontbuffer_bits);

void
intel_dp_program_link_training_pattern(struct intel_dp *intel_dp,
				       u8 dp_train_pat);
void
intel_dp_set_signal_levels(struct intel_dp *intel_dp);
void intel_dp_set_idle_link_train(struct intel_dp *intel_dp);
void intel_dp_compute_rate(struct intel_dp *intel_dp, int port_clock,
			   u8 *link_bw, u8 *rate_select);
bool intel_dp_source_supports_hbr2(struct intel_dp *intel_dp);
bool intel_dp_source_supports_hbr3(struct intel_dp *intel_dp);
bool
intel_dp_get_link_status(struct intel_dp *intel_dp, u8 *link_status);

bool intel_dp_get_colorimetry_status(struct intel_dp *intel_dp);
int intel_dp_link_required(int pixel_clock, int bpp);
int intel_dp_max_data_rate(int max_link_clock, int max_lanes);
bool intel_dp_needs_vsc_sdp(const struct intel_crtc_state *crtc_state,
			    const struct drm_connector_state *conn_state);
void intel_dp_compute_psr_vsc_sdp(struct intel_dp *intel_dp,
				  const struct intel_crtc_state *crtc_state,
				  const struct drm_connector_state *conn_state,
				  struct drm_dp_vsc_sdp *vsc);
void intel_write_dp_vsc_sdp(struct intel_encoder *encoder,
			    const struct intel_crtc_state *crtc_state,
			    struct drm_dp_vsc_sdp *vsc);
void intel_dp_set_infoframes(struct intel_encoder *encoder, bool enable,
			     const struct intel_crtc_state *crtc_state,
			     const struct drm_connector_state *conn_state);
void intel_read_dp_sdp(struct intel_encoder *encoder,
		       struct intel_crtc_state *crtc_state,
		       unsigned int type);
bool intel_digital_port_connected(struct intel_encoder *encoder);
void intel_dp_process_phy_request(struct intel_dp *intel_dp);

static inline unsigned int intel_dp_unused_lane_mask(int lane_count)
{
	return ~((1 << lane_count) - 1) & 0xf;
}

u32 intel_dp_mode_to_fec_clock(u32 mode_clock);

void intel_ddi_update_pipe(struct intel_atomic_state *state,
			   struct intel_encoder *encoder,
			   const struct intel_crtc_state *crtc_state,
			   const struct drm_connector_state *conn_state);

int intel_dp_init_hdcp(struct intel_digital_port *dig_port,
		       struct intel_connector *intel_connector);

#endif /* __INTEL_DP_H__ */<|MERGE_RESOLUTION|>--- conflicted
+++ resolved
@@ -50,14 +50,9 @@
 					    int link_rate, u8 lane_count);
 int intel_dp_retrain_link(struct intel_encoder *encoder,
 			  struct drm_modeset_acquire_ctx *ctx);
-<<<<<<< HEAD
-void intel_dp_sink_dpms(struct intel_dp *intel_dp, int mode);
-void intel_dp_configure_protocol_converter(struct intel_dp *intel_dp);
-=======
 void intel_dp_set_power(struct intel_dp *intel_dp, u8 mode);
 void intel_dp_configure_protocol_converter(struct intel_dp *intel_dp,
 					   const struct intel_crtc_state *crtc_state);
->>>>>>> c70595ea
 void intel_dp_sink_set_decompression_state(struct intel_dp *intel_dp,
 					   const struct intel_crtc_state *crtc_state,
 					   bool enable);
