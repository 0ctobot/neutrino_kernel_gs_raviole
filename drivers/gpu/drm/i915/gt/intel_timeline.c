// SPDX-License-Identifier: MIT
/*
 * Copyright © 2016-2018 Intel Corporation
 */

#include "i915_drv.h"

#include "i915_active.h"
#include "i915_syncmap.h"
#include "intel_gt.h"
#include "intel_ring.h"
#include "intel_timeline.h"

#define TIMELINE_SEQNO_BYTES 8

static struct i915_vma *hwsp_alloc(struct intel_gt *gt)
{
	struct drm_i915_private *i915 = gt->i915;
	struct drm_i915_gem_object *obj;
	struct i915_vma *vma;

	obj = i915_gem_object_create_internal(i915, PAGE_SIZE);
	if (IS_ERR(obj))
		return ERR_CAST(obj);

	i915_gem_object_set_cache_coherency(obj, I915_CACHE_LLC);

	vma = i915_vma_instance(obj, &gt->ggtt->vm, NULL);
	if (IS_ERR(vma))
		i915_gem_object_put(obj);

	return vma;
}

static void __timeline_retire(struct i915_active *active)
{
	struct intel_timeline *tl =
		container_of(active, typeof(*tl), active);

	i915_vma_unpin(tl->hwsp_ggtt);
	intel_timeline_put(tl);
}

static int __timeline_active(struct i915_active *active)
{
	struct intel_timeline *tl =
		container_of(active, typeof(*tl), active);

<<<<<<< HEAD
	GEM_BUG_ON(cacheline >= BITS_PER_TYPE(hwsp->free_bitmap));
	hwsp->free_bitmap |= BIT_ULL(cacheline);

	/* And if no one is left using it, give the page back to the system */
	if (hwsp->free_bitmap == ~0ull) {
		i915_vma_put(hwsp->vma);
		list_del(&hwsp->free_link);
		kfree(hwsp);
	}

	spin_unlock_irqrestore(&gt->hwsp_lock, flags);
}

static void __rcu_cacheline_free(struct rcu_head *rcu)
{
	struct intel_timeline_cacheline *cl =
		container_of(rcu, typeof(*cl), rcu);

	/* Must wait until after all *rq->hwsp are complete before removing */
	i915_gem_object_unpin_map(cl->hwsp->vma->obj);
	__idle_hwsp_free(cl->hwsp, ptr_unmask_bits(cl->vaddr, CACHELINE_BITS));

	i915_active_fini(&cl->active);
	kfree(cl);
}

static void __idle_cacheline_free(struct intel_timeline_cacheline *cl)
{
	GEM_BUG_ON(!i915_active_is_idle(&cl->active));
	call_rcu(&cl->rcu, __rcu_cacheline_free);
}

__i915_active_call
static void __cacheline_retire(struct i915_active *active)
{
	struct intel_timeline_cacheline *cl =
		container_of(active, typeof(*cl), active);

	i915_vma_unpin(cl->hwsp->vma);
	if (ptr_test_bit(cl->vaddr, CACHELINE_FREE))
		__idle_cacheline_free(cl);
}

static int __cacheline_active(struct i915_active *active)
{
	struct intel_timeline_cacheline *cl =
		container_of(active, typeof(*cl), active);

	__i915_vma_pin(cl->hwsp->vma);
=======
	__i915_vma_pin(tl->hwsp_ggtt);
	intel_timeline_get(tl);
>>>>>>> 754a0abe
	return 0;
}

I915_SELFTEST_EXPORT int
intel_timeline_pin_map(struct intel_timeline *timeline)
{
	struct drm_i915_gem_object *obj = timeline->hwsp_ggtt->obj;
	u32 ofs = offset_in_page(timeline->hwsp_offset);
	void *vaddr;

<<<<<<< HEAD
	GEM_BUG_ON(cacheline >= BIT(CACHELINE_BITS));

	cl = kmalloc(sizeof(*cl), GFP_KERNEL);
	if (!cl)
		return ERR_PTR(-ENOMEM);

	vaddr = i915_gem_object_pin_map(hwsp->vma->obj, I915_MAP_WB);
	if (IS_ERR(vaddr)) {
		kfree(cl);
		return ERR_CAST(vaddr);
	}

	cl->hwsp = hwsp;
	cl->vaddr = page_pack_bits(vaddr, cacheline);

	i915_active_init(&cl->active, __cacheline_active, __cacheline_retire);

	return cl;
}

static void cacheline_acquire(struct intel_timeline_cacheline *cl,
			      u32 ggtt_offset)
{
	if (!cl)
		return;
=======
	vaddr = i915_gem_object_pin_map(obj, I915_MAP_WB);
	if (IS_ERR(vaddr))
		return PTR_ERR(vaddr);
>>>>>>> 754a0abe

	timeline->hwsp_map = vaddr;
	timeline->hwsp_seqno = memset(vaddr + ofs, 0, TIMELINE_SEQNO_BYTES);
	clflush(vaddr + ofs);

	return 0;
}

static int intel_timeline_init(struct intel_timeline *timeline,
			       struct intel_gt *gt,
			       struct i915_vma *hwsp,
			       unsigned int offset)
{
	kref_init(&timeline->kref);
	atomic_set(&timeline->pin_count, 0);

	timeline->gt = gt;

	if (hwsp) {
		timeline->hwsp_offset = offset;
		timeline->hwsp_ggtt = i915_vma_get(hwsp);
	} else {
		timeline->has_initial_breadcrumb = true;
		hwsp = hwsp_alloc(gt);
		if (IS_ERR(hwsp))
			return PTR_ERR(hwsp);
		timeline->hwsp_ggtt = hwsp;
	}

	timeline->hwsp_map = NULL;
	timeline->hwsp_seqno = (void *)(long)timeline->hwsp_offset;

	GEM_BUG_ON(timeline->hwsp_offset >= hwsp->size);

	timeline->fence_context = dma_fence_context_alloc(1);

	mutex_init(&timeline->mutex);

	INIT_ACTIVE_FENCE(&timeline->last_request);
	INIT_LIST_HEAD(&timeline->requests);

	i915_syncmap_init(&timeline->sync);
	i915_active_init(&timeline->active, __timeline_active,
			 __timeline_retire, 0);

	return 0;
}

void intel_gt_init_timelines(struct intel_gt *gt)
{
	struct intel_gt_timelines *timelines = &gt->timelines;

	spin_lock_init(&timelines->lock);
	INIT_LIST_HEAD(&timelines->active_list);
}

static void intel_timeline_fini(struct rcu_head *rcu)
{
	struct intel_timeline *timeline =
		container_of(rcu, struct intel_timeline, rcu);

	if (timeline->hwsp_map)
		i915_gem_object_unpin_map(timeline->hwsp_ggtt->obj);

	i915_vma_put(timeline->hwsp_ggtt);
	i915_active_fini(&timeline->active);
	kfree(timeline);
}

struct intel_timeline *
__intel_timeline_create(struct intel_gt *gt,
			struct i915_vma *global_hwsp,
			unsigned int offset)
{
	struct intel_timeline *timeline;
	int err;

	timeline = kzalloc(sizeof(*timeline), GFP_KERNEL);
	if (!timeline)
		return ERR_PTR(-ENOMEM);

	err = intel_timeline_init(timeline, gt, global_hwsp, offset);
	if (err) {
		kfree(timeline);
		return ERR_PTR(err);
	}

	return timeline;
}

struct intel_timeline *
intel_timeline_create_from_engine(struct intel_engine_cs *engine,
				  unsigned int offset)
{
	struct i915_vma *hwsp = engine->status_page.vma;
	struct intel_timeline *tl;

	tl = __intel_timeline_create(engine->gt, hwsp, offset);
	if (IS_ERR(tl))
		return tl;

	/* Borrow a nearby lock; we only create these timelines during init */
	mutex_lock(&hwsp->vm->mutex);
	list_add_tail(&tl->engine_link, &engine->status_page.timelines);
	mutex_unlock(&hwsp->vm->mutex);

	return tl;
}

void __intel_timeline_pin(struct intel_timeline *tl)
{
	GEM_BUG_ON(!atomic_read(&tl->pin_count));
	atomic_inc(&tl->pin_count);
}

int intel_timeline_pin(struct intel_timeline *tl, struct i915_gem_ww_ctx *ww)
{
	int err;

	if (atomic_add_unless(&tl->pin_count, 1, 0))
		return 0;

	if (!tl->hwsp_map) {
		err = intel_timeline_pin_map(tl);
		if (err)
			return err;
	}

	err = i915_ggtt_pin(tl->hwsp_ggtt, ww, 0, PIN_HIGH);
	if (err)
		return err;

	tl->hwsp_offset =
		i915_ggtt_offset(tl->hwsp_ggtt) +
		offset_in_page(tl->hwsp_offset);
	GT_TRACE(tl->gt, "timeline:%llx using HWSP offset:%x\n",
		 tl->fence_context, tl->hwsp_offset);

	i915_active_acquire(&tl->active);
	if (atomic_fetch_inc(&tl->pin_count)) {
		i915_active_release(&tl->active);
		__i915_vma_unpin(tl->hwsp_ggtt);
	}

	return 0;
}

void intel_timeline_reset_seqno(const struct intel_timeline *tl)
{
	u32 *hwsp_seqno = (u32 *)tl->hwsp_seqno;
	/* Must be pinned to be writable, and no requests in flight. */
	GEM_BUG_ON(!atomic_read(&tl->pin_count));

	memset(hwsp_seqno + 1, 0, TIMELINE_SEQNO_BYTES - sizeof(*hwsp_seqno));
	WRITE_ONCE(*hwsp_seqno, tl->seqno);
	clflush(hwsp_seqno);
}

void intel_timeline_enter(struct intel_timeline *tl)
{
	struct intel_gt_timelines *timelines = &tl->gt->timelines;

	/*
	 * Pretend we are serialised by the timeline->mutex.
	 *
	 * While generally true, there are a few exceptions to the rule
	 * for the engine->kernel_context being used to manage power
	 * transitions. As the engine_park may be called from under any
	 * timeline, it uses the power mutex as a global serialisation
	 * lock to prevent any other request entering its timeline.
	 *
	 * The rule is generally tl->mutex, otherwise engine->wakeref.mutex.
	 *
	 * However, intel_gt_retire_request() does not know which engine
	 * it is retiring along and so cannot partake in the engine-pm
	 * barrier, and there we use the tl->active_count as a means to
	 * pin the timeline in the active_list while the locks are dropped.
	 * Ergo, as that is outside of the engine-pm barrier, we need to
	 * use atomic to manipulate tl->active_count.
	 */
	lockdep_assert_held(&tl->mutex);

	if (atomic_add_unless(&tl->active_count, 1, 0))
		return;

	spin_lock(&timelines->lock);
	if (!atomic_fetch_inc(&tl->active_count)) {
		/*
		 * The HWSP is volatile, and may have been lost while inactive,
		 * e.g. across suspend/resume. Be paranoid, and ensure that
		 * the HWSP value matches our seqno so we don't proclaim
		 * the next request as already complete.
		 */
		intel_timeline_reset_seqno(tl);
		list_add_tail(&tl->link, &timelines->active_list);
	}
	spin_unlock(&timelines->lock);
}

void intel_timeline_exit(struct intel_timeline *tl)
{
	struct intel_gt_timelines *timelines = &tl->gt->timelines;

	/* See intel_timeline_enter() */
	lockdep_assert_held(&tl->mutex);

	GEM_BUG_ON(!atomic_read(&tl->active_count));
	if (atomic_add_unless(&tl->active_count, -1, 1))
		return;

	spin_lock(&timelines->lock);
	if (atomic_dec_and_test(&tl->active_count))
		list_del(&tl->link);
	spin_unlock(&timelines->lock);

	/*
	 * Since this timeline is idle, all bariers upon which we were waiting
	 * must also be complete and so we can discard the last used barriers
	 * without loss of information.
	 */
	i915_syncmap_free(&tl->sync);
}

static u32 timeline_advance(struct intel_timeline *tl)
{
	GEM_BUG_ON(!atomic_read(&tl->pin_count));
	GEM_BUG_ON(tl->seqno & tl->has_initial_breadcrumb);

	return tl->seqno += 1 + tl->has_initial_breadcrumb;
}

static noinline int
__intel_timeline_get_seqno(struct intel_timeline *tl,
			   u32 *seqno)
{
	u32 next_ofs = offset_in_page(tl->hwsp_offset + TIMELINE_SEQNO_BYTES);

	/* w/a: bit 5 needs to be zero for MI_FLUSH_DW address. */
	if (TIMELINE_SEQNO_BYTES <= BIT(5) && (next_ofs & BIT(5)))
		next_ofs = offset_in_page(next_ofs + BIT(5));

	tl->hwsp_offset = i915_ggtt_offset(tl->hwsp_ggtt) + next_ofs;
	tl->hwsp_seqno = tl->hwsp_map + next_ofs;
	intel_timeline_reset_seqno(tl);

	*seqno = timeline_advance(tl);
	GEM_BUG_ON(i915_seqno_passed(*tl->hwsp_seqno, *seqno));
	return 0;
}

int intel_timeline_get_seqno(struct intel_timeline *tl,
			     struct i915_request *rq,
			     u32 *seqno)
{
	*seqno = timeline_advance(tl);

	/* Replace the HWSP on wraparound for HW semaphores */
	if (unlikely(!*seqno && tl->has_initial_breadcrumb))
		return __intel_timeline_get_seqno(tl, seqno);

	return 0;
}

int intel_timeline_read_hwsp(struct i915_request *from,
			     struct i915_request *to,
			     u32 *hwsp)
{
	struct intel_timeline *tl;
	int err;

	rcu_read_lock();
	tl = rcu_dereference(from->timeline);
	if (i915_request_signaled(from) ||
	    !i915_active_acquire_if_busy(&tl->active))
		tl = NULL;

	if (tl) {
		/* hwsp_offset may wraparound, so use from->hwsp_seqno */
		*hwsp = i915_ggtt_offset(tl->hwsp_ggtt) +
			offset_in_page(from->hwsp_seqno);
	}

	/* ensure we wait on the right request, if not, we completed */
	if (tl && __i915_request_is_complete(from)) {
		i915_active_release(&tl->active);
		tl = NULL;
	}
	rcu_read_unlock();

	if (!tl)
		return 1;

	/* Can't do semaphore waits on kernel context */
	if (!tl->has_initial_breadcrumb) {
		err = -EINVAL;
		goto out;
	}

	err = i915_active_add_request(&tl->active, to);

out:
	i915_active_release(&tl->active);
	return err;
}

void intel_timeline_unpin(struct intel_timeline *tl)
{
	GEM_BUG_ON(!atomic_read(&tl->pin_count));
	if (!atomic_dec_and_test(&tl->pin_count))
		return;

	i915_active_release(&tl->active);
	__i915_vma_unpin(tl->hwsp_ggtt);
}

void __intel_timeline_free(struct kref *kref)
{
	struct intel_timeline *timeline =
		container_of(kref, typeof(*timeline), kref);

	GEM_BUG_ON(atomic_read(&timeline->pin_count));
	GEM_BUG_ON(!list_empty(&timeline->requests));
	GEM_BUG_ON(timeline->retire);

	call_rcu(&timeline->rcu, intel_timeline_fini);
}

void intel_gt_fini_timelines(struct intel_gt *gt)
{
	struct intel_gt_timelines *timelines = &gt->timelines;

	GEM_BUG_ON(!list_empty(&timelines->active_list));
}

void intel_gt_show_timelines(struct intel_gt *gt,
			     struct drm_printer *m,
			     void (*show_request)(struct drm_printer *m,
						  const struct i915_request *rq,
						  const char *prefix,
						  int indent))
{
	struct intel_gt_timelines *timelines = &gt->timelines;
	struct intel_timeline *tl, *tn;
	LIST_HEAD(free);

	spin_lock(&timelines->lock);
	list_for_each_entry_safe(tl, tn, &timelines->active_list, link) {
		unsigned long count, ready, inflight;
		struct i915_request *rq, *rn;
		struct dma_fence *fence;

		if (!mutex_trylock(&tl->mutex)) {
			drm_printf(m, "Timeline %llx: busy; skipping\n",
				   tl->fence_context);
			continue;
		}

		intel_timeline_get(tl);
		GEM_BUG_ON(!atomic_read(&tl->active_count));
		atomic_inc(&tl->active_count); /* pin the list element */
		spin_unlock(&timelines->lock);

		count = 0;
		ready = 0;
		inflight = 0;
		list_for_each_entry_safe(rq, rn, &tl->requests, link) {
			if (i915_request_completed(rq))
				continue;

			count++;
			if (i915_request_is_ready(rq))
				ready++;
			if (i915_request_is_active(rq))
				inflight++;
		}

		drm_printf(m, "Timeline %llx: { ", tl->fence_context);
		drm_printf(m, "count: %lu, ready: %lu, inflight: %lu",
			   count, ready, inflight);
		drm_printf(m, ", seqno: { current: %d, last: %d }",
			   *tl->hwsp_seqno, tl->seqno);
		fence = i915_active_fence_get(&tl->last_request);
		if (fence) {
			drm_printf(m, ", engine: %s",
				   to_request(fence)->engine->name);
			dma_fence_put(fence);
		}
		drm_printf(m, " }\n");

		if (show_request) {
			list_for_each_entry_safe(rq, rn, &tl->requests, link)
				show_request(m, rq, "", 2);
		}

		mutex_unlock(&tl->mutex);
		spin_lock(&timelines->lock);

		/* Resume list iteration after reacquiring spinlock */
		list_safe_reset_next(tl, tn, link);
		if (atomic_dec_and_test(&tl->active_count))
			list_del(&tl->link);

		/* Defer the final release to after the spinlock */
		if (refcount_dec_and_test(&tl->kref.refcount)) {
			GEM_BUG_ON(atomic_read(&tl->active_count));
			list_add(&tl->link, &free);
		}
	}
	spin_unlock(&timelines->lock);

	list_for_each_entry_safe(tl, tn, &free, link)
		__intel_timeline_free(&tl->kref);
}

#if IS_ENABLED(CONFIG_DRM_I915_SELFTEST)
#include "gt/selftests/mock_timeline.c"
#include "gt/selftest_timeline.c"
#endif<|MERGE_RESOLUTION|>--- conflicted
+++ resolved
@@ -46,60 +46,8 @@
 	struct intel_timeline *tl =
 		container_of(active, typeof(*tl), active);
 
-<<<<<<< HEAD
-	GEM_BUG_ON(cacheline >= BITS_PER_TYPE(hwsp->free_bitmap));
-	hwsp->free_bitmap |= BIT_ULL(cacheline);
-
-	/* And if no one is left using it, give the page back to the system */
-	if (hwsp->free_bitmap == ~0ull) {
-		i915_vma_put(hwsp->vma);
-		list_del(&hwsp->free_link);
-		kfree(hwsp);
-	}
-
-	spin_unlock_irqrestore(&gt->hwsp_lock, flags);
-}
-
-static void __rcu_cacheline_free(struct rcu_head *rcu)
-{
-	struct intel_timeline_cacheline *cl =
-		container_of(rcu, typeof(*cl), rcu);
-
-	/* Must wait until after all *rq->hwsp are complete before removing */
-	i915_gem_object_unpin_map(cl->hwsp->vma->obj);
-	__idle_hwsp_free(cl->hwsp, ptr_unmask_bits(cl->vaddr, CACHELINE_BITS));
-
-	i915_active_fini(&cl->active);
-	kfree(cl);
-}
-
-static void __idle_cacheline_free(struct intel_timeline_cacheline *cl)
-{
-	GEM_BUG_ON(!i915_active_is_idle(&cl->active));
-	call_rcu(&cl->rcu, __rcu_cacheline_free);
-}
-
-__i915_active_call
-static void __cacheline_retire(struct i915_active *active)
-{
-	struct intel_timeline_cacheline *cl =
-		container_of(active, typeof(*cl), active);
-
-	i915_vma_unpin(cl->hwsp->vma);
-	if (ptr_test_bit(cl->vaddr, CACHELINE_FREE))
-		__idle_cacheline_free(cl);
-}
-
-static int __cacheline_active(struct i915_active *active)
-{
-	struct intel_timeline_cacheline *cl =
-		container_of(active, typeof(*cl), active);
-
-	__i915_vma_pin(cl->hwsp->vma);
-=======
 	__i915_vma_pin(tl->hwsp_ggtt);
 	intel_timeline_get(tl);
->>>>>>> 754a0abe
 	return 0;
 }
 
@@ -110,37 +58,9 @@
 	u32 ofs = offset_in_page(timeline->hwsp_offset);
 	void *vaddr;
 
-<<<<<<< HEAD
-	GEM_BUG_ON(cacheline >= BIT(CACHELINE_BITS));
-
-	cl = kmalloc(sizeof(*cl), GFP_KERNEL);
-	if (!cl)
-		return ERR_PTR(-ENOMEM);
-
-	vaddr = i915_gem_object_pin_map(hwsp->vma->obj, I915_MAP_WB);
-	if (IS_ERR(vaddr)) {
-		kfree(cl);
-		return ERR_CAST(vaddr);
-	}
-
-	cl->hwsp = hwsp;
-	cl->vaddr = page_pack_bits(vaddr, cacheline);
-
-	i915_active_init(&cl->active, __cacheline_active, __cacheline_retire);
-
-	return cl;
-}
-
-static void cacheline_acquire(struct intel_timeline_cacheline *cl,
-			      u32 ggtt_offset)
-{
-	if (!cl)
-		return;
-=======
 	vaddr = i915_gem_object_pin_map(obj, I915_MAP_WB);
 	if (IS_ERR(vaddr))
 		return PTR_ERR(vaddr);
->>>>>>> 754a0abe
 
 	timeline->hwsp_map = vaddr;
 	timeline->hwsp_seqno = memset(vaddr + ofs, 0, TIMELINE_SEQNO_BYTES);
