// SPDX-License-Identifier: MIT
/*
 * Copyright © 2008-2021 Intel Corporation
 */

#include "gen2_engine_cs.h"
#include "gen6_engine_cs.h"
#include "gen6_ppgtt.h"
#include "gen7_renderclear.h"
#include "i915_drv.h"
#include "i915_mitigations.h"
#include "intel_breadcrumbs.h"
#include "intel_context.h"
#include "intel_gt.h"
#include "intel_gt_irq.h"
#include "intel_reset.h"
#include "intel_ring.h"
#include "shmem_utils.h"

/* Rough estimate of the typical request size, performing a flush,
 * set-context and then emitting the batch.
 */
#define LEGACY_REQUEST_SIZE 200

static void set_hwstam(struct intel_engine_cs *engine, u32 mask)
{
	/*
	 * Keep the render interrupt unmasked as this papers over
	 * lost interrupts following a reset.
	 */
	if (engine->class == RENDER_CLASS) {
		if (GRAPHICS_VER(engine->i915) >= 6)
			mask &= ~BIT(0);
		else
			mask &= ~I915_USER_INTERRUPT;
	}

	intel_engine_set_hwsp_writemask(engine, mask);
}

static void set_hws_pga(struct intel_engine_cs *engine, phys_addr_t phys)
{
	u32 addr;

	addr = lower_32_bits(phys);
	if (GRAPHICS_VER(engine->i915) >= 4)
		addr |= (phys >> 28) & 0xf0;

	intel_uncore_write(engine->uncore, HWS_PGA, addr);
}

static struct page *status_page(struct intel_engine_cs *engine)
{
	struct drm_i915_gem_object *obj = engine->status_page.vma->obj;

	GEM_BUG_ON(!i915_gem_object_has_pinned_pages(obj));
	return sg_page(obj->mm.pages->sgl);
}

static void ring_setup_phys_status_page(struct intel_engine_cs *engine)
{
	set_hws_pga(engine, PFN_PHYS(page_to_pfn(status_page(engine))));
	set_hwstam(engine, ~0u);
}

static void set_hwsp(struct intel_engine_cs *engine, u32 offset)
{
	i915_reg_t hwsp;

	/*
	 * The ring status page addresses are no longer next to the rest of
	 * the ring registers as of gen7.
	 */
	if (GRAPHICS_VER(engine->i915) == 7) {
		switch (engine->id) {
		/*
		 * No more rings exist on Gen7. Default case is only to shut up
		 * gcc switch check warning.
		 */
		default:
			GEM_BUG_ON(engine->id);
			fallthrough;
		case RCS0:
			hwsp = RENDER_HWS_PGA_GEN7;
			break;
		case BCS0:
			hwsp = BLT_HWS_PGA_GEN7;
			break;
		case VCS0:
			hwsp = BSD_HWS_PGA_GEN7;
			break;
		case VECS0:
			hwsp = VEBOX_HWS_PGA_GEN7;
			break;
		}
	} else if (GRAPHICS_VER(engine->i915) == 6) {
		hwsp = RING_HWS_PGA_GEN6(engine->mmio_base);
	} else {
		hwsp = RING_HWS_PGA(engine->mmio_base);
	}

	intel_uncore_write_fw(engine->uncore, hwsp, offset);
	intel_uncore_posting_read_fw(engine->uncore, hwsp);
}

static void flush_cs_tlb(struct intel_engine_cs *engine)
{
	if (!IS_GRAPHICS_VER(engine->i915, 6, 7))
		return;

	/* ring should be idle before issuing a sync flush*/
	GEM_DEBUG_WARN_ON((ENGINE_READ(engine, RING_MI_MODE) & MODE_IDLE) == 0);

	ENGINE_WRITE_FW(engine, RING_INSTPM,
			_MASKED_BIT_ENABLE(INSTPM_TLB_INVALIDATE |
					   INSTPM_SYNC_FLUSH));
	if (__intel_wait_for_register_fw(engine->uncore,
					 RING_INSTPM(engine->mmio_base),
					 INSTPM_SYNC_FLUSH, 0,
					 2000, 0, NULL))
		ENGINE_TRACE(engine,
			     "wait for SyncFlush to complete for TLB invalidation timed out\n");
}

static void ring_setup_status_page(struct intel_engine_cs *engine)
{
	set_hwsp(engine, i915_ggtt_offset(engine->status_page.vma));
	set_hwstam(engine, ~0u);

	flush_cs_tlb(engine);
}

static struct i915_address_space *vm_alias(struct i915_address_space *vm)
{
	if (i915_is_ggtt(vm))
		vm = &i915_vm_to_ggtt(vm)->alias->vm;

	return vm;
}

static u32 pp_dir(struct i915_address_space *vm)
{
	return to_gen6_ppgtt(i915_vm_to_ppgtt(vm))->pp_dir;
}

static void set_pp_dir(struct intel_engine_cs *engine)
{
	struct i915_address_space *vm = vm_alias(engine->gt->vm);

	if (!vm)
		return;

	ENGINE_WRITE_FW(engine, RING_PP_DIR_DCLV, PP_DIR_DCLV_2G);
	ENGINE_WRITE_FW(engine, RING_PP_DIR_BASE, pp_dir(vm));

	if (GRAPHICS_VER(engine->i915) >= 7) {
		ENGINE_WRITE_FW(engine,
				RING_MODE_GEN7,
				_MASKED_BIT_ENABLE(GFX_PPGTT_ENABLE));
	}
}

static bool stop_ring(struct intel_engine_cs *engine)
{
	/* Empty the ring by skipping to the end */
	ENGINE_WRITE_FW(engine, RING_HEAD, ENGINE_READ_FW(engine, RING_TAIL));
	ENGINE_POSTING_READ(engine, RING_HEAD);

	/* The ring must be empty before it is disabled */
	ENGINE_WRITE_FW(engine, RING_CTL, 0);
	ENGINE_POSTING_READ(engine, RING_CTL);

	/* Then reset the disabled ring */
	ENGINE_WRITE_FW(engine, RING_HEAD, 0);
	ENGINE_WRITE_FW(engine, RING_TAIL, 0);

	return (ENGINE_READ_FW(engine, RING_HEAD) & HEAD_ADDR) == 0;
}

static int xcs_resume(struct intel_engine_cs *engine)
{
	struct intel_ring *ring = engine->legacy.ring;

	ENGINE_TRACE(engine, "ring:{HEAD:%04x, TAIL:%04x}\n",
		     ring->head, ring->tail);

	/*
	 * Double check the ring is empty & disabled before we resume. Called
	 * from atomic context during PCI probe, so _hardirq().
	 */
	intel_synchronize_hardirq(engine->i915);
	if (!stop_ring(engine))
		goto err;

	if (HWS_NEEDS_PHYSICAL(engine->i915))
		ring_setup_phys_status_page(engine);
	else
		ring_setup_status_page(engine);

	intel_breadcrumbs_reset(engine->breadcrumbs);

	/* Enforce ordering by reading HEAD register back */
	ENGINE_POSTING_READ(engine, RING_HEAD);

	/*
	 * Initialize the ring. This must happen _after_ we've cleared the ring
	 * registers with the above sequence (the readback of the HEAD registers
	 * also enforces ordering), otherwise the hw might lose the new ring
	 * register values.
	 */
	ENGINE_WRITE_FW(engine, RING_START, i915_ggtt_offset(ring->vma));

	/* Check that the ring offsets point within the ring! */
	GEM_BUG_ON(!intel_ring_offset_valid(ring, ring->head));
	GEM_BUG_ON(!intel_ring_offset_valid(ring, ring->tail));
	intel_ring_update_space(ring);

	set_pp_dir(engine);

	/* First wake the ring up to an empty/idle ring */
	ENGINE_WRITE_FW(engine, RING_HEAD, ring->head);
	ENGINE_WRITE_FW(engine, RING_TAIL, ring->head);
	ENGINE_POSTING_READ(engine, RING_TAIL);

	ENGINE_WRITE_FW(engine, RING_CTL,
			RING_CTL_SIZE(ring->size) | RING_VALID);

	/* If the head is still not zero, the ring is dead */
	if (__intel_wait_for_register_fw(engine->uncore,
					 RING_CTL(engine->mmio_base),
					 RING_VALID, RING_VALID,
					 5000, 0, NULL))
		goto err;

	if (GRAPHICS_VER(engine->i915) > 2)
		ENGINE_WRITE_FW(engine,
				RING_MI_MODE, _MASKED_BIT_DISABLE(STOP_RING));

	/* Now awake, let it get started */
	if (ring->tail != ring->head) {
		ENGINE_WRITE_FW(engine, RING_TAIL, ring->tail);
		ENGINE_POSTING_READ(engine, RING_TAIL);
	}

	/* Papering over lost _interrupts_ immediately following the restart */
	intel_engine_signal_breadcrumbs(engine);
	return 0;

err:
	drm_err(&engine->i915->drm,
		"%s initialization failed; "
		"ctl %08x (valid? %d) head %08x [%08x] tail %08x [%08x] start %08x [expected %08x]\n",
		engine->name,
		ENGINE_READ(engine, RING_CTL),
		ENGINE_READ(engine, RING_CTL) & RING_VALID,
		ENGINE_READ(engine, RING_HEAD), ring->head,
		ENGINE_READ(engine, RING_TAIL), ring->tail,
		ENGINE_READ(engine, RING_START),
		i915_ggtt_offset(ring->vma));
	return -EIO;
}

static void sanitize_hwsp(struct intel_engine_cs *engine)
{
	struct intel_timeline *tl;

	list_for_each_entry(tl, &engine->status_page.timelines, engine_link)
		intel_timeline_reset_seqno(tl);
}

static void xcs_sanitize(struct intel_engine_cs *engine)
{
	/*
	 * Poison residual state on resume, in case the suspend didn't!
	 *
	 * We have to assume that across suspend/resume (or other loss
	 * of control) that the contents of our pinned buffers has been
	 * lost, replaced by garbage. Since this doesn't always happen,
	 * let's poison such state so that we more quickly spot when
	 * we falsely assume it has been preserved.
	 */
	if (IS_ENABLED(CONFIG_DRM_I915_DEBUG_GEM))
		memset(engine->status_page.addr, POISON_INUSE, PAGE_SIZE);

	/*
	 * The kernel_context HWSP is stored in the status_page. As above,
	 * that may be lost on resume/initialisation, and so we need to
	 * reset the value in the HWSP.
	 */
	sanitize_hwsp(engine);

	/* And scrub the dirty cachelines for the HWSP */
	clflush_cache_range(engine->status_page.addr, PAGE_SIZE);
}

static void reset_prepare(struct intel_engine_cs *engine)
{
	/*
	 * We stop engines, otherwise we might get failed reset and a
	 * dead gpu (on elk). Also as modern gpu as kbl can suffer
	 * from system hang if batchbuffer is progressing when
	 * the reset is issued, regardless of READY_TO_RESET ack.
	 * Thus assume it is best to stop engines on all gens
	 * where we have a gpu reset.
	 *
	 * WaKBLVECSSemaphoreWaitPoll:kbl (on ALL_ENGINES)
	 *
	 * WaMediaResetMainRingCleanup:ctg,elk (presumably)
	 * WaClearRingBufHeadRegAtInit:ctg,elk
	 *
	 * FIXME: Wa for more modern gens needs to be validated
	 */
	ENGINE_TRACE(engine, "\n");
	intel_engine_stop_cs(engine);

	if (!stop_ring(engine)) {
		/* G45 ring initialization often fails to reset head to zero */
		ENGINE_TRACE(engine,
			     "HEAD not reset to zero, "
			     "{ CTL:%08x, HEAD:%08x, TAIL:%08x, START:%08x }\n",
			     ENGINE_READ_FW(engine, RING_CTL),
			     ENGINE_READ_FW(engine, RING_HEAD),
			     ENGINE_READ_FW(engine, RING_TAIL),
			     ENGINE_READ_FW(engine, RING_START));
		if (!stop_ring(engine)) {
			drm_err(&engine->i915->drm,
				"failed to set %s head to zero "
				"ctl %08x head %08x tail %08x start %08x\n",
				engine->name,
				ENGINE_READ_FW(engine, RING_CTL),
				ENGINE_READ_FW(engine, RING_HEAD),
				ENGINE_READ_FW(engine, RING_TAIL),
				ENGINE_READ_FW(engine, RING_START));
		}
	}
}

static void reset_rewind(struct intel_engine_cs *engine, bool stalled)
{
	struct i915_request *pos, *rq;
	unsigned long flags;
	u32 head;

	rq = NULL;
	spin_lock_irqsave(&engine->active.lock, flags);
	rcu_read_lock();
	list_for_each_entry(pos, &engine->active.requests, sched.link) {
		if (!__i915_request_is_complete(pos)) {
			rq = pos;
			break;
		}
	}
	rcu_read_unlock();

	/*
	 * The guilty request will get skipped on a hung engine.
	 *
	 * Users of client default contexts do not rely on logical
	 * state preserved between batches so it is safe to execute
	 * queued requests following the hang. Non default contexts
	 * rely on preserved state, so skipping a batch loses the
	 * evolution of the state and it needs to be considered corrupted.
	 * Executing more queued batches on top of corrupted state is
	 * risky. But we take the risk by trying to advance through
	 * the queued requests in order to make the client behaviour
	 * more predictable around resets, by not throwing away random
	 * amount of batches it has prepared for execution. Sophisticated
	 * clients can use gem_reset_stats_ioctl and dma fence status
	 * (exported via sync_file info ioctl on explicit fences) to observe
	 * when it loses the context state and should rebuild accordingly.
	 *
	 * The context ban, and ultimately the client ban, mechanism are safety
	 * valves if client submission ends up resulting in nothing more than
	 * subsequent hangs.
	 */

	if (rq) {
		/*
		 * Try to restore the logical GPU state to match the
		 * continuation of the request queue. If we skip the
		 * context/PD restore, then the next request may try to execute
		 * assuming that its context is valid and loaded on the GPU and
		 * so may try to access invalid memory, prompting repeated GPU
		 * hangs.
		 *
		 * If the request was guilty, we still restore the logical
		 * state in case the next request requires it (e.g. the
		 * aliasing ppgtt), but skip over the hung batch.
		 *
		 * If the request was innocent, we try to replay the request
		 * with the restored context.
		 */
		__i915_request_reset(rq, stalled);

		GEM_BUG_ON(rq->ring != engine->legacy.ring);
		head = rq->head;
	} else {
		head = engine->legacy.ring->tail;
	}
	engine->legacy.ring->head = intel_ring_wrap(engine->legacy.ring, head);

	spin_unlock_irqrestore(&engine->active.lock, flags);
}

static void reset_finish(struct intel_engine_cs *engine)
{
}

static void reset_cancel(struct intel_engine_cs *engine)
{
	struct i915_request *request;
	unsigned long flags;

	spin_lock_irqsave(&engine->active.lock, flags);

	/* Mark all submitted requests as skipped. */
	list_for_each_entry(request, &engine->active.requests, sched.link)
		i915_request_put(i915_request_mark_eio(request));
	intel_engine_signal_breadcrumbs(engine);

	/* Remaining _unready_ requests will be nop'ed when submitted */

	spin_unlock_irqrestore(&engine->active.lock, flags);
}

static void i9xx_submit_request(struct i915_request *request)
{
	i915_request_submit(request);
	wmb(); /* paranoid flush writes out of the WCB before mmio */

	ENGINE_WRITE(request->engine, RING_TAIL,
		     intel_ring_set_tail(request->ring, request->tail));
}

static void __ring_context_fini(struct intel_context *ce)
{
	i915_vma_put(ce->state);
}

static void ring_context_destroy(struct kref *ref)
{
	struct intel_context *ce = container_of(ref, typeof(*ce), ref);

	GEM_BUG_ON(intel_context_is_pinned(ce));

	if (ce->state)
		__ring_context_fini(ce);

	intel_context_fini(ce);
	intel_context_free(ce);
}

static int ring_context_init_default_state(struct intel_context *ce,
					   struct i915_gem_ww_ctx *ww)
{
	struct drm_i915_gem_object *obj = ce->state->obj;
	void *vaddr;

	vaddr = i915_gem_object_pin_map(obj, I915_MAP_WB);
	if (IS_ERR(vaddr))
		return PTR_ERR(vaddr);

	shmem_read(ce->engine->default_state, 0,
		   vaddr, ce->engine->context_size);

	i915_gem_object_flush_map(obj);
	__i915_gem_object_release_map(obj);

	__set_bit(CONTEXT_VALID_BIT, &ce->flags);
	return 0;
}

static int ring_context_pre_pin(struct intel_context *ce,
				struct i915_gem_ww_ctx *ww,
				void **unused)
{
	struct i915_address_space *vm;
	int err = 0;

	if (ce->engine->default_state &&
	    !test_bit(CONTEXT_VALID_BIT, &ce->flags)) {
		err = ring_context_init_default_state(ce, ww);
		if (err)
			return err;
	}

	vm = vm_alias(ce->vm);
	if (vm)
		err = gen6_ppgtt_pin(i915_vm_to_ppgtt((vm)), ww);

	return err;
}

static void __context_unpin_ppgtt(struct intel_context *ce)
{
	struct i915_address_space *vm;

	vm = vm_alias(ce->vm);
	if (vm)
		gen6_ppgtt_unpin(i915_vm_to_ppgtt(vm));
}

static void ring_context_unpin(struct intel_context *ce)
{
}

static void ring_context_post_unpin(struct intel_context *ce)
{
	__context_unpin_ppgtt(ce);
}

static struct i915_vma *
alloc_context_vma(struct intel_engine_cs *engine)
{
	struct drm_i915_private *i915 = engine->i915;
	struct drm_i915_gem_object *obj;
	struct i915_vma *vma;
	int err;

	obj = i915_gem_object_create_shmem(i915, engine->context_size);
	if (IS_ERR(obj))
		return ERR_CAST(obj);

	/*
	 * Try to make the context utilize L3 as well as LLC.
	 *
	 * On VLV we don't have L3 controls in the PTEs so we
	 * shouldn't touch the cache level, especially as that
	 * would make the object snooped which might have a
	 * negative performance impact.
	 *
	 * Snooping is required on non-llc platforms in execlist
	 * mode, but since all GGTT accesses use PAT entry 0 we
	 * get snooping anyway regardless of cache_level.
	 *
	 * This is only applicable for Ivy Bridge devices since
	 * later platforms don't have L3 control bits in the PTE.
	 */
	if (IS_IVYBRIDGE(i915))
		i915_gem_object_set_cache_coherency(obj, I915_CACHE_L3_LLC);

	vma = i915_vma_instance(obj, &engine->gt->ggtt->vm, NULL);
	if (IS_ERR(vma)) {
		err = PTR_ERR(vma);
		goto err_obj;
	}

	return vma;

err_obj:
	i915_gem_object_put(obj);
	return ERR_PTR(err);
}

static int ring_context_alloc(struct intel_context *ce)
{
	struct intel_engine_cs *engine = ce->engine;

	/* One ringbuffer to rule them all */
	GEM_BUG_ON(!engine->legacy.ring);
	ce->ring = engine->legacy.ring;
	ce->timeline = intel_timeline_get(engine->legacy.timeline);

	GEM_BUG_ON(ce->state);
	if (engine->context_size) {
		struct i915_vma *vma;

		vma = alloc_context_vma(engine);
		if (IS_ERR(vma))
			return PTR_ERR(vma);

		ce->state = vma;
	}

	return 0;
}

static int ring_context_pin(struct intel_context *ce, void *unused)
{
	return 0;
}

static void ring_context_reset(struct intel_context *ce)
{
	intel_ring_reset(ce->ring, ce->ring->emit);
	clear_bit(CONTEXT_VALID_BIT, &ce->flags);
}

static const struct intel_context_ops ring_context_ops = {
	.alloc = ring_context_alloc,

	.pre_pin = ring_context_pre_pin,
	.pin = ring_context_pin,
	.unpin = ring_context_unpin,
	.post_unpin = ring_context_post_unpin,

	.enter = intel_context_enter_engine,
	.exit = intel_context_exit_engine,

	.reset = ring_context_reset,
	.destroy = ring_context_destroy,
};

static int load_pd_dir(struct i915_request *rq,
		       struct i915_address_space *vm,
		       u32 valid)
{
	const struct intel_engine_cs * const engine = rq->engine;
	u32 *cs;

	cs = intel_ring_begin(rq, 12);
	if (IS_ERR(cs))
		return PTR_ERR(cs);

	*cs++ = MI_LOAD_REGISTER_IMM(1);
	*cs++ = i915_mmio_reg_offset(RING_PP_DIR_DCLV(engine->mmio_base));
	*cs++ = valid;

	*cs++ = MI_LOAD_REGISTER_IMM(1);
	*cs++ = i915_mmio_reg_offset(RING_PP_DIR_BASE(engine->mmio_base));
	*cs++ = pp_dir(vm);

	/* Stall until the page table load is complete? */
	*cs++ = MI_STORE_REGISTER_MEM | MI_SRM_LRM_GLOBAL_GTT;
	*cs++ = i915_mmio_reg_offset(RING_PP_DIR_BASE(engine->mmio_base));
	*cs++ = intel_gt_scratch_offset(engine->gt,
					INTEL_GT_SCRATCH_FIELD_DEFAULT);

	*cs++ = MI_LOAD_REGISTER_IMM(1);
	*cs++ = i915_mmio_reg_offset(RING_INSTPM(engine->mmio_base));
	*cs++ = _MASKED_BIT_ENABLE(INSTPM_TLB_INVALIDATE);

	intel_ring_advance(rq, cs);

	return rq->engine->emit_flush(rq, EMIT_FLUSH);
}

static int mi_set_context(struct i915_request *rq,
			  struct intel_context *ce,
			  u32 flags)
{
	struct intel_engine_cs *engine = rq->engine;
	struct drm_i915_private *i915 = engine->i915;
	enum intel_engine_id id;
	const int num_engines =
		IS_HASWELL(i915) ? engine->gt->info.num_engines - 1 : 0;
	bool force_restore = false;
	int len;
	u32 *cs;

	len = 4;
	if (GRAPHICS_VER(i915) == 7)
		len += 2 + (num_engines ? 4 * num_engines + 6 : 0);
	else if (GRAPHICS_VER(i915) == 5)
		len += 2;
	if (flags & MI_FORCE_RESTORE) {
		GEM_BUG_ON(flags & MI_RESTORE_INHIBIT);
		flags &= ~MI_FORCE_RESTORE;
		force_restore = true;
		len += 2;
	}

	cs = intel_ring_begin(rq, len);
	if (IS_ERR(cs))
		return PTR_ERR(cs);

	/* WaProgramMiArbOnOffAroundMiSetContext:ivb,vlv,hsw,bdw,chv */
	if (GRAPHICS_VER(i915) == 7) {
		*cs++ = MI_ARB_ON_OFF | MI_ARB_DISABLE;
		if (num_engines) {
			struct intel_engine_cs *signaller;

			*cs++ = MI_LOAD_REGISTER_IMM(num_engines);
			for_each_engine(signaller, engine->gt, id) {
				if (signaller == engine)
					continue;

				*cs++ = i915_mmio_reg_offset(
					   RING_PSMI_CTL(signaller->mmio_base));
				*cs++ = _MASKED_BIT_ENABLE(
						GEN6_PSMI_SLEEP_MSG_DISABLE);
			}
		}
	} else if (GRAPHICS_VER(i915) == 5) {
		/*
		 * This w/a is only listed for pre-production ilk a/b steppings,
		 * but is also mentioned for programming the powerctx. To be
		 * safe, just apply the workaround; we do not use SyncFlush so
		 * this should never take effect and so be a no-op!
		 */
		*cs++ = MI_SUSPEND_FLUSH | MI_SUSPEND_FLUSH_EN;
	}

	if (force_restore) {
		/*
		 * The HW doesn't handle being told to restore the current
		 * context very well. Quite often it likes goes to go off and
		 * sulk, especially when it is meant to be reloading PP_DIR.
		 * A very simple fix to force the reload is to simply switch
		 * away from the current context and back again.
		 *
		 * Note that the kernel_context will contain random state
		 * following the INHIBIT_RESTORE. We accept this since we
		 * never use the kernel_context state; it is merely a
		 * placeholder we use to flush other contexts.
		 */
		*cs++ = MI_SET_CONTEXT;
		*cs++ = i915_ggtt_offset(engine->kernel_context->state) |
			MI_MM_SPACE_GTT |
			MI_RESTORE_INHIBIT;
	}

	*cs++ = MI_NOOP;
	*cs++ = MI_SET_CONTEXT;
	*cs++ = i915_ggtt_offset(ce->state) | flags;
	/*
	 * w/a: MI_SET_CONTEXT must always be followed by MI_NOOP
	 * WaMiSetContext_Hang:snb,ivb,vlv
	 */
	*cs++ = MI_NOOP;

	if (GRAPHICS_VER(i915) == 7) {
		if (num_engines) {
			struct intel_engine_cs *signaller;
			i915_reg_t last_reg = {}; /* keep gcc quiet */

			*cs++ = MI_LOAD_REGISTER_IMM(num_engines);
			for_each_engine(signaller, engine->gt, id) {
				if (signaller == engine)
					continue;

				last_reg = RING_PSMI_CTL(signaller->mmio_base);
				*cs++ = i915_mmio_reg_offset(last_reg);
				*cs++ = _MASKED_BIT_DISABLE(
						GEN6_PSMI_SLEEP_MSG_DISABLE);
			}

			/* Insert a delay before the next switch! */
			*cs++ = MI_STORE_REGISTER_MEM | MI_SRM_LRM_GLOBAL_GTT;
			*cs++ = i915_mmio_reg_offset(last_reg);
			*cs++ = intel_gt_scratch_offset(engine->gt,
							INTEL_GT_SCRATCH_FIELD_DEFAULT);
			*cs++ = MI_NOOP;
		}
		*cs++ = MI_ARB_ON_OFF | MI_ARB_ENABLE;
	} else if (GRAPHICS_VER(i915) == 5) {
		*cs++ = MI_SUSPEND_FLUSH;
	}

	intel_ring_advance(rq, cs);

	return 0;
}

static int remap_l3_slice(struct i915_request *rq, int slice)
{
#define L3LOG_DW (GEN7_L3LOG_SIZE / sizeof(u32))
	u32 *cs, *remap_info = rq->engine->i915->l3_parity.remap_info[slice];
	int i;

	if (!remap_info)
		return 0;

	cs = intel_ring_begin(rq, L3LOG_DW * 2 + 2);
	if (IS_ERR(cs))
		return PTR_ERR(cs);

	/*
	 * Note: We do not worry about the concurrent register cacheline hang
	 * here because no other code should access these registers other than
	 * at initialization time.
	 */
	*cs++ = MI_LOAD_REGISTER_IMM(L3LOG_DW);
	for (i = 0; i < L3LOG_DW; i++) {
		*cs++ = i915_mmio_reg_offset(GEN7_L3LOG(slice, i));
		*cs++ = remap_info[i];
	}
	*cs++ = MI_NOOP;
	intel_ring_advance(rq, cs);

	return 0;
#undef L3LOG_DW
}

static int remap_l3(struct i915_request *rq)
{
	struct i915_gem_context *ctx = i915_request_gem_context(rq);
	int i, err;

	if (!ctx || !ctx->remap_slice)
		return 0;

	for (i = 0; i < MAX_L3_SLICES; i++) {
		if (!(ctx->remap_slice & BIT(i)))
			continue;

		err = remap_l3_slice(rq, i);
		if (err)
			return err;
	}

	ctx->remap_slice = 0;
	return 0;
}

static int switch_mm(struct i915_request *rq, struct i915_address_space *vm)
{
	int ret;

	if (!vm)
		return 0;

	ret = rq->engine->emit_flush(rq, EMIT_FLUSH);
	if (ret)
		return ret;

	/*
	 * Not only do we need a full barrier (post-sync write) after
	 * invalidating the TLBs, but we need to wait a little bit
	 * longer. Whether this is merely delaying us, or the
	 * subsequent flush is a key part of serialising with the
	 * post-sync op, this extra pass appears vital before a
	 * mm switch!
	 */
	ret = load_pd_dir(rq, vm, PP_DIR_DCLV_2G);
	if (ret)
		return ret;

	return rq->engine->emit_flush(rq, EMIT_INVALIDATE);
}

static int clear_residuals(struct i915_request *rq)
{
	struct intel_engine_cs *engine = rq->engine;
	int ret;

	ret = switch_mm(rq, vm_alias(engine->kernel_context->vm));
	if (ret)
		return ret;

	if (engine->kernel_context->state) {
		ret = mi_set_context(rq,
				     engine->kernel_context,
				     MI_MM_SPACE_GTT | MI_RESTORE_INHIBIT);
		if (ret)
			return ret;
	}

	ret = engine->emit_bb_start(rq,
				    engine->wa_ctx.vma->node.start, 0,
				    0);
	if (ret)
		return ret;

	ret = engine->emit_flush(rq, EMIT_FLUSH);
	if (ret)
		return ret;

	/* Always invalidate before the next switch_mm() */
	return engine->emit_flush(rq, EMIT_INVALIDATE);
}

static int switch_context(struct i915_request *rq)
{
	struct intel_engine_cs *engine = rq->engine;
	struct intel_context *ce = rq->context;
	void **residuals = NULL;
	int ret;

	GEM_BUG_ON(HAS_EXECLISTS(engine->i915));

	if (engine->wa_ctx.vma && ce != engine->kernel_context) {
		if (engine->wa_ctx.vma->private != ce &&
		    i915_mitigate_clear_residuals()) {
			ret = clear_residuals(rq);
			if (ret)
				return ret;

			residuals = &engine->wa_ctx.vma->private;
		}
	}

	ret = switch_mm(rq, vm_alias(ce->vm));
	if (ret)
		return ret;

	if (ce->state) {
		u32 flags;

		GEM_BUG_ON(engine->id != RCS0);

		/* For resource streamer on HSW+ and power context elsewhere */
		BUILD_BUG_ON(HSW_MI_RS_SAVE_STATE_EN != MI_SAVE_EXT_STATE_EN);
		BUILD_BUG_ON(HSW_MI_RS_RESTORE_STATE_EN != MI_RESTORE_EXT_STATE_EN);

		flags = MI_SAVE_EXT_STATE_EN | MI_MM_SPACE_GTT;
		if (test_bit(CONTEXT_VALID_BIT, &ce->flags))
			flags |= MI_RESTORE_EXT_STATE_EN;
		else
			flags |= MI_RESTORE_INHIBIT;

		ret = mi_set_context(rq, ce, flags);
		if (ret)
			return ret;
	}

	ret = remap_l3(rq);
	if (ret)
		return ret;

	/*
	 * Now past the point of no return, this request _will_ be emitted.
	 *
	 * Or at least this preamble will be emitted, the request may be
	 * interrupted prior to submitting the user payload. If so, we
	 * still submit the "empty" request in order to preserve global
	 * state tracking such as this, our tracking of the current
	 * dirty context.
	 */
	if (residuals) {
		intel_context_put(*residuals);
		*residuals = intel_context_get(ce);
	}

	return 0;
}

static int ring_request_alloc(struct i915_request *request)
{
	int ret;

	GEM_BUG_ON(!intel_context_is_pinned(request->context));
	GEM_BUG_ON(i915_request_timeline(request)->has_initial_breadcrumb);

	/*
	 * Flush enough space to reduce the likelihood of waiting after
	 * we start building the request - in which case we will just
	 * have to repeat work.
	 */
	request->reserved_space += LEGACY_REQUEST_SIZE;

	/* Unconditionally invalidate GPU caches and TLBs. */
	ret = request->engine->emit_flush(request, EMIT_INVALIDATE);
	if (ret)
		return ret;

	ret = switch_context(request);
	if (ret)
		return ret;

	request->reserved_space -= LEGACY_REQUEST_SIZE;
	return 0;
}

static void gen6_bsd_submit_request(struct i915_request *request)
{
	struct intel_uncore *uncore = request->engine->uncore;

	intel_uncore_forcewake_get(uncore, FORCEWAKE_ALL);

       /* Every tail move must follow the sequence below */

	/* Disable notification that the ring is IDLE. The GT
	 * will then assume that it is busy and bring it out of rc6.
	 */
	intel_uncore_write_fw(uncore, GEN6_BSD_SLEEP_PSMI_CONTROL,
			      _MASKED_BIT_ENABLE(GEN6_BSD_SLEEP_MSG_DISABLE));

	/* Clear the context id. Here be magic! */
	intel_uncore_write64_fw(uncore, GEN6_BSD_RNCID, 0x0);

	/* Wait for the ring not to be idle, i.e. for it to wake up. */
	if (__intel_wait_for_register_fw(uncore,
					 GEN6_BSD_SLEEP_PSMI_CONTROL,
					 GEN6_BSD_SLEEP_INDICATOR,
					 0,
					 1000, 0, NULL))
		drm_err(&uncore->i915->drm,
			"timed out waiting for the BSD ring to wake up\n");

	/* Now that the ring is fully powered up, update the tail */
	i9xx_submit_request(request);

	/* Let the ring send IDLE messages to the GT again,
	 * and so let it sleep to conserve power when idle.
	 */
	intel_uncore_write_fw(uncore, GEN6_BSD_SLEEP_PSMI_CONTROL,
			      _MASKED_BIT_DISABLE(GEN6_BSD_SLEEP_MSG_DISABLE));

	intel_uncore_forcewake_put(uncore, FORCEWAKE_ALL);
}

static void i9xx_set_default_submission(struct intel_engine_cs *engine)
{
	engine->submit_request = i9xx_submit_request;
}

static void gen6_bsd_set_default_submission(struct intel_engine_cs *engine)
{
	engine->submit_request = gen6_bsd_submit_request;
}

static void ring_release(struct intel_engine_cs *engine)
{
	struct drm_i915_private *dev_priv = engine->i915;

	drm_WARN_ON(&dev_priv->drm, GRAPHICS_VER(dev_priv) > 2 &&
		    (ENGINE_READ(engine, RING_MI_MODE) & MODE_IDLE) == 0);

	intel_engine_cleanup_common(engine);

	if (engine->wa_ctx.vma) {
		intel_context_put(engine->wa_ctx.vma->private);
		i915_vma_unpin_and_release(&engine->wa_ctx.vma, 0);
	}

	intel_ring_unpin(engine->legacy.ring);
	intel_ring_put(engine->legacy.ring);

	intel_timeline_unpin(engine->legacy.timeline);
	intel_timeline_put(engine->legacy.timeline);
}

static void irq_handler(struct intel_engine_cs *engine, u16 iir)
{
	intel_engine_signal_breadcrumbs(engine);
}

static void setup_irq(struct intel_engine_cs *engine)
{
	struct drm_i915_private *i915 = engine->i915;

	intel_engine_set_irq_handler(engine, irq_handler);

	if (GRAPHICS_VER(i915) >= 6) {
		engine->irq_enable = gen6_irq_enable;
		engine->irq_disable = gen6_irq_disable;
	} else if (GRAPHICS_VER(i915) >= 5) {
		engine->irq_enable = gen5_irq_enable;
		engine->irq_disable = gen5_irq_disable;
	} else if (GRAPHICS_VER(i915) >= 3) {
		engine->irq_enable = gen3_irq_enable;
		engine->irq_disable = gen3_irq_disable;
	} else {
		engine->irq_enable = gen2_irq_enable;
		engine->irq_disable = gen2_irq_disable;
	}
}

static void setup_common(struct intel_engine_cs *engine)
{
	struct drm_i915_private *i915 = engine->i915;

	/* gen8+ are only supported with execlists */
	GEM_BUG_ON(GRAPHICS_VER(i915) >= 8);

	setup_irq(engine);

	engine->resume = xcs_resume;
	engine->sanitize = xcs_sanitize;

	engine->reset.prepare = reset_prepare;
	engine->reset.rewind = reset_rewind;
	engine->reset.cancel = reset_cancel;
	engine->reset.finish = reset_finish;

	engine->cops = &ring_context_ops;
	engine->request_alloc = ring_request_alloc;

	/*
	 * Using a global execution timeline; the previous final breadcrumb is
	 * equivalent to our next initial bread so we can elide
	 * engine->emit_init_breadcrumb().
	 */
	engine->emit_fini_breadcrumb = gen3_emit_breadcrumb;
	if (GRAPHICS_VER(i915) == 5)
		engine->emit_fini_breadcrumb = gen5_emit_breadcrumb;

	engine->set_default_submission = i9xx_set_default_submission;

	if (GRAPHICS_VER(i915) >= 6)
		engine->emit_bb_start = gen6_emit_bb_start;
	else if (GRAPHICS_VER(i915) >= 4)
		engine->emit_bb_start = gen4_emit_bb_start;
	else if (IS_I830(i915) || IS_I845G(i915))
		engine->emit_bb_start = i830_emit_bb_start;
	else
		engine->emit_bb_start = gen3_emit_bb_start;
}

static void setup_rcs(struct intel_engine_cs *engine)
{
	struct drm_i915_private *i915 = engine->i915;

	if (HAS_L3_DPF(i915))
		engine->irq_keep_mask = GT_RENDER_L3_PARITY_ERROR_INTERRUPT;

	engine->irq_enable_mask = GT_RENDER_USER_INTERRUPT;

	if (GRAPHICS_VER(i915) >= 7) {
		engine->emit_flush = gen7_emit_flush_rcs;
		engine->emit_fini_breadcrumb = gen7_emit_breadcrumb_rcs;
	} else if (GRAPHICS_VER(i915) == 6) {
		engine->emit_flush = gen6_emit_flush_rcs;
		engine->emit_fini_breadcrumb = gen6_emit_breadcrumb_rcs;
	} else if (GRAPHICS_VER(i915) == 5) {
		engine->emit_flush = gen4_emit_flush_rcs;
	} else {
		if (GRAPHICS_VER(i915) < 4)
			engine->emit_flush = gen2_emit_flush;
		else
			engine->emit_flush = gen4_emit_flush_rcs;
		engine->irq_enable_mask = I915_USER_INTERRUPT;
	}

	if (IS_HASWELL(i915))
		engine->emit_bb_start = hsw_emit_bb_start;
}

static void setup_vcs(struct intel_engine_cs *engine)
{
	struct drm_i915_private *i915 = engine->i915;

	if (GRAPHICS_VER(i915) >= 6) {
		/* gen6 bsd needs a special wa for tail updates */
		if (GRAPHICS_VER(i915) == 6)
			engine->set_default_submission = gen6_bsd_set_default_submission;
		engine->emit_flush = gen6_emit_flush_vcs;
		engine->irq_enable_mask = GT_BSD_USER_INTERRUPT;

		if (GRAPHICS_VER(i915) == 6)
			engine->emit_fini_breadcrumb = gen6_emit_breadcrumb_xcs;
		else
			engine->emit_fini_breadcrumb = gen7_emit_breadcrumb_xcs;
	} else {
		engine->emit_flush = gen4_emit_flush_vcs;
		if (GRAPHICS_VER(i915) == 5)
			engine->irq_enable_mask = ILK_BSD_USER_INTERRUPT;
		else
			engine->irq_enable_mask = I915_BSD_USER_INTERRUPT;
	}
}

static void setup_bcs(struct intel_engine_cs *engine)
{
	struct drm_i915_private *i915 = engine->i915;

	engine->emit_flush = gen6_emit_flush_xcs;
	engine->irq_enable_mask = GT_BLT_USER_INTERRUPT;

	if (GRAPHICS_VER(i915) == 6)
		engine->emit_fini_breadcrumb = gen6_emit_breadcrumb_xcs;
	else
		engine->emit_fini_breadcrumb = gen7_emit_breadcrumb_xcs;
}

static void setup_vecs(struct intel_engine_cs *engine)
{
	struct drm_i915_private *i915 = engine->i915;

	GEM_BUG_ON(GRAPHICS_VER(i915) < 7);

	engine->emit_flush = gen6_emit_flush_xcs;
	engine->irq_enable_mask = PM_VEBOX_USER_INTERRUPT;
	engine->irq_enable = hsw_irq_enable_vecs;
	engine->irq_disable = hsw_irq_disable_vecs;

	engine->emit_fini_breadcrumb = gen7_emit_breadcrumb_xcs;
}

static int gen7_ctx_switch_bb_setup(struct intel_engine_cs * const engine,
				    struct i915_vma * const vma)
{
	return gen7_setup_clear_gpr_bb(engine, vma);
}

static int gen7_ctx_switch_bb_init(struct intel_engine_cs *engine,
				   struct i915_gem_ww_ctx *ww,
				   struct i915_vma *vma)
{
	int err;

	err = i915_vma_pin_ww(vma, ww, 0, 0, PIN_USER | PIN_HIGH);
	if (err)
		return err;

	err = i915_vma_sync(vma);
	if (err)
		goto err_unpin;

	err = gen7_ctx_switch_bb_setup(engine, vma);
	if (err)
		goto err_unpin;

	engine->wa_ctx.vma = vma;
	return 0;

err_unpin:
	i915_vma_unpin(vma);
	return err;
}

static struct i915_vma *gen7_ctx_vma(struct intel_engine_cs *engine)
{
	struct drm_i915_gem_object *obj;
	struct i915_vma *vma;
	int size, err;

	if (GRAPHICS_VER(engine->i915) != 7 || engine->class != RENDER_CLASS)
		return 0;

	err = gen7_ctx_switch_bb_setup(engine, NULL /* probe size */);
	if (err < 0)
		return ERR_PTR(err);
	if (!err)
		return NULL;

	size = ALIGN(err, PAGE_SIZE);

	obj = i915_gem_object_create_internal(engine->i915, size);
	if (IS_ERR(obj))
		return ERR_CAST(obj);

	vma = i915_vma_instance(obj, engine->gt->vm, NULL);
	if (IS_ERR(vma)) {
		i915_gem_object_put(obj);
		return ERR_CAST(vma);
	}

	vma->private = intel_context_create(engine); /* dummy residuals */
	if (IS_ERR(vma->private)) {
		err = PTR_ERR(vma->private);
		vma->private = NULL;
		i915_gem_object_put(obj);
		return ERR_PTR(err);
	}

	return vma;
}

int intel_ring_submission_setup(struct intel_engine_cs *engine)
{
	struct i915_gem_ww_ctx ww;
	struct intel_timeline *timeline;
	struct intel_ring *ring;
	struct i915_vma *gen7_wa_vma;
	int err;

	setup_common(engine);

	switch (engine->class) {
	case RENDER_CLASS:
		setup_rcs(engine);
		break;
	case VIDEO_DECODE_CLASS:
		setup_vcs(engine);
		break;
	case COPY_ENGINE_CLASS:
		setup_bcs(engine);
		break;
	case VIDEO_ENHANCEMENT_CLASS:
		setup_vecs(engine);
		break;
	default:
		MISSING_CASE(engine->class);
		return -ENODEV;
	}

	timeline = intel_timeline_create_from_engine(engine,
						     I915_GEM_HWS_SEQNO_ADDR);
	if (IS_ERR(timeline)) {
		err = PTR_ERR(timeline);
		goto err;
	}
	GEM_BUG_ON(timeline->has_initial_breadcrumb);

	ring = intel_engine_create_ring(engine, SZ_16K);
	if (IS_ERR(ring)) {
		err = PTR_ERR(ring);
		goto err_timeline;
	}

	GEM_BUG_ON(engine->legacy.ring);
	engine->legacy.ring = ring;
	engine->legacy.timeline = timeline;

	gen7_wa_vma = gen7_ctx_vma(engine);
	if (IS_ERR(gen7_wa_vma)) {
		err = PTR_ERR(gen7_wa_vma);
		goto err_ring;
	}

<<<<<<< HEAD
	if (IS_GEN(engine->i915, 7) && engine->class == RENDER_CLASS) {
		err = gen7_ctx_switch_bb_init(engine);
=======
	i915_gem_ww_ctx_init(&ww, false);

retry:
	err = i915_gem_object_lock(timeline->hwsp_ggtt->obj, &ww);
	if (!err && gen7_wa_vma)
		err = i915_gem_object_lock(gen7_wa_vma->obj, &ww);
	if (!err && engine->legacy.ring->vma->obj)
		err = i915_gem_object_lock(engine->legacy.ring->vma->obj, &ww);
	if (!err)
		err = intel_timeline_pin(timeline, &ww);
	if (!err) {
		err = intel_ring_pin(ring, &ww);
>>>>>>> 754a0abe
		if (err)
			intel_timeline_unpin(timeline);
	}
	if (err)
		goto out;

	GEM_BUG_ON(timeline->hwsp_ggtt != engine->status_page.vma);

	if (gen7_wa_vma) {
		err = gen7_ctx_switch_bb_init(engine, &ww, gen7_wa_vma);
		if (err) {
			intel_ring_unpin(ring);
			intel_timeline_unpin(timeline);
		}
	}

out:
	if (err == -EDEADLK) {
		err = i915_gem_ww_ctx_backoff(&ww);
		if (!err)
			goto retry;
	}
	i915_gem_ww_ctx_fini(&ww);
	if (err)
		goto err_gen7_put;

	/* Finally, take ownership and responsibility for cleanup! */
	engine->release = ring_release;

	return 0;

err_gen7_put:
	if (gen7_wa_vma) {
		intel_context_put(gen7_wa_vma->private);
		i915_gem_object_put(gen7_wa_vma->obj);
	}
err_ring:
	intel_ring_put(ring);
err_timeline:
	intel_timeline_put(timeline);
err:
	intel_engine_cleanup_common(engine);
	return err;
}

#if IS_ENABLED(CONFIG_DRM_I915_SELFTEST)
#include "selftest_ring_submission.c"
#endif<|MERGE_RESOLUTION|>--- conflicted
+++ resolved
@@ -1290,10 +1290,6 @@
 		goto err_ring;
 	}
 
-<<<<<<< HEAD
-	if (IS_GEN(engine->i915, 7) && engine->class == RENDER_CLASS) {
-		err = gen7_ctx_switch_bb_init(engine);
-=======
 	i915_gem_ww_ctx_init(&ww, false);
 
 retry:
@@ -1306,7 +1302,6 @@
 		err = intel_timeline_pin(timeline, &ww);
 	if (!err) {
 		err = intel_ring_pin(ring, &ww);
->>>>>>> 754a0abe
 		if (err)
 			intel_timeline_unpin(timeline);
 	}
