/*
 * Copyright 2018 Advanced Micro Devices, Inc.
 *
 * Permission is hereby granted, free of charge, to any person obtaining a
 * copy of this software and associated documentation files (the "Software"),
 * to deal in the Software without restriction, including without limitation
 * the rights to use, copy, modify, merge, publish, distribute, sublicense,
 * and/or sell copies of the Software, and to permit persons to whom the
 * Software is furnished to do so, subject to the following conditions:
 *
 * The above copyright notice and this permission notice shall be included in
 * all copies or substantial portions of the Software.
 *
 * THE SOFTWARE IS PROVIDED "AS IS", WITHOUT WARRANTY OF ANY KIND, EXPRESS OR
 * IMPLIED, INCLUDING BUT NOT LIMITED TO THE WARRANTIES OF MERCHANTABILITY,
 * FITNESS FOR A PARTICULAR PURPOSE AND NONINFRINGEMENT.  IN NO EVENT SHALL
 * THE COPYRIGHT HOLDER(S) OR AUTHOR(S) BE LIABLE FOR ANY CLAIM, DAMAGES OR
 * OTHER LIABILITY, WHETHER IN AN ACTION OF CONTRACT, TORT OR OTHERWISE,
 * ARISING FROM, OUT OF OR IN CONNECTION WITH THE SOFTWARE OR THE USE OR
 * OTHER DEALINGS IN THE SOFTWARE.
 *
 * Authors: AMD
 *
 */

#include "dccg.h"
#include "clk_mgr_internal.h"


#include "dcn20/dcn20_clk_mgr.h"
#include "rn_clk_mgr.h"


#include "dce100/dce_clk_mgr.h"
#include "rn_clk_mgr_vbios_smu.h"
#include "reg_helper.h"
#include "core_types.h"
#include "dm_helpers.h"

#include "atomfirmware.h"
#include "clk/clk_10_0_2_offset.h"
#include "clk/clk_10_0_2_sh_mask.h"
#include "renoir_ip_offset.h"


/* Constants */

#define LPDDR_MEM_RETRAIN_LATENCY 4.977 /* Number obtained from LPDDR4 Training Counter Requirement doc */
#define SMU_VER_55_51_0 0x373300 /* SMU Version that is able to set DISPCLK below 100MHz */

/* Macros */

#define REG(reg_name) \
	(CLK_BASE.instance[0].segment[mm ## reg_name ## _BASE_IDX] + mm ## reg_name)


/* TODO: evaluate how to lower or disable all dcn clocks in screen off case */
int rn_get_active_display_cnt_wa(
		struct dc *dc,
		struct dc_state *context)
{
	int i, display_count;
	bool tmds_present = false;

	display_count = 0;
	for (i = 0; i < context->stream_count; i++) {
		const struct dc_stream_state *stream = context->streams[i];

		if (stream->signal == SIGNAL_TYPE_HDMI_TYPE_A ||
				stream->signal == SIGNAL_TYPE_DVI_SINGLE_LINK ||
				stream->signal == SIGNAL_TYPE_DVI_DUAL_LINK)
			tmds_present = true;
	}

	for (i = 0; i < dc->link_count; i++) {
		const struct dc_link *link = dc->links[i];

		/*
		 * Only notify active stream or virtual stream.
		 * Need to notify virtual stream to work around
		 * headless case. HPD does not fire when system is in
		 * S0i2.
		 */
		/* abusing the fact that the dig and phy are coupled to see if the phy is enabled */
		if (link->connector_signal == SIGNAL_TYPE_VIRTUAL ||
				link->link_enc->funcs->is_dig_enabled(link->link_enc))
			display_count++;
	}

	/* WA for hang on HDMI after display off back back on*/
	if (display_count == 0 && tmds_present)
		display_count = 1;

	return display_count;
}

void rn_set_low_power_state(struct clk_mgr *clk_mgr_base)
{
	struct clk_mgr_internal *clk_mgr = TO_CLK_MGR_INTERNAL(clk_mgr_base);

	rn_vbios_smu_set_dcn_low_power_state(clk_mgr, DCN_PWR_STATE_LOW_POWER);
	/* update power state */
	clk_mgr_base->clks.pwr_state = DCN_PWR_STATE_LOW_POWER;
}

void rn_update_clocks(struct clk_mgr *clk_mgr_base,
			struct dc_state *context,
			bool safe_to_lower)
{
	struct clk_mgr_internal *clk_mgr = TO_CLK_MGR_INTERNAL(clk_mgr_base);
	struct dc_clocks *new_clocks = &context->bw_ctx.bw.dcn.clk;
	struct dc *dc = clk_mgr_base->ctx->dc;
	int display_count;
	bool update_dppclk = false;
	bool update_dispclk = false;
	bool dpp_clock_lowered = false;

	struct dmcu *dmcu = clk_mgr_base->ctx->dc->res_pool->dmcu;

	if (dc->work_arounds.skip_clock_update)
		return;

	/*
	 * if it is safe to lower, but we are already in the lower state, we don't have to do anything
	 * also if safe to lower is false, we just go in the higher state
	 */
	if (safe_to_lower) {
		/* check that we're not already in lower */
		if (clk_mgr_base->clks.pwr_state != DCN_PWR_STATE_LOW_POWER) {

			display_count = rn_get_active_display_cnt_wa(dc, context);
			/* if we can go lower, go lower */
			if (display_count == 0) {
				rn_vbios_smu_set_dcn_low_power_state(clk_mgr, DCN_PWR_STATE_LOW_POWER);
				/* update power state */
				clk_mgr_base->clks.pwr_state = DCN_PWR_STATE_LOW_POWER;
			}
		}
	} else {
		/* check that we're not already in D0 */
		if (clk_mgr_base->clks.pwr_state != DCN_PWR_STATE_MISSION_MODE) {
			rn_vbios_smu_set_dcn_low_power_state(clk_mgr, DCN_PWR_STATE_MISSION_MODE);
			/* update power state */
			clk_mgr_base->clks.pwr_state = DCN_PWR_STATE_MISSION_MODE;
		}
	}

	if (should_set_clock(safe_to_lower, new_clocks->dcfclk_khz, clk_mgr_base->clks.dcfclk_khz)) {
		clk_mgr_base->clks.dcfclk_khz = new_clocks->dcfclk_khz;
		rn_vbios_smu_set_hard_min_dcfclk(clk_mgr, clk_mgr_base->clks.dcfclk_khz);
	}

	if (should_set_clock(safe_to_lower,
			new_clocks->dcfclk_deep_sleep_khz, clk_mgr_base->clks.dcfclk_deep_sleep_khz)) {
		clk_mgr_base->clks.dcfclk_deep_sleep_khz = new_clocks->dcfclk_deep_sleep_khz;
		rn_vbios_smu_set_min_deep_sleep_dcfclk(clk_mgr, clk_mgr_base->clks.dcfclk_deep_sleep_khz);
	}

	// workaround: Limit dppclk to 100Mhz to avoid lower eDP panel switch to plus 4K monitor underflow.
	// Do not adjust dppclk if dppclk is 0 to avoid unexpected result
	if (!IS_DIAG_DC(dc->ctx->dce_environment)) {
		if (new_clocks->dppclk_khz < 100000 && new_clocks->dppclk_khz > 0)
			new_clocks->dppclk_khz = 100000;
	}

	/*
	 * Temporally ignore thew 0 cases for disp and dpp clks.
	 * We may have a new feature that requires 0 clks in the future.
	 */
	if (new_clocks->dppclk_khz == 0 || new_clocks->dispclk_khz == 0) {
		new_clocks->dppclk_khz = clk_mgr_base->clks.dppclk_khz;
		new_clocks->dispclk_khz = clk_mgr_base->clks.dispclk_khz;
	}

	if (should_set_clock(safe_to_lower, new_clocks->dppclk_khz, clk_mgr_base->clks.dppclk_khz)) {
		if (clk_mgr_base->clks.dppclk_khz > new_clocks->dppclk_khz)
			dpp_clock_lowered = true;
		clk_mgr_base->clks.dppclk_khz = new_clocks->dppclk_khz;
		update_dppclk = true;
	}

	if (should_set_clock(safe_to_lower, new_clocks->dispclk_khz, clk_mgr_base->clks.dispclk_khz)) {
		clk_mgr_base->clks.dispclk_khz = new_clocks->dispclk_khz;
		rn_vbios_smu_set_dispclk(clk_mgr, clk_mgr_base->clks.dispclk_khz);

		update_dispclk = true;
	}

	if (dpp_clock_lowered) {
		// increase per DPP DTO before lowering global dppclk
		dcn20_update_clocks_update_dpp_dto(clk_mgr, context, safe_to_lower);
		rn_vbios_smu_set_dppclk(clk_mgr, clk_mgr_base->clks.dppclk_khz);
	} else {
		// increase global DPPCLK before lowering per DPP DTO
		if (update_dppclk || update_dispclk)
			rn_vbios_smu_set_dppclk(clk_mgr, clk_mgr_base->clks.dppclk_khz);
		// always update dtos unless clock is lowered and not safe to lower
		if (new_clocks->dppclk_khz >= dc->current_state->bw_ctx.bw.dcn.clk.dppclk_khz)
			dcn20_update_clocks_update_dpp_dto(clk_mgr, context, safe_to_lower);
	}

	if (update_dispclk &&
			dmcu && dmcu->funcs->is_dmcu_initialized(dmcu)) {
		/*update dmcu for wait_loop count*/
		dmcu->funcs->set_psr_wait_loop(dmcu,
			clk_mgr_base->clks.dispclk_khz / 1000 / 7);
	}
}


static int get_vco_frequency_from_reg(struct clk_mgr_internal *clk_mgr)
{
	/* get FbMult value */
	struct fixed31_32 pll_req;
	unsigned int fbmult_frac_val = 0;
	unsigned int fbmult_int_val = 0;


	/*
	 * Register value of fbmult is in 8.16 format, we are converting to 31.32
	 * to leverage the fix point operations available in driver
	 */

	REG_GET(CLK1_CLK_PLL_REQ, FbMult_frac, &fbmult_frac_val); /* 16 bit fractional part*/
	REG_GET(CLK1_CLK_PLL_REQ, FbMult_int, &fbmult_int_val); /* 8 bit integer part */

	pll_req = dc_fixpt_from_int(fbmult_int_val);

	/*
	 * since fractional part is only 16 bit in register definition but is 32 bit
	 * in our fix point definiton, need to shift left by 16 to obtain correct value
	 */
	pll_req.value |= fbmult_frac_val << 16;

	/* multiply by REFCLK period */
	pll_req = dc_fixpt_mul_int(pll_req, clk_mgr->dfs_ref_freq_khz);

	/* integer part is now VCO frequency in kHz */
	return dc_fixpt_floor(pll_req);
}

static void rn_dump_clk_registers_internal(struct rn_clk_internal *internal, struct clk_mgr *clk_mgr_base)
{
	struct clk_mgr_internal *clk_mgr = TO_CLK_MGR_INTERNAL(clk_mgr_base);

	internal->CLK1_CLK3_CURRENT_CNT = REG_READ(CLK1_CLK3_CURRENT_CNT);
	internal->CLK1_CLK3_BYPASS_CNTL = REG_READ(CLK1_CLK3_BYPASS_CNTL);

	internal->CLK1_CLK3_DS_CNTL = REG_READ(CLK1_CLK3_DS_CNTL);	//dcf deep sleep divider
	internal->CLK1_CLK3_ALLOW_DS = REG_READ(CLK1_CLK3_ALLOW_DS);

	internal->CLK1_CLK1_CURRENT_CNT = REG_READ(CLK1_CLK1_CURRENT_CNT);
	internal->CLK1_CLK1_BYPASS_CNTL = REG_READ(CLK1_CLK1_BYPASS_CNTL);

	internal->CLK1_CLK2_CURRENT_CNT = REG_READ(CLK1_CLK2_CURRENT_CNT);
	internal->CLK1_CLK2_BYPASS_CNTL = REG_READ(CLK1_CLK2_BYPASS_CNTL);

	internal->CLK1_CLK0_CURRENT_CNT = REG_READ(CLK1_CLK0_CURRENT_CNT);
	internal->CLK1_CLK0_BYPASS_CNTL = REG_READ(CLK1_CLK0_BYPASS_CNTL);
}

/* This function collect raw clk register values */
static void rn_dump_clk_registers(struct clk_state_registers_and_bypass *regs_and_bypass,
		struct clk_mgr *clk_mgr_base, struct clk_log_info *log_info)
{
	struct rn_clk_internal internal = {0};
	char *bypass_clks[5] = {"0x0 DFS", "0x1 REFCLK", "0x2 ERROR", "0x3 400 FCH", "0x4 600 FCH"};
	unsigned int chars_printed = 0;
	unsigned int remaining_buffer = log_info->bufSize;

	rn_dump_clk_registers_internal(&internal, clk_mgr_base);

	regs_and_bypass->dcfclk = internal.CLK1_CLK3_CURRENT_CNT / 10;
	regs_and_bypass->dcf_deep_sleep_divider = internal.CLK1_CLK3_DS_CNTL / 10;
	regs_and_bypass->dcf_deep_sleep_allow = internal.CLK1_CLK3_ALLOW_DS;
	regs_and_bypass->dprefclk = internal.CLK1_CLK2_CURRENT_CNT / 10;
	regs_and_bypass->dispclk = internal.CLK1_CLK0_CURRENT_CNT / 10;
	regs_and_bypass->dppclk = internal.CLK1_CLK1_CURRENT_CNT / 10;

	regs_and_bypass->dppclk_bypass = internal.CLK1_CLK1_BYPASS_CNTL & 0x0007;
	if (regs_and_bypass->dppclk_bypass < 0 || regs_and_bypass->dppclk_bypass > 4)
		regs_and_bypass->dppclk_bypass = 0;
	regs_and_bypass->dcfclk_bypass = internal.CLK1_CLK3_BYPASS_CNTL & 0x0007;
	if (regs_and_bypass->dcfclk_bypass < 0 || regs_and_bypass->dcfclk_bypass > 4)
		regs_and_bypass->dcfclk_bypass = 0;
	regs_and_bypass->dispclk_bypass = internal.CLK1_CLK0_BYPASS_CNTL & 0x0007;
	if (regs_and_bypass->dispclk_bypass < 0 || regs_and_bypass->dispclk_bypass > 4)
		regs_and_bypass->dispclk_bypass = 0;
	regs_and_bypass->dprefclk_bypass = internal.CLK1_CLK2_BYPASS_CNTL & 0x0007;
	if (regs_and_bypass->dprefclk_bypass < 0 || regs_and_bypass->dprefclk_bypass > 4)
		regs_and_bypass->dprefclk_bypass = 0;

	if (log_info->enabled) {
		chars_printed = snprintf_count(log_info->pBuf, remaining_buffer, "clk_type,clk_value,deepsleep_cntl,deepsleep_allow,bypass\n");
		remaining_buffer -= chars_printed;
		*log_info->sum_chars_printed += chars_printed;
		log_info->pBuf += chars_printed;

		chars_printed = snprintf_count(log_info->pBuf, remaining_buffer, "dcfclk,%d,%d,%d,%s\n",
			regs_and_bypass->dcfclk,
			regs_and_bypass->dcf_deep_sleep_divider,
			regs_and_bypass->dcf_deep_sleep_allow,
			bypass_clks[(int) regs_and_bypass->dcfclk_bypass]);
		remaining_buffer -= chars_printed;
		*log_info->sum_chars_printed += chars_printed;
		log_info->pBuf += chars_printed;

		chars_printed = snprintf_count(log_info->pBuf, remaining_buffer, "dprefclk,%d,N/A,N/A,%s\n",
			regs_and_bypass->dprefclk,
			bypass_clks[(int) regs_and_bypass->dprefclk_bypass]);
		remaining_buffer -= chars_printed;
		*log_info->sum_chars_printed += chars_printed;
		log_info->pBuf += chars_printed;

		chars_printed = snprintf_count(log_info->pBuf, remaining_buffer, "dispclk,%d,N/A,N/A,%s\n",
			regs_and_bypass->dispclk,
			bypass_clks[(int) regs_and_bypass->dispclk_bypass]);
		remaining_buffer -= chars_printed;
		*log_info->sum_chars_printed += chars_printed;
		log_info->pBuf += chars_printed;

		//split
		chars_printed = snprintf_count(log_info->pBuf, remaining_buffer, "SPLIT\n");
		remaining_buffer -= chars_printed;
		*log_info->sum_chars_printed += chars_printed;
		log_info->pBuf += chars_printed;

		// REGISTER VALUES
		chars_printed = snprintf_count(log_info->pBuf, remaining_buffer, "reg_name,value,clk_type\n");
		remaining_buffer -= chars_printed;
		*log_info->sum_chars_printed += chars_printed;
		log_info->pBuf += chars_printed;

		chars_printed = snprintf_count(log_info->pBuf, remaining_buffer, "CLK1_CLK3_CURRENT_CNT,%d,dcfclk\n",
				internal.CLK1_CLK3_CURRENT_CNT);
		remaining_buffer -= chars_printed;
		*log_info->sum_chars_printed += chars_printed;
		log_info->pBuf += chars_printed;

		chars_printed = snprintf_count(log_info->pBuf, remaining_buffer, "CLK1_CLK3_DS_CNTL,%d,dcf_deep_sleep_divider\n",
					internal.CLK1_CLK3_DS_CNTL);
		remaining_buffer -= chars_printed;
		*log_info->sum_chars_printed += chars_printed;
		log_info->pBuf += chars_printed;

		chars_printed = snprintf_count(log_info->pBuf, remaining_buffer, "CLK1_CLK3_ALLOW_DS,%d,dcf_deep_sleep_allow\n",
					internal.CLK1_CLK3_ALLOW_DS);
		remaining_buffer -= chars_printed;
		*log_info->sum_chars_printed += chars_printed;
		log_info->pBuf += chars_printed;

		chars_printed = snprintf_count(log_info->pBuf, remaining_buffer, "CLK1_CLK2_CURRENT_CNT,%d,dprefclk\n",
					internal.CLK1_CLK2_CURRENT_CNT);
		remaining_buffer -= chars_printed;
		*log_info->sum_chars_printed += chars_printed;
		log_info->pBuf += chars_printed;

		chars_printed = snprintf_count(log_info->pBuf, remaining_buffer, "CLK1_CLK0_CURRENT_CNT,%d,dispclk\n",
					internal.CLK1_CLK0_CURRENT_CNT);
		remaining_buffer -= chars_printed;
		*log_info->sum_chars_printed += chars_printed;
		log_info->pBuf += chars_printed;

		chars_printed = snprintf_count(log_info->pBuf, remaining_buffer, "CLK1_CLK1_CURRENT_CNT,%d,dppclk\n",
					internal.CLK1_CLK1_CURRENT_CNT);
		remaining_buffer -= chars_printed;
		*log_info->sum_chars_printed += chars_printed;
		log_info->pBuf += chars_printed;

		chars_printed = snprintf_count(log_info->pBuf, remaining_buffer, "CLK1_CLK3_BYPASS_CNTL,%d,dcfclk_bypass\n",
					internal.CLK1_CLK3_BYPASS_CNTL);
		remaining_buffer -= chars_printed;
		*log_info->sum_chars_printed += chars_printed;
		log_info->pBuf += chars_printed;

		chars_printed = snprintf_count(log_info->pBuf, remaining_buffer, "CLK1_CLK2_BYPASS_CNTL,%d,dprefclk_bypass\n",
					internal.CLK1_CLK2_BYPASS_CNTL);
		remaining_buffer -= chars_printed;
		*log_info->sum_chars_printed += chars_printed;
		log_info->pBuf += chars_printed;

		chars_printed = snprintf_count(log_info->pBuf, remaining_buffer, "CLK1_CLK0_BYPASS_CNTL,%d,dispclk_bypass\n",
					internal.CLK1_CLK0_BYPASS_CNTL);
		remaining_buffer -= chars_printed;
		*log_info->sum_chars_printed += chars_printed;
		log_info->pBuf += chars_printed;

		chars_printed = snprintf_count(log_info->pBuf, remaining_buffer, "CLK1_CLK1_BYPASS_CNTL,%d,dppclk_bypass\n",
					internal.CLK1_CLK1_BYPASS_CNTL);
		remaining_buffer -= chars_printed;
		*log_info->sum_chars_printed += chars_printed;
		log_info->pBuf += chars_printed;
	}
}

/* This function produce translated logical clk state values*/
void rn_get_clk_states(struct clk_mgr *clk_mgr_base, struct clk_states *s)
{
	struct clk_state_registers_and_bypass sb = { 0 };
	struct clk_log_info log_info = { 0 };

	rn_dump_clk_registers(&sb, clk_mgr_base, &log_info);

	s->dprefclk_khz = sb.dprefclk * 1000;
}

void rn_enable_pme_wa(struct clk_mgr *clk_mgr_base)
{
	struct clk_mgr_internal *clk_mgr = TO_CLK_MGR_INTERNAL(clk_mgr_base);

	rn_vbios_smu_enable_pme_wa(clk_mgr);
}

void rn_init_clocks(struct clk_mgr *clk_mgr)
{
	memset(&(clk_mgr->clks), 0, sizeof(struct dc_clocks));
	// Assumption is that boot state always supports pstate
	clk_mgr->clks.p_state_change_support = true;
	clk_mgr->clks.prev_p_state_change_support = true;
	clk_mgr->clks.pwr_state = DCN_PWR_STATE_UNKNOWN;
}

static void build_watermark_ranges(struct clk_bw_params *bw_params, struct pp_smu_wm_range_sets *ranges)
{
	int i, num_valid_sets;

	num_valid_sets = 0;

	for (i = 0; i < WM_SET_COUNT; i++) {
		/* skip empty entries, the smu array has no holes*/
		if (!bw_params->wm_table.entries[i].valid)
			continue;

		ranges->reader_wm_sets[num_valid_sets].wm_inst = bw_params->wm_table.entries[i].wm_inst;
		ranges->reader_wm_sets[num_valid_sets].wm_type = bw_params->wm_table.entries[i].wm_type;
		/* We will not select WM based on fclk, so leave it as unconstrained */
		ranges->reader_wm_sets[num_valid_sets].min_fill_clk_mhz = PP_SMU_WM_SET_RANGE_CLK_UNCONSTRAINED_MIN;
		ranges->reader_wm_sets[num_valid_sets].max_fill_clk_mhz = PP_SMU_WM_SET_RANGE_CLK_UNCONSTRAINED_MAX;
		/* dcfclk wil be used to select WM*/

		if (ranges->reader_wm_sets[num_valid_sets].wm_type == WM_TYPE_PSTATE_CHG) {
			if (i == 0)
				ranges->reader_wm_sets[num_valid_sets].min_drain_clk_mhz = 0;
			else {
				/* add 1 to make it non-overlapping with next lvl */
				ranges->reader_wm_sets[num_valid_sets].min_drain_clk_mhz = bw_params->clk_table.entries[i - 1].dcfclk_mhz + 1;
			}
			ranges->reader_wm_sets[num_valid_sets].max_drain_clk_mhz = bw_params->clk_table.entries[i].dcfclk_mhz;

		} else {
			/* unconstrained for memory retraining */
			ranges->reader_wm_sets[num_valid_sets].min_fill_clk_mhz = PP_SMU_WM_SET_RANGE_CLK_UNCONSTRAINED_MIN;
			ranges->reader_wm_sets[num_valid_sets].max_fill_clk_mhz = PP_SMU_WM_SET_RANGE_CLK_UNCONSTRAINED_MAX;

			/* Modify previous watermark range to cover up to max */
			ranges->reader_wm_sets[num_valid_sets - 1].max_fill_clk_mhz = PP_SMU_WM_SET_RANGE_CLK_UNCONSTRAINED_MAX;
		}
		num_valid_sets++;
	}

	ASSERT(num_valid_sets != 0); /* Must have at least one set of valid watermarks */
	ranges->num_reader_wm_sets = num_valid_sets;

	/* modify the min and max to make sure we cover the whole range*/
	ranges->reader_wm_sets[0].min_drain_clk_mhz = PP_SMU_WM_SET_RANGE_CLK_UNCONSTRAINED_MIN;
	ranges->reader_wm_sets[0].min_fill_clk_mhz = PP_SMU_WM_SET_RANGE_CLK_UNCONSTRAINED_MIN;
	ranges->reader_wm_sets[ranges->num_reader_wm_sets - 1].max_drain_clk_mhz = PP_SMU_WM_SET_RANGE_CLK_UNCONSTRAINED_MAX;
	ranges->reader_wm_sets[ranges->num_reader_wm_sets - 1].max_fill_clk_mhz = PP_SMU_WM_SET_RANGE_CLK_UNCONSTRAINED_MAX;

	/* This is for writeback only, does not matter currently as no writeback support*/
	ranges->num_writer_wm_sets = 1;
	ranges->writer_wm_sets[0].wm_inst = WM_A;
	ranges->writer_wm_sets[0].min_fill_clk_mhz = PP_SMU_WM_SET_RANGE_CLK_UNCONSTRAINED_MIN;
	ranges->writer_wm_sets[0].max_fill_clk_mhz = PP_SMU_WM_SET_RANGE_CLK_UNCONSTRAINED_MAX;
	ranges->writer_wm_sets[0].min_drain_clk_mhz = PP_SMU_WM_SET_RANGE_CLK_UNCONSTRAINED_MIN;
	ranges->writer_wm_sets[0].max_drain_clk_mhz = PP_SMU_WM_SET_RANGE_CLK_UNCONSTRAINED_MAX;

}

static void rn_notify_wm_ranges(struct clk_mgr *clk_mgr_base)
{
	struct dc_debug_options *debug = &clk_mgr_base->ctx->dc->debug;
	struct clk_mgr_internal *clk_mgr = TO_CLK_MGR_INTERNAL(clk_mgr_base);
	struct pp_smu_funcs *pp_smu = clk_mgr->pp_smu;

	if (!debug->disable_pplib_wm_range) {
		build_watermark_ranges(clk_mgr_base->bw_params, &clk_mgr_base->ranges);

		/* Notify PP Lib/SMU which Watermarks to use for which clock ranges */
		if (pp_smu && pp_smu->rn_funcs.set_wm_ranges)
			pp_smu->rn_funcs.set_wm_ranges(&pp_smu->rn_funcs.pp_smu, &clk_mgr_base->ranges);
	}

}

static bool rn_are_clock_states_equal(struct dc_clocks *a,
		struct dc_clocks *b)
{
	if (a->dispclk_khz != b->dispclk_khz)
		return false;
	else if (a->dppclk_khz != b->dppclk_khz)
		return false;
	else if (a->dcfclk_khz != b->dcfclk_khz)
		return false;
	else if (a->dcfclk_deep_sleep_khz != b->dcfclk_deep_sleep_khz)
		return false;

	return true;
}


/* Notify clk_mgr of a change in link rate, update phyclk frequency if necessary */
static void rn_notify_link_rate_change(struct clk_mgr *clk_mgr_base, struct dc_link *link)
{
	struct clk_mgr_internal *clk_mgr = TO_CLK_MGR_INTERNAL(clk_mgr_base);
	unsigned int i, max_phyclk_req = 0;

	clk_mgr->cur_phyclk_req_table[link->link_index] = link->cur_link_settings.link_rate * LINK_RATE_REF_FREQ_IN_KHZ;

	for (i = 0; i < MAX_PIPES * 2; i++) {
		if (clk_mgr->cur_phyclk_req_table[i] > max_phyclk_req)
			max_phyclk_req = clk_mgr->cur_phyclk_req_table[i];
	}

	if (max_phyclk_req != clk_mgr_base->clks.phyclk_khz) {
		clk_mgr_base->clks.phyclk_khz = max_phyclk_req;
		rn_vbios_smu_set_phyclk(clk_mgr, clk_mgr_base->clks.phyclk_khz);
	}
}

static struct clk_mgr_funcs dcn21_funcs = {
	.get_dp_ref_clk_frequency = dce12_get_dp_ref_freq_khz,
	.update_clocks = rn_update_clocks,
	.init_clocks = rn_init_clocks,
	.enable_pme_wa = rn_enable_pme_wa,
	.are_clock_states_equal = rn_are_clock_states_equal,
	.set_low_power_state = rn_set_low_power_state,
	.notify_wm_ranges = rn_notify_wm_ranges,
	.notify_link_rate_change = rn_notify_link_rate_change,
};

static struct clk_bw_params rn_bw_params = {
	.vram_type = Ddr4MemType,
	.num_channels = 1,
	.clk_table = {
		.entries = {
			{
				.voltage = 0,
				.dcfclk_mhz = 400,
				.fclk_mhz = 400,
				.memclk_mhz = 800,
				.socclk_mhz = 0,
			},
			{
				.voltage = 0,
				.dcfclk_mhz = 483,
				.fclk_mhz = 800,
				.memclk_mhz = 1600,
				.socclk_mhz = 0,
			},
			{
				.voltage = 0,
				.dcfclk_mhz = 602,
				.fclk_mhz = 1067,
				.memclk_mhz = 1067,
				.socclk_mhz = 0,
			},
			{
				.voltage = 0,
				.dcfclk_mhz = 738,
				.fclk_mhz = 1333,
				.memclk_mhz = 1600,
				.socclk_mhz = 0,
			},
		},

		.num_entries = 4,
	},

};

static struct wm_table ddr4_wm_table_gs = {
	.entries = {
		{
			.wm_inst = WM_A,
			.wm_type = WM_TYPE_PSTATE_CHG,
			.pstate_latency_us = 11.72,
			.sr_exit_time_us = 6.09,
			.sr_enter_plus_exit_time_us = 7.14,
			.valid = true,
		},
		{
			.wm_inst = WM_B,
			.wm_type = WM_TYPE_PSTATE_CHG,
			.pstate_latency_us = 11.72,
			.sr_exit_time_us = 10.12,
			.sr_enter_plus_exit_time_us = 11.48,
			.valid = true,
		},
		{
			.wm_inst = WM_C,
			.wm_type = WM_TYPE_PSTATE_CHG,
			.pstate_latency_us = 11.72,
			.sr_exit_time_us = 10.12,
			.sr_enter_plus_exit_time_us = 11.48,
			.valid = true,
		},
		{
			.wm_inst = WM_D,
			.wm_type = WM_TYPE_PSTATE_CHG,
			.pstate_latency_us = 11.72,
			.sr_exit_time_us = 10.12,
			.sr_enter_plus_exit_time_us = 11.48,
			.valid = true,
		},
	}
};

static struct wm_table lpddr4_wm_table_gs = {
	.entries = {
		{
			.wm_inst = WM_A,
			.wm_type = WM_TYPE_PSTATE_CHG,
			.pstate_latency_us = 11.65333,
			.sr_exit_time_us = 5.32,
			.sr_enter_plus_exit_time_us = 6.38,
			.valid = true,
		},
		{
			.wm_inst = WM_B,
			.wm_type = WM_TYPE_PSTATE_CHG,
			.pstate_latency_us = 11.65333,
			.sr_exit_time_us = 9.82,
			.sr_enter_plus_exit_time_us = 11.196,
			.valid = true,
		},
		{
			.wm_inst = WM_C,
			.wm_type = WM_TYPE_PSTATE_CHG,
			.pstate_latency_us = 11.65333,
			.sr_exit_time_us = 9.89,
			.sr_enter_plus_exit_time_us = 11.24,
			.valid = true,
		},
		{
			.wm_inst = WM_D,
			.wm_type = WM_TYPE_PSTATE_CHG,
			.pstate_latency_us = 11.65333,
			.sr_exit_time_us = 9.748,
			.sr_enter_plus_exit_time_us = 11.102,
			.valid = true,
		},
	}
};

static struct wm_table lpddr4_wm_table_with_disabled_ppt = {
	.entries = {
		{
			.wm_inst = WM_A,
			.wm_type = WM_TYPE_PSTATE_CHG,
			.pstate_latency_us = 11.65333,
			.sr_exit_time_us = 8.32,
			.sr_enter_plus_exit_time_us = 9.38,
			.valid = true,
		},
		{
			.wm_inst = WM_B,
			.wm_type = WM_TYPE_PSTATE_CHG,
			.pstate_latency_us = 11.65333,
			.sr_exit_time_us = 9.82,
			.sr_enter_plus_exit_time_us = 11.196,
			.valid = true,
		},
		{
			.wm_inst = WM_C,
			.wm_type = WM_TYPE_PSTATE_CHG,
			.pstate_latency_us = 11.65333,
			.sr_exit_time_us = 9.89,
			.sr_enter_plus_exit_time_us = 11.24,
			.valid = true,
		},
		{
			.wm_inst = WM_D,
			.wm_type = WM_TYPE_PSTATE_CHG,
			.pstate_latency_us = 11.65333,
			.sr_exit_time_us = 9.748,
			.sr_enter_plus_exit_time_us = 11.102,
			.valid = true,
		},
	}
};

static struct wm_table ddr4_wm_table_rn = {
	.entries = {
		{
			.wm_inst = WM_A,
			.wm_type = WM_TYPE_PSTATE_CHG,
			.pstate_latency_us = 11.72,
			.sr_exit_time_us = 9.09,
			.sr_enter_plus_exit_time_us = 10.14,
			.valid = true,
		},
		{
			.wm_inst = WM_B,
			.wm_type = WM_TYPE_PSTATE_CHG,
			.pstate_latency_us = 11.72,
<<<<<<< HEAD
			.sr_exit_time_us = 10.12,
			.sr_enter_plus_exit_time_us = 11.48,
=======
			.sr_exit_time_us = 11.12,
			.sr_enter_plus_exit_time_us = 12.48,
>>>>>>> c70595ea
			.valid = true,
		},
		{
			.wm_inst = WM_C,
			.wm_type = WM_TYPE_PSTATE_CHG,
			.pstate_latency_us = 11.72,
<<<<<<< HEAD
			.sr_exit_time_us = 10.12,
			.sr_enter_plus_exit_time_us = 11.48,
=======
			.sr_exit_time_us = 11.12,
			.sr_enter_plus_exit_time_us = 12.48,
>>>>>>> c70595ea
			.valid = true,
		},
		{
			.wm_inst = WM_D,
			.wm_type = WM_TYPE_PSTATE_CHG,
			.pstate_latency_us = 11.72,
<<<<<<< HEAD
			.sr_exit_time_us = 10.12,
			.sr_enter_plus_exit_time_us = 11.48,
=======
			.sr_exit_time_us = 11.12,
			.sr_enter_plus_exit_time_us = 12.48,
>>>>>>> c70595ea
			.valid = true,
		},
	}
};

static struct wm_table lpddr4_wm_table_rn = {
	.entries = {
		{
			.wm_inst = WM_A,
			.wm_type = WM_TYPE_PSTATE_CHG,
			.pstate_latency_us = 11.65333,
			.sr_exit_time_us = 7.32,
			.sr_enter_plus_exit_time_us = 8.38,
			.valid = true,
		},
		{
			.wm_inst = WM_B,
			.wm_type = WM_TYPE_PSTATE_CHG,
			.pstate_latency_us = 11.65333,
			.sr_exit_time_us = 9.82,
			.sr_enter_plus_exit_time_us = 11.196,
			.valid = true,
		},
		{
			.wm_inst = WM_C,
			.wm_type = WM_TYPE_PSTATE_CHG,
			.pstate_latency_us = 11.65333,
			.sr_exit_time_us = 9.89,
			.sr_enter_plus_exit_time_us = 11.24,
			.valid = true,
		},
		{
			.wm_inst = WM_D,
			.wm_type = WM_TYPE_PSTATE_CHG,
			.pstate_latency_us = 11.65333,
			.sr_exit_time_us = 9.748,
			.sr_enter_plus_exit_time_us = 11.102,
			.valid = true,
		},
	}
};

static unsigned int find_dcfclk_for_voltage(struct dpm_clocks *clock_table, unsigned int voltage)
{
	int i;

	for (i = 0; i < PP_SMU_NUM_DCFCLK_DPM_LEVELS; i++) {
		if (clock_table->DcfClocks[i].Vol == voltage)
			return clock_table->DcfClocks[i].Freq;
	}

	ASSERT(0);
	return 0;
}

static void rn_clk_mgr_helper_populate_bw_params(struct clk_bw_params *bw_params, struct dpm_clocks *clock_table, struct integrated_info *bios_info)
{
	int i, j = 0;

	j = -1;

	ASSERT(PP_SMU_NUM_FCLK_DPM_LEVELS <= MAX_NUM_DPM_LVL);

	/* Find lowest DPM, FCLK is filled in reverse order*/

	for (i = PP_SMU_NUM_FCLK_DPM_LEVELS - 1; i >= 0; i--) {
		if (clock_table->FClocks[i].Freq != 0 && clock_table->FClocks[i].Vol != 0) {
			j = i;
			break;
		}
	}

	if (j == -1) {
		/* clock table is all 0s, just use our own hardcode */
		ASSERT(0);
		return;
	}

	bw_params->clk_table.num_entries = j + 1;

	for (i = 0; i < bw_params->clk_table.num_entries; i++, j--) {
		bw_params->clk_table.entries[i].fclk_mhz = clock_table->FClocks[j].Freq;
		bw_params->clk_table.entries[i].memclk_mhz = clock_table->MemClocks[j].Freq;
		bw_params->clk_table.entries[i].voltage = clock_table->FClocks[j].Vol;
		bw_params->clk_table.entries[i].dcfclk_mhz = find_dcfclk_for_voltage(clock_table, clock_table->FClocks[j].Vol);
	}

	bw_params->vram_type = bios_info->memory_type;
	bw_params->num_channels = bios_info->ma_channel_number;

	for (i = 0; i < WM_SET_COUNT; i++) {
		bw_params->wm_table.entries[i].wm_inst = i;

		if (i >= bw_params->clk_table.num_entries) {
			bw_params->wm_table.entries[i].valid = false;
			continue;
		}

		bw_params->wm_table.entries[i].wm_type = WM_TYPE_PSTATE_CHG;
		bw_params->wm_table.entries[i].valid = true;
	}

	if (bw_params->vram_type == LpDdr4MemType) {
		/*
		 * WM set D will be re-purposed for memory retraining
		 */
		bw_params->wm_table.entries[WM_D].pstate_latency_us = LPDDR_MEM_RETRAIN_LATENCY;
		bw_params->wm_table.entries[WM_D].wm_inst = WM_D;
		bw_params->wm_table.entries[WM_D].wm_type = WM_TYPE_RETRAINING;
		bw_params->wm_table.entries[WM_D].valid = true;
	}

}

void rn_clk_mgr_construct(
		struct dc_context *ctx,
		struct clk_mgr_internal *clk_mgr,
		struct pp_smu_funcs *pp_smu,
		struct dccg *dccg)
{
	struct dc_debug_options *debug = &ctx->dc->debug;
	struct dpm_clocks clock_table = { 0 };
	enum pp_smu_status status = 0;
	int is_green_sardine = 0;

#if defined(CONFIG_DRM_AMD_DC_DCN)
	is_green_sardine = ASICREV_IS_GREEN_SARDINE(ctx->asic_id.hw_internal_rev);
#endif

	clk_mgr->base.ctx = ctx;
	clk_mgr->base.funcs = &dcn21_funcs;

	clk_mgr->pp_smu = pp_smu;

	clk_mgr->dccg = dccg;
	clk_mgr->dfs_bypass_disp_clk = 0;

	clk_mgr->dprefclk_ss_percentage = 0;
	clk_mgr->dprefclk_ss_divider = 1000;
	clk_mgr->ss_on_dprefclk = false;
	clk_mgr->dfs_ref_freq_khz = 48000;

	clk_mgr->smu_ver = rn_vbios_smu_get_smu_version(clk_mgr);

	if (IS_FPGA_MAXIMUS_DC(ctx->dce_environment)) {
		dcn21_funcs.update_clocks = dcn2_update_clocks_fpga;
		clk_mgr->base.dentist_vco_freq_khz = 3600000;
	} else {
		struct clk_log_info log_info = {0};

		clk_mgr->periodic_retraining_disabled = rn_vbios_smu_is_periodic_retraining_disabled(clk_mgr);

		/* SMU Version 55.51.0 and up no longer have an issue
		 * that needs to limit minimum dispclk */
		if (clk_mgr->smu_ver >= SMU_VER_55_51_0)
			debug->min_disp_clk_khz = 0;

		/* TODO: Check we get what we expect during bringup */
		clk_mgr->base.dentist_vco_freq_khz = get_vco_frequency_from_reg(clk_mgr);

		/* in case we don't get a value from the register, use default */
		if (clk_mgr->base.dentist_vco_freq_khz == 0)
			clk_mgr->base.dentist_vco_freq_khz = 3600000;

		if (ctx->dc_bios->integrated_info->memory_type == LpDdr4MemType) {
			if (clk_mgr->periodic_retraining_disabled) {
				rn_bw_params.wm_table = lpddr4_wm_table_with_disabled_ppt;
			} else {
				if (is_green_sardine)
					rn_bw_params.wm_table = lpddr4_wm_table_gs;
				else
					rn_bw_params.wm_table = lpddr4_wm_table_rn;
			}
		} else {
			if (is_green_sardine)
				rn_bw_params.wm_table = ddr4_wm_table_gs;
			else
				rn_bw_params.wm_table = ddr4_wm_table_rn;
		}
		/* Saved clocks configured at boot for debug purposes */
		rn_dump_clk_registers(&clk_mgr->base.boot_snapshot, &clk_mgr->base, &log_info);
	}

	clk_mgr->base.dprefclk_khz = 600000;
	dce_clock_read_ss_info(clk_mgr);


	clk_mgr->base.bw_params = &rn_bw_params;

	if (pp_smu && pp_smu->rn_funcs.get_dpm_clock_table) {
		status = pp_smu->rn_funcs.get_dpm_clock_table(&pp_smu->rn_funcs.pp_smu, &clock_table);

		if (status == PP_SMU_RESULT_OK &&
		    ctx->dc_bios && ctx->dc_bios->integrated_info) {
			rn_clk_mgr_helper_populate_bw_params (clk_mgr->base.bw_params, &clock_table, ctx->dc_bios->integrated_info);
		}
	}

	if (!IS_FPGA_MAXIMUS_DC(ctx->dce_environment) && clk_mgr->smu_ver >= 0x00371500) {
		/* enable powerfeatures when displaycount goes to 0 */
		rn_vbios_smu_enable_48mhz_tmdp_refclk_pwrdwn(clk_mgr, !debug->disable_48mhz_pwrdwn);
	}
}
<|MERGE_RESOLUTION|>--- conflicted
+++ resolved
@@ -704,39 +704,24 @@
 			.wm_inst = WM_B,
 			.wm_type = WM_TYPE_PSTATE_CHG,
 			.pstate_latency_us = 11.72,
-<<<<<<< HEAD
-			.sr_exit_time_us = 10.12,
-			.sr_enter_plus_exit_time_us = 11.48,
-=======
 			.sr_exit_time_us = 11.12,
 			.sr_enter_plus_exit_time_us = 12.48,
->>>>>>> c70595ea
 			.valid = true,
 		},
 		{
 			.wm_inst = WM_C,
 			.wm_type = WM_TYPE_PSTATE_CHG,
 			.pstate_latency_us = 11.72,
-<<<<<<< HEAD
-			.sr_exit_time_us = 10.12,
-			.sr_enter_plus_exit_time_us = 11.48,
-=======
 			.sr_exit_time_us = 11.12,
 			.sr_enter_plus_exit_time_us = 12.48,
->>>>>>> c70595ea
 			.valid = true,
 		},
 		{
 			.wm_inst = WM_D,
 			.wm_type = WM_TYPE_PSTATE_CHG,
 			.pstate_latency_us = 11.72,
-<<<<<<< HEAD
-			.sr_exit_time_us = 10.12,
-			.sr_enter_plus_exit_time_us = 11.48,
-=======
 			.sr_exit_time_us = 11.12,
 			.sr_enter_plus_exit_time_us = 12.48,
->>>>>>> c70595ea
 			.valid = true,
 		},
 	}
