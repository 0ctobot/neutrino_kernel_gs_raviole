/*
 * Copyright 2015 Advanced Micro Devices, Inc.
 *
 * Permission is hereby granted, free of charge, to any person obtaining a
 * copy of this software and associated documentation files (the "Software"),
 * to deal in the Software without restriction, including without limitation
 * the rights to use, copy, modify, merge, publish, distribute, sublicense,
 * and/or sell copies of the Software, and to permit persons to whom the
 * Software is furnished to do so, subject to the following conditions:
 *
 * The above copyright notice and this permission notice shall be included in
 * all copies or substantial portions of the Software.
 *
 * THE SOFTWARE IS PROVIDED "AS IS", WITHOUT WARRANTY OF ANY KIND, EXPRESS OR
 * IMPLIED, INCLUDING BUT NOT LIMITED TO THE WARRANTIES OF MERCHANTABILITY,
 * FITNESS FOR A PARTICULAR PURPOSE AND NONINFRINGEMENT.  IN NO EVENT SHALL
 * THE COPYRIGHT HOLDER(S) OR AUTHOR(S) BE LIABLE FOR ANY CLAIM, DAMAGES OR
 * OTHER LIABILITY, WHETHER IN AN ACTION OF CONTRACT, TORT OR OTHERWISE,
 * ARISING FROM, OUT OF OR IN CONNECTION WITH THE SOFTWARE OR THE USE OR
 * OTHER DEALINGS IN THE SOFTWARE.
 *
 * Authors: AMD
 *
 */

/* The caprices of the preprocessor require that this be declared right here */
#define CREATE_TRACE_POINTS

#include "dm_services_types.h"
#include "dc.h"
#include "dc/inc/core_types.h"
#include "dal_asic_id.h"
#include "dmub/dmub_srv.h"
#include "dc/inc/hw/dmcu.h"
#include "dc/inc/hw/abm.h"
#include "dc/dc_dmub_srv.h"
#include "amdgpu_dm_trace.h"

#include "vid.h"
#include "amdgpu.h"
#include "amdgpu_display.h"
#include "amdgpu_ucode.h"
#include "atom.h"
#include "amdgpu_dm.h"
#ifdef CONFIG_DRM_AMD_DC_HDCP
#include "amdgpu_dm_hdcp.h"
#include <drm/drm_hdcp.h>
#endif
#include "amdgpu_pm.h"

#include "amd_shared.h"
#include "amdgpu_dm_irq.h"
#include "dm_helpers.h"
#include "amdgpu_dm_mst_types.h"
#if defined(CONFIG_DEBUG_FS)
#include "amdgpu_dm_debugfs.h"
#endif

#include "ivsrcid/ivsrcid_vislands30.h"

#include <linux/module.h>
#include <linux/moduleparam.h>
#include <linux/version.h>
#include <linux/types.h>
#include <linux/pm_runtime.h>
#include <linux/pci.h>
#include <linux/firmware.h>
#include <linux/component.h>

#include <drm/drm_atomic.h>
#include <drm/drm_atomic_uapi.h>
#include <drm/drm_atomic_helper.h>
#include <drm/drm_dp_mst_helper.h>
#include <drm/drm_fb_helper.h>
#include <drm/drm_fourcc.h>
#include <drm/drm_edid.h>
#include <drm/drm_vblank.h>
#include <drm/drm_audio_component.h>
#include <drm/drm_hdcp.h>

#if defined(CONFIG_DRM_AMD_DC_DCN)
#include "ivsrcid/dcn/irqsrcs_dcn_1_0.h"

#include "dcn/dcn_1_0_offset.h"
#include "dcn/dcn_1_0_sh_mask.h"
#include "soc15_hw_ip.h"
#include "vega10_ip_offset.h"

#include "soc15_common.h"
#endif

#include "modules/inc/mod_freesync.h"
#include "modules/power/power_helpers.h"
#include "modules/inc/mod_info_packet.h"

#define FIRMWARE_RENOIR_DMUB "amdgpu/renoir_dmcub.bin"
MODULE_FIRMWARE(FIRMWARE_RENOIR_DMUB);
#define FIRMWARE_SIENNA_CICHLID_DMUB "amdgpu/sienna_cichlid_dmcub.bin"
MODULE_FIRMWARE(FIRMWARE_SIENNA_CICHLID_DMUB);
#define FIRMWARE_NAVY_FLOUNDER_DMUB "amdgpu/navy_flounder_dmcub.bin"
MODULE_FIRMWARE(FIRMWARE_NAVY_FLOUNDER_DMUB);
#define FIRMWARE_GREEN_SARDINE_DMUB "amdgpu/green_sardine_dmcub.bin"
MODULE_FIRMWARE(FIRMWARE_GREEN_SARDINE_DMUB);
#define FIRMWARE_VANGOGH_DMUB "amdgpu/vangogh_dmcub.bin"
MODULE_FIRMWARE(FIRMWARE_VANGOGH_DMUB);
#define FIRMWARE_DIMGREY_CAVEFISH_DMUB "amdgpu/dimgrey_cavefish_dmcub.bin"
MODULE_FIRMWARE(FIRMWARE_DIMGREY_CAVEFISH_DMUB);

#define FIRMWARE_RAVEN_DMCU		"amdgpu/raven_dmcu.bin"
MODULE_FIRMWARE(FIRMWARE_RAVEN_DMCU);

#define FIRMWARE_NAVI12_DMCU            "amdgpu/navi12_dmcu.bin"
MODULE_FIRMWARE(FIRMWARE_NAVI12_DMCU);

/* Number of bytes in PSP header for firmware. */
#define PSP_HEADER_BYTES 0x100

/* Number of bytes in PSP footer for firmware. */
#define PSP_FOOTER_BYTES 0x100

/**
 * DOC: overview
 *
 * The AMDgpu display manager, **amdgpu_dm** (or even simpler,
 * **dm**) sits between DRM and DC. It acts as a liason, converting DRM
 * requests into DC requests, and DC responses into DRM responses.
 *
 * The root control structure is &struct amdgpu_display_manager.
 */

/* basic init/fini API */
static int amdgpu_dm_init(struct amdgpu_device *adev);
static void amdgpu_dm_fini(struct amdgpu_device *adev);

static enum drm_mode_subconnector get_subconnector_type(struct dc_link *link)
{
	switch (link->dpcd_caps.dongle_type) {
	case DISPLAY_DONGLE_NONE:
		return DRM_MODE_SUBCONNECTOR_Native;
	case DISPLAY_DONGLE_DP_VGA_CONVERTER:
		return DRM_MODE_SUBCONNECTOR_VGA;
	case DISPLAY_DONGLE_DP_DVI_CONVERTER:
	case DISPLAY_DONGLE_DP_DVI_DONGLE:
		return DRM_MODE_SUBCONNECTOR_DVID;
	case DISPLAY_DONGLE_DP_HDMI_CONVERTER:
	case DISPLAY_DONGLE_DP_HDMI_DONGLE:
		return DRM_MODE_SUBCONNECTOR_HDMIA;
	case DISPLAY_DONGLE_DP_HDMI_MISMATCHED_DONGLE:
	default:
		return DRM_MODE_SUBCONNECTOR_Unknown;
	}
}

static void update_subconnector_property(struct amdgpu_dm_connector *aconnector)
{
	struct dc_link *link = aconnector->dc_link;
	struct drm_connector *connector = &aconnector->base;
	enum drm_mode_subconnector subconnector = DRM_MODE_SUBCONNECTOR_Unknown;

	if (connector->connector_type != DRM_MODE_CONNECTOR_DisplayPort)
		return;

	if (aconnector->dc_sink)
		subconnector = get_subconnector_type(link);

	drm_object_property_set_value(&connector->base,
			connector->dev->mode_config.dp_subconnector_property,
			subconnector);
}

/*
 * initializes drm_device display related structures, based on the information
 * provided by DAL. The drm strcutures are: drm_crtc, drm_connector,
 * drm_encoder, drm_mode_config
 *
 * Returns 0 on success
 */
static int amdgpu_dm_initialize_drm_device(struct amdgpu_device *adev);
/* removes and deallocates the drm structures, created by the above function */
static void amdgpu_dm_destroy_drm_device(struct amdgpu_display_manager *dm);

static int amdgpu_dm_plane_init(struct amdgpu_display_manager *dm,
				struct drm_plane *plane,
				unsigned long possible_crtcs,
				const struct dc_plane_cap *plane_cap);
static int amdgpu_dm_crtc_init(struct amdgpu_display_manager *dm,
			       struct drm_plane *plane,
			       uint32_t link_index);
static int amdgpu_dm_connector_init(struct amdgpu_display_manager *dm,
				    struct amdgpu_dm_connector *amdgpu_dm_connector,
				    uint32_t link_index,
				    struct amdgpu_encoder *amdgpu_encoder);
static int amdgpu_dm_encoder_init(struct drm_device *dev,
				  struct amdgpu_encoder *aencoder,
				  uint32_t link_index);

static int amdgpu_dm_connector_get_modes(struct drm_connector *connector);

static void amdgpu_dm_atomic_commit_tail(struct drm_atomic_state *state);

static int amdgpu_dm_atomic_check(struct drm_device *dev,
				  struct drm_atomic_state *state);

static void handle_cursor_update(struct drm_plane *plane,
				 struct drm_plane_state *old_plane_state);

static void amdgpu_dm_set_psr_caps(struct dc_link *link);
static bool amdgpu_dm_psr_enable(struct dc_stream_state *stream);
static bool amdgpu_dm_link_setup_psr(struct dc_stream_state *stream);
static bool amdgpu_dm_psr_disable(struct dc_stream_state *stream);
static bool amdgpu_dm_psr_disable_all(struct amdgpu_display_manager *dm);

static const struct drm_format_info *
amd_get_format_info(const struct drm_mode_fb_cmd2 *cmd);

/*
 * dm_vblank_get_counter
 *
 * @brief
 * Get counter for number of vertical blanks
 *
 * @param
 * struct amdgpu_device *adev - [in] desired amdgpu device
 * int disp_idx - [in] which CRTC to get the counter from
 *
 * @return
 * Counter for vertical blanks
 */
static u32 dm_vblank_get_counter(struct amdgpu_device *adev, int crtc)
{
	if (crtc >= adev->mode_info.num_crtc)
		return 0;
	else {
		struct amdgpu_crtc *acrtc = adev->mode_info.crtcs[crtc];

		if (acrtc->dm_irq_params.stream == NULL) {
			DRM_ERROR("dc_stream_state is NULL for crtc '%d'!\n",
				  crtc);
			return 0;
		}

		return dc_stream_get_vblank_counter(acrtc->dm_irq_params.stream);
	}
}

static int dm_crtc_get_scanoutpos(struct amdgpu_device *adev, int crtc,
				  u32 *vbl, u32 *position)
{
	uint32_t v_blank_start, v_blank_end, h_position, v_position;

	if ((crtc < 0) || (crtc >= adev->mode_info.num_crtc))
		return -EINVAL;
	else {
		struct amdgpu_crtc *acrtc = adev->mode_info.crtcs[crtc];

		if (acrtc->dm_irq_params.stream ==  NULL) {
			DRM_ERROR("dc_stream_state is NULL for crtc '%d'!\n",
				  crtc);
			return 0;
		}

		/*
		 * TODO rework base driver to use values directly.
		 * for now parse it back into reg-format
		 */
		dc_stream_get_scanoutpos(acrtc->dm_irq_params.stream,
					 &v_blank_start,
					 &v_blank_end,
					 &h_position,
					 &v_position);

		*position = v_position | (h_position << 16);
		*vbl = v_blank_start | (v_blank_end << 16);
	}

	return 0;
}

static bool dm_is_idle(void *handle)
{
	/* XXX todo */
	return true;
}

static int dm_wait_for_idle(void *handle)
{
	/* XXX todo */
	return 0;
}

static bool dm_check_soft_reset(void *handle)
{
	return false;
}

static int dm_soft_reset(void *handle)
{
	/* XXX todo */
	return 0;
}

static struct amdgpu_crtc *
get_crtc_by_otg_inst(struct amdgpu_device *adev,
		     int otg_inst)
{
	struct drm_device *dev = adev_to_drm(adev);
	struct drm_crtc *crtc;
	struct amdgpu_crtc *amdgpu_crtc;

	if (otg_inst == -1) {
		WARN_ON(1);
		return adev->mode_info.crtcs[0];
	}

	list_for_each_entry(crtc, &dev->mode_config.crtc_list, head) {
		amdgpu_crtc = to_amdgpu_crtc(crtc);

		if (amdgpu_crtc->otg_inst == otg_inst)
			return amdgpu_crtc;
	}

	return NULL;
}

static inline bool amdgpu_dm_vrr_active_irq(struct amdgpu_crtc *acrtc)
{
	return acrtc->dm_irq_params.freesync_config.state ==
		       VRR_STATE_ACTIVE_VARIABLE ||
	       acrtc->dm_irq_params.freesync_config.state ==
		       VRR_STATE_ACTIVE_FIXED;
}

static inline bool amdgpu_dm_vrr_active(struct dm_crtc_state *dm_state)
{
	return dm_state->freesync_config.state == VRR_STATE_ACTIVE_VARIABLE ||
	       dm_state->freesync_config.state == VRR_STATE_ACTIVE_FIXED;
}

/**
 * dm_pflip_high_irq() - Handle pageflip interrupt
 * @interrupt_params: ignored
 *
 * Handles the pageflip interrupt by notifying all interested parties
 * that the pageflip has been completed.
 */
static void dm_pflip_high_irq(void *interrupt_params)
{
	struct amdgpu_crtc *amdgpu_crtc;
	struct common_irq_params *irq_params = interrupt_params;
	struct amdgpu_device *adev = irq_params->adev;
	unsigned long flags;
	struct drm_pending_vblank_event *e;
	uint32_t vpos, hpos, v_blank_start, v_blank_end;
	bool vrr_active;

	amdgpu_crtc = get_crtc_by_otg_inst(adev, irq_params->irq_src - IRQ_TYPE_PFLIP);

	/* IRQ could occur when in initial stage */
	/* TODO work and BO cleanup */
	if (amdgpu_crtc == NULL) {
		DRM_DEBUG_DRIVER("CRTC is null, returning.\n");
		return;
	}

	spin_lock_irqsave(&adev_to_drm(adev)->event_lock, flags);

	if (amdgpu_crtc->pflip_status != AMDGPU_FLIP_SUBMITTED){
		DRM_DEBUG_DRIVER("amdgpu_crtc->pflip_status = %d !=AMDGPU_FLIP_SUBMITTED(%d) on crtc:%d[%p] \n",
						 amdgpu_crtc->pflip_status,
						 AMDGPU_FLIP_SUBMITTED,
						 amdgpu_crtc->crtc_id,
						 amdgpu_crtc);
		spin_unlock_irqrestore(&adev_to_drm(adev)->event_lock, flags);
		return;
	}

	/* page flip completed. */
	e = amdgpu_crtc->event;
	amdgpu_crtc->event = NULL;

	if (!e)
		WARN_ON(1);

	vrr_active = amdgpu_dm_vrr_active_irq(amdgpu_crtc);

	/* Fixed refresh rate, or VRR scanout position outside front-porch? */
	if (!vrr_active ||
	    !dc_stream_get_scanoutpos(amdgpu_crtc->dm_irq_params.stream, &v_blank_start,
				      &v_blank_end, &hpos, &vpos) ||
	    (vpos < v_blank_start)) {
		/* Update to correct count and vblank timestamp if racing with
		 * vblank irq. This also updates to the correct vblank timestamp
		 * even in VRR mode, as scanout is past the front-porch atm.
		 */
		drm_crtc_accurate_vblank_count(&amdgpu_crtc->base);

		/* Wake up userspace by sending the pageflip event with proper
		 * count and timestamp of vblank of flip completion.
		 */
		if (e) {
			drm_crtc_send_vblank_event(&amdgpu_crtc->base, e);

			/* Event sent, so done with vblank for this flip */
			drm_crtc_vblank_put(&amdgpu_crtc->base);
		}
	} else if (e) {
		/* VRR active and inside front-porch: vblank count and
		 * timestamp for pageflip event will only be up to date after
		 * drm_crtc_handle_vblank() has been executed from late vblank
		 * irq handler after start of back-porch (vline 0). We queue the
		 * pageflip event for send-out by drm_crtc_handle_vblank() with
		 * updated timestamp and count, once it runs after us.
		 *
		 * We need to open-code this instead of using the helper
		 * drm_crtc_arm_vblank_event(), as that helper would
		 * call drm_crtc_accurate_vblank_count(), which we must
		 * not call in VRR mode while we are in front-porch!
		 */

		/* sequence will be replaced by real count during send-out. */
		e->sequence = drm_crtc_vblank_count(&amdgpu_crtc->base);
		e->pipe = amdgpu_crtc->crtc_id;

		list_add_tail(&e->base.link, &adev_to_drm(adev)->vblank_event_list);
		e = NULL;
	}

	/* Keep track of vblank of this flip for flip throttling. We use the
	 * cooked hw counter, as that one incremented at start of this vblank
	 * of pageflip completion, so last_flip_vblank is the forbidden count
	 * for queueing new pageflips if vsync + VRR is enabled.
	 */
	amdgpu_crtc->dm_irq_params.last_flip_vblank =
		amdgpu_get_vblank_counter_kms(&amdgpu_crtc->base);

	amdgpu_crtc->pflip_status = AMDGPU_FLIP_NONE;
	spin_unlock_irqrestore(&adev_to_drm(adev)->event_lock, flags);

	DRM_DEBUG_DRIVER("crtc:%d[%p], pflip_stat:AMDGPU_FLIP_NONE, vrr[%d]-fp %d\n",
			 amdgpu_crtc->crtc_id, amdgpu_crtc,
			 vrr_active, (int) !e);
}

static void dm_vupdate_high_irq(void *interrupt_params)
{
	struct common_irq_params *irq_params = interrupt_params;
	struct amdgpu_device *adev = irq_params->adev;
	struct amdgpu_crtc *acrtc;
	unsigned long flags;
	int vrr_active;

	acrtc = get_crtc_by_otg_inst(adev, irq_params->irq_src - IRQ_TYPE_VUPDATE);

	if (acrtc) {
		vrr_active = amdgpu_dm_vrr_active_irq(acrtc);

		DRM_DEBUG_VBL("crtc:%d, vupdate-vrr:%d\n",
			      acrtc->crtc_id,
			      vrr_active);

		/* Core vblank handling is done here after end of front-porch in
		 * vrr mode, as vblank timestamping will give valid results
		 * while now done after front-porch. This will also deliver
		 * page-flip completion events that have been queued to us
		 * if a pageflip happened inside front-porch.
		 */
		if (vrr_active) {
			drm_crtc_handle_vblank(&acrtc->base);

			/* BTR processing for pre-DCE12 ASICs */
			if (acrtc->dm_irq_params.stream &&
			    adev->family < AMDGPU_FAMILY_AI) {
				spin_lock_irqsave(&adev_to_drm(adev)->event_lock, flags);
				mod_freesync_handle_v_update(
				    adev->dm.freesync_module,
				    acrtc->dm_irq_params.stream,
				    &acrtc->dm_irq_params.vrr_params);

				dc_stream_adjust_vmin_vmax(
				    adev->dm.dc,
				    acrtc->dm_irq_params.stream,
				    &acrtc->dm_irq_params.vrr_params.adjust);
				spin_unlock_irqrestore(&adev_to_drm(adev)->event_lock, flags);
			}
		}
	}
}

/**
 * dm_crtc_high_irq() - Handles CRTC interrupt
 * @interrupt_params: used for determining the CRTC instance
 *
 * Handles the CRTC/VSYNC interrupt by notfying DRM's VBLANK
 * event handler.
 */
static void dm_crtc_high_irq(void *interrupt_params)
{
	struct common_irq_params *irq_params = interrupt_params;
	struct amdgpu_device *adev = irq_params->adev;
	struct amdgpu_crtc *acrtc;
	unsigned long flags;
	int vrr_active;

	acrtc = get_crtc_by_otg_inst(adev, irq_params->irq_src - IRQ_TYPE_VBLANK);
	if (!acrtc)
		return;

	vrr_active = amdgpu_dm_vrr_active_irq(acrtc);

	DRM_DEBUG_VBL("crtc:%d, vupdate-vrr:%d, planes:%d\n", acrtc->crtc_id,
		      vrr_active, acrtc->dm_irq_params.active_planes);

	/**
	 * Core vblank handling at start of front-porch is only possible
	 * in non-vrr mode, as only there vblank timestamping will give
	 * valid results while done in front-porch. Otherwise defer it
	 * to dm_vupdate_high_irq after end of front-porch.
	 */
	if (!vrr_active)
		drm_crtc_handle_vblank(&acrtc->base);

	/**
	 * Following stuff must happen at start of vblank, for crc
	 * computation and below-the-range btr support in vrr mode.
	 */
	amdgpu_dm_crtc_handle_crc_irq(&acrtc->base);

	/* BTR updates need to happen before VUPDATE on Vega and above. */
	if (adev->family < AMDGPU_FAMILY_AI)
		return;

	spin_lock_irqsave(&adev_to_drm(adev)->event_lock, flags);

	if (acrtc->dm_irq_params.stream &&
	    acrtc->dm_irq_params.vrr_params.supported &&
	    acrtc->dm_irq_params.freesync_config.state ==
		    VRR_STATE_ACTIVE_VARIABLE) {
		mod_freesync_handle_v_update(adev->dm.freesync_module,
					     acrtc->dm_irq_params.stream,
					     &acrtc->dm_irq_params.vrr_params);

		dc_stream_adjust_vmin_vmax(adev->dm.dc, acrtc->dm_irq_params.stream,
					   &acrtc->dm_irq_params.vrr_params.adjust);
	}

	/*
	 * If there aren't any active_planes then DCH HUBP may be clock-gated.
	 * In that case, pageflip completion interrupts won't fire and pageflip
	 * completion events won't get delivered. Prevent this by sending
	 * pending pageflip events from here if a flip is still pending.
	 *
	 * If any planes are enabled, use dm_pflip_high_irq() instead, to
	 * avoid race conditions between flip programming and completion,
	 * which could cause too early flip completion events.
	 */
	if (adev->family >= AMDGPU_FAMILY_RV &&
	    acrtc->pflip_status == AMDGPU_FLIP_SUBMITTED &&
	    acrtc->dm_irq_params.active_planes == 0) {
		if (acrtc->event) {
			drm_crtc_send_vblank_event(&acrtc->base, acrtc->event);
			acrtc->event = NULL;
			drm_crtc_vblank_put(&acrtc->base);
		}
		acrtc->pflip_status = AMDGPU_FLIP_NONE;
	}

	spin_unlock_irqrestore(&adev_to_drm(adev)->event_lock, flags);
}

static int dm_set_clockgating_state(void *handle,
		  enum amd_clockgating_state state)
{
	return 0;
}

static int dm_set_powergating_state(void *handle,
		  enum amd_powergating_state state)
{
	return 0;
}

/* Prototypes of private functions */
static int dm_early_init(void* handle);

/* Allocate memory for FBC compressed data  */
static void amdgpu_dm_fbc_init(struct drm_connector *connector)
{
	struct drm_device *dev = connector->dev;
	struct amdgpu_device *adev = drm_to_adev(dev);
	struct dm_compressor_info *compressor = &adev->dm.compressor;
	struct amdgpu_dm_connector *aconn = to_amdgpu_dm_connector(connector);
	struct drm_display_mode *mode;
	unsigned long max_size = 0;

	if (adev->dm.dc->fbc_compressor == NULL)
		return;

	if (aconn->dc_link->connector_signal != SIGNAL_TYPE_EDP)
		return;

	if (compressor->bo_ptr)
		return;


	list_for_each_entry(mode, &connector->modes, head) {
		if (max_size < mode->htotal * mode->vtotal)
			max_size = mode->htotal * mode->vtotal;
	}

	if (max_size) {
		int r = amdgpu_bo_create_kernel(adev, max_size * 4, PAGE_SIZE,
			    AMDGPU_GEM_DOMAIN_GTT, &compressor->bo_ptr,
			    &compressor->gpu_addr, &compressor->cpu_addr);

		if (r)
			DRM_ERROR("DM: Failed to initialize FBC\n");
		else {
			adev->dm.dc->ctx->fbc_gpu_addr = compressor->gpu_addr;
			DRM_INFO("DM: FBC alloc %lu\n", max_size*4);
		}

	}

}

static int amdgpu_dm_audio_component_get_eld(struct device *kdev, int port,
					  int pipe, bool *enabled,
					  unsigned char *buf, int max_bytes)
{
	struct drm_device *dev = dev_get_drvdata(kdev);
	struct amdgpu_device *adev = drm_to_adev(dev);
	struct drm_connector *connector;
	struct drm_connector_list_iter conn_iter;
	struct amdgpu_dm_connector *aconnector;
	int ret = 0;

	*enabled = false;

	mutex_lock(&adev->dm.audio_lock);

	drm_connector_list_iter_begin(dev, &conn_iter);
	drm_for_each_connector_iter(connector, &conn_iter) {
		aconnector = to_amdgpu_dm_connector(connector);
		if (aconnector->audio_inst != port)
			continue;

		*enabled = true;
		ret = drm_eld_size(connector->eld);
		memcpy(buf, connector->eld, min(max_bytes, ret));

		break;
	}
	drm_connector_list_iter_end(&conn_iter);

	mutex_unlock(&adev->dm.audio_lock);

	DRM_DEBUG_KMS("Get ELD : idx=%d ret=%d en=%d\n", port, ret, *enabled);

	return ret;
}

static const struct drm_audio_component_ops amdgpu_dm_audio_component_ops = {
	.get_eld = amdgpu_dm_audio_component_get_eld,
};

static int amdgpu_dm_audio_component_bind(struct device *kdev,
				       struct device *hda_kdev, void *data)
{
	struct drm_device *dev = dev_get_drvdata(kdev);
	struct amdgpu_device *adev = drm_to_adev(dev);
	struct drm_audio_component *acomp = data;

	acomp->ops = &amdgpu_dm_audio_component_ops;
	acomp->dev = kdev;
	adev->dm.audio_component = acomp;

	return 0;
}

static void amdgpu_dm_audio_component_unbind(struct device *kdev,
					  struct device *hda_kdev, void *data)
{
	struct drm_device *dev = dev_get_drvdata(kdev);
	struct amdgpu_device *adev = drm_to_adev(dev);
	struct drm_audio_component *acomp = data;

	acomp->ops = NULL;
	acomp->dev = NULL;
	adev->dm.audio_component = NULL;
}

static const struct component_ops amdgpu_dm_audio_component_bind_ops = {
	.bind	= amdgpu_dm_audio_component_bind,
	.unbind	= amdgpu_dm_audio_component_unbind,
};

static int amdgpu_dm_audio_init(struct amdgpu_device *adev)
{
	int i, ret;

	if (!amdgpu_audio)
		return 0;

	adev->mode_info.audio.enabled = true;

	adev->mode_info.audio.num_pins = adev->dm.dc->res_pool->audio_count;

	for (i = 0; i < adev->mode_info.audio.num_pins; i++) {
		adev->mode_info.audio.pin[i].channels = -1;
		adev->mode_info.audio.pin[i].rate = -1;
		adev->mode_info.audio.pin[i].bits_per_sample = -1;
		adev->mode_info.audio.pin[i].status_bits = 0;
		adev->mode_info.audio.pin[i].category_code = 0;
		adev->mode_info.audio.pin[i].connected = false;
		adev->mode_info.audio.pin[i].id =
			adev->dm.dc->res_pool->audios[i]->inst;
		adev->mode_info.audio.pin[i].offset = 0;
	}

	ret = component_add(adev->dev, &amdgpu_dm_audio_component_bind_ops);
	if (ret < 0)
		return ret;

	adev->dm.audio_registered = true;

	return 0;
}

static void amdgpu_dm_audio_fini(struct amdgpu_device *adev)
{
	if (!amdgpu_audio)
		return;

	if (!adev->mode_info.audio.enabled)
		return;

	if (adev->dm.audio_registered) {
		component_del(adev->dev, &amdgpu_dm_audio_component_bind_ops);
		adev->dm.audio_registered = false;
	}

	/* TODO: Disable audio? */

	adev->mode_info.audio.enabled = false;
}

static  void amdgpu_dm_audio_eld_notify(struct amdgpu_device *adev, int pin)
{
	struct drm_audio_component *acomp = adev->dm.audio_component;

	if (acomp && acomp->audio_ops && acomp->audio_ops->pin_eld_notify) {
		DRM_DEBUG_KMS("Notify ELD: %d\n", pin);

		acomp->audio_ops->pin_eld_notify(acomp->audio_ops->audio_ptr,
						 pin, -1);
	}
}

static int dm_dmub_hw_init(struct amdgpu_device *adev)
{
	const struct dmcub_firmware_header_v1_0 *hdr;
	struct dmub_srv *dmub_srv = adev->dm.dmub_srv;
	struct dmub_srv_fb_info *fb_info = adev->dm.dmub_fb_info;
	const struct firmware *dmub_fw = adev->dm.dmub_fw;
	struct dmcu *dmcu = adev->dm.dc->res_pool->dmcu;
	struct abm *abm = adev->dm.dc->res_pool->abm;
	struct dmub_srv_hw_params hw_params;
	enum dmub_status status;
	const unsigned char *fw_inst_const, *fw_bss_data;
	uint32_t i, fw_inst_const_size, fw_bss_data_size;
	bool has_hw_support;

	if (!dmub_srv)
		/* DMUB isn't supported on the ASIC. */
		return 0;

	if (!fb_info) {
		DRM_ERROR("No framebuffer info for DMUB service.\n");
		return -EINVAL;
	}

	if (!dmub_fw) {
		/* Firmware required for DMUB support. */
		DRM_ERROR("No firmware provided for DMUB.\n");
		return -EINVAL;
	}

	status = dmub_srv_has_hw_support(dmub_srv, &has_hw_support);
	if (status != DMUB_STATUS_OK) {
		DRM_ERROR("Error checking HW support for DMUB: %d\n", status);
		return -EINVAL;
	}

	if (!has_hw_support) {
		DRM_INFO("DMUB unsupported on ASIC\n");
		return 0;
	}

	hdr = (const struct dmcub_firmware_header_v1_0 *)dmub_fw->data;

	fw_inst_const = dmub_fw->data +
			le32_to_cpu(hdr->header.ucode_array_offset_bytes) +
			PSP_HEADER_BYTES;

	fw_bss_data = dmub_fw->data +
		      le32_to_cpu(hdr->header.ucode_array_offset_bytes) +
		      le32_to_cpu(hdr->inst_const_bytes);

	/* Copy firmware and bios info into FB memory. */
	fw_inst_const_size = le32_to_cpu(hdr->inst_const_bytes) -
			     PSP_HEADER_BYTES - PSP_FOOTER_BYTES;

	fw_bss_data_size = le32_to_cpu(hdr->bss_data_bytes);

	/* if adev->firmware.load_type == AMDGPU_FW_LOAD_PSP,
	 * amdgpu_ucode_init_single_fw will load dmub firmware
	 * fw_inst_const part to cw0; otherwise, the firmware back door load
	 * will be done by dm_dmub_hw_init
	 */
	if (adev->firmware.load_type != AMDGPU_FW_LOAD_PSP) {
		memcpy(fb_info->fb[DMUB_WINDOW_0_INST_CONST].cpu_addr, fw_inst_const,
				fw_inst_const_size);
	}

	if (fw_bss_data_size)
		memcpy(fb_info->fb[DMUB_WINDOW_2_BSS_DATA].cpu_addr,
		       fw_bss_data, fw_bss_data_size);

	/* Copy firmware bios info into FB memory. */
	memcpy(fb_info->fb[DMUB_WINDOW_3_VBIOS].cpu_addr, adev->bios,
	       adev->bios_size);

	/* Reset regions that need to be reset. */
	memset(fb_info->fb[DMUB_WINDOW_4_MAILBOX].cpu_addr, 0,
	fb_info->fb[DMUB_WINDOW_4_MAILBOX].size);

	memset(fb_info->fb[DMUB_WINDOW_5_TRACEBUFF].cpu_addr, 0,
	       fb_info->fb[DMUB_WINDOW_5_TRACEBUFF].size);

	memset(fb_info->fb[DMUB_WINDOW_6_FW_STATE].cpu_addr, 0,
	       fb_info->fb[DMUB_WINDOW_6_FW_STATE].size);

	/* Initialize hardware. */
	memset(&hw_params, 0, sizeof(hw_params));
	hw_params.fb_base = adev->gmc.fb_start;
	hw_params.fb_offset = adev->gmc.aper_base;

	/* backdoor load firmware and trigger dmub running */
	if (adev->firmware.load_type != AMDGPU_FW_LOAD_PSP)
		hw_params.load_inst_const = true;

	if (dmcu)
		hw_params.psp_version = dmcu->psp_version;

	for (i = 0; i < fb_info->num_fb; ++i)
		hw_params.fb[i] = &fb_info->fb[i];

	status = dmub_srv_hw_init(dmub_srv, &hw_params);
	if (status != DMUB_STATUS_OK) {
		DRM_ERROR("Error initializing DMUB HW: %d\n", status);
		return -EINVAL;
	}

	/* Wait for firmware load to finish. */
	status = dmub_srv_wait_for_auto_load(dmub_srv, 100000);
	if (status != DMUB_STATUS_OK)
		DRM_WARN("Wait for DMUB auto-load failed: %d\n", status);

	/* Init DMCU and ABM if available. */
	if (dmcu && abm) {
		dmcu->funcs->dmcu_init(dmcu);
		abm->dmcu_is_running = dmcu->funcs->is_dmcu_initialized(dmcu);
	}

	adev->dm.dc->ctx->dmub_srv = dc_dmub_srv_create(adev->dm.dc, dmub_srv);
	if (!adev->dm.dc->ctx->dmub_srv) {
		DRM_ERROR("Couldn't allocate DC DMUB server!\n");
		return -ENOMEM;
	}

	DRM_INFO("DMUB hardware initialized: version=0x%08X\n",
		 adev->dm.dmcub_fw_version);

	return 0;
}

#if defined(CONFIG_DRM_AMD_DC_DCN)
static void mmhub_read_system_context(struct amdgpu_device *adev, struct dc_phy_addr_space_config *pa_config)
{
	uint64_t pt_base;
	uint32_t logical_addr_low;
	uint32_t logical_addr_high;
	uint32_t agp_base, agp_bot, agp_top;
	PHYSICAL_ADDRESS_LOC page_table_start, page_table_end, page_table_base;

	logical_addr_low  = min(adev->gmc.fb_start, adev->gmc.agp_start) >> 18;
	pt_base = amdgpu_gmc_pd_addr(adev->gart.bo);

	if (adev->apu_flags & AMD_APU_IS_RAVEN2)
		/*
		 * Raven2 has a HW issue that it is unable to use the vram which
		 * is out of MC_VM_SYSTEM_APERTURE_HIGH_ADDR. So here is the
		 * workaround that increase system aperture high address (add 1)
		 * to get rid of the VM fault and hardware hang.
		 */
		logical_addr_high = max((adev->gmc.fb_end >> 18) + 0x1, adev->gmc.agp_end >> 18);
	else
		logical_addr_high = max(adev->gmc.fb_end, adev->gmc.agp_end) >> 18;

	agp_base = 0;
	agp_bot = adev->gmc.agp_start >> 24;
	agp_top = adev->gmc.agp_end >> 24;


	page_table_start.high_part = (u32)(adev->gmc.gart_start >> 44) & 0xF;
	page_table_start.low_part = (u32)(adev->gmc.gart_start >> 12);
	page_table_end.high_part = (u32)(adev->gmc.gart_end >> 44) & 0xF;
	page_table_end.low_part = (u32)(adev->gmc.gart_end >> 12);
	page_table_base.high_part = upper_32_bits(pt_base) & 0xF;
	page_table_base.low_part = lower_32_bits(pt_base);

	pa_config->system_aperture.start_addr = (uint64_t)logical_addr_low << 18;
	pa_config->system_aperture.end_addr = (uint64_t)logical_addr_high << 18;

	pa_config->system_aperture.agp_base = (uint64_t)agp_base << 24 ;
	pa_config->system_aperture.agp_bot = (uint64_t)agp_bot << 24;
	pa_config->system_aperture.agp_top = (uint64_t)agp_top << 24;

	pa_config->system_aperture.fb_base = adev->gmc.fb_start;
	pa_config->system_aperture.fb_offset = adev->gmc.aper_base;
	pa_config->system_aperture.fb_top = adev->gmc.fb_end;

	pa_config->gart_config.page_table_start_addr = page_table_start.quad_part << 12;
	pa_config->gart_config.page_table_end_addr = page_table_end.quad_part << 12;
	pa_config->gart_config.page_table_base_addr = page_table_base.quad_part;

	pa_config->is_hvm_enabled = 0;

}
#endif

#ifdef CONFIG_DEBUG_FS
static int create_crtc_crc_properties(struct amdgpu_display_manager *dm)
{
	dm->crc_win_x_start_property =
		drm_property_create_range(adev_to_drm(dm->adev),
					  DRM_MODE_PROP_ATOMIC,
					  "AMD_CRC_WIN_X_START", 0, U16_MAX);
	if (!dm->crc_win_x_start_property)
		return -ENOMEM;

	dm->crc_win_y_start_property =
		drm_property_create_range(adev_to_drm(dm->adev),
					  DRM_MODE_PROP_ATOMIC,
					  "AMD_CRC_WIN_Y_START", 0, U16_MAX);
	if (!dm->crc_win_y_start_property)
		return -ENOMEM;

	dm->crc_win_x_end_property =
		drm_property_create_range(adev_to_drm(dm->adev),
					  DRM_MODE_PROP_ATOMIC,
					  "AMD_CRC_WIN_X_END", 0, U16_MAX);
	if (!dm->crc_win_x_end_property)
		return -ENOMEM;

	dm->crc_win_y_end_property =
		drm_property_create_range(adev_to_drm(dm->adev),
					  DRM_MODE_PROP_ATOMIC,
					  "AMD_CRC_WIN_Y_END", 0, U16_MAX);
	if (!dm->crc_win_y_end_property)
		return -ENOMEM;

	return 0;
}
#endif

static int amdgpu_dm_init(struct amdgpu_device *adev)
{
	struct dc_init_data init_data;
#ifdef CONFIG_DRM_AMD_DC_HDCP
	struct dc_callback_init init_params;
#endif
	int r;

	adev->dm.ddev = adev_to_drm(adev);
	adev->dm.adev = adev;

	/* Zero all the fields */
	memset(&init_data, 0, sizeof(init_data));
#ifdef CONFIG_DRM_AMD_DC_HDCP
	memset(&init_params, 0, sizeof(init_params));
#endif

	mutex_init(&adev->dm.dc_lock);
	mutex_init(&adev->dm.audio_lock);

	if(amdgpu_dm_irq_init(adev)) {
		DRM_ERROR("amdgpu: failed to initialize DM IRQ support.\n");
		goto error;
	}

	init_data.asic_id.chip_family = adev->family;

	init_data.asic_id.pci_revision_id = adev->pdev->revision;
	init_data.asic_id.hw_internal_rev = adev->external_rev_id;

	init_data.asic_id.vram_width = adev->gmc.vram_width;
	/* TODO: initialize init_data.asic_id.vram_type here!!!! */
	init_data.asic_id.atombios_base_address =
		adev->mode_info.atom_context->bios;

	init_data.driver = adev;

	adev->dm.cgs_device = amdgpu_cgs_create_device(adev);

	if (!adev->dm.cgs_device) {
		DRM_ERROR("amdgpu: failed to create cgs device.\n");
		goto error;
	}

	init_data.cgs_device = adev->dm.cgs_device;

	init_data.dce_environment = DCE_ENV_PRODUCTION_DRV;

	switch (adev->asic_type) {
	case CHIP_CARRIZO:
	case CHIP_STONEY:
	case CHIP_RAVEN:
	case CHIP_RENOIR:
		init_data.flags.gpu_vm_support = true;
		if (ASICREV_IS_GREEN_SARDINE(adev->external_rev_id))
			init_data.flags.disable_dmcu = true;
		break;
#if defined(CONFIG_DRM_AMD_DC_DCN)
	case CHIP_VANGOGH:
		init_data.flags.gpu_vm_support = true;
		break;
#endif
	default:
		break;
	}

	if (amdgpu_dc_feature_mask & DC_FBC_MASK)
		init_data.flags.fbc_support = true;

	if (amdgpu_dc_feature_mask & DC_MULTI_MON_PP_MCLK_SWITCH_MASK)
		init_data.flags.multi_mon_pp_mclk_switch = true;

	if (amdgpu_dc_feature_mask & DC_DISABLE_FRACTIONAL_PWM_MASK)
		init_data.flags.disable_fractional_pwm = true;

	init_data.flags.power_down_display_on_boot = true;

	init_data.soc_bounding_box = adev->dm.soc_bounding_box;

	/* Display Core create. */
	adev->dm.dc = dc_create(&init_data);

	if (adev->dm.dc) {
		DRM_INFO("Display Core initialized with v%s!\n", DC_VER);
	} else {
		DRM_INFO("Display Core failed to initialize with v%s!\n", DC_VER);
		goto error;
	}

	if (amdgpu_dc_debug_mask & DC_DISABLE_PIPE_SPLIT) {
		adev->dm.dc->debug.force_single_disp_pipe_split = false;
		adev->dm.dc->debug.pipe_split_policy = MPC_SPLIT_AVOID;
	}

	if (adev->asic_type != CHIP_CARRIZO && adev->asic_type != CHIP_STONEY)
		adev->dm.dc->debug.disable_stutter = amdgpu_pp_feature_mask & PP_STUTTER_MODE ? false : true;

	if (amdgpu_dc_debug_mask & DC_DISABLE_STUTTER)
		adev->dm.dc->debug.disable_stutter = true;

	if (amdgpu_dc_debug_mask & DC_DISABLE_DSC)
		adev->dm.dc->debug.disable_dsc = true;

	if (amdgpu_dc_debug_mask & DC_DISABLE_CLOCK_GATING)
		adev->dm.dc->debug.disable_clock_gate = true;

	r = dm_dmub_hw_init(adev);
	if (r) {
		DRM_ERROR("DMUB interface failed to initialize: status=%d\n", r);
		goto error;
	}

	dc_hardware_init(adev->dm.dc);

#if defined(CONFIG_DRM_AMD_DC_DCN)
	if (adev->apu_flags) {
		struct dc_phy_addr_space_config pa_config;

		mmhub_read_system_context(adev, &pa_config);

		// Call the DC init_memory func
		dc_setup_system_context(adev->dm.dc, &pa_config);
	}
#endif

	adev->dm.freesync_module = mod_freesync_create(adev->dm.dc);
	if (!adev->dm.freesync_module) {
		DRM_ERROR(
		"amdgpu: failed to initialize freesync_module.\n");
	} else
		DRM_DEBUG_DRIVER("amdgpu: freesync_module init done %p.\n",
				adev->dm.freesync_module);

	amdgpu_dm_init_color_mod();

#ifdef CONFIG_DRM_AMD_DC_HDCP
	if (adev->dm.dc->caps.max_links > 0 && adev->asic_type >= CHIP_RAVEN) {
		adev->dm.hdcp_workqueue = hdcp_create_workqueue(adev, &init_params.cp_psp, adev->dm.dc);

		if (!adev->dm.hdcp_workqueue)
			DRM_ERROR("amdgpu: failed to initialize hdcp_workqueue.\n");
		else
			DRM_DEBUG_DRIVER("amdgpu: hdcp_workqueue init done %p.\n", adev->dm.hdcp_workqueue);

		dc_init_callbacks(adev->dm.dc, &init_params);
	}
#endif
#ifdef CONFIG_DEBUG_FS
	if (create_crtc_crc_properties(&adev->dm))
		DRM_ERROR("amdgpu: failed to create crc property.\n");
#endif
	if (amdgpu_dm_initialize_drm_device(adev)) {
		DRM_ERROR(
		"amdgpu: failed to initialize sw for display support.\n");
		goto error;
	}

	/* create fake encoders for MST */
	dm_dp_create_fake_mst_encoders(adev);

	/* TODO: Add_display_info? */

	/* TODO use dynamic cursor width */
	adev_to_drm(adev)->mode_config.cursor_width = adev->dm.dc->caps.max_cursor_size;
	adev_to_drm(adev)->mode_config.cursor_height = adev->dm.dc->caps.max_cursor_size;

	if (drm_vblank_init(adev_to_drm(adev), adev->dm.display_indexes_num)) {
		DRM_ERROR(
		"amdgpu: failed to initialize sw for display support.\n");
		goto error;
	}


	DRM_DEBUG_DRIVER("KMS initialized.\n");

	return 0;
error:
	amdgpu_dm_fini(adev);

	return -EINVAL;
}

static void amdgpu_dm_fini(struct amdgpu_device *adev)
{
	int i;

	for (i = 0; i < adev->dm.display_indexes_num; i++) {
		drm_encoder_cleanup(&adev->dm.mst_encoders[i].base);
	}

	amdgpu_dm_audio_fini(adev);

	amdgpu_dm_destroy_drm_device(&adev->dm);

#ifdef CONFIG_DRM_AMD_DC_HDCP
	if (adev->dm.hdcp_workqueue) {
		hdcp_destroy(adev->dm.hdcp_workqueue);
		adev->dm.hdcp_workqueue = NULL;
	}

	if (adev->dm.dc)
		dc_deinit_callbacks(adev->dm.dc);
#endif
	if (adev->dm.dc->ctx->dmub_srv) {
		dc_dmub_srv_destroy(&adev->dm.dc->ctx->dmub_srv);
		adev->dm.dc->ctx->dmub_srv = NULL;
	}

	if (adev->dm.dmub_bo)
		amdgpu_bo_free_kernel(&adev->dm.dmub_bo,
				      &adev->dm.dmub_bo_gpu_addr,
				      &adev->dm.dmub_bo_cpu_addr);

	/* DC Destroy TODO: Replace destroy DAL */
	if (adev->dm.dc)
		dc_destroy(&adev->dm.dc);
	/*
	 * TODO: pageflip, vlank interrupt
	 *
	 * amdgpu_dm_irq_fini(adev);
	 */

	if (adev->dm.cgs_device) {
		amdgpu_cgs_destroy_device(adev->dm.cgs_device);
		adev->dm.cgs_device = NULL;
	}
	if (adev->dm.freesync_module) {
		mod_freesync_destroy(adev->dm.freesync_module);
		adev->dm.freesync_module = NULL;
	}

	mutex_destroy(&adev->dm.audio_lock);
	mutex_destroy(&adev->dm.dc_lock);

	return;
}

static int load_dmcu_fw(struct amdgpu_device *adev)
{
	const char *fw_name_dmcu = NULL;
	int r;
	const struct dmcu_firmware_header_v1_0 *hdr;

	switch(adev->asic_type) {
#if defined(CONFIG_DRM_AMD_DC_SI)
	case CHIP_TAHITI:
	case CHIP_PITCAIRN:
	case CHIP_VERDE:
	case CHIP_OLAND:
#endif
	case CHIP_BONAIRE:
	case CHIP_HAWAII:
	case CHIP_KAVERI:
	case CHIP_KABINI:
	case CHIP_MULLINS:
	case CHIP_TONGA:
	case CHIP_FIJI:
	case CHIP_CARRIZO:
	case CHIP_STONEY:
	case CHIP_POLARIS11:
	case CHIP_POLARIS10:
	case CHIP_POLARIS12:
	case CHIP_VEGAM:
	case CHIP_VEGA10:
	case CHIP_VEGA12:
	case CHIP_VEGA20:
	case CHIP_NAVI10:
	case CHIP_NAVI14:
	case CHIP_RENOIR:
	case CHIP_SIENNA_CICHLID:
	case CHIP_NAVY_FLOUNDER:
	case CHIP_DIMGREY_CAVEFISH:
	case CHIP_VANGOGH:
		return 0;
	case CHIP_NAVI12:
		fw_name_dmcu = FIRMWARE_NAVI12_DMCU;
		break;
	case CHIP_RAVEN:
		if (ASICREV_IS_PICASSO(adev->external_rev_id))
			fw_name_dmcu = FIRMWARE_RAVEN_DMCU;
		else if (ASICREV_IS_RAVEN2(adev->external_rev_id))
			fw_name_dmcu = FIRMWARE_RAVEN_DMCU;
		else
			return 0;
		break;
	default:
		DRM_ERROR("Unsupported ASIC type: 0x%X\n", adev->asic_type);
		return -EINVAL;
	}

	if (adev->firmware.load_type != AMDGPU_FW_LOAD_PSP) {
		DRM_DEBUG_KMS("dm: DMCU firmware not supported on direct or SMU loading\n");
		return 0;
	}

	r = request_firmware_direct(&adev->dm.fw_dmcu, fw_name_dmcu, adev->dev);
	if (r == -ENOENT) {
		/* DMCU firmware is not necessary, so don't raise a fuss if it's missing */
		DRM_DEBUG_KMS("dm: DMCU firmware not found\n");
		adev->dm.fw_dmcu = NULL;
		return 0;
	}
	if (r) {
		dev_err(adev->dev, "amdgpu_dm: Can't load firmware \"%s\"\n",
			fw_name_dmcu);
		return r;
	}

	r = amdgpu_ucode_validate(adev->dm.fw_dmcu);
	if (r) {
		dev_err(adev->dev, "amdgpu_dm: Can't validate firmware \"%s\"\n",
			fw_name_dmcu);
		release_firmware(adev->dm.fw_dmcu);
		adev->dm.fw_dmcu = NULL;
		return r;
	}

	hdr = (const struct dmcu_firmware_header_v1_0 *)adev->dm.fw_dmcu->data;
	adev->firmware.ucode[AMDGPU_UCODE_ID_DMCU_ERAM].ucode_id = AMDGPU_UCODE_ID_DMCU_ERAM;
	adev->firmware.ucode[AMDGPU_UCODE_ID_DMCU_ERAM].fw = adev->dm.fw_dmcu;
	adev->firmware.fw_size +=
		ALIGN(le32_to_cpu(hdr->header.ucode_size_bytes) - le32_to_cpu(hdr->intv_size_bytes), PAGE_SIZE);

	adev->firmware.ucode[AMDGPU_UCODE_ID_DMCU_INTV].ucode_id = AMDGPU_UCODE_ID_DMCU_INTV;
	adev->firmware.ucode[AMDGPU_UCODE_ID_DMCU_INTV].fw = adev->dm.fw_dmcu;
	adev->firmware.fw_size +=
		ALIGN(le32_to_cpu(hdr->intv_size_bytes), PAGE_SIZE);

	adev->dm.dmcu_fw_version = le32_to_cpu(hdr->header.ucode_version);

	DRM_DEBUG_KMS("PSP loading DMCU firmware\n");

	return 0;
}

static uint32_t amdgpu_dm_dmub_reg_read(void *ctx, uint32_t address)
{
	struct amdgpu_device *adev = ctx;

	return dm_read_reg(adev->dm.dc->ctx, address);
}

static void amdgpu_dm_dmub_reg_write(void *ctx, uint32_t address,
				     uint32_t value)
{
	struct amdgpu_device *adev = ctx;

	return dm_write_reg(adev->dm.dc->ctx, address, value);
}

static int dm_dmub_sw_init(struct amdgpu_device *adev)
{
	struct dmub_srv_create_params create_params;
	struct dmub_srv_region_params region_params;
	struct dmub_srv_region_info region_info;
	struct dmub_srv_fb_params fb_params;
	struct dmub_srv_fb_info *fb_info;
	struct dmub_srv *dmub_srv;
	const struct dmcub_firmware_header_v1_0 *hdr;
	const char *fw_name_dmub;
	enum dmub_asic dmub_asic;
	enum dmub_status status;
	int r;

	switch (adev->asic_type) {
	case CHIP_RENOIR:
		dmub_asic = DMUB_ASIC_DCN21;
		fw_name_dmub = FIRMWARE_RENOIR_DMUB;
		if (ASICREV_IS_GREEN_SARDINE(adev->external_rev_id))
			fw_name_dmub = FIRMWARE_GREEN_SARDINE_DMUB;
		break;
	case CHIP_SIENNA_CICHLID:
		dmub_asic = DMUB_ASIC_DCN30;
		fw_name_dmub = FIRMWARE_SIENNA_CICHLID_DMUB;
		break;
	case CHIP_NAVY_FLOUNDER:
		dmub_asic = DMUB_ASIC_DCN30;
		fw_name_dmub = FIRMWARE_NAVY_FLOUNDER_DMUB;
		break;
	case CHIP_VANGOGH:
		dmub_asic = DMUB_ASIC_DCN301;
		fw_name_dmub = FIRMWARE_VANGOGH_DMUB;
		break;
	case CHIP_DIMGREY_CAVEFISH:
		dmub_asic = DMUB_ASIC_DCN302;
		fw_name_dmub = FIRMWARE_DIMGREY_CAVEFISH_DMUB;
		break;

	default:
		/* ASIC doesn't support DMUB. */
		return 0;
	}

	r = request_firmware_direct(&adev->dm.dmub_fw, fw_name_dmub, adev->dev);
	if (r) {
		DRM_ERROR("DMUB firmware loading failed: %d\n", r);
		return 0;
	}

	r = amdgpu_ucode_validate(adev->dm.dmub_fw);
	if (r) {
		DRM_ERROR("Couldn't validate DMUB firmware: %d\n", r);
		return 0;
	}

	hdr = (const struct dmcub_firmware_header_v1_0 *)adev->dm.dmub_fw->data;

	if (adev->firmware.load_type == AMDGPU_FW_LOAD_PSP) {
		adev->firmware.ucode[AMDGPU_UCODE_ID_DMCUB].ucode_id =
			AMDGPU_UCODE_ID_DMCUB;
		adev->firmware.ucode[AMDGPU_UCODE_ID_DMCUB].fw =
			adev->dm.dmub_fw;
		adev->firmware.fw_size +=
			ALIGN(le32_to_cpu(hdr->inst_const_bytes), PAGE_SIZE);

		DRM_INFO("Loading DMUB firmware via PSP: version=0x%08X\n",
			 adev->dm.dmcub_fw_version);
	}

	adev->dm.dmcub_fw_version = le32_to_cpu(hdr->header.ucode_version);

	adev->dm.dmub_srv = kzalloc(sizeof(*adev->dm.dmub_srv), GFP_KERNEL);
	dmub_srv = adev->dm.dmub_srv;

	if (!dmub_srv) {
		DRM_ERROR("Failed to allocate DMUB service!\n");
		return -ENOMEM;
	}

	memset(&create_params, 0, sizeof(create_params));
	create_params.user_ctx = adev;
	create_params.funcs.reg_read = amdgpu_dm_dmub_reg_read;
	create_params.funcs.reg_write = amdgpu_dm_dmub_reg_write;
	create_params.asic = dmub_asic;

	/* Create the DMUB service. */
	status = dmub_srv_create(dmub_srv, &create_params);
	if (status != DMUB_STATUS_OK) {
		DRM_ERROR("Error creating DMUB service: %d\n", status);
		return -EINVAL;
	}

	/* Calculate the size of all the regions for the DMUB service. */
	memset(&region_params, 0, sizeof(region_params));

	region_params.inst_const_size = le32_to_cpu(hdr->inst_const_bytes) -
					PSP_HEADER_BYTES - PSP_FOOTER_BYTES;
	region_params.bss_data_size = le32_to_cpu(hdr->bss_data_bytes);
	region_params.vbios_size = adev->bios_size;
	region_params.fw_bss_data = region_params.bss_data_size ?
		adev->dm.dmub_fw->data +
		le32_to_cpu(hdr->header.ucode_array_offset_bytes) +
		le32_to_cpu(hdr->inst_const_bytes) : NULL;
	region_params.fw_inst_const =
		adev->dm.dmub_fw->data +
		le32_to_cpu(hdr->header.ucode_array_offset_bytes) +
		PSP_HEADER_BYTES;

	status = dmub_srv_calc_region_info(dmub_srv, &region_params,
					   &region_info);

	if (status != DMUB_STATUS_OK) {
		DRM_ERROR("Error calculating DMUB region info: %d\n", status);
		return -EINVAL;
	}

	/*
	 * Allocate a framebuffer based on the total size of all the regions.
	 * TODO: Move this into GART.
	 */
	r = amdgpu_bo_create_kernel(adev, region_info.fb_size, PAGE_SIZE,
				    AMDGPU_GEM_DOMAIN_VRAM, &adev->dm.dmub_bo,
				    &adev->dm.dmub_bo_gpu_addr,
				    &adev->dm.dmub_bo_cpu_addr);
	if (r)
		return r;

	/* Rebase the regions on the framebuffer address. */
	memset(&fb_params, 0, sizeof(fb_params));
	fb_params.cpu_addr = adev->dm.dmub_bo_cpu_addr;
	fb_params.gpu_addr = adev->dm.dmub_bo_gpu_addr;
	fb_params.region_info = &region_info;

	adev->dm.dmub_fb_info =
		kzalloc(sizeof(*adev->dm.dmub_fb_info), GFP_KERNEL);
	fb_info = adev->dm.dmub_fb_info;

	if (!fb_info) {
		DRM_ERROR(
			"Failed to allocate framebuffer info for DMUB service!\n");
		return -ENOMEM;
	}

	status = dmub_srv_calc_fb_info(dmub_srv, &fb_params, fb_info);
	if (status != DMUB_STATUS_OK) {
		DRM_ERROR("Error calculating DMUB FB info: %d\n", status);
		return -EINVAL;
	}

	return 0;
}

static int dm_sw_init(void *handle)
{
	struct amdgpu_device *adev = (struct amdgpu_device *)handle;
	int r;

	r = dm_dmub_sw_init(adev);
	if (r)
		return r;

	return load_dmcu_fw(adev);
}

static int dm_sw_fini(void *handle)
{
	struct amdgpu_device *adev = (struct amdgpu_device *)handle;

	kfree(adev->dm.dmub_fb_info);
	adev->dm.dmub_fb_info = NULL;

	if (adev->dm.dmub_srv) {
		dmub_srv_destroy(adev->dm.dmub_srv);
		adev->dm.dmub_srv = NULL;
	}

	release_firmware(adev->dm.dmub_fw);
	adev->dm.dmub_fw = NULL;

	release_firmware(adev->dm.fw_dmcu);
	adev->dm.fw_dmcu = NULL;

	return 0;
}

static int detect_mst_link_for_all_connectors(struct drm_device *dev)
{
	struct amdgpu_dm_connector *aconnector;
	struct drm_connector *connector;
	struct drm_connector_list_iter iter;
	int ret = 0;

	drm_connector_list_iter_begin(dev, &iter);
	drm_for_each_connector_iter(connector, &iter) {
		aconnector = to_amdgpu_dm_connector(connector);
		if (aconnector->dc_link->type == dc_connection_mst_branch &&
		    aconnector->mst_mgr.aux) {
			DRM_DEBUG_DRIVER("DM_MST: starting TM on aconnector: %p [id: %d]\n",
					 aconnector,
					 aconnector->base.base.id);

			ret = drm_dp_mst_topology_mgr_set_mst(&aconnector->mst_mgr, true);
			if (ret < 0) {
				DRM_ERROR("DM_MST: Failed to start MST\n");
				aconnector->dc_link->type =
					dc_connection_single;
				break;
			}
		}
	}
	drm_connector_list_iter_end(&iter);

	return ret;
}

static int dm_late_init(void *handle)
{
	struct amdgpu_device *adev = (struct amdgpu_device *)handle;

	struct dmcu_iram_parameters params;
	unsigned int linear_lut[16];
	int i;
	struct dmcu *dmcu = NULL;
	bool ret = true;

	dmcu = adev->dm.dc->res_pool->dmcu;

	for (i = 0; i < 16; i++)
		linear_lut[i] = 0xFFFF * i / 15;

	params.set = 0;
	params.backlight_ramping_start = 0xCCCC;
	params.backlight_ramping_reduction = 0xCCCCCCCC;
	params.backlight_lut_array_size = 16;
	params.backlight_lut_array = linear_lut;

	/* Min backlight level after ABM reduction,  Don't allow below 1%
	 * 0xFFFF x 0.01 = 0x28F
	 */
	params.min_abm_backlight = 0x28F;

	/* In the case where abm is implemented on dmcub,
	 * dmcu object will be null.
	 * ABM 2.4 and up are implemented on dmcub.
	 */
	if (dmcu)
		ret = dmcu_load_iram(dmcu, params);
	else if (adev->dm.dc->ctx->dmub_srv)
		ret = dmub_init_abm_config(adev->dm.dc->res_pool, params);

	if (!ret)
		return -EINVAL;

	return detect_mst_link_for_all_connectors(adev_to_drm(adev));
}

static void s3_handle_mst(struct drm_device *dev, bool suspend)
{
	struct amdgpu_dm_connector *aconnector;
	struct drm_connector *connector;
	struct drm_connector_list_iter iter;
	struct drm_dp_mst_topology_mgr *mgr;
	int ret;
	bool need_hotplug = false;

	drm_connector_list_iter_begin(dev, &iter);
	drm_for_each_connector_iter(connector, &iter) {
		aconnector = to_amdgpu_dm_connector(connector);
		if (aconnector->dc_link->type != dc_connection_mst_branch ||
		    aconnector->mst_port)
			continue;

		mgr = &aconnector->mst_mgr;

		if (suspend) {
			drm_dp_mst_topology_mgr_suspend(mgr);
		} else {
			ret = drm_dp_mst_topology_mgr_resume(mgr, true);
			if (ret < 0) {
				drm_dp_mst_topology_mgr_set_mst(mgr, false);
				need_hotplug = true;
			}
		}
	}
	drm_connector_list_iter_end(&iter);

	if (need_hotplug)
		drm_kms_helper_hotplug_event(dev);
}

static int amdgpu_dm_smu_write_watermarks_table(struct amdgpu_device *adev)
{
	struct smu_context *smu = &adev->smu;
	int ret = 0;

	if (!is_support_sw_smu(adev))
		return 0;

	/* This interface is for dGPU Navi1x.Linux dc-pplib interface depends
	 * on window driver dc implementation.
	 * For Navi1x, clock settings of dcn watermarks are fixed. the settings
	 * should be passed to smu during boot up and resume from s3.
	 * boot up: dc calculate dcn watermark clock settings within dc_create,
	 * dcn20_resource_construct
	 * then call pplib functions below to pass the settings to smu:
	 * smu_set_watermarks_for_clock_ranges
	 * smu_set_watermarks_table
	 * navi10_set_watermarks_table
	 * smu_write_watermarks_table
	 *
	 * For Renoir, clock settings of dcn watermark are also fixed values.
	 * dc has implemented different flow for window driver:
	 * dc_hardware_init / dc_set_power_state
	 * dcn10_init_hw
	 * notify_wm_ranges
	 * set_wm_ranges
	 * -- Linux
	 * smu_set_watermarks_for_clock_ranges
	 * renoir_set_watermarks_table
	 * smu_write_watermarks_table
	 *
	 * For Linux,
	 * dc_hardware_init -> amdgpu_dm_init
	 * dc_set_power_state --> dm_resume
	 *
	 * therefore, this function apply to navi10/12/14 but not Renoir
	 * *
	 */
	switch(adev->asic_type) {
	case CHIP_NAVI10:
	case CHIP_NAVI14:
	case CHIP_NAVI12:
		break;
	default:
		return 0;
	}

	ret = smu_write_watermarks_table(smu);
	if (ret) {
		DRM_ERROR("Failed to update WMTABLE!\n");
		return ret;
	}

	return 0;
}

/**
 * dm_hw_init() - Initialize DC device
 * @handle: The base driver device containing the amdgpu_dm device.
 *
 * Initialize the &struct amdgpu_display_manager device. This involves calling
 * the initializers of each DM component, then populating the struct with them.
 *
 * Although the function implies hardware initialization, both hardware and
 * software are initialized here. Splitting them out to their relevant init
 * hooks is a future TODO item.
 *
 * Some notable things that are initialized here:
 *
 * - Display Core, both software and hardware
 * - DC modules that we need (freesync and color management)
 * - DRM software states
 * - Interrupt sources and handlers
 * - Vblank support
 * - Debug FS entries, if enabled
 */
static int dm_hw_init(void *handle)
{
	struct amdgpu_device *adev = (struct amdgpu_device *)handle;
	/* Create DAL display manager */
	amdgpu_dm_init(adev);
	amdgpu_dm_hpd_init(adev);

	return 0;
}

/**
 * dm_hw_fini() - Teardown DC device
 * @handle: The base driver device containing the amdgpu_dm device.
 *
 * Teardown components within &struct amdgpu_display_manager that require
 * cleanup. This involves cleaning up the DRM device, DC, and any modules that
 * were loaded. Also flush IRQ workqueues and disable them.
 */
static int dm_hw_fini(void *handle)
{
	struct amdgpu_device *adev = (struct amdgpu_device *)handle;

	amdgpu_dm_hpd_fini(adev);

	amdgpu_dm_irq_fini(adev);
	amdgpu_dm_fini(adev);
	return 0;
}


static int dm_enable_vblank(struct drm_crtc *crtc);
static void dm_disable_vblank(struct drm_crtc *crtc);

static void dm_gpureset_toggle_interrupts(struct amdgpu_device *adev,
				 struct dc_state *state, bool enable)
{
	enum dc_irq_source irq_source;
	struct amdgpu_crtc *acrtc;
	int rc = -EBUSY;
	int i = 0;

	for (i = 0; i < state->stream_count; i++) {
		acrtc = get_crtc_by_otg_inst(
				adev, state->stream_status[i].primary_otg_inst);

		if (acrtc && state->stream_status[i].plane_count != 0) {
			irq_source = IRQ_TYPE_PFLIP + acrtc->otg_inst;
			rc = dc_interrupt_set(adev->dm.dc, irq_source, enable) ? 0 : -EBUSY;
			DRM_DEBUG("crtc %d - vupdate irq %sabling: r=%d\n",
				  acrtc->crtc_id, enable ? "en" : "dis", rc);
			if (rc)
				DRM_WARN("Failed to %s pflip interrupts\n",
					 enable ? "enable" : "disable");

			if (enable) {
				rc = dm_enable_vblank(&acrtc->base);
				if (rc)
					DRM_WARN("Failed to enable vblank interrupts\n");
			} else {
				dm_disable_vblank(&acrtc->base);
			}

		}
	}

}

static enum dc_status amdgpu_dm_commit_zero_streams(struct dc *dc)
{
	struct dc_state *context = NULL;
	enum dc_status res = DC_ERROR_UNEXPECTED;
	int i;
	struct dc_stream_state *del_streams[MAX_PIPES];
	int del_streams_count = 0;

	memset(del_streams, 0, sizeof(del_streams));

	context = dc_create_state(dc);
	if (context == NULL)
		goto context_alloc_fail;

	dc_resource_state_copy_construct_current(dc, context);

	/* First remove from context all streams */
	for (i = 0; i < context->stream_count; i++) {
		struct dc_stream_state *stream = context->streams[i];

		del_streams[del_streams_count++] = stream;
	}

	/* Remove all planes for removed streams and then remove the streams */
	for (i = 0; i < del_streams_count; i++) {
		if (!dc_rem_all_planes_for_stream(dc, del_streams[i], context)) {
			res = DC_FAIL_DETACH_SURFACES;
			goto fail;
		}

		res = dc_remove_stream_from_ctx(dc, context, del_streams[i]);
		if (res != DC_OK)
			goto fail;
	}


	res = dc_validate_global_state(dc, context, false);

	if (res != DC_OK) {
		DRM_ERROR("%s:resource validation failed, dc_status:%d\n", __func__, res);
		goto fail;
	}

	res = dc_commit_state(dc, context);

fail:
	dc_release_state(context);

context_alloc_fail:
	return res;
}

static int dm_suspend(void *handle)
{
	struct amdgpu_device *adev = handle;
	struct amdgpu_display_manager *dm = &adev->dm;
	int ret = 0;

	if (amdgpu_in_reset(adev)) {
		mutex_lock(&dm->dc_lock);
		dm->cached_dc_state = dc_copy_state(dm->dc->current_state);

		dm_gpureset_toggle_interrupts(adev, dm->cached_dc_state, false);

		amdgpu_dm_commit_zero_streams(dm->dc);

		amdgpu_dm_irq_suspend(adev);

		return ret;
	}

	WARN_ON(adev->dm.cached_state);
	adev->dm.cached_state = drm_atomic_helper_suspend(adev_to_drm(adev));

	s3_handle_mst(adev_to_drm(adev), true);

	amdgpu_dm_irq_suspend(adev);


	dc_set_power_state(dm->dc, DC_ACPI_CM_POWER_STATE_D3);

	return 0;
}

static struct amdgpu_dm_connector *
amdgpu_dm_find_first_crtc_matching_connector(struct drm_atomic_state *state,
					     struct drm_crtc *crtc)
{
	uint32_t i;
	struct drm_connector_state *new_con_state;
	struct drm_connector *connector;
	struct drm_crtc *crtc_from_state;

	for_each_new_connector_in_state(state, connector, new_con_state, i) {
		crtc_from_state = new_con_state->crtc;

		if (crtc_from_state == crtc)
			return to_amdgpu_dm_connector(connector);
	}

	return NULL;
}

static void emulated_link_detect(struct dc_link *link)
{
	struct dc_sink_init_data sink_init_data = { 0 };
	struct display_sink_capability sink_caps = { 0 };
	enum dc_edid_status edid_status;
	struct dc_context *dc_ctx = link->ctx;
	struct dc_sink *sink = NULL;
	struct dc_sink *prev_sink = NULL;

	link->type = dc_connection_none;
	prev_sink = link->local_sink;

	if (prev_sink != NULL)
		dc_sink_retain(prev_sink);

	switch (link->connector_signal) {
	case SIGNAL_TYPE_HDMI_TYPE_A: {
		sink_caps.transaction_type = DDC_TRANSACTION_TYPE_I2C;
		sink_caps.signal = SIGNAL_TYPE_HDMI_TYPE_A;
		break;
	}

	case SIGNAL_TYPE_DVI_SINGLE_LINK: {
		sink_caps.transaction_type = DDC_TRANSACTION_TYPE_I2C;
		sink_caps.signal = SIGNAL_TYPE_DVI_SINGLE_LINK;
		break;
	}

	case SIGNAL_TYPE_DVI_DUAL_LINK: {
		sink_caps.transaction_type = DDC_TRANSACTION_TYPE_I2C;
		sink_caps.signal = SIGNAL_TYPE_DVI_DUAL_LINK;
		break;
	}

	case SIGNAL_TYPE_LVDS: {
		sink_caps.transaction_type = DDC_TRANSACTION_TYPE_I2C;
		sink_caps.signal = SIGNAL_TYPE_LVDS;
		break;
	}

	case SIGNAL_TYPE_EDP: {
		sink_caps.transaction_type =
			DDC_TRANSACTION_TYPE_I2C_OVER_AUX;
		sink_caps.signal = SIGNAL_TYPE_EDP;
		break;
	}

	case SIGNAL_TYPE_DISPLAY_PORT: {
		sink_caps.transaction_type =
			DDC_TRANSACTION_TYPE_I2C_OVER_AUX;
		sink_caps.signal = SIGNAL_TYPE_VIRTUAL;
		break;
	}

	default:
		DC_ERROR("Invalid connector type! signal:%d\n",
			link->connector_signal);
		return;
	}

	sink_init_data.link = link;
	sink_init_data.sink_signal = sink_caps.signal;

	sink = dc_sink_create(&sink_init_data);
	if (!sink) {
		DC_ERROR("Failed to create sink!\n");
		return;
	}

	/* dc_sink_create returns a new reference */
	link->local_sink = sink;

	edid_status = dm_helpers_read_local_edid(
			link->ctx,
			link,
			sink);

	if (edid_status != EDID_OK)
		DC_ERROR("Failed to read EDID");

}

static void dm_gpureset_commit_state(struct dc_state *dc_state,
				     struct amdgpu_display_manager *dm)
{
	struct {
		struct dc_surface_update surface_updates[MAX_SURFACES];
		struct dc_plane_info plane_infos[MAX_SURFACES];
		struct dc_scaling_info scaling_infos[MAX_SURFACES];
		struct dc_flip_addrs flip_addrs[MAX_SURFACES];
		struct dc_stream_update stream_update;
	} * bundle;
	int k, m;

	bundle = kzalloc(sizeof(*bundle), GFP_KERNEL);

	if (!bundle) {
		dm_error("Failed to allocate update bundle\n");
		goto cleanup;
	}

	for (k = 0; k < dc_state->stream_count; k++) {
		bundle->stream_update.stream = dc_state->streams[k];

		for (m = 0; m < dc_state->stream_status->plane_count; m++) {
			bundle->surface_updates[m].surface =
				dc_state->stream_status->plane_states[m];
			bundle->surface_updates[m].surface->force_full_update =
				true;
		}
		dc_commit_updates_for_stream(
			dm->dc, bundle->surface_updates,
			dc_state->stream_status->plane_count,
			dc_state->streams[k], &bundle->stream_update, dc_state);
	}

cleanup:
	kfree(bundle);

	return;
}

static void dm_set_dpms_off(struct dc_link *link)
{
	struct dc_stream_state *stream_state;
	struct amdgpu_dm_connector *aconnector = link->priv;
	struct amdgpu_device *adev = drm_to_adev(aconnector->base.dev);
	struct dc_stream_update stream_update;
	bool dpms_off = true;

	memset(&stream_update, 0, sizeof(stream_update));
	stream_update.dpms_off = &dpms_off;

	mutex_lock(&adev->dm.dc_lock);
	stream_state = dc_stream_find_from_link(link);

	if (stream_state == NULL) {
		DRM_DEBUG_DRIVER("Error finding stream state associated with link!\n");
		mutex_unlock(&adev->dm.dc_lock);
		return;
	}

	stream_update.stream = stream_state;
	dc_commit_updates_for_stream(stream_state->ctx->dc, NULL, 0,
				     stream_state, &stream_update,
				     stream_state->ctx->dc->current_state);
	mutex_unlock(&adev->dm.dc_lock);
}

static int dm_resume(void *handle)
{
	struct amdgpu_device *adev = handle;
	struct drm_device *ddev = adev_to_drm(adev);
	struct amdgpu_display_manager *dm = &adev->dm;
	struct amdgpu_dm_connector *aconnector;
	struct drm_connector *connector;
	struct drm_connector_list_iter iter;
	struct drm_crtc *crtc;
	struct drm_crtc_state *new_crtc_state;
	struct dm_crtc_state *dm_new_crtc_state;
	struct drm_plane *plane;
	struct drm_plane_state *new_plane_state;
	struct dm_plane_state *dm_new_plane_state;
	struct dm_atomic_state *dm_state = to_dm_atomic_state(dm->atomic_obj.state);
	enum dc_connection_type new_connection_type = dc_connection_none;
	struct dc_state *dc_state;
	int i, r, j;

	if (amdgpu_in_reset(adev)) {
		dc_state = dm->cached_dc_state;

		r = dm_dmub_hw_init(adev);
		if (r)
			DRM_ERROR("DMUB interface failed to initialize: status=%d\n", r);

		dc_set_power_state(dm->dc, DC_ACPI_CM_POWER_STATE_D0);
		dc_resume(dm->dc);

		amdgpu_dm_irq_resume_early(adev);

		for (i = 0; i < dc_state->stream_count; i++) {
			dc_state->streams[i]->mode_changed = true;
			for (j = 0; j < dc_state->stream_status->plane_count; j++) {
				dc_state->stream_status->plane_states[j]->update_flags.raw
					= 0xffffffff;
			}
		}

		WARN_ON(!dc_commit_state(dm->dc, dc_state));

		dm_gpureset_commit_state(dm->cached_dc_state, dm);

		dm_gpureset_toggle_interrupts(adev, dm->cached_dc_state, true);

		dc_release_state(dm->cached_dc_state);
		dm->cached_dc_state = NULL;

		amdgpu_dm_irq_resume_late(adev);

		mutex_unlock(&dm->dc_lock);

		return 0;
	}
	/* Recreate dc_state - DC invalidates it when setting power state to S3. */
	dc_release_state(dm_state->context);
	dm_state->context = dc_create_state(dm->dc);
	/* TODO: Remove dc_state->dccg, use dc->dccg directly. */
	dc_resource_state_construct(dm->dc, dm_state->context);

	/* Before powering on DC we need to re-initialize DMUB. */
	r = dm_dmub_hw_init(adev);
	if (r)
		DRM_ERROR("DMUB interface failed to initialize: status=%d\n", r);

	/* power on hardware */
	dc_set_power_state(dm->dc, DC_ACPI_CM_POWER_STATE_D0);

	/* program HPD filter */
	dc_resume(dm->dc);

	/*
	 * early enable HPD Rx IRQ, should be done before set mode as short
	 * pulse interrupts are used for MST
	 */
	amdgpu_dm_irq_resume_early(adev);

	/* On resume we need to rewrite the MSTM control bits to enable MST*/
	s3_handle_mst(ddev, false);

	/* Do detection*/
	drm_connector_list_iter_begin(ddev, &iter);
	drm_for_each_connector_iter(connector, &iter) {
		aconnector = to_amdgpu_dm_connector(connector);

		/*
		 * this is the case when traversing through already created
		 * MST connectors, should be skipped
		 */
		if (aconnector->mst_port)
			continue;

		mutex_lock(&aconnector->hpd_lock);
		if (!dc_link_detect_sink(aconnector->dc_link, &new_connection_type))
			DRM_ERROR("KMS: Failed to detect connector\n");

		if (aconnector->base.force && new_connection_type == dc_connection_none)
			emulated_link_detect(aconnector->dc_link);
		else
			dc_link_detect(aconnector->dc_link, DETECT_REASON_HPD);

		if (aconnector->fake_enable && aconnector->dc_link->local_sink)
			aconnector->fake_enable = false;

		if (aconnector->dc_sink)
			dc_sink_release(aconnector->dc_sink);
		aconnector->dc_sink = NULL;
		amdgpu_dm_update_connector_after_detect(aconnector);
		mutex_unlock(&aconnector->hpd_lock);
	}
	drm_connector_list_iter_end(&iter);

	/* Force mode set in atomic commit */
	for_each_new_crtc_in_state(dm->cached_state, crtc, new_crtc_state, i)
		new_crtc_state->active_changed = true;

	/*
	 * atomic_check is expected to create the dc states. We need to release
	 * them here, since they were duplicated as part of the suspend
	 * procedure.
	 */
	for_each_new_crtc_in_state(dm->cached_state, crtc, new_crtc_state, i) {
		dm_new_crtc_state = to_dm_crtc_state(new_crtc_state);
		if (dm_new_crtc_state->stream) {
			WARN_ON(kref_read(&dm_new_crtc_state->stream->refcount) > 1);
			dc_stream_release(dm_new_crtc_state->stream);
			dm_new_crtc_state->stream = NULL;
		}
	}

	for_each_new_plane_in_state(dm->cached_state, plane, new_plane_state, i) {
		dm_new_plane_state = to_dm_plane_state(new_plane_state);
		if (dm_new_plane_state->dc_state) {
			WARN_ON(kref_read(&dm_new_plane_state->dc_state->refcount) > 1);
			dc_plane_state_release(dm_new_plane_state->dc_state);
			dm_new_plane_state->dc_state = NULL;
		}
	}

	drm_atomic_helper_resume(ddev, dm->cached_state);

	dm->cached_state = NULL;

	amdgpu_dm_irq_resume_late(adev);

	amdgpu_dm_smu_write_watermarks_table(adev);

	return 0;
}

/**
 * DOC: DM Lifecycle
 *
 * DM (and consequently DC) is registered in the amdgpu base driver as a IP
 * block. When CONFIG_DRM_AMD_DC is enabled, the DM device IP block is added to
 * the base driver's device list to be initialized and torn down accordingly.
 *
 * The functions to do so are provided as hooks in &struct amd_ip_funcs.
 */

static const struct amd_ip_funcs amdgpu_dm_funcs = {
	.name = "dm",
	.early_init = dm_early_init,
	.late_init = dm_late_init,
	.sw_init = dm_sw_init,
	.sw_fini = dm_sw_fini,
	.hw_init = dm_hw_init,
	.hw_fini = dm_hw_fini,
	.suspend = dm_suspend,
	.resume = dm_resume,
	.is_idle = dm_is_idle,
	.wait_for_idle = dm_wait_for_idle,
	.check_soft_reset = dm_check_soft_reset,
	.soft_reset = dm_soft_reset,
	.set_clockgating_state = dm_set_clockgating_state,
	.set_powergating_state = dm_set_powergating_state,
};

const struct amdgpu_ip_block_version dm_ip_block =
{
	.type = AMD_IP_BLOCK_TYPE_DCE,
	.major = 1,
	.minor = 0,
	.rev = 0,
	.funcs = &amdgpu_dm_funcs,
};


/**
 * DOC: atomic
 *
 * *WIP*
 */

static const struct drm_mode_config_funcs amdgpu_dm_mode_funcs = {
	.fb_create = amdgpu_display_user_framebuffer_create,
	.get_format_info = amd_get_format_info,
	.output_poll_changed = drm_fb_helper_output_poll_changed,
	.atomic_check = amdgpu_dm_atomic_check,
	.atomic_commit = drm_atomic_helper_commit,
};

static struct drm_mode_config_helper_funcs amdgpu_dm_mode_config_helperfuncs = {
	.atomic_commit_tail = amdgpu_dm_atomic_commit_tail
};

static void update_connector_ext_caps(struct amdgpu_dm_connector *aconnector)
{
	u32 max_cll, min_cll, max, min, q, r;
	struct amdgpu_dm_backlight_caps *caps;
	struct amdgpu_display_manager *dm;
	struct drm_connector *conn_base;
	struct amdgpu_device *adev;
	struct dc_link *link = NULL;
	static const u8 pre_computed_values[] = {
		50, 51, 52, 53, 55, 56, 57, 58, 59, 61, 62, 63, 65, 66, 68, 69,
		71, 72, 74, 75, 77, 79, 81, 82, 84, 86, 88, 90, 92, 94, 96, 98};

	if (!aconnector || !aconnector->dc_link)
		return;

	link = aconnector->dc_link;
	if (link->connector_signal != SIGNAL_TYPE_EDP)
		return;

	conn_base = &aconnector->base;
	adev = drm_to_adev(conn_base->dev);
	dm = &adev->dm;
	caps = &dm->backlight_caps;
	caps->ext_caps = &aconnector->dc_link->dpcd_sink_ext_caps;
	caps->aux_support = false;
	max_cll = conn_base->hdr_sink_metadata.hdmi_type1.max_cll;
	min_cll = conn_base->hdr_sink_metadata.hdmi_type1.min_cll;

	if (caps->ext_caps->bits.oled == 1 ||
	    caps->ext_caps->bits.sdr_aux_backlight_control == 1 ||
	    caps->ext_caps->bits.hdr_aux_backlight_control == 1)
		caps->aux_support = true;

	/* From the specification (CTA-861-G), for calculating the maximum
	 * luminance we need to use:
	 *	Luminance = 50*2**(CV/32)
	 * Where CV is a one-byte value.
	 * For calculating this expression we may need float point precision;
	 * to avoid this complexity level, we take advantage that CV is divided
	 * by a constant. From the Euclids division algorithm, we know that CV
	 * can be written as: CV = 32*q + r. Next, we replace CV in the
	 * Luminance expression and get 50*(2**q)*(2**(r/32)), hence we just
	 * need to pre-compute the value of r/32. For pre-computing the values
	 * We just used the following Ruby line:
	 *	(0...32).each {|cv| puts (50*2**(cv/32.0)).round}
	 * The results of the above expressions can be verified at
	 * pre_computed_values.
	 */
	q = max_cll >> 5;
	r = max_cll % 32;
	max = (1 << q) * pre_computed_values[r];

	// min luminance: maxLum * (CV/255)^2 / 100
	q = DIV_ROUND_CLOSEST(min_cll, 255);
	min = max * DIV_ROUND_CLOSEST((q * q), 100);

	caps->aux_max_input_signal = max;
	caps->aux_min_input_signal = min;
}

void amdgpu_dm_update_connector_after_detect(
		struct amdgpu_dm_connector *aconnector)
{
	struct drm_connector *connector = &aconnector->base;
	struct drm_device *dev = connector->dev;
	struct dc_sink *sink;

	/* MST handled by drm_mst framework */
	if (aconnector->mst_mgr.mst_state == true)
		return;

	sink = aconnector->dc_link->local_sink;
	if (sink)
		dc_sink_retain(sink);

	/*
	 * Edid mgmt connector gets first update only in mode_valid hook and then
	 * the connector sink is set to either fake or physical sink depends on link status.
	 * Skip if already done during boot.
	 */
	if (aconnector->base.force != DRM_FORCE_UNSPECIFIED
			&& aconnector->dc_em_sink) {

		/*
		 * For S3 resume with headless use eml_sink to fake stream
		 * because on resume connector->sink is set to NULL
		 */
		mutex_lock(&dev->mode_config.mutex);

		if (sink) {
			if (aconnector->dc_sink) {
				amdgpu_dm_update_freesync_caps(connector, NULL);
				/*
				 * retain and release below are used to
				 * bump up refcount for sink because the link doesn't point
				 * to it anymore after disconnect, so on next crtc to connector
				 * reshuffle by UMD we will get into unwanted dc_sink release
				 */
				dc_sink_release(aconnector->dc_sink);
			}
			aconnector->dc_sink = sink;
			dc_sink_retain(aconnector->dc_sink);
			amdgpu_dm_update_freesync_caps(connector,
					aconnector->edid);
		} else {
			amdgpu_dm_update_freesync_caps(connector, NULL);
			if (!aconnector->dc_sink) {
				aconnector->dc_sink = aconnector->dc_em_sink;
				dc_sink_retain(aconnector->dc_sink);
			}
		}

		mutex_unlock(&dev->mode_config.mutex);

		if (sink)
			dc_sink_release(sink);
		return;
	}

	/*
	 * TODO: temporary guard to look for proper fix
	 * if this sink is MST sink, we should not do anything
	 */
	if (sink && sink->sink_signal == SIGNAL_TYPE_DISPLAY_PORT_MST) {
		dc_sink_release(sink);
		return;
	}

	if (aconnector->dc_sink == sink) {
		/*
		 * We got a DP short pulse (Link Loss, DP CTS, etc...).
		 * Do nothing!!
		 */
		DRM_DEBUG_DRIVER("DCHPD: connector_id=%d: dc_sink didn't change.\n",
				aconnector->connector_id);
		if (sink)
			dc_sink_release(sink);
		return;
	}

	DRM_DEBUG_DRIVER("DCHPD: connector_id=%d: Old sink=%p New sink=%p\n",
		aconnector->connector_id, aconnector->dc_sink, sink);

	mutex_lock(&dev->mode_config.mutex);

	/*
	 * 1. Update status of the drm connector
	 * 2. Send an event and let userspace tell us what to do
	 */
	if (sink) {
		/*
		 * TODO: check if we still need the S3 mode update workaround.
		 * If yes, put it here.
		 */
		if (aconnector->dc_sink)
			amdgpu_dm_update_freesync_caps(connector, NULL);

		aconnector->dc_sink = sink;
		dc_sink_retain(aconnector->dc_sink);
		if (sink->dc_edid.length == 0) {
			aconnector->edid = NULL;
			if (aconnector->dc_link->aux_mode) {
				drm_dp_cec_unset_edid(
					&aconnector->dm_dp_aux.aux);
			}
		} else {
			aconnector->edid =
				(struct edid *)sink->dc_edid.raw_edid;

			drm_connector_update_edid_property(connector,
							   aconnector->edid);
			aconnector->num_modes = drm_add_edid_modes(connector, aconnector->edid);
			drm_connector_list_update(connector);

			if (aconnector->dc_link->aux_mode)
				drm_dp_cec_set_edid(&aconnector->dm_dp_aux.aux,
						    aconnector->edid);
		}

		amdgpu_dm_update_freesync_caps(connector, aconnector->edid);
		update_connector_ext_caps(aconnector);
	} else {
		drm_dp_cec_unset_edid(&aconnector->dm_dp_aux.aux);
		amdgpu_dm_update_freesync_caps(connector, NULL);
		drm_connector_update_edid_property(connector, NULL);
		aconnector->num_modes = 0;
		dc_sink_release(aconnector->dc_sink);
		aconnector->dc_sink = NULL;
		aconnector->edid = NULL;
#ifdef CONFIG_DRM_AMD_DC_HDCP
		/* Set CP to DESIRED if it was ENABLED, so we can re-enable it again on hotplug */
		if (connector->state->content_protection == DRM_MODE_CONTENT_PROTECTION_ENABLED)
			connector->state->content_protection = DRM_MODE_CONTENT_PROTECTION_DESIRED;
#endif
	}

	mutex_unlock(&dev->mode_config.mutex);

	update_subconnector_property(aconnector);

	if (sink)
		dc_sink_release(sink);
}

static void handle_hpd_irq(void *param)
{
	struct amdgpu_dm_connector *aconnector = (struct amdgpu_dm_connector *)param;
	struct drm_connector *connector = &aconnector->base;
	struct drm_device *dev = connector->dev;
	enum dc_connection_type new_connection_type = dc_connection_none;
#ifdef CONFIG_DRM_AMD_DC_HDCP
	struct amdgpu_device *adev = drm_to_adev(dev);
	struct dm_connector_state *dm_con_state = to_dm_connector_state(connector->state);
#endif

	/*
	 * In case of failure or MST no need to update connector status or notify the OS
	 * since (for MST case) MST does this in its own context.
	 */
	mutex_lock(&aconnector->hpd_lock);

#ifdef CONFIG_DRM_AMD_DC_HDCP
	if (adev->dm.hdcp_workqueue) {
		hdcp_reset_display(adev->dm.hdcp_workqueue, aconnector->dc_link->link_index);
		dm_con_state->update_hdcp = true;
	}
#endif
	if (aconnector->fake_enable)
		aconnector->fake_enable = false;

	if (!dc_link_detect_sink(aconnector->dc_link, &new_connection_type))
		DRM_ERROR("KMS: Failed to detect connector\n");

	if (aconnector->base.force && new_connection_type == dc_connection_none) {
		emulated_link_detect(aconnector->dc_link);


		drm_modeset_lock_all(dev);
		dm_restore_drm_connector_state(dev, connector);
		drm_modeset_unlock_all(dev);

		if (aconnector->base.force == DRM_FORCE_UNSPECIFIED)
			drm_kms_helper_hotplug_event(dev);

	} else if (dc_link_detect(aconnector->dc_link, DETECT_REASON_HPD)) {
		if (new_connection_type == dc_connection_none &&
		    aconnector->dc_link->type == dc_connection_none)
			dm_set_dpms_off(aconnector->dc_link);

		amdgpu_dm_update_connector_after_detect(aconnector);

		drm_modeset_lock_all(dev);
		dm_restore_drm_connector_state(dev, connector);
		drm_modeset_unlock_all(dev);

		if (aconnector->base.force == DRM_FORCE_UNSPECIFIED)
			drm_kms_helper_hotplug_event(dev);
	}
	mutex_unlock(&aconnector->hpd_lock);

}

static void dm_handle_hpd_rx_irq(struct amdgpu_dm_connector *aconnector)
{
	uint8_t esi[DP_PSR_ERROR_STATUS - DP_SINK_COUNT_ESI] = { 0 };
	uint8_t dret;
	bool new_irq_handled = false;
	int dpcd_addr;
	int dpcd_bytes_to_read;

	const int max_process_count = 30;
	int process_count = 0;

	const struct dc_link_status *link_status = dc_link_get_status(aconnector->dc_link);

	if (link_status->dpcd_caps->dpcd_rev.raw < 0x12) {
		dpcd_bytes_to_read = DP_LANE0_1_STATUS - DP_SINK_COUNT;
		/* DPCD 0x200 - 0x201 for downstream IRQ */
		dpcd_addr = DP_SINK_COUNT;
	} else {
		dpcd_bytes_to_read = DP_PSR_ERROR_STATUS - DP_SINK_COUNT_ESI;
		/* DPCD 0x2002 - 0x2005 for downstream IRQ */
		dpcd_addr = DP_SINK_COUNT_ESI;
	}

	dret = drm_dp_dpcd_read(
		&aconnector->dm_dp_aux.aux,
		dpcd_addr,
		esi,
		dpcd_bytes_to_read);

	while (dret == dpcd_bytes_to_read &&
		process_count < max_process_count) {
		uint8_t retry;
		dret = 0;

		process_count++;

		DRM_DEBUG_DRIVER("ESI %02x %02x %02x\n", esi[0], esi[1], esi[2]);
		/* handle HPD short pulse irq */
		if (aconnector->mst_mgr.mst_state)
			drm_dp_mst_hpd_irq(
				&aconnector->mst_mgr,
				esi,
				&new_irq_handled);

		if (new_irq_handled) {
			/* ACK at DPCD to notify down stream */
			const int ack_dpcd_bytes_to_write =
				dpcd_bytes_to_read - 1;

			for (retry = 0; retry < 3; retry++) {
				uint8_t wret;

				wret = drm_dp_dpcd_write(
					&aconnector->dm_dp_aux.aux,
					dpcd_addr + 1,
					&esi[1],
					ack_dpcd_bytes_to_write);
				if (wret == ack_dpcd_bytes_to_write)
					break;
			}

			/* check if there is new irq to be handled */
			dret = drm_dp_dpcd_read(
				&aconnector->dm_dp_aux.aux,
				dpcd_addr,
				esi,
				dpcd_bytes_to_read);

			new_irq_handled = false;
		} else {
			break;
		}
	}

	if (process_count == max_process_count)
		DRM_DEBUG_DRIVER("Loop exceeded max iterations\n");
}

static void handle_hpd_rx_irq(void *param)
{
	struct amdgpu_dm_connector *aconnector = (struct amdgpu_dm_connector *)param;
	struct drm_connector *connector = &aconnector->base;
	struct drm_device *dev = connector->dev;
	struct dc_link *dc_link = aconnector->dc_link;
	bool is_mst_root_connector = aconnector->mst_mgr.mst_state;
	bool result = false;
	enum dc_connection_type new_connection_type = dc_connection_none;
	struct amdgpu_device *adev = drm_to_adev(dev);
	union hpd_irq_data hpd_irq_data;

	memset(&hpd_irq_data, 0, sizeof(hpd_irq_data));

	/*
	 * TODO:Temporary add mutex to protect hpd interrupt not have a gpio
	 * conflict, after implement i2c helper, this mutex should be
	 * retired.
	 */
	if (dc_link->type != dc_connection_mst_branch)
		mutex_lock(&aconnector->hpd_lock);

	read_hpd_rx_irq_data(dc_link, &hpd_irq_data);

	if ((dc_link->cur_link_settings.lane_count != LANE_COUNT_UNKNOWN) ||
		(dc_link->type == dc_connection_mst_branch)) {
		if (hpd_irq_data.bytes.device_service_irq.bits.UP_REQ_MSG_RDY) {
			result = true;
			dm_handle_hpd_rx_irq(aconnector);
			goto out;
		} else if (hpd_irq_data.bytes.device_service_irq.bits.DOWN_REP_MSG_RDY) {
			result = false;
			dm_handle_hpd_rx_irq(aconnector);
			goto out;
		}
	}

	mutex_lock(&adev->dm.dc_lock);
#ifdef CONFIG_DRM_AMD_DC_HDCP
	result = dc_link_handle_hpd_rx_irq(dc_link, &hpd_irq_data, NULL);
#else
	result = dc_link_handle_hpd_rx_irq(dc_link, NULL, NULL);
#endif
	mutex_unlock(&adev->dm.dc_lock);

out:
	if (result && !is_mst_root_connector) {
		/* Downstream Port status changed. */
		if (!dc_link_detect_sink(dc_link, &new_connection_type))
			DRM_ERROR("KMS: Failed to detect connector\n");

		if (aconnector->base.force && new_connection_type == dc_connection_none) {
			emulated_link_detect(dc_link);

			if (aconnector->fake_enable)
				aconnector->fake_enable = false;

			amdgpu_dm_update_connector_after_detect(aconnector);


			drm_modeset_lock_all(dev);
			dm_restore_drm_connector_state(dev, connector);
			drm_modeset_unlock_all(dev);

			drm_kms_helper_hotplug_event(dev);
		} else if (dc_link_detect(dc_link, DETECT_REASON_HPDRX)) {

			if (aconnector->fake_enable)
				aconnector->fake_enable = false;

			amdgpu_dm_update_connector_after_detect(aconnector);


			drm_modeset_lock_all(dev);
			dm_restore_drm_connector_state(dev, connector);
			drm_modeset_unlock_all(dev);

			drm_kms_helper_hotplug_event(dev);
		}
	}
#ifdef CONFIG_DRM_AMD_DC_HDCP
	if (hpd_irq_data.bytes.device_service_irq.bits.CP_IRQ) {
		if (adev->dm.hdcp_workqueue)
			hdcp_handle_cpirq(adev->dm.hdcp_workqueue,  aconnector->base.index);
	}
#endif

	if (dc_link->type != dc_connection_mst_branch) {
		drm_dp_cec_irq(&aconnector->dm_dp_aux.aux);
		mutex_unlock(&aconnector->hpd_lock);
	}
}

static void register_hpd_handlers(struct amdgpu_device *adev)
{
	struct drm_device *dev = adev_to_drm(adev);
	struct drm_connector *connector;
	struct amdgpu_dm_connector *aconnector;
	const struct dc_link *dc_link;
	struct dc_interrupt_params int_params = {0};

	int_params.requested_polarity = INTERRUPT_POLARITY_DEFAULT;
	int_params.current_polarity = INTERRUPT_POLARITY_DEFAULT;

	list_for_each_entry(connector,
			&dev->mode_config.connector_list, head)	{

		aconnector = to_amdgpu_dm_connector(connector);
		dc_link = aconnector->dc_link;

		if (DC_IRQ_SOURCE_INVALID != dc_link->irq_source_hpd) {
			int_params.int_context = INTERRUPT_LOW_IRQ_CONTEXT;
			int_params.irq_source = dc_link->irq_source_hpd;

			amdgpu_dm_irq_register_interrupt(adev, &int_params,
					handle_hpd_irq,
					(void *) aconnector);
		}

		if (DC_IRQ_SOURCE_INVALID != dc_link->irq_source_hpd_rx) {

			/* Also register for DP short pulse (hpd_rx). */
			int_params.int_context = INTERRUPT_LOW_IRQ_CONTEXT;
			int_params.irq_source =	dc_link->irq_source_hpd_rx;

			amdgpu_dm_irq_register_interrupt(adev, &int_params,
					handle_hpd_rx_irq,
					(void *) aconnector);
		}
	}
}

#if defined(CONFIG_DRM_AMD_DC_SI)
/* Register IRQ sources and initialize IRQ callbacks */
static int dce60_register_irq_handlers(struct amdgpu_device *adev)
{
	struct dc *dc = adev->dm.dc;
	struct common_irq_params *c_irq_params;
	struct dc_interrupt_params int_params = {0};
	int r;
	int i;
	unsigned client_id = AMDGPU_IRQ_CLIENTID_LEGACY;

	int_params.requested_polarity = INTERRUPT_POLARITY_DEFAULT;
	int_params.current_polarity = INTERRUPT_POLARITY_DEFAULT;

	/*
	 * Actions of amdgpu_irq_add_id():
	 * 1. Register a set() function with base driver.
	 *    Base driver will call set() function to enable/disable an
	 *    interrupt in DC hardware.
	 * 2. Register amdgpu_dm_irq_handler().
	 *    Base driver will call amdgpu_dm_irq_handler() for ALL interrupts
	 *    coming from DC hardware.
	 *    amdgpu_dm_irq_handler() will re-direct the interrupt to DC
	 *    for acknowledging and handling. */

	/* Use VBLANK interrupt */
	for (i = 0; i < adev->mode_info.num_crtc; i++) {
		r = amdgpu_irq_add_id(adev, client_id, i+1 , &adev->crtc_irq);
		if (r) {
			DRM_ERROR("Failed to add crtc irq id!\n");
			return r;
		}

		int_params.int_context = INTERRUPT_HIGH_IRQ_CONTEXT;
		int_params.irq_source =
			dc_interrupt_to_irq_source(dc, i+1 , 0);

		c_irq_params = &adev->dm.vblank_params[int_params.irq_source - DC_IRQ_SOURCE_VBLANK1];

		c_irq_params->adev = adev;
		c_irq_params->irq_src = int_params.irq_source;

		amdgpu_dm_irq_register_interrupt(adev, &int_params,
				dm_crtc_high_irq, c_irq_params);
	}

	/* Use GRPH_PFLIP interrupt */
	for (i = VISLANDS30_IV_SRCID_D1_GRPH_PFLIP;
			i <= VISLANDS30_IV_SRCID_D6_GRPH_PFLIP; i += 2) {
		r = amdgpu_irq_add_id(adev, client_id, i, &adev->pageflip_irq);
		if (r) {
			DRM_ERROR("Failed to add page flip irq id!\n");
			return r;
		}

		int_params.int_context = INTERRUPT_HIGH_IRQ_CONTEXT;
		int_params.irq_source =
			dc_interrupt_to_irq_source(dc, i, 0);

		c_irq_params = &adev->dm.pflip_params[int_params.irq_source - DC_IRQ_SOURCE_PFLIP_FIRST];

		c_irq_params->adev = adev;
		c_irq_params->irq_src = int_params.irq_source;

		amdgpu_dm_irq_register_interrupt(adev, &int_params,
				dm_pflip_high_irq, c_irq_params);

	}

	/* HPD */
	r = amdgpu_irq_add_id(adev, client_id,
			VISLANDS30_IV_SRCID_HOTPLUG_DETECT_A, &adev->hpd_irq);
	if (r) {
		DRM_ERROR("Failed to add hpd irq id!\n");
		return r;
	}

	register_hpd_handlers(adev);

	return 0;
}
#endif

/* Register IRQ sources and initialize IRQ callbacks */
static int dce110_register_irq_handlers(struct amdgpu_device *adev)
{
	struct dc *dc = adev->dm.dc;
	struct common_irq_params *c_irq_params;
	struct dc_interrupt_params int_params = {0};
	int r;
	int i;
	unsigned client_id = AMDGPU_IRQ_CLIENTID_LEGACY;

	if (adev->asic_type >= CHIP_VEGA10)
		client_id = SOC15_IH_CLIENTID_DCE;

	int_params.requested_polarity = INTERRUPT_POLARITY_DEFAULT;
	int_params.current_polarity = INTERRUPT_POLARITY_DEFAULT;

	/*
	 * Actions of amdgpu_irq_add_id():
	 * 1. Register a set() function with base driver.
	 *    Base driver will call set() function to enable/disable an
	 *    interrupt in DC hardware.
	 * 2. Register amdgpu_dm_irq_handler().
	 *    Base driver will call amdgpu_dm_irq_handler() for ALL interrupts
	 *    coming from DC hardware.
	 *    amdgpu_dm_irq_handler() will re-direct the interrupt to DC
	 *    for acknowledging and handling. */

	/* Use VBLANK interrupt */
	for (i = VISLANDS30_IV_SRCID_D1_VERTICAL_INTERRUPT0; i <= VISLANDS30_IV_SRCID_D6_VERTICAL_INTERRUPT0; i++) {
		r = amdgpu_irq_add_id(adev, client_id, i, &adev->crtc_irq);
		if (r) {
			DRM_ERROR("Failed to add crtc irq id!\n");
			return r;
		}

		int_params.int_context = INTERRUPT_HIGH_IRQ_CONTEXT;
		int_params.irq_source =
			dc_interrupt_to_irq_source(dc, i, 0);

		c_irq_params = &adev->dm.vblank_params[int_params.irq_source - DC_IRQ_SOURCE_VBLANK1];

		c_irq_params->adev = adev;
		c_irq_params->irq_src = int_params.irq_source;

		amdgpu_dm_irq_register_interrupt(adev, &int_params,
				dm_crtc_high_irq, c_irq_params);
	}

	/* Use VUPDATE interrupt */
	for (i = VISLANDS30_IV_SRCID_D1_V_UPDATE_INT; i <= VISLANDS30_IV_SRCID_D6_V_UPDATE_INT; i += 2) {
		r = amdgpu_irq_add_id(adev, client_id, i, &adev->vupdate_irq);
		if (r) {
			DRM_ERROR("Failed to add vupdate irq id!\n");
			return r;
		}

		int_params.int_context = INTERRUPT_HIGH_IRQ_CONTEXT;
		int_params.irq_source =
			dc_interrupt_to_irq_source(dc, i, 0);

		c_irq_params = &adev->dm.vupdate_params[int_params.irq_source - DC_IRQ_SOURCE_VUPDATE1];

		c_irq_params->adev = adev;
		c_irq_params->irq_src = int_params.irq_source;

		amdgpu_dm_irq_register_interrupt(adev, &int_params,
				dm_vupdate_high_irq, c_irq_params);
	}

	/* Use GRPH_PFLIP interrupt */
	for (i = VISLANDS30_IV_SRCID_D1_GRPH_PFLIP;
			i <= VISLANDS30_IV_SRCID_D6_GRPH_PFLIP; i += 2) {
		r = amdgpu_irq_add_id(adev, client_id, i, &adev->pageflip_irq);
		if (r) {
			DRM_ERROR("Failed to add page flip irq id!\n");
			return r;
		}

		int_params.int_context = INTERRUPT_HIGH_IRQ_CONTEXT;
		int_params.irq_source =
			dc_interrupt_to_irq_source(dc, i, 0);

		c_irq_params = &adev->dm.pflip_params[int_params.irq_source - DC_IRQ_SOURCE_PFLIP_FIRST];

		c_irq_params->adev = adev;
		c_irq_params->irq_src = int_params.irq_source;

		amdgpu_dm_irq_register_interrupt(adev, &int_params,
				dm_pflip_high_irq, c_irq_params);

	}

	/* HPD */
	r = amdgpu_irq_add_id(adev, client_id,
			VISLANDS30_IV_SRCID_HOTPLUG_DETECT_A, &adev->hpd_irq);
	if (r) {
		DRM_ERROR("Failed to add hpd irq id!\n");
		return r;
	}

	register_hpd_handlers(adev);

	return 0;
}

#if defined(CONFIG_DRM_AMD_DC_DCN)
/* Register IRQ sources and initialize IRQ callbacks */
static int dcn10_register_irq_handlers(struct amdgpu_device *adev)
{
	struct dc *dc = adev->dm.dc;
	struct common_irq_params *c_irq_params;
	struct dc_interrupt_params int_params = {0};
	int r;
	int i;

	int_params.requested_polarity = INTERRUPT_POLARITY_DEFAULT;
	int_params.current_polarity = INTERRUPT_POLARITY_DEFAULT;

	/*
	 * Actions of amdgpu_irq_add_id():
	 * 1. Register a set() function with base driver.
	 *    Base driver will call set() function to enable/disable an
	 *    interrupt in DC hardware.
	 * 2. Register amdgpu_dm_irq_handler().
	 *    Base driver will call amdgpu_dm_irq_handler() for ALL interrupts
	 *    coming from DC hardware.
	 *    amdgpu_dm_irq_handler() will re-direct the interrupt to DC
	 *    for acknowledging and handling.
	 */

	/* Use VSTARTUP interrupt */
	for (i = DCN_1_0__SRCID__DC_D1_OTG_VSTARTUP;
			i <= DCN_1_0__SRCID__DC_D1_OTG_VSTARTUP + adev->mode_info.num_crtc - 1;
			i++) {
		r = amdgpu_irq_add_id(adev, SOC15_IH_CLIENTID_DCE, i, &adev->crtc_irq);

		if (r) {
			DRM_ERROR("Failed to add crtc irq id!\n");
			return r;
		}

		int_params.int_context = INTERRUPT_HIGH_IRQ_CONTEXT;
		int_params.irq_source =
			dc_interrupt_to_irq_source(dc, i, 0);

		c_irq_params = &adev->dm.vblank_params[int_params.irq_source - DC_IRQ_SOURCE_VBLANK1];

		c_irq_params->adev = adev;
		c_irq_params->irq_src = int_params.irq_source;

		amdgpu_dm_irq_register_interrupt(
			adev, &int_params, dm_crtc_high_irq, c_irq_params);
	}

	/* Use VUPDATE_NO_LOCK interrupt on DCN, which seems to correspond to
	 * the regular VUPDATE interrupt on DCE. We want DC_IRQ_SOURCE_VUPDATEx
	 * to trigger at end of each vblank, regardless of state of the lock,
	 * matching DCE behaviour.
	 */
	for (i = DCN_1_0__SRCID__OTG0_IHC_V_UPDATE_NO_LOCK_INTERRUPT;
	     i <= DCN_1_0__SRCID__OTG0_IHC_V_UPDATE_NO_LOCK_INTERRUPT + adev->mode_info.num_crtc - 1;
	     i++) {
		r = amdgpu_irq_add_id(adev, SOC15_IH_CLIENTID_DCE, i, &adev->vupdate_irq);

		if (r) {
			DRM_ERROR("Failed to add vupdate irq id!\n");
			return r;
		}

		int_params.int_context = INTERRUPT_HIGH_IRQ_CONTEXT;
		int_params.irq_source =
			dc_interrupt_to_irq_source(dc, i, 0);

		c_irq_params = &adev->dm.vupdate_params[int_params.irq_source - DC_IRQ_SOURCE_VUPDATE1];

		c_irq_params->adev = adev;
		c_irq_params->irq_src = int_params.irq_source;

		amdgpu_dm_irq_register_interrupt(adev, &int_params,
				dm_vupdate_high_irq, c_irq_params);
	}

	/* Use GRPH_PFLIP interrupt */
	for (i = DCN_1_0__SRCID__HUBP0_FLIP_INTERRUPT;
			i <= DCN_1_0__SRCID__HUBP0_FLIP_INTERRUPT + adev->mode_info.num_crtc - 1;
			i++) {
		r = amdgpu_irq_add_id(adev, SOC15_IH_CLIENTID_DCE, i, &adev->pageflip_irq);
		if (r) {
			DRM_ERROR("Failed to add page flip irq id!\n");
			return r;
		}

		int_params.int_context = INTERRUPT_HIGH_IRQ_CONTEXT;
		int_params.irq_source =
			dc_interrupt_to_irq_source(dc, i, 0);

		c_irq_params = &adev->dm.pflip_params[int_params.irq_source - DC_IRQ_SOURCE_PFLIP_FIRST];

		c_irq_params->adev = adev;
		c_irq_params->irq_src = int_params.irq_source;

		amdgpu_dm_irq_register_interrupt(adev, &int_params,
				dm_pflip_high_irq, c_irq_params);

	}

	/* HPD */
	r = amdgpu_irq_add_id(adev, SOC15_IH_CLIENTID_DCE, DCN_1_0__SRCID__DC_HPD1_INT,
			&adev->hpd_irq);
	if (r) {
		DRM_ERROR("Failed to add hpd irq id!\n");
		return r;
	}

	register_hpd_handlers(adev);

	return 0;
}
#endif

/*
 * Acquires the lock for the atomic state object and returns
 * the new atomic state.
 *
 * This should only be called during atomic check.
 */
static int dm_atomic_get_state(struct drm_atomic_state *state,
			       struct dm_atomic_state **dm_state)
{
	struct drm_device *dev = state->dev;
	struct amdgpu_device *adev = drm_to_adev(dev);
	struct amdgpu_display_manager *dm = &adev->dm;
	struct drm_private_state *priv_state;

	if (*dm_state)
		return 0;

	priv_state = drm_atomic_get_private_obj_state(state, &dm->atomic_obj);
	if (IS_ERR(priv_state))
		return PTR_ERR(priv_state);

	*dm_state = to_dm_atomic_state(priv_state);

	return 0;
}

static struct dm_atomic_state *
dm_atomic_get_new_state(struct drm_atomic_state *state)
{
	struct drm_device *dev = state->dev;
	struct amdgpu_device *adev = drm_to_adev(dev);
	struct amdgpu_display_manager *dm = &adev->dm;
	struct drm_private_obj *obj;
	struct drm_private_state *new_obj_state;
	int i;

	for_each_new_private_obj_in_state(state, obj, new_obj_state, i) {
		if (obj->funcs == dm->atomic_obj.funcs)
			return to_dm_atomic_state(new_obj_state);
	}

	return NULL;
}

static struct drm_private_state *
dm_atomic_duplicate_state(struct drm_private_obj *obj)
{
	struct dm_atomic_state *old_state, *new_state;

	new_state = kzalloc(sizeof(*new_state), GFP_KERNEL);
	if (!new_state)
		return NULL;

	__drm_atomic_helper_private_obj_duplicate_state(obj, &new_state->base);

	old_state = to_dm_atomic_state(obj->state);

	if (old_state && old_state->context)
		new_state->context = dc_copy_state(old_state->context);

	if (!new_state->context) {
		kfree(new_state);
		return NULL;
	}

	return &new_state->base;
}

static void dm_atomic_destroy_state(struct drm_private_obj *obj,
				    struct drm_private_state *state)
{
	struct dm_atomic_state *dm_state = to_dm_atomic_state(state);

	if (dm_state && dm_state->context)
		dc_release_state(dm_state->context);

	kfree(dm_state);
}

static struct drm_private_state_funcs dm_atomic_state_funcs = {
	.atomic_duplicate_state = dm_atomic_duplicate_state,
	.atomic_destroy_state = dm_atomic_destroy_state,
};

static int amdgpu_dm_mode_config_init(struct amdgpu_device *adev)
{
	struct dm_atomic_state *state;
	int r;

	adev->mode_info.mode_config_initialized = true;

	adev_to_drm(adev)->mode_config.funcs = (void *)&amdgpu_dm_mode_funcs;
	adev_to_drm(adev)->mode_config.helper_private = &amdgpu_dm_mode_config_helperfuncs;

	adev_to_drm(adev)->mode_config.max_width = 16384;
	adev_to_drm(adev)->mode_config.max_height = 16384;

	adev_to_drm(adev)->mode_config.preferred_depth = 24;
	adev_to_drm(adev)->mode_config.prefer_shadow = 1;
	/* indicates support for immediate flip */
	adev_to_drm(adev)->mode_config.async_page_flip = true;

	adev_to_drm(adev)->mode_config.fb_base = adev->gmc.aper_base;

	state = kzalloc(sizeof(*state), GFP_KERNEL);
	if (!state)
		return -ENOMEM;

	state->context = dc_create_state(adev->dm.dc);
	if (!state->context) {
		kfree(state);
		return -ENOMEM;
	}

	dc_resource_state_copy_construct_current(adev->dm.dc, state->context);

	drm_atomic_private_obj_init(adev_to_drm(adev),
				    &adev->dm.atomic_obj,
				    &state->base,
				    &dm_atomic_state_funcs);

	r = amdgpu_display_modeset_create_props(adev);
	if (r) {
		dc_release_state(state->context);
		kfree(state);
		return r;
	}

	r = amdgpu_dm_audio_init(adev);
	if (r) {
		dc_release_state(state->context);
		kfree(state);
		return r;
	}

	return 0;
}

#define AMDGPU_DM_DEFAULT_MIN_BACKLIGHT 12
#define AMDGPU_DM_DEFAULT_MAX_BACKLIGHT 255
#define AUX_BL_DEFAULT_TRANSITION_TIME_MS 50

#if defined(CONFIG_BACKLIGHT_CLASS_DEVICE) ||\
	defined(CONFIG_BACKLIGHT_CLASS_DEVICE_MODULE)

static void amdgpu_dm_update_backlight_caps(struct amdgpu_display_manager *dm)
{
#if defined(CONFIG_ACPI)
	struct amdgpu_dm_backlight_caps caps;

	memset(&caps, 0, sizeof(caps));

	if (dm->backlight_caps.caps_valid)
		return;

	amdgpu_acpi_get_backlight_caps(dm->adev, &caps);
	if (caps.caps_valid) {
		dm->backlight_caps.caps_valid = true;
		if (caps.aux_support)
			return;
		dm->backlight_caps.min_input_signal = caps.min_input_signal;
		dm->backlight_caps.max_input_signal = caps.max_input_signal;
	} else {
		dm->backlight_caps.min_input_signal =
				AMDGPU_DM_DEFAULT_MIN_BACKLIGHT;
		dm->backlight_caps.max_input_signal =
				AMDGPU_DM_DEFAULT_MAX_BACKLIGHT;
	}
#else
	if (dm->backlight_caps.aux_support)
		return;

	dm->backlight_caps.min_input_signal = AMDGPU_DM_DEFAULT_MIN_BACKLIGHT;
	dm->backlight_caps.max_input_signal = AMDGPU_DM_DEFAULT_MAX_BACKLIGHT;
#endif
}

static int set_backlight_via_aux(struct dc_link *link, uint32_t brightness)
{
	bool rc;

	if (!link)
		return 1;

	rc = dc_link_set_backlight_level_nits(link, true, brightness,
					      AUX_BL_DEFAULT_TRANSITION_TIME_MS);

	return rc ? 0 : 1;
}

static int get_brightness_range(const struct amdgpu_dm_backlight_caps *caps,
				unsigned *min, unsigned *max)
{
	if (!caps)
		return 0;

	if (caps->aux_support) {
		// Firmware limits are in nits, DC API wants millinits.
		*max = 1000 * caps->aux_max_input_signal;
		*min = 1000 * caps->aux_min_input_signal;
	} else {
		// Firmware limits are 8-bit, PWM control is 16-bit.
		*max = 0x101 * caps->max_input_signal;
		*min = 0x101 * caps->min_input_signal;
	}
	return 1;
}

static u32 convert_brightness_from_user(const struct amdgpu_dm_backlight_caps *caps,
					uint32_t brightness)
{
	unsigned min, max;

	if (!get_brightness_range(caps, &min, &max))
		return brightness;

	// Rescale 0..255 to min..max
	return min + DIV_ROUND_CLOSEST((max - min) * brightness,
				       AMDGPU_MAX_BL_LEVEL);
}

static u32 convert_brightness_to_user(const struct amdgpu_dm_backlight_caps *caps,
				      uint32_t brightness)
{
	unsigned min, max;

	if (!get_brightness_range(caps, &min, &max))
		return brightness;

	if (brightness < min)
		return 0;
	// Rescale min..max to 0..255
	return DIV_ROUND_CLOSEST(AMDGPU_MAX_BL_LEVEL * (brightness - min),
				 max - min);
}

static int amdgpu_dm_backlight_update_status(struct backlight_device *bd)
{
	struct amdgpu_display_manager *dm = bl_get_data(bd);
	struct amdgpu_dm_backlight_caps caps;
	struct dc_link *link = NULL;
	u32 brightness;
	bool rc;

	amdgpu_dm_update_backlight_caps(dm);
	caps = dm->backlight_caps;

	link = (struct dc_link *)dm->backlight_link;

	brightness = convert_brightness_from_user(&caps, bd->props.brightness);
	// Change brightness based on AUX property
	if (caps.aux_support)
		return set_backlight_via_aux(link, brightness);

	rc = dc_link_set_backlight_level(dm->backlight_link, brightness, 0);

	return rc ? 0 : 1;
}

static int amdgpu_dm_backlight_get_brightness(struct backlight_device *bd)
{
	struct amdgpu_display_manager *dm = bl_get_data(bd);
	int ret = dc_link_get_backlight_level(dm->backlight_link);

	if (ret == DC_ERROR_UNEXPECTED)
		return bd->props.brightness;
	return convert_brightness_to_user(&dm->backlight_caps, ret);
}

static const struct backlight_ops amdgpu_dm_backlight_ops = {
	.options = BL_CORE_SUSPENDRESUME,
	.get_brightness = amdgpu_dm_backlight_get_brightness,
	.update_status	= amdgpu_dm_backlight_update_status,
};

static void
amdgpu_dm_register_backlight_device(struct amdgpu_display_manager *dm)
{
	char bl_name[16];
	struct backlight_properties props = { 0 };

	amdgpu_dm_update_backlight_caps(dm);

	props.max_brightness = AMDGPU_MAX_BL_LEVEL;
	props.brightness = AMDGPU_MAX_BL_LEVEL;
	props.type = BACKLIGHT_RAW;

	snprintf(bl_name, sizeof(bl_name), "amdgpu_bl%d",
		 adev_to_drm(dm->adev)->primary->index);

	dm->backlight_dev = backlight_device_register(bl_name,
						      adev_to_drm(dm->adev)->dev,
						      dm,
						      &amdgpu_dm_backlight_ops,
						      &props);

	if (IS_ERR(dm->backlight_dev))
		DRM_ERROR("DM: Backlight registration failed!\n");
	else
		DRM_DEBUG_DRIVER("DM: Registered Backlight device: %s\n", bl_name);
}

#endif

static int initialize_plane(struct amdgpu_display_manager *dm,
			    struct amdgpu_mode_info *mode_info, int plane_id,
			    enum drm_plane_type plane_type,
			    const struct dc_plane_cap *plane_cap)
{
	struct drm_plane *plane;
	unsigned long possible_crtcs;
	int ret = 0;

	plane = kzalloc(sizeof(struct drm_plane), GFP_KERNEL);
	if (!plane) {
		DRM_ERROR("KMS: Failed to allocate plane\n");
		return -ENOMEM;
	}
	plane->type = plane_type;

	/*
	 * HACK: IGT tests expect that the primary plane for a CRTC
	 * can only have one possible CRTC. Only expose support for
	 * any CRTC if they're not going to be used as a primary plane
	 * for a CRTC - like overlay or underlay planes.
	 */
	possible_crtcs = 1 << plane_id;
	if (plane_id >= dm->dc->caps.max_streams)
		possible_crtcs = 0xff;

	ret = amdgpu_dm_plane_init(dm, plane, possible_crtcs, plane_cap);

	if (ret) {
		DRM_ERROR("KMS: Failed to initialize plane\n");
		kfree(plane);
		return ret;
	}

	if (mode_info)
		mode_info->planes[plane_id] = plane;

	return ret;
}


static void register_backlight_device(struct amdgpu_display_manager *dm,
				      struct dc_link *link)
{
#if defined(CONFIG_BACKLIGHT_CLASS_DEVICE) ||\
	defined(CONFIG_BACKLIGHT_CLASS_DEVICE_MODULE)

	if ((link->connector_signal & (SIGNAL_TYPE_EDP | SIGNAL_TYPE_LVDS)) &&
	    link->type != dc_connection_none) {
		/*
		 * Event if registration failed, we should continue with
		 * DM initialization because not having a backlight control
		 * is better then a black screen.
		 */
		amdgpu_dm_register_backlight_device(dm);

		if (dm->backlight_dev)
			dm->backlight_link = link;
	}
#endif
}


/*
 * In this architecture, the association
 * connector -> encoder -> crtc
 * id not really requried. The crtc and connector will hold the
 * display_index as an abstraction to use with DAL component
 *
 * Returns 0 on success
 */
static int amdgpu_dm_initialize_drm_device(struct amdgpu_device *adev)
{
	struct amdgpu_display_manager *dm = &adev->dm;
	int32_t i;
	struct amdgpu_dm_connector *aconnector = NULL;
	struct amdgpu_encoder *aencoder = NULL;
	struct amdgpu_mode_info *mode_info = &adev->mode_info;
	uint32_t link_cnt;
	int32_t primary_planes;
	enum dc_connection_type new_connection_type = dc_connection_none;
	const struct dc_plane_cap *plane;

	dm->display_indexes_num = dm->dc->caps.max_streams;
	/* Update the actual used number of crtc */
	adev->mode_info.num_crtc = adev->dm.display_indexes_num;

	link_cnt = dm->dc->caps.max_links;
	if (amdgpu_dm_mode_config_init(dm->adev)) {
		DRM_ERROR("DM: Failed to initialize mode config\n");
		return -EINVAL;
	}

	/* There is one primary plane per CRTC */
	primary_planes = dm->dc->caps.max_streams;
	ASSERT(primary_planes <= AMDGPU_MAX_PLANES);

	/*
	 * Initialize primary planes, implicit planes for legacy IOCTLS.
	 * Order is reversed to match iteration order in atomic check.
	 */
	for (i = (primary_planes - 1); i >= 0; i--) {
		plane = &dm->dc->caps.planes[i];

		if (initialize_plane(dm, mode_info, i,
				     DRM_PLANE_TYPE_PRIMARY, plane)) {
			DRM_ERROR("KMS: Failed to initialize primary plane\n");
			goto fail;
		}
	}

	/*
	 * Initialize overlay planes, index starting after primary planes.
	 * These planes have a higher DRM index than the primary planes since
	 * they should be considered as having a higher z-order.
	 * Order is reversed to match iteration order in atomic check.
	 *
	 * Only support DCN for now, and only expose one so we don't encourage
	 * userspace to use up all the pipes.
	 */
	for (i = 0; i < dm->dc->caps.max_planes; ++i) {
		struct dc_plane_cap *plane = &dm->dc->caps.planes[i];

		if (plane->type != DC_PLANE_TYPE_DCN_UNIVERSAL)
			continue;

		if (!plane->blends_with_above || !plane->blends_with_below)
			continue;

		if (!plane->pixel_format_support.argb8888)
			continue;

		if (initialize_plane(dm, NULL, primary_planes + i,
				     DRM_PLANE_TYPE_OVERLAY, plane)) {
			DRM_ERROR("KMS: Failed to initialize overlay plane\n");
			goto fail;
		}

		/* Only create one overlay plane. */
		break;
	}

	for (i = 0; i < dm->dc->caps.max_streams; i++)
		if (amdgpu_dm_crtc_init(dm, mode_info->planes[i], i)) {
			DRM_ERROR("KMS: Failed to initialize crtc\n");
			goto fail;
		}

	/* loops over all connectors on the board */
	for (i = 0; i < link_cnt; i++) {
		struct dc_link *link = NULL;

		if (i > AMDGPU_DM_MAX_DISPLAY_INDEX) {
			DRM_ERROR(
				"KMS: Cannot support more than %d display indexes\n",
					AMDGPU_DM_MAX_DISPLAY_INDEX);
			continue;
		}

		aconnector = kzalloc(sizeof(*aconnector), GFP_KERNEL);
		if (!aconnector)
			goto fail;

		aencoder = kzalloc(sizeof(*aencoder), GFP_KERNEL);
		if (!aencoder)
			goto fail;

		if (amdgpu_dm_encoder_init(dm->ddev, aencoder, i)) {
			DRM_ERROR("KMS: Failed to initialize encoder\n");
			goto fail;
		}

		if (amdgpu_dm_connector_init(dm, aconnector, i, aencoder)) {
			DRM_ERROR("KMS: Failed to initialize connector\n");
			goto fail;
		}

		link = dc_get_link_at_index(dm->dc, i);

		if (!dc_link_detect_sink(link, &new_connection_type))
			DRM_ERROR("KMS: Failed to detect connector\n");

		if (aconnector->base.force && new_connection_type == dc_connection_none) {
			emulated_link_detect(link);
			amdgpu_dm_update_connector_after_detect(aconnector);

		} else if (dc_link_detect(link, DETECT_REASON_BOOT)) {
			amdgpu_dm_update_connector_after_detect(aconnector);
			register_backlight_device(dm, link);
			if (amdgpu_dc_feature_mask & DC_PSR_MASK)
				amdgpu_dm_set_psr_caps(link);
		}


	}

	/* Software is initialized. Now we can register interrupt handlers. */
	switch (adev->asic_type) {
#if defined(CONFIG_DRM_AMD_DC_SI)
	case CHIP_TAHITI:
	case CHIP_PITCAIRN:
	case CHIP_VERDE:
	case CHIP_OLAND:
		if (dce60_register_irq_handlers(dm->adev)) {
			DRM_ERROR("DM: Failed to initialize IRQ\n");
			goto fail;
		}
		break;
#endif
	case CHIP_BONAIRE:
	case CHIP_HAWAII:
	case CHIP_KAVERI:
	case CHIP_KABINI:
	case CHIP_MULLINS:
	case CHIP_TONGA:
	case CHIP_FIJI:
	case CHIP_CARRIZO:
	case CHIP_STONEY:
	case CHIP_POLARIS11:
	case CHIP_POLARIS10:
	case CHIP_POLARIS12:
	case CHIP_VEGAM:
	case CHIP_VEGA10:
	case CHIP_VEGA12:
	case CHIP_VEGA20:
		if (dce110_register_irq_handlers(dm->adev)) {
			DRM_ERROR("DM: Failed to initialize IRQ\n");
			goto fail;
		}
		break;
#if defined(CONFIG_DRM_AMD_DC_DCN)
	case CHIP_RAVEN:
	case CHIP_NAVI12:
	case CHIP_NAVI10:
	case CHIP_NAVI14:
	case CHIP_RENOIR:
	case CHIP_SIENNA_CICHLID:
	case CHIP_NAVY_FLOUNDER:
	case CHIP_DIMGREY_CAVEFISH:
	case CHIP_VANGOGH:
		if (dcn10_register_irq_handlers(dm->adev)) {
			DRM_ERROR("DM: Failed to initialize IRQ\n");
			goto fail;
		}
		break;
#endif
	default:
		DRM_ERROR("Unsupported ASIC type: 0x%X\n", adev->asic_type);
		goto fail;
	}

	return 0;
fail:
	kfree(aencoder);
	kfree(aconnector);

	return -EINVAL;
}

static void amdgpu_dm_destroy_drm_device(struct amdgpu_display_manager *dm)
{
	drm_mode_config_cleanup(dm->ddev);
	drm_atomic_private_obj_fini(&dm->atomic_obj);
	return;
}

/******************************************************************************
 * amdgpu_display_funcs functions
 *****************************************************************************/

/*
 * dm_bandwidth_update - program display watermarks
 *
 * @adev: amdgpu_device pointer
 *
 * Calculate and program the display watermarks and line buffer allocation.
 */
static void dm_bandwidth_update(struct amdgpu_device *adev)
{
	/* TODO: implement later */
}

static const struct amdgpu_display_funcs dm_display_funcs = {
	.bandwidth_update = dm_bandwidth_update, /* called unconditionally */
	.vblank_get_counter = dm_vblank_get_counter,/* called unconditionally */
	.backlight_set_level = NULL, /* never called for DC */
	.backlight_get_level = NULL, /* never called for DC */
	.hpd_sense = NULL,/* called unconditionally */
	.hpd_set_polarity = NULL, /* called unconditionally */
	.hpd_get_gpio_reg = NULL, /* VBIOS parsing. DAL does it. */
	.page_flip_get_scanoutpos =
		dm_crtc_get_scanoutpos,/* called unconditionally */
	.add_encoder = NULL, /* VBIOS parsing. DAL does it. */
	.add_connector = NULL, /* VBIOS parsing. DAL does it. */
};

#if defined(CONFIG_DEBUG_KERNEL_DC)

static ssize_t s3_debug_store(struct device *device,
			      struct device_attribute *attr,
			      const char *buf,
			      size_t count)
{
	int ret;
	int s3_state;
	struct drm_device *drm_dev = dev_get_drvdata(device);
	struct amdgpu_device *adev = drm_to_adev(drm_dev);

	ret = kstrtoint(buf, 0, &s3_state);

	if (ret == 0) {
		if (s3_state) {
			dm_resume(adev);
			drm_kms_helper_hotplug_event(adev_to_drm(adev));
		} else
			dm_suspend(adev);
	}

	return ret == 0 ? count : 0;
}

DEVICE_ATTR_WO(s3_debug);

#endif

static int dm_early_init(void *handle)
{
	struct amdgpu_device *adev = (struct amdgpu_device *)handle;

	switch (adev->asic_type) {
#if defined(CONFIG_DRM_AMD_DC_SI)
	case CHIP_TAHITI:
	case CHIP_PITCAIRN:
	case CHIP_VERDE:
		adev->mode_info.num_crtc = 6;
		adev->mode_info.num_hpd = 6;
		adev->mode_info.num_dig = 6;
		break;
	case CHIP_OLAND:
		adev->mode_info.num_crtc = 2;
		adev->mode_info.num_hpd = 2;
		adev->mode_info.num_dig = 2;
		break;
#endif
	case CHIP_BONAIRE:
	case CHIP_HAWAII:
		adev->mode_info.num_crtc = 6;
		adev->mode_info.num_hpd = 6;
		adev->mode_info.num_dig = 6;
		break;
	case CHIP_KAVERI:
		adev->mode_info.num_crtc = 4;
		adev->mode_info.num_hpd = 6;
		adev->mode_info.num_dig = 7;
		break;
	case CHIP_KABINI:
	case CHIP_MULLINS:
		adev->mode_info.num_crtc = 2;
		adev->mode_info.num_hpd = 6;
		adev->mode_info.num_dig = 6;
		break;
	case CHIP_FIJI:
	case CHIP_TONGA:
		adev->mode_info.num_crtc = 6;
		adev->mode_info.num_hpd = 6;
		adev->mode_info.num_dig = 7;
		break;
	case CHIP_CARRIZO:
		adev->mode_info.num_crtc = 3;
		adev->mode_info.num_hpd = 6;
		adev->mode_info.num_dig = 9;
		break;
	case CHIP_STONEY:
		adev->mode_info.num_crtc = 2;
		adev->mode_info.num_hpd = 6;
		adev->mode_info.num_dig = 9;
		break;
	case CHIP_POLARIS11:
	case CHIP_POLARIS12:
		adev->mode_info.num_crtc = 5;
		adev->mode_info.num_hpd = 5;
		adev->mode_info.num_dig = 5;
		break;
	case CHIP_POLARIS10:
	case CHIP_VEGAM:
		adev->mode_info.num_crtc = 6;
		adev->mode_info.num_hpd = 6;
		adev->mode_info.num_dig = 6;
		break;
	case CHIP_VEGA10:
	case CHIP_VEGA12:
	case CHIP_VEGA20:
		adev->mode_info.num_crtc = 6;
		adev->mode_info.num_hpd = 6;
		adev->mode_info.num_dig = 6;
		break;
#if defined(CONFIG_DRM_AMD_DC_DCN)
	case CHIP_RAVEN:
	case CHIP_RENOIR:
	case CHIP_VANGOGH:
		adev->mode_info.num_crtc = 4;
		adev->mode_info.num_hpd = 4;
		adev->mode_info.num_dig = 4;
		break;
	case CHIP_NAVI10:
	case CHIP_NAVI12:
	case CHIP_SIENNA_CICHLID:
	case CHIP_NAVY_FLOUNDER:
		adev->mode_info.num_crtc = 6;
		adev->mode_info.num_hpd = 6;
		adev->mode_info.num_dig = 6;
		break;
	case CHIP_NAVI14:
	case CHIP_DIMGREY_CAVEFISH:
		adev->mode_info.num_crtc = 5;
		adev->mode_info.num_hpd = 5;
		adev->mode_info.num_dig = 5;
		break;
#endif
	default:
		DRM_ERROR("Unsupported ASIC type: 0x%X\n", adev->asic_type);
		return -EINVAL;
	}

	amdgpu_dm_set_irq_funcs(adev);

	if (adev->mode_info.funcs == NULL)
		adev->mode_info.funcs = &dm_display_funcs;

	/*
	 * Note: Do NOT change adev->audio_endpt_rreg and
	 * adev->audio_endpt_wreg because they are initialised in
	 * amdgpu_device_init()
	 */
#if defined(CONFIG_DEBUG_KERNEL_DC)
	device_create_file(
		adev_to_drm(adev)->dev,
		&dev_attr_s3_debug);
#endif

	return 0;
}

static bool modeset_required(struct drm_crtc_state *crtc_state,
			     struct dc_stream_state *new_stream,
			     struct dc_stream_state *old_stream)
{
	return crtc_state->active && drm_atomic_crtc_needs_modeset(crtc_state);
}

static bool modereset_required(struct drm_crtc_state *crtc_state)
{
	return !crtc_state->active && drm_atomic_crtc_needs_modeset(crtc_state);
}

static void amdgpu_dm_encoder_destroy(struct drm_encoder *encoder)
{
	drm_encoder_cleanup(encoder);
	kfree(encoder);
}

static const struct drm_encoder_funcs amdgpu_dm_encoder_funcs = {
	.destroy = amdgpu_dm_encoder_destroy,
};


static int fill_dc_scaling_info(const struct drm_plane_state *state,
				struct dc_scaling_info *scaling_info)
{
	int scale_w, scale_h;

	memset(scaling_info, 0, sizeof(*scaling_info));

	/* Source is fixed 16.16 but we ignore mantissa for now... */
	scaling_info->src_rect.x = state->src_x >> 16;
	scaling_info->src_rect.y = state->src_y >> 16;

	scaling_info->src_rect.width = state->src_w >> 16;
	if (scaling_info->src_rect.width == 0)
		return -EINVAL;

	scaling_info->src_rect.height = state->src_h >> 16;
	if (scaling_info->src_rect.height == 0)
		return -EINVAL;

	scaling_info->dst_rect.x = state->crtc_x;
	scaling_info->dst_rect.y = state->crtc_y;

	if (state->crtc_w == 0)
		return -EINVAL;

	scaling_info->dst_rect.width = state->crtc_w;

	if (state->crtc_h == 0)
		return -EINVAL;

	scaling_info->dst_rect.height = state->crtc_h;

	/* DRM doesn't specify clipping on destination output. */
	scaling_info->clip_rect = scaling_info->dst_rect;

	/* TODO: Validate scaling per-format with DC plane caps */
	scale_w = scaling_info->dst_rect.width * 1000 /
		  scaling_info->src_rect.width;

	if (scale_w < 250 || scale_w > 16000)
		return -EINVAL;

	scale_h = scaling_info->dst_rect.height * 1000 /
		  scaling_info->src_rect.height;

	if (scale_h < 250 || scale_h > 16000)
		return -EINVAL;

	/*
	 * The "scaling_quality" can be ignored for now, quality = 0 has DC
	 * assume reasonable defaults based on the format.
	 */

	return 0;
}

static void
fill_gfx8_tiling_info_from_flags(union dc_tiling_info *tiling_info,
				 uint64_t tiling_flags)
{
	/* Fill GFX8 params */
	if (AMDGPU_TILING_GET(tiling_flags, ARRAY_MODE) == DC_ARRAY_2D_TILED_THIN1) {
		unsigned int bankw, bankh, mtaspect, tile_split, num_banks;

		bankw = AMDGPU_TILING_GET(tiling_flags, BANK_WIDTH);
		bankh = AMDGPU_TILING_GET(tiling_flags, BANK_HEIGHT);
		mtaspect = AMDGPU_TILING_GET(tiling_flags, MACRO_TILE_ASPECT);
		tile_split = AMDGPU_TILING_GET(tiling_flags, TILE_SPLIT);
		num_banks = AMDGPU_TILING_GET(tiling_flags, NUM_BANKS);

		/* XXX fix me for VI */
		tiling_info->gfx8.num_banks = num_banks;
		tiling_info->gfx8.array_mode =
				DC_ARRAY_2D_TILED_THIN1;
		tiling_info->gfx8.tile_split = tile_split;
		tiling_info->gfx8.bank_width = bankw;
		tiling_info->gfx8.bank_height = bankh;
		tiling_info->gfx8.tile_aspect = mtaspect;
		tiling_info->gfx8.tile_mode =
				DC_ADDR_SURF_MICRO_TILING_DISPLAY;
	} else if (AMDGPU_TILING_GET(tiling_flags, ARRAY_MODE)
			== DC_ARRAY_1D_TILED_THIN1) {
		tiling_info->gfx8.array_mode = DC_ARRAY_1D_TILED_THIN1;
	}

	tiling_info->gfx8.pipe_config =
			AMDGPU_TILING_GET(tiling_flags, PIPE_CONFIG);
}

static void
fill_gfx9_tiling_info_from_device(const struct amdgpu_device *adev,
				  union dc_tiling_info *tiling_info)
{
	tiling_info->gfx9.num_pipes =
		adev->gfx.config.gb_addr_config_fields.num_pipes;
	tiling_info->gfx9.num_banks =
		adev->gfx.config.gb_addr_config_fields.num_banks;
	tiling_info->gfx9.pipe_interleave =
		adev->gfx.config.gb_addr_config_fields.pipe_interleave_size;
	tiling_info->gfx9.num_shader_engines =
		adev->gfx.config.gb_addr_config_fields.num_se;
	tiling_info->gfx9.max_compressed_frags =
		adev->gfx.config.gb_addr_config_fields.max_compress_frags;
	tiling_info->gfx9.num_rb_per_se =
		adev->gfx.config.gb_addr_config_fields.num_rb_per_se;
	tiling_info->gfx9.shaderEnable = 1;
	if (adev->asic_type == CHIP_SIENNA_CICHLID ||
	    adev->asic_type == CHIP_NAVY_FLOUNDER ||
	    adev->asic_type == CHIP_DIMGREY_CAVEFISH ||
	    adev->asic_type == CHIP_VANGOGH)
		tiling_info->gfx9.num_pkrs = adev->gfx.config.gb_addr_config_fields.num_pkrs;
}

static int
validate_dcc(struct amdgpu_device *adev,
	     const enum surface_pixel_format format,
	     const enum dc_rotation_angle rotation,
	     const union dc_tiling_info *tiling_info,
	     const struct dc_plane_dcc_param *dcc,
	     const struct dc_plane_address *address,
	     const struct plane_size *plane_size)
{
	struct dc *dc = adev->dm.dc;
	struct dc_dcc_surface_param input;
	struct dc_surface_dcc_cap output;

	memset(&input, 0, sizeof(input));
	memset(&output, 0, sizeof(output));

	if (!dcc->enable)
		return 0;

	if (format >= SURFACE_PIXEL_FORMAT_VIDEO_BEGIN ||
	    !dc->cap_funcs.get_dcc_compression_cap)
		return -EINVAL;

	input.format = format;
	input.surface_size.width = plane_size->surface_size.width;
	input.surface_size.height = plane_size->surface_size.height;
	input.swizzle_mode = tiling_info->gfx9.swizzle;

	if (rotation == ROTATION_ANGLE_0 || rotation == ROTATION_ANGLE_180)
		input.scan = SCAN_DIRECTION_HORIZONTAL;
	else if (rotation == ROTATION_ANGLE_90 || rotation == ROTATION_ANGLE_270)
		input.scan = SCAN_DIRECTION_VERTICAL;

	if (!dc->cap_funcs.get_dcc_compression_cap(dc, &input, &output))
		return -EINVAL;

	if (!output.capable)
		return -EINVAL;

	if (dcc->independent_64b_blks == 0 &&
	    output.grph.rgb.independent_64b_blks != 0)
		return -EINVAL;

	return 0;
}

static bool
modifier_has_dcc(uint64_t modifier)
{
	return IS_AMD_FMT_MOD(modifier) && AMD_FMT_MOD_GET(DCC, modifier);
}

static unsigned
modifier_gfx9_swizzle_mode(uint64_t modifier)
{
	if (modifier == DRM_FORMAT_MOD_LINEAR)
		return 0;

	return AMD_FMT_MOD_GET(TILE, modifier);
}

static const struct drm_format_info *
amd_get_format_info(const struct drm_mode_fb_cmd2 *cmd)
{
	return amdgpu_lookup_format_info(cmd->pixel_format, cmd->modifier[0]);
}

static void
fill_gfx9_tiling_info_from_modifier(const struct amdgpu_device *adev,
				    union dc_tiling_info *tiling_info,
				    uint64_t modifier)
{
	unsigned int mod_bank_xor_bits = AMD_FMT_MOD_GET(BANK_XOR_BITS, modifier);
	unsigned int mod_pipe_xor_bits = AMD_FMT_MOD_GET(PIPE_XOR_BITS, modifier);
	unsigned int pkrs_log2 = AMD_FMT_MOD_GET(PACKERS, modifier);
	unsigned int pipes_log2 = min(4u, mod_pipe_xor_bits);

	fill_gfx9_tiling_info_from_device(adev, tiling_info);

	if (!IS_AMD_FMT_MOD(modifier))
		return;

	tiling_info->gfx9.num_pipes = 1u << pipes_log2;
	tiling_info->gfx9.num_shader_engines = 1u << (mod_pipe_xor_bits - pipes_log2);

	if (adev->family >= AMDGPU_FAMILY_NV) {
		tiling_info->gfx9.num_pkrs = 1u << pkrs_log2;
	} else {
		tiling_info->gfx9.num_banks = 1u << mod_bank_xor_bits;

		/* for DCC we know it isn't rb aligned, so rb_per_se doesn't matter. */
	}
}

enum dm_micro_swizzle {
	MICRO_SWIZZLE_Z = 0,
	MICRO_SWIZZLE_S = 1,
	MICRO_SWIZZLE_D = 2,
	MICRO_SWIZZLE_R = 3
};

static bool dm_plane_format_mod_supported(struct drm_plane *plane,
					  uint32_t format,
					  uint64_t modifier)
{
	struct amdgpu_device *adev = drm_to_adev(plane->dev);
	const struct drm_format_info *info = drm_format_info(format);

	enum dm_micro_swizzle microtile = modifier_gfx9_swizzle_mode(modifier) & 3;

	if (!info)
		return false;

	/*
	 * We always have to allow this modifier, because core DRM still
	 * checks LINEAR support if userspace does not provide modifers.
	 */
	if (modifier == DRM_FORMAT_MOD_LINEAR)
		return true;

	/*
	 * The arbitrary tiling support for multiplane formats has not been hooked
	 * up.
	 */
	if (info->num_planes > 1)
		return false;

	/*
	 * For D swizzle the canonical modifier depends on the bpp, so check
	 * it here.
	 */
	if (AMD_FMT_MOD_GET(TILE_VERSION, modifier) == AMD_FMT_MOD_TILE_VER_GFX9 &&
	    adev->family >= AMDGPU_FAMILY_NV) {
		if (microtile == MICRO_SWIZZLE_D && info->cpp[0] == 4)
			return false;
	}

	if (adev->family >= AMDGPU_FAMILY_RV && microtile == MICRO_SWIZZLE_D &&
	    info->cpp[0] < 8)
		return false;

	if (modifier_has_dcc(modifier)) {
		/* Per radeonsi comments 16/64 bpp are more complicated. */
		if (info->cpp[0] != 4)
			return false;
	}

	return true;
}

static void
add_modifier(uint64_t **mods, uint64_t *size, uint64_t *cap, uint64_t mod)
{
	if (!*mods)
		return;

	if (*cap - *size < 1) {
		uint64_t new_cap = *cap * 2;
		uint64_t *new_mods = kmalloc(new_cap * sizeof(uint64_t), GFP_KERNEL);

		if (!new_mods) {
			kfree(*mods);
			*mods = NULL;
			return;
		}

		memcpy(new_mods, *mods, sizeof(uint64_t) * *size);
		kfree(*mods);
		*mods = new_mods;
		*cap = new_cap;
	}

	(*mods)[*size] = mod;
	*size += 1;
}
<<<<<<< HEAD

static void
add_gfx9_modifiers(const struct amdgpu_device *adev,
		   uint64_t **mods, uint64_t *size, uint64_t *capacity)
{
	int pipes = ilog2(adev->gfx.config.gb_addr_config_fields.num_pipes);
	int pipe_xor_bits = min(8, pipes +
				ilog2(adev->gfx.config.gb_addr_config_fields.num_se));
	int bank_xor_bits = min(8 - pipe_xor_bits,
				ilog2(adev->gfx.config.gb_addr_config_fields.num_banks));
	int rb = ilog2(adev->gfx.config.gb_addr_config_fields.num_se) +
		 ilog2(adev->gfx.config.gb_addr_config_fields.num_rb_per_se);


	if (adev->family == AMDGPU_FAMILY_RV) {
		/* Raven2 and later */
		bool has_constant_encode = adev->asic_type > CHIP_RAVEN || adev->external_rev_id >= 0x81;

		/*
		 * No _D DCC swizzles yet because we only allow 32bpp, which
		 * doesn't support _D on DCN
		 */

		if (has_constant_encode) {
			add_modifier(mods, size, capacity, AMD_FMT_MOD |
				    AMD_FMT_MOD_SET(TILE, AMD_FMT_MOD_TILE_GFX9_64K_S_X) |
				    AMD_FMT_MOD_SET(TILE_VERSION, AMD_FMT_MOD_TILE_VER_GFX9) |
				    AMD_FMT_MOD_SET(PIPE_XOR_BITS, pipe_xor_bits) |
				    AMD_FMT_MOD_SET(BANK_XOR_BITS, bank_xor_bits) |
				    AMD_FMT_MOD_SET(DCC, 1) |
				    AMD_FMT_MOD_SET(DCC_INDEPENDENT_64B, 1) |
				    AMD_FMT_MOD_SET(DCC_MAX_COMPRESSED_BLOCK, AMD_FMT_MOD_DCC_BLOCK_64B) |
				    AMD_FMT_MOD_SET(DCC_CONSTANT_ENCODE, 1));
		}

		add_modifier(mods, size, capacity, AMD_FMT_MOD |
			    AMD_FMT_MOD_SET(TILE, AMD_FMT_MOD_TILE_GFX9_64K_S_X) |
			    AMD_FMT_MOD_SET(TILE_VERSION, AMD_FMT_MOD_TILE_VER_GFX9) |
			    AMD_FMT_MOD_SET(PIPE_XOR_BITS, pipe_xor_bits) |
			    AMD_FMT_MOD_SET(BANK_XOR_BITS, bank_xor_bits) |
			    AMD_FMT_MOD_SET(DCC, 1) |
			    AMD_FMT_MOD_SET(DCC_INDEPENDENT_64B, 1) |
			    AMD_FMT_MOD_SET(DCC_MAX_COMPRESSED_BLOCK, AMD_FMT_MOD_DCC_BLOCK_64B) |
			    AMD_FMT_MOD_SET(DCC_CONSTANT_ENCODE, 0));

		if (has_constant_encode) {
			add_modifier(mods, size, capacity, AMD_FMT_MOD |
				    AMD_FMT_MOD_SET(TILE, AMD_FMT_MOD_TILE_GFX9_64K_S_X) |
				    AMD_FMT_MOD_SET(TILE_VERSION, AMD_FMT_MOD_TILE_VER_GFX9) |
				    AMD_FMT_MOD_SET(PIPE_XOR_BITS, pipe_xor_bits) |
				    AMD_FMT_MOD_SET(BANK_XOR_BITS, bank_xor_bits) |
				    AMD_FMT_MOD_SET(DCC, 1) |
				    AMD_FMT_MOD_SET(DCC_RETILE, 1) |
				    AMD_FMT_MOD_SET(DCC_INDEPENDENT_64B, 1) |
				    AMD_FMT_MOD_SET(DCC_MAX_COMPRESSED_BLOCK, AMD_FMT_MOD_DCC_BLOCK_64B) |

				    AMD_FMT_MOD_SET(DCC_CONSTANT_ENCODE, 1) |
				    AMD_FMT_MOD_SET(RB, rb) |
				    AMD_FMT_MOD_SET(PIPE, pipes));
		}

		add_modifier(mods, size, capacity, AMD_FMT_MOD |
			    AMD_FMT_MOD_SET(TILE, AMD_FMT_MOD_TILE_GFX9_64K_S_X) |
			    AMD_FMT_MOD_SET(TILE_VERSION, AMD_FMT_MOD_TILE_VER_GFX9) |
			    AMD_FMT_MOD_SET(PIPE_XOR_BITS, pipe_xor_bits) |
			    AMD_FMT_MOD_SET(BANK_XOR_BITS, bank_xor_bits) |
			    AMD_FMT_MOD_SET(DCC, 1) |
			    AMD_FMT_MOD_SET(DCC_RETILE, 1) |
			    AMD_FMT_MOD_SET(DCC_INDEPENDENT_64B, 1) |
			    AMD_FMT_MOD_SET(DCC_MAX_COMPRESSED_BLOCK, AMD_FMT_MOD_DCC_BLOCK_64B) |
			    AMD_FMT_MOD_SET(DCC_CONSTANT_ENCODE, 0) |
			    AMD_FMT_MOD_SET(RB, rb) |
			    AMD_FMT_MOD_SET(PIPE, pipes));
	}

	/*
	 * Only supported for 64bpp on Raven, will be filtered on format in
	 * dm_plane_format_mod_supported.
	 */
	add_modifier(mods, size, capacity, AMD_FMT_MOD |
		    AMD_FMT_MOD_SET(TILE, AMD_FMT_MOD_TILE_GFX9_64K_D_X) |
		    AMD_FMT_MOD_SET(TILE_VERSION, AMD_FMT_MOD_TILE_VER_GFX9) |
		    AMD_FMT_MOD_SET(PIPE_XOR_BITS, pipe_xor_bits) |
		    AMD_FMT_MOD_SET(BANK_XOR_BITS, bank_xor_bits));

	if (adev->family == AMDGPU_FAMILY_RV) {
		add_modifier(mods, size, capacity, AMD_FMT_MOD |
			    AMD_FMT_MOD_SET(TILE, AMD_FMT_MOD_TILE_GFX9_64K_S_X) |
			    AMD_FMT_MOD_SET(TILE_VERSION, AMD_FMT_MOD_TILE_VER_GFX9) |
			    AMD_FMT_MOD_SET(PIPE_XOR_BITS, pipe_xor_bits) |
			    AMD_FMT_MOD_SET(BANK_XOR_BITS, bank_xor_bits));
	}

	/*
	 * Only supported for 64bpp on Raven, will be filtered on format in
	 * dm_plane_format_mod_supported.
	 */
	add_modifier(mods, size, capacity, AMD_FMT_MOD |
		    AMD_FMT_MOD_SET(TILE, AMD_FMT_MOD_TILE_GFX9_64K_D) |
		    AMD_FMT_MOD_SET(TILE_VERSION, AMD_FMT_MOD_TILE_VER_GFX9));

	if (adev->family == AMDGPU_FAMILY_RV) {
		add_modifier(mods, size, capacity, AMD_FMT_MOD |
			    AMD_FMT_MOD_SET(TILE, AMD_FMT_MOD_TILE_GFX9_64K_S) |
			    AMD_FMT_MOD_SET(TILE_VERSION, AMD_FMT_MOD_TILE_VER_GFX9));
	}
}

static void
add_gfx10_1_modifiers(const struct amdgpu_device *adev,
		      uint64_t **mods, uint64_t *size, uint64_t *capacity)
{
	int pipe_xor_bits = ilog2(adev->gfx.config.gb_addr_config_fields.num_pipes);

	add_modifier(mods, size, capacity, AMD_FMT_MOD |
		    AMD_FMT_MOD_SET(TILE, AMD_FMT_MOD_TILE_GFX9_64K_R_X) |
		    AMD_FMT_MOD_SET(TILE_VERSION, AMD_FMT_MOD_TILE_VER_GFX10) |
		    AMD_FMT_MOD_SET(PIPE_XOR_BITS, pipe_xor_bits) |
		    AMD_FMT_MOD_SET(DCC, 1) |
		    AMD_FMT_MOD_SET(DCC_CONSTANT_ENCODE, 1) |
		    AMD_FMT_MOD_SET(DCC_INDEPENDENT_64B, 1) |
		    AMD_FMT_MOD_SET(DCC_MAX_COMPRESSED_BLOCK, AMD_FMT_MOD_DCC_BLOCK_64B));

	add_modifier(mods, size, capacity, AMD_FMT_MOD |
		    AMD_FMT_MOD_SET(TILE, AMD_FMT_MOD_TILE_GFX9_64K_R_X) |
		    AMD_FMT_MOD_SET(TILE_VERSION, AMD_FMT_MOD_TILE_VER_GFX10) |
		    AMD_FMT_MOD_SET(PIPE_XOR_BITS, pipe_xor_bits) |
		    AMD_FMT_MOD_SET(DCC, 1) |
		    AMD_FMT_MOD_SET(DCC_RETILE, 1) |
		    AMD_FMT_MOD_SET(DCC_CONSTANT_ENCODE, 1) |
		    AMD_FMT_MOD_SET(DCC_INDEPENDENT_64B, 1) |
		    AMD_FMT_MOD_SET(DCC_MAX_COMPRESSED_BLOCK, AMD_FMT_MOD_DCC_BLOCK_64B));

	add_modifier(mods, size, capacity, AMD_FMT_MOD |
		    AMD_FMT_MOD_SET(TILE, AMD_FMT_MOD_TILE_GFX9_64K_R_X) |
		    AMD_FMT_MOD_SET(TILE_VERSION, AMD_FMT_MOD_TILE_VER_GFX10) |
		    AMD_FMT_MOD_SET(PIPE_XOR_BITS, pipe_xor_bits));

	add_modifier(mods, size, capacity, AMD_FMT_MOD |
		    AMD_FMT_MOD_SET(TILE, AMD_FMT_MOD_TILE_GFX9_64K_S_X) |
		    AMD_FMT_MOD_SET(TILE_VERSION, AMD_FMT_MOD_TILE_VER_GFX10) |
		    AMD_FMT_MOD_SET(PIPE_XOR_BITS, pipe_xor_bits));


	/* Only supported for 64bpp, will be filtered in dm_plane_format_mod_supported */
	add_modifier(mods, size, capacity, AMD_FMT_MOD |
		    AMD_FMT_MOD_SET(TILE, AMD_FMT_MOD_TILE_GFX9_64K_D) |
		    AMD_FMT_MOD_SET(TILE_VERSION, AMD_FMT_MOD_TILE_VER_GFX9));

	add_modifier(mods, size, capacity, AMD_FMT_MOD |
		    AMD_FMT_MOD_SET(TILE, AMD_FMT_MOD_TILE_GFX9_64K_S) |
		    AMD_FMT_MOD_SET(TILE_VERSION, AMD_FMT_MOD_TILE_VER_GFX9));
}

static void
add_gfx10_3_modifiers(const struct amdgpu_device *adev,
		      uint64_t **mods, uint64_t *size, uint64_t *capacity)
{
	int pipe_xor_bits = ilog2(adev->gfx.config.gb_addr_config_fields.num_pipes);
	int pkrs = ilog2(adev->gfx.config.gb_addr_config_fields.num_pkrs);

	add_modifier(mods, size, capacity, AMD_FMT_MOD |
		    AMD_FMT_MOD_SET(TILE, AMD_FMT_MOD_TILE_GFX9_64K_R_X) |
		    AMD_FMT_MOD_SET(TILE_VERSION, AMD_FMT_MOD_TILE_VER_GFX10_RBPLUS) |
		    AMD_FMT_MOD_SET(PIPE_XOR_BITS, pipe_xor_bits) |
		    AMD_FMT_MOD_SET(PACKERS, pkrs) |
		    AMD_FMT_MOD_SET(DCC, 1) |
		    AMD_FMT_MOD_SET(DCC_CONSTANT_ENCODE, 1) |
		    AMD_FMT_MOD_SET(DCC_INDEPENDENT_64B, 1) |
		    AMD_FMT_MOD_SET(DCC_INDEPENDENT_128B, 1) |
		    AMD_FMT_MOD_SET(DCC_MAX_COMPRESSED_BLOCK, AMD_FMT_MOD_DCC_BLOCK_128B));

	add_modifier(mods, size, capacity, AMD_FMT_MOD |
		    AMD_FMT_MOD_SET(TILE, AMD_FMT_MOD_TILE_GFX9_64K_R_X) |
		    AMD_FMT_MOD_SET(TILE_VERSION, AMD_FMT_MOD_TILE_VER_GFX10_RBPLUS) |
		    AMD_FMT_MOD_SET(PIPE_XOR_BITS, pipe_xor_bits) |
		    AMD_FMT_MOD_SET(PACKERS, pkrs) |
		    AMD_FMT_MOD_SET(DCC, 1) |
		    AMD_FMT_MOD_SET(DCC_RETILE, 1) |
		    AMD_FMT_MOD_SET(DCC_CONSTANT_ENCODE, 1) |
		    AMD_FMT_MOD_SET(DCC_INDEPENDENT_64B, 1) |
		    AMD_FMT_MOD_SET(DCC_INDEPENDENT_128B, 1) |
		    AMD_FMT_MOD_SET(DCC_MAX_COMPRESSED_BLOCK, AMD_FMT_MOD_DCC_BLOCK_128B));

	add_modifier(mods, size, capacity, AMD_FMT_MOD |
		    AMD_FMT_MOD_SET(TILE, AMD_FMT_MOD_TILE_GFX9_64K_R_X) |
		    AMD_FMT_MOD_SET(TILE_VERSION, AMD_FMT_MOD_TILE_VER_GFX10_RBPLUS) |
		    AMD_FMT_MOD_SET(PIPE_XOR_BITS, pipe_xor_bits) |
		    AMD_FMT_MOD_SET(PACKERS, pkrs));

	add_modifier(mods, size, capacity, AMD_FMT_MOD |
		    AMD_FMT_MOD_SET(TILE, AMD_FMT_MOD_TILE_GFX9_64K_S_X) |
		    AMD_FMT_MOD_SET(TILE_VERSION, AMD_FMT_MOD_TILE_VER_GFX10_RBPLUS) |
		    AMD_FMT_MOD_SET(PIPE_XOR_BITS, pipe_xor_bits) |
		    AMD_FMT_MOD_SET(PACKERS, pkrs));

	/* Only supported for 64bpp, will be filtered in dm_plane_format_mod_supported */
	add_modifier(mods, size, capacity, AMD_FMT_MOD |
		    AMD_FMT_MOD_SET(TILE, AMD_FMT_MOD_TILE_GFX9_64K_D) |
		    AMD_FMT_MOD_SET(TILE_VERSION, AMD_FMT_MOD_TILE_VER_GFX9));

	add_modifier(mods, size, capacity, AMD_FMT_MOD |
		    AMD_FMT_MOD_SET(TILE, AMD_FMT_MOD_TILE_GFX9_64K_S) |
		    AMD_FMT_MOD_SET(TILE_VERSION, AMD_FMT_MOD_TILE_VER_GFX9));
}

static int
get_plane_modifiers(const struct amdgpu_device *adev, unsigned int plane_type, uint64_t **mods)
{
	uint64_t size = 0, capacity = 128;
	*mods = NULL;

	/* We have not hooked up any pre-GFX9 modifiers. */
	if (adev->family < AMDGPU_FAMILY_AI)
		return 0;

	*mods = kmalloc(capacity * sizeof(uint64_t), GFP_KERNEL);

	if (plane_type == DRM_PLANE_TYPE_CURSOR) {
		add_modifier(mods, &size, &capacity, DRM_FORMAT_MOD_LINEAR);
		add_modifier(mods, &size, &capacity, DRM_FORMAT_MOD_INVALID);
		return *mods ? 0 : -ENOMEM;
	}

=======

static void
add_gfx9_modifiers(const struct amdgpu_device *adev,
		   uint64_t **mods, uint64_t *size, uint64_t *capacity)
{
	int pipes = ilog2(adev->gfx.config.gb_addr_config_fields.num_pipes);
	int pipe_xor_bits = min(8, pipes +
				ilog2(adev->gfx.config.gb_addr_config_fields.num_se));
	int bank_xor_bits = min(8 - pipe_xor_bits,
				ilog2(adev->gfx.config.gb_addr_config_fields.num_banks));
	int rb = ilog2(adev->gfx.config.gb_addr_config_fields.num_se) +
		 ilog2(adev->gfx.config.gb_addr_config_fields.num_rb_per_se);


	if (adev->family == AMDGPU_FAMILY_RV) {
		/* Raven2 and later */
		bool has_constant_encode = adev->asic_type > CHIP_RAVEN || adev->external_rev_id >= 0x81;

		/*
		 * No _D DCC swizzles yet because we only allow 32bpp, which
		 * doesn't support _D on DCN
		 */

		if (has_constant_encode) {
			add_modifier(mods, size, capacity, AMD_FMT_MOD |
				    AMD_FMT_MOD_SET(TILE, AMD_FMT_MOD_TILE_GFX9_64K_S_X) |
				    AMD_FMT_MOD_SET(TILE_VERSION, AMD_FMT_MOD_TILE_VER_GFX9) |
				    AMD_FMT_MOD_SET(PIPE_XOR_BITS, pipe_xor_bits) |
				    AMD_FMT_MOD_SET(BANK_XOR_BITS, bank_xor_bits) |
				    AMD_FMT_MOD_SET(DCC, 1) |
				    AMD_FMT_MOD_SET(DCC_INDEPENDENT_64B, 1) |
				    AMD_FMT_MOD_SET(DCC_MAX_COMPRESSED_BLOCK, AMD_FMT_MOD_DCC_BLOCK_64B) |
				    AMD_FMT_MOD_SET(DCC_CONSTANT_ENCODE, 1));
		}

		add_modifier(mods, size, capacity, AMD_FMT_MOD |
			    AMD_FMT_MOD_SET(TILE, AMD_FMT_MOD_TILE_GFX9_64K_S_X) |
			    AMD_FMT_MOD_SET(TILE_VERSION, AMD_FMT_MOD_TILE_VER_GFX9) |
			    AMD_FMT_MOD_SET(PIPE_XOR_BITS, pipe_xor_bits) |
			    AMD_FMT_MOD_SET(BANK_XOR_BITS, bank_xor_bits) |
			    AMD_FMT_MOD_SET(DCC, 1) |
			    AMD_FMT_MOD_SET(DCC_INDEPENDENT_64B, 1) |
			    AMD_FMT_MOD_SET(DCC_MAX_COMPRESSED_BLOCK, AMD_FMT_MOD_DCC_BLOCK_64B) |
			    AMD_FMT_MOD_SET(DCC_CONSTANT_ENCODE, 0));

		if (has_constant_encode) {
			add_modifier(mods, size, capacity, AMD_FMT_MOD |
				    AMD_FMT_MOD_SET(TILE, AMD_FMT_MOD_TILE_GFX9_64K_S_X) |
				    AMD_FMT_MOD_SET(TILE_VERSION, AMD_FMT_MOD_TILE_VER_GFX9) |
				    AMD_FMT_MOD_SET(PIPE_XOR_BITS, pipe_xor_bits) |
				    AMD_FMT_MOD_SET(BANK_XOR_BITS, bank_xor_bits) |
				    AMD_FMT_MOD_SET(DCC, 1) |
				    AMD_FMT_MOD_SET(DCC_RETILE, 1) |
				    AMD_FMT_MOD_SET(DCC_INDEPENDENT_64B, 1) |
				    AMD_FMT_MOD_SET(DCC_MAX_COMPRESSED_BLOCK, AMD_FMT_MOD_DCC_BLOCK_64B) |

				    AMD_FMT_MOD_SET(DCC_CONSTANT_ENCODE, 1) |
				    AMD_FMT_MOD_SET(RB, rb) |
				    AMD_FMT_MOD_SET(PIPE, pipes));
		}

		add_modifier(mods, size, capacity, AMD_FMT_MOD |
			    AMD_FMT_MOD_SET(TILE, AMD_FMT_MOD_TILE_GFX9_64K_S_X) |
			    AMD_FMT_MOD_SET(TILE_VERSION, AMD_FMT_MOD_TILE_VER_GFX9) |
			    AMD_FMT_MOD_SET(PIPE_XOR_BITS, pipe_xor_bits) |
			    AMD_FMT_MOD_SET(BANK_XOR_BITS, bank_xor_bits) |
			    AMD_FMT_MOD_SET(DCC, 1) |
			    AMD_FMT_MOD_SET(DCC_RETILE, 1) |
			    AMD_FMT_MOD_SET(DCC_INDEPENDENT_64B, 1) |
			    AMD_FMT_MOD_SET(DCC_MAX_COMPRESSED_BLOCK, AMD_FMT_MOD_DCC_BLOCK_64B) |
			    AMD_FMT_MOD_SET(DCC_CONSTANT_ENCODE, 0) |
			    AMD_FMT_MOD_SET(RB, rb) |
			    AMD_FMT_MOD_SET(PIPE, pipes));
	}

	/*
	 * Only supported for 64bpp on Raven, will be filtered on format in
	 * dm_plane_format_mod_supported.
	 */
	add_modifier(mods, size, capacity, AMD_FMT_MOD |
		    AMD_FMT_MOD_SET(TILE, AMD_FMT_MOD_TILE_GFX9_64K_D_X) |
		    AMD_FMT_MOD_SET(TILE_VERSION, AMD_FMT_MOD_TILE_VER_GFX9) |
		    AMD_FMT_MOD_SET(PIPE_XOR_BITS, pipe_xor_bits) |
		    AMD_FMT_MOD_SET(BANK_XOR_BITS, bank_xor_bits));

	if (adev->family == AMDGPU_FAMILY_RV) {
		add_modifier(mods, size, capacity, AMD_FMT_MOD |
			    AMD_FMT_MOD_SET(TILE, AMD_FMT_MOD_TILE_GFX9_64K_S_X) |
			    AMD_FMT_MOD_SET(TILE_VERSION, AMD_FMT_MOD_TILE_VER_GFX9) |
			    AMD_FMT_MOD_SET(PIPE_XOR_BITS, pipe_xor_bits) |
			    AMD_FMT_MOD_SET(BANK_XOR_BITS, bank_xor_bits));
	}

	/*
	 * Only supported for 64bpp on Raven, will be filtered on format in
	 * dm_plane_format_mod_supported.
	 */
	add_modifier(mods, size, capacity, AMD_FMT_MOD |
		    AMD_FMT_MOD_SET(TILE, AMD_FMT_MOD_TILE_GFX9_64K_D) |
		    AMD_FMT_MOD_SET(TILE_VERSION, AMD_FMT_MOD_TILE_VER_GFX9));

	if (adev->family == AMDGPU_FAMILY_RV) {
		add_modifier(mods, size, capacity, AMD_FMT_MOD |
			    AMD_FMT_MOD_SET(TILE, AMD_FMT_MOD_TILE_GFX9_64K_S) |
			    AMD_FMT_MOD_SET(TILE_VERSION, AMD_FMT_MOD_TILE_VER_GFX9));
	}
}

static void
add_gfx10_1_modifiers(const struct amdgpu_device *adev,
		      uint64_t **mods, uint64_t *size, uint64_t *capacity)
{
	int pipe_xor_bits = ilog2(adev->gfx.config.gb_addr_config_fields.num_pipes);

	add_modifier(mods, size, capacity, AMD_FMT_MOD |
		    AMD_FMT_MOD_SET(TILE, AMD_FMT_MOD_TILE_GFX9_64K_R_X) |
		    AMD_FMT_MOD_SET(TILE_VERSION, AMD_FMT_MOD_TILE_VER_GFX10) |
		    AMD_FMT_MOD_SET(PIPE_XOR_BITS, pipe_xor_bits) |
		    AMD_FMT_MOD_SET(DCC, 1) |
		    AMD_FMT_MOD_SET(DCC_CONSTANT_ENCODE, 1) |
		    AMD_FMT_MOD_SET(DCC_INDEPENDENT_64B, 1) |
		    AMD_FMT_MOD_SET(DCC_MAX_COMPRESSED_BLOCK, AMD_FMT_MOD_DCC_BLOCK_64B));

	add_modifier(mods, size, capacity, AMD_FMT_MOD |
		    AMD_FMT_MOD_SET(TILE, AMD_FMT_MOD_TILE_GFX9_64K_R_X) |
		    AMD_FMT_MOD_SET(TILE_VERSION, AMD_FMT_MOD_TILE_VER_GFX10) |
		    AMD_FMT_MOD_SET(PIPE_XOR_BITS, pipe_xor_bits) |
		    AMD_FMT_MOD_SET(DCC, 1) |
		    AMD_FMT_MOD_SET(DCC_RETILE, 1) |
		    AMD_FMT_MOD_SET(DCC_CONSTANT_ENCODE, 1) |
		    AMD_FMT_MOD_SET(DCC_INDEPENDENT_64B, 1) |
		    AMD_FMT_MOD_SET(DCC_MAX_COMPRESSED_BLOCK, AMD_FMT_MOD_DCC_BLOCK_64B));

	add_modifier(mods, size, capacity, AMD_FMT_MOD |
		    AMD_FMT_MOD_SET(TILE, AMD_FMT_MOD_TILE_GFX9_64K_R_X) |
		    AMD_FMT_MOD_SET(TILE_VERSION, AMD_FMT_MOD_TILE_VER_GFX10) |
		    AMD_FMT_MOD_SET(PIPE_XOR_BITS, pipe_xor_bits));

	add_modifier(mods, size, capacity, AMD_FMT_MOD |
		    AMD_FMT_MOD_SET(TILE, AMD_FMT_MOD_TILE_GFX9_64K_S_X) |
		    AMD_FMT_MOD_SET(TILE_VERSION, AMD_FMT_MOD_TILE_VER_GFX10) |
		    AMD_FMT_MOD_SET(PIPE_XOR_BITS, pipe_xor_bits));


	/* Only supported for 64bpp, will be filtered in dm_plane_format_mod_supported */
	add_modifier(mods, size, capacity, AMD_FMT_MOD |
		    AMD_FMT_MOD_SET(TILE, AMD_FMT_MOD_TILE_GFX9_64K_D) |
		    AMD_FMT_MOD_SET(TILE_VERSION, AMD_FMT_MOD_TILE_VER_GFX9));

	add_modifier(mods, size, capacity, AMD_FMT_MOD |
		    AMD_FMT_MOD_SET(TILE, AMD_FMT_MOD_TILE_GFX9_64K_S) |
		    AMD_FMT_MOD_SET(TILE_VERSION, AMD_FMT_MOD_TILE_VER_GFX9));
}

static void
add_gfx10_3_modifiers(const struct amdgpu_device *adev,
		      uint64_t **mods, uint64_t *size, uint64_t *capacity)
{
	int pipe_xor_bits = ilog2(adev->gfx.config.gb_addr_config_fields.num_pipes);
	int pkrs = ilog2(adev->gfx.config.gb_addr_config_fields.num_pkrs);

	add_modifier(mods, size, capacity, AMD_FMT_MOD |
		    AMD_FMT_MOD_SET(TILE, AMD_FMT_MOD_TILE_GFX9_64K_R_X) |
		    AMD_FMT_MOD_SET(TILE_VERSION, AMD_FMT_MOD_TILE_VER_GFX10_RBPLUS) |
		    AMD_FMT_MOD_SET(PIPE_XOR_BITS, pipe_xor_bits) |
		    AMD_FMT_MOD_SET(PACKERS, pkrs) |
		    AMD_FMT_MOD_SET(DCC, 1) |
		    AMD_FMT_MOD_SET(DCC_CONSTANT_ENCODE, 1) |
		    AMD_FMT_MOD_SET(DCC_INDEPENDENT_64B, 1) |
		    AMD_FMT_MOD_SET(DCC_INDEPENDENT_128B, 1) |
		    AMD_FMT_MOD_SET(DCC_MAX_COMPRESSED_BLOCK, AMD_FMT_MOD_DCC_BLOCK_128B));

	add_modifier(mods, size, capacity, AMD_FMT_MOD |
		    AMD_FMT_MOD_SET(TILE, AMD_FMT_MOD_TILE_GFX9_64K_R_X) |
		    AMD_FMT_MOD_SET(TILE_VERSION, AMD_FMT_MOD_TILE_VER_GFX10_RBPLUS) |
		    AMD_FMT_MOD_SET(PIPE_XOR_BITS, pipe_xor_bits) |
		    AMD_FMT_MOD_SET(PACKERS, pkrs) |
		    AMD_FMT_MOD_SET(DCC, 1) |
		    AMD_FMT_MOD_SET(DCC_RETILE, 1) |
		    AMD_FMT_MOD_SET(DCC_CONSTANT_ENCODE, 1) |
		    AMD_FMT_MOD_SET(DCC_INDEPENDENT_64B, 1) |
		    AMD_FMT_MOD_SET(DCC_INDEPENDENT_128B, 1) |
		    AMD_FMT_MOD_SET(DCC_MAX_COMPRESSED_BLOCK, AMD_FMT_MOD_DCC_BLOCK_128B));

	add_modifier(mods, size, capacity, AMD_FMT_MOD |
		    AMD_FMT_MOD_SET(TILE, AMD_FMT_MOD_TILE_GFX9_64K_R_X) |
		    AMD_FMT_MOD_SET(TILE_VERSION, AMD_FMT_MOD_TILE_VER_GFX10_RBPLUS) |
		    AMD_FMT_MOD_SET(PIPE_XOR_BITS, pipe_xor_bits) |
		    AMD_FMT_MOD_SET(PACKERS, pkrs));

	add_modifier(mods, size, capacity, AMD_FMT_MOD |
		    AMD_FMT_MOD_SET(TILE, AMD_FMT_MOD_TILE_GFX9_64K_S_X) |
		    AMD_FMT_MOD_SET(TILE_VERSION, AMD_FMT_MOD_TILE_VER_GFX10_RBPLUS) |
		    AMD_FMT_MOD_SET(PIPE_XOR_BITS, pipe_xor_bits) |
		    AMD_FMT_MOD_SET(PACKERS, pkrs));

	/* Only supported for 64bpp, will be filtered in dm_plane_format_mod_supported */
	add_modifier(mods, size, capacity, AMD_FMT_MOD |
		    AMD_FMT_MOD_SET(TILE, AMD_FMT_MOD_TILE_GFX9_64K_D) |
		    AMD_FMT_MOD_SET(TILE_VERSION, AMD_FMT_MOD_TILE_VER_GFX9));

	add_modifier(mods, size, capacity, AMD_FMT_MOD |
		    AMD_FMT_MOD_SET(TILE, AMD_FMT_MOD_TILE_GFX9_64K_S) |
		    AMD_FMT_MOD_SET(TILE_VERSION, AMD_FMT_MOD_TILE_VER_GFX9));
}

static int
get_plane_modifiers(const struct amdgpu_device *adev, unsigned int plane_type, uint64_t **mods)
{
	uint64_t size = 0, capacity = 128;
	*mods = NULL;

	/* We have not hooked up any pre-GFX9 modifiers. */
	if (adev->family < AMDGPU_FAMILY_AI)
		return 0;

	*mods = kmalloc(capacity * sizeof(uint64_t), GFP_KERNEL);

	if (plane_type == DRM_PLANE_TYPE_CURSOR) {
		add_modifier(mods, &size, &capacity, DRM_FORMAT_MOD_LINEAR);
		add_modifier(mods, &size, &capacity, DRM_FORMAT_MOD_INVALID);
		return *mods ? 0 : -ENOMEM;
	}

>>>>>>> 7505c06d
	switch (adev->family) {
	case AMDGPU_FAMILY_AI:
	case AMDGPU_FAMILY_RV:
		add_gfx9_modifiers(adev, mods, &size, &capacity);
		break;
	case AMDGPU_FAMILY_NV:
	case AMDGPU_FAMILY_VGH:
		if (adev->asic_type >= CHIP_SIENNA_CICHLID)
			add_gfx10_3_modifiers(adev, mods, &size, &capacity);
		else
			add_gfx10_1_modifiers(adev, mods, &size, &capacity);
		break;
	}

	add_modifier(mods, &size, &capacity, DRM_FORMAT_MOD_LINEAR);

	/* INVALID marks the end of the list. */
	add_modifier(mods, &size, &capacity, DRM_FORMAT_MOD_INVALID);

	if (!*mods)
		return -ENOMEM;

	return 0;
}

static int
fill_gfx9_plane_attributes_from_modifiers(struct amdgpu_device *adev,
					  const struct amdgpu_framebuffer *afb,
					  const enum surface_pixel_format format,
					  const enum dc_rotation_angle rotation,
					  const struct plane_size *plane_size,
					  union dc_tiling_info *tiling_info,
					  struct dc_plane_dcc_param *dcc,
					  struct dc_plane_address *address,
					  const bool force_disable_dcc)
{
	const uint64_t modifier = afb->base.modifier;
	int ret;

	fill_gfx9_tiling_info_from_modifier(adev, tiling_info, modifier);
	tiling_info->gfx9.swizzle = modifier_gfx9_swizzle_mode(modifier);

	if (modifier_has_dcc(modifier) && !force_disable_dcc) {
		uint64_t dcc_address = afb->address + afb->base.offsets[1];

		dcc->enable = 1;
		dcc->meta_pitch = afb->base.pitches[1];
		dcc->independent_64b_blks = AMD_FMT_MOD_GET(DCC_INDEPENDENT_64B, modifier);

		address->grph.meta_addr.low_part = lower_32_bits(dcc_address);
		address->grph.meta_addr.high_part = upper_32_bits(dcc_address);
	}

	ret = validate_dcc(adev, format, rotation, tiling_info, dcc, address, plane_size);
	if (ret)
		return ret;

	return 0;
}

static int
fill_plane_buffer_attributes(struct amdgpu_device *adev,
			     const struct amdgpu_framebuffer *afb,
			     const enum surface_pixel_format format,
			     const enum dc_rotation_angle rotation,
			     const uint64_t tiling_flags,
			     union dc_tiling_info *tiling_info,
			     struct plane_size *plane_size,
			     struct dc_plane_dcc_param *dcc,
			     struct dc_plane_address *address,
			     bool tmz_surface,
			     bool force_disable_dcc)
{
	const struct drm_framebuffer *fb = &afb->base;
	int ret;

	memset(tiling_info, 0, sizeof(*tiling_info));
	memset(plane_size, 0, sizeof(*plane_size));
	memset(dcc, 0, sizeof(*dcc));
	memset(address, 0, sizeof(*address));

	address->tmz_surface = tmz_surface;

	if (format < SURFACE_PIXEL_FORMAT_VIDEO_BEGIN) {
		uint64_t addr = afb->address + fb->offsets[0];

		plane_size->surface_size.x = 0;
		plane_size->surface_size.y = 0;
		plane_size->surface_size.width = fb->width;
		plane_size->surface_size.height = fb->height;
		plane_size->surface_pitch =
			fb->pitches[0] / fb->format->cpp[0];

		address->type = PLN_ADDR_TYPE_GRAPHICS;
		address->grph.addr.low_part = lower_32_bits(addr);
		address->grph.addr.high_part = upper_32_bits(addr);
	} else if (format < SURFACE_PIXEL_FORMAT_INVALID) {
		uint64_t luma_addr = afb->address + fb->offsets[0];
		uint64_t chroma_addr = afb->address + fb->offsets[1];

		plane_size->surface_size.x = 0;
		plane_size->surface_size.y = 0;
		plane_size->surface_size.width = fb->width;
		plane_size->surface_size.height = fb->height;
		plane_size->surface_pitch =
			fb->pitches[0] / fb->format->cpp[0];

		plane_size->chroma_size.x = 0;
		plane_size->chroma_size.y = 0;
		/* TODO: set these based on surface format */
		plane_size->chroma_size.width = fb->width / 2;
		plane_size->chroma_size.height = fb->height / 2;

		plane_size->chroma_pitch =
			fb->pitches[1] / fb->format->cpp[1];

		address->type = PLN_ADDR_TYPE_VIDEO_PROGRESSIVE;
		address->video_progressive.luma_addr.low_part =
			lower_32_bits(luma_addr);
		address->video_progressive.luma_addr.high_part =
			upper_32_bits(luma_addr);
		address->video_progressive.chroma_addr.low_part =
			lower_32_bits(chroma_addr);
		address->video_progressive.chroma_addr.high_part =
			upper_32_bits(chroma_addr);
	}

	if (adev->family >= AMDGPU_FAMILY_AI) {
		ret = fill_gfx9_plane_attributes_from_modifiers(adev, afb, format,
								rotation, plane_size,
								tiling_info, dcc,
								address,
								force_disable_dcc);
		if (ret)
			return ret;
	} else {
		fill_gfx8_tiling_info_from_flags(tiling_info, tiling_flags);
	}

	return 0;
}

static void
fill_blending_from_plane_state(const struct drm_plane_state *plane_state,
			       bool *per_pixel_alpha, bool *global_alpha,
			       int *global_alpha_value)
{
	*per_pixel_alpha = false;
	*global_alpha = false;
	*global_alpha_value = 0xff;

	if (plane_state->plane->type != DRM_PLANE_TYPE_OVERLAY)
		return;

	if (plane_state->pixel_blend_mode == DRM_MODE_BLEND_PREMULTI) {
		static const uint32_t alpha_formats[] = {
			DRM_FORMAT_ARGB8888,
			DRM_FORMAT_RGBA8888,
			DRM_FORMAT_ABGR8888,
		};
		uint32_t format = plane_state->fb->format->format;
		unsigned int i;

		for (i = 0; i < ARRAY_SIZE(alpha_formats); ++i) {
			if (format == alpha_formats[i]) {
				*per_pixel_alpha = true;
				break;
			}
		}
	}

	if (plane_state->alpha < 0xffff) {
		*global_alpha = true;
		*global_alpha_value = plane_state->alpha >> 8;
	}
}

static int
fill_plane_color_attributes(const struct drm_plane_state *plane_state,
			    const enum surface_pixel_format format,
			    enum dc_color_space *color_space)
{
	bool full_range;

	*color_space = COLOR_SPACE_SRGB;

	/* DRM color properties only affect non-RGB formats. */
	if (format < SURFACE_PIXEL_FORMAT_VIDEO_BEGIN)
		return 0;

	full_range = (plane_state->color_range == DRM_COLOR_YCBCR_FULL_RANGE);

	switch (plane_state->color_encoding) {
	case DRM_COLOR_YCBCR_BT601:
		if (full_range)
			*color_space = COLOR_SPACE_YCBCR601;
		else
			*color_space = COLOR_SPACE_YCBCR601_LIMITED;
		break;

	case DRM_COLOR_YCBCR_BT709:
		if (full_range)
			*color_space = COLOR_SPACE_YCBCR709;
		else
			*color_space = COLOR_SPACE_YCBCR709_LIMITED;
		break;

	case DRM_COLOR_YCBCR_BT2020:
		if (full_range)
			*color_space = COLOR_SPACE_2020_YCBCR;
		else
			return -EINVAL;
		break;

	default:
		return -EINVAL;
	}

	return 0;
}

static int
fill_dc_plane_info_and_addr(struct amdgpu_device *adev,
			    const struct drm_plane_state *plane_state,
			    const uint64_t tiling_flags,
			    struct dc_plane_info *plane_info,
			    struct dc_plane_address *address,
			    bool tmz_surface,
			    bool force_disable_dcc)
{
	const struct drm_framebuffer *fb = plane_state->fb;
	const struct amdgpu_framebuffer *afb =
		to_amdgpu_framebuffer(plane_state->fb);
	struct drm_format_name_buf format_name;
	int ret;

	memset(plane_info, 0, sizeof(*plane_info));

	switch (fb->format->format) {
	case DRM_FORMAT_C8:
		plane_info->format =
			SURFACE_PIXEL_FORMAT_GRPH_PALETA_256_COLORS;
		break;
	case DRM_FORMAT_RGB565:
		plane_info->format = SURFACE_PIXEL_FORMAT_GRPH_RGB565;
		break;
	case DRM_FORMAT_XRGB8888:
	case DRM_FORMAT_ARGB8888:
		plane_info->format = SURFACE_PIXEL_FORMAT_GRPH_ARGB8888;
		break;
	case DRM_FORMAT_XRGB2101010:
	case DRM_FORMAT_ARGB2101010:
		plane_info->format = SURFACE_PIXEL_FORMAT_GRPH_ARGB2101010;
		break;
	case DRM_FORMAT_XBGR2101010:
	case DRM_FORMAT_ABGR2101010:
		plane_info->format = SURFACE_PIXEL_FORMAT_GRPH_ABGR2101010;
		break;
	case DRM_FORMAT_XBGR8888:
	case DRM_FORMAT_ABGR8888:
		plane_info->format = SURFACE_PIXEL_FORMAT_GRPH_ABGR8888;
		break;
	case DRM_FORMAT_NV21:
		plane_info->format = SURFACE_PIXEL_FORMAT_VIDEO_420_YCbCr;
		break;
	case DRM_FORMAT_NV12:
		plane_info->format = SURFACE_PIXEL_FORMAT_VIDEO_420_YCrCb;
		break;
	case DRM_FORMAT_P010:
		plane_info->format = SURFACE_PIXEL_FORMAT_VIDEO_420_10bpc_YCrCb;
		break;
	case DRM_FORMAT_XRGB16161616F:
	case DRM_FORMAT_ARGB16161616F:
		plane_info->format = SURFACE_PIXEL_FORMAT_GRPH_ARGB16161616F;
		break;
	case DRM_FORMAT_XBGR16161616F:
	case DRM_FORMAT_ABGR16161616F:
		plane_info->format = SURFACE_PIXEL_FORMAT_GRPH_ABGR16161616F;
		break;
	default:
		DRM_ERROR(
			"Unsupported screen format %s\n",
			drm_get_format_name(fb->format->format, &format_name));
		return -EINVAL;
	}

	switch (plane_state->rotation & DRM_MODE_ROTATE_MASK) {
	case DRM_MODE_ROTATE_0:
		plane_info->rotation = ROTATION_ANGLE_0;
		break;
	case DRM_MODE_ROTATE_90:
		plane_info->rotation = ROTATION_ANGLE_90;
		break;
	case DRM_MODE_ROTATE_180:
		plane_info->rotation = ROTATION_ANGLE_180;
		break;
	case DRM_MODE_ROTATE_270:
		plane_info->rotation = ROTATION_ANGLE_270;
		break;
	default:
		plane_info->rotation = ROTATION_ANGLE_0;
		break;
	}

	plane_info->visible = true;
	plane_info->stereo_format = PLANE_STEREO_FORMAT_NONE;

	plane_info->layer_index = 0;

	ret = fill_plane_color_attributes(plane_state, plane_info->format,
					  &plane_info->color_space);
	if (ret)
		return ret;

	ret = fill_plane_buffer_attributes(adev, afb, plane_info->format,
					   plane_info->rotation, tiling_flags,
					   &plane_info->tiling_info,
					   &plane_info->plane_size,
					   &plane_info->dcc, address, tmz_surface,
					   force_disable_dcc);
	if (ret)
		return ret;

	fill_blending_from_plane_state(
		plane_state, &plane_info->per_pixel_alpha,
		&plane_info->global_alpha, &plane_info->global_alpha_value);

	return 0;
}

static int fill_dc_plane_attributes(struct amdgpu_device *adev,
				    struct dc_plane_state *dc_plane_state,
				    struct drm_plane_state *plane_state,
				    struct drm_crtc_state *crtc_state)
{
	struct dm_crtc_state *dm_crtc_state = to_dm_crtc_state(crtc_state);
	struct amdgpu_framebuffer *afb = (struct amdgpu_framebuffer *)plane_state->fb;
	struct dc_scaling_info scaling_info;
	struct dc_plane_info plane_info;
	int ret;
	bool force_disable_dcc = false;

	ret = fill_dc_scaling_info(plane_state, &scaling_info);
	if (ret)
		return ret;

	dc_plane_state->src_rect = scaling_info.src_rect;
	dc_plane_state->dst_rect = scaling_info.dst_rect;
	dc_plane_state->clip_rect = scaling_info.clip_rect;
	dc_plane_state->scaling_quality = scaling_info.scaling_quality;

	force_disable_dcc = adev->asic_type == CHIP_RAVEN && adev->in_suspend;
	ret = fill_dc_plane_info_and_addr(adev, plane_state,
					  afb->tiling_flags,
					  &plane_info,
					  &dc_plane_state->address,
					  afb->tmz_surface,
					  force_disable_dcc);
	if (ret)
		return ret;

	dc_plane_state->format = plane_info.format;
	dc_plane_state->color_space = plane_info.color_space;
	dc_plane_state->format = plane_info.format;
	dc_plane_state->plane_size = plane_info.plane_size;
	dc_plane_state->rotation = plane_info.rotation;
	dc_plane_state->horizontal_mirror = plane_info.horizontal_mirror;
	dc_plane_state->stereo_format = plane_info.stereo_format;
	dc_plane_state->tiling_info = plane_info.tiling_info;
	dc_plane_state->visible = plane_info.visible;
	dc_plane_state->per_pixel_alpha = plane_info.per_pixel_alpha;
	dc_plane_state->global_alpha = plane_info.global_alpha;
	dc_plane_state->global_alpha_value = plane_info.global_alpha_value;
	dc_plane_state->dcc = plane_info.dcc;
	dc_plane_state->layer_index = plane_info.layer_index; // Always returns 0

	/*
	 * Always set input transfer function, since plane state is refreshed
	 * every time.
	 */
	ret = amdgpu_dm_update_plane_color_mgmt(dm_crtc_state, dc_plane_state);
	if (ret)
		return ret;

	return 0;
}

static void update_stream_scaling_settings(const struct drm_display_mode *mode,
					   const struct dm_connector_state *dm_state,
					   struct dc_stream_state *stream)
{
	enum amdgpu_rmx_type rmx_type;

	struct rect src = { 0 }; /* viewport in composition space*/
	struct rect dst = { 0 }; /* stream addressable area */

	/* no mode. nothing to be done */
	if (!mode)
		return;

	/* Full screen scaling by default */
	src.width = mode->hdisplay;
	src.height = mode->vdisplay;
	dst.width = stream->timing.h_addressable;
	dst.height = stream->timing.v_addressable;

	if (dm_state) {
		rmx_type = dm_state->scaling;
		if (rmx_type == RMX_ASPECT || rmx_type == RMX_OFF) {
			if (src.width * dst.height <
					src.height * dst.width) {
				/* height needs less upscaling/more downscaling */
				dst.width = src.width *
						dst.height / src.height;
			} else {
				/* width needs less upscaling/more downscaling */
				dst.height = src.height *
						dst.width / src.width;
			}
		} else if (rmx_type == RMX_CENTER) {
			dst = src;
		}

		dst.x = (stream->timing.h_addressable - dst.width) / 2;
		dst.y = (stream->timing.v_addressable - dst.height) / 2;

		if (dm_state->underscan_enable) {
			dst.x += dm_state->underscan_hborder / 2;
			dst.y += dm_state->underscan_vborder / 2;
			dst.width -= dm_state->underscan_hborder;
			dst.height -= dm_state->underscan_vborder;
		}
	}

	stream->src = src;
	stream->dst = dst;

	DRM_DEBUG_DRIVER("Destination Rectangle x:%d  y:%d  width:%d  height:%d\n",
			dst.x, dst.y, dst.width, dst.height);

}

static enum dc_color_depth
convert_color_depth_from_display_info(const struct drm_connector *connector,
				      bool is_y420, int requested_bpc)
{
	uint8_t bpc;

	if (is_y420) {
		bpc = 8;

		/* Cap display bpc based on HDMI 2.0 HF-VSDB */
		if (connector->display_info.hdmi.y420_dc_modes & DRM_EDID_YCBCR420_DC_48)
			bpc = 16;
		else if (connector->display_info.hdmi.y420_dc_modes & DRM_EDID_YCBCR420_DC_36)
			bpc = 12;
		else if (connector->display_info.hdmi.y420_dc_modes & DRM_EDID_YCBCR420_DC_30)
			bpc = 10;
	} else {
		bpc = (uint8_t)connector->display_info.bpc;
		/* Assume 8 bpc by default if no bpc is specified. */
		bpc = bpc ? bpc : 8;
	}

	if (requested_bpc > 0) {
		/*
		 * Cap display bpc based on the user requested value.
		 *
		 * The value for state->max_bpc may not correctly updated
		 * depending on when the connector gets added to the state
		 * or if this was called outside of atomic check, so it
		 * can't be used directly.
		 */
		bpc = min_t(u8, bpc, requested_bpc);

		/* Round down to the nearest even number. */
		bpc = bpc - (bpc & 1);
	}

	switch (bpc) {
	case 0:
		/*
		 * Temporary Work around, DRM doesn't parse color depth for
		 * EDID revision before 1.4
		 * TODO: Fix edid parsing
		 */
		return COLOR_DEPTH_888;
	case 6:
		return COLOR_DEPTH_666;
	case 8:
		return COLOR_DEPTH_888;
	case 10:
		return COLOR_DEPTH_101010;
	case 12:
		return COLOR_DEPTH_121212;
	case 14:
		return COLOR_DEPTH_141414;
	case 16:
		return COLOR_DEPTH_161616;
	default:
		return COLOR_DEPTH_UNDEFINED;
	}
}

static enum dc_aspect_ratio
get_aspect_ratio(const struct drm_display_mode *mode_in)
{
	/* 1-1 mapping, since both enums follow the HDMI spec. */
	return (enum dc_aspect_ratio) mode_in->picture_aspect_ratio;
}

static enum dc_color_space
get_output_color_space(const struct dc_crtc_timing *dc_crtc_timing)
{
	enum dc_color_space color_space = COLOR_SPACE_SRGB;

	switch (dc_crtc_timing->pixel_encoding)	{
	case PIXEL_ENCODING_YCBCR422:
	case PIXEL_ENCODING_YCBCR444:
	case PIXEL_ENCODING_YCBCR420:
	{
		/*
		 * 27030khz is the separation point between HDTV and SDTV
		 * according to HDMI spec, we use YCbCr709 and YCbCr601
		 * respectively
		 */
		if (dc_crtc_timing->pix_clk_100hz > 270300) {
			if (dc_crtc_timing->flags.Y_ONLY)
				color_space =
					COLOR_SPACE_YCBCR709_LIMITED;
			else
				color_space = COLOR_SPACE_YCBCR709;
		} else {
			if (dc_crtc_timing->flags.Y_ONLY)
				color_space =
					COLOR_SPACE_YCBCR601_LIMITED;
			else
				color_space = COLOR_SPACE_YCBCR601;
		}

	}
	break;
	case PIXEL_ENCODING_RGB:
		color_space = COLOR_SPACE_SRGB;
		break;

	default:
		WARN_ON(1);
		break;
	}

	return color_space;
}

static bool adjust_colour_depth_from_display_info(
	struct dc_crtc_timing *timing_out,
	const struct drm_display_info *info)
{
	enum dc_color_depth depth = timing_out->display_color_depth;
	int normalized_clk;
	do {
		normalized_clk = timing_out->pix_clk_100hz / 10;
		/* YCbCr 4:2:0 requires additional adjustment of 1/2 */
		if (timing_out->pixel_encoding == PIXEL_ENCODING_YCBCR420)
			normalized_clk /= 2;
		/* Adjusting pix clock following on HDMI spec based on colour depth */
		switch (depth) {
		case COLOR_DEPTH_888:
			break;
		case COLOR_DEPTH_101010:
			normalized_clk = (normalized_clk * 30) / 24;
			break;
		case COLOR_DEPTH_121212:
			normalized_clk = (normalized_clk * 36) / 24;
			break;
		case COLOR_DEPTH_161616:
			normalized_clk = (normalized_clk * 48) / 24;
			break;
		default:
			/* The above depths are the only ones valid for HDMI. */
			return false;
		}
		if (normalized_clk <= info->max_tmds_clock) {
			timing_out->display_color_depth = depth;
			return true;
		}
	} while (--depth > COLOR_DEPTH_666);
	return false;
}

static void fill_stream_properties_from_drm_display_mode(
	struct dc_stream_state *stream,
	const struct drm_display_mode *mode_in,
	const struct drm_connector *connector,
	const struct drm_connector_state *connector_state,
	const struct dc_stream_state *old_stream,
	int requested_bpc)
{
	struct dc_crtc_timing *timing_out = &stream->timing;
	const struct drm_display_info *info = &connector->display_info;
	struct amdgpu_dm_connector *aconnector = to_amdgpu_dm_connector(connector);
	struct hdmi_vendor_infoframe hv_frame;
	struct hdmi_avi_infoframe avi_frame;

	memset(&hv_frame, 0, sizeof(hv_frame));
	memset(&avi_frame, 0, sizeof(avi_frame));

	timing_out->h_border_left = 0;
	timing_out->h_border_right = 0;
	timing_out->v_border_top = 0;
	timing_out->v_border_bottom = 0;
	/* TODO: un-hardcode */
	if (drm_mode_is_420_only(info, mode_in)
			&& stream->signal == SIGNAL_TYPE_HDMI_TYPE_A)
		timing_out->pixel_encoding = PIXEL_ENCODING_YCBCR420;
	else if (drm_mode_is_420_also(info, mode_in)
			&& aconnector->force_yuv420_output)
		timing_out->pixel_encoding = PIXEL_ENCODING_YCBCR420;
	else if ((connector->display_info.color_formats & DRM_COLOR_FORMAT_YCRCB444)
			&& stream->signal == SIGNAL_TYPE_HDMI_TYPE_A)
		timing_out->pixel_encoding = PIXEL_ENCODING_YCBCR444;
	else
		timing_out->pixel_encoding = PIXEL_ENCODING_RGB;

	timing_out->timing_3d_format = TIMING_3D_FORMAT_NONE;
	timing_out->display_color_depth = convert_color_depth_from_display_info(
		connector,
		(timing_out->pixel_encoding == PIXEL_ENCODING_YCBCR420),
		requested_bpc);
	timing_out->scan_type = SCANNING_TYPE_NODATA;
	timing_out->hdmi_vic = 0;

	if(old_stream) {
		timing_out->vic = old_stream->timing.vic;
		timing_out->flags.HSYNC_POSITIVE_POLARITY = old_stream->timing.flags.HSYNC_POSITIVE_POLARITY;
		timing_out->flags.VSYNC_POSITIVE_POLARITY = old_stream->timing.flags.VSYNC_POSITIVE_POLARITY;
	} else {
		timing_out->vic = drm_match_cea_mode(mode_in);
		if (mode_in->flags & DRM_MODE_FLAG_PHSYNC)
			timing_out->flags.HSYNC_POSITIVE_POLARITY = 1;
		if (mode_in->flags & DRM_MODE_FLAG_PVSYNC)
			timing_out->flags.VSYNC_POSITIVE_POLARITY = 1;
	}

	if (stream->signal == SIGNAL_TYPE_HDMI_TYPE_A) {
		drm_hdmi_avi_infoframe_from_display_mode(&avi_frame, (struct drm_connector *)connector, mode_in);
		timing_out->vic = avi_frame.video_code;
		drm_hdmi_vendor_infoframe_from_display_mode(&hv_frame, (struct drm_connector *)connector, mode_in);
		timing_out->hdmi_vic = hv_frame.vic;
	}

	timing_out->h_addressable = mode_in->crtc_hdisplay;
	timing_out->h_total = mode_in->crtc_htotal;
	timing_out->h_sync_width =
		mode_in->crtc_hsync_end - mode_in->crtc_hsync_start;
	timing_out->h_front_porch =
		mode_in->crtc_hsync_start - mode_in->crtc_hdisplay;
	timing_out->v_total = mode_in->crtc_vtotal;
	timing_out->v_addressable = mode_in->crtc_vdisplay;
	timing_out->v_front_porch =
		mode_in->crtc_vsync_start - mode_in->crtc_vdisplay;
	timing_out->v_sync_width =
		mode_in->crtc_vsync_end - mode_in->crtc_vsync_start;
	timing_out->pix_clk_100hz = mode_in->crtc_clock * 10;
	timing_out->aspect_ratio = get_aspect_ratio(mode_in);

	stream->output_color_space = get_output_color_space(timing_out);

	stream->out_transfer_func->type = TF_TYPE_PREDEFINED;
	stream->out_transfer_func->tf = TRANSFER_FUNCTION_SRGB;
	if (stream->signal == SIGNAL_TYPE_HDMI_TYPE_A) {
		if (!adjust_colour_depth_from_display_info(timing_out, info) &&
		    drm_mode_is_420_also(info, mode_in) &&
		    timing_out->pixel_encoding != PIXEL_ENCODING_YCBCR420) {
			timing_out->pixel_encoding = PIXEL_ENCODING_YCBCR420;
			adjust_colour_depth_from_display_info(timing_out, info);
		}
	}
}

static void fill_audio_info(struct audio_info *audio_info,
			    const struct drm_connector *drm_connector,
			    const struct dc_sink *dc_sink)
{
	int i = 0;
	int cea_revision = 0;
	const struct dc_edid_caps *edid_caps = &dc_sink->edid_caps;

	audio_info->manufacture_id = edid_caps->manufacturer_id;
	audio_info->product_id = edid_caps->product_id;

	cea_revision = drm_connector->display_info.cea_rev;

	strscpy(audio_info->display_name,
		edid_caps->display_name,
		AUDIO_INFO_DISPLAY_NAME_SIZE_IN_CHARS);

	if (cea_revision >= 3) {
		audio_info->mode_count = edid_caps->audio_mode_count;

		for (i = 0; i < audio_info->mode_count; ++i) {
			audio_info->modes[i].format_code =
					(enum audio_format_code)
					(edid_caps->audio_modes[i].format_code);
			audio_info->modes[i].channel_count =
					edid_caps->audio_modes[i].channel_count;
			audio_info->modes[i].sample_rates.all =
					edid_caps->audio_modes[i].sample_rate;
			audio_info->modes[i].sample_size =
					edid_caps->audio_modes[i].sample_size;
		}
	}

	audio_info->flags.all = edid_caps->speaker_flags;

	/* TODO: We only check for the progressive mode, check for interlace mode too */
	if (drm_connector->latency_present[0]) {
		audio_info->video_latency = drm_connector->video_latency[0];
		audio_info->audio_latency = drm_connector->audio_latency[0];
	}

	/* TODO: For DP, video and audio latency should be calculated from DPCD caps */

}

static void
copy_crtc_timing_for_drm_display_mode(const struct drm_display_mode *src_mode,
				      struct drm_display_mode *dst_mode)
{
	dst_mode->crtc_hdisplay = src_mode->crtc_hdisplay;
	dst_mode->crtc_vdisplay = src_mode->crtc_vdisplay;
	dst_mode->crtc_clock = src_mode->crtc_clock;
	dst_mode->crtc_hblank_start = src_mode->crtc_hblank_start;
	dst_mode->crtc_hblank_end = src_mode->crtc_hblank_end;
	dst_mode->crtc_hsync_start =  src_mode->crtc_hsync_start;
	dst_mode->crtc_hsync_end = src_mode->crtc_hsync_end;
	dst_mode->crtc_htotal = src_mode->crtc_htotal;
	dst_mode->crtc_hskew = src_mode->crtc_hskew;
	dst_mode->crtc_vblank_start = src_mode->crtc_vblank_start;
	dst_mode->crtc_vblank_end = src_mode->crtc_vblank_end;
	dst_mode->crtc_vsync_start = src_mode->crtc_vsync_start;
	dst_mode->crtc_vsync_end = src_mode->crtc_vsync_end;
	dst_mode->crtc_vtotal = src_mode->crtc_vtotal;
}

static void
decide_crtc_timing_for_drm_display_mode(struct drm_display_mode *drm_mode,
					const struct drm_display_mode *native_mode,
					bool scale_enabled)
{
	if (scale_enabled) {
		copy_crtc_timing_for_drm_display_mode(native_mode, drm_mode);
	} else if (native_mode->clock == drm_mode->clock &&
			native_mode->htotal == drm_mode->htotal &&
			native_mode->vtotal == drm_mode->vtotal) {
		copy_crtc_timing_for_drm_display_mode(native_mode, drm_mode);
	} else {
		/* no scaling nor amdgpu inserted, no need to patch */
	}
}

static struct dc_sink *
create_fake_sink(struct amdgpu_dm_connector *aconnector)
{
	struct dc_sink_init_data sink_init_data = { 0 };
	struct dc_sink *sink = NULL;
	sink_init_data.link = aconnector->dc_link;
	sink_init_data.sink_signal = aconnector->dc_link->connector_signal;

	sink = dc_sink_create(&sink_init_data);
	if (!sink) {
		DRM_ERROR("Failed to create sink!\n");
		return NULL;
	}
	sink->sink_signal = SIGNAL_TYPE_VIRTUAL;

	return sink;
}

static void set_multisync_trigger_params(
		struct dc_stream_state *stream)
{
	if (stream->triggered_crtc_reset.enabled) {
		stream->triggered_crtc_reset.event = CRTC_EVENT_VSYNC_RISING;
		stream->triggered_crtc_reset.delay = TRIGGER_DELAY_NEXT_LINE;
	}
}

static void set_master_stream(struct dc_stream_state *stream_set[],
			      int stream_count)
{
	int j, highest_rfr = 0, master_stream = 0;

	for (j = 0;  j < stream_count; j++) {
		if (stream_set[j] && stream_set[j]->triggered_crtc_reset.enabled) {
			int refresh_rate = 0;

			refresh_rate = (stream_set[j]->timing.pix_clk_100hz*100)/
				(stream_set[j]->timing.h_total*stream_set[j]->timing.v_total);
			if (refresh_rate > highest_rfr) {
				highest_rfr = refresh_rate;
				master_stream = j;
			}
		}
	}
	for (j = 0;  j < stream_count; j++) {
		if (stream_set[j])
			stream_set[j]->triggered_crtc_reset.event_source = stream_set[master_stream];
	}
}

static void dm_enable_per_frame_crtc_master_sync(struct dc_state *context)
{
	int i = 0;

	if (context->stream_count < 2)
		return;
	for (i = 0; i < context->stream_count ; i++) {
		if (!context->streams[i])
			continue;
		/*
		 * TODO: add a function to read AMD VSDB bits and set
		 * crtc_sync_master.multi_sync_enabled flag
		 * For now it's set to false
		 */
		set_multisync_trigger_params(context->streams[i]);
	}
	set_master_stream(context->streams, context->stream_count);
}

static struct dc_stream_state *
create_stream_for_sink(struct amdgpu_dm_connector *aconnector,
		       const struct drm_display_mode *drm_mode,
		       const struct dm_connector_state *dm_state,
		       const struct dc_stream_state *old_stream,
		       int requested_bpc)
{
	struct drm_display_mode *preferred_mode = NULL;
	struct drm_connector *drm_connector;
	const struct drm_connector_state *con_state =
		dm_state ? &dm_state->base : NULL;
	struct dc_stream_state *stream = NULL;
	struct drm_display_mode mode = *drm_mode;
	bool native_mode_found = false;
	bool scale = dm_state ? (dm_state->scaling != RMX_OFF) : false;
	int mode_refresh;
	int preferred_refresh = 0;
#if defined(CONFIG_DRM_AMD_DC_DCN)
	struct dsc_dec_dpcd_caps dsc_caps;
	uint32_t link_bandwidth_kbps;
#endif
	struct dc_sink *sink = NULL;
	if (aconnector == NULL) {
		DRM_ERROR("aconnector is NULL!\n");
		return stream;
	}

	drm_connector = &aconnector->base;

	if (!aconnector->dc_sink) {
		sink = create_fake_sink(aconnector);
		if (!sink)
			return stream;
	} else {
		sink = aconnector->dc_sink;
		dc_sink_retain(sink);
	}

	stream = dc_create_stream_for_sink(sink);

	if (stream == NULL) {
		DRM_ERROR("Failed to create stream for sink!\n");
		goto finish;
	}

	stream->dm_stream_context = aconnector;

	stream->timing.flags.LTE_340MCSC_SCRAMBLE =
		drm_connector->display_info.hdmi.scdc.scrambling.low_rates;

	list_for_each_entry(preferred_mode, &aconnector->base.modes, head) {
		/* Search for preferred mode */
		if (preferred_mode->type & DRM_MODE_TYPE_PREFERRED) {
			native_mode_found = true;
			break;
		}
	}
	if (!native_mode_found)
		preferred_mode = list_first_entry_or_null(
				&aconnector->base.modes,
				struct drm_display_mode,
				head);

	mode_refresh = drm_mode_vrefresh(&mode);

	if (preferred_mode == NULL) {
		/*
		 * This may not be an error, the use case is when we have no
		 * usermode calls to reset and set mode upon hotplug. In this
		 * case, we call set mode ourselves to restore the previous mode
		 * and the modelist may not be filled in in time.
		 */
		DRM_DEBUG_DRIVER("No preferred mode found\n");
	} else {
		decide_crtc_timing_for_drm_display_mode(
				&mode, preferred_mode,
				dm_state ? (dm_state->scaling != RMX_OFF) : false);
		preferred_refresh = drm_mode_vrefresh(preferred_mode);
	}

	if (!dm_state)
		drm_mode_set_crtcinfo(&mode, 0);

	/*
	* If scaling is enabled and refresh rate didn't change
	* we copy the vic and polarities of the old timings
	*/
	if (!scale || mode_refresh != preferred_refresh)
		fill_stream_properties_from_drm_display_mode(stream,
			&mode, &aconnector->base, con_state, NULL, requested_bpc);
	else
		fill_stream_properties_from_drm_display_mode(stream,
			&mode, &aconnector->base, con_state, old_stream, requested_bpc);

	stream->timing.flags.DSC = 0;

	if (aconnector->dc_link && sink->sink_signal == SIGNAL_TYPE_DISPLAY_PORT) {
#if defined(CONFIG_DRM_AMD_DC_DCN)
		dc_dsc_parse_dsc_dpcd(aconnector->dc_link->ctx->dc,
				      aconnector->dc_link->dpcd_caps.dsc_caps.dsc_basic_caps.raw,
				      aconnector->dc_link->dpcd_caps.dsc_caps.dsc_branch_decoder_caps.raw,
				      &dsc_caps);
		link_bandwidth_kbps = dc_link_bandwidth_kbps(aconnector->dc_link,
							     dc_link_get_link_cap(aconnector->dc_link));

		if (aconnector->dsc_settings.dsc_force_enable != DSC_CLK_FORCE_DISABLE && dsc_caps.is_dsc_supported) {
			/* Set DSC policy according to dsc_clock_en */
			dc_dsc_policy_set_enable_dsc_when_not_needed(
				aconnector->dsc_settings.dsc_force_enable == DSC_CLK_FORCE_ENABLE);

			if (dc_dsc_compute_config(aconnector->dc_link->ctx->dc->res_pool->dscs[0],
						  &dsc_caps,
						  aconnector->dc_link->ctx->dc->debug.dsc_min_slice_height_override,
						  0,
						  link_bandwidth_kbps,
						  &stream->timing,
						  &stream->timing.dsc_cfg))
				stream->timing.flags.DSC = 1;
			/* Overwrite the stream flag if DSC is enabled through debugfs */
			if (aconnector->dsc_settings.dsc_force_enable == DSC_CLK_FORCE_ENABLE)
				stream->timing.flags.DSC = 1;

			if (stream->timing.flags.DSC && aconnector->dsc_settings.dsc_num_slices_h)
				stream->timing.dsc_cfg.num_slices_h = aconnector->dsc_settings.dsc_num_slices_h;

			if (stream->timing.flags.DSC && aconnector->dsc_settings.dsc_num_slices_v)
				stream->timing.dsc_cfg.num_slices_v = aconnector->dsc_settings.dsc_num_slices_v;

			if (stream->timing.flags.DSC && aconnector->dsc_settings.dsc_bits_per_pixel)
				stream->timing.dsc_cfg.bits_per_pixel = aconnector->dsc_settings.dsc_bits_per_pixel;
		}
#endif
	}

	update_stream_scaling_settings(&mode, dm_state, stream);

	fill_audio_info(
		&stream->audio_info,
		drm_connector,
		sink);

	update_stream_signal(stream, sink);

	if (stream->signal == SIGNAL_TYPE_HDMI_TYPE_A)
		mod_build_hf_vsif_infopacket(stream, &stream->vsp_infopacket);

	if (stream->link->psr_settings.psr_feature_enabled) {
		//
		// should decide stream support vsc sdp colorimetry capability
		// before building vsc info packet
		//
		stream->use_vsc_sdp_for_colorimetry = false;
		if (aconnector->dc_sink->sink_signal == SIGNAL_TYPE_DISPLAY_PORT_MST) {
			stream->use_vsc_sdp_for_colorimetry =
				aconnector->dc_sink->is_vsc_sdp_colorimetry_supported;
		} else {
			if (stream->link->dpcd_caps.dprx_feature.bits.VSC_SDP_COLORIMETRY_SUPPORTED)
				stream->use_vsc_sdp_for_colorimetry = true;
		}
		mod_build_vsc_infopacket(stream, &stream->vsc_infopacket);
	}
finish:
	dc_sink_release(sink);

	return stream;
}

static void amdgpu_dm_crtc_destroy(struct drm_crtc *crtc)
{
	drm_crtc_cleanup(crtc);
	kfree(crtc);
}

static void dm_crtc_destroy_state(struct drm_crtc *crtc,
				  struct drm_crtc_state *state)
{
	struct dm_crtc_state *cur = to_dm_crtc_state(state);

	/* TODO Destroy dc_stream objects are stream object is flattened */
	if (cur->stream)
		dc_stream_release(cur->stream);


	__drm_atomic_helper_crtc_destroy_state(state);


	kfree(state);
}

static void dm_crtc_reset_state(struct drm_crtc *crtc)
{
	struct dm_crtc_state *state;

	if (crtc->state)
		dm_crtc_destroy_state(crtc, crtc->state);

	state = kzalloc(sizeof(*state), GFP_KERNEL);
	if (WARN_ON(!state))
		return;

	__drm_atomic_helper_crtc_reset(crtc, &state->base);
}

static struct drm_crtc_state *
dm_crtc_duplicate_state(struct drm_crtc *crtc)
{
	struct dm_crtc_state *state, *cur;

	cur = to_dm_crtc_state(crtc->state);

	if (WARN_ON(!crtc->state))
		return NULL;

	state = kzalloc(sizeof(*state), GFP_KERNEL);
	if (!state)
		return NULL;

	__drm_atomic_helper_crtc_duplicate_state(crtc, &state->base);

	if (cur->stream) {
		state->stream = cur->stream;
		dc_stream_retain(state->stream);
	}

	state->active_planes = cur->active_planes;
	state->vrr_infopacket = cur->vrr_infopacket;
	state->abm_level = cur->abm_level;
	state->vrr_supported = cur->vrr_supported;
	state->freesync_config = cur->freesync_config;
	state->crc_src = cur->crc_src;
	state->cm_has_degamma = cur->cm_has_degamma;
	state->cm_is_degamma_srgb = cur->cm_is_degamma_srgb;
#ifdef CONFIG_DEBUG_FS
	state->crc_window = cur->crc_window;
#endif
	/* TODO Duplicate dc_stream after objects are stream object is flattened */

	return &state->base;
}

#ifdef CONFIG_DEBUG_FS
static int amdgpu_dm_crtc_atomic_set_property(struct drm_crtc *crtc,
					    struct drm_crtc_state *crtc_state,
					    struct drm_property *property,
					    uint64_t val)
{
	struct drm_device *dev = crtc->dev;
	struct amdgpu_device *adev = drm_to_adev(dev);
	struct dm_crtc_state *dm_new_state =
		to_dm_crtc_state(crtc_state);

	if (property == adev->dm.crc_win_x_start_property)
		dm_new_state->crc_window.x_start = val;
	else if (property == adev->dm.crc_win_y_start_property)
		dm_new_state->crc_window.y_start = val;
	else if (property == adev->dm.crc_win_x_end_property)
		dm_new_state->crc_window.x_end = val;
	else if (property == adev->dm.crc_win_y_end_property)
		dm_new_state->crc_window.y_end = val;
	else
		return -EINVAL;

	return 0;
}

static int amdgpu_dm_crtc_atomic_get_property(struct drm_crtc *crtc,
					    const struct drm_crtc_state *state,
					    struct drm_property *property,
					    uint64_t *val)
{
	struct drm_device *dev = crtc->dev;
	struct amdgpu_device *adev = drm_to_adev(dev);
	struct dm_crtc_state *dm_state =
		to_dm_crtc_state(state);

	if (property == adev->dm.crc_win_x_start_property)
		*val = dm_state->crc_window.x_start;
	else if (property == adev->dm.crc_win_y_start_property)
		*val = dm_state->crc_window.y_start;
	else if (property == adev->dm.crc_win_x_end_property)
		*val = dm_state->crc_window.x_end;
	else if (property == adev->dm.crc_win_y_end_property)
		*val = dm_state->crc_window.y_end;
	else
		return -EINVAL;

	return 0;
}
#endif

static inline int dm_set_vupdate_irq(struct drm_crtc *crtc, bool enable)
{
	enum dc_irq_source irq_source;
	struct amdgpu_crtc *acrtc = to_amdgpu_crtc(crtc);
	struct amdgpu_device *adev = drm_to_adev(crtc->dev);
	int rc;

	irq_source = IRQ_TYPE_VUPDATE + acrtc->otg_inst;

	rc = dc_interrupt_set(adev->dm.dc, irq_source, enable) ? 0 : -EBUSY;

	DRM_DEBUG_DRIVER("crtc %d - vupdate irq %sabling: r=%d\n",
			 acrtc->crtc_id, enable ? "en" : "dis", rc);
	return rc;
}

static inline int dm_set_vblank(struct drm_crtc *crtc, bool enable)
{
	enum dc_irq_source irq_source;
	struct amdgpu_crtc *acrtc = to_amdgpu_crtc(crtc);
	struct amdgpu_device *adev = drm_to_adev(crtc->dev);
	struct dm_crtc_state *acrtc_state = to_dm_crtc_state(crtc->state);
	int rc = 0;

	if (enable) {
		/* vblank irq on -> Only need vupdate irq in vrr mode */
		if (amdgpu_dm_vrr_active(acrtc_state))
			rc = dm_set_vupdate_irq(crtc, true);
	} else {
		/* vblank irq off -> vupdate irq off */
		rc = dm_set_vupdate_irq(crtc, false);
	}

	if (rc)
		return rc;

	irq_source = IRQ_TYPE_VBLANK + acrtc->otg_inst;
	return dc_interrupt_set(adev->dm.dc, irq_source, enable) ? 0 : -EBUSY;
}

static int dm_enable_vblank(struct drm_crtc *crtc)
{
	return dm_set_vblank(crtc, true);
}

static void dm_disable_vblank(struct drm_crtc *crtc)
{
	dm_set_vblank(crtc, false);
}

/* Implemented only the options currently availible for the driver */
static const struct drm_crtc_funcs amdgpu_dm_crtc_funcs = {
	.reset = dm_crtc_reset_state,
	.destroy = amdgpu_dm_crtc_destroy,
	.gamma_set = drm_atomic_helper_legacy_gamma_set,
	.set_config = drm_atomic_helper_set_config,
	.page_flip = drm_atomic_helper_page_flip,
	.atomic_duplicate_state = dm_crtc_duplicate_state,
	.atomic_destroy_state = dm_crtc_destroy_state,
	.set_crc_source = amdgpu_dm_crtc_set_crc_source,
	.verify_crc_source = amdgpu_dm_crtc_verify_crc_source,
	.get_crc_sources = amdgpu_dm_crtc_get_crc_sources,
	.get_vblank_counter = amdgpu_get_vblank_counter_kms,
	.enable_vblank = dm_enable_vblank,
	.disable_vblank = dm_disable_vblank,
	.get_vblank_timestamp = drm_crtc_vblank_helper_get_vblank_timestamp,
#ifdef CONFIG_DEBUG_FS
	.atomic_set_property = amdgpu_dm_crtc_atomic_set_property,
	.atomic_get_property = amdgpu_dm_crtc_atomic_get_property,
#endif
};

static enum drm_connector_status
amdgpu_dm_connector_detect(struct drm_connector *connector, bool force)
{
	bool connected;
	struct amdgpu_dm_connector *aconnector = to_amdgpu_dm_connector(connector);

	/*
	 * Notes:
	 * 1. This interface is NOT called in context of HPD irq.
	 * 2. This interface *is called* in context of user-mode ioctl. Which
	 * makes it a bad place for *any* MST-related activity.
	 */

	if (aconnector->base.force == DRM_FORCE_UNSPECIFIED &&
	    !aconnector->fake_enable)
		connected = (aconnector->dc_sink != NULL);
	else
		connected = (aconnector->base.force == DRM_FORCE_ON);

	update_subconnector_property(aconnector);

	return (connected ? connector_status_connected :
			connector_status_disconnected);
}

int amdgpu_dm_connector_atomic_set_property(struct drm_connector *connector,
					    struct drm_connector_state *connector_state,
					    struct drm_property *property,
					    uint64_t val)
{
	struct drm_device *dev = connector->dev;
	struct amdgpu_device *adev = drm_to_adev(dev);
	struct dm_connector_state *dm_old_state =
		to_dm_connector_state(connector->state);
	struct dm_connector_state *dm_new_state =
		to_dm_connector_state(connector_state);

	int ret = -EINVAL;

	if (property == dev->mode_config.scaling_mode_property) {
		enum amdgpu_rmx_type rmx_type;

		switch (val) {
		case DRM_MODE_SCALE_CENTER:
			rmx_type = RMX_CENTER;
			break;
		case DRM_MODE_SCALE_ASPECT:
			rmx_type = RMX_ASPECT;
			break;
		case DRM_MODE_SCALE_FULLSCREEN:
			rmx_type = RMX_FULL;
			break;
		case DRM_MODE_SCALE_NONE:
		default:
			rmx_type = RMX_OFF;
			break;
		}

		if (dm_old_state->scaling == rmx_type)
			return 0;

		dm_new_state->scaling = rmx_type;
		ret = 0;
	} else if (property == adev->mode_info.underscan_hborder_property) {
		dm_new_state->underscan_hborder = val;
		ret = 0;
	} else if (property == adev->mode_info.underscan_vborder_property) {
		dm_new_state->underscan_vborder = val;
		ret = 0;
	} else if (property == adev->mode_info.underscan_property) {
		dm_new_state->underscan_enable = val;
		ret = 0;
	} else if (property == adev->mode_info.abm_level_property) {
		dm_new_state->abm_level = val;
		ret = 0;
	}

	return ret;
}

int amdgpu_dm_connector_atomic_get_property(struct drm_connector *connector,
					    const struct drm_connector_state *state,
					    struct drm_property *property,
					    uint64_t *val)
{
	struct drm_device *dev = connector->dev;
	struct amdgpu_device *adev = drm_to_adev(dev);
	struct dm_connector_state *dm_state =
		to_dm_connector_state(state);
	int ret = -EINVAL;

	if (property == dev->mode_config.scaling_mode_property) {
		switch (dm_state->scaling) {
		case RMX_CENTER:
			*val = DRM_MODE_SCALE_CENTER;
			break;
		case RMX_ASPECT:
			*val = DRM_MODE_SCALE_ASPECT;
			break;
		case RMX_FULL:
			*val = DRM_MODE_SCALE_FULLSCREEN;
			break;
		case RMX_OFF:
		default:
			*val = DRM_MODE_SCALE_NONE;
			break;
		}
		ret = 0;
	} else if (property == adev->mode_info.underscan_hborder_property) {
		*val = dm_state->underscan_hborder;
		ret = 0;
	} else if (property == adev->mode_info.underscan_vborder_property) {
		*val = dm_state->underscan_vborder;
		ret = 0;
	} else if (property == adev->mode_info.underscan_property) {
		*val = dm_state->underscan_enable;
		ret = 0;
	} else if (property == adev->mode_info.abm_level_property) {
		*val = dm_state->abm_level;
		ret = 0;
	}

	return ret;
}

static void amdgpu_dm_connector_unregister(struct drm_connector *connector)
{
	struct amdgpu_dm_connector *amdgpu_dm_connector = to_amdgpu_dm_connector(connector);

	drm_dp_aux_unregister(&amdgpu_dm_connector->dm_dp_aux.aux);
}

static void amdgpu_dm_connector_destroy(struct drm_connector *connector)
{
	struct amdgpu_dm_connector *aconnector = to_amdgpu_dm_connector(connector);
	const struct dc_link *link = aconnector->dc_link;
	struct amdgpu_device *adev = drm_to_adev(connector->dev);
	struct amdgpu_display_manager *dm = &adev->dm;

	/*
	 * Call only if mst_mgr was iniitalized before since it's not done
	 * for all connector types.
	 */
	if (aconnector->mst_mgr.dev)
		drm_dp_mst_topology_mgr_destroy(&aconnector->mst_mgr);

#if defined(CONFIG_BACKLIGHT_CLASS_DEVICE) ||\
	defined(CONFIG_BACKLIGHT_CLASS_DEVICE_MODULE)

	if ((link->connector_signal & (SIGNAL_TYPE_EDP | SIGNAL_TYPE_LVDS)) &&
	    link->type != dc_connection_none &&
	    dm->backlight_dev) {
		backlight_device_unregister(dm->backlight_dev);
		dm->backlight_dev = NULL;
	}
#endif

	if (aconnector->dc_em_sink)
		dc_sink_release(aconnector->dc_em_sink);
	aconnector->dc_em_sink = NULL;
	if (aconnector->dc_sink)
		dc_sink_release(aconnector->dc_sink);
	aconnector->dc_sink = NULL;

	drm_dp_cec_unregister_connector(&aconnector->dm_dp_aux.aux);
	drm_connector_unregister(connector);
	drm_connector_cleanup(connector);
	if (aconnector->i2c) {
		i2c_del_adapter(&aconnector->i2c->base);
		kfree(aconnector->i2c);
	}
	kfree(aconnector->dm_dp_aux.aux.name);

	kfree(connector);
}

void amdgpu_dm_connector_funcs_reset(struct drm_connector *connector)
{
	struct dm_connector_state *state =
		to_dm_connector_state(connector->state);

	if (connector->state)
		__drm_atomic_helper_connector_destroy_state(connector->state);

	kfree(state);

	state = kzalloc(sizeof(*state), GFP_KERNEL);

	if (state) {
		state->scaling = RMX_OFF;
		state->underscan_enable = false;
		state->underscan_hborder = 0;
		state->underscan_vborder = 0;
		state->base.max_requested_bpc = 8;
		state->vcpi_slots = 0;
		state->pbn = 0;
		if (connector->connector_type == DRM_MODE_CONNECTOR_eDP)
			state->abm_level = amdgpu_dm_abm_level;

		__drm_atomic_helper_connector_reset(connector, &state->base);
	}
}

struct drm_connector_state *
amdgpu_dm_connector_atomic_duplicate_state(struct drm_connector *connector)
{
	struct dm_connector_state *state =
		to_dm_connector_state(connector->state);

	struct dm_connector_state *new_state =
			kmemdup(state, sizeof(*state), GFP_KERNEL);

	if (!new_state)
		return NULL;

	__drm_atomic_helper_connector_duplicate_state(connector, &new_state->base);

	new_state->freesync_capable = state->freesync_capable;
	new_state->abm_level = state->abm_level;
	new_state->scaling = state->scaling;
	new_state->underscan_enable = state->underscan_enable;
	new_state->underscan_hborder = state->underscan_hborder;
	new_state->underscan_vborder = state->underscan_vborder;
	new_state->vcpi_slots = state->vcpi_slots;
	new_state->pbn = state->pbn;
	return &new_state->base;
}

static int
amdgpu_dm_connector_late_register(struct drm_connector *connector)
{
	struct amdgpu_dm_connector *amdgpu_dm_connector =
		to_amdgpu_dm_connector(connector);
	int r;

	if ((connector->connector_type == DRM_MODE_CONNECTOR_DisplayPort) ||
	    (connector->connector_type == DRM_MODE_CONNECTOR_eDP)) {
		amdgpu_dm_connector->dm_dp_aux.aux.dev = connector->kdev;
		r = drm_dp_aux_register(&amdgpu_dm_connector->dm_dp_aux.aux);
		if (r)
			return r;
	}

#if defined(CONFIG_DEBUG_FS)
	connector_debugfs_init(amdgpu_dm_connector);
#endif

	return 0;
}

static const struct drm_connector_funcs amdgpu_dm_connector_funcs = {
	.reset = amdgpu_dm_connector_funcs_reset,
	.detect = amdgpu_dm_connector_detect,
	.fill_modes = drm_helper_probe_single_connector_modes,
	.destroy = amdgpu_dm_connector_destroy,
	.atomic_duplicate_state = amdgpu_dm_connector_atomic_duplicate_state,
	.atomic_destroy_state = drm_atomic_helper_connector_destroy_state,
	.atomic_set_property = amdgpu_dm_connector_atomic_set_property,
	.atomic_get_property = amdgpu_dm_connector_atomic_get_property,
	.late_register = amdgpu_dm_connector_late_register,
	.early_unregister = amdgpu_dm_connector_unregister
};

static int get_modes(struct drm_connector *connector)
{
	return amdgpu_dm_connector_get_modes(connector);
}

static void create_eml_sink(struct amdgpu_dm_connector *aconnector)
{
	struct dc_sink_init_data init_params = {
			.link = aconnector->dc_link,
			.sink_signal = SIGNAL_TYPE_VIRTUAL
	};
	struct edid *edid;

	if (!aconnector->base.edid_blob_ptr) {
		DRM_ERROR("No EDID firmware found on connector: %s ,forcing to OFF!\n",
				aconnector->base.name);

		aconnector->base.force = DRM_FORCE_OFF;
		aconnector->base.override_edid = false;
		return;
	}

	edid = (struct edid *) aconnector->base.edid_blob_ptr->data;

	aconnector->edid = edid;

	aconnector->dc_em_sink = dc_link_add_remote_sink(
		aconnector->dc_link,
		(uint8_t *)edid,
		(edid->extensions + 1) * EDID_LENGTH,
		&init_params);

	if (aconnector->base.force == DRM_FORCE_ON) {
		aconnector->dc_sink = aconnector->dc_link->local_sink ?
		aconnector->dc_link->local_sink :
		aconnector->dc_em_sink;
		dc_sink_retain(aconnector->dc_sink);
	}
}

static void handle_edid_mgmt(struct amdgpu_dm_connector *aconnector)
{
	struct dc_link *link = (struct dc_link *)aconnector->dc_link;

	/*
	 * In case of headless boot with force on for DP managed connector
	 * Those settings have to be != 0 to get initial modeset
	 */
	if (link->connector_signal == SIGNAL_TYPE_DISPLAY_PORT) {
		link->verified_link_cap.lane_count = LANE_COUNT_FOUR;
		link->verified_link_cap.link_rate = LINK_RATE_HIGH2;
	}


	aconnector->base.override_edid = true;
	create_eml_sink(aconnector);
}

static struct dc_stream_state *
create_validate_stream_for_sink(struct amdgpu_dm_connector *aconnector,
				const struct drm_display_mode *drm_mode,
				const struct dm_connector_state *dm_state,
				const struct dc_stream_state *old_stream)
{
	struct drm_connector *connector = &aconnector->base;
	struct amdgpu_device *adev = drm_to_adev(connector->dev);
	struct dc_stream_state *stream;
	const struct drm_connector_state *drm_state = dm_state ? &dm_state->base : NULL;
	int requested_bpc = drm_state ? drm_state->max_requested_bpc : 8;
	enum dc_status dc_result = DC_OK;

	do {
		stream = create_stream_for_sink(aconnector, drm_mode,
						dm_state, old_stream,
						requested_bpc);
		if (stream == NULL) {
			DRM_ERROR("Failed to create stream for sink!\n");
			break;
		}

		dc_result = dc_validate_stream(adev->dm.dc, stream);

		if (dc_result != DC_OK) {
			DRM_DEBUG_KMS("Mode %dx%d (clk %d) failed DC validation with error %d (%s)\n",
				      drm_mode->hdisplay,
				      drm_mode->vdisplay,
				      drm_mode->clock,
				      dc_result,
				      dc_status_to_str(dc_result));

			dc_stream_release(stream);
			stream = NULL;
			requested_bpc -= 2; /* lower bpc to retry validation */
		}

	} while (stream == NULL && requested_bpc >= 6);

	return stream;
}

enum drm_mode_status amdgpu_dm_connector_mode_valid(struct drm_connector *connector,
				   struct drm_display_mode *mode)
{
	int result = MODE_ERROR;
	struct dc_sink *dc_sink;
	/* TODO: Unhardcode stream count */
	struct dc_stream_state *stream;
	struct amdgpu_dm_connector *aconnector = to_amdgpu_dm_connector(connector);

	if ((mode->flags & DRM_MODE_FLAG_INTERLACE) ||
			(mode->flags & DRM_MODE_FLAG_DBLSCAN))
		return result;

	/*
	 * Only run this the first time mode_valid is called to initilialize
	 * EDID mgmt
	 */
	if (aconnector->base.force != DRM_FORCE_UNSPECIFIED &&
		!aconnector->dc_em_sink)
		handle_edid_mgmt(aconnector);

	dc_sink = to_amdgpu_dm_connector(connector)->dc_sink;

	if (dc_sink == NULL && aconnector->base.force != DRM_FORCE_ON_DIGITAL &&
				aconnector->base.force != DRM_FORCE_ON) {
		DRM_ERROR("dc_sink is NULL!\n");
		goto fail;
	}

	stream = create_validate_stream_for_sink(aconnector, mode, NULL, NULL);
	if (stream) {
		dc_stream_release(stream);
		result = MODE_OK;
	}

fail:
	/* TODO: error handling*/
	return result;
}

static int fill_hdr_info_packet(const struct drm_connector_state *state,
				struct dc_info_packet *out)
{
	struct hdmi_drm_infoframe frame;
	unsigned char buf[30]; /* 26 + 4 */
	ssize_t len;
	int ret, i;

	memset(out, 0, sizeof(*out));

	if (!state->hdr_output_metadata)
		return 0;

	ret = drm_hdmi_infoframe_set_hdr_metadata(&frame, state);
	if (ret)
		return ret;

	len = hdmi_drm_infoframe_pack_only(&frame, buf, sizeof(buf));
	if (len < 0)
		return (int)len;

	/* Static metadata is a fixed 26 bytes + 4 byte header. */
	if (len != 30)
		return -EINVAL;

	/* Prepare the infopacket for DC. */
	switch (state->connector->connector_type) {
	case DRM_MODE_CONNECTOR_HDMIA:
		out->hb0 = 0x87; /* type */
		out->hb1 = 0x01; /* version */
		out->hb2 = 0x1A; /* length */
		out->sb[0] = buf[3]; /* checksum */
		i = 1;
		break;

	case DRM_MODE_CONNECTOR_DisplayPort:
	case DRM_MODE_CONNECTOR_eDP:
		out->hb0 = 0x00; /* sdp id, zero */
		out->hb1 = 0x87; /* type */
		out->hb2 = 0x1D; /* payload len - 1 */
		out->hb3 = (0x13 << 2); /* sdp version */
		out->sb[0] = 0x01; /* version */
		out->sb[1] = 0x1A; /* length */
		i = 2;
		break;

	default:
		return -EINVAL;
	}

	memcpy(&out->sb[i], &buf[4], 26);
	out->valid = true;

	print_hex_dump(KERN_DEBUG, "HDR SB:", DUMP_PREFIX_NONE, 16, 1, out->sb,
		       sizeof(out->sb), false);

	return 0;
}

static bool
is_hdr_metadata_different(const struct drm_connector_state *old_state,
			  const struct drm_connector_state *new_state)
{
	struct drm_property_blob *old_blob = old_state->hdr_output_metadata;
	struct drm_property_blob *new_blob = new_state->hdr_output_metadata;

	if (old_blob != new_blob) {
		if (old_blob && new_blob &&
		    old_blob->length == new_blob->length)
			return memcmp(old_blob->data, new_blob->data,
				      old_blob->length);

		return true;
	}

	return false;
}

static int
amdgpu_dm_connector_atomic_check(struct drm_connector *conn,
				 struct drm_atomic_state *state)
{
	struct drm_connector_state *new_con_state =
		drm_atomic_get_new_connector_state(state, conn);
	struct drm_connector_state *old_con_state =
		drm_atomic_get_old_connector_state(state, conn);
	struct drm_crtc *crtc = new_con_state->crtc;
	struct drm_crtc_state *new_crtc_state;
	int ret;

	trace_amdgpu_dm_connector_atomic_check(new_con_state);

	if (!crtc)
		return 0;

	if (is_hdr_metadata_different(old_con_state, new_con_state)) {
		struct dc_info_packet hdr_infopacket;

		ret = fill_hdr_info_packet(new_con_state, &hdr_infopacket);
		if (ret)
			return ret;

		new_crtc_state = drm_atomic_get_crtc_state(state, crtc);
		if (IS_ERR(new_crtc_state))
			return PTR_ERR(new_crtc_state);

		/*
		 * DC considers the stream backends changed if the
		 * static metadata changes. Forcing the modeset also
		 * gives a simple way for userspace to switch from
		 * 8bpc to 10bpc when setting the metadata to enter
		 * or exit HDR.
		 *
		 * Changing the static metadata after it's been
		 * set is permissible, however. So only force a
		 * modeset if we're entering or exiting HDR.
		 */
		new_crtc_state->mode_changed =
			!old_con_state->hdr_output_metadata ||
			!new_con_state->hdr_output_metadata;
	}

	return 0;
}

static const struct drm_connector_helper_funcs
amdgpu_dm_connector_helper_funcs = {
	/*
	 * If hotplugging a second bigger display in FB Con mode, bigger resolution
	 * modes will be filtered by drm_mode_validate_size(), and those modes
	 * are missing after user start lightdm. So we need to renew modes list.
	 * in get_modes call back, not just return the modes count
	 */
	.get_modes = get_modes,
	.mode_valid = amdgpu_dm_connector_mode_valid,
	.atomic_check = amdgpu_dm_connector_atomic_check,
};

static void dm_crtc_helper_disable(struct drm_crtc *crtc)
{
}

static int count_crtc_active_planes(struct drm_crtc_state *new_crtc_state)
{
	struct drm_atomic_state *state = new_crtc_state->state;
	struct drm_plane *plane;
	int num_active = 0;

	drm_for_each_plane_mask(plane, state->dev, new_crtc_state->plane_mask) {
		struct drm_plane_state *new_plane_state;

		/* Cursor planes are "fake". */
		if (plane->type == DRM_PLANE_TYPE_CURSOR)
			continue;

		new_plane_state = drm_atomic_get_new_plane_state(state, plane);

		if (!new_plane_state) {
			/*
			 * The plane is enable on the CRTC and hasn't changed
			 * state. This means that it previously passed
			 * validation and is therefore enabled.
			 */
			num_active += 1;
			continue;
		}

		/* We need a framebuffer to be considered enabled. */
		num_active += (new_plane_state->fb != NULL);
	}

	return num_active;
}

static void dm_update_crtc_active_planes(struct drm_crtc *crtc,
					 struct drm_crtc_state *new_crtc_state)
{
	struct dm_crtc_state *dm_new_crtc_state =
		to_dm_crtc_state(new_crtc_state);

	dm_new_crtc_state->active_planes = 0;

	if (!dm_new_crtc_state->stream)
		return;

	dm_new_crtc_state->active_planes =
		count_crtc_active_planes(new_crtc_state);
}

static int dm_crtc_helper_atomic_check(struct drm_crtc *crtc,
				       struct drm_atomic_state *state)
{
	struct drm_crtc_state *crtc_state = drm_atomic_get_new_crtc_state(state,
									  crtc);
	struct amdgpu_device *adev = drm_to_adev(crtc->dev);
	struct dc *dc = adev->dm.dc;
	struct dm_crtc_state *dm_crtc_state = to_dm_crtc_state(crtc_state);
	int ret = -EINVAL;

	trace_amdgpu_dm_crtc_atomic_check(crtc_state);

	dm_update_crtc_active_planes(crtc, crtc_state);

	if (unlikely(!dm_crtc_state->stream &&
		     modeset_required(crtc_state, NULL, dm_crtc_state->stream))) {
		WARN_ON(1);
		return ret;
	}

	/*
	 * We require the primary plane to be enabled whenever the CRTC is, otherwise
	 * drm_mode_cursor_universal may end up trying to enable the cursor plane while all other
	 * planes are disabled, which is not supported by the hardware. And there is legacy
	 * userspace which stops using the HW cursor altogether in response to the resulting EINVAL.
	 */
	if (crtc_state->enable &&
	    !(crtc_state->plane_mask & drm_plane_mask(crtc->primary))) {
		DRM_DEBUG_ATOMIC("Can't enable a CRTC without enabling the primary plane\n");
		return -EINVAL;
	}

	/* In some use cases, like reset, no stream is attached */
	if (!dm_crtc_state->stream)
		return 0;

	if (dc_validate_stream(dc, dm_crtc_state->stream) == DC_OK)
		return 0;

	DRM_DEBUG_ATOMIC("Failed DC stream validation\n");
	return ret;
}

static bool dm_crtc_helper_mode_fixup(struct drm_crtc *crtc,
				      const struct drm_display_mode *mode,
				      struct drm_display_mode *adjusted_mode)
{
	return true;
}

static const struct drm_crtc_helper_funcs amdgpu_dm_crtc_helper_funcs = {
	.disable = dm_crtc_helper_disable,
	.atomic_check = dm_crtc_helper_atomic_check,
	.mode_fixup = dm_crtc_helper_mode_fixup,
	.get_scanout_position = amdgpu_crtc_get_scanout_position,
};

static void dm_encoder_helper_disable(struct drm_encoder *encoder)
{

}

static int convert_dc_color_depth_into_bpc (enum dc_color_depth display_color_depth)
{
	switch (display_color_depth) {
		case COLOR_DEPTH_666:
			return 6;
		case COLOR_DEPTH_888:
			return 8;
		case COLOR_DEPTH_101010:
			return 10;
		case COLOR_DEPTH_121212:
			return 12;
		case COLOR_DEPTH_141414:
			return 14;
		case COLOR_DEPTH_161616:
			return 16;
		default:
			break;
		}
	return 0;
}

static int dm_encoder_helper_atomic_check(struct drm_encoder *encoder,
					  struct drm_crtc_state *crtc_state,
					  struct drm_connector_state *conn_state)
{
	struct drm_atomic_state *state = crtc_state->state;
	struct drm_connector *connector = conn_state->connector;
	struct amdgpu_dm_connector *aconnector = to_amdgpu_dm_connector(connector);
	struct dm_connector_state *dm_new_connector_state = to_dm_connector_state(conn_state);
	const struct drm_display_mode *adjusted_mode = &crtc_state->adjusted_mode;
	struct drm_dp_mst_topology_mgr *mst_mgr;
	struct drm_dp_mst_port *mst_port;
	enum dc_color_depth color_depth;
	int clock, bpp = 0;
	bool is_y420 = false;

	if (!aconnector->port || !aconnector->dc_sink)
		return 0;

	mst_port = aconnector->port;
	mst_mgr = &aconnector->mst_port->mst_mgr;

	if (!crtc_state->connectors_changed && !crtc_state->mode_changed)
		return 0;

	if (!state->duplicated) {
		int max_bpc = conn_state->max_requested_bpc;
		is_y420 = drm_mode_is_420_also(&connector->display_info, adjusted_mode) &&
				aconnector->force_yuv420_output;
		color_depth = convert_color_depth_from_display_info(connector,
								    is_y420,
								    max_bpc);
		bpp = convert_dc_color_depth_into_bpc(color_depth) * 3;
		clock = adjusted_mode->clock;
		dm_new_connector_state->pbn = drm_dp_calc_pbn_mode(clock, bpp, false);
	}
	dm_new_connector_state->vcpi_slots = drm_dp_atomic_find_vcpi_slots(state,
									   mst_mgr,
									   mst_port,
									   dm_new_connector_state->pbn,
									   dm_mst_get_pbn_divider(aconnector->dc_link));
	if (dm_new_connector_state->vcpi_slots < 0) {
		DRM_DEBUG_ATOMIC("failed finding vcpi slots: %d\n", (int)dm_new_connector_state->vcpi_slots);
		return dm_new_connector_state->vcpi_slots;
	}
	return 0;
}

const struct drm_encoder_helper_funcs amdgpu_dm_encoder_helper_funcs = {
	.disable = dm_encoder_helper_disable,
	.atomic_check = dm_encoder_helper_atomic_check
};

#if defined(CONFIG_DRM_AMD_DC_DCN)
static int dm_update_mst_vcpi_slots_for_dsc(struct drm_atomic_state *state,
					    struct dc_state *dc_state)
{
	struct dc_stream_state *stream = NULL;
	struct drm_connector *connector;
	struct drm_connector_state *new_con_state, *old_con_state;
	struct amdgpu_dm_connector *aconnector;
	struct dm_connector_state *dm_conn_state;
	int i, j, clock, bpp;
	int vcpi, pbn_div, pbn = 0;

	for_each_oldnew_connector_in_state(state, connector, old_con_state, new_con_state, i) {

		aconnector = to_amdgpu_dm_connector(connector);

		if (!aconnector->port)
			continue;

		if (!new_con_state || !new_con_state->crtc)
			continue;

		dm_conn_state = to_dm_connector_state(new_con_state);

		for (j = 0; j < dc_state->stream_count; j++) {
			stream = dc_state->streams[j];
			if (!stream)
				continue;

			if ((struct amdgpu_dm_connector*)stream->dm_stream_context == aconnector)
				break;

			stream = NULL;
		}

		if (!stream)
			continue;

		if (stream->timing.flags.DSC != 1) {
			drm_dp_mst_atomic_enable_dsc(state,
						     aconnector->port,
						     dm_conn_state->pbn,
						     0,
						     false);
			continue;
		}

		pbn_div = dm_mst_get_pbn_divider(stream->link);
		bpp = stream->timing.dsc_cfg.bits_per_pixel;
		clock = stream->timing.pix_clk_100hz / 10;
		pbn = drm_dp_calc_pbn_mode(clock, bpp, true);
		vcpi = drm_dp_mst_atomic_enable_dsc(state,
						    aconnector->port,
						    pbn, pbn_div,
						    true);
		if (vcpi < 0)
			return vcpi;

		dm_conn_state->pbn = pbn;
		dm_conn_state->vcpi_slots = vcpi;
	}
	return 0;
}
#endif

static void dm_drm_plane_reset(struct drm_plane *plane)
{
	struct dm_plane_state *amdgpu_state = NULL;

	if (plane->state)
		plane->funcs->atomic_destroy_state(plane, plane->state);

	amdgpu_state = kzalloc(sizeof(*amdgpu_state), GFP_KERNEL);
	WARN_ON(amdgpu_state == NULL);

	if (amdgpu_state)
		__drm_atomic_helper_plane_reset(plane, &amdgpu_state->base);
}

static struct drm_plane_state *
dm_drm_plane_duplicate_state(struct drm_plane *plane)
{
	struct dm_plane_state *dm_plane_state, *old_dm_plane_state;

	old_dm_plane_state = to_dm_plane_state(plane->state);
	dm_plane_state = kzalloc(sizeof(*dm_plane_state), GFP_KERNEL);
	if (!dm_plane_state)
		return NULL;

	__drm_atomic_helper_plane_duplicate_state(plane, &dm_plane_state->base);

	if (old_dm_plane_state->dc_state) {
		dm_plane_state->dc_state = old_dm_plane_state->dc_state;
		dc_plane_state_retain(dm_plane_state->dc_state);
	}

	return &dm_plane_state->base;
}

static void dm_drm_plane_destroy_state(struct drm_plane *plane,
				struct drm_plane_state *state)
{
	struct dm_plane_state *dm_plane_state = to_dm_plane_state(state);

	if (dm_plane_state->dc_state)
		dc_plane_state_release(dm_plane_state->dc_state);

	drm_atomic_helper_plane_destroy_state(plane, state);
}

static const struct drm_plane_funcs dm_plane_funcs = {
	.update_plane	= drm_atomic_helper_update_plane,
	.disable_plane	= drm_atomic_helper_disable_plane,
	.destroy	= drm_primary_helper_destroy,
	.reset = dm_drm_plane_reset,
	.atomic_duplicate_state = dm_drm_plane_duplicate_state,
	.atomic_destroy_state = dm_drm_plane_destroy_state,
	.format_mod_supported = dm_plane_format_mod_supported,
};

static int dm_plane_helper_prepare_fb(struct drm_plane *plane,
				      struct drm_plane_state *new_state)
{
	struct amdgpu_framebuffer *afb;
	struct drm_gem_object *obj;
	struct amdgpu_device *adev;
	struct amdgpu_bo *rbo;
	struct dm_plane_state *dm_plane_state_new, *dm_plane_state_old;
	struct list_head list;
	struct ttm_validate_buffer tv;
	struct ww_acquire_ctx ticket;
	uint32_t domain;
	int r;

	if (!new_state->fb) {
		DRM_DEBUG_DRIVER("No FB bound\n");
		return 0;
	}

	afb = to_amdgpu_framebuffer(new_state->fb);
	obj = new_state->fb->obj[0];
	rbo = gem_to_amdgpu_bo(obj);
	adev = amdgpu_ttm_adev(rbo->tbo.bdev);
	INIT_LIST_HEAD(&list);

	tv.bo = &rbo->tbo;
	tv.num_shared = 1;
	list_add(&tv.head, &list);

	r = ttm_eu_reserve_buffers(&ticket, &list, false, NULL);
	if (r) {
		dev_err(adev->dev, "fail to reserve bo (%d)\n", r);
		return r;
	}

	if (plane->type != DRM_PLANE_TYPE_CURSOR)
		domain = amdgpu_display_supported_domains(adev, rbo->flags);
	else
		domain = AMDGPU_GEM_DOMAIN_VRAM;

	r = amdgpu_bo_pin(rbo, domain);
	if (unlikely(r != 0)) {
		if (r != -ERESTARTSYS)
			DRM_ERROR("Failed to pin framebuffer with error %d\n", r);
		ttm_eu_backoff_reservation(&ticket, &list);
		return r;
	}

	r = amdgpu_ttm_alloc_gart(&rbo->tbo);
	if (unlikely(r != 0)) {
		amdgpu_bo_unpin(rbo);
		ttm_eu_backoff_reservation(&ticket, &list);
		DRM_ERROR("%p bind failed\n", rbo);
		return r;
	}

	ttm_eu_backoff_reservation(&ticket, &list);

	afb->address = amdgpu_bo_gpu_offset(rbo);

	amdgpu_bo_ref(rbo);

	/**
	 * We don't do surface updates on planes that have been newly created,
	 * but we also don't have the afb->address during atomic check.
	 *
	 * Fill in buffer attributes depending on the address here, but only on
	 * newly created planes since they're not being used by DC yet and this
	 * won't modify global state.
	 */
	dm_plane_state_old = to_dm_plane_state(plane->state);
	dm_plane_state_new = to_dm_plane_state(new_state);

	if (dm_plane_state_new->dc_state &&
	    dm_plane_state_old->dc_state != dm_plane_state_new->dc_state) {
		struct dc_plane_state *plane_state =
			dm_plane_state_new->dc_state;
		bool force_disable_dcc = !plane_state->dcc.enable;

		fill_plane_buffer_attributes(
			adev, afb, plane_state->format, plane_state->rotation,
			afb->tiling_flags,
			&plane_state->tiling_info, &plane_state->plane_size,
			&plane_state->dcc, &plane_state->address,
			afb->tmz_surface, force_disable_dcc);
	}

	return 0;
}

static void dm_plane_helper_cleanup_fb(struct drm_plane *plane,
				       struct drm_plane_state *old_state)
{
	struct amdgpu_bo *rbo;
	int r;

	if (!old_state->fb)
		return;

	rbo = gem_to_amdgpu_bo(old_state->fb->obj[0]);
	r = amdgpu_bo_reserve(rbo, false);
	if (unlikely(r)) {
		DRM_ERROR("failed to reserve rbo before unpin\n");
		return;
	}

	amdgpu_bo_unpin(rbo);
	amdgpu_bo_unreserve(rbo);
	amdgpu_bo_unref(&rbo);
}

static int dm_plane_helper_check_state(struct drm_plane_state *state,
				       struct drm_crtc_state *new_crtc_state)
{
	int max_downscale = 0;
	int max_upscale = INT_MAX;

	/* TODO: These should be checked against DC plane caps */
	return drm_atomic_helper_check_plane_state(
		state, new_crtc_state, max_downscale, max_upscale, true, true);
}

static int dm_plane_atomic_check(struct drm_plane *plane,
				 struct drm_plane_state *state)
{
	struct amdgpu_device *adev = drm_to_adev(plane->dev);
	struct dc *dc = adev->dm.dc;
	struct dm_plane_state *dm_plane_state;
	struct dc_scaling_info scaling_info;
	struct drm_crtc_state *new_crtc_state;
	int ret;

	trace_amdgpu_dm_plane_atomic_check(state);

	dm_plane_state = to_dm_plane_state(state);

	if (!dm_plane_state->dc_state)
		return 0;

	new_crtc_state =
		drm_atomic_get_new_crtc_state(state->state, state->crtc);
	if (!new_crtc_state)
		return -EINVAL;

	ret = dm_plane_helper_check_state(state, new_crtc_state);
	if (ret)
		return ret;

	ret = fill_dc_scaling_info(state, &scaling_info);
	if (ret)
		return ret;

	if (dc_validate_plane(dc, dm_plane_state->dc_state) == DC_OK)
		return 0;

	return -EINVAL;
}

static int dm_plane_atomic_async_check(struct drm_plane *plane,
				       struct drm_plane_state *new_plane_state)
{
	/* Only support async updates on cursor planes. */
	if (plane->type != DRM_PLANE_TYPE_CURSOR)
		return -EINVAL;

	return 0;
}

static void dm_plane_atomic_async_update(struct drm_plane *plane,
					 struct drm_plane_state *new_state)
{
	struct drm_plane_state *old_state =
		drm_atomic_get_old_plane_state(new_state->state, plane);

	trace_amdgpu_dm_atomic_update_cursor(new_state);

	swap(plane->state->fb, new_state->fb);

	plane->state->src_x = new_state->src_x;
	plane->state->src_y = new_state->src_y;
	plane->state->src_w = new_state->src_w;
	plane->state->src_h = new_state->src_h;
	plane->state->crtc_x = new_state->crtc_x;
	plane->state->crtc_y = new_state->crtc_y;
	plane->state->crtc_w = new_state->crtc_w;
	plane->state->crtc_h = new_state->crtc_h;

	handle_cursor_update(plane, old_state);
}

static const struct drm_plane_helper_funcs dm_plane_helper_funcs = {
	.prepare_fb = dm_plane_helper_prepare_fb,
	.cleanup_fb = dm_plane_helper_cleanup_fb,
	.atomic_check = dm_plane_atomic_check,
	.atomic_async_check = dm_plane_atomic_async_check,
	.atomic_async_update = dm_plane_atomic_async_update
};

/*
 * TODO: these are currently initialized to rgb formats only.
 * For future use cases we should either initialize them dynamically based on
 * plane capabilities, or initialize this array to all formats, so internal drm
 * check will succeed, and let DC implement proper check
 */
static const uint32_t rgb_formats[] = {
	DRM_FORMAT_XRGB8888,
	DRM_FORMAT_ARGB8888,
	DRM_FORMAT_RGBA8888,
	DRM_FORMAT_XRGB2101010,
	DRM_FORMAT_XBGR2101010,
	DRM_FORMAT_ARGB2101010,
	DRM_FORMAT_ABGR2101010,
	DRM_FORMAT_XBGR8888,
	DRM_FORMAT_ABGR8888,
	DRM_FORMAT_RGB565,
};

static const uint32_t overlay_formats[] = {
	DRM_FORMAT_XRGB8888,
	DRM_FORMAT_ARGB8888,
	DRM_FORMAT_RGBA8888,
	DRM_FORMAT_XBGR8888,
	DRM_FORMAT_ABGR8888,
	DRM_FORMAT_RGB565
};

static const u32 cursor_formats[] = {
	DRM_FORMAT_ARGB8888
};

static int get_plane_formats(const struct drm_plane *plane,
			     const struct dc_plane_cap *plane_cap,
			     uint32_t *formats, int max_formats)
{
	int i, num_formats = 0;

	/*
	 * TODO: Query support for each group of formats directly from
	 * DC plane caps. This will require adding more formats to the
	 * caps list.
	 */

	switch (plane->type) {
	case DRM_PLANE_TYPE_PRIMARY:
		for (i = 0; i < ARRAY_SIZE(rgb_formats); ++i) {
			if (num_formats >= max_formats)
				break;

			formats[num_formats++] = rgb_formats[i];
		}

		if (plane_cap && plane_cap->pixel_format_support.nv12)
			formats[num_formats++] = DRM_FORMAT_NV12;
		if (plane_cap && plane_cap->pixel_format_support.p010)
			formats[num_formats++] = DRM_FORMAT_P010;
		if (plane_cap && plane_cap->pixel_format_support.fp16) {
			formats[num_formats++] = DRM_FORMAT_XRGB16161616F;
			formats[num_formats++] = DRM_FORMAT_ARGB16161616F;
			formats[num_formats++] = DRM_FORMAT_XBGR16161616F;
			formats[num_formats++] = DRM_FORMAT_ABGR16161616F;
		}
		break;

	case DRM_PLANE_TYPE_OVERLAY:
		for (i = 0; i < ARRAY_SIZE(overlay_formats); ++i) {
			if (num_formats >= max_formats)
				break;

			formats[num_formats++] = overlay_formats[i];
		}
		break;

	case DRM_PLANE_TYPE_CURSOR:
		for (i = 0; i < ARRAY_SIZE(cursor_formats); ++i) {
			if (num_formats >= max_formats)
				break;

			formats[num_formats++] = cursor_formats[i];
		}
		break;
	}

	return num_formats;
}

static int amdgpu_dm_plane_init(struct amdgpu_display_manager *dm,
				struct drm_plane *plane,
				unsigned long possible_crtcs,
				const struct dc_plane_cap *plane_cap)
{
	uint32_t formats[32];
	int num_formats;
	int res = -EPERM;
	unsigned int supported_rotations;
	uint64_t *modifiers = NULL;

	num_formats = get_plane_formats(plane, plane_cap, formats,
					ARRAY_SIZE(formats));

	res = get_plane_modifiers(dm->adev, plane->type, &modifiers);
	if (res)
		return res;

	res = drm_universal_plane_init(adev_to_drm(dm->adev), plane, possible_crtcs,
				       &dm_plane_funcs, formats, num_formats,
				       modifiers, plane->type, NULL);
	kfree(modifiers);
	if (res)
		return res;

	if (plane->type == DRM_PLANE_TYPE_OVERLAY &&
	    plane_cap && plane_cap->per_pixel_alpha) {
		unsigned int blend_caps = BIT(DRM_MODE_BLEND_PIXEL_NONE) |
					  BIT(DRM_MODE_BLEND_PREMULTI);

		drm_plane_create_alpha_property(plane);
		drm_plane_create_blend_mode_property(plane, blend_caps);
	}

	if (plane->type == DRM_PLANE_TYPE_PRIMARY &&
	    plane_cap &&
	    (plane_cap->pixel_format_support.nv12 ||
	     plane_cap->pixel_format_support.p010)) {
		/* This only affects YUV formats. */
		drm_plane_create_color_properties(
			plane,
			BIT(DRM_COLOR_YCBCR_BT601) |
			BIT(DRM_COLOR_YCBCR_BT709) |
			BIT(DRM_COLOR_YCBCR_BT2020),
			BIT(DRM_COLOR_YCBCR_LIMITED_RANGE) |
			BIT(DRM_COLOR_YCBCR_FULL_RANGE),
			DRM_COLOR_YCBCR_BT709, DRM_COLOR_YCBCR_LIMITED_RANGE);
	}

	supported_rotations =
		DRM_MODE_ROTATE_0 | DRM_MODE_ROTATE_90 |
		DRM_MODE_ROTATE_180 | DRM_MODE_ROTATE_270;

	if (dm->adev->asic_type >= CHIP_BONAIRE &&
	    plane->type != DRM_PLANE_TYPE_CURSOR)
		drm_plane_create_rotation_property(plane, DRM_MODE_ROTATE_0,
						   supported_rotations);

	drm_plane_helper_add(plane, &dm_plane_helper_funcs);

	/* Create (reset) the plane state */
	if (plane->funcs->reset)
		plane->funcs->reset(plane);

	return 0;
}

#ifdef CONFIG_DEBUG_FS
static void attach_crtc_crc_properties(struct amdgpu_display_manager *dm,
				struct amdgpu_crtc *acrtc)
{
	drm_object_attach_property(&acrtc->base.base,
				   dm->crc_win_x_start_property,
				   0);
	drm_object_attach_property(&acrtc->base.base,
				   dm->crc_win_y_start_property,
				   0);
	drm_object_attach_property(&acrtc->base.base,
				   dm->crc_win_x_end_property,
				   0);
	drm_object_attach_property(&acrtc->base.base,
				   dm->crc_win_y_end_property,
				   0);
}
#endif

static int amdgpu_dm_crtc_init(struct amdgpu_display_manager *dm,
			       struct drm_plane *plane,
			       uint32_t crtc_index)
{
	struct amdgpu_crtc *acrtc = NULL;
	struct drm_plane *cursor_plane;

	int res = -ENOMEM;

	cursor_plane = kzalloc(sizeof(*cursor_plane), GFP_KERNEL);
	if (!cursor_plane)
		goto fail;

	cursor_plane->type = DRM_PLANE_TYPE_CURSOR;
	res = amdgpu_dm_plane_init(dm, cursor_plane, 0, NULL);

	acrtc = kzalloc(sizeof(struct amdgpu_crtc), GFP_KERNEL);
	if (!acrtc)
		goto fail;

	res = drm_crtc_init_with_planes(
			dm->ddev,
			&acrtc->base,
			plane,
			cursor_plane,
			&amdgpu_dm_crtc_funcs, NULL);

	if (res)
		goto fail;

	drm_crtc_helper_add(&acrtc->base, &amdgpu_dm_crtc_helper_funcs);

	/* Create (reset) the plane state */
	if (acrtc->base.funcs->reset)
		acrtc->base.funcs->reset(&acrtc->base);

	acrtc->max_cursor_width = dm->adev->dm.dc->caps.max_cursor_size;
	acrtc->max_cursor_height = dm->adev->dm.dc->caps.max_cursor_size;

	acrtc->crtc_id = crtc_index;
	acrtc->base.enabled = false;
	acrtc->otg_inst = -1;

	dm->adev->mode_info.crtcs[crtc_index] = acrtc;
	drm_crtc_enable_color_mgmt(&acrtc->base, MAX_COLOR_LUT_ENTRIES,
				   true, MAX_COLOR_LUT_ENTRIES);
	drm_mode_crtc_set_gamma_size(&acrtc->base, MAX_COLOR_LEGACY_LUT_ENTRIES);
#ifdef CONFIG_DEBUG_FS
	attach_crtc_crc_properties(dm, acrtc);
#endif
	return 0;

fail:
	kfree(acrtc);
	kfree(cursor_plane);
	return res;
}


static int to_drm_connector_type(enum signal_type st)
{
	switch (st) {
	case SIGNAL_TYPE_HDMI_TYPE_A:
		return DRM_MODE_CONNECTOR_HDMIA;
	case SIGNAL_TYPE_EDP:
		return DRM_MODE_CONNECTOR_eDP;
	case SIGNAL_TYPE_LVDS:
		return DRM_MODE_CONNECTOR_LVDS;
	case SIGNAL_TYPE_RGB:
		return DRM_MODE_CONNECTOR_VGA;
	case SIGNAL_TYPE_DISPLAY_PORT:
	case SIGNAL_TYPE_DISPLAY_PORT_MST:
		return DRM_MODE_CONNECTOR_DisplayPort;
	case SIGNAL_TYPE_DVI_DUAL_LINK:
	case SIGNAL_TYPE_DVI_SINGLE_LINK:
		return DRM_MODE_CONNECTOR_DVID;
	case SIGNAL_TYPE_VIRTUAL:
		return DRM_MODE_CONNECTOR_VIRTUAL;

	default:
		return DRM_MODE_CONNECTOR_Unknown;
	}
}

static struct drm_encoder *amdgpu_dm_connector_to_encoder(struct drm_connector *connector)
{
	struct drm_encoder *encoder;

	/* There is only one encoder per connector */
	drm_connector_for_each_possible_encoder(connector, encoder)
		return encoder;

	return NULL;
}

static void amdgpu_dm_get_native_mode(struct drm_connector *connector)
{
	struct drm_encoder *encoder;
	struct amdgpu_encoder *amdgpu_encoder;

	encoder = amdgpu_dm_connector_to_encoder(connector);

	if (encoder == NULL)
		return;

	amdgpu_encoder = to_amdgpu_encoder(encoder);

	amdgpu_encoder->native_mode.clock = 0;

	if (!list_empty(&connector->probed_modes)) {
		struct drm_display_mode *preferred_mode = NULL;

		list_for_each_entry(preferred_mode,
				    &connector->probed_modes,
				    head) {
			if (preferred_mode->type & DRM_MODE_TYPE_PREFERRED)
				amdgpu_encoder->native_mode = *preferred_mode;

			break;
		}

	}
}

static struct drm_display_mode *
amdgpu_dm_create_common_mode(struct drm_encoder *encoder,
			     char *name,
			     int hdisplay, int vdisplay)
{
	struct drm_device *dev = encoder->dev;
	struct amdgpu_encoder *amdgpu_encoder = to_amdgpu_encoder(encoder);
	struct drm_display_mode *mode = NULL;
	struct drm_display_mode *native_mode = &amdgpu_encoder->native_mode;

	mode = drm_mode_duplicate(dev, native_mode);

	if (mode == NULL)
		return NULL;

	mode->hdisplay = hdisplay;
	mode->vdisplay = vdisplay;
	mode->type &= ~DRM_MODE_TYPE_PREFERRED;
	strscpy(mode->name, name, DRM_DISPLAY_MODE_LEN);

	return mode;

}

static void amdgpu_dm_connector_add_common_modes(struct drm_encoder *encoder,
						 struct drm_connector *connector)
{
	struct amdgpu_encoder *amdgpu_encoder = to_amdgpu_encoder(encoder);
	struct drm_display_mode *mode = NULL;
	struct drm_display_mode *native_mode = &amdgpu_encoder->native_mode;
	struct amdgpu_dm_connector *amdgpu_dm_connector =
				to_amdgpu_dm_connector(connector);
	int i;
	int n;
	struct mode_size {
		char name[DRM_DISPLAY_MODE_LEN];
		int w;
		int h;
	} common_modes[] = {
		{  "640x480",  640,  480},
		{  "800x600",  800,  600},
		{ "1024x768", 1024,  768},
		{ "1280x720", 1280,  720},
		{ "1280x800", 1280,  800},
		{"1280x1024", 1280, 1024},
		{ "1440x900", 1440,  900},
		{"1680x1050", 1680, 1050},
		{"1600x1200", 1600, 1200},
		{"1920x1080", 1920, 1080},
		{"1920x1200", 1920, 1200}
	};

	n = ARRAY_SIZE(common_modes);

	for (i = 0; i < n; i++) {
		struct drm_display_mode *curmode = NULL;
		bool mode_existed = false;

		if (common_modes[i].w > native_mode->hdisplay ||
		    common_modes[i].h > native_mode->vdisplay ||
		   (common_modes[i].w == native_mode->hdisplay &&
		    common_modes[i].h == native_mode->vdisplay))
			continue;

		list_for_each_entry(curmode, &connector->probed_modes, head) {
			if (common_modes[i].w == curmode->hdisplay &&
			    common_modes[i].h == curmode->vdisplay) {
				mode_existed = true;
				break;
			}
		}

		if (mode_existed)
			continue;

		mode = amdgpu_dm_create_common_mode(encoder,
				common_modes[i].name, common_modes[i].w,
				common_modes[i].h);
		drm_mode_probed_add(connector, mode);
		amdgpu_dm_connector->num_modes++;
	}
}

static void amdgpu_dm_connector_ddc_get_modes(struct drm_connector *connector,
					      struct edid *edid)
{
	struct amdgpu_dm_connector *amdgpu_dm_connector =
			to_amdgpu_dm_connector(connector);

	if (edid) {
		/* empty probed_modes */
		INIT_LIST_HEAD(&connector->probed_modes);
		amdgpu_dm_connector->num_modes =
				drm_add_edid_modes(connector, edid);

		/* sorting the probed modes before calling function
		 * amdgpu_dm_get_native_mode() since EDID can have
		 * more than one preferred mode. The modes that are
		 * later in the probed mode list could be of higher
		 * and preferred resolution. For example, 3840x2160
		 * resolution in base EDID preferred timing and 4096x2160
		 * preferred resolution in DID extension block later.
		 */
		drm_mode_sort(&connector->probed_modes);
		amdgpu_dm_get_native_mode(connector);
	} else {
		amdgpu_dm_connector->num_modes = 0;
	}
}

static int amdgpu_dm_connector_get_modes(struct drm_connector *connector)
{
	struct amdgpu_dm_connector *amdgpu_dm_connector =
			to_amdgpu_dm_connector(connector);
	struct drm_encoder *encoder;
	struct edid *edid = amdgpu_dm_connector->edid;

	encoder = amdgpu_dm_connector_to_encoder(connector);

	if (!drm_edid_is_valid(edid)) {
		amdgpu_dm_connector->num_modes =
				drm_add_modes_noedid(connector, 640, 480);
	} else {
		amdgpu_dm_connector_ddc_get_modes(connector, edid);
		amdgpu_dm_connector_add_common_modes(encoder, connector);
	}
	amdgpu_dm_fbc_init(connector);

	return amdgpu_dm_connector->num_modes;
}

void amdgpu_dm_connector_init_helper(struct amdgpu_display_manager *dm,
				     struct amdgpu_dm_connector *aconnector,
				     int connector_type,
				     struct dc_link *link,
				     int link_index)
{
	struct amdgpu_device *adev = drm_to_adev(dm->ddev);

	/*
	 * Some of the properties below require access to state, like bpc.
	 * Allocate some default initial connector state with our reset helper.
	 */
	if (aconnector->base.funcs->reset)
		aconnector->base.funcs->reset(&aconnector->base);

	aconnector->connector_id = link_index;
	aconnector->dc_link = link;
	aconnector->base.interlace_allowed = false;
	aconnector->base.doublescan_allowed = false;
	aconnector->base.stereo_allowed = false;
	aconnector->base.dpms = DRM_MODE_DPMS_OFF;
	aconnector->hpd.hpd = AMDGPU_HPD_NONE; /* not used */
	aconnector->audio_inst = -1;
	mutex_init(&aconnector->hpd_lock);

	/*
	 * configure support HPD hot plug connector_>polled default value is 0
	 * which means HPD hot plug not supported
	 */
	switch (connector_type) {
	case DRM_MODE_CONNECTOR_HDMIA:
		aconnector->base.polled = DRM_CONNECTOR_POLL_HPD;
		aconnector->base.ycbcr_420_allowed =
			link->link_enc->features.hdmi_ycbcr420_supported ? true : false;
		break;
	case DRM_MODE_CONNECTOR_DisplayPort:
		aconnector->base.polled = DRM_CONNECTOR_POLL_HPD;
		aconnector->base.ycbcr_420_allowed =
			link->link_enc->features.dp_ycbcr420_supported ? true : false;
		break;
	case DRM_MODE_CONNECTOR_DVID:
		aconnector->base.polled = DRM_CONNECTOR_POLL_HPD;
		break;
	default:
		break;
	}

	drm_object_attach_property(&aconnector->base.base,
				dm->ddev->mode_config.scaling_mode_property,
				DRM_MODE_SCALE_NONE);

	drm_object_attach_property(&aconnector->base.base,
				adev->mode_info.underscan_property,
				UNDERSCAN_OFF);
	drm_object_attach_property(&aconnector->base.base,
				adev->mode_info.underscan_hborder_property,
				0);
	drm_object_attach_property(&aconnector->base.base,
				adev->mode_info.underscan_vborder_property,
				0);

	if (!aconnector->mst_port)
		drm_connector_attach_max_bpc_property(&aconnector->base, 8, 16);

	/* This defaults to the max in the range, but we want 8bpc for non-edp. */
	aconnector->base.state->max_bpc = (connector_type == DRM_MODE_CONNECTOR_eDP) ? 16 : 8;
	aconnector->base.state->max_requested_bpc = aconnector->base.state->max_bpc;

	if (connector_type == DRM_MODE_CONNECTOR_eDP &&
	    (dc_is_dmcu_initialized(adev->dm.dc) || adev->dm.dc->ctx->dmub_srv)) {
		drm_object_attach_property(&aconnector->base.base,
				adev->mode_info.abm_level_property, 0);
	}

	if (connector_type == DRM_MODE_CONNECTOR_HDMIA ||
	    connector_type == DRM_MODE_CONNECTOR_DisplayPort ||
	    connector_type == DRM_MODE_CONNECTOR_eDP) {
		drm_object_attach_property(
			&aconnector->base.base,
			dm->ddev->mode_config.hdr_output_metadata_property, 0);

		if (!aconnector->mst_port)
			drm_connector_attach_vrr_capable_property(&aconnector->base);

#ifdef CONFIG_DRM_AMD_DC_HDCP
		if (adev->dm.hdcp_workqueue)
			drm_connector_attach_content_protection_property(&aconnector->base, true);
#endif
	}
}

static int amdgpu_dm_i2c_xfer(struct i2c_adapter *i2c_adap,
			      struct i2c_msg *msgs, int num)
{
	struct amdgpu_i2c_adapter *i2c = i2c_get_adapdata(i2c_adap);
	struct ddc_service *ddc_service = i2c->ddc_service;
	struct i2c_command cmd;
	int i;
	int result = -EIO;

	cmd.payloads = kcalloc(num, sizeof(struct i2c_payload), GFP_KERNEL);

	if (!cmd.payloads)
		return result;

	cmd.number_of_payloads = num;
	cmd.engine = I2C_COMMAND_ENGINE_DEFAULT;
	cmd.speed = 100;

	for (i = 0; i < num; i++) {
		cmd.payloads[i].write = !(msgs[i].flags & I2C_M_RD);
		cmd.payloads[i].address = msgs[i].addr;
		cmd.payloads[i].length = msgs[i].len;
		cmd.payloads[i].data = msgs[i].buf;
	}

	if (dc_submit_i2c(
			ddc_service->ctx->dc,
			ddc_service->ddc_pin->hw_info.ddc_channel,
			&cmd))
		result = num;

	kfree(cmd.payloads);
	return result;
}

static u32 amdgpu_dm_i2c_func(struct i2c_adapter *adap)
{
	return I2C_FUNC_I2C | I2C_FUNC_SMBUS_EMUL;
}

static const struct i2c_algorithm amdgpu_dm_i2c_algo = {
	.master_xfer = amdgpu_dm_i2c_xfer,
	.functionality = amdgpu_dm_i2c_func,
};

static struct amdgpu_i2c_adapter *
create_i2c(struct ddc_service *ddc_service,
	   int link_index,
	   int *res)
{
	struct amdgpu_device *adev = ddc_service->ctx->driver_context;
	struct amdgpu_i2c_adapter *i2c;

	i2c = kzalloc(sizeof(struct amdgpu_i2c_adapter), GFP_KERNEL);
	if (!i2c)
		return NULL;
	i2c->base.owner = THIS_MODULE;
	i2c->base.class = I2C_CLASS_DDC;
	i2c->base.dev.parent = &adev->pdev->dev;
	i2c->base.algo = &amdgpu_dm_i2c_algo;
	snprintf(i2c->base.name, sizeof(i2c->base.name), "AMDGPU DM i2c hw bus %d", link_index);
	i2c_set_adapdata(&i2c->base, i2c);
	i2c->ddc_service = ddc_service;
	i2c->ddc_service->ddc_pin->hw_info.ddc_channel = link_index;

	return i2c;
}


/*
 * Note: this function assumes that dc_link_detect() was called for the
 * dc_link which will be represented by this aconnector.
 */
static int amdgpu_dm_connector_init(struct amdgpu_display_manager *dm,
				    struct amdgpu_dm_connector *aconnector,
				    uint32_t link_index,
				    struct amdgpu_encoder *aencoder)
{
	int res = 0;
	int connector_type;
	struct dc *dc = dm->dc;
	struct dc_link *link = dc_get_link_at_index(dc, link_index);
	struct amdgpu_i2c_adapter *i2c;

	link->priv = aconnector;

	DRM_DEBUG_DRIVER("%s()\n", __func__);

	i2c = create_i2c(link->ddc, link->link_index, &res);
	if (!i2c) {
		DRM_ERROR("Failed to create i2c adapter data\n");
		return -ENOMEM;
	}

	aconnector->i2c = i2c;
	res = i2c_add_adapter(&i2c->base);

	if (res) {
		DRM_ERROR("Failed to register hw i2c %d\n", link->link_index);
		goto out_free;
	}

	connector_type = to_drm_connector_type(link->connector_signal);

	res = drm_connector_init_with_ddc(
			dm->ddev,
			&aconnector->base,
			&amdgpu_dm_connector_funcs,
			connector_type,
			&i2c->base);

	if (res) {
		DRM_ERROR("connector_init failed\n");
		aconnector->connector_id = -1;
		goto out_free;
	}

	drm_connector_helper_add(
			&aconnector->base,
			&amdgpu_dm_connector_helper_funcs);

	amdgpu_dm_connector_init_helper(
		dm,
		aconnector,
		connector_type,
		link,
		link_index);

	drm_connector_attach_encoder(
		&aconnector->base, &aencoder->base);

	if (connector_type == DRM_MODE_CONNECTOR_DisplayPort
		|| connector_type == DRM_MODE_CONNECTOR_eDP)
		amdgpu_dm_initialize_dp_connector(dm, aconnector, link->link_index);

out_free:
	if (res) {
		kfree(i2c);
		aconnector->i2c = NULL;
	}
	return res;
}

int amdgpu_dm_get_encoder_crtc_mask(struct amdgpu_device *adev)
{
	switch (adev->mode_info.num_crtc) {
	case 1:
		return 0x1;
	case 2:
		return 0x3;
	case 3:
		return 0x7;
	case 4:
		return 0xf;
	case 5:
		return 0x1f;
	case 6:
	default:
		return 0x3f;
	}
}

static int amdgpu_dm_encoder_init(struct drm_device *dev,
				  struct amdgpu_encoder *aencoder,
				  uint32_t link_index)
{
	struct amdgpu_device *adev = drm_to_adev(dev);

	int res = drm_encoder_init(dev,
				   &aencoder->base,
				   &amdgpu_dm_encoder_funcs,
				   DRM_MODE_ENCODER_TMDS,
				   NULL);

	aencoder->base.possible_crtcs = amdgpu_dm_get_encoder_crtc_mask(adev);

	if (!res)
		aencoder->encoder_id = link_index;
	else
		aencoder->encoder_id = -1;

	drm_encoder_helper_add(&aencoder->base, &amdgpu_dm_encoder_helper_funcs);

	return res;
}

static void manage_dm_interrupts(struct amdgpu_device *adev,
				 struct amdgpu_crtc *acrtc,
				 bool enable)
{
	/*
	 * We have no guarantee that the frontend index maps to the same
	 * backend index - some even map to more than one.
	 *
	 * TODO: Use a different interrupt or check DC itself for the mapping.
	 */
	int irq_type =
		amdgpu_display_crtc_idx_to_irq_type(
			adev,
			acrtc->crtc_id);

	if (enable) {
		drm_crtc_vblank_on(&acrtc->base);
		amdgpu_irq_get(
			adev,
			&adev->pageflip_irq,
			irq_type);
	} else {

		amdgpu_irq_put(
			adev,
			&adev->pageflip_irq,
			irq_type);
		drm_crtc_vblank_off(&acrtc->base);
	}
}

static void dm_update_pflip_irq_state(struct amdgpu_device *adev,
				      struct amdgpu_crtc *acrtc)
{
	int irq_type =
		amdgpu_display_crtc_idx_to_irq_type(adev, acrtc->crtc_id);

	/**
	 * This reads the current state for the IRQ and force reapplies
	 * the setting to hardware.
	 */
	amdgpu_irq_update(adev, &adev->pageflip_irq, irq_type);
}

static bool
is_scaling_state_different(const struct dm_connector_state *dm_state,
			   const struct dm_connector_state *old_dm_state)
{
	if (dm_state->scaling != old_dm_state->scaling)
		return true;
	if (!dm_state->underscan_enable && old_dm_state->underscan_enable) {
		if (old_dm_state->underscan_hborder != 0 && old_dm_state->underscan_vborder != 0)
			return true;
	} else  if (dm_state->underscan_enable && !old_dm_state->underscan_enable) {
		if (dm_state->underscan_hborder != 0 && dm_state->underscan_vborder != 0)
			return true;
	} else if (dm_state->underscan_hborder != old_dm_state->underscan_hborder ||
		   dm_state->underscan_vborder != old_dm_state->underscan_vborder)
		return true;
	return false;
}

#ifdef CONFIG_DRM_AMD_DC_HDCP
static bool is_content_protection_different(struct drm_connector_state *state,
					    const struct drm_connector_state *old_state,
					    const struct drm_connector *connector, struct hdcp_workqueue *hdcp_w)
{
	struct amdgpu_dm_connector *aconnector = to_amdgpu_dm_connector(connector);
	struct dm_connector_state *dm_con_state = to_dm_connector_state(connector->state);

	/* Handle: Type0/1 change */
	if (old_state->hdcp_content_type != state->hdcp_content_type &&
	    state->content_protection != DRM_MODE_CONTENT_PROTECTION_UNDESIRED) {
		state->content_protection = DRM_MODE_CONTENT_PROTECTION_DESIRED;
		return true;
	}

	/* CP is being re enabled, ignore this
	 *
	 * Handles:	ENABLED -> DESIRED
	 */
	if (old_state->content_protection == DRM_MODE_CONTENT_PROTECTION_ENABLED &&
	    state->content_protection == DRM_MODE_CONTENT_PROTECTION_DESIRED) {
		state->content_protection = DRM_MODE_CONTENT_PROTECTION_ENABLED;
		return false;
	}

	/* S3 resume case, since old state will always be 0 (UNDESIRED) and the restored state will be ENABLED
	 *
	 * Handles:	UNDESIRED -> ENABLED
	 */
	if (old_state->content_protection == DRM_MODE_CONTENT_PROTECTION_UNDESIRED &&
	    state->content_protection == DRM_MODE_CONTENT_PROTECTION_ENABLED)
		state->content_protection = DRM_MODE_CONTENT_PROTECTION_DESIRED;

	/* Check if something is connected/enabled, otherwise we start hdcp but nothing is connected/enabled
	 * hot-plug, headless s3, dpms
	 *
	 * Handles:	DESIRED -> DESIRED (Special case)
	 */
	if (dm_con_state->update_hdcp && state->content_protection == DRM_MODE_CONTENT_PROTECTION_DESIRED &&
	    connector->dpms == DRM_MODE_DPMS_ON && aconnector->dc_sink != NULL) {
		dm_con_state->update_hdcp = false;
		return true;
	}

	/*
	 * Handles:	UNDESIRED -> UNDESIRED
	 *		DESIRED -> DESIRED
	 *		ENABLED -> ENABLED
	 */
	if (old_state->content_protection == state->content_protection)
		return false;

	/*
	 * Handles:	UNDESIRED -> DESIRED
	 *		DESIRED -> UNDESIRED
	 *		ENABLED -> UNDESIRED
	 */
	if (state->content_protection != DRM_MODE_CONTENT_PROTECTION_ENABLED)
		return true;

	/*
	 * Handles:	DESIRED -> ENABLED
	 */
	return false;
}

#endif
static void remove_stream(struct amdgpu_device *adev,
			  struct amdgpu_crtc *acrtc,
			  struct dc_stream_state *stream)
{
	/* this is the update mode case */

	acrtc->otg_inst = -1;
	acrtc->enabled = false;
}

static int get_cursor_position(struct drm_plane *plane, struct drm_crtc *crtc,
			       struct dc_cursor_position *position)
{
	struct amdgpu_crtc *amdgpu_crtc = to_amdgpu_crtc(crtc);
	int x, y;
	int xorigin = 0, yorigin = 0;

	position->enable = false;
	position->x = 0;
	position->y = 0;

	if (!crtc || !plane->state->fb)
		return 0;

	if ((plane->state->crtc_w > amdgpu_crtc->max_cursor_width) ||
	    (plane->state->crtc_h > amdgpu_crtc->max_cursor_height)) {
		DRM_ERROR("%s: bad cursor width or height %d x %d\n",
			  __func__,
			  plane->state->crtc_w,
			  plane->state->crtc_h);
		return -EINVAL;
	}

	x = plane->state->crtc_x;
	y = plane->state->crtc_y;

	if (x <= -amdgpu_crtc->max_cursor_width ||
	    y <= -amdgpu_crtc->max_cursor_height)
		return 0;

	if (x < 0) {
		xorigin = min(-x, amdgpu_crtc->max_cursor_width - 1);
		x = 0;
	}
	if (y < 0) {
		yorigin = min(-y, amdgpu_crtc->max_cursor_height - 1);
		y = 0;
	}
	position->enable = true;
	position->translate_by_source = true;
	position->x = x;
	position->y = y;
	position->x_hotspot = xorigin;
	position->y_hotspot = yorigin;

	return 0;
}

static void handle_cursor_update(struct drm_plane *plane,
				 struct drm_plane_state *old_plane_state)
{
	struct amdgpu_device *adev = drm_to_adev(plane->dev);
	struct amdgpu_framebuffer *afb = to_amdgpu_framebuffer(plane->state->fb);
	struct drm_crtc *crtc = afb ? plane->state->crtc : old_plane_state->crtc;
	struct dm_crtc_state *crtc_state = crtc ? to_dm_crtc_state(crtc->state) : NULL;
	struct amdgpu_crtc *amdgpu_crtc = to_amdgpu_crtc(crtc);
	uint64_t address = afb ? afb->address : 0;
	struct dc_cursor_position position;
	struct dc_cursor_attributes attributes;
	int ret;

	if (!plane->state->fb && !old_plane_state->fb)
		return;

	DRM_DEBUG_DRIVER("%s: crtc_id=%d with size %d to %d\n",
			 __func__,
			 amdgpu_crtc->crtc_id,
			 plane->state->crtc_w,
			 plane->state->crtc_h);

	ret = get_cursor_position(plane, crtc, &position);
	if (ret)
		return;

	if (!position.enable) {
		/* turn off cursor */
		if (crtc_state && crtc_state->stream) {
			mutex_lock(&adev->dm.dc_lock);
			dc_stream_set_cursor_position(crtc_state->stream,
						      &position);
			mutex_unlock(&adev->dm.dc_lock);
		}
		return;
	}

	amdgpu_crtc->cursor_width = plane->state->crtc_w;
	amdgpu_crtc->cursor_height = plane->state->crtc_h;

	memset(&attributes, 0, sizeof(attributes));
	attributes.address.high_part = upper_32_bits(address);
	attributes.address.low_part  = lower_32_bits(address);
	attributes.width             = plane->state->crtc_w;
	attributes.height            = plane->state->crtc_h;
	attributes.color_format      = CURSOR_MODE_COLOR_PRE_MULTIPLIED_ALPHA;
	attributes.rotation_angle    = 0;
	attributes.attribute_flags.value = 0;

	attributes.pitch = afb->base.pitches[0] / afb->base.format->cpp[0];

	if (crtc_state->stream) {
		mutex_lock(&adev->dm.dc_lock);
		if (!dc_stream_set_cursor_attributes(crtc_state->stream,
							 &attributes))
			DRM_ERROR("DC failed to set cursor attributes\n");

		if (!dc_stream_set_cursor_position(crtc_state->stream,
						   &position))
			DRM_ERROR("DC failed to set cursor position\n");
		mutex_unlock(&adev->dm.dc_lock);
	}
}

static void prepare_flip_isr(struct amdgpu_crtc *acrtc)
{

	assert_spin_locked(&acrtc->base.dev->event_lock);
	WARN_ON(acrtc->event);

	acrtc->event = acrtc->base.state->event;

	/* Set the flip status */
	acrtc->pflip_status = AMDGPU_FLIP_SUBMITTED;

	/* Mark this event as consumed */
	acrtc->base.state->event = NULL;

	DRM_DEBUG_DRIVER("crtc:%d, pflip_stat:AMDGPU_FLIP_SUBMITTED\n",
						 acrtc->crtc_id);
}

static void update_freesync_state_on_stream(
	struct amdgpu_display_manager *dm,
	struct dm_crtc_state *new_crtc_state,
	struct dc_stream_state *new_stream,
	struct dc_plane_state *surface,
	u32 flip_timestamp_in_us)
{
	struct mod_vrr_params vrr_params;
	struct dc_info_packet vrr_infopacket = {0};
	struct amdgpu_device *adev = dm->adev;
	struct amdgpu_crtc *acrtc = to_amdgpu_crtc(new_crtc_state->base.crtc);
	unsigned long flags;

	if (!new_stream)
		return;

	/*
	 * TODO: Determine why min/max totals and vrefresh can be 0 here.
	 * For now it's sufficient to just guard against these conditions.
	 */

	if (!new_stream->timing.h_total || !new_stream->timing.v_total)
		return;

	spin_lock_irqsave(&adev_to_drm(adev)->event_lock, flags);
        vrr_params = acrtc->dm_irq_params.vrr_params;

	if (surface) {
		mod_freesync_handle_preflip(
			dm->freesync_module,
			surface,
			new_stream,
			flip_timestamp_in_us,
			&vrr_params);

		if (adev->family < AMDGPU_FAMILY_AI &&
		    amdgpu_dm_vrr_active(new_crtc_state)) {
			mod_freesync_handle_v_update(dm->freesync_module,
						     new_stream, &vrr_params);

			/* Need to call this before the frame ends. */
			dc_stream_adjust_vmin_vmax(dm->dc,
						   new_crtc_state->stream,
						   &vrr_params.adjust);
		}
	}

	mod_freesync_build_vrr_infopacket(
		dm->freesync_module,
		new_stream,
		&vrr_params,
		PACKET_TYPE_VRR,
		TRANSFER_FUNC_UNKNOWN,
		&vrr_infopacket);

	new_crtc_state->freesync_timing_changed |=
		(memcmp(&acrtc->dm_irq_params.vrr_params.adjust,
			&vrr_params.adjust,
			sizeof(vrr_params.adjust)) != 0);

	new_crtc_state->freesync_vrr_info_changed |=
		(memcmp(&new_crtc_state->vrr_infopacket,
			&vrr_infopacket,
			sizeof(vrr_infopacket)) != 0);

	acrtc->dm_irq_params.vrr_params = vrr_params;
	new_crtc_state->vrr_infopacket = vrr_infopacket;

	new_stream->adjust = acrtc->dm_irq_params.vrr_params.adjust;
	new_stream->vrr_infopacket = vrr_infopacket;

	if (new_crtc_state->freesync_vrr_info_changed)
		DRM_DEBUG_KMS("VRR packet update: crtc=%u enabled=%d state=%d",
			      new_crtc_state->base.crtc->base.id,
			      (int)new_crtc_state->base.vrr_enabled,
			      (int)vrr_params.state);

	spin_unlock_irqrestore(&adev_to_drm(adev)->event_lock, flags);
}

static void update_stream_irq_parameters(
	struct amdgpu_display_manager *dm,
	struct dm_crtc_state *new_crtc_state)
{
	struct dc_stream_state *new_stream = new_crtc_state->stream;
	struct mod_vrr_params vrr_params;
	struct mod_freesync_config config = new_crtc_state->freesync_config;
	struct amdgpu_device *adev = dm->adev;
	struct amdgpu_crtc *acrtc = to_amdgpu_crtc(new_crtc_state->base.crtc);
	unsigned long flags;

	if (!new_stream)
		return;

	/*
	 * TODO: Determine why min/max totals and vrefresh can be 0 here.
	 * For now it's sufficient to just guard against these conditions.
	 */
	if (!new_stream->timing.h_total || !new_stream->timing.v_total)
		return;

	spin_lock_irqsave(&adev_to_drm(adev)->event_lock, flags);
	vrr_params = acrtc->dm_irq_params.vrr_params;

	if (new_crtc_state->vrr_supported &&
	    config.min_refresh_in_uhz &&
	    config.max_refresh_in_uhz) {
		config.state = new_crtc_state->base.vrr_enabled ?
			VRR_STATE_ACTIVE_VARIABLE :
			VRR_STATE_INACTIVE;
	} else {
		config.state = VRR_STATE_UNSUPPORTED;
	}

	mod_freesync_build_vrr_params(dm->freesync_module,
				      new_stream,
				      &config, &vrr_params);

	new_crtc_state->freesync_timing_changed |=
		(memcmp(&acrtc->dm_irq_params.vrr_params.adjust,
			&vrr_params.adjust, sizeof(vrr_params.adjust)) != 0);

	new_crtc_state->freesync_config = config;
	/* Copy state for access from DM IRQ handler */
	acrtc->dm_irq_params.freesync_config = config;
	acrtc->dm_irq_params.active_planes = new_crtc_state->active_planes;
	acrtc->dm_irq_params.vrr_params = vrr_params;
	spin_unlock_irqrestore(&adev_to_drm(adev)->event_lock, flags);
}

static void amdgpu_dm_handle_vrr_transition(struct dm_crtc_state *old_state,
					    struct dm_crtc_state *new_state)
{
	bool old_vrr_active = amdgpu_dm_vrr_active(old_state);
	bool new_vrr_active = amdgpu_dm_vrr_active(new_state);

	if (!old_vrr_active && new_vrr_active) {
		/* Transition VRR inactive -> active:
		 * While VRR is active, we must not disable vblank irq, as a
		 * reenable after disable would compute bogus vblank/pflip
		 * timestamps if it likely happened inside display front-porch.
		 *
		 * We also need vupdate irq for the actual core vblank handling
		 * at end of vblank.
		 */
		dm_set_vupdate_irq(new_state->base.crtc, true);
		drm_crtc_vblank_get(new_state->base.crtc);
		DRM_DEBUG_DRIVER("%s: crtc=%u VRR off->on: Get vblank ref\n",
				 __func__, new_state->base.crtc->base.id);
	} else if (old_vrr_active && !new_vrr_active) {
		/* Transition VRR active -> inactive:
		 * Allow vblank irq disable again for fixed refresh rate.
		 */
		dm_set_vupdate_irq(new_state->base.crtc, false);
		drm_crtc_vblank_put(new_state->base.crtc);
		DRM_DEBUG_DRIVER("%s: crtc=%u VRR on->off: Drop vblank ref\n",
				 __func__, new_state->base.crtc->base.id);
	}
}

static void amdgpu_dm_commit_cursors(struct drm_atomic_state *state)
{
	struct drm_plane *plane;
	struct drm_plane_state *old_plane_state, *new_plane_state;
	int i;

	/*
	 * TODO: Make this per-stream so we don't issue redundant updates for
	 * commits with multiple streams.
	 */
	for_each_oldnew_plane_in_state(state, plane, old_plane_state,
				       new_plane_state, i)
		if (plane->type == DRM_PLANE_TYPE_CURSOR)
			handle_cursor_update(plane, old_plane_state);
}

static void amdgpu_dm_commit_planes(struct drm_atomic_state *state,
				    struct dc_state *dc_state,
				    struct drm_device *dev,
				    struct amdgpu_display_manager *dm,
				    struct drm_crtc *pcrtc,
				    bool wait_for_vblank)
{
	uint32_t i;
	uint64_t timestamp_ns;
	struct drm_plane *plane;
	struct drm_plane_state *old_plane_state, *new_plane_state;
	struct amdgpu_crtc *acrtc_attach = to_amdgpu_crtc(pcrtc);
	struct drm_crtc_state *new_pcrtc_state =
			drm_atomic_get_new_crtc_state(state, pcrtc);
	struct dm_crtc_state *acrtc_state = to_dm_crtc_state(new_pcrtc_state);
	struct dm_crtc_state *dm_old_crtc_state =
			to_dm_crtc_state(drm_atomic_get_old_crtc_state(state, pcrtc));
	int planes_count = 0, vpos, hpos;
	long r;
	unsigned long flags;
	struct amdgpu_bo *abo;
	uint32_t target_vblank, last_flip_vblank;
	bool vrr_active = amdgpu_dm_vrr_active(acrtc_state);
	bool pflip_present = false;
	struct {
		struct dc_surface_update surface_updates[MAX_SURFACES];
		struct dc_plane_info plane_infos[MAX_SURFACES];
		struct dc_scaling_info scaling_infos[MAX_SURFACES];
		struct dc_flip_addrs flip_addrs[MAX_SURFACES];
		struct dc_stream_update stream_update;
	} *bundle;

	bundle = kzalloc(sizeof(*bundle), GFP_KERNEL);

	if (!bundle) {
		dm_error("Failed to allocate update bundle\n");
		goto cleanup;
	}

	/*
	 * Disable the cursor first if we're disabling all the planes.
	 * It'll remain on the screen after the planes are re-enabled
	 * if we don't.
	 */
	if (acrtc_state->active_planes == 0)
		amdgpu_dm_commit_cursors(state);

	/* update planes when needed */
	for_each_oldnew_plane_in_state(state, plane, old_plane_state, new_plane_state, i) {
		struct drm_crtc *crtc = new_plane_state->crtc;
		struct drm_crtc_state *new_crtc_state;
		struct drm_framebuffer *fb = new_plane_state->fb;
		struct amdgpu_framebuffer *afb = (struct amdgpu_framebuffer *)fb;
		bool plane_needs_flip;
		struct dc_plane_state *dc_plane;
		struct dm_plane_state *dm_new_plane_state = to_dm_plane_state(new_plane_state);

		/* Cursor plane is handled after stream updates */
		if (plane->type == DRM_PLANE_TYPE_CURSOR)
			continue;

		if (!fb || !crtc || pcrtc != crtc)
			continue;

		new_crtc_state = drm_atomic_get_new_crtc_state(state, crtc);
		if (!new_crtc_state->active)
			continue;

		dc_plane = dm_new_plane_state->dc_state;

		bundle->surface_updates[planes_count].surface = dc_plane;
		if (new_pcrtc_state->color_mgmt_changed) {
			bundle->surface_updates[planes_count].gamma = dc_plane->gamma_correction;
			bundle->surface_updates[planes_count].in_transfer_func = dc_plane->in_transfer_func;
			bundle->surface_updates[planes_count].gamut_remap_matrix = &dc_plane->gamut_remap_matrix;
		}

		fill_dc_scaling_info(new_plane_state,
				     &bundle->scaling_infos[planes_count]);

		bundle->surface_updates[planes_count].scaling_info =
			&bundle->scaling_infos[planes_count];

		plane_needs_flip = old_plane_state->fb && new_plane_state->fb;

		pflip_present = pflip_present || plane_needs_flip;

		if (!plane_needs_flip) {
			planes_count += 1;
			continue;
		}

		abo = gem_to_amdgpu_bo(fb->obj[0]);

		/*
		 * Wait for all fences on this FB. Do limited wait to avoid
		 * deadlock during GPU reset when this fence will not signal
		 * but we hold reservation lock for the BO.
		 */
		r = dma_resv_wait_timeout_rcu(abo->tbo.base.resv, true,
							false,
							msecs_to_jiffies(5000));
		if (unlikely(r <= 0))
			DRM_ERROR("Waiting for fences timed out!");

		fill_dc_plane_info_and_addr(
			dm->adev, new_plane_state,
			afb->tiling_flags,
			&bundle->plane_infos[planes_count],
			&bundle->flip_addrs[planes_count].address,
			afb->tmz_surface, false);

		DRM_DEBUG_DRIVER("plane: id=%d dcc_en=%d\n",
				 new_plane_state->plane->index,
				 bundle->plane_infos[planes_count].dcc.enable);

		bundle->surface_updates[planes_count].plane_info =
			&bundle->plane_infos[planes_count];

		/*
		 * Only allow immediate flips for fast updates that don't
		 * change FB pitch, DCC state, rotation or mirroing.
		 */
		bundle->flip_addrs[planes_count].flip_immediate =
			crtc->state->async_flip &&
			acrtc_state->update_type == UPDATE_TYPE_FAST;

		timestamp_ns = ktime_get_ns();
		bundle->flip_addrs[planes_count].flip_timestamp_in_us = div_u64(timestamp_ns, 1000);
		bundle->surface_updates[planes_count].flip_addr = &bundle->flip_addrs[planes_count];
		bundle->surface_updates[planes_count].surface = dc_plane;

		if (!bundle->surface_updates[planes_count].surface) {
			DRM_ERROR("No surface for CRTC: id=%d\n",
					acrtc_attach->crtc_id);
			continue;
		}

		if (plane == pcrtc->primary)
			update_freesync_state_on_stream(
				dm,
				acrtc_state,
				acrtc_state->stream,
				dc_plane,
				bundle->flip_addrs[planes_count].flip_timestamp_in_us);

		DRM_DEBUG_DRIVER("%s Flipping to hi: 0x%x, low: 0x%x\n",
				 __func__,
				 bundle->flip_addrs[planes_count].address.grph.addr.high_part,
				 bundle->flip_addrs[planes_count].address.grph.addr.low_part);

		planes_count += 1;

	}

	if (pflip_present) {
		if (!vrr_active) {
			/* Use old throttling in non-vrr fixed refresh rate mode
			 * to keep flip scheduling based on target vblank counts
			 * working in a backwards compatible way, e.g., for
			 * clients using the GLX_OML_sync_control extension or
			 * DRI3/Present extension with defined target_msc.
			 */
			last_flip_vblank = amdgpu_get_vblank_counter_kms(pcrtc);
		}
		else {
			/* For variable refresh rate mode only:
			 * Get vblank of last completed flip to avoid > 1 vrr
			 * flips per video frame by use of throttling, but allow
			 * flip programming anywhere in the possibly large
			 * variable vrr vblank interval for fine-grained flip
			 * timing control and more opportunity to avoid stutter
			 * on late submission of flips.
			 */
			spin_lock_irqsave(&pcrtc->dev->event_lock, flags);
			last_flip_vblank = acrtc_attach->dm_irq_params.last_flip_vblank;
			spin_unlock_irqrestore(&pcrtc->dev->event_lock, flags);
		}

		target_vblank = last_flip_vblank + wait_for_vblank;

		/*
		 * Wait until we're out of the vertical blank period before the one
		 * targeted by the flip
		 */
		while ((acrtc_attach->enabled &&
			(amdgpu_display_get_crtc_scanoutpos(dm->ddev, acrtc_attach->crtc_id,
							    0, &vpos, &hpos, NULL,
							    NULL, &pcrtc->hwmode)
			 & (DRM_SCANOUTPOS_VALID | DRM_SCANOUTPOS_IN_VBLANK)) ==
			(DRM_SCANOUTPOS_VALID | DRM_SCANOUTPOS_IN_VBLANK) &&
			(int)(target_vblank -
			  amdgpu_get_vblank_counter_kms(pcrtc)) > 0)) {
			usleep_range(1000, 1100);
		}

		/**
		 * Prepare the flip event for the pageflip interrupt to handle.
		 *
		 * This only works in the case where we've already turned on the
		 * appropriate hardware blocks (eg. HUBP) so in the transition case
		 * from 0 -> n planes we have to skip a hardware generated event
		 * and rely on sending it from software.
		 */
		if (acrtc_attach->base.state->event &&
		    acrtc_state->active_planes > 0) {
			drm_crtc_vblank_get(pcrtc);

			spin_lock_irqsave(&pcrtc->dev->event_lock, flags);

			WARN_ON(acrtc_attach->pflip_status != AMDGPU_FLIP_NONE);
			prepare_flip_isr(acrtc_attach);

			spin_unlock_irqrestore(&pcrtc->dev->event_lock, flags);
		}

		if (acrtc_state->stream) {
			if (acrtc_state->freesync_vrr_info_changed)
				bundle->stream_update.vrr_infopacket =
					&acrtc_state->stream->vrr_infopacket;
		}
	}

	/* Update the planes if changed or disable if we don't have any. */
	if ((planes_count || acrtc_state->active_planes == 0) &&
		acrtc_state->stream) {
		bundle->stream_update.stream = acrtc_state->stream;
		if (new_pcrtc_state->mode_changed) {
			bundle->stream_update.src = acrtc_state->stream->src;
			bundle->stream_update.dst = acrtc_state->stream->dst;
		}

		if (new_pcrtc_state->color_mgmt_changed) {
			/*
			 * TODO: This isn't fully correct since we've actually
			 * already modified the stream in place.
			 */
			bundle->stream_update.gamut_remap =
				&acrtc_state->stream->gamut_remap_matrix;
			bundle->stream_update.output_csc_transform =
				&acrtc_state->stream->csc_color_matrix;
			bundle->stream_update.out_transfer_func =
				acrtc_state->stream->out_transfer_func;
		}

		acrtc_state->stream->abm_level = acrtc_state->abm_level;
		if (acrtc_state->abm_level != dm_old_crtc_state->abm_level)
			bundle->stream_update.abm_level = &acrtc_state->abm_level;

		/*
		 * If FreeSync state on the stream has changed then we need to
		 * re-adjust the min/max bounds now that DC doesn't handle this
		 * as part of commit.
		 */
		if (amdgpu_dm_vrr_active(dm_old_crtc_state) !=
		    amdgpu_dm_vrr_active(acrtc_state)) {
			spin_lock_irqsave(&pcrtc->dev->event_lock, flags);
			dc_stream_adjust_vmin_vmax(
				dm->dc, acrtc_state->stream,
				&acrtc_attach->dm_irq_params.vrr_params.adjust);
			spin_unlock_irqrestore(&pcrtc->dev->event_lock, flags);
		}
		mutex_lock(&dm->dc_lock);
		if ((acrtc_state->update_type > UPDATE_TYPE_FAST) &&
				acrtc_state->stream->link->psr_settings.psr_allow_active)
			amdgpu_dm_psr_disable(acrtc_state->stream);

		dc_commit_updates_for_stream(dm->dc,
						     bundle->surface_updates,
						     planes_count,
						     acrtc_state->stream,
						     &bundle->stream_update,
						     dc_state);

		/**
		 * Enable or disable the interrupts on the backend.
		 *
		 * Most pipes are put into power gating when unused.
		 *
		 * When power gating is enabled on a pipe we lose the
		 * interrupt enablement state when power gating is disabled.
		 *
		 * So we need to update the IRQ control state in hardware
		 * whenever the pipe turns on (since it could be previously
		 * power gated) or off (since some pipes can't be power gated
		 * on some ASICs).
		 */
		if (dm_old_crtc_state->active_planes != acrtc_state->active_planes)
			dm_update_pflip_irq_state(drm_to_adev(dev),
						  acrtc_attach);

		if ((acrtc_state->update_type > UPDATE_TYPE_FAST) &&
				acrtc_state->stream->link->psr_settings.psr_version != DC_PSR_VERSION_UNSUPPORTED &&
				!acrtc_state->stream->link->psr_settings.psr_feature_enabled)
			amdgpu_dm_link_setup_psr(acrtc_state->stream);
		else if ((acrtc_state->update_type == UPDATE_TYPE_FAST) &&
				acrtc_state->stream->link->psr_settings.psr_feature_enabled &&
				!acrtc_state->stream->link->psr_settings.psr_allow_active) {
			amdgpu_dm_psr_enable(acrtc_state->stream);
		}

		mutex_unlock(&dm->dc_lock);
	}

	/*
	 * Update cursor state *after* programming all the planes.
	 * This avoids redundant programming in the case where we're going
	 * to be disabling a single plane - those pipes are being disabled.
	 */
	if (acrtc_state->active_planes)
		amdgpu_dm_commit_cursors(state);

cleanup:
	kfree(bundle);
}

static void amdgpu_dm_commit_audio(struct drm_device *dev,
				   struct drm_atomic_state *state)
{
	struct amdgpu_device *adev = drm_to_adev(dev);
	struct amdgpu_dm_connector *aconnector;
	struct drm_connector *connector;
	struct drm_connector_state *old_con_state, *new_con_state;
	struct drm_crtc_state *new_crtc_state;
	struct dm_crtc_state *new_dm_crtc_state;
	const struct dc_stream_status *status;
	int i, inst;

	/* Notify device removals. */
	for_each_oldnew_connector_in_state(state, connector, old_con_state, new_con_state, i) {
		if (old_con_state->crtc != new_con_state->crtc) {
			/* CRTC changes require notification. */
			goto notify;
		}

		if (!new_con_state->crtc)
			continue;

		new_crtc_state = drm_atomic_get_new_crtc_state(
			state, new_con_state->crtc);

		if (!new_crtc_state)
			continue;

		if (!drm_atomic_crtc_needs_modeset(new_crtc_state))
			continue;

	notify:
		aconnector = to_amdgpu_dm_connector(connector);

		mutex_lock(&adev->dm.audio_lock);
		inst = aconnector->audio_inst;
		aconnector->audio_inst = -1;
		mutex_unlock(&adev->dm.audio_lock);

		amdgpu_dm_audio_eld_notify(adev, inst);
	}

	/* Notify audio device additions. */
	for_each_new_connector_in_state(state, connector, new_con_state, i) {
		if (!new_con_state->crtc)
			continue;

		new_crtc_state = drm_atomic_get_new_crtc_state(
			state, new_con_state->crtc);

		if (!new_crtc_state)
			continue;

		if (!drm_atomic_crtc_needs_modeset(new_crtc_state))
			continue;

		new_dm_crtc_state = to_dm_crtc_state(new_crtc_state);
		if (!new_dm_crtc_state->stream)
			continue;

		status = dc_stream_get_status(new_dm_crtc_state->stream);
		if (!status)
			continue;

		aconnector = to_amdgpu_dm_connector(connector);

		mutex_lock(&adev->dm.audio_lock);
		inst = status->audio_inst;
		aconnector->audio_inst = inst;
		mutex_unlock(&adev->dm.audio_lock);

		amdgpu_dm_audio_eld_notify(adev, inst);
	}
}

/*
 * amdgpu_dm_crtc_copy_transient_flags - copy mirrored flags from DRM to DC
 * @crtc_state: the DRM CRTC state
 * @stream_state: the DC stream state.
 *
 * Copy the mirrored transient state flags from DRM, to DC. It is used to bring
 * a dc_stream_state's flags in sync with a drm_crtc_state's flags.
 */
static void amdgpu_dm_crtc_copy_transient_flags(struct drm_crtc_state *crtc_state,
						struct dc_stream_state *stream_state)
{
	stream_state->mode_changed = drm_atomic_crtc_needs_modeset(crtc_state);
}

/**
 * amdgpu_dm_atomic_commit_tail() - AMDgpu DM's commit tail implementation.
 * @state: The atomic state to commit
 *
 * This will tell DC to commit the constructed DC state from atomic_check,
 * programming the hardware. Any failures here implies a hardware failure, since
 * atomic check should have filtered anything non-kosher.
 */
static void amdgpu_dm_atomic_commit_tail(struct drm_atomic_state *state)
{
	struct drm_device *dev = state->dev;
	struct amdgpu_device *adev = drm_to_adev(dev);
	struct amdgpu_display_manager *dm = &adev->dm;
	struct dm_atomic_state *dm_state;
	struct dc_state *dc_state = NULL, *dc_state_temp = NULL;
	uint32_t i, j;
	struct drm_crtc *crtc;
	struct drm_crtc_state *old_crtc_state, *new_crtc_state;
	unsigned long flags;
	bool wait_for_vblank = true;
	struct drm_connector *connector;
	struct drm_connector_state *old_con_state, *new_con_state;
	struct dm_crtc_state *dm_old_crtc_state, *dm_new_crtc_state;
	int crtc_disable_count = 0;
	bool mode_set_reset_required = false;

	trace_amdgpu_dm_atomic_commit_tail_begin(state);

	drm_atomic_helper_update_legacy_modeset_state(dev, state);

	dm_state = dm_atomic_get_new_state(state);
	if (dm_state && dm_state->context) {
		dc_state = dm_state->context;
	} else {
		/* No state changes, retain current state. */
		dc_state_temp = dc_create_state(dm->dc);
		ASSERT(dc_state_temp);
		dc_state = dc_state_temp;
		dc_resource_state_copy_construct_current(dm->dc, dc_state);
	}

	for_each_oldnew_crtc_in_state (state, crtc, old_crtc_state,
				       new_crtc_state, i) {
		struct amdgpu_crtc *acrtc = to_amdgpu_crtc(crtc);

		dm_old_crtc_state = to_dm_crtc_state(old_crtc_state);

		if (old_crtc_state->active &&
		    (!new_crtc_state->active ||
		     drm_atomic_crtc_needs_modeset(new_crtc_state))) {
			manage_dm_interrupts(adev, acrtc, false);
			dc_stream_release(dm_old_crtc_state->stream);
		}
	}

	drm_atomic_helper_calc_timestamping_constants(state);

	/* update changed items */
	for_each_oldnew_crtc_in_state(state, crtc, old_crtc_state, new_crtc_state, i) {
		struct amdgpu_crtc *acrtc = to_amdgpu_crtc(crtc);

		dm_new_crtc_state = to_dm_crtc_state(new_crtc_state);
		dm_old_crtc_state = to_dm_crtc_state(old_crtc_state);

		DRM_DEBUG_DRIVER(
			"amdgpu_crtc id:%d crtc_state_flags: enable:%d, active:%d, "
			"planes_changed:%d, mode_changed:%d,active_changed:%d,"
			"connectors_changed:%d\n",
			acrtc->crtc_id,
			new_crtc_state->enable,
			new_crtc_state->active,
			new_crtc_state->planes_changed,
			new_crtc_state->mode_changed,
			new_crtc_state->active_changed,
			new_crtc_state->connectors_changed);

		/* Disable cursor if disabling crtc */
		if (old_crtc_state->active && !new_crtc_state->active) {
			struct dc_cursor_position position;

			memset(&position, 0, sizeof(position));
			mutex_lock(&dm->dc_lock);
			dc_stream_set_cursor_position(dm_old_crtc_state->stream, &position);
			mutex_unlock(&dm->dc_lock);
		}

		/* Copy all transient state flags into dc state */
		if (dm_new_crtc_state->stream) {
			amdgpu_dm_crtc_copy_transient_flags(&dm_new_crtc_state->base,
							    dm_new_crtc_state->stream);
		}

		/* handles headless hotplug case, updating new_state and
		 * aconnector as needed
		 */

		if (modeset_required(new_crtc_state, dm_new_crtc_state->stream, dm_old_crtc_state->stream)) {

			DRM_DEBUG_DRIVER("Atomic commit: SET crtc id %d: [%p]\n", acrtc->crtc_id, acrtc);

			if (!dm_new_crtc_state->stream) {
				/*
				 * this could happen because of issues with
				 * userspace notifications delivery.
				 * In this case userspace tries to set mode on
				 * display which is disconnected in fact.
				 * dc_sink is NULL in this case on aconnector.
				 * We expect reset mode will come soon.
				 *
				 * This can also happen when unplug is done
				 * during resume sequence ended
				 *
				 * In this case, we want to pretend we still
				 * have a sink to keep the pipe running so that
				 * hw state is consistent with the sw state
				 */
				DRM_DEBUG_DRIVER("%s: Failed to create new stream for crtc %d\n",
						__func__, acrtc->base.base.id);
				continue;
			}

			if (dm_old_crtc_state->stream)
				remove_stream(adev, acrtc, dm_old_crtc_state->stream);

			pm_runtime_get_noresume(dev->dev);

			acrtc->enabled = true;
			acrtc->hw_mode = new_crtc_state->mode;
			crtc->hwmode = new_crtc_state->mode;
			mode_set_reset_required = true;
		} else if (modereset_required(new_crtc_state)) {
			DRM_DEBUG_DRIVER("Atomic commit: RESET. crtc id %d:[%p]\n", acrtc->crtc_id, acrtc);
			/* i.e. reset mode */
			if (dm_old_crtc_state->stream)
				remove_stream(adev, acrtc, dm_old_crtc_state->stream);
			mode_set_reset_required = true;
		}
	} /* for_each_crtc_in_state() */

	if (dc_state) {
		/* if there mode set or reset, disable eDP PSR */
		if (mode_set_reset_required)
			amdgpu_dm_psr_disable_all(dm);

		dm_enable_per_frame_crtc_master_sync(dc_state);
		mutex_lock(&dm->dc_lock);
		WARN_ON(!dc_commit_state(dm->dc, dc_state));
		mutex_unlock(&dm->dc_lock);
	}

	for_each_new_crtc_in_state(state, crtc, new_crtc_state, i) {
		struct amdgpu_crtc *acrtc = to_amdgpu_crtc(crtc);

		dm_new_crtc_state = to_dm_crtc_state(new_crtc_state);

		if (dm_new_crtc_state->stream != NULL) {
			const struct dc_stream_status *status =
					dc_stream_get_status(dm_new_crtc_state->stream);

			if (!status)
				status = dc_stream_get_status_from_state(dc_state,
									 dm_new_crtc_state->stream);
			if (!status)
				DC_ERR("got no status for stream %p on acrtc%p\n", dm_new_crtc_state->stream, acrtc);
			else
				acrtc->otg_inst = status->primary_otg_inst;
		}
	}
#ifdef CONFIG_DRM_AMD_DC_HDCP
	for_each_oldnew_connector_in_state(state, connector, old_con_state, new_con_state, i) {
		struct dm_connector_state *dm_new_con_state = to_dm_connector_state(new_con_state);
		struct amdgpu_crtc *acrtc = to_amdgpu_crtc(dm_new_con_state->base.crtc);
		struct amdgpu_dm_connector *aconnector = to_amdgpu_dm_connector(connector);

		new_crtc_state = NULL;

		if (acrtc)
			new_crtc_state = drm_atomic_get_new_crtc_state(state, &acrtc->base);

		dm_new_crtc_state = to_dm_crtc_state(new_crtc_state);

		if (dm_new_crtc_state && dm_new_crtc_state->stream == NULL &&
		    connector->state->content_protection == DRM_MODE_CONTENT_PROTECTION_ENABLED) {
			hdcp_reset_display(adev->dm.hdcp_workqueue, aconnector->dc_link->link_index);
			new_con_state->content_protection = DRM_MODE_CONTENT_PROTECTION_DESIRED;
			dm_new_con_state->update_hdcp = true;
			continue;
		}

		if (is_content_protection_different(new_con_state, old_con_state, connector, adev->dm.hdcp_workqueue))
			hdcp_update_display(
				adev->dm.hdcp_workqueue, aconnector->dc_link->link_index, aconnector,
				new_con_state->hdcp_content_type,
				new_con_state->content_protection == DRM_MODE_CONTENT_PROTECTION_DESIRED ? true
													 : false);
	}
#endif

	/* Handle connector state changes */
	for_each_oldnew_connector_in_state(state, connector, old_con_state, new_con_state, i) {
		struct dm_connector_state *dm_new_con_state = to_dm_connector_state(new_con_state);
		struct dm_connector_state *dm_old_con_state = to_dm_connector_state(old_con_state);
		struct amdgpu_crtc *acrtc = to_amdgpu_crtc(dm_new_con_state->base.crtc);
		struct dc_surface_update dummy_updates[MAX_SURFACES];
		struct dc_stream_update stream_update;
		struct dc_info_packet hdr_packet;
		struct dc_stream_status *status = NULL;
		bool abm_changed, hdr_changed, scaling_changed;

		memset(&dummy_updates, 0, sizeof(dummy_updates));
		memset(&stream_update, 0, sizeof(stream_update));

		if (acrtc) {
			new_crtc_state = drm_atomic_get_new_crtc_state(state, &acrtc->base);
			old_crtc_state = drm_atomic_get_old_crtc_state(state, &acrtc->base);
		}

		/* Skip any modesets/resets */
		if (!acrtc || drm_atomic_crtc_needs_modeset(new_crtc_state))
			continue;

		dm_new_crtc_state = to_dm_crtc_state(new_crtc_state);
		dm_old_crtc_state = to_dm_crtc_state(old_crtc_state);

		scaling_changed = is_scaling_state_different(dm_new_con_state,
							     dm_old_con_state);

		abm_changed = dm_new_crtc_state->abm_level !=
			      dm_old_crtc_state->abm_level;

		hdr_changed =
			is_hdr_metadata_different(old_con_state, new_con_state);

		if (!scaling_changed && !abm_changed && !hdr_changed)
			continue;

		stream_update.stream = dm_new_crtc_state->stream;
		if (scaling_changed) {
			update_stream_scaling_settings(&dm_new_con_state->base.crtc->mode,
					dm_new_con_state, dm_new_crtc_state->stream);

			stream_update.src = dm_new_crtc_state->stream->src;
			stream_update.dst = dm_new_crtc_state->stream->dst;
		}

		if (abm_changed) {
			dm_new_crtc_state->stream->abm_level = dm_new_crtc_state->abm_level;

			stream_update.abm_level = &dm_new_crtc_state->abm_level;
		}

		if (hdr_changed) {
			fill_hdr_info_packet(new_con_state, &hdr_packet);
			stream_update.hdr_static_metadata = &hdr_packet;
		}

		status = dc_stream_get_status(dm_new_crtc_state->stream);
		WARN_ON(!status);
		WARN_ON(!status->plane_count);

		/*
		 * TODO: DC refuses to perform stream updates without a dc_surface_update.
		 * Here we create an empty update on each plane.
		 * To fix this, DC should permit updating only stream properties.
		 */
		for (j = 0; j < status->plane_count; j++)
			dummy_updates[j].surface = status->plane_states[0];


		mutex_lock(&dm->dc_lock);
		dc_commit_updates_for_stream(dm->dc,
						     dummy_updates,
						     status->plane_count,
						     dm_new_crtc_state->stream,
						     &stream_update,
						     dc_state);
		mutex_unlock(&dm->dc_lock);
	}

	/* Count number of newly disabled CRTCs for dropping PM refs later. */
	for_each_oldnew_crtc_in_state(state, crtc, old_crtc_state,
				      new_crtc_state, i) {
		if (old_crtc_state->active && !new_crtc_state->active)
			crtc_disable_count++;

		dm_new_crtc_state = to_dm_crtc_state(new_crtc_state);
		dm_old_crtc_state = to_dm_crtc_state(old_crtc_state);

		/* For freesync config update on crtc state and params for irq */
		update_stream_irq_parameters(dm, dm_new_crtc_state);

		/* Handle vrr on->off / off->on transitions */
		amdgpu_dm_handle_vrr_transition(dm_old_crtc_state,
						dm_new_crtc_state);
	}

	/**
	 * Enable interrupts for CRTCs that are newly enabled or went through
	 * a modeset. It was intentionally deferred until after the front end
	 * state was modified to wait until the OTG was on and so the IRQ
	 * handlers didn't access stale or invalid state.
	 */
	for_each_oldnew_crtc_in_state(state, crtc, old_crtc_state, new_crtc_state, i) {
		struct amdgpu_crtc *acrtc = to_amdgpu_crtc(crtc);
		bool configure_crc = false;

		dm_new_crtc_state = to_dm_crtc_state(new_crtc_state);

		if (new_crtc_state->active &&
		    (!old_crtc_state->active ||
		     drm_atomic_crtc_needs_modeset(new_crtc_state))) {
			dc_stream_retain(dm_new_crtc_state->stream);
			acrtc->dm_irq_params.stream = dm_new_crtc_state->stream;
			manage_dm_interrupts(adev, acrtc, true);
		}
<<<<<<< HEAD
#ifdef CONFIG_DEBUG_FS
		if (new_crtc_state->active &&
=======
		if (IS_ENABLED(CONFIG_DEBUG_FS) && new_crtc_state->active &&
>>>>>>> 7505c06d
			amdgpu_dm_is_valid_crc_source(dm_new_crtc_state->crc_src)) {
			/**
			 * Frontend may have changed so reapply the CRC capture
			 * settings for the stream.
			 */
			dm_new_crtc_state = to_dm_crtc_state(new_crtc_state);
			dm_old_crtc_state = to_dm_crtc_state(old_crtc_state);

			if (amdgpu_dm_crc_window_is_default(dm_new_crtc_state)) {
				if (!old_crtc_state->active || drm_atomic_crtc_needs_modeset(new_crtc_state))
					configure_crc = true;
			} else {
				if (amdgpu_dm_crc_window_changed(dm_new_crtc_state, dm_old_crtc_state))
					configure_crc = true;
			}

			if (configure_crc)
				amdgpu_dm_crtc_configure_crc_source(
					crtc, dm_new_crtc_state, dm_new_crtc_state->crc_src);
		}
#endif
	}

	for_each_new_crtc_in_state(state, crtc, new_crtc_state, j)
		if (new_crtc_state->async_flip)
			wait_for_vblank = false;

	/* update planes when needed per crtc*/
	for_each_new_crtc_in_state(state, crtc, new_crtc_state, j) {
		dm_new_crtc_state = to_dm_crtc_state(new_crtc_state);

		if (dm_new_crtc_state->stream)
			amdgpu_dm_commit_planes(state, dc_state, dev,
						dm, crtc, wait_for_vblank);
	}

	/* Update audio instances for each connector. */
	amdgpu_dm_commit_audio(dev, state);

	/*
	 * send vblank event on all events not handled in flip and
	 * mark consumed event for drm_atomic_helper_commit_hw_done
	 */
	spin_lock_irqsave(&adev_to_drm(adev)->event_lock, flags);
	for_each_new_crtc_in_state(state, crtc, new_crtc_state, i) {

		if (new_crtc_state->event)
			drm_send_event_locked(dev, &new_crtc_state->event->base);

		new_crtc_state->event = NULL;
	}
	spin_unlock_irqrestore(&adev_to_drm(adev)->event_lock, flags);

	/* Signal HW programming completion */
	drm_atomic_helper_commit_hw_done(state);

	if (wait_for_vblank)
		drm_atomic_helper_wait_for_flip_done(dev, state);

	drm_atomic_helper_cleanup_planes(dev, state);

	/* return the stolen vga memory back to VRAM */
	if (!adev->mman.keep_stolen_vga_memory)
		amdgpu_bo_free_kernel(&adev->mman.stolen_vga_memory, NULL, NULL);
	amdgpu_bo_free_kernel(&adev->mman.stolen_extended_memory, NULL, NULL);

	/*
	 * Finally, drop a runtime PM reference for each newly disabled CRTC,
	 * so we can put the GPU into runtime suspend if we're not driving any
	 * displays anymore
	 */
	for (i = 0; i < crtc_disable_count; i++)
		pm_runtime_put_autosuspend(dev->dev);
	pm_runtime_mark_last_busy(dev->dev);

	if (dc_state_temp)
		dc_release_state(dc_state_temp);
}


static int dm_force_atomic_commit(struct drm_connector *connector)
{
	int ret = 0;
	struct drm_device *ddev = connector->dev;
	struct drm_atomic_state *state = drm_atomic_state_alloc(ddev);
	struct amdgpu_crtc *disconnected_acrtc = to_amdgpu_crtc(connector->encoder->crtc);
	struct drm_plane *plane = disconnected_acrtc->base.primary;
	struct drm_connector_state *conn_state;
	struct drm_crtc_state *crtc_state;
	struct drm_plane_state *plane_state;

	if (!state)
		return -ENOMEM;

	state->acquire_ctx = ddev->mode_config.acquire_ctx;

	/* Construct an atomic state to restore previous display setting */

	/*
	 * Attach connectors to drm_atomic_state
	 */
	conn_state = drm_atomic_get_connector_state(state, connector);

	ret = PTR_ERR_OR_ZERO(conn_state);
	if (ret)
		goto err;

	/* Attach crtc to drm_atomic_state*/
	crtc_state = drm_atomic_get_crtc_state(state, &disconnected_acrtc->base);

	ret = PTR_ERR_OR_ZERO(crtc_state);
	if (ret)
		goto err;

	/* force a restore */
	crtc_state->mode_changed = true;

	/* Attach plane to drm_atomic_state */
	plane_state = drm_atomic_get_plane_state(state, plane);

	ret = PTR_ERR_OR_ZERO(plane_state);
	if (ret)
		goto err;


	/* Call commit internally with the state we just constructed */
	ret = drm_atomic_commit(state);
	if (!ret)
		return 0;

err:
	DRM_ERROR("Restoring old state failed with %i\n", ret);
	drm_atomic_state_put(state);

	return ret;
}

/*
 * This function handles all cases when set mode does not come upon hotplug.
 * This includes when a display is unplugged then plugged back into the
 * same port and when running without usermode desktop manager supprot
 */
void dm_restore_drm_connector_state(struct drm_device *dev,
				    struct drm_connector *connector)
{
	struct amdgpu_dm_connector *aconnector = to_amdgpu_dm_connector(connector);
	struct amdgpu_crtc *disconnected_acrtc;
	struct dm_crtc_state *acrtc_state;

	if (!aconnector->dc_sink || !connector->state || !connector->encoder)
		return;

	disconnected_acrtc = to_amdgpu_crtc(connector->encoder->crtc);
	if (!disconnected_acrtc)
		return;

	acrtc_state = to_dm_crtc_state(disconnected_acrtc->base.state);
	if (!acrtc_state->stream)
		return;

	/*
	 * If the previous sink is not released and different from the current,
	 * we deduce we are in a state where we can not rely on usermode call
	 * to turn on the display, so we do it here
	 */
	if (acrtc_state->stream->sink != aconnector->dc_sink)
		dm_force_atomic_commit(&aconnector->base);
}

/*
 * Grabs all modesetting locks to serialize against any blocking commits,
 * Waits for completion of all non blocking commits.
 */
static int do_aquire_global_lock(struct drm_device *dev,
				 struct drm_atomic_state *state)
{
	struct drm_crtc *crtc;
	struct drm_crtc_commit *commit;
	long ret;

	/*
	 * Adding all modeset locks to aquire_ctx will
	 * ensure that when the framework release it the
	 * extra locks we are locking here will get released to
	 */
	ret = drm_modeset_lock_all_ctx(dev, state->acquire_ctx);
	if (ret)
		return ret;

	list_for_each_entry(crtc, &dev->mode_config.crtc_list, head) {
		spin_lock(&crtc->commit_lock);
		commit = list_first_entry_or_null(&crtc->commit_list,
				struct drm_crtc_commit, commit_entry);
		if (commit)
			drm_crtc_commit_get(commit);
		spin_unlock(&crtc->commit_lock);

		if (!commit)
			continue;

		/*
		 * Make sure all pending HW programming completed and
		 * page flips done
		 */
		ret = wait_for_completion_interruptible_timeout(&commit->hw_done, 10*HZ);

		if (ret > 0)
			ret = wait_for_completion_interruptible_timeout(
					&commit->flip_done, 10*HZ);

		if (ret == 0)
			DRM_ERROR("[CRTC:%d:%s] hw_done or flip_done "
				  "timed out\n", crtc->base.id, crtc->name);

		drm_crtc_commit_put(commit);
	}

	return ret < 0 ? ret : 0;
}

static void get_freesync_config_for_crtc(
	struct dm_crtc_state *new_crtc_state,
	struct dm_connector_state *new_con_state)
{
	struct mod_freesync_config config = {0};
	struct amdgpu_dm_connector *aconnector =
			to_amdgpu_dm_connector(new_con_state->base.connector);
	struct drm_display_mode *mode = &new_crtc_state->base.mode;
	int vrefresh = drm_mode_vrefresh(mode);

	new_crtc_state->vrr_supported = new_con_state->freesync_capable &&
					vrefresh >= aconnector->min_vfreq &&
					vrefresh <= aconnector->max_vfreq;

	if (new_crtc_state->vrr_supported) {
		new_crtc_state->stream->ignore_msa_timing_param = true;
		config.state = new_crtc_state->base.vrr_enabled ?
				VRR_STATE_ACTIVE_VARIABLE :
				VRR_STATE_INACTIVE;
		config.min_refresh_in_uhz =
				aconnector->min_vfreq * 1000000;
		config.max_refresh_in_uhz =
				aconnector->max_vfreq * 1000000;
		config.vsif_supported = true;
		config.btr = true;
	}

	new_crtc_state->freesync_config = config;
}

static void reset_freesync_config_for_crtc(
	struct dm_crtc_state *new_crtc_state)
{
	new_crtc_state->vrr_supported = false;

	memset(&new_crtc_state->vrr_infopacket, 0,
	       sizeof(new_crtc_state->vrr_infopacket));
}

static int dm_update_crtc_state(struct amdgpu_display_manager *dm,
				struct drm_atomic_state *state,
				struct drm_crtc *crtc,
				struct drm_crtc_state *old_crtc_state,
				struct drm_crtc_state *new_crtc_state,
				bool enable,
				bool *lock_and_validation_needed)
{
	struct dm_atomic_state *dm_state = NULL;
	struct dm_crtc_state *dm_old_crtc_state, *dm_new_crtc_state;
	struct dc_stream_state *new_stream;
	int ret = 0;

	/*
	 * TODO Move this code into dm_crtc_atomic_check once we get rid of dc_validation_set
	 * update changed items
	 */
	struct amdgpu_crtc *acrtc = NULL;
	struct amdgpu_dm_connector *aconnector = NULL;
	struct drm_connector_state *drm_new_conn_state = NULL, *drm_old_conn_state = NULL;
	struct dm_connector_state *dm_new_conn_state = NULL, *dm_old_conn_state = NULL;

	new_stream = NULL;

	dm_old_crtc_state = to_dm_crtc_state(old_crtc_state);
	dm_new_crtc_state = to_dm_crtc_state(new_crtc_state);
	acrtc = to_amdgpu_crtc(crtc);
	aconnector = amdgpu_dm_find_first_crtc_matching_connector(state, crtc);

	/* TODO This hack should go away */
	if (aconnector && enable) {
		/* Make sure fake sink is created in plug-in scenario */
		drm_new_conn_state = drm_atomic_get_new_connector_state(state,
							    &aconnector->base);
		drm_old_conn_state = drm_atomic_get_old_connector_state(state,
							    &aconnector->base);

		if (IS_ERR(drm_new_conn_state)) {
			ret = PTR_ERR_OR_ZERO(drm_new_conn_state);
			goto fail;
		}

		dm_new_conn_state = to_dm_connector_state(drm_new_conn_state);
		dm_old_conn_state = to_dm_connector_state(drm_old_conn_state);

		if (!drm_atomic_crtc_needs_modeset(new_crtc_state))
			goto skip_modeset;

		new_stream = create_validate_stream_for_sink(aconnector,
							     &new_crtc_state->mode,
							     dm_new_conn_state,
							     dm_old_crtc_state->stream);

		/*
		 * we can have no stream on ACTION_SET if a display
		 * was disconnected during S3, in this case it is not an
		 * error, the OS will be updated after detection, and
		 * will do the right thing on next atomic commit
		 */

		if (!new_stream) {
			DRM_DEBUG_DRIVER("%s: Failed to create new stream for crtc %d\n",
					__func__, acrtc->base.base.id);
			ret = -ENOMEM;
			goto fail;
		}

		/*
		 * TODO: Check VSDB bits to decide whether this should
		 * be enabled or not.
		 */
		new_stream->triggered_crtc_reset.enabled =
			dm->force_timing_sync;

		dm_new_crtc_state->abm_level = dm_new_conn_state->abm_level;

		ret = fill_hdr_info_packet(drm_new_conn_state,
					   &new_stream->hdr_static_metadata);
		if (ret)
			goto fail;

		/*
		 * If we already removed the old stream from the context
		 * (and set the new stream to NULL) then we can't reuse
		 * the old stream even if the stream and scaling are unchanged.
		 * We'll hit the BUG_ON and black screen.
		 *
		 * TODO: Refactor this function to allow this check to work
		 * in all conditions.
		 */
		if (dm_new_crtc_state->stream &&
		    dc_is_stream_unchanged(new_stream, dm_old_crtc_state->stream) &&
		    dc_is_stream_scaling_unchanged(new_stream, dm_old_crtc_state->stream)) {
			new_crtc_state->mode_changed = false;
			DRM_DEBUG_DRIVER("Mode change not required, setting mode_changed to %d",
					 new_crtc_state->mode_changed);
		}
	}

	/* mode_changed flag may get updated above, need to check again */
	if (!drm_atomic_crtc_needs_modeset(new_crtc_state))
		goto skip_modeset;

	DRM_DEBUG_DRIVER(
		"amdgpu_crtc id:%d crtc_state_flags: enable:%d, active:%d, "
		"planes_changed:%d, mode_changed:%d,active_changed:%d,"
		"connectors_changed:%d\n",
		acrtc->crtc_id,
		new_crtc_state->enable,
		new_crtc_state->active,
		new_crtc_state->planes_changed,
		new_crtc_state->mode_changed,
		new_crtc_state->active_changed,
		new_crtc_state->connectors_changed);

	/* Remove stream for any changed/disabled CRTC */
	if (!enable) {

		if (!dm_old_crtc_state->stream)
			goto skip_modeset;

		ret = dm_atomic_get_state(state, &dm_state);
		if (ret)
			goto fail;

		DRM_DEBUG_DRIVER("Disabling DRM crtc: %d\n",
				crtc->base.id);

		/* i.e. reset mode */
		if (dc_remove_stream_from_ctx(
				dm->dc,
				dm_state->context,
				dm_old_crtc_state->stream) != DC_OK) {
			ret = -EINVAL;
			goto fail;
		}

		dc_stream_release(dm_old_crtc_state->stream);
		dm_new_crtc_state->stream = NULL;

		reset_freesync_config_for_crtc(dm_new_crtc_state);

		*lock_and_validation_needed = true;

	} else {/* Add stream for any updated/enabled CRTC */
		/*
		 * Quick fix to prevent NULL pointer on new_stream when
		 * added MST connectors not found in existing crtc_state in the chained mode
		 * TODO: need to dig out the root cause of that
		 */
		if (!aconnector || (!aconnector->dc_sink && aconnector->mst_port))
			goto skip_modeset;

		if (modereset_required(new_crtc_state))
			goto skip_modeset;

		if (modeset_required(new_crtc_state, new_stream,
				     dm_old_crtc_state->stream)) {

			WARN_ON(dm_new_crtc_state->stream);

			ret = dm_atomic_get_state(state, &dm_state);
			if (ret)
				goto fail;

			dm_new_crtc_state->stream = new_stream;

			dc_stream_retain(new_stream);

			DRM_DEBUG_DRIVER("Enabling DRM crtc: %d\n",
						crtc->base.id);

			if (dc_add_stream_to_ctx(
					dm->dc,
					dm_state->context,
					dm_new_crtc_state->stream) != DC_OK) {
				ret = -EINVAL;
				goto fail;
			}

			*lock_and_validation_needed = true;
		}
	}

skip_modeset:
	/* Release extra reference */
	if (new_stream)
		 dc_stream_release(new_stream);

	/*
	 * We want to do dc stream updates that do not require a
	 * full modeset below.
	 */
	if (!(enable && aconnector && new_crtc_state->active))
		return 0;
	/*
	 * Given above conditions, the dc state cannot be NULL because:
	 * 1. We're in the process of enabling CRTCs (just been added
	 *    to the dc context, or already is on the context)
	 * 2. Has a valid connector attached, and
	 * 3. Is currently active and enabled.
	 * => The dc stream state currently exists.
	 */
	BUG_ON(dm_new_crtc_state->stream == NULL);

	/* Scaling or underscan settings */
	if (is_scaling_state_different(dm_old_conn_state, dm_new_conn_state))
		update_stream_scaling_settings(
			&new_crtc_state->mode, dm_new_conn_state, dm_new_crtc_state->stream);

	/* ABM settings */
	dm_new_crtc_state->abm_level = dm_new_conn_state->abm_level;

	/*
	 * Color management settings. We also update color properties
	 * when a modeset is needed, to ensure it gets reprogrammed.
	 */
	if (dm_new_crtc_state->base.color_mgmt_changed ||
	    drm_atomic_crtc_needs_modeset(new_crtc_state)) {
		ret = amdgpu_dm_update_crtc_color_mgmt(dm_new_crtc_state);
		if (ret)
			goto fail;
	}

	/* Update Freesync settings. */
	get_freesync_config_for_crtc(dm_new_crtc_state,
				     dm_new_conn_state);

	return ret;

fail:
	if (new_stream)
		dc_stream_release(new_stream);
	return ret;
}

static bool should_reset_plane(struct drm_atomic_state *state,
			       struct drm_plane *plane,
			       struct drm_plane_state *old_plane_state,
			       struct drm_plane_state *new_plane_state)
{
	struct drm_plane *other;
	struct drm_plane_state *old_other_state, *new_other_state;
	struct drm_crtc_state *new_crtc_state;
	int i;

	/*
	 * TODO: Remove this hack once the checks below are sufficient
	 * enough to determine when we need to reset all the planes on
	 * the stream.
	 */
	if (state->allow_modeset)
		return true;

	/* Exit early if we know that we're adding or removing the plane. */
	if (old_plane_state->crtc != new_plane_state->crtc)
		return true;

	/* old crtc == new_crtc == NULL, plane not in context. */
	if (!new_plane_state->crtc)
		return false;

	new_crtc_state =
		drm_atomic_get_new_crtc_state(state, new_plane_state->crtc);

	if (!new_crtc_state)
		return true;

	/* CRTC Degamma changes currently require us to recreate planes. */
	if (new_crtc_state->color_mgmt_changed)
		return true;

	if (drm_atomic_crtc_needs_modeset(new_crtc_state))
		return true;

	/*
	 * If there are any new primary or overlay planes being added or
	 * removed then the z-order can potentially change. To ensure
	 * correct z-order and pipe acquisition the current DC architecture
	 * requires us to remove and recreate all existing planes.
	 *
	 * TODO: Come up with a more elegant solution for this.
	 */
	for_each_oldnew_plane_in_state(state, other, old_other_state, new_other_state, i) {
		struct amdgpu_framebuffer *old_afb, *new_afb;
		if (other->type == DRM_PLANE_TYPE_CURSOR)
			continue;

		if (old_other_state->crtc != new_plane_state->crtc &&
		    new_other_state->crtc != new_plane_state->crtc)
			continue;

		if (old_other_state->crtc != new_other_state->crtc)
			return true;

		/* Src/dst size and scaling updates. */
		if (old_other_state->src_w != new_other_state->src_w ||
		    old_other_state->src_h != new_other_state->src_h ||
		    old_other_state->crtc_w != new_other_state->crtc_w ||
		    old_other_state->crtc_h != new_other_state->crtc_h)
			return true;

		/* Rotation / mirroring updates. */
		if (old_other_state->rotation != new_other_state->rotation)
			return true;

		/* Blending updates. */
		if (old_other_state->pixel_blend_mode !=
		    new_other_state->pixel_blend_mode)
			return true;

		/* Alpha updates. */
		if (old_other_state->alpha != new_other_state->alpha)
			return true;

		/* Colorspace changes. */
		if (old_other_state->color_range != new_other_state->color_range ||
		    old_other_state->color_encoding != new_other_state->color_encoding)
			return true;

		/* Framebuffer checks fall at the end. */
		if (!old_other_state->fb || !new_other_state->fb)
			continue;

		/* Pixel format changes can require bandwidth updates. */
		if (old_other_state->fb->format != new_other_state->fb->format)
			return true;

		old_afb = (struct amdgpu_framebuffer *)old_other_state->fb;
		new_afb = (struct amdgpu_framebuffer *)new_other_state->fb;

		/* Tiling and DCC changes also require bandwidth updates. */
		if (old_afb->tiling_flags != new_afb->tiling_flags ||
		    old_afb->base.modifier != new_afb->base.modifier)
			return true;
	}

	return false;
}

static int dm_check_cursor_fb(struct amdgpu_crtc *new_acrtc,
			      struct drm_plane_state *new_plane_state,
			      struct drm_framebuffer *fb)
{
	struct amdgpu_device *adev = drm_to_adev(new_acrtc->base.dev);
	struct amdgpu_framebuffer *afb = to_amdgpu_framebuffer(fb);
	unsigned int pitch;
	bool linear;

	if (fb->width > new_acrtc->max_cursor_width ||
	    fb->height > new_acrtc->max_cursor_height) {
		DRM_DEBUG_ATOMIC("Bad cursor FB size %dx%d\n",
				 new_plane_state->fb->width,
				 new_plane_state->fb->height);
		return -EINVAL;
	}
	if (new_plane_state->src_w != fb->width << 16 ||
	    new_plane_state->src_h != fb->height << 16) {
		DRM_DEBUG_ATOMIC("Cropping not supported for cursor plane\n");
		return -EINVAL;
	}

	/* Pitch in pixels */
	pitch = fb->pitches[0] / fb->format->cpp[0];

	if (fb->width != pitch) {
		DRM_DEBUG_ATOMIC("Cursor FB width %d doesn't match pitch %d",
				 fb->width, pitch);
		return -EINVAL;
	}

	switch (pitch) {
	case 64:
	case 128:
	case 256:
		/* FB pitch is supported by cursor plane */
		break;
	default:
		DRM_DEBUG_ATOMIC("Bad cursor FB pitch %d px\n", pitch);
		return -EINVAL;
	}

	/* Core DRM takes care of checking FB modifiers, so we only need to
	 * check tiling flags when the FB doesn't have a modifier. */
	if (!(fb->flags & DRM_MODE_FB_MODIFIERS)) {
		if (adev->family < AMDGPU_FAMILY_AI) {
			linear = AMDGPU_TILING_GET(afb->tiling_flags, ARRAY_MODE) != DC_ARRAY_2D_TILED_THIN1 &&
			         AMDGPU_TILING_GET(afb->tiling_flags, ARRAY_MODE) != DC_ARRAY_1D_TILED_THIN1 &&
				 AMDGPU_TILING_GET(afb->tiling_flags, MICRO_TILE_MODE) == 0;
		} else {
			linear = AMDGPU_TILING_GET(afb->tiling_flags, SWIZZLE_MODE) == 0;
		}
		if (!linear) {
			DRM_DEBUG_ATOMIC("Cursor FB not linear");
			return -EINVAL;
		}
	}

	return 0;
}

static int dm_update_plane_state(struct dc *dc,
				 struct drm_atomic_state *state,
				 struct drm_plane *plane,
				 struct drm_plane_state *old_plane_state,
				 struct drm_plane_state *new_plane_state,
				 bool enable,
				 bool *lock_and_validation_needed)
{

	struct dm_atomic_state *dm_state = NULL;
	struct drm_crtc *new_plane_crtc, *old_plane_crtc;
	struct drm_crtc_state *old_crtc_state, *new_crtc_state;
	struct dm_crtc_state *dm_new_crtc_state, *dm_old_crtc_state;
	struct dm_plane_state *dm_new_plane_state, *dm_old_plane_state;
	struct amdgpu_crtc *new_acrtc;
	bool needs_reset;
	int ret = 0;


	new_plane_crtc = new_plane_state->crtc;
	old_plane_crtc = old_plane_state->crtc;
	dm_new_plane_state = to_dm_plane_state(new_plane_state);
	dm_old_plane_state = to_dm_plane_state(old_plane_state);

	if (plane->type == DRM_PLANE_TYPE_CURSOR) {
		if (!enable || !new_plane_crtc ||
			drm_atomic_plane_disabling(plane->state, new_plane_state))
			return 0;

		new_acrtc = to_amdgpu_crtc(new_plane_crtc);

		if (new_plane_state->src_x != 0 || new_plane_state->src_y != 0) {
			DRM_DEBUG_ATOMIC("Cropping not supported for cursor plane\n");
			return -EINVAL;
		}

		if (new_plane_state->fb) {
			ret = dm_check_cursor_fb(new_acrtc, new_plane_state,
						 new_plane_state->fb);
			if (ret)
				return ret;
		}

		return 0;
	}

	needs_reset = should_reset_plane(state, plane, old_plane_state,
					 new_plane_state);

	/* Remove any changed/removed planes */
	if (!enable) {
		if (!needs_reset)
			return 0;

		if (!old_plane_crtc)
			return 0;

		old_crtc_state = drm_atomic_get_old_crtc_state(
				state, old_plane_crtc);
		dm_old_crtc_state = to_dm_crtc_state(old_crtc_state);

		if (!dm_old_crtc_state->stream)
			return 0;

		DRM_DEBUG_ATOMIC("Disabling DRM plane: %d on DRM crtc %d\n",
				plane->base.id, old_plane_crtc->base.id);

		ret = dm_atomic_get_state(state, &dm_state);
		if (ret)
			return ret;

		if (!dc_remove_plane_from_context(
				dc,
				dm_old_crtc_state->stream,
				dm_old_plane_state->dc_state,
				dm_state->context)) {

			return -EINVAL;
		}


		dc_plane_state_release(dm_old_plane_state->dc_state);
		dm_new_plane_state->dc_state = NULL;

		*lock_and_validation_needed = true;

	} else { /* Add new planes */
		struct dc_plane_state *dc_new_plane_state;

		if (drm_atomic_plane_disabling(plane->state, new_plane_state))
			return 0;

		if (!new_plane_crtc)
			return 0;

		new_crtc_state = drm_atomic_get_new_crtc_state(state, new_plane_crtc);
		dm_new_crtc_state = to_dm_crtc_state(new_crtc_state);

		if (!dm_new_crtc_state->stream)
			return 0;

		if (!needs_reset)
			return 0;

		ret = dm_plane_helper_check_state(new_plane_state, new_crtc_state);
		if (ret)
			return ret;

		WARN_ON(dm_new_plane_state->dc_state);

		dc_new_plane_state = dc_create_plane_state(dc);
		if (!dc_new_plane_state)
			return -ENOMEM;

		DRM_DEBUG_DRIVER("Enabling DRM plane: %d on DRM crtc %d\n",
				plane->base.id, new_plane_crtc->base.id);

		ret = fill_dc_plane_attributes(
			drm_to_adev(new_plane_crtc->dev),
			dc_new_plane_state,
			new_plane_state,
			new_crtc_state);
		if (ret) {
			dc_plane_state_release(dc_new_plane_state);
			return ret;
		}

		ret = dm_atomic_get_state(state, &dm_state);
		if (ret) {
			dc_plane_state_release(dc_new_plane_state);
			return ret;
		}

		/*
		 * Any atomic check errors that occur after this will
		 * not need a release. The plane state will be attached
		 * to the stream, and therefore part of the atomic
		 * state. It'll be released when the atomic state is
		 * cleaned.
		 */
		if (!dc_add_plane_to_context(
				dc,
				dm_new_crtc_state->stream,
				dc_new_plane_state,
				dm_state->context)) {

			dc_plane_state_release(dc_new_plane_state);
			return -EINVAL;
		}

		dm_new_plane_state->dc_state = dc_new_plane_state;

		/* Tell DC to do a full surface update every time there
		 * is a plane change. Inefficient, but works for now.
		 */
		dm_new_plane_state->dc_state->update_flags.bits.full_update = 1;

		*lock_and_validation_needed = true;
	}


	return ret;
}

static int dm_check_crtc_cursor(struct drm_atomic_state *state,
				struct drm_crtc *crtc,
				struct drm_crtc_state *new_crtc_state)
{
	struct drm_plane_state *new_cursor_state, *new_primary_state;
	int cursor_scale_w, cursor_scale_h, primary_scale_w, primary_scale_h;

	/* On DCE and DCN there is no dedicated hardware cursor plane. We get a
	 * cursor per pipe but it's going to inherit the scaling and
	 * positioning from the underlying pipe. Check the cursor plane's
	 * blending properties match the primary plane's. */

	new_cursor_state = drm_atomic_get_new_plane_state(state, crtc->cursor);
	new_primary_state = drm_atomic_get_new_plane_state(state, crtc->primary);
	if (!new_cursor_state || !new_primary_state || !new_cursor_state->fb) {
		return 0;
	}

	cursor_scale_w = new_cursor_state->crtc_w * 1000 /
			 (new_cursor_state->src_w >> 16);
	cursor_scale_h = new_cursor_state->crtc_h * 1000 /
			 (new_cursor_state->src_h >> 16);

	primary_scale_w = new_primary_state->crtc_w * 1000 /
			 (new_primary_state->src_w >> 16);
	primary_scale_h = new_primary_state->crtc_h * 1000 /
			 (new_primary_state->src_h >> 16);

	if (cursor_scale_w != primary_scale_w ||
	    cursor_scale_h != primary_scale_h) {
		DRM_DEBUG_ATOMIC("Cursor plane scaling doesn't match primary plane\n");
		return -EINVAL;
	}

	return 0;
}

#if defined(CONFIG_DRM_AMD_DC_DCN)
static int add_affected_mst_dsc_crtcs(struct drm_atomic_state *state, struct drm_crtc *crtc)
{
	struct drm_connector *connector;
	struct drm_connector_state *conn_state;
	struct amdgpu_dm_connector *aconnector = NULL;
	int i;
	for_each_new_connector_in_state(state, connector, conn_state, i) {
		if (conn_state->crtc != crtc)
			continue;

		aconnector = to_amdgpu_dm_connector(connector);
		if (!aconnector->port || !aconnector->mst_port)
			aconnector = NULL;
		else
			break;
	}

	if (!aconnector)
		return 0;

	return drm_dp_mst_add_affected_dsc_crtcs(state, &aconnector->mst_port->mst_mgr);
}
#endif

/**
 * amdgpu_dm_atomic_check() - Atomic check implementation for AMDgpu DM.
 * @dev: The DRM device
 * @state: The atomic state to commit
 *
 * Validate that the given atomic state is programmable by DC into hardware.
 * This involves constructing a &struct dc_state reflecting the new hardware
 * state we wish to commit, then querying DC to see if it is programmable. It's
 * important not to modify the existing DC state. Otherwise, atomic_check
 * may unexpectedly commit hardware changes.
 *
 * When validating the DC state, it's important that the right locks are
 * acquired. For full updates case which removes/adds/updates streams on one
 * CRTC while flipping on another CRTC, acquiring global lock will guarantee
 * that any such full update commit will wait for completion of any outstanding
 * flip using DRMs synchronization events.
 *
 * Note that DM adds the affected connectors for all CRTCs in state, when that
 * might not seem necessary. This is because DC stream creation requires the
 * DC sink, which is tied to the DRM connector state. Cleaning this up should
 * be possible but non-trivial - a possible TODO item.
 *
 * Return: -Error code if validation failed.
 */
static int amdgpu_dm_atomic_check(struct drm_device *dev,
				  struct drm_atomic_state *state)
{
	struct amdgpu_device *adev = drm_to_adev(dev);
	struct dm_atomic_state *dm_state = NULL;
	struct dc *dc = adev->dm.dc;
	struct drm_connector *connector;
	struct drm_connector_state *old_con_state, *new_con_state;
	struct drm_crtc *crtc;
	struct drm_crtc_state *old_crtc_state, *new_crtc_state;
	struct drm_plane *plane;
	struct drm_plane_state *old_plane_state, *new_plane_state;
	enum dc_status status;
	int ret, i;
	bool lock_and_validation_needed = false;
	struct dm_crtc_state *dm_old_crtc_state;

	trace_amdgpu_dm_atomic_check_begin(state);

	ret = drm_atomic_helper_check_modeset(dev, state);
	if (ret)
		goto fail;

	/* Check connector changes */
	for_each_oldnew_connector_in_state(state, connector, old_con_state, new_con_state, i) {
		struct dm_connector_state *dm_old_con_state = to_dm_connector_state(old_con_state);
		struct dm_connector_state *dm_new_con_state = to_dm_connector_state(new_con_state);

		/* Skip connectors that are disabled or part of modeset already. */
		if (!old_con_state->crtc && !new_con_state->crtc)
			continue;

		if (!new_con_state->crtc)
			continue;

		new_crtc_state = drm_atomic_get_crtc_state(state, new_con_state->crtc);
		if (IS_ERR(new_crtc_state)) {
			ret = PTR_ERR(new_crtc_state);
			goto fail;
		}

		if (dm_old_con_state->abm_level !=
		    dm_new_con_state->abm_level)
			new_crtc_state->connectors_changed = true;
	}

#if defined(CONFIG_DRM_AMD_DC_DCN)
	if (adev->asic_type >= CHIP_NAVI10) {
		for_each_oldnew_crtc_in_state(state, crtc, old_crtc_state, new_crtc_state, i) {
			if (drm_atomic_crtc_needs_modeset(new_crtc_state)) {
				ret = add_affected_mst_dsc_crtcs(state, crtc);
				if (ret)
					goto fail;
			}
		}
	}
#endif
	for_each_oldnew_crtc_in_state(state, crtc, old_crtc_state, new_crtc_state, i) {
		dm_old_crtc_state = to_dm_crtc_state(old_crtc_state);

		if (!drm_atomic_crtc_needs_modeset(new_crtc_state) &&
		    !new_crtc_state->color_mgmt_changed &&
		    old_crtc_state->vrr_enabled == new_crtc_state->vrr_enabled &&
			dm_old_crtc_state->dsc_force_changed == false)
			continue;

		if (!new_crtc_state->enable)
			continue;

		ret = drm_atomic_add_affected_connectors(state, crtc);
		if (ret)
			return ret;

		ret = drm_atomic_add_affected_planes(state, crtc);
		if (ret)
			goto fail;

		if (dm_old_crtc_state->dsc_force_changed)
			new_crtc_state->mode_changed = true;
	}

	/*
	 * Add all primary and overlay planes on the CRTC to the state
	 * whenever a plane is enabled to maintain correct z-ordering
	 * and to enable fast surface updates.
	 */
	drm_for_each_crtc(crtc, dev) {
		bool modified = false;

		for_each_oldnew_plane_in_state(state, plane, old_plane_state, new_plane_state, i) {
			if (plane->type == DRM_PLANE_TYPE_CURSOR)
				continue;

			if (new_plane_state->crtc == crtc ||
			    old_plane_state->crtc == crtc) {
				modified = true;
				break;
			}
		}

		if (!modified)
			continue;

		drm_for_each_plane_mask(plane, state->dev, crtc->state->plane_mask) {
			if (plane->type == DRM_PLANE_TYPE_CURSOR)
				continue;

			new_plane_state =
				drm_atomic_get_plane_state(state, plane);

			if (IS_ERR(new_plane_state)) {
				ret = PTR_ERR(new_plane_state);
				goto fail;
			}
		}
	}

	/* Remove exiting planes if they are modified */
	for_each_oldnew_plane_in_state_reverse(state, plane, old_plane_state, new_plane_state, i) {
		ret = dm_update_plane_state(dc, state, plane,
					    old_plane_state,
					    new_plane_state,
					    false,
					    &lock_and_validation_needed);
		if (ret)
			goto fail;
	}

	/* Disable all crtcs which require disable */
	for_each_oldnew_crtc_in_state(state, crtc, old_crtc_state, new_crtc_state, i) {
		ret = dm_update_crtc_state(&adev->dm, state, crtc,
					   old_crtc_state,
					   new_crtc_state,
					   false,
					   &lock_and_validation_needed);
		if (ret)
			goto fail;
	}

	/* Enable all crtcs which require enable */
	for_each_oldnew_crtc_in_state(state, crtc, old_crtc_state, new_crtc_state, i) {
		ret = dm_update_crtc_state(&adev->dm, state, crtc,
					   old_crtc_state,
					   new_crtc_state,
					   true,
					   &lock_and_validation_needed);
		if (ret)
			goto fail;
	}

	/* Add new/modified planes */
	for_each_oldnew_plane_in_state_reverse(state, plane, old_plane_state, new_plane_state, i) {
		ret = dm_update_plane_state(dc, state, plane,
					    old_plane_state,
					    new_plane_state,
					    true,
					    &lock_and_validation_needed);
		if (ret)
			goto fail;
	}

	/* Run this here since we want to validate the streams we created */
	ret = drm_atomic_helper_check_planes(dev, state);
	if (ret)
		goto fail;

	/* Check cursor planes scaling */
	for_each_new_crtc_in_state(state, crtc, new_crtc_state, i) {
		ret = dm_check_crtc_cursor(state, crtc, new_crtc_state);
		if (ret)
			goto fail;
	}

	if (state->legacy_cursor_update) {
		/*
		 * This is a fast cursor update coming from the plane update
		 * helper, check if it can be done asynchronously for better
		 * performance.
		 */
		state->async_update =
			!drm_atomic_helper_async_check(dev, state);

		/*
		 * Skip the remaining global validation if this is an async
		 * update. Cursor updates can be done without affecting
		 * state or bandwidth calcs and this avoids the performance
		 * penalty of locking the private state object and
		 * allocating a new dc_state.
		 */
		if (state->async_update)
			return 0;
	}

	/* Check scaling and underscan changes*/
	/* TODO Removed scaling changes validation due to inability to commit
	 * new stream into context w\o causing full reset. Need to
	 * decide how to handle.
	 */
	for_each_oldnew_connector_in_state(state, connector, old_con_state, new_con_state, i) {
		struct dm_connector_state *dm_old_con_state = to_dm_connector_state(old_con_state);
		struct dm_connector_state *dm_new_con_state = to_dm_connector_state(new_con_state);
		struct amdgpu_crtc *acrtc = to_amdgpu_crtc(dm_new_con_state->base.crtc);

		/* Skip any modesets/resets */
		if (!acrtc || drm_atomic_crtc_needs_modeset(
				drm_atomic_get_new_crtc_state(state, &acrtc->base)))
			continue;

		/* Skip any thing not scale or underscan changes */
		if (!is_scaling_state_different(dm_new_con_state, dm_old_con_state))
			continue;

		lock_and_validation_needed = true;
	}

	/**
	 * Streams and planes are reset when there are changes that affect
	 * bandwidth. Anything that affects bandwidth needs to go through
	 * DC global validation to ensure that the configuration can be applied
	 * to hardware.
	 *
	 * We have to currently stall out here in atomic_check for outstanding
	 * commits to finish in this case because our IRQ handlers reference
	 * DRM state directly - we can end up disabling interrupts too early
	 * if we don't.
	 *
	 * TODO: Remove this stall and drop DM state private objects.
	 */
	if (lock_and_validation_needed) {
		ret = dm_atomic_get_state(state, &dm_state);
		if (ret)
			goto fail;

		ret = do_aquire_global_lock(dev, state);
		if (ret)
			goto fail;

#if defined(CONFIG_DRM_AMD_DC_DCN)
		if (!compute_mst_dsc_configs_for_state(state, dm_state->context))
			goto fail;

		ret = dm_update_mst_vcpi_slots_for_dsc(state, dm_state->context);
		if (ret)
			goto fail;
#endif

		/*
		 * Perform validation of MST topology in the state:
		 * We need to perform MST atomic check before calling
		 * dc_validate_global_state(), or there is a chance
		 * to get stuck in an infinite loop and hang eventually.
		 */
		ret = drm_dp_mst_atomic_check(state);
		if (ret)
			goto fail;
		status = dc_validate_global_state(dc, dm_state->context, false);
		if (status != DC_OK) {
			DC_LOG_WARNING("DC global validation failure: %s (%d)",
				       dc_status_to_str(status), status);
			ret = -EINVAL;
			goto fail;
		}
	} else {
		/*
		 * The commit is a fast update. Fast updates shouldn't change
		 * the DC context, affect global validation, and can have their
		 * commit work done in parallel with other commits not touching
		 * the same resource. If we have a new DC context as part of
		 * the DM atomic state from validation we need to free it and
		 * retain the existing one instead.
		 *
		 * Furthermore, since the DM atomic state only contains the DC
		 * context and can safely be annulled, we can free the state
		 * and clear the associated private object now to free
		 * some memory and avoid a possible use-after-free later.
		 */

		for (i = 0; i < state->num_private_objs; i++) {
			struct drm_private_obj *obj = state->private_objs[i].ptr;

			if (obj->funcs == adev->dm.atomic_obj.funcs) {
				int j = state->num_private_objs-1;

				dm_atomic_destroy_state(obj,
						state->private_objs[i].state);

				/* If i is not at the end of the array then the
				 * last element needs to be moved to where i was
				 * before the array can safely be truncated.
				 */
				if (i != j)
					state->private_objs[i] =
						state->private_objs[j];

				state->private_objs[j].ptr = NULL;
				state->private_objs[j].state = NULL;
				state->private_objs[j].old_state = NULL;
				state->private_objs[j].new_state = NULL;

				state->num_private_objs = j;
				break;
			}
		}
	}

	/* Store the overall update type for use later in atomic check. */
	for_each_new_crtc_in_state (state, crtc, new_crtc_state, i) {
		struct dm_crtc_state *dm_new_crtc_state =
			to_dm_crtc_state(new_crtc_state);

		dm_new_crtc_state->update_type = lock_and_validation_needed ?
							 UPDATE_TYPE_FULL :
							 UPDATE_TYPE_FAST;
	}

	/* Must be success */
	WARN_ON(ret);

	trace_amdgpu_dm_atomic_check_finish(state, ret);

	return ret;

fail:
	if (ret == -EDEADLK)
		DRM_DEBUG_DRIVER("Atomic check stopped to avoid deadlock.\n");
	else if (ret == -EINTR || ret == -EAGAIN || ret == -ERESTARTSYS)
		DRM_DEBUG_DRIVER("Atomic check stopped due to signal.\n");
	else
		DRM_DEBUG_DRIVER("Atomic check failed with err: %d \n", ret);

	trace_amdgpu_dm_atomic_check_finish(state, ret);

	return ret;
}

static bool is_dp_capable_without_timing_msa(struct dc *dc,
					     struct amdgpu_dm_connector *amdgpu_dm_connector)
{
	uint8_t dpcd_data;
	bool capable = false;

	if (amdgpu_dm_connector->dc_link &&
		dm_helpers_dp_read_dpcd(
				NULL,
				amdgpu_dm_connector->dc_link,
				DP_DOWN_STREAM_PORT_COUNT,
				&dpcd_data,
				sizeof(dpcd_data))) {
		capable = (dpcd_data & DP_MSA_TIMING_PAR_IGNORED) ? true:false;
	}

	return capable;
}
void amdgpu_dm_update_freesync_caps(struct drm_connector *connector,
					struct edid *edid)
{
	int i;
	bool edid_check_required;
	struct detailed_timing *timing;
	struct detailed_non_pixel *data;
	struct detailed_data_monitor_range *range;
	struct amdgpu_dm_connector *amdgpu_dm_connector =
			to_amdgpu_dm_connector(connector);
	struct dm_connector_state *dm_con_state = NULL;

	struct drm_device *dev = connector->dev;
	struct amdgpu_device *adev = drm_to_adev(dev);
	bool freesync_capable = false;

	if (!connector->state) {
		DRM_ERROR("%s - Connector has no state", __func__);
		goto update;
	}

	if (!edid) {
		dm_con_state = to_dm_connector_state(connector->state);

		amdgpu_dm_connector->min_vfreq = 0;
		amdgpu_dm_connector->max_vfreq = 0;
		amdgpu_dm_connector->pixel_clock_mhz = 0;

		goto update;
	}

	dm_con_state = to_dm_connector_state(connector->state);

	edid_check_required = false;
	if (!amdgpu_dm_connector->dc_sink) {
		DRM_ERROR("dc_sink NULL, could not add free_sync module.\n");
		goto update;
	}
	if (!adev->dm.freesync_module)
		goto update;
	/*
	 * if edid non zero restrict freesync only for dp and edp
	 */
	if (edid) {
		if (amdgpu_dm_connector->dc_sink->sink_signal == SIGNAL_TYPE_DISPLAY_PORT
			|| amdgpu_dm_connector->dc_sink->sink_signal == SIGNAL_TYPE_EDP) {
			edid_check_required = is_dp_capable_without_timing_msa(
						adev->dm.dc,
						amdgpu_dm_connector);
		}
	}
	if (edid_check_required == true && (edid->version > 1 ||
	   (edid->version == 1 && edid->revision > 1))) {
		for (i = 0; i < 4; i++) {

			timing	= &edid->detailed_timings[i];
			data	= &timing->data.other_data;
			range	= &data->data.range;
			/*
			 * Check if monitor has continuous frequency mode
			 */
			if (data->type != EDID_DETAIL_MONITOR_RANGE)
				continue;
			/*
			 * Check for flag range limits only. If flag == 1 then
			 * no additional timing information provided.
			 * Default GTF, GTF Secondary curve and CVT are not
			 * supported
			 */
			if (range->flags != 1)
				continue;

			amdgpu_dm_connector->min_vfreq = range->min_vfreq;
			amdgpu_dm_connector->max_vfreq = range->max_vfreq;
			amdgpu_dm_connector->pixel_clock_mhz =
				range->pixel_clock_mhz * 10;
			break;
		}

		if (amdgpu_dm_connector->max_vfreq -
		    amdgpu_dm_connector->min_vfreq > 10) {

			freesync_capable = true;
		}
	}

update:
	if (dm_con_state)
		dm_con_state->freesync_capable = freesync_capable;

	if (connector->vrr_capable_property)
		drm_connector_set_vrr_capable_property(connector,
						       freesync_capable);
}

static void amdgpu_dm_set_psr_caps(struct dc_link *link)
{
	uint8_t dpcd_data[EDP_PSR_RECEIVER_CAP_SIZE];

	if (!(link->connector_signal & SIGNAL_TYPE_EDP))
		return;
	if (link->type == dc_connection_none)
		return;
	if (dm_helpers_dp_read_dpcd(NULL, link, DP_PSR_SUPPORT,
					dpcd_data, sizeof(dpcd_data))) {
		link->dpcd_caps.psr_caps.psr_version = dpcd_data[0];

		if (dpcd_data[0] == 0) {
			link->psr_settings.psr_version = DC_PSR_VERSION_UNSUPPORTED;
			link->psr_settings.psr_feature_enabled = false;
		} else {
			link->psr_settings.psr_version = DC_PSR_VERSION_1;
			link->psr_settings.psr_feature_enabled = true;
		}

		DRM_INFO("PSR support:%d\n", link->psr_settings.psr_feature_enabled);
	}
}

/*
 * amdgpu_dm_link_setup_psr() - configure psr link
 * @stream: stream state
 *
 * Return: true if success
 */
static bool amdgpu_dm_link_setup_psr(struct dc_stream_state *stream)
{
	struct dc_link *link = NULL;
	struct psr_config psr_config = {0};
	struct psr_context psr_context = {0};
	bool ret = false;

	if (stream == NULL)
		return false;

	link = stream->link;

	psr_config.psr_version = link->dpcd_caps.psr_caps.psr_version;

	if (psr_config.psr_version > 0) {
		psr_config.psr_exit_link_training_required = 0x1;
		psr_config.psr_frame_capture_indication_req = 0;
		psr_config.psr_rfb_setup_time = 0x37;
		psr_config.psr_sdp_transmit_line_num_deadline = 0x20;
		psr_config.allow_smu_optimizations = 0x0;

		ret = dc_link_setup_psr(link, stream, &psr_config, &psr_context);

	}
	DRM_DEBUG_DRIVER("PSR link: %d\n",	link->psr_settings.psr_feature_enabled);

	return ret;
}

/*
 * amdgpu_dm_psr_enable() - enable psr f/w
 * @stream: stream state
 *
 * Return: true if success
 */
bool amdgpu_dm_psr_enable(struct dc_stream_state *stream)
{
	struct dc_link *link = stream->link;
	unsigned int vsync_rate_hz = 0;
	struct dc_static_screen_params params = {0};
	/* Calculate number of static frames before generating interrupt to
	 * enter PSR.
	 */
	// Init fail safe of 2 frames static
	unsigned int num_frames_static = 2;

	DRM_DEBUG_DRIVER("Enabling psr...\n");

	vsync_rate_hz = div64_u64(div64_u64((
			stream->timing.pix_clk_100hz * 100),
			stream->timing.v_total),
			stream->timing.h_total);

	/* Round up
	 * Calculate number of frames such that at least 30 ms of time has
	 * passed.
	 */
	if (vsync_rate_hz != 0) {
		unsigned int frame_time_microsec = 1000000 / vsync_rate_hz;
		num_frames_static = (30000 / frame_time_microsec) + 1;
	}

	params.triggers.cursor_update = true;
	params.triggers.overlay_update = true;
	params.triggers.surface_update = true;
	params.num_frames = num_frames_static;

	dc_stream_set_static_screen_params(link->ctx->dc,
					   &stream, 1,
					   &params);

	return dc_link_set_psr_allow_active(link, true, false, false);
}

/*
 * amdgpu_dm_psr_disable() - disable psr f/w
 * @stream:  stream state
 *
 * Return: true if success
 */
static bool amdgpu_dm_psr_disable(struct dc_stream_state *stream)
{

	DRM_DEBUG_DRIVER("Disabling psr...\n");

	return dc_link_set_psr_allow_active(stream->link, false, true, false);
}

/*
 * amdgpu_dm_psr_disable() - disable psr f/w
 * if psr is enabled on any stream
 *
 * Return: true if success
 */
static bool amdgpu_dm_psr_disable_all(struct amdgpu_display_manager *dm)
{
	DRM_DEBUG_DRIVER("Disabling psr if psr is enabled on any stream\n");
	return dc_set_psr_allow_active(dm->dc, false);
}

void amdgpu_dm_trigger_timing_sync(struct drm_device *dev)
{
	struct amdgpu_device *adev = drm_to_adev(dev);
	struct dc *dc = adev->dm.dc;
	int i;

	mutex_lock(&adev->dm.dc_lock);
	if (dc->current_state) {
		for (i = 0; i < dc->current_state->stream_count; ++i)
			dc->current_state->streams[i]
				->triggered_crtc_reset.enabled =
				adev->dm.force_timing_sync;

		dm_enable_per_frame_crtc_master_sync(dc->current_state);
		dc_trigger_sync(dc, dc->current_state);
	}
	mutex_unlock(&adev->dm.dc_lock);
}

void dm_write_reg_func(const struct dc_context *ctx, uint32_t address,
		       uint32_t value, const char *func_name)
{
#ifdef DM_CHECK_ADDR_0
	if (address == 0) {
		DC_ERR("invalid register write. address = 0");
		return;
	}
#endif
	cgs_write_register(ctx->cgs_device, address, value);
	trace_amdgpu_dc_wreg(&ctx->perf_trace->write_count, address, value);
}

uint32_t dm_read_reg_func(const struct dc_context *ctx, uint32_t address,
			  const char *func_name)
{
	uint32_t value;
#ifdef DM_CHECK_ADDR_0
	if (address == 0) {
		DC_ERR("invalid register read; address = 0\n");
		return 0;
	}
#endif

	if (ctx->dmub_srv &&
	    ctx->dmub_srv->reg_helper_offload.gather_in_progress &&
	    !ctx->dmub_srv->reg_helper_offload.should_burst_write) {
		ASSERT(false);
		return 0;
	}

	value = cgs_read_register(ctx->cgs_device, address);

	trace_amdgpu_dc_rreg(&ctx->perf_trace->read_count, address, value);

	return value;
}<|MERGE_RESOLUTION|>--- conflicted
+++ resolved
@@ -2386,8 +2386,7 @@
 
 			drm_connector_update_edid_property(connector,
 							   aconnector->edid);
-			aconnector->num_modes = drm_add_edid_modes(connector, aconnector->edid);
-			drm_connector_list_update(connector);
+			drm_add_edid_modes(connector, aconnector->edid);
 
 			if (aconnector->dc_link->aux_mode)
 				drm_dp_cec_set_edid(&aconnector->dm_dp_aux.aux,
@@ -4048,7 +4047,6 @@
 	(*mods)[*size] = mod;
 	*size += 1;
 }
-<<<<<<< HEAD
 
 static void
 add_gfx9_modifiers(const struct amdgpu_device *adev,
@@ -4273,232 +4271,6 @@
 		return *mods ? 0 : -ENOMEM;
 	}
 
-=======
-
-static void
-add_gfx9_modifiers(const struct amdgpu_device *adev,
-		   uint64_t **mods, uint64_t *size, uint64_t *capacity)
-{
-	int pipes = ilog2(adev->gfx.config.gb_addr_config_fields.num_pipes);
-	int pipe_xor_bits = min(8, pipes +
-				ilog2(adev->gfx.config.gb_addr_config_fields.num_se));
-	int bank_xor_bits = min(8 - pipe_xor_bits,
-				ilog2(adev->gfx.config.gb_addr_config_fields.num_banks));
-	int rb = ilog2(adev->gfx.config.gb_addr_config_fields.num_se) +
-		 ilog2(adev->gfx.config.gb_addr_config_fields.num_rb_per_se);
-
-
-	if (adev->family == AMDGPU_FAMILY_RV) {
-		/* Raven2 and later */
-		bool has_constant_encode = adev->asic_type > CHIP_RAVEN || adev->external_rev_id >= 0x81;
-
-		/*
-		 * No _D DCC swizzles yet because we only allow 32bpp, which
-		 * doesn't support _D on DCN
-		 */
-
-		if (has_constant_encode) {
-			add_modifier(mods, size, capacity, AMD_FMT_MOD |
-				    AMD_FMT_MOD_SET(TILE, AMD_FMT_MOD_TILE_GFX9_64K_S_X) |
-				    AMD_FMT_MOD_SET(TILE_VERSION, AMD_FMT_MOD_TILE_VER_GFX9) |
-				    AMD_FMT_MOD_SET(PIPE_XOR_BITS, pipe_xor_bits) |
-				    AMD_FMT_MOD_SET(BANK_XOR_BITS, bank_xor_bits) |
-				    AMD_FMT_MOD_SET(DCC, 1) |
-				    AMD_FMT_MOD_SET(DCC_INDEPENDENT_64B, 1) |
-				    AMD_FMT_MOD_SET(DCC_MAX_COMPRESSED_BLOCK, AMD_FMT_MOD_DCC_BLOCK_64B) |
-				    AMD_FMT_MOD_SET(DCC_CONSTANT_ENCODE, 1));
-		}
-
-		add_modifier(mods, size, capacity, AMD_FMT_MOD |
-			    AMD_FMT_MOD_SET(TILE, AMD_FMT_MOD_TILE_GFX9_64K_S_X) |
-			    AMD_FMT_MOD_SET(TILE_VERSION, AMD_FMT_MOD_TILE_VER_GFX9) |
-			    AMD_FMT_MOD_SET(PIPE_XOR_BITS, pipe_xor_bits) |
-			    AMD_FMT_MOD_SET(BANK_XOR_BITS, bank_xor_bits) |
-			    AMD_FMT_MOD_SET(DCC, 1) |
-			    AMD_FMT_MOD_SET(DCC_INDEPENDENT_64B, 1) |
-			    AMD_FMT_MOD_SET(DCC_MAX_COMPRESSED_BLOCK, AMD_FMT_MOD_DCC_BLOCK_64B) |
-			    AMD_FMT_MOD_SET(DCC_CONSTANT_ENCODE, 0));
-
-		if (has_constant_encode) {
-			add_modifier(mods, size, capacity, AMD_FMT_MOD |
-				    AMD_FMT_MOD_SET(TILE, AMD_FMT_MOD_TILE_GFX9_64K_S_X) |
-				    AMD_FMT_MOD_SET(TILE_VERSION, AMD_FMT_MOD_TILE_VER_GFX9) |
-				    AMD_FMT_MOD_SET(PIPE_XOR_BITS, pipe_xor_bits) |
-				    AMD_FMT_MOD_SET(BANK_XOR_BITS, bank_xor_bits) |
-				    AMD_FMT_MOD_SET(DCC, 1) |
-				    AMD_FMT_MOD_SET(DCC_RETILE, 1) |
-				    AMD_FMT_MOD_SET(DCC_INDEPENDENT_64B, 1) |
-				    AMD_FMT_MOD_SET(DCC_MAX_COMPRESSED_BLOCK, AMD_FMT_MOD_DCC_BLOCK_64B) |
-
-				    AMD_FMT_MOD_SET(DCC_CONSTANT_ENCODE, 1) |
-				    AMD_FMT_MOD_SET(RB, rb) |
-				    AMD_FMT_MOD_SET(PIPE, pipes));
-		}
-
-		add_modifier(mods, size, capacity, AMD_FMT_MOD |
-			    AMD_FMT_MOD_SET(TILE, AMD_FMT_MOD_TILE_GFX9_64K_S_X) |
-			    AMD_FMT_MOD_SET(TILE_VERSION, AMD_FMT_MOD_TILE_VER_GFX9) |
-			    AMD_FMT_MOD_SET(PIPE_XOR_BITS, pipe_xor_bits) |
-			    AMD_FMT_MOD_SET(BANK_XOR_BITS, bank_xor_bits) |
-			    AMD_FMT_MOD_SET(DCC, 1) |
-			    AMD_FMT_MOD_SET(DCC_RETILE, 1) |
-			    AMD_FMT_MOD_SET(DCC_INDEPENDENT_64B, 1) |
-			    AMD_FMT_MOD_SET(DCC_MAX_COMPRESSED_BLOCK, AMD_FMT_MOD_DCC_BLOCK_64B) |
-			    AMD_FMT_MOD_SET(DCC_CONSTANT_ENCODE, 0) |
-			    AMD_FMT_MOD_SET(RB, rb) |
-			    AMD_FMT_MOD_SET(PIPE, pipes));
-	}
-
-	/*
-	 * Only supported for 64bpp on Raven, will be filtered on format in
-	 * dm_plane_format_mod_supported.
-	 */
-	add_modifier(mods, size, capacity, AMD_FMT_MOD |
-		    AMD_FMT_MOD_SET(TILE, AMD_FMT_MOD_TILE_GFX9_64K_D_X) |
-		    AMD_FMT_MOD_SET(TILE_VERSION, AMD_FMT_MOD_TILE_VER_GFX9) |
-		    AMD_FMT_MOD_SET(PIPE_XOR_BITS, pipe_xor_bits) |
-		    AMD_FMT_MOD_SET(BANK_XOR_BITS, bank_xor_bits));
-
-	if (adev->family == AMDGPU_FAMILY_RV) {
-		add_modifier(mods, size, capacity, AMD_FMT_MOD |
-			    AMD_FMT_MOD_SET(TILE, AMD_FMT_MOD_TILE_GFX9_64K_S_X) |
-			    AMD_FMT_MOD_SET(TILE_VERSION, AMD_FMT_MOD_TILE_VER_GFX9) |
-			    AMD_FMT_MOD_SET(PIPE_XOR_BITS, pipe_xor_bits) |
-			    AMD_FMT_MOD_SET(BANK_XOR_BITS, bank_xor_bits));
-	}
-
-	/*
-	 * Only supported for 64bpp on Raven, will be filtered on format in
-	 * dm_plane_format_mod_supported.
-	 */
-	add_modifier(mods, size, capacity, AMD_FMT_MOD |
-		    AMD_FMT_MOD_SET(TILE, AMD_FMT_MOD_TILE_GFX9_64K_D) |
-		    AMD_FMT_MOD_SET(TILE_VERSION, AMD_FMT_MOD_TILE_VER_GFX9));
-
-	if (adev->family == AMDGPU_FAMILY_RV) {
-		add_modifier(mods, size, capacity, AMD_FMT_MOD |
-			    AMD_FMT_MOD_SET(TILE, AMD_FMT_MOD_TILE_GFX9_64K_S) |
-			    AMD_FMT_MOD_SET(TILE_VERSION, AMD_FMT_MOD_TILE_VER_GFX9));
-	}
-}
-
-static void
-add_gfx10_1_modifiers(const struct amdgpu_device *adev,
-		      uint64_t **mods, uint64_t *size, uint64_t *capacity)
-{
-	int pipe_xor_bits = ilog2(adev->gfx.config.gb_addr_config_fields.num_pipes);
-
-	add_modifier(mods, size, capacity, AMD_FMT_MOD |
-		    AMD_FMT_MOD_SET(TILE, AMD_FMT_MOD_TILE_GFX9_64K_R_X) |
-		    AMD_FMT_MOD_SET(TILE_VERSION, AMD_FMT_MOD_TILE_VER_GFX10) |
-		    AMD_FMT_MOD_SET(PIPE_XOR_BITS, pipe_xor_bits) |
-		    AMD_FMT_MOD_SET(DCC, 1) |
-		    AMD_FMT_MOD_SET(DCC_CONSTANT_ENCODE, 1) |
-		    AMD_FMT_MOD_SET(DCC_INDEPENDENT_64B, 1) |
-		    AMD_FMT_MOD_SET(DCC_MAX_COMPRESSED_BLOCK, AMD_FMT_MOD_DCC_BLOCK_64B));
-
-	add_modifier(mods, size, capacity, AMD_FMT_MOD |
-		    AMD_FMT_MOD_SET(TILE, AMD_FMT_MOD_TILE_GFX9_64K_R_X) |
-		    AMD_FMT_MOD_SET(TILE_VERSION, AMD_FMT_MOD_TILE_VER_GFX10) |
-		    AMD_FMT_MOD_SET(PIPE_XOR_BITS, pipe_xor_bits) |
-		    AMD_FMT_MOD_SET(DCC, 1) |
-		    AMD_FMT_MOD_SET(DCC_RETILE, 1) |
-		    AMD_FMT_MOD_SET(DCC_CONSTANT_ENCODE, 1) |
-		    AMD_FMT_MOD_SET(DCC_INDEPENDENT_64B, 1) |
-		    AMD_FMT_MOD_SET(DCC_MAX_COMPRESSED_BLOCK, AMD_FMT_MOD_DCC_BLOCK_64B));
-
-	add_modifier(mods, size, capacity, AMD_FMT_MOD |
-		    AMD_FMT_MOD_SET(TILE, AMD_FMT_MOD_TILE_GFX9_64K_R_X) |
-		    AMD_FMT_MOD_SET(TILE_VERSION, AMD_FMT_MOD_TILE_VER_GFX10) |
-		    AMD_FMT_MOD_SET(PIPE_XOR_BITS, pipe_xor_bits));
-
-	add_modifier(mods, size, capacity, AMD_FMT_MOD |
-		    AMD_FMT_MOD_SET(TILE, AMD_FMT_MOD_TILE_GFX9_64K_S_X) |
-		    AMD_FMT_MOD_SET(TILE_VERSION, AMD_FMT_MOD_TILE_VER_GFX10) |
-		    AMD_FMT_MOD_SET(PIPE_XOR_BITS, pipe_xor_bits));
-
-
-	/* Only supported for 64bpp, will be filtered in dm_plane_format_mod_supported */
-	add_modifier(mods, size, capacity, AMD_FMT_MOD |
-		    AMD_FMT_MOD_SET(TILE, AMD_FMT_MOD_TILE_GFX9_64K_D) |
-		    AMD_FMT_MOD_SET(TILE_VERSION, AMD_FMT_MOD_TILE_VER_GFX9));
-
-	add_modifier(mods, size, capacity, AMD_FMT_MOD |
-		    AMD_FMT_MOD_SET(TILE, AMD_FMT_MOD_TILE_GFX9_64K_S) |
-		    AMD_FMT_MOD_SET(TILE_VERSION, AMD_FMT_MOD_TILE_VER_GFX9));
-}
-
-static void
-add_gfx10_3_modifiers(const struct amdgpu_device *adev,
-		      uint64_t **mods, uint64_t *size, uint64_t *capacity)
-{
-	int pipe_xor_bits = ilog2(adev->gfx.config.gb_addr_config_fields.num_pipes);
-	int pkrs = ilog2(adev->gfx.config.gb_addr_config_fields.num_pkrs);
-
-	add_modifier(mods, size, capacity, AMD_FMT_MOD |
-		    AMD_FMT_MOD_SET(TILE, AMD_FMT_MOD_TILE_GFX9_64K_R_X) |
-		    AMD_FMT_MOD_SET(TILE_VERSION, AMD_FMT_MOD_TILE_VER_GFX10_RBPLUS) |
-		    AMD_FMT_MOD_SET(PIPE_XOR_BITS, pipe_xor_bits) |
-		    AMD_FMT_MOD_SET(PACKERS, pkrs) |
-		    AMD_FMT_MOD_SET(DCC, 1) |
-		    AMD_FMT_MOD_SET(DCC_CONSTANT_ENCODE, 1) |
-		    AMD_FMT_MOD_SET(DCC_INDEPENDENT_64B, 1) |
-		    AMD_FMT_MOD_SET(DCC_INDEPENDENT_128B, 1) |
-		    AMD_FMT_MOD_SET(DCC_MAX_COMPRESSED_BLOCK, AMD_FMT_MOD_DCC_BLOCK_128B));
-
-	add_modifier(mods, size, capacity, AMD_FMT_MOD |
-		    AMD_FMT_MOD_SET(TILE, AMD_FMT_MOD_TILE_GFX9_64K_R_X) |
-		    AMD_FMT_MOD_SET(TILE_VERSION, AMD_FMT_MOD_TILE_VER_GFX10_RBPLUS) |
-		    AMD_FMT_MOD_SET(PIPE_XOR_BITS, pipe_xor_bits) |
-		    AMD_FMT_MOD_SET(PACKERS, pkrs) |
-		    AMD_FMT_MOD_SET(DCC, 1) |
-		    AMD_FMT_MOD_SET(DCC_RETILE, 1) |
-		    AMD_FMT_MOD_SET(DCC_CONSTANT_ENCODE, 1) |
-		    AMD_FMT_MOD_SET(DCC_INDEPENDENT_64B, 1) |
-		    AMD_FMT_MOD_SET(DCC_INDEPENDENT_128B, 1) |
-		    AMD_FMT_MOD_SET(DCC_MAX_COMPRESSED_BLOCK, AMD_FMT_MOD_DCC_BLOCK_128B));
-
-	add_modifier(mods, size, capacity, AMD_FMT_MOD |
-		    AMD_FMT_MOD_SET(TILE, AMD_FMT_MOD_TILE_GFX9_64K_R_X) |
-		    AMD_FMT_MOD_SET(TILE_VERSION, AMD_FMT_MOD_TILE_VER_GFX10_RBPLUS) |
-		    AMD_FMT_MOD_SET(PIPE_XOR_BITS, pipe_xor_bits) |
-		    AMD_FMT_MOD_SET(PACKERS, pkrs));
-
-	add_modifier(mods, size, capacity, AMD_FMT_MOD |
-		    AMD_FMT_MOD_SET(TILE, AMD_FMT_MOD_TILE_GFX9_64K_S_X) |
-		    AMD_FMT_MOD_SET(TILE_VERSION, AMD_FMT_MOD_TILE_VER_GFX10_RBPLUS) |
-		    AMD_FMT_MOD_SET(PIPE_XOR_BITS, pipe_xor_bits) |
-		    AMD_FMT_MOD_SET(PACKERS, pkrs));
-
-	/* Only supported for 64bpp, will be filtered in dm_plane_format_mod_supported */
-	add_modifier(mods, size, capacity, AMD_FMT_MOD |
-		    AMD_FMT_MOD_SET(TILE, AMD_FMT_MOD_TILE_GFX9_64K_D) |
-		    AMD_FMT_MOD_SET(TILE_VERSION, AMD_FMT_MOD_TILE_VER_GFX9));
-
-	add_modifier(mods, size, capacity, AMD_FMT_MOD |
-		    AMD_FMT_MOD_SET(TILE, AMD_FMT_MOD_TILE_GFX9_64K_S) |
-		    AMD_FMT_MOD_SET(TILE_VERSION, AMD_FMT_MOD_TILE_VER_GFX9));
-}
-
-static int
-get_plane_modifiers(const struct amdgpu_device *adev, unsigned int plane_type, uint64_t **mods)
-{
-	uint64_t size = 0, capacity = 128;
-	*mods = NULL;
-
-	/* We have not hooked up any pre-GFX9 modifiers. */
-	if (adev->family < AMDGPU_FAMILY_AI)
-		return 0;
-
-	*mods = kmalloc(capacity * sizeof(uint64_t), GFP_KERNEL);
-
-	if (plane_type == DRM_PLANE_TYPE_CURSOR) {
-		add_modifier(mods, &size, &capacity, DRM_FORMAT_MOD_LINEAR);
-		add_modifier(mods, &size, &capacity, DRM_FORMAT_MOD_INVALID);
-		return *mods ? 0 : -ENOMEM;
-	}
-
->>>>>>> 7505c06d
 	switch (adev->family) {
 	case AMDGPU_FAMILY_AI:
 	case AMDGPU_FAMILY_RV:
@@ -8606,12 +8378,7 @@
 			acrtc->dm_irq_params.stream = dm_new_crtc_state->stream;
 			manage_dm_interrupts(adev, acrtc, true);
 		}
-<<<<<<< HEAD
-#ifdef CONFIG_DEBUG_FS
-		if (new_crtc_state->active &&
-=======
 		if (IS_ENABLED(CONFIG_DEBUG_FS) && new_crtc_state->active &&
->>>>>>> 7505c06d
 			amdgpu_dm_is_valid_crc_source(dm_new_crtc_state->crc_src)) {
 			/**
 			 * Frontend may have changed so reapply the CRC capture
@@ -8632,7 +8399,6 @@
 				amdgpu_dm_crtc_configure_crc_source(
 					crtc, dm_new_crtc_state, dm_new_crtc_state->crc_src);
 		}
-#endif
 	}
 
 	for_each_new_crtc_in_state(state, crtc, new_crtc_state, j)
