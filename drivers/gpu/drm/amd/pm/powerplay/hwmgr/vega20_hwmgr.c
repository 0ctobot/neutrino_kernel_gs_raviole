/*
 * Copyright 2018 Advanced Micro Devices, Inc.
 *
 * Permission is hereby granted, free of charge, to any person obtaining a
 * copy of this software and associated documentation files (the "Software"),
 * to deal in the Software without restriction, including without limitation
 * the rights to use, copy, modify, merge, publish, distribute, sublicense,
 * and/or sell copies of the Software, and to permit persons to whom the
 * Software is furnished to do so, subject to the following conditions:
 *
 * The above copyright notice and this permission notice shall be included in
 * all copies or substantial portions of the Software.
 *
 * THE SOFTWARE IS PROVIDED "AS IS", WITHOUT WARRANTY OF ANY KIND, EXPRESS OR
 * IMPLIED, INCLUDING BUT NOT LIMITED TO THE WARRANTIES OF MERCHANTABILITY,
 * FITNESS FOR A PARTICULAR PURPOSE AND NONINFRINGEMENT.  IN NO EVENT SHALL
 * THE COPYRIGHT HOLDER(S) OR AUTHOR(S) BE LIABLE FOR ANY CLAIM, DAMAGES OR
 * OTHER LIABILITY, WHETHER IN AN ACTION OF CONTRACT, TORT OR OTHERWISE,
 * ARISING FROM, OUT OF OR IN CONNECTION WITH THE SOFTWARE OR THE USE OR
 * OTHER DEALINGS IN THE SOFTWARE.
 *
 */

#include <linux/delay.h>
#include <linux/fb.h>
#include <linux/module.h>
#include <linux/slab.h>

#include "hwmgr.h"
#include "amd_powerplay.h"
#include "vega20_smumgr.h"
#include "hardwaremanager.h"
#include "ppatomfwctrl.h"
#include "atomfirmware.h"
#include "cgs_common.h"
#include "vega20_powertune.h"
#include "vega20_inc.h"
#include "pppcielanes.h"
#include "vega20_hwmgr.h"
#include "vega20_processpptables.h"
#include "vega20_pptable.h"
#include "vega20_thermal.h"
#include "vega20_ppsmc.h"
#include "pp_debug.h"
#include "amd_pcie_helpers.h"
#include "ppinterrupt.h"
#include "pp_overdriver.h"
#include "pp_thermal.h"
#include "soc15_common.h"
#include "vega20_baco.h"
#include "smuio/smuio_9_0_offset.h"
#include "smuio/smuio_9_0_sh_mask.h"
#include "nbio/nbio_7_4_sh_mask.h"

#define smnPCIE_LC_SPEED_CNTL			0x11140290
#define smnPCIE_LC_LINK_WIDTH_CNTL		0x11140288

#define LINK_WIDTH_MAX				6
#define LINK_SPEED_MAX				3
static const int link_width[] = {0, 1, 2, 4, 8, 12, 16};
static const int link_speed[] = {25, 50, 80, 160};

static void vega20_set_default_registry_data(struct pp_hwmgr *hwmgr)
{
	struct vega20_hwmgr *data =
			(struct vega20_hwmgr *)(hwmgr->backend);

	data->gfxclk_average_alpha = PPVEGA20_VEGA20GFXCLKAVERAGEALPHA_DFLT;
	data->socclk_average_alpha = PPVEGA20_VEGA20SOCCLKAVERAGEALPHA_DFLT;
	data->uclk_average_alpha = PPVEGA20_VEGA20UCLKCLKAVERAGEALPHA_DFLT;
	data->gfx_activity_average_alpha = PPVEGA20_VEGA20GFXACTIVITYAVERAGEALPHA_DFLT;
	data->lowest_uclk_reserved_for_ulv = PPVEGA20_VEGA20LOWESTUCLKRESERVEDFORULV_DFLT;

	data->display_voltage_mode = PPVEGA20_VEGA20DISPLAYVOLTAGEMODE_DFLT;
	data->dcef_clk_quad_eqn_a = PPREGKEY_VEGA20QUADRATICEQUATION_DFLT;
	data->dcef_clk_quad_eqn_b = PPREGKEY_VEGA20QUADRATICEQUATION_DFLT;
	data->dcef_clk_quad_eqn_c = PPREGKEY_VEGA20QUADRATICEQUATION_DFLT;
	data->disp_clk_quad_eqn_a = PPREGKEY_VEGA20QUADRATICEQUATION_DFLT;
	data->disp_clk_quad_eqn_b = PPREGKEY_VEGA20QUADRATICEQUATION_DFLT;
	data->disp_clk_quad_eqn_c = PPREGKEY_VEGA20QUADRATICEQUATION_DFLT;
	data->pixel_clk_quad_eqn_a = PPREGKEY_VEGA20QUADRATICEQUATION_DFLT;
	data->pixel_clk_quad_eqn_b = PPREGKEY_VEGA20QUADRATICEQUATION_DFLT;
	data->pixel_clk_quad_eqn_c = PPREGKEY_VEGA20QUADRATICEQUATION_DFLT;
	data->phy_clk_quad_eqn_a = PPREGKEY_VEGA20QUADRATICEQUATION_DFLT;
	data->phy_clk_quad_eqn_b = PPREGKEY_VEGA20QUADRATICEQUATION_DFLT;
	data->phy_clk_quad_eqn_c = PPREGKEY_VEGA20QUADRATICEQUATION_DFLT;

	/*
	 * Disable the following features for now:
	 *   GFXCLK DS
	 *   SOCLK DS
	 *   LCLK DS
	 *   DCEFCLK DS
	 *   FCLK DS
	 *   MP1CLK DS
	 *   MP0CLK DS
	 */
	data->registry_data.disallowed_features = 0xE0041C00;
	/* ECC feature should be disabled on old SMUs */
	smum_send_msg_to_smc(hwmgr, PPSMC_MSG_GetSmuVersion, &hwmgr->smu_version);
	if (hwmgr->smu_version < 0x282100)
		data->registry_data.disallowed_features |= FEATURE_ECC_MASK;

	if (!(hwmgr->feature_mask & PP_PCIE_DPM_MASK))
		data->registry_data.disallowed_features |= FEATURE_DPM_LINK_MASK;

	if (!(hwmgr->feature_mask & PP_SCLK_DPM_MASK))
		data->registry_data.disallowed_features |= FEATURE_DPM_GFXCLK_MASK;

	if (!(hwmgr->feature_mask & PP_SOCCLK_DPM_MASK))
		data->registry_data.disallowed_features |= FEATURE_DPM_SOCCLK_MASK;

	if (!(hwmgr->feature_mask & PP_MCLK_DPM_MASK))
		data->registry_data.disallowed_features |= FEATURE_DPM_UCLK_MASK;

	if (!(hwmgr->feature_mask & PP_DCEFCLK_DPM_MASK))
		data->registry_data.disallowed_features |= FEATURE_DPM_DCEFCLK_MASK;

	if (!(hwmgr->feature_mask & PP_ULV_MASK))
		data->registry_data.disallowed_features |= FEATURE_ULV_MASK;

	if (!(hwmgr->feature_mask & PP_SCLK_DEEP_SLEEP_MASK))
		data->registry_data.disallowed_features |= FEATURE_DS_GFXCLK_MASK;

	data->registry_data.od_state_in_dc_support = 0;
	data->registry_data.thermal_support = 1;
	data->registry_data.skip_baco_hardware = 0;

	data->registry_data.log_avfs_param = 0;
	data->registry_data.sclk_throttle_low_notification = 1;
	data->registry_data.force_dpm_high = 0;
	data->registry_data.stable_pstate_sclk_dpm_percentage = 75;

	data->registry_data.didt_support = 0;
	if (data->registry_data.didt_support) {
		data->registry_data.didt_mode = 6;
		data->registry_data.sq_ramping_support = 1;
		data->registry_data.db_ramping_support = 0;
		data->registry_data.td_ramping_support = 0;
		data->registry_data.tcp_ramping_support = 0;
		data->registry_data.dbr_ramping_support = 0;
		data->registry_data.edc_didt_support = 1;
		data->registry_data.gc_didt_support = 0;
		data->registry_data.psm_didt_support = 0;
	}

	data->registry_data.pcie_lane_override = 0xff;
	data->registry_data.pcie_speed_override = 0xff;
	data->registry_data.pcie_clock_override = 0xffffffff;
	data->registry_data.regulator_hot_gpio_support = 1;
	data->registry_data.ac_dc_switch_gpio_support = 0;
	data->registry_data.quick_transition_support = 0;
	data->registry_data.zrpm_start_temp = 0xffff;
	data->registry_data.zrpm_stop_temp = 0xffff;
	data->registry_data.od8_feature_enable = 1;
	data->registry_data.disable_water_mark = 0;
	data->registry_data.disable_pp_tuning = 0;
	data->registry_data.disable_xlpp_tuning = 0;
	data->registry_data.disable_workload_policy = 0;
	data->registry_data.perf_ui_tuning_profile_turbo = 0x19190F0F;
	data->registry_data.perf_ui_tuning_profile_powerSave = 0x19191919;
	data->registry_data.perf_ui_tuning_profile_xl = 0x00000F0A;
	data->registry_data.force_workload_policy_mask = 0;
	data->registry_data.disable_3d_fs_detection = 0;
	data->registry_data.fps_support = 1;
	data->registry_data.disable_auto_wattman = 1;
	data->registry_data.auto_wattman_debug = 0;
	data->registry_data.auto_wattman_sample_period = 100;
	data->registry_data.fclk_gfxclk_ratio = 0;
	data->registry_data.auto_wattman_threshold = 50;
	data->registry_data.gfxoff_controlled_by_driver = 1;
	data->gfxoff_allowed = false;
	data->counter_gfxoff = 0;
	data->registry_data.pcie_dpm_key_disabled = !(hwmgr->feature_mask & PP_PCIE_DPM_MASK);
}

static int vega20_set_features_platform_caps(struct pp_hwmgr *hwmgr)
{
	struct vega20_hwmgr *data =
			(struct vega20_hwmgr *)(hwmgr->backend);
	struct amdgpu_device *adev = hwmgr->adev;

	if (data->vddci_control == VEGA20_VOLTAGE_CONTROL_NONE)
		phm_cap_unset(hwmgr->platform_descriptor.platformCaps,
				PHM_PlatformCaps_ControlVDDCI);

	phm_cap_set(hwmgr->platform_descriptor.platformCaps,
			PHM_PlatformCaps_TablelessHardwareInterface);

	phm_cap_set(hwmgr->platform_descriptor.platformCaps,
			PHM_PlatformCaps_BACO);

	phm_cap_set(hwmgr->platform_descriptor.platformCaps,
			PHM_PlatformCaps_EnableSMU7ThermalManagement);

	if (adev->pg_flags & AMD_PG_SUPPORT_UVD)
		phm_cap_set(hwmgr->platform_descriptor.platformCaps,
				PHM_PlatformCaps_UVDPowerGating);

	if (adev->pg_flags & AMD_PG_SUPPORT_VCE)
		phm_cap_set(hwmgr->platform_descriptor.platformCaps,
				PHM_PlatformCaps_VCEPowerGating);

	phm_cap_set(hwmgr->platform_descriptor.platformCaps,
			PHM_PlatformCaps_UnTabledHardwareInterface);

	if (data->registry_data.od8_feature_enable)
		phm_cap_set(hwmgr->platform_descriptor.platformCaps,
				PHM_PlatformCaps_OD8inACSupport);

	phm_cap_set(hwmgr->platform_descriptor.platformCaps,
			PHM_PlatformCaps_ActivityReporting);
	phm_cap_set(hwmgr->platform_descriptor.platformCaps,
			PHM_PlatformCaps_FanSpeedInTableIsRPM);

	if (data->registry_data.od_state_in_dc_support) {
		if (data->registry_data.od8_feature_enable)
			phm_cap_set(hwmgr->platform_descriptor.platformCaps,
					PHM_PlatformCaps_OD8inDCSupport);
	}

	if (data->registry_data.thermal_support &&
	    data->registry_data.fuzzy_fan_control_support &&
	    hwmgr->thermal_controller.advanceFanControlParameters.usTMax)
		phm_cap_set(hwmgr->platform_descriptor.platformCaps,
				PHM_PlatformCaps_ODFuzzyFanControlSupport);

	phm_cap_set(hwmgr->platform_descriptor.platformCaps,
			PHM_PlatformCaps_DynamicPowerManagement);
	phm_cap_set(hwmgr->platform_descriptor.platformCaps,
			PHM_PlatformCaps_SMC);
	phm_cap_set(hwmgr->platform_descriptor.platformCaps,
			PHM_PlatformCaps_ThermalPolicyDelay);

	if (data->registry_data.force_dpm_high)
		phm_cap_set(hwmgr->platform_descriptor.platformCaps,
				PHM_PlatformCaps_ExclusiveModeAlwaysHigh);

	phm_cap_set(hwmgr->platform_descriptor.platformCaps,
			PHM_PlatformCaps_DynamicUVDState);

	if (data->registry_data.sclk_throttle_low_notification)
		phm_cap_set(hwmgr->platform_descriptor.platformCaps,
				PHM_PlatformCaps_SclkThrottleLowNotification);

	/* power tune caps */
	/* assume disabled */
	phm_cap_unset(hwmgr->platform_descriptor.platformCaps,
			PHM_PlatformCaps_PowerContainment);
	phm_cap_unset(hwmgr->platform_descriptor.platformCaps,
			PHM_PlatformCaps_DiDtSupport);
	phm_cap_unset(hwmgr->platform_descriptor.platformCaps,
			PHM_PlatformCaps_SQRamping);
	phm_cap_unset(hwmgr->platform_descriptor.platformCaps,
			PHM_PlatformCaps_DBRamping);
	phm_cap_unset(hwmgr->platform_descriptor.platformCaps,
			PHM_PlatformCaps_TDRamping);
	phm_cap_unset(hwmgr->platform_descriptor.platformCaps,
			PHM_PlatformCaps_TCPRamping);
	phm_cap_unset(hwmgr->platform_descriptor.platformCaps,
			PHM_PlatformCaps_DBRRamping);
	phm_cap_unset(hwmgr->platform_descriptor.platformCaps,
			PHM_PlatformCaps_DiDtEDCEnable);
	phm_cap_unset(hwmgr->platform_descriptor.platformCaps,
			PHM_PlatformCaps_GCEDC);
	phm_cap_unset(hwmgr->platform_descriptor.platformCaps,
			PHM_PlatformCaps_PSM);

	if (data->registry_data.didt_support) {
		phm_cap_set(hwmgr->platform_descriptor.platformCaps,
				PHM_PlatformCaps_DiDtSupport);
		if (data->registry_data.sq_ramping_support)
			phm_cap_set(hwmgr->platform_descriptor.platformCaps,
					PHM_PlatformCaps_SQRamping);
		if (data->registry_data.db_ramping_support)
			phm_cap_set(hwmgr->platform_descriptor.platformCaps,
					PHM_PlatformCaps_DBRamping);
		if (data->registry_data.td_ramping_support)
			phm_cap_set(hwmgr->platform_descriptor.platformCaps,
					PHM_PlatformCaps_TDRamping);
		if (data->registry_data.tcp_ramping_support)
			phm_cap_set(hwmgr->platform_descriptor.platformCaps,
					PHM_PlatformCaps_TCPRamping);
		if (data->registry_data.dbr_ramping_support)
			phm_cap_set(hwmgr->platform_descriptor.platformCaps,
					PHM_PlatformCaps_DBRRamping);
		if (data->registry_data.edc_didt_support)
			phm_cap_set(hwmgr->platform_descriptor.platformCaps,
					PHM_PlatformCaps_DiDtEDCEnable);
		if (data->registry_data.gc_didt_support)
			phm_cap_set(hwmgr->platform_descriptor.platformCaps,
					PHM_PlatformCaps_GCEDC);
		if (data->registry_data.psm_didt_support)
			phm_cap_set(hwmgr->platform_descriptor.platformCaps,
					PHM_PlatformCaps_PSM);
	}

	phm_cap_set(hwmgr->platform_descriptor.platformCaps,
			PHM_PlatformCaps_RegulatorHot);

	if (data->registry_data.ac_dc_switch_gpio_support) {
		phm_cap_set(hwmgr->platform_descriptor.platformCaps,
				PHM_PlatformCaps_AutomaticDCTransition);
		phm_cap_set(hwmgr->platform_descriptor.platformCaps,
				PHM_PlatformCaps_SMCtoPPLIBAcdcGpioScheme);
	}

	if (data->registry_data.quick_transition_support) {
		phm_cap_unset(hwmgr->platform_descriptor.platformCaps,
				PHM_PlatformCaps_AutomaticDCTransition);
		phm_cap_unset(hwmgr->platform_descriptor.platformCaps,
				PHM_PlatformCaps_SMCtoPPLIBAcdcGpioScheme);
		phm_cap_set(hwmgr->platform_descriptor.platformCaps,
				PHM_PlatformCaps_Falcon_QuickTransition);
	}

	if (data->lowest_uclk_reserved_for_ulv != PPVEGA20_VEGA20LOWESTUCLKRESERVEDFORULV_DFLT) {
		phm_cap_unset(hwmgr->platform_descriptor.platformCaps,
				PHM_PlatformCaps_LowestUclkReservedForUlv);
		if (data->lowest_uclk_reserved_for_ulv == 1)
			phm_cap_set(hwmgr->platform_descriptor.platformCaps,
					PHM_PlatformCaps_LowestUclkReservedForUlv);
	}

	if (data->registry_data.custom_fan_support)
		phm_cap_set(hwmgr->platform_descriptor.platformCaps,
				PHM_PlatformCaps_CustomFanControlSupport);

	return 0;
}

static void vega20_init_dpm_defaults(struct pp_hwmgr *hwmgr)
{
	struct vega20_hwmgr *data = (struct vega20_hwmgr *)(hwmgr->backend);
	struct amdgpu_device *adev = hwmgr->adev;
	uint32_t top32, bottom32;
	int i;

	data->smu_features[GNLD_DPM_PREFETCHER].smu_feature_id =
			FEATURE_DPM_PREFETCHER_BIT;
	data->smu_features[GNLD_DPM_GFXCLK].smu_feature_id =
			FEATURE_DPM_GFXCLK_BIT;
	data->smu_features[GNLD_DPM_UCLK].smu_feature_id =
			FEATURE_DPM_UCLK_BIT;
	data->smu_features[GNLD_DPM_SOCCLK].smu_feature_id =
			FEATURE_DPM_SOCCLK_BIT;
	data->smu_features[GNLD_DPM_UVD].smu_feature_id =
			FEATURE_DPM_UVD_BIT;
	data->smu_features[GNLD_DPM_VCE].smu_feature_id =
			FEATURE_DPM_VCE_BIT;
	data->smu_features[GNLD_ULV].smu_feature_id =
			FEATURE_ULV_BIT;
	data->smu_features[GNLD_DPM_MP0CLK].smu_feature_id =
			FEATURE_DPM_MP0CLK_BIT;
	data->smu_features[GNLD_DPM_LINK].smu_feature_id =
			FEATURE_DPM_LINK_BIT;
	data->smu_features[GNLD_DPM_DCEFCLK].smu_feature_id =
			FEATURE_DPM_DCEFCLK_BIT;
	data->smu_features[GNLD_DS_GFXCLK].smu_feature_id =
			FEATURE_DS_GFXCLK_BIT;
	data->smu_features[GNLD_DS_SOCCLK].smu_feature_id =
			FEATURE_DS_SOCCLK_BIT;
	data->smu_features[GNLD_DS_LCLK].smu_feature_id =
			FEATURE_DS_LCLK_BIT;
	data->smu_features[GNLD_PPT].smu_feature_id =
			FEATURE_PPT_BIT;
	data->smu_features[GNLD_TDC].smu_feature_id =
			FEATURE_TDC_BIT;
	data->smu_features[GNLD_THERMAL].smu_feature_id =
			FEATURE_THERMAL_BIT;
	data->smu_features[GNLD_GFX_PER_CU_CG].smu_feature_id =
			FEATURE_GFX_PER_CU_CG_BIT;
	data->smu_features[GNLD_RM].smu_feature_id =
			FEATURE_RM_BIT;
	data->smu_features[GNLD_DS_DCEFCLK].smu_feature_id =
			FEATURE_DS_DCEFCLK_BIT;
	data->smu_features[GNLD_ACDC].smu_feature_id =
			FEATURE_ACDC_BIT;
	data->smu_features[GNLD_VR0HOT].smu_feature_id =
			FEATURE_VR0HOT_BIT;
	data->smu_features[GNLD_VR1HOT].smu_feature_id =
			FEATURE_VR1HOT_BIT;
	data->smu_features[GNLD_FW_CTF].smu_feature_id =
			FEATURE_FW_CTF_BIT;
	data->smu_features[GNLD_LED_DISPLAY].smu_feature_id =
			FEATURE_LED_DISPLAY_BIT;
	data->smu_features[GNLD_FAN_CONTROL].smu_feature_id =
			FEATURE_FAN_CONTROL_BIT;
	data->smu_features[GNLD_DIDT].smu_feature_id = FEATURE_GFX_EDC_BIT;
	data->smu_features[GNLD_GFXOFF].smu_feature_id = FEATURE_GFXOFF_BIT;
	data->smu_features[GNLD_CG].smu_feature_id = FEATURE_CG_BIT;
	data->smu_features[GNLD_DPM_FCLK].smu_feature_id = FEATURE_DPM_FCLK_BIT;
	data->smu_features[GNLD_DS_FCLK].smu_feature_id = FEATURE_DS_FCLK_BIT;
	data->smu_features[GNLD_DS_MP1CLK].smu_feature_id = FEATURE_DS_MP1CLK_BIT;
	data->smu_features[GNLD_DS_MP0CLK].smu_feature_id = FEATURE_DS_MP0CLK_BIT;
	data->smu_features[GNLD_XGMI].smu_feature_id = FEATURE_XGMI_BIT;
	data->smu_features[GNLD_ECC].smu_feature_id = FEATURE_ECC_BIT;

	for (i = 0; i < GNLD_FEATURES_MAX; i++) {
		data->smu_features[i].smu_feature_bitmap =
			(uint64_t)(1ULL << data->smu_features[i].smu_feature_id);
		data->smu_features[i].allowed =
			((data->registry_data.disallowed_features >> i) & 1) ?
			false : true;
	}

	/* Get the SN to turn into a Unique ID */
	smum_send_msg_to_smc(hwmgr, PPSMC_MSG_ReadSerialNumTop32, &top32);
	smum_send_msg_to_smc(hwmgr, PPSMC_MSG_ReadSerialNumBottom32, &bottom32);

	adev->unique_id = ((uint64_t)bottom32 << 32) | top32;
}

static int vega20_set_private_data_based_on_pptable(struct pp_hwmgr *hwmgr)
{
	return 0;
}

static int vega20_hwmgr_backend_fini(struct pp_hwmgr *hwmgr)
{
	kfree(hwmgr->backend);
	hwmgr->backend = NULL;

	return 0;
}

static int vega20_hwmgr_backend_init(struct pp_hwmgr *hwmgr)
{
	struct vega20_hwmgr *data;
	struct amdgpu_device *adev = hwmgr->adev;

	data = kzalloc(sizeof(struct vega20_hwmgr), GFP_KERNEL);
	if (data == NULL)
		return -ENOMEM;

	hwmgr->backend = data;

	hwmgr->workload_mask = 1 << hwmgr->workload_prority[PP_SMC_POWER_PROFILE_BOOTUP_DEFAULT];
	hwmgr->power_profile_mode = PP_SMC_POWER_PROFILE_BOOTUP_DEFAULT;
	hwmgr->default_power_profile_mode = PP_SMC_POWER_PROFILE_BOOTUP_DEFAULT;

	vega20_set_default_registry_data(hwmgr);

	data->disable_dpm_mask = 0xff;

	/* need to set voltage control types before EVV patching */
	data->vddc_control = VEGA20_VOLTAGE_CONTROL_NONE;
	data->mvdd_control = VEGA20_VOLTAGE_CONTROL_NONE;
	data->vddci_control = VEGA20_VOLTAGE_CONTROL_NONE;

	data->water_marks_bitmap = 0;
	data->avfs_exist = false;

	vega20_set_features_platform_caps(hwmgr);

	vega20_init_dpm_defaults(hwmgr);

	/* Parse pptable data read from VBIOS */
	vega20_set_private_data_based_on_pptable(hwmgr);

	data->is_tlu_enabled = false;

	hwmgr->platform_descriptor.hardwareActivityPerformanceLevels =
			VEGA20_MAX_HARDWARE_POWERLEVELS;
	hwmgr->platform_descriptor.hardwarePerformanceLevels = 2;
	hwmgr->platform_descriptor.minimumClocksReductionPercentage = 50;

	hwmgr->platform_descriptor.vbiosInterruptId = 0x20000400; /* IRQ_SOURCE1_SW_INT */
	/* The true clock step depends on the frequency, typically 4.5 or 9 MHz. Here we use 5. */
	hwmgr->platform_descriptor.clockStep.engineClock = 500;
	hwmgr->platform_descriptor.clockStep.memoryClock = 500;

	data->total_active_cus = adev->gfx.cu_info.number;
	data->is_custom_profile_set = false;

	return 0;
}

static int vega20_init_sclk_threshold(struct pp_hwmgr *hwmgr)
{
	struct vega20_hwmgr *data =
			(struct vega20_hwmgr *)(hwmgr->backend);

	data->low_sclk_interrupt_threshold = 0;

	return 0;
}

static int vega20_setup_asic_task(struct pp_hwmgr *hwmgr)
{
	struct amdgpu_device *adev = (struct amdgpu_device *)(hwmgr->adev);
	int ret = 0;
	bool use_baco = (amdgpu_in_reset(adev) &&
			 (amdgpu_asic_reset_method(adev) == AMD_RESET_METHOD_BACO)) ||
		(adev->in_runpm && amdgpu_asic_supports_baco(adev));

	ret = vega20_init_sclk_threshold(hwmgr);
	PP_ASSERT_WITH_CODE(!ret,
			"Failed to init sclk threshold!",
			return ret);

	if (use_baco) {
		ret = vega20_baco_apply_vdci_flush_workaround(hwmgr);
		if (ret)
			pr_err("Failed to apply vega20 baco workaround!\n");
	}

	return ret;
}

/*
 * @fn vega20_init_dpm_state
 * @brief Function to initialize all Soft Min/Max and Hard Min/Max to 0xff.
 *
 * @param    dpm_state - the address of the DPM Table to initiailize.
 * @return   None.
 */
static void vega20_init_dpm_state(struct vega20_dpm_state *dpm_state)
{
	dpm_state->soft_min_level = 0x0;
	dpm_state->soft_max_level = VG20_CLOCK_MAX_DEFAULT;
	dpm_state->hard_min_level = 0x0;
	dpm_state->hard_max_level = VG20_CLOCK_MAX_DEFAULT;
}

static int vega20_get_number_of_dpm_level(struct pp_hwmgr *hwmgr,
		PPCLK_e clk_id, uint32_t *num_of_levels)
{
	int ret = 0;

	ret = smum_send_msg_to_smc_with_parameter(hwmgr,
			PPSMC_MSG_GetDpmFreqByIndex,
			(clk_id << 16 | 0xFF),
			num_of_levels);
	PP_ASSERT_WITH_CODE(!ret,
			"[GetNumOfDpmLevel] failed to get dpm levels!",
			return ret);

	return ret;
}

static int vega20_get_dpm_frequency_by_index(struct pp_hwmgr *hwmgr,
		PPCLK_e clk_id, uint32_t index, uint32_t *clk)
{
	int ret = 0;

	ret = smum_send_msg_to_smc_with_parameter(hwmgr,
			PPSMC_MSG_GetDpmFreqByIndex,
			(clk_id << 16 | index),
			clk);
	PP_ASSERT_WITH_CODE(!ret,
			"[GetDpmFreqByIndex] failed to get dpm freq by index!",
			return ret);

	return ret;
}

static int vega20_setup_single_dpm_table(struct pp_hwmgr *hwmgr,
		struct vega20_single_dpm_table *dpm_table, PPCLK_e clk_id)
{
	int ret = 0;
	uint32_t i, num_of_levels, clk;

	ret = vega20_get_number_of_dpm_level(hwmgr, clk_id, &num_of_levels);
	PP_ASSERT_WITH_CODE(!ret,
			"[SetupSingleDpmTable] failed to get clk levels!",
			return ret);

	dpm_table->count = num_of_levels;

	for (i = 0; i < num_of_levels; i++) {
		ret = vega20_get_dpm_frequency_by_index(hwmgr, clk_id, i, &clk);
		PP_ASSERT_WITH_CODE(!ret,
			"[SetupSingleDpmTable] failed to get clk of specific level!",
			return ret);
		dpm_table->dpm_levels[i].value = clk;
		dpm_table->dpm_levels[i].enabled = true;
	}

	return ret;
}

static int vega20_setup_gfxclk_dpm_table(struct pp_hwmgr *hwmgr)
{
	struct vega20_hwmgr *data =
			(struct vega20_hwmgr *)(hwmgr->backend);
	struct vega20_single_dpm_table *dpm_table;
	int ret = 0;

	dpm_table = &(data->dpm_table.gfx_table);
	if (data->smu_features[GNLD_DPM_GFXCLK].enabled) {
		ret = vega20_setup_single_dpm_table(hwmgr, dpm_table, PPCLK_GFXCLK);
		PP_ASSERT_WITH_CODE(!ret,
				"[SetupDefaultDpmTable] failed to get gfxclk dpm levels!",
				return ret);
	} else {
		dpm_table->count = 1;
		dpm_table->dpm_levels[0].value = data->vbios_boot_state.gfx_clock / 100;
	}

	return ret;
}

static int vega20_setup_memclk_dpm_table(struct pp_hwmgr *hwmgr)
{
	struct vega20_hwmgr *data =
			(struct vega20_hwmgr *)(hwmgr->backend);
	struct vega20_single_dpm_table *dpm_table;
	int ret = 0;

	dpm_table = &(data->dpm_table.mem_table);
	if (data->smu_features[GNLD_DPM_UCLK].enabled) {
		ret = vega20_setup_single_dpm_table(hwmgr, dpm_table, PPCLK_UCLK);
		PP_ASSERT_WITH_CODE(!ret,
				"[SetupDefaultDpmTable] failed to get memclk dpm levels!",
				return ret);
	} else {
		dpm_table->count = 1;
		dpm_table->dpm_levels[0].value = data->vbios_boot_state.mem_clock / 100;
	}

	return ret;
}

/*
 * This function is to initialize all DPM state tables
 * for SMU based on the dependency table.
 * Dynamic state patching function will then trim these
 * state tables to the allowed range based
 * on the power policy or external client requests,
 * such as UVD request, etc.
 */
static int vega20_setup_default_dpm_tables(struct pp_hwmgr *hwmgr)
{
	struct vega20_hwmgr *data =
			(struct vega20_hwmgr *)(hwmgr->backend);
	struct vega20_single_dpm_table *dpm_table;
	int ret = 0;

	memset(&data->dpm_table, 0, sizeof(data->dpm_table));

	/* socclk */
	dpm_table = &(data->dpm_table.soc_table);
	if (data->smu_features[GNLD_DPM_SOCCLK].enabled) {
		ret = vega20_setup_single_dpm_table(hwmgr, dpm_table, PPCLK_SOCCLK);
		PP_ASSERT_WITH_CODE(!ret,
				"[SetupDefaultDpmTable] failed to get socclk dpm levels!",
				return ret);
	} else {
		dpm_table->count = 1;
		dpm_table->dpm_levels[0].value = data->vbios_boot_state.soc_clock / 100;
	}
	vega20_init_dpm_state(&(dpm_table->dpm_state));

	/* gfxclk */
	dpm_table = &(data->dpm_table.gfx_table);
	ret = vega20_setup_gfxclk_dpm_table(hwmgr);
	if (ret)
		return ret;
	vega20_init_dpm_state(&(dpm_table->dpm_state));

	/* memclk */
	dpm_table = &(data->dpm_table.mem_table);
	ret = vega20_setup_memclk_dpm_table(hwmgr);
	if (ret)
		return ret;
	vega20_init_dpm_state(&(dpm_table->dpm_state));

	/* eclk */
	dpm_table = &(data->dpm_table.eclk_table);
	if (data->smu_features[GNLD_DPM_VCE].enabled) {
		ret = vega20_setup_single_dpm_table(hwmgr, dpm_table, PPCLK_ECLK);
		PP_ASSERT_WITH_CODE(!ret,
				"[SetupDefaultDpmTable] failed to get eclk dpm levels!",
				return ret);
	} else {
		dpm_table->count = 1;
		dpm_table->dpm_levels[0].value = data->vbios_boot_state.eclock / 100;
	}
	vega20_init_dpm_state(&(dpm_table->dpm_state));

	/* vclk */
	dpm_table = &(data->dpm_table.vclk_table);
	if (data->smu_features[GNLD_DPM_UVD].enabled) {
		ret = vega20_setup_single_dpm_table(hwmgr, dpm_table, PPCLK_VCLK);
		PP_ASSERT_WITH_CODE(!ret,
				"[SetupDefaultDpmTable] failed to get vclk dpm levels!",
				return ret);
	} else {
		dpm_table->count = 1;
		dpm_table->dpm_levels[0].value = data->vbios_boot_state.vclock / 100;
	}
	vega20_init_dpm_state(&(dpm_table->dpm_state));

	/* dclk */
	dpm_table = &(data->dpm_table.dclk_table);
	if (data->smu_features[GNLD_DPM_UVD].enabled) {
		ret = vega20_setup_single_dpm_table(hwmgr, dpm_table, PPCLK_DCLK);
		PP_ASSERT_WITH_CODE(!ret,
				"[SetupDefaultDpmTable] failed to get dclk dpm levels!",
				return ret);
	} else {
		dpm_table->count = 1;
		dpm_table->dpm_levels[0].value = data->vbios_boot_state.dclock / 100;
	}
	vega20_init_dpm_state(&(dpm_table->dpm_state));

	/* dcefclk */
	dpm_table = &(data->dpm_table.dcef_table);
	if (data->smu_features[GNLD_DPM_DCEFCLK].enabled) {
		ret = vega20_setup_single_dpm_table(hwmgr, dpm_table, PPCLK_DCEFCLK);
		PP_ASSERT_WITH_CODE(!ret,
				"[SetupDefaultDpmTable] failed to get dcefclk dpm levels!",
				return ret);
	} else {
		dpm_table->count = 1;
		dpm_table->dpm_levels[0].value = data->vbios_boot_state.dcef_clock / 100;
	}
	vega20_init_dpm_state(&(dpm_table->dpm_state));

	/* pixclk */
	dpm_table = &(data->dpm_table.pixel_table);
	if (data->smu_features[GNLD_DPM_DCEFCLK].enabled) {
		ret = vega20_setup_single_dpm_table(hwmgr, dpm_table, PPCLK_PIXCLK);
		PP_ASSERT_WITH_CODE(!ret,
				"[SetupDefaultDpmTable] failed to get pixclk dpm levels!",
				return ret);
	} else
		dpm_table->count = 0;
	vega20_init_dpm_state(&(dpm_table->dpm_state));

	/* dispclk */
	dpm_table = &(data->dpm_table.display_table);
	if (data->smu_features[GNLD_DPM_DCEFCLK].enabled) {
		ret = vega20_setup_single_dpm_table(hwmgr, dpm_table, PPCLK_DISPCLK);
		PP_ASSERT_WITH_CODE(!ret,
				"[SetupDefaultDpmTable] failed to get dispclk dpm levels!",
				return ret);
	} else
		dpm_table->count = 0;
	vega20_init_dpm_state(&(dpm_table->dpm_state));

	/* phyclk */
	dpm_table = &(data->dpm_table.phy_table);
	if (data->smu_features[GNLD_DPM_DCEFCLK].enabled) {
		ret = vega20_setup_single_dpm_table(hwmgr, dpm_table, PPCLK_PHYCLK);
		PP_ASSERT_WITH_CODE(!ret,
				"[SetupDefaultDpmTable] failed to get phyclk dpm levels!",
				return ret);
	} else
		dpm_table->count = 0;
	vega20_init_dpm_state(&(dpm_table->dpm_state));

	/* fclk */
	dpm_table = &(data->dpm_table.fclk_table);
	if (data->smu_features[GNLD_DPM_FCLK].enabled) {
		ret = vega20_setup_single_dpm_table(hwmgr, dpm_table, PPCLK_FCLK);
		PP_ASSERT_WITH_CODE(!ret,
				"[SetupDefaultDpmTable] failed to get fclk dpm levels!",
				return ret);
	} else {
		dpm_table->count = 1;
		dpm_table->dpm_levels[0].value = data->vbios_boot_state.fclock / 100;
	}
	vega20_init_dpm_state(&(dpm_table->dpm_state));

	/* save a copy of the default DPM table */
	memcpy(&(data->golden_dpm_table), &(data->dpm_table),
			sizeof(struct vega20_dpm_table));

	return 0;
}

/**
 * vega20_init_smc_table - Initializes the SMC table and uploads it
 *
 * @hwmgr:  the address of the powerplay hardware manager.
 * return:  always 0
 */
static int vega20_init_smc_table(struct pp_hwmgr *hwmgr)
{
	int result;
	struct vega20_hwmgr *data =
			(struct vega20_hwmgr *)(hwmgr->backend);
	PPTable_t *pp_table = &(data->smc_state_table.pp_table);
	struct pp_atomfwctrl_bios_boot_up_values boot_up_values;
	struct phm_ppt_v3_information *pptable_information =
		(struct phm_ppt_v3_information *)hwmgr->pptable;

	result = pp_atomfwctrl_get_vbios_bootup_values(hwmgr, &boot_up_values);
	PP_ASSERT_WITH_CODE(!result,
			"[InitSMCTable] Failed to get vbios bootup values!",
			return result);

	data->vbios_boot_state.vddc     = boot_up_values.usVddc;
	data->vbios_boot_state.vddci    = boot_up_values.usVddci;
	data->vbios_boot_state.mvddc    = boot_up_values.usMvddc;
	data->vbios_boot_state.gfx_clock = boot_up_values.ulGfxClk;
	data->vbios_boot_state.mem_clock = boot_up_values.ulUClk;
	data->vbios_boot_state.soc_clock = boot_up_values.ulSocClk;
	data->vbios_boot_state.dcef_clock = boot_up_values.ulDCEFClk;
	data->vbios_boot_state.eclock = boot_up_values.ulEClk;
	data->vbios_boot_state.vclock = boot_up_values.ulVClk;
	data->vbios_boot_state.dclock = boot_up_values.ulDClk;
	data->vbios_boot_state.fclock = boot_up_values.ulFClk;
	data->vbios_boot_state.uc_cooling_id = boot_up_values.ucCoolingID;

	smum_send_msg_to_smc_with_parameter(hwmgr,
			PPSMC_MSG_SetMinDeepSleepDcefclk,
		(uint32_t)(data->vbios_boot_state.dcef_clock / 100),
			NULL);

	memcpy(pp_table, pptable_information->smc_pptable, sizeof(PPTable_t));

	result = smum_smc_table_manager(hwmgr,
					(uint8_t *)pp_table, TABLE_PPTABLE, false);
	PP_ASSERT_WITH_CODE(!result,
			"[InitSMCTable] Failed to upload PPtable!",
			return result);

	return 0;
}

/*
 * Override PCIe link speed and link width for DPM Level 1. PPTable entries
 * reflect the ASIC capabilities and not the system capabilities. For e.g.
 * Vega20 board in a PCI Gen3 system. In this case, when SMU's tries to switch
 * to DPM1, it fails as system doesn't support Gen4.
 */
static int vega20_override_pcie_parameters(struct pp_hwmgr *hwmgr)
{
	struct amdgpu_device *adev = (struct amdgpu_device *)(hwmgr->adev);
	struct vega20_hwmgr *data =
			(struct vega20_hwmgr *)(hwmgr->backend);
	uint32_t pcie_gen = 0, pcie_width = 0, smu_pcie_arg, pcie_gen_arg, pcie_width_arg;
	PPTable_t *pp_table = &(data->smc_state_table.pp_table);
	int i;
	int ret;

	if (adev->pm.pcie_gen_mask & CAIL_PCIE_LINK_SPEED_SUPPORT_GEN4)
		pcie_gen = 3;
	else if (adev->pm.pcie_gen_mask & CAIL_PCIE_LINK_SPEED_SUPPORT_GEN3)
		pcie_gen = 2;
	else if (adev->pm.pcie_gen_mask & CAIL_PCIE_LINK_SPEED_SUPPORT_GEN2)
		pcie_gen = 1;
	else if (adev->pm.pcie_gen_mask & CAIL_PCIE_LINK_SPEED_SUPPORT_GEN1)
		pcie_gen = 0;

	if (adev->pm.pcie_mlw_mask & CAIL_PCIE_LINK_WIDTH_SUPPORT_X16)
		pcie_width = 6;
	else if (adev->pm.pcie_mlw_mask & CAIL_PCIE_LINK_WIDTH_SUPPORT_X12)
		pcie_width = 5;
	else if (adev->pm.pcie_mlw_mask & CAIL_PCIE_LINK_WIDTH_SUPPORT_X8)
		pcie_width = 4;
	else if (adev->pm.pcie_mlw_mask & CAIL_PCIE_LINK_WIDTH_SUPPORT_X4)
		pcie_width = 3;
	else if (adev->pm.pcie_mlw_mask & CAIL_PCIE_LINK_WIDTH_SUPPORT_X2)
		pcie_width = 2;
	else if (adev->pm.pcie_mlw_mask & CAIL_PCIE_LINK_WIDTH_SUPPORT_X1)
		pcie_width = 1;

	/* Bit 31:16: LCLK DPM level. 0 is DPM0, and 1 is DPM1
	 * Bit 15:8:  PCIE GEN, 0 to 3 corresponds to GEN1 to GEN4
	 * Bit 7:0:   PCIE lane width, 1 to 7 corresponds is x1 to x32
	 */
	for (i = 0; i < NUM_LINK_LEVELS; i++) {
		pcie_gen_arg = (pp_table->PcieGenSpeed[i] > pcie_gen) ? pcie_gen :
			pp_table->PcieGenSpeed[i];
		pcie_width_arg = (pp_table->PcieLaneCount[i] > pcie_width) ? pcie_width :
			pp_table->PcieLaneCount[i];

		if (pcie_gen_arg != pp_table->PcieGenSpeed[i] || pcie_width_arg !=
		    pp_table->PcieLaneCount[i]) {
			smu_pcie_arg = (i << 16) | (pcie_gen_arg << 8) | pcie_width_arg;
			ret = smum_send_msg_to_smc_with_parameter(hwmgr,
				PPSMC_MSG_OverridePcieParameters, smu_pcie_arg,
				NULL);
			PP_ASSERT_WITH_CODE(!ret,
				"[OverridePcieParameters] Attempt to override pcie params failed!",
				return ret);
		}

		/* update the pptable */
		pp_table->PcieGenSpeed[i] = pcie_gen_arg;
		pp_table->PcieLaneCount[i] = pcie_width_arg;
	}
<<<<<<< HEAD

	/* override to the highest if it's disabled from ppfeaturmask */
	if (data->registry_data.pcie_dpm_key_disabled) {
		for (i = 0; i < NUM_LINK_LEVELS; i++) {
			smu_pcie_arg = (i << 16) | (pcie_gen << 8) | pcie_width;
			ret = smum_send_msg_to_smc_with_parameter(hwmgr,
				PPSMC_MSG_OverridePcieParameters, smu_pcie_arg,
				NULL);
			PP_ASSERT_WITH_CODE(!ret,
				"[OverridePcieParameters] Attempt to override pcie params failed!",
				return ret);

=======

	/* override to the highest if it's disabled from ppfeaturmask */
	if (data->registry_data.pcie_dpm_key_disabled) {
		for (i = 0; i < NUM_LINK_LEVELS; i++) {
			smu_pcie_arg = (i << 16) | (pcie_gen << 8) | pcie_width;
			ret = smum_send_msg_to_smc_with_parameter(hwmgr,
				PPSMC_MSG_OverridePcieParameters, smu_pcie_arg,
				NULL);
			PP_ASSERT_WITH_CODE(!ret,
				"[OverridePcieParameters] Attempt to override pcie params failed!",
				return ret);

>>>>>>> 754a0abe
			pp_table->PcieGenSpeed[i] = pcie_gen;
			pp_table->PcieLaneCount[i] = pcie_width;
		}
		ret = vega20_enable_smc_features(hwmgr,
				false,
				data->smu_features[GNLD_DPM_LINK].smu_feature_bitmap);
		PP_ASSERT_WITH_CODE(!ret,
				"Attempt to Disable DPM LINK Failed!",
				return ret);
		data->smu_features[GNLD_DPM_LINK].enabled = false;
		data->smu_features[GNLD_DPM_LINK].supported = false;
	}

	return 0;
}

static int vega20_set_allowed_featuresmask(struct pp_hwmgr *hwmgr)
{
	struct vega20_hwmgr *data =
			(struct vega20_hwmgr *)(hwmgr->backend);
	uint32_t allowed_features_low = 0, allowed_features_high = 0;
	int i;
	int ret = 0;

	for (i = 0; i < GNLD_FEATURES_MAX; i++)
		if (data->smu_features[i].allowed)
			data->smu_features[i].smu_feature_id > 31 ?
				(allowed_features_high |=
				 ((data->smu_features[i].smu_feature_bitmap >> SMU_FEATURES_HIGH_SHIFT)
				  & 0xFFFFFFFF)) :
				(allowed_features_low |=
				 ((data->smu_features[i].smu_feature_bitmap >> SMU_FEATURES_LOW_SHIFT)
				  & 0xFFFFFFFF));

	ret = smum_send_msg_to_smc_with_parameter(hwmgr,
		PPSMC_MSG_SetAllowedFeaturesMaskHigh, allowed_features_high, NULL);
	PP_ASSERT_WITH_CODE(!ret,
		"[SetAllowedFeaturesMask] Attempt to set allowed features mask(high) failed!",
		return ret);

	ret = smum_send_msg_to_smc_with_parameter(hwmgr,
		PPSMC_MSG_SetAllowedFeaturesMaskLow, allowed_features_low, NULL);
	PP_ASSERT_WITH_CODE(!ret,
		"[SetAllowedFeaturesMask] Attempt to set allowed features mask (low) failed!",
		return ret);

	return 0;
}

static int vega20_run_btc(struct pp_hwmgr *hwmgr)
{
	return smum_send_msg_to_smc(hwmgr, PPSMC_MSG_RunBtc, NULL);
}

static int vega20_run_btc_afll(struct pp_hwmgr *hwmgr)
{
	return smum_send_msg_to_smc(hwmgr, PPSMC_MSG_RunAfllBtc, NULL);
}

static int vega20_enable_all_smu_features(struct pp_hwmgr *hwmgr)
{
	struct vega20_hwmgr *data =
			(struct vega20_hwmgr *)(hwmgr->backend);
	uint64_t features_enabled;
	int i;
	bool enabled;
	int ret = 0;

	PP_ASSERT_WITH_CODE((ret = smum_send_msg_to_smc(hwmgr,
			PPSMC_MSG_EnableAllSmuFeatures,
			NULL)) == 0,
			"[EnableAllSMUFeatures] Failed to enable all smu features!",
			return ret);

	ret = vega20_get_enabled_smc_features(hwmgr, &features_enabled);
	PP_ASSERT_WITH_CODE(!ret,
			"[EnableAllSmuFeatures] Failed to get enabled smc features!",
			return ret);

	for (i = 0; i < GNLD_FEATURES_MAX; i++) {
		enabled = (features_enabled & data->smu_features[i].smu_feature_bitmap) ?
			true : false;
		data->smu_features[i].enabled = enabled;
		data->smu_features[i].supported = enabled;

#if 0
		if (data->smu_features[i].allowed && !enabled)
			pr_info("[EnableAllSMUFeatures] feature %d is expected enabled!", i);
		else if (!data->smu_features[i].allowed && enabled)
			pr_info("[EnableAllSMUFeatures] feature %d is expected disabled!", i);
#endif
	}

	return 0;
}

static int vega20_notify_smc_display_change(struct pp_hwmgr *hwmgr)
{
	struct vega20_hwmgr *data = (struct vega20_hwmgr *)(hwmgr->backend);

	if (data->smu_features[GNLD_DPM_UCLK].enabled)
		return smum_send_msg_to_smc_with_parameter(hwmgr,
			PPSMC_MSG_SetUclkFastSwitch,
			1,
			NULL);

	return 0;
}

static int vega20_send_clock_ratio(struct pp_hwmgr *hwmgr)
{
	struct vega20_hwmgr *data =
			(struct vega20_hwmgr *)(hwmgr->backend);

	return smum_send_msg_to_smc_with_parameter(hwmgr,
			PPSMC_MSG_SetFclkGfxClkRatio,
			data->registry_data.fclk_gfxclk_ratio,
			NULL);
}

static int vega20_disable_all_smu_features(struct pp_hwmgr *hwmgr)
{
	struct vega20_hwmgr *data =
			(struct vega20_hwmgr *)(hwmgr->backend);
	int i, ret = 0;

	PP_ASSERT_WITH_CODE((ret = smum_send_msg_to_smc(hwmgr,
			PPSMC_MSG_DisableAllSmuFeatures,
			NULL)) == 0,
			"[DisableAllSMUFeatures] Failed to disable all smu features!",
			return ret);

	for (i = 0; i < GNLD_FEATURES_MAX; i++)
		data->smu_features[i].enabled = 0;

	return 0;
}

static int vega20_od8_set_feature_capabilities(
		struct pp_hwmgr *hwmgr)
{
	struct phm_ppt_v3_information *pptable_information =
		(struct phm_ppt_v3_information *)hwmgr->pptable;
	struct vega20_hwmgr *data = (struct vega20_hwmgr *)(hwmgr->backend);
	PPTable_t *pp_table = &(data->smc_state_table.pp_table);
	struct vega20_od8_settings *od_settings = &(data->od8_settings);

	od_settings->overdrive8_capabilities = 0;

	if (data->smu_features[GNLD_DPM_GFXCLK].enabled) {
		if (pptable_information->od_feature_capabilities[ATOM_VEGA20_ODFEATURE_GFXCLK_LIMITS] &&
		    pptable_information->od_settings_max[OD8_SETTING_GFXCLK_FMAX] > 0 &&
		    pptable_information->od_settings_min[OD8_SETTING_GFXCLK_FMIN] > 0 &&
		    (pptable_information->od_settings_max[OD8_SETTING_GFXCLK_FMAX] >=
		    pptable_information->od_settings_min[OD8_SETTING_GFXCLK_FMIN]))
			od_settings->overdrive8_capabilities |= OD8_GFXCLK_LIMITS;

		if (pptable_information->od_feature_capabilities[ATOM_VEGA20_ODFEATURE_GFXCLK_CURVE] &&
		    (pptable_information->od_settings_min[OD8_SETTING_GFXCLK_VOLTAGE1] >=
		     pp_table->MinVoltageGfx / VOLTAGE_SCALE) &&
		    (pptable_information->od_settings_max[OD8_SETTING_GFXCLK_VOLTAGE3] <=
		     pp_table->MaxVoltageGfx / VOLTAGE_SCALE) &&
		    (pptable_information->od_settings_max[OD8_SETTING_GFXCLK_VOLTAGE3] >=
		     pptable_information->od_settings_min[OD8_SETTING_GFXCLK_VOLTAGE1]))
			od_settings->overdrive8_capabilities |= OD8_GFXCLK_CURVE;
	}

	if (data->smu_features[GNLD_DPM_UCLK].enabled) {
		pptable_information->od_settings_min[OD8_SETTING_UCLK_FMAX] =
			data->dpm_table.mem_table.dpm_levels[data->dpm_table.mem_table.count - 2].value;
		if (pptable_information->od_feature_capabilities[ATOM_VEGA20_ODFEATURE_UCLK_MAX] &&
		    pptable_information->od_settings_min[OD8_SETTING_UCLK_FMAX] > 0 &&
		    pptable_information->od_settings_max[OD8_SETTING_UCLK_FMAX] > 0 &&
		    (pptable_information->od_settings_max[OD8_SETTING_UCLK_FMAX] >=
		    pptable_information->od_settings_min[OD8_SETTING_UCLK_FMAX]))
			od_settings->overdrive8_capabilities |= OD8_UCLK_MAX;
	}

	if (pptable_information->od_feature_capabilities[ATOM_VEGA20_ODFEATURE_POWER_LIMIT] &&
	    pptable_information->od_settings_max[OD8_SETTING_POWER_PERCENTAGE] > 0 &&
	    pptable_information->od_settings_max[OD8_SETTING_POWER_PERCENTAGE] <= 100 &&
	    pptable_information->od_settings_min[OD8_SETTING_POWER_PERCENTAGE] > 0 &&
	    pptable_information->od_settings_min[OD8_SETTING_POWER_PERCENTAGE] <= 100)
		od_settings->overdrive8_capabilities |= OD8_POWER_LIMIT;

	if (data->smu_features[GNLD_FAN_CONTROL].enabled) {
		if (pptable_information->od_feature_capabilities[ATOM_VEGA20_ODFEATURE_FAN_ACOUSTIC_LIMIT] &&
		    pptable_information->od_settings_min[OD8_SETTING_FAN_ACOUSTIC_LIMIT] > 0 &&
		    pptable_information->od_settings_max[OD8_SETTING_FAN_ACOUSTIC_LIMIT] > 0 &&
		    (pptable_information->od_settings_max[OD8_SETTING_FAN_ACOUSTIC_LIMIT] >=
		     pptable_information->od_settings_min[OD8_SETTING_FAN_ACOUSTIC_LIMIT]))
			od_settings->overdrive8_capabilities |= OD8_ACOUSTIC_LIMIT_SCLK;

		if (pptable_information->od_feature_capabilities[ATOM_VEGA20_ODFEATURE_FAN_SPEED_MIN] &&
		    (pptable_information->od_settings_min[OD8_SETTING_FAN_MIN_SPEED] >=
		    (pp_table->FanPwmMin * pp_table->FanMaximumRpm / 100)) &&
		    pptable_information->od_settings_max[OD8_SETTING_FAN_MIN_SPEED] > 0 &&
		    (pptable_information->od_settings_max[OD8_SETTING_FAN_MIN_SPEED] >=
		     pptable_information->od_settings_min[OD8_SETTING_FAN_MIN_SPEED]))
			od_settings->overdrive8_capabilities |= OD8_FAN_SPEED_MIN;
	}

	if (data->smu_features[GNLD_THERMAL].enabled) {
		if (pptable_information->od_feature_capabilities[ATOM_VEGA20_ODFEATURE_TEMPERATURE_FAN] &&
		    pptable_information->od_settings_max[OD8_SETTING_FAN_TARGET_TEMP] > 0 &&
		    pptable_information->od_settings_min[OD8_SETTING_FAN_TARGET_TEMP] > 0 &&
		    (pptable_information->od_settings_max[OD8_SETTING_FAN_TARGET_TEMP] >=
		     pptable_information->od_settings_min[OD8_SETTING_FAN_TARGET_TEMP]))
			od_settings->overdrive8_capabilities |= OD8_TEMPERATURE_FAN;

		if (pptable_information->od_feature_capabilities[ATOM_VEGA20_ODFEATURE_TEMPERATURE_SYSTEM] &&
		    pptable_information->od_settings_max[OD8_SETTING_OPERATING_TEMP_MAX] > 0 &&
		    pptable_information->od_settings_min[OD8_SETTING_OPERATING_TEMP_MAX] > 0 &&
		    (pptable_information->od_settings_max[OD8_SETTING_OPERATING_TEMP_MAX] >=
		     pptable_information->od_settings_min[OD8_SETTING_OPERATING_TEMP_MAX]))
			od_settings->overdrive8_capabilities |= OD8_TEMPERATURE_SYSTEM;
	}

	if (pptable_information->od_feature_capabilities[ATOM_VEGA20_ODFEATURE_MEMORY_TIMING_TUNE])
		od_settings->overdrive8_capabilities |= OD8_MEMORY_TIMING_TUNE;

	if (pptable_information->od_feature_capabilities[ATOM_VEGA20_ODFEATURE_FAN_ZERO_RPM_CONTROL] &&
	    pp_table->FanZeroRpmEnable)
		od_settings->overdrive8_capabilities |= OD8_FAN_ZERO_RPM_CONTROL;

	if (!od_settings->overdrive8_capabilities)
		hwmgr->od_enabled = false;

	return 0;
}

static int vega20_od8_set_feature_id(
		struct pp_hwmgr *hwmgr)
{
	struct vega20_hwmgr *data = (struct vega20_hwmgr *)(hwmgr->backend);
	struct vega20_od8_settings *od_settings = &(data->od8_settings);

	if (od_settings->overdrive8_capabilities & OD8_GFXCLK_LIMITS) {
		od_settings->od8_settings_array[OD8_SETTING_GFXCLK_FMIN].feature_id =
			OD8_GFXCLK_LIMITS;
		od_settings->od8_settings_array[OD8_SETTING_GFXCLK_FMAX].feature_id =
			OD8_GFXCLK_LIMITS;
	} else {
		od_settings->od8_settings_array[OD8_SETTING_GFXCLK_FMIN].feature_id =
			0;
		od_settings->od8_settings_array[OD8_SETTING_GFXCLK_FMAX].feature_id =
			0;
	}

	if (od_settings->overdrive8_capabilities & OD8_GFXCLK_CURVE) {
		od_settings->od8_settings_array[OD8_SETTING_GFXCLK_FREQ1].feature_id =
			OD8_GFXCLK_CURVE;
		od_settings->od8_settings_array[OD8_SETTING_GFXCLK_VOLTAGE1].feature_id =
			OD8_GFXCLK_CURVE;
		od_settings->od8_settings_array[OD8_SETTING_GFXCLK_FREQ2].feature_id =
			OD8_GFXCLK_CURVE;
		od_settings->od8_settings_array[OD8_SETTING_GFXCLK_VOLTAGE2].feature_id =
			OD8_GFXCLK_CURVE;
		od_settings->od8_settings_array[OD8_SETTING_GFXCLK_FREQ3].feature_id =
			OD8_GFXCLK_CURVE;
		od_settings->od8_settings_array[OD8_SETTING_GFXCLK_VOLTAGE3].feature_id =
			OD8_GFXCLK_CURVE;
	} else {
		od_settings->od8_settings_array[OD8_SETTING_GFXCLK_FREQ1].feature_id =
			0;
		od_settings->od8_settings_array[OD8_SETTING_GFXCLK_VOLTAGE1].feature_id =
			0;
		od_settings->od8_settings_array[OD8_SETTING_GFXCLK_FREQ2].feature_id =
			0;
		od_settings->od8_settings_array[OD8_SETTING_GFXCLK_VOLTAGE2].feature_id =
			0;
		od_settings->od8_settings_array[OD8_SETTING_GFXCLK_FREQ3].feature_id =
			0;
		od_settings->od8_settings_array[OD8_SETTING_GFXCLK_VOLTAGE3].feature_id =
			0;
	}

	if (od_settings->overdrive8_capabilities & OD8_UCLK_MAX)
		od_settings->od8_settings_array[OD8_SETTING_UCLK_FMAX].feature_id = OD8_UCLK_MAX;
	else
		od_settings->od8_settings_array[OD8_SETTING_UCLK_FMAX].feature_id = 0;

	if (od_settings->overdrive8_capabilities & OD8_POWER_LIMIT)
		od_settings->od8_settings_array[OD8_SETTING_POWER_PERCENTAGE].feature_id = OD8_POWER_LIMIT;
	else
		od_settings->od8_settings_array[OD8_SETTING_POWER_PERCENTAGE].feature_id = 0;

	if (od_settings->overdrive8_capabilities & OD8_ACOUSTIC_LIMIT_SCLK)
		od_settings->od8_settings_array[OD8_SETTING_FAN_ACOUSTIC_LIMIT].feature_id =
			OD8_ACOUSTIC_LIMIT_SCLK;
	else
		od_settings->od8_settings_array[OD8_SETTING_FAN_ACOUSTIC_LIMIT].feature_id =
			0;

	if (od_settings->overdrive8_capabilities & OD8_FAN_SPEED_MIN)
		od_settings->od8_settings_array[OD8_SETTING_FAN_MIN_SPEED].feature_id =
			OD8_FAN_SPEED_MIN;
	else
		od_settings->od8_settings_array[OD8_SETTING_FAN_MIN_SPEED].feature_id =
			0;

	if (od_settings->overdrive8_capabilities & OD8_TEMPERATURE_FAN)
		od_settings->od8_settings_array[OD8_SETTING_FAN_TARGET_TEMP].feature_id =
			OD8_TEMPERATURE_FAN;
	else
		od_settings->od8_settings_array[OD8_SETTING_FAN_TARGET_TEMP].feature_id =
			0;

	if (od_settings->overdrive8_capabilities & OD8_TEMPERATURE_SYSTEM)
		od_settings->od8_settings_array[OD8_SETTING_OPERATING_TEMP_MAX].feature_id =
			OD8_TEMPERATURE_SYSTEM;
	else
		od_settings->od8_settings_array[OD8_SETTING_OPERATING_TEMP_MAX].feature_id =
			0;

	return 0;
}

static int vega20_od8_get_gfx_clock_base_voltage(
		struct pp_hwmgr *hwmgr,
		uint32_t *voltage,
		uint32_t freq)
{
	int ret = 0;

	ret = smum_send_msg_to_smc_with_parameter(hwmgr,
			PPSMC_MSG_GetAVFSVoltageByDpm,
			((AVFS_CURVE << 24) | (OD8_HOTCURVE_TEMPERATURE << 16) | freq),
			voltage);
	PP_ASSERT_WITH_CODE(!ret,
			"[GetBaseVoltage] failed to get GFXCLK AVFS voltage from SMU!",
			return ret);

	*voltage = *voltage / VOLTAGE_SCALE;

	return 0;
}

static int vega20_od8_initialize_default_settings(
		struct pp_hwmgr *hwmgr)
{
	struct phm_ppt_v3_information *pptable_information =
		(struct phm_ppt_v3_information *)hwmgr->pptable;
	struct vega20_hwmgr *data = (struct vega20_hwmgr *)(hwmgr->backend);
	struct vega20_od8_settings *od8_settings = &(data->od8_settings);
	OverDriveTable_t *od_table = &(data->smc_state_table.overdrive_table);
	int i, ret = 0;

	/* Set Feature Capabilities */
	vega20_od8_set_feature_capabilities(hwmgr);

	/* Map FeatureID to individual settings */
	vega20_od8_set_feature_id(hwmgr);

	/* Set default values */
	ret = smum_smc_table_manager(hwmgr, (uint8_t *)od_table, TABLE_OVERDRIVE, true);
	PP_ASSERT_WITH_CODE(!ret,
			"Failed to export over drive table!",
			return ret);

	if (od8_settings->overdrive8_capabilities & OD8_GFXCLK_LIMITS) {
		od8_settings->od8_settings_array[OD8_SETTING_GFXCLK_FMIN].default_value =
			od_table->GfxclkFmin;
		od8_settings->od8_settings_array[OD8_SETTING_GFXCLK_FMAX].default_value =
			od_table->GfxclkFmax;
	} else {
		od8_settings->od8_settings_array[OD8_SETTING_GFXCLK_FMIN].default_value =
			0;
		od8_settings->od8_settings_array[OD8_SETTING_GFXCLK_FMAX].default_value =
			0;
	}

	if (od8_settings->overdrive8_capabilities & OD8_GFXCLK_CURVE) {
		od_table->GfxclkFreq1 = od_table->GfxclkFmin;
		od8_settings->od8_settings_array[OD8_SETTING_GFXCLK_FREQ1].default_value =
			od_table->GfxclkFreq1;

		od_table->GfxclkFreq3 = od_table->GfxclkFmax;
		od8_settings->od8_settings_array[OD8_SETTING_GFXCLK_FREQ3].default_value =
			od_table->GfxclkFreq3;

		od_table->GfxclkFreq2 = (od_table->GfxclkFreq1 + od_table->GfxclkFreq3) / 2;
		od8_settings->od8_settings_array[OD8_SETTING_GFXCLK_FREQ2].default_value =
			od_table->GfxclkFreq2;

		PP_ASSERT_WITH_CODE(!vega20_od8_get_gfx_clock_base_voltage(hwmgr,
				   &(od8_settings->od8_settings_array[OD8_SETTING_GFXCLK_VOLTAGE1].default_value),
				     od_table->GfxclkFreq1),
				"[PhwVega20_OD8_InitializeDefaultSettings] Failed to get Base clock voltage from SMU!",
				od8_settings->od8_settings_array[OD8_SETTING_GFXCLK_VOLTAGE1].default_value = 0);
		od_table->GfxclkVolt1 = od8_settings->od8_settings_array[OD8_SETTING_GFXCLK_VOLTAGE1].default_value
			* VOLTAGE_SCALE;

		PP_ASSERT_WITH_CODE(!vega20_od8_get_gfx_clock_base_voltage(hwmgr,
				   &(od8_settings->od8_settings_array[OD8_SETTING_GFXCLK_VOLTAGE2].default_value),
				     od_table->GfxclkFreq2),
				"[PhwVega20_OD8_InitializeDefaultSettings] Failed to get Base clock voltage from SMU!",
				od8_settings->od8_settings_array[OD8_SETTING_GFXCLK_VOLTAGE2].default_value = 0);
		od_table->GfxclkVolt2 = od8_settings->od8_settings_array[OD8_SETTING_GFXCLK_VOLTAGE2].default_value
			* VOLTAGE_SCALE;

		PP_ASSERT_WITH_CODE(!vega20_od8_get_gfx_clock_base_voltage(hwmgr,
				   &(od8_settings->od8_settings_array[OD8_SETTING_GFXCLK_VOLTAGE3].default_value),
				     od_table->GfxclkFreq3),
				"[PhwVega20_OD8_InitializeDefaultSettings] Failed to get Base clock voltage from SMU!",
				od8_settings->od8_settings_array[OD8_SETTING_GFXCLK_VOLTAGE3].default_value = 0);
		od_table->GfxclkVolt3 = od8_settings->od8_settings_array[OD8_SETTING_GFXCLK_VOLTAGE3].default_value
			* VOLTAGE_SCALE;
	} else {
		od8_settings->od8_settings_array[OD8_SETTING_GFXCLK_FREQ1].default_value =
			0;
		od8_settings->od8_settings_array[OD8_SETTING_GFXCLK_VOLTAGE1].default_value =
			0;
		od8_settings->od8_settings_array[OD8_SETTING_GFXCLK_FREQ2].default_value =
			0;
		od8_settings->od8_settings_array[OD8_SETTING_GFXCLK_VOLTAGE2].default_value =
			0;
		od8_settings->od8_settings_array[OD8_SETTING_GFXCLK_FREQ3].default_value =
			0;
		od8_settings->od8_settings_array[OD8_SETTING_GFXCLK_VOLTAGE3].default_value =
			0;
	}

	if (od8_settings->overdrive8_capabilities & OD8_UCLK_MAX)
		od8_settings->od8_settings_array[OD8_SETTING_UCLK_FMAX].default_value =
			od_table->UclkFmax;
	else
		od8_settings->od8_settings_array[OD8_SETTING_UCLK_FMAX].default_value =
			0;

	if (od8_settings->overdrive8_capabilities & OD8_POWER_LIMIT)
		od8_settings->od8_settings_array[OD8_SETTING_POWER_PERCENTAGE].default_value =
			od_table->OverDrivePct;
	else
		od8_settings->od8_settings_array[OD8_SETTING_POWER_PERCENTAGE].default_value =
			0;

	if (od8_settings->overdrive8_capabilities & OD8_ACOUSTIC_LIMIT_SCLK)
		od8_settings->od8_settings_array[OD8_SETTING_FAN_ACOUSTIC_LIMIT].default_value =
			od_table->FanMaximumRpm;
	else
		od8_settings->od8_settings_array[OD8_SETTING_FAN_ACOUSTIC_LIMIT].default_value =
			0;

	if (od8_settings->overdrive8_capabilities & OD8_FAN_SPEED_MIN)
		od8_settings->od8_settings_array[OD8_SETTING_FAN_MIN_SPEED].default_value =
			od_table->FanMinimumPwm * data->smc_state_table.pp_table.FanMaximumRpm / 100;
	else
		od8_settings->od8_settings_array[OD8_SETTING_FAN_MIN_SPEED].default_value =
			0;

	if (od8_settings->overdrive8_capabilities & OD8_TEMPERATURE_FAN)
		od8_settings->od8_settings_array[OD8_SETTING_FAN_TARGET_TEMP].default_value =
			od_table->FanTargetTemperature;
	else
		od8_settings->od8_settings_array[OD8_SETTING_FAN_TARGET_TEMP].default_value =
			0;

	if (od8_settings->overdrive8_capabilities & OD8_TEMPERATURE_SYSTEM)
		od8_settings->od8_settings_array[OD8_SETTING_OPERATING_TEMP_MAX].default_value =
			od_table->MaxOpTemp;
	else
		od8_settings->od8_settings_array[OD8_SETTING_OPERATING_TEMP_MAX].default_value =
			0;

	for (i = 0; i < OD8_SETTING_COUNT; i++) {
		if (od8_settings->od8_settings_array[i].feature_id) {
			od8_settings->od8_settings_array[i].min_value =
				pptable_information->od_settings_min[i];
			od8_settings->od8_settings_array[i].max_value =
				pptable_information->od_settings_max[i];
			od8_settings->od8_settings_array[i].current_value =
				od8_settings->od8_settings_array[i].default_value;
		} else {
			od8_settings->od8_settings_array[i].min_value =
				0;
			od8_settings->od8_settings_array[i].max_value =
				0;
			od8_settings->od8_settings_array[i].current_value =
				0;
		}
	}

	ret = smum_smc_table_manager(hwmgr, (uint8_t *)od_table, TABLE_OVERDRIVE, false);
	PP_ASSERT_WITH_CODE(!ret,
			"Failed to import over drive table!",
			return ret);

	return 0;
}

static int vega20_od8_set_settings(
		struct pp_hwmgr *hwmgr,
		uint32_t index,
		uint32_t value)
{
	OverDriveTable_t od_table;
	int ret = 0;
	struct vega20_hwmgr *data = (struct vega20_hwmgr *)(hwmgr->backend);
	struct vega20_od8_single_setting *od8_settings =
			data->od8_settings.od8_settings_array;

	ret = smum_smc_table_manager(hwmgr, (uint8_t *)(&od_table), TABLE_OVERDRIVE, true);
	PP_ASSERT_WITH_CODE(!ret,
			"Failed to export over drive table!",
			return ret);

	switch(index) {
	case OD8_SETTING_GFXCLK_FMIN:
		od_table.GfxclkFmin = (uint16_t)value;
		break;
	case OD8_SETTING_GFXCLK_FMAX:
		if (value < od8_settings[OD8_SETTING_GFXCLK_FMAX].min_value ||
		    value > od8_settings[OD8_SETTING_GFXCLK_FMAX].max_value)
			return -EINVAL;

		od_table.GfxclkFmax = (uint16_t)value;
		break;
	case OD8_SETTING_GFXCLK_FREQ1:
		od_table.GfxclkFreq1 = (uint16_t)value;
		break;
	case OD8_SETTING_GFXCLK_VOLTAGE1:
		od_table.GfxclkVolt1 = (uint16_t)value;
		break;
	case OD8_SETTING_GFXCLK_FREQ2:
		od_table.GfxclkFreq2 = (uint16_t)value;
		break;
	case OD8_SETTING_GFXCLK_VOLTAGE2:
		od_table.GfxclkVolt2 = (uint16_t)value;
		break;
	case OD8_SETTING_GFXCLK_FREQ3:
		od_table.GfxclkFreq3 = (uint16_t)value;
		break;
	case OD8_SETTING_GFXCLK_VOLTAGE3:
		od_table.GfxclkVolt3 = (uint16_t)value;
		break;
	case OD8_SETTING_UCLK_FMAX:
		if (value < od8_settings[OD8_SETTING_UCLK_FMAX].min_value ||
		    value > od8_settings[OD8_SETTING_UCLK_FMAX].max_value)
			return -EINVAL;
		od_table.UclkFmax = (uint16_t)value;
		break;
	case OD8_SETTING_POWER_PERCENTAGE:
		od_table.OverDrivePct = (int16_t)value;
		break;
	case OD8_SETTING_FAN_ACOUSTIC_LIMIT:
		od_table.FanMaximumRpm = (uint16_t)value;
		break;
	case OD8_SETTING_FAN_MIN_SPEED:
		od_table.FanMinimumPwm = (uint16_t)value;
		break;
	case OD8_SETTING_FAN_TARGET_TEMP:
		od_table.FanTargetTemperature = (uint16_t)value;
		break;
	case OD8_SETTING_OPERATING_TEMP_MAX:
		od_table.MaxOpTemp = (uint16_t)value;
		break;
	}

	ret = smum_smc_table_manager(hwmgr, (uint8_t *)(&od_table), TABLE_OVERDRIVE, false);
	PP_ASSERT_WITH_CODE(!ret,
			"Failed to import over drive table!",
			return ret);

	return 0;
}

static int vega20_get_sclk_od(
		struct pp_hwmgr *hwmgr)
{
	struct vega20_hwmgr *data = hwmgr->backend;
	struct vega20_single_dpm_table *sclk_table =
			&(data->dpm_table.gfx_table);
	struct vega20_single_dpm_table *golden_sclk_table =
			&(data->golden_dpm_table.gfx_table);
	int value = sclk_table->dpm_levels[sclk_table->count - 1].value;
	int golden_value = golden_sclk_table->dpm_levels
			[golden_sclk_table->count - 1].value;

	/* od percentage */
	value -= golden_value;
	value = DIV_ROUND_UP(value * 100, golden_value);

	return value;
}

static int vega20_set_sclk_od(
		struct pp_hwmgr *hwmgr, uint32_t value)
{
	struct vega20_hwmgr *data = hwmgr->backend;
	struct vega20_single_dpm_table *golden_sclk_table =
			&(data->golden_dpm_table.gfx_table);
	uint32_t od_sclk;
	int ret = 0;

	od_sclk = golden_sclk_table->dpm_levels[golden_sclk_table->count - 1].value * value;
	od_sclk /= 100;
	od_sclk += golden_sclk_table->dpm_levels[golden_sclk_table->count - 1].value;

	ret = vega20_od8_set_settings(hwmgr, OD8_SETTING_GFXCLK_FMAX, od_sclk);
	PP_ASSERT_WITH_CODE(!ret,
			"[SetSclkOD] failed to set od gfxclk!",
			return ret);

	/* retrieve updated gfxclk table */
	ret = vega20_setup_gfxclk_dpm_table(hwmgr);
	PP_ASSERT_WITH_CODE(!ret,
			"[SetSclkOD] failed to refresh gfxclk table!",
			return ret);

	return 0;
}

static int vega20_get_mclk_od(
		struct pp_hwmgr *hwmgr)
{
	struct vega20_hwmgr *data = hwmgr->backend;
	struct vega20_single_dpm_table *mclk_table =
			&(data->dpm_table.mem_table);
	struct vega20_single_dpm_table *golden_mclk_table =
			&(data->golden_dpm_table.mem_table);
	int value = mclk_table->dpm_levels[mclk_table->count - 1].value;
	int golden_value = golden_mclk_table->dpm_levels
			[golden_mclk_table->count - 1].value;

	/* od percentage */
	value -= golden_value;
	value = DIV_ROUND_UP(value * 100, golden_value);

	return value;
}

static int vega20_set_mclk_od(
		struct pp_hwmgr *hwmgr, uint32_t value)
{
	struct vega20_hwmgr *data = hwmgr->backend;
	struct vega20_single_dpm_table *golden_mclk_table =
			&(data->golden_dpm_table.mem_table);
	uint32_t od_mclk;
	int ret = 0;

	od_mclk = golden_mclk_table->dpm_levels[golden_mclk_table->count - 1].value * value;
	od_mclk /= 100;
	od_mclk += golden_mclk_table->dpm_levels[golden_mclk_table->count - 1].value;

	ret = vega20_od8_set_settings(hwmgr, OD8_SETTING_UCLK_FMAX, od_mclk);
	PP_ASSERT_WITH_CODE(!ret,
			"[SetMclkOD] failed to set od memclk!",
			return ret);

	/* retrieve updated memclk table */
	ret = vega20_setup_memclk_dpm_table(hwmgr);
	PP_ASSERT_WITH_CODE(!ret,
			"[SetMclkOD] failed to refresh memclk table!",
			return ret);

	return 0;
}

static int vega20_populate_umdpstate_clocks(
		struct pp_hwmgr *hwmgr)
{
	struct vega20_hwmgr *data = (struct vega20_hwmgr *)(hwmgr->backend);
	struct vega20_single_dpm_table *gfx_table = &(data->dpm_table.gfx_table);
	struct vega20_single_dpm_table *mem_table = &(data->dpm_table.mem_table);

	hwmgr->pstate_sclk = gfx_table->dpm_levels[0].value;
	hwmgr->pstate_mclk = mem_table->dpm_levels[0].value;

	if (gfx_table->count > VEGA20_UMD_PSTATE_GFXCLK_LEVEL &&
	    mem_table->count > VEGA20_UMD_PSTATE_MCLK_LEVEL) {
		hwmgr->pstate_sclk = gfx_table->dpm_levels[VEGA20_UMD_PSTATE_GFXCLK_LEVEL].value;
		hwmgr->pstate_mclk = mem_table->dpm_levels[VEGA20_UMD_PSTATE_MCLK_LEVEL].value;
	}

	hwmgr->pstate_sclk = hwmgr->pstate_sclk * 100;
	hwmgr->pstate_mclk = hwmgr->pstate_mclk * 100;

	return 0;
}

static int vega20_get_max_sustainable_clock(struct pp_hwmgr *hwmgr,
		PP_Clock *clock, PPCLK_e clock_select)
{
	int ret = 0;

	PP_ASSERT_WITH_CODE((ret = smum_send_msg_to_smc_with_parameter(hwmgr,
			PPSMC_MSG_GetDcModeMaxDpmFreq,
			(clock_select << 16),
			clock)) == 0,
			"[GetMaxSustainableClock] Failed to get max DC clock from SMC!",
			return ret);

	/* if DC limit is zero, return AC limit */
	if (*clock == 0) {
		PP_ASSERT_WITH_CODE((ret = smum_send_msg_to_smc_with_parameter(hwmgr,
			PPSMC_MSG_GetMaxDpmFreq,
			(clock_select << 16),
			clock)) == 0,
			"[GetMaxSustainableClock] failed to get max AC clock from SMC!",
			return ret);
	}

	return 0;
}

static int vega20_init_max_sustainable_clocks(struct pp_hwmgr *hwmgr)
{
	struct vega20_hwmgr *data =
		(struct vega20_hwmgr *)(hwmgr->backend);
	struct vega20_max_sustainable_clocks *max_sustainable_clocks =
		&(data->max_sustainable_clocks);
	int ret = 0;

	max_sustainable_clocks->uclock = data->vbios_boot_state.mem_clock / 100;
	max_sustainable_clocks->soc_clock = data->vbios_boot_state.soc_clock / 100;
	max_sustainable_clocks->dcef_clock = data->vbios_boot_state.dcef_clock / 100;
	max_sustainable_clocks->display_clock = 0xFFFFFFFF;
	max_sustainable_clocks->phy_clock = 0xFFFFFFFF;
	max_sustainable_clocks->pixel_clock = 0xFFFFFFFF;

	if (data->smu_features[GNLD_DPM_UCLK].enabled)
		PP_ASSERT_WITH_CODE((ret = vega20_get_max_sustainable_clock(hwmgr,
				&(max_sustainable_clocks->uclock),
				PPCLK_UCLK)) == 0,
				"[InitMaxSustainableClocks] failed to get max UCLK from SMC!",
				return ret);

	if (data->smu_features[GNLD_DPM_SOCCLK].enabled)
		PP_ASSERT_WITH_CODE((ret = vega20_get_max_sustainable_clock(hwmgr,
				&(max_sustainable_clocks->soc_clock),
				PPCLK_SOCCLK)) == 0,
				"[InitMaxSustainableClocks] failed to get max SOCCLK from SMC!",
				return ret);

	if (data->smu_features[GNLD_DPM_DCEFCLK].enabled) {
		PP_ASSERT_WITH_CODE((ret = vega20_get_max_sustainable_clock(hwmgr,
				&(max_sustainable_clocks->dcef_clock),
				PPCLK_DCEFCLK)) == 0,
				"[InitMaxSustainableClocks] failed to get max DCEFCLK from SMC!",
				return ret);
		PP_ASSERT_WITH_CODE((ret = vega20_get_max_sustainable_clock(hwmgr,
				&(max_sustainable_clocks->display_clock),
				PPCLK_DISPCLK)) == 0,
				"[InitMaxSustainableClocks] failed to get max DISPCLK from SMC!",
				return ret);
		PP_ASSERT_WITH_CODE((ret = vega20_get_max_sustainable_clock(hwmgr,
				&(max_sustainable_clocks->phy_clock),
				PPCLK_PHYCLK)) == 0,
				"[InitMaxSustainableClocks] failed to get max PHYCLK from SMC!",
				return ret);
		PP_ASSERT_WITH_CODE((ret = vega20_get_max_sustainable_clock(hwmgr,
				&(max_sustainable_clocks->pixel_clock),
				PPCLK_PIXCLK)) == 0,
				"[InitMaxSustainableClocks] failed to get max PIXCLK from SMC!",
				return ret);
	}

	if (max_sustainable_clocks->soc_clock < max_sustainable_clocks->uclock)
		max_sustainable_clocks->uclock = max_sustainable_clocks->soc_clock;

	return 0;
}

static int vega20_enable_mgpu_fan_boost(struct pp_hwmgr *hwmgr)
{
	int result;

	result = smum_send_msg_to_smc(hwmgr,
		PPSMC_MSG_SetMGpuFanBoostLimitRpm,
		NULL);
	PP_ASSERT_WITH_CODE(!result,
			"[EnableMgpuFan] Failed to enable mgpu fan boost!",
			return result);

	return 0;
}

static void vega20_init_powergate_state(struct pp_hwmgr *hwmgr)
{
	struct vega20_hwmgr *data =
		(struct vega20_hwmgr *)(hwmgr->backend);

	data->uvd_power_gated = true;
	data->vce_power_gated = true;
}

static int vega20_enable_dpm_tasks(struct pp_hwmgr *hwmgr)
{
	int result = 0;

	smum_send_msg_to_smc_with_parameter(hwmgr,
			PPSMC_MSG_NumOfDisplays, 0, NULL);

	result = vega20_set_allowed_featuresmask(hwmgr);
	PP_ASSERT_WITH_CODE(!result,
			"[EnableDPMTasks] Failed to set allowed featuresmask!\n",
			return result);

	result = vega20_init_smc_table(hwmgr);
	PP_ASSERT_WITH_CODE(!result,
			"[EnableDPMTasks] Failed to initialize SMC table!",
			return result);

	result = vega20_run_btc(hwmgr);
	PP_ASSERT_WITH_CODE(!result,
			"[EnableDPMTasks] Failed to run btc!",
			return result);

	result = vega20_run_btc_afll(hwmgr);
	PP_ASSERT_WITH_CODE(!result,
			"[EnableDPMTasks] Failed to run btc afll!",
			return result);

	result = vega20_enable_all_smu_features(hwmgr);
	PP_ASSERT_WITH_CODE(!result,
			"[EnableDPMTasks] Failed to enable all smu features!",
			return result);

	result = vega20_override_pcie_parameters(hwmgr);
	PP_ASSERT_WITH_CODE(!result,
			"[EnableDPMTasks] Failed to override pcie parameters!",
			return result);

	result = vega20_notify_smc_display_change(hwmgr);
	PP_ASSERT_WITH_CODE(!result,
			"[EnableDPMTasks] Failed to notify smc display change!",
			return result);

	result = vega20_send_clock_ratio(hwmgr);
	PP_ASSERT_WITH_CODE(!result,
			"[EnableDPMTasks] Failed to send clock ratio!",
			return result);

	/* Initialize UVD/VCE powergating state */
	vega20_init_powergate_state(hwmgr);

	result = vega20_setup_default_dpm_tables(hwmgr);
	PP_ASSERT_WITH_CODE(!result,
			"[EnableDPMTasks] Failed to setup default DPM tables!",
			return result);

	result = vega20_init_max_sustainable_clocks(hwmgr);
	PP_ASSERT_WITH_CODE(!result,
			"[EnableDPMTasks] Failed to get maximum sustainable clocks!",
			return result);

	result = vega20_power_control_set_level(hwmgr);
	PP_ASSERT_WITH_CODE(!result,
			"[EnableDPMTasks] Failed to power control set level!",
			return result);

	result = vega20_od8_initialize_default_settings(hwmgr);
	PP_ASSERT_WITH_CODE(!result,
			"[EnableDPMTasks] Failed to initialize odn settings!",
			return result);

	result = vega20_populate_umdpstate_clocks(hwmgr);
	PP_ASSERT_WITH_CODE(!result,
			"[EnableDPMTasks] Failed to populate umdpstate clocks!",
			return result);

	result = smum_send_msg_to_smc_with_parameter(hwmgr, PPSMC_MSG_GetPptLimit,
			POWER_SOURCE_AC << 16, &hwmgr->default_power_limit);
	PP_ASSERT_WITH_CODE(!result,
			"[GetPptLimit] get default PPT limit failed!",
			return result);
	hwmgr->power_limit =
		hwmgr->default_power_limit;

	return 0;
}

static uint32_t vega20_find_lowest_dpm_level(
		struct vega20_single_dpm_table *table)
{
	uint32_t i;

	for (i = 0; i < table->count; i++) {
		if (table->dpm_levels[i].enabled)
			break;
	}
	if (i >= table->count) {
		i = 0;
		table->dpm_levels[i].enabled = true;
	}

	return i;
}

static uint32_t vega20_find_highest_dpm_level(
		struct vega20_single_dpm_table *table)
{
	int i = 0;

	PP_ASSERT_WITH_CODE(table != NULL,
			"[FindHighestDPMLevel] DPM Table does not exist!",
			return 0);
	PP_ASSERT_WITH_CODE(table->count > 0,
			"[FindHighestDPMLevel] DPM Table has no entry!",
			return 0);
	PP_ASSERT_WITH_CODE(table->count <= MAX_REGULAR_DPM_NUMBER,
			"[FindHighestDPMLevel] DPM Table has too many entries!",
			return MAX_REGULAR_DPM_NUMBER - 1);

	for (i = table->count - 1; i >= 0; i--) {
		if (table->dpm_levels[i].enabled)
			break;
	}
	if (i < 0) {
		i = 0;
		table->dpm_levels[i].enabled = true;
	}

	return i;
}

static int vega20_upload_dpm_min_level(struct pp_hwmgr *hwmgr, uint32_t feature_mask)
{
	struct vega20_hwmgr *data =
			(struct vega20_hwmgr *)(hwmgr->backend);
	uint32_t min_freq;
	int ret = 0;

	if (data->smu_features[GNLD_DPM_GFXCLK].enabled &&
	   (feature_mask & FEATURE_DPM_GFXCLK_MASK)) {
		min_freq = data->dpm_table.gfx_table.dpm_state.soft_min_level;
		PP_ASSERT_WITH_CODE(!(ret = smum_send_msg_to_smc_with_parameter(
					hwmgr, PPSMC_MSG_SetSoftMinByFreq,
					(PPCLK_GFXCLK << 16) | (min_freq & 0xffff),
					NULL)),
					"Failed to set soft min gfxclk !",
					return ret);
	}

	if (data->smu_features[GNLD_DPM_UCLK].enabled &&
	   (feature_mask & FEATURE_DPM_UCLK_MASK)) {
		min_freq = data->dpm_table.mem_table.dpm_state.soft_min_level;
		PP_ASSERT_WITH_CODE(!(ret = smum_send_msg_to_smc_with_parameter(
					hwmgr, PPSMC_MSG_SetSoftMinByFreq,
					(PPCLK_UCLK << 16) | (min_freq & 0xffff),
					NULL)),
					"Failed to set soft min memclk !",
					return ret);
	}

	if (data->smu_features[GNLD_DPM_UVD].enabled &&
	   (feature_mask & FEATURE_DPM_UVD_MASK)) {
		min_freq = data->dpm_table.vclk_table.dpm_state.soft_min_level;

		PP_ASSERT_WITH_CODE(!(ret = smum_send_msg_to_smc_with_parameter(
					hwmgr, PPSMC_MSG_SetSoftMinByFreq,
					(PPCLK_VCLK << 16) | (min_freq & 0xffff),
					NULL)),
					"Failed to set soft min vclk!",
					return ret);

		min_freq = data->dpm_table.dclk_table.dpm_state.soft_min_level;

		PP_ASSERT_WITH_CODE(!(ret = smum_send_msg_to_smc_with_parameter(
					hwmgr, PPSMC_MSG_SetSoftMinByFreq,
					(PPCLK_DCLK << 16) | (min_freq & 0xffff),
					NULL)),
					"Failed to set soft min dclk!",
					return ret);
	}

	if (data->smu_features[GNLD_DPM_VCE].enabled &&
	   (feature_mask & FEATURE_DPM_VCE_MASK)) {
		min_freq = data->dpm_table.eclk_table.dpm_state.soft_min_level;

		PP_ASSERT_WITH_CODE(!(ret = smum_send_msg_to_smc_with_parameter(
					hwmgr, PPSMC_MSG_SetSoftMinByFreq,
					(PPCLK_ECLK << 16) | (min_freq & 0xffff),
					NULL)),
					"Failed to set soft min eclk!",
					return ret);
	}

	if (data->smu_features[GNLD_DPM_SOCCLK].enabled &&
	   (feature_mask & FEATURE_DPM_SOCCLK_MASK)) {
		min_freq = data->dpm_table.soc_table.dpm_state.soft_min_level;

		PP_ASSERT_WITH_CODE(!(ret = smum_send_msg_to_smc_with_parameter(
					hwmgr, PPSMC_MSG_SetSoftMinByFreq,
					(PPCLK_SOCCLK << 16) | (min_freq & 0xffff),
					NULL)),
					"Failed to set soft min socclk!",
					return ret);
	}

	if (data->smu_features[GNLD_DPM_FCLK].enabled &&
	   (feature_mask & FEATURE_DPM_FCLK_MASK)) {
		min_freq = data->dpm_table.fclk_table.dpm_state.soft_min_level;

		PP_ASSERT_WITH_CODE(!(ret = smum_send_msg_to_smc_with_parameter(
					hwmgr, PPSMC_MSG_SetSoftMinByFreq,
					(PPCLK_FCLK << 16) | (min_freq & 0xffff),
					NULL)),
					"Failed to set soft min fclk!",
					return ret);
	}

	if (data->smu_features[GNLD_DPM_DCEFCLK].enabled &&
	   (feature_mask & FEATURE_DPM_DCEFCLK_MASK)) {
		min_freq = data->dpm_table.dcef_table.dpm_state.hard_min_level;

		PP_ASSERT_WITH_CODE(!(ret = smum_send_msg_to_smc_with_parameter(
					hwmgr, PPSMC_MSG_SetHardMinByFreq,
					(PPCLK_DCEFCLK << 16) | (min_freq & 0xffff),
					NULL)),
					"Failed to set hard min dcefclk!",
					return ret);
	}

	return ret;
}

static int vega20_upload_dpm_max_level(struct pp_hwmgr *hwmgr, uint32_t feature_mask)
{
	struct vega20_hwmgr *data =
			(struct vega20_hwmgr *)(hwmgr->backend);
	uint32_t max_freq;
	int ret = 0;

	if (data->smu_features[GNLD_DPM_GFXCLK].enabled &&
	   (feature_mask & FEATURE_DPM_GFXCLK_MASK)) {
		max_freq = data->dpm_table.gfx_table.dpm_state.soft_max_level;

		PP_ASSERT_WITH_CODE(!(ret = smum_send_msg_to_smc_with_parameter(
					hwmgr, PPSMC_MSG_SetSoftMaxByFreq,
					(PPCLK_GFXCLK << 16) | (max_freq & 0xffff),
					NULL)),
					"Failed to set soft max gfxclk!",
					return ret);
	}

	if (data->smu_features[GNLD_DPM_UCLK].enabled &&
	   (feature_mask & FEATURE_DPM_UCLK_MASK)) {
		max_freq = data->dpm_table.mem_table.dpm_state.soft_max_level;

		PP_ASSERT_WITH_CODE(!(ret = smum_send_msg_to_smc_with_parameter(
					hwmgr, PPSMC_MSG_SetSoftMaxByFreq,
					(PPCLK_UCLK << 16) | (max_freq & 0xffff),
					NULL)),
					"Failed to set soft max memclk!",
					return ret);
	}

	if (data->smu_features[GNLD_DPM_UVD].enabled &&
	   (feature_mask & FEATURE_DPM_UVD_MASK)) {
		max_freq = data->dpm_table.vclk_table.dpm_state.soft_max_level;

		PP_ASSERT_WITH_CODE(!(ret = smum_send_msg_to_smc_with_parameter(
					hwmgr, PPSMC_MSG_SetSoftMaxByFreq,
					(PPCLK_VCLK << 16) | (max_freq & 0xffff),
					NULL)),
					"Failed to set soft max vclk!",
					return ret);

		max_freq = data->dpm_table.dclk_table.dpm_state.soft_max_level;
		PP_ASSERT_WITH_CODE(!(ret = smum_send_msg_to_smc_with_parameter(
					hwmgr, PPSMC_MSG_SetSoftMaxByFreq,
					(PPCLK_DCLK << 16) | (max_freq & 0xffff),
					NULL)),
					"Failed to set soft max dclk!",
					return ret);
	}

	if (data->smu_features[GNLD_DPM_VCE].enabled &&
	   (feature_mask & FEATURE_DPM_VCE_MASK)) {
		max_freq = data->dpm_table.eclk_table.dpm_state.soft_max_level;

		PP_ASSERT_WITH_CODE(!(ret = smum_send_msg_to_smc_with_parameter(
					hwmgr, PPSMC_MSG_SetSoftMaxByFreq,
					(PPCLK_ECLK << 16) | (max_freq & 0xffff),
					NULL)),
					"Failed to set soft max eclk!",
					return ret);
	}

	if (data->smu_features[GNLD_DPM_SOCCLK].enabled &&
	   (feature_mask & FEATURE_DPM_SOCCLK_MASK)) {
		max_freq = data->dpm_table.soc_table.dpm_state.soft_max_level;

		PP_ASSERT_WITH_CODE(!(ret = smum_send_msg_to_smc_with_parameter(
					hwmgr, PPSMC_MSG_SetSoftMaxByFreq,
					(PPCLK_SOCCLK << 16) | (max_freq & 0xffff),
					NULL)),
					"Failed to set soft max socclk!",
					return ret);
	}

	if (data->smu_features[GNLD_DPM_FCLK].enabled &&
	   (feature_mask & FEATURE_DPM_FCLK_MASK)) {
		max_freq = data->dpm_table.fclk_table.dpm_state.soft_max_level;

		PP_ASSERT_WITH_CODE(!(ret = smum_send_msg_to_smc_with_parameter(
					hwmgr, PPSMC_MSG_SetSoftMaxByFreq,
					(PPCLK_FCLK << 16) | (max_freq & 0xffff),
					NULL)),
					"Failed to set soft max fclk!",
					return ret);
	}

	return ret;
}

static int vega20_enable_disable_vce_dpm(struct pp_hwmgr *hwmgr, bool enable)
{
	struct vega20_hwmgr *data =
			(struct vega20_hwmgr *)(hwmgr->backend);
	int ret = 0;

	if (data->smu_features[GNLD_DPM_VCE].supported) {
		if (data->smu_features[GNLD_DPM_VCE].enabled == enable) {
			if (enable)
				PP_DBG_LOG("[EnableDisableVCEDPM] feature VCE DPM already enabled!\n");
			else
				PP_DBG_LOG("[EnableDisableVCEDPM] feature VCE DPM already disabled!\n");
		}

		ret = vega20_enable_smc_features(hwmgr,
				enable,
				data->smu_features[GNLD_DPM_VCE].smu_feature_bitmap);
		PP_ASSERT_WITH_CODE(!ret,
				"Attempt to Enable/Disable DPM VCE Failed!",
				return ret);
		data->smu_features[GNLD_DPM_VCE].enabled = enable;
	}

	return 0;
}

static int vega20_get_clock_ranges(struct pp_hwmgr *hwmgr,
		uint32_t *clock,
		PPCLK_e clock_select,
		bool max)
{
	int ret;
	*clock = 0;

	if (max) {
		PP_ASSERT_WITH_CODE((ret = smum_send_msg_to_smc_with_parameter(hwmgr,
				PPSMC_MSG_GetMaxDpmFreq, (clock_select << 16),
				clock)) == 0,
				"[GetClockRanges] Failed to get max clock from SMC!",
				return ret);
	} else {
		PP_ASSERT_WITH_CODE((ret = smum_send_msg_to_smc_with_parameter(hwmgr,
				PPSMC_MSG_GetMinDpmFreq,
				(clock_select << 16),
				clock)) == 0,
				"[GetClockRanges] Failed to get min clock from SMC!",
				return ret);
	}

	return 0;
}

static uint32_t vega20_dpm_get_sclk(struct pp_hwmgr *hwmgr, bool low)
{
	struct vega20_hwmgr *data =
			(struct vega20_hwmgr *)(hwmgr->backend);
	uint32_t gfx_clk;
	int ret = 0;

	PP_ASSERT_WITH_CODE(data->smu_features[GNLD_DPM_GFXCLK].enabled,
			"[GetSclks]: gfxclk dpm not enabled!\n",
			return -EPERM);

	if (low) {
		ret = vega20_get_clock_ranges(hwmgr, &gfx_clk, PPCLK_GFXCLK, false);
		PP_ASSERT_WITH_CODE(!ret,
			"[GetSclks]: fail to get min PPCLK_GFXCLK\n",
			return ret);
	} else {
		ret = vega20_get_clock_ranges(hwmgr, &gfx_clk, PPCLK_GFXCLK, true);
		PP_ASSERT_WITH_CODE(!ret,
			"[GetSclks]: fail to get max PPCLK_GFXCLK\n",
			return ret);
	}

	return (gfx_clk * 100);
}

static uint32_t vega20_dpm_get_mclk(struct pp_hwmgr *hwmgr, bool low)
{
	struct vega20_hwmgr *data =
			(struct vega20_hwmgr *)(hwmgr->backend);
	uint32_t mem_clk;
	int ret = 0;

	PP_ASSERT_WITH_CODE(data->smu_features[GNLD_DPM_UCLK].enabled,
			"[MemMclks]: memclk dpm not enabled!\n",
			return -EPERM);

	if (low) {
		ret = vega20_get_clock_ranges(hwmgr, &mem_clk, PPCLK_UCLK, false);
		PP_ASSERT_WITH_CODE(!ret,
			"[GetMclks]: fail to get min PPCLK_UCLK\n",
			return ret);
	} else {
		ret = vega20_get_clock_ranges(hwmgr, &mem_clk, PPCLK_UCLK, true);
		PP_ASSERT_WITH_CODE(!ret,
			"[GetMclks]: fail to get max PPCLK_UCLK\n",
			return ret);
	}

	return (mem_clk * 100);
}

static int vega20_get_metrics_table(struct pp_hwmgr *hwmgr,
				    SmuMetrics_t *metrics_table,
				    bool bypass_cache)
{
	struct vega20_hwmgr *data =
			(struct vega20_hwmgr *)(hwmgr->backend);
	int ret = 0;

	if (bypass_cache ||
	    !data->metrics_time ||
	    time_after(jiffies, data->metrics_time + msecs_to_jiffies(1))) {
		ret = smum_smc_table_manager(hwmgr,
					     (uint8_t *)(&data->metrics_table),
					     TABLE_SMU_METRICS,
					     true);
		if (ret) {
			pr_info("Failed to export SMU metrics table!\n");
			return ret;
		}
		data->metrics_time = jiffies;
	}

	if (metrics_table)
		memcpy(metrics_table, &data->metrics_table, sizeof(SmuMetrics_t));

	return ret;
}

static int vega20_get_gpu_power(struct pp_hwmgr *hwmgr,
		uint32_t *query)
{
	int ret = 0;
	SmuMetrics_t metrics_table;

	ret = vega20_get_metrics_table(hwmgr, &metrics_table, false);
	if (ret)
		return ret;

	/* For the 40.46 release, they changed the value name */
	if (hwmgr->smu_version == 0x282e00)
		*query = metrics_table.AverageSocketPower << 8;
	else
		*query = metrics_table.CurrSocketPower << 8;

	return ret;
}

static int vega20_get_current_clk_freq(struct pp_hwmgr *hwmgr,
		PPCLK_e clk_id, uint32_t *clk_freq)
{
	int ret = 0;

	*clk_freq = 0;

	PP_ASSERT_WITH_CODE((ret = smum_send_msg_to_smc_with_parameter(hwmgr,
			PPSMC_MSG_GetDpmClockFreq, (clk_id << 16),
			clk_freq)) == 0,
			"[GetCurrentClkFreq] Attempt to get Current Frequency Failed!",
			return ret);

	*clk_freq = *clk_freq * 100;

	return 0;
}

static int vega20_get_current_activity_percent(struct pp_hwmgr *hwmgr,
		int idx,
		uint32_t *activity_percent)
{
	int ret = 0;
	SmuMetrics_t metrics_table;

	ret = vega20_get_metrics_table(hwmgr, &metrics_table, false);
	if (ret)
		return ret;

	switch (idx) {
	case AMDGPU_PP_SENSOR_GPU_LOAD:
		*activity_percent = metrics_table.AverageGfxActivity;
		break;
	case AMDGPU_PP_SENSOR_MEM_LOAD:
		*activity_percent = metrics_table.AverageUclkActivity;
		break;
	default:
		pr_err("Invalid index for retrieving clock activity\n");
		return -EINVAL;
	}

	return ret;
}

static int vega20_read_sensor(struct pp_hwmgr *hwmgr, int idx,
			      void *value, int *size)
{
	struct vega20_hwmgr *data = (struct vega20_hwmgr *)(hwmgr->backend);
	struct amdgpu_device *adev = hwmgr->adev;
	SmuMetrics_t metrics_table;
	uint32_t val_vid;
	int ret = 0;

	switch (idx) {
	case AMDGPU_PP_SENSOR_GFX_SCLK:
		ret = vega20_get_metrics_table(hwmgr, &metrics_table, false);
		if (ret)
			return ret;

		*((uint32_t *)value) = metrics_table.AverageGfxclkFrequency * 100;
		*size = 4;
		break;
	case AMDGPU_PP_SENSOR_GFX_MCLK:
		ret = vega20_get_current_clk_freq(hwmgr,
				PPCLK_UCLK,
				(uint32_t *)value);
		if (!ret)
			*size = 4;
		break;
	case AMDGPU_PP_SENSOR_GPU_LOAD:
	case AMDGPU_PP_SENSOR_MEM_LOAD:
		ret = vega20_get_current_activity_percent(hwmgr, idx, (uint32_t *)value);
		if (!ret)
			*size = 4;
		break;
	case AMDGPU_PP_SENSOR_HOTSPOT_TEMP:
		*((uint32_t *)value) = vega20_thermal_get_temperature(hwmgr);
		*size = 4;
		break;
	case AMDGPU_PP_SENSOR_EDGE_TEMP:
		ret = vega20_get_metrics_table(hwmgr, &metrics_table, false);
		if (ret)
			return ret;

		*((uint32_t *)value) = metrics_table.TemperatureEdge *
			PP_TEMPERATURE_UNITS_PER_CENTIGRADES;
		*size = 4;
		break;
	case AMDGPU_PP_SENSOR_MEM_TEMP:
		ret = vega20_get_metrics_table(hwmgr, &metrics_table, false);
		if (ret)
			return ret;

		*((uint32_t *)value) = metrics_table.TemperatureHBM *
			PP_TEMPERATURE_UNITS_PER_CENTIGRADES;
		*size = 4;
		break;
	case AMDGPU_PP_SENSOR_UVD_POWER:
		*((uint32_t *)value) = data->uvd_power_gated ? 0 : 1;
		*size = 4;
		break;
	case AMDGPU_PP_SENSOR_VCE_POWER:
		*((uint32_t *)value) = data->vce_power_gated ? 0 : 1;
		*size = 4;
		break;
	case AMDGPU_PP_SENSOR_GPU_POWER:
		*size = 16;
		ret = vega20_get_gpu_power(hwmgr, (uint32_t *)value);
		break;
	case AMDGPU_PP_SENSOR_VDDGFX:
		val_vid = (RREG32_SOC15(SMUIO, 0, mmSMUSVI0_TEL_PLANE0) &
			SMUSVI0_TEL_PLANE0__SVI0_PLANE0_VDDCOR_MASK) >>
			SMUSVI0_TEL_PLANE0__SVI0_PLANE0_VDDCOR__SHIFT;
		*((uint32_t *)value) =
			(uint32_t)convert_to_vddc((uint8_t)val_vid);
		break;
	case AMDGPU_PP_SENSOR_ENABLED_SMC_FEATURES_MASK:
		ret = vega20_get_enabled_smc_features(hwmgr, (uint64_t *)value);
		if (!ret)
			*size = 8;
		break;
	default:
		ret = -EOPNOTSUPP;
		break;
	}
	return ret;
}

static int vega20_display_clock_voltage_request(struct pp_hwmgr *hwmgr,
		struct pp_display_clock_request *clock_req)
{
	int result = 0;
	struct vega20_hwmgr *data = (struct vega20_hwmgr *)(hwmgr->backend);
	enum amd_pp_clock_type clk_type = clock_req->clock_type;
	uint32_t clk_freq = clock_req->clock_freq_in_khz / 1000;
	PPCLK_e clk_select = 0;
	uint32_t clk_request = 0;

	if (data->smu_features[GNLD_DPM_DCEFCLK].enabled) {
		switch (clk_type) {
		case amd_pp_dcef_clock:
			clk_select = PPCLK_DCEFCLK;
			break;
		case amd_pp_disp_clock:
			clk_select = PPCLK_DISPCLK;
			break;
		case amd_pp_pixel_clock:
			clk_select = PPCLK_PIXCLK;
			break;
		case amd_pp_phy_clock:
			clk_select = PPCLK_PHYCLK;
			break;
		default:
			pr_info("[DisplayClockVoltageRequest]Invalid Clock Type!");
			result = -EINVAL;
			break;
		}

		if (!result) {
			clk_request = (clk_select << 16) | clk_freq;
			result = smum_send_msg_to_smc_with_parameter(hwmgr,
					PPSMC_MSG_SetHardMinByFreq,
					clk_request,
					NULL);
		}
	}

	return result;
}

static int vega20_get_performance_level(struct pp_hwmgr *hwmgr, const struct pp_hw_power_state *state,
				PHM_PerformanceLevelDesignation designation, uint32_t index,
				PHM_PerformanceLevel *level)
{
	return 0;
}

static int vega20_notify_smc_display_config_after_ps_adjustment(
		struct pp_hwmgr *hwmgr)
{
	struct vega20_hwmgr *data =
			(struct vega20_hwmgr *)(hwmgr->backend);
	struct vega20_single_dpm_table *dpm_table =
			&data->dpm_table.mem_table;
	struct PP_Clocks min_clocks = {0};
	struct pp_display_clock_request clock_req;
	int ret = 0;

	min_clocks.dcefClock = hwmgr->display_config->min_dcef_set_clk;
	min_clocks.dcefClockInSR = hwmgr->display_config->min_dcef_deep_sleep_set_clk;
	min_clocks.memoryClock = hwmgr->display_config->min_mem_set_clock;

	if (data->smu_features[GNLD_DPM_DCEFCLK].supported) {
		clock_req.clock_type = amd_pp_dcef_clock;
		clock_req.clock_freq_in_khz = min_clocks.dcefClock * 10;
		if (!vega20_display_clock_voltage_request(hwmgr, &clock_req)) {
			if (data->smu_features[GNLD_DS_DCEFCLK].supported)
				PP_ASSERT_WITH_CODE((ret = smum_send_msg_to_smc_with_parameter(
					hwmgr, PPSMC_MSG_SetMinDeepSleepDcefclk,
					min_clocks.dcefClockInSR / 100,
					NULL)) == 0,
					"Attempt to set divider for DCEFCLK Failed!",
					return ret);
		} else {
			pr_info("Attempt to set Hard Min for DCEFCLK Failed!");
		}
	}

	if (data->smu_features[GNLD_DPM_UCLK].enabled) {
		dpm_table->dpm_state.hard_min_level = min_clocks.memoryClock / 100;
		PP_ASSERT_WITH_CODE(!(ret = smum_send_msg_to_smc_with_parameter(hwmgr,
				PPSMC_MSG_SetHardMinByFreq,
				(PPCLK_UCLK << 16 ) | dpm_table->dpm_state.hard_min_level,
				NULL)),
				"[SetHardMinFreq] Set hard min uclk failed!",
				return ret);
	}

	return 0;
}

static int vega20_force_dpm_highest(struct pp_hwmgr *hwmgr)
{
	struct vega20_hwmgr *data =
			(struct vega20_hwmgr *)(hwmgr->backend);
	uint32_t soft_level;
	int ret = 0;

	soft_level = vega20_find_highest_dpm_level(&(data->dpm_table.gfx_table));

	data->dpm_table.gfx_table.dpm_state.soft_min_level =
		data->dpm_table.gfx_table.dpm_state.soft_max_level =
		data->dpm_table.gfx_table.dpm_levels[soft_level].value;

	soft_level = vega20_find_highest_dpm_level(&(data->dpm_table.mem_table));

	data->dpm_table.mem_table.dpm_state.soft_min_level =
		data->dpm_table.mem_table.dpm_state.soft_max_level =
		data->dpm_table.mem_table.dpm_levels[soft_level].value;

	soft_level = vega20_find_highest_dpm_level(&(data->dpm_table.soc_table));

	data->dpm_table.soc_table.dpm_state.soft_min_level =
		data->dpm_table.soc_table.dpm_state.soft_max_level =
		data->dpm_table.soc_table.dpm_levels[soft_level].value;

	ret = vega20_upload_dpm_min_level(hwmgr, FEATURE_DPM_GFXCLK_MASK |
						 FEATURE_DPM_UCLK_MASK |
						 FEATURE_DPM_SOCCLK_MASK);
	PP_ASSERT_WITH_CODE(!ret,
			"Failed to upload boot level to highest!",
			return ret);

	ret = vega20_upload_dpm_max_level(hwmgr, FEATURE_DPM_GFXCLK_MASK |
						 FEATURE_DPM_UCLK_MASK |
						 FEATURE_DPM_SOCCLK_MASK);
	PP_ASSERT_WITH_CODE(!ret,
			"Failed to upload dpm max level to highest!",
			return ret);

	return 0;
}

static int vega20_force_dpm_lowest(struct pp_hwmgr *hwmgr)
{
	struct vega20_hwmgr *data =
			(struct vega20_hwmgr *)(hwmgr->backend);
	uint32_t soft_level;
	int ret = 0;

	soft_level = vega20_find_lowest_dpm_level(&(data->dpm_table.gfx_table));

	data->dpm_table.gfx_table.dpm_state.soft_min_level =
		data->dpm_table.gfx_table.dpm_state.soft_max_level =
		data->dpm_table.gfx_table.dpm_levels[soft_level].value;

	soft_level = vega20_find_lowest_dpm_level(&(data->dpm_table.mem_table));

	data->dpm_table.mem_table.dpm_state.soft_min_level =
		data->dpm_table.mem_table.dpm_state.soft_max_level =
		data->dpm_table.mem_table.dpm_levels[soft_level].value;

	soft_level = vega20_find_lowest_dpm_level(&(data->dpm_table.soc_table));

	data->dpm_table.soc_table.dpm_state.soft_min_level =
		data->dpm_table.soc_table.dpm_state.soft_max_level =
		data->dpm_table.soc_table.dpm_levels[soft_level].value;

	ret = vega20_upload_dpm_min_level(hwmgr, FEATURE_DPM_GFXCLK_MASK |
						 FEATURE_DPM_UCLK_MASK |
						 FEATURE_DPM_SOCCLK_MASK);
	PP_ASSERT_WITH_CODE(!ret,
			"Failed to upload boot level to highest!",
			return ret);

	ret = vega20_upload_dpm_max_level(hwmgr, FEATURE_DPM_GFXCLK_MASK |
						 FEATURE_DPM_UCLK_MASK |
						 FEATURE_DPM_SOCCLK_MASK);
	PP_ASSERT_WITH_CODE(!ret,
			"Failed to upload dpm max level to highest!",
			return ret);

	return 0;

}

static int vega20_unforce_dpm_levels(struct pp_hwmgr *hwmgr)
{
	struct vega20_hwmgr *data =
			(struct vega20_hwmgr *)(hwmgr->backend);
	uint32_t soft_min_level, soft_max_level;
	int ret = 0;

	/* gfxclk soft min/max settings */
	soft_min_level =
		vega20_find_lowest_dpm_level(&(data->dpm_table.gfx_table));
	soft_max_level =
		vega20_find_highest_dpm_level(&(data->dpm_table.gfx_table));

	data->dpm_table.gfx_table.dpm_state.soft_min_level =
		data->dpm_table.gfx_table.dpm_levels[soft_min_level].value;
	data->dpm_table.gfx_table.dpm_state.soft_max_level =
		data->dpm_table.gfx_table.dpm_levels[soft_max_level].value;

	/* uclk soft min/max settings */
	soft_min_level =
		vega20_find_lowest_dpm_level(&(data->dpm_table.mem_table));
	soft_max_level =
		vega20_find_highest_dpm_level(&(data->dpm_table.mem_table));

	data->dpm_table.mem_table.dpm_state.soft_min_level =
		data->dpm_table.mem_table.dpm_levels[soft_min_level].value;
	data->dpm_table.mem_table.dpm_state.soft_max_level =
		data->dpm_table.mem_table.dpm_levels[soft_max_level].value;

	/* socclk soft min/max settings */
	soft_min_level =
		vega20_find_lowest_dpm_level(&(data->dpm_table.soc_table));
	soft_max_level =
		vega20_find_highest_dpm_level(&(data->dpm_table.soc_table));

	data->dpm_table.soc_table.dpm_state.soft_min_level =
		data->dpm_table.soc_table.dpm_levels[soft_min_level].value;
	data->dpm_table.soc_table.dpm_state.soft_max_level =
		data->dpm_table.soc_table.dpm_levels[soft_max_level].value;

	ret = vega20_upload_dpm_min_level(hwmgr, FEATURE_DPM_GFXCLK_MASK |
						 FEATURE_DPM_UCLK_MASK |
						 FEATURE_DPM_SOCCLK_MASK);
	PP_ASSERT_WITH_CODE(!ret,
			"Failed to upload DPM Bootup Levels!",
			return ret);

	ret = vega20_upload_dpm_max_level(hwmgr, FEATURE_DPM_GFXCLK_MASK |
						 FEATURE_DPM_UCLK_MASK |
						 FEATURE_DPM_SOCCLK_MASK);
	PP_ASSERT_WITH_CODE(!ret,
			"Failed to upload DPM Max Levels!",
			return ret);

	return 0;
}

static int vega20_get_profiling_clk_mask(struct pp_hwmgr *hwmgr, enum amd_dpm_forced_level level,
				uint32_t *sclk_mask, uint32_t *mclk_mask, uint32_t *soc_mask)
{
	struct vega20_hwmgr *data = (struct vega20_hwmgr *)(hwmgr->backend);
	struct vega20_single_dpm_table *gfx_dpm_table = &(data->dpm_table.gfx_table);
	struct vega20_single_dpm_table *mem_dpm_table = &(data->dpm_table.mem_table);
	struct vega20_single_dpm_table *soc_dpm_table = &(data->dpm_table.soc_table);

	*sclk_mask = 0;
	*mclk_mask = 0;
	*soc_mask  = 0;

	if (gfx_dpm_table->count > VEGA20_UMD_PSTATE_GFXCLK_LEVEL &&
	    mem_dpm_table->count > VEGA20_UMD_PSTATE_MCLK_LEVEL &&
	    soc_dpm_table->count > VEGA20_UMD_PSTATE_SOCCLK_LEVEL) {
		*sclk_mask = VEGA20_UMD_PSTATE_GFXCLK_LEVEL;
		*mclk_mask = VEGA20_UMD_PSTATE_MCLK_LEVEL;
		*soc_mask  = VEGA20_UMD_PSTATE_SOCCLK_LEVEL;
	}

	if (level == AMD_DPM_FORCED_LEVEL_PROFILE_MIN_SCLK) {
		*sclk_mask = 0;
	} else if (level == AMD_DPM_FORCED_LEVEL_PROFILE_MIN_MCLK) {
		*mclk_mask = 0;
	} else if (level == AMD_DPM_FORCED_LEVEL_PROFILE_PEAK) {
		*sclk_mask = gfx_dpm_table->count - 1;
		*mclk_mask = mem_dpm_table->count - 1;
		*soc_mask  = soc_dpm_table->count - 1;
	}

	return 0;
}

static int vega20_force_clock_level(struct pp_hwmgr *hwmgr,
		enum pp_clock_type type, uint32_t mask)
{
	struct vega20_hwmgr *data = (struct vega20_hwmgr *)(hwmgr->backend);
	uint32_t soft_min_level, soft_max_level, hard_min_level;
	int ret = 0;

	switch (type) {
	case PP_SCLK:
		soft_min_level = mask ? (ffs(mask) - 1) : 0;
		soft_max_level = mask ? (fls(mask) - 1) : 0;

		if (soft_max_level >= data->dpm_table.gfx_table.count) {
			pr_err("Clock level specified %d is over max allowed %d\n",
					soft_max_level,
					data->dpm_table.gfx_table.count - 1);
			return -EINVAL;
		}

		data->dpm_table.gfx_table.dpm_state.soft_min_level =
			data->dpm_table.gfx_table.dpm_levels[soft_min_level].value;
		data->dpm_table.gfx_table.dpm_state.soft_max_level =
			data->dpm_table.gfx_table.dpm_levels[soft_max_level].value;

		ret = vega20_upload_dpm_min_level(hwmgr, FEATURE_DPM_GFXCLK_MASK);
		PP_ASSERT_WITH_CODE(!ret,
			"Failed to upload boot level to lowest!",
			return ret);

		ret = vega20_upload_dpm_max_level(hwmgr, FEATURE_DPM_GFXCLK_MASK);
		PP_ASSERT_WITH_CODE(!ret,
			"Failed to upload dpm max level to highest!",
			return ret);
		break;

	case PP_MCLK:
		soft_min_level = mask ? (ffs(mask) - 1) : 0;
		soft_max_level = mask ? (fls(mask) - 1) : 0;

		if (soft_max_level >= data->dpm_table.mem_table.count) {
			pr_err("Clock level specified %d is over max allowed %d\n",
					soft_max_level,
					data->dpm_table.mem_table.count - 1);
			return -EINVAL;
		}

		data->dpm_table.mem_table.dpm_state.soft_min_level =
			data->dpm_table.mem_table.dpm_levels[soft_min_level].value;
		data->dpm_table.mem_table.dpm_state.soft_max_level =
			data->dpm_table.mem_table.dpm_levels[soft_max_level].value;

		ret = vega20_upload_dpm_min_level(hwmgr, FEATURE_DPM_UCLK_MASK);
		PP_ASSERT_WITH_CODE(!ret,
			"Failed to upload boot level to lowest!",
			return ret);

		ret = vega20_upload_dpm_max_level(hwmgr, FEATURE_DPM_UCLK_MASK);
		PP_ASSERT_WITH_CODE(!ret,
			"Failed to upload dpm max level to highest!",
			return ret);

		break;

	case PP_SOCCLK:
		soft_min_level = mask ? (ffs(mask) - 1) : 0;
		soft_max_level = mask ? (fls(mask) - 1) : 0;

		if (soft_max_level >= data->dpm_table.soc_table.count) {
			pr_err("Clock level specified %d is over max allowed %d\n",
					soft_max_level,
					data->dpm_table.soc_table.count - 1);
			return -EINVAL;
		}

		data->dpm_table.soc_table.dpm_state.soft_min_level =
			data->dpm_table.soc_table.dpm_levels[soft_min_level].value;
		data->dpm_table.soc_table.dpm_state.soft_max_level =
			data->dpm_table.soc_table.dpm_levels[soft_max_level].value;

		ret = vega20_upload_dpm_min_level(hwmgr, FEATURE_DPM_SOCCLK_MASK);
		PP_ASSERT_WITH_CODE(!ret,
			"Failed to upload boot level to lowest!",
			return ret);

		ret = vega20_upload_dpm_max_level(hwmgr, FEATURE_DPM_SOCCLK_MASK);
		PP_ASSERT_WITH_CODE(!ret,
			"Failed to upload dpm max level to highest!",
			return ret);

		break;

	case PP_FCLK:
		soft_min_level = mask ? (ffs(mask) - 1) : 0;
		soft_max_level = mask ? (fls(mask) - 1) : 0;

		if (soft_max_level >= data->dpm_table.fclk_table.count) {
			pr_err("Clock level specified %d is over max allowed %d\n",
					soft_max_level,
					data->dpm_table.fclk_table.count - 1);
			return -EINVAL;
		}

		data->dpm_table.fclk_table.dpm_state.soft_min_level =
			data->dpm_table.fclk_table.dpm_levels[soft_min_level].value;
		data->dpm_table.fclk_table.dpm_state.soft_max_level =
			data->dpm_table.fclk_table.dpm_levels[soft_max_level].value;

		ret = vega20_upload_dpm_min_level(hwmgr, FEATURE_DPM_FCLK_MASK);
		PP_ASSERT_WITH_CODE(!ret,
			"Failed to upload boot level to lowest!",
			return ret);

		ret = vega20_upload_dpm_max_level(hwmgr, FEATURE_DPM_FCLK_MASK);
		PP_ASSERT_WITH_CODE(!ret,
			"Failed to upload dpm max level to highest!",
			return ret);

		break;

	case PP_DCEFCLK:
		hard_min_level = mask ? (ffs(mask) - 1) : 0;

		if (hard_min_level >= data->dpm_table.dcef_table.count) {
			pr_err("Clock level specified %d is over max allowed %d\n",
					hard_min_level,
					data->dpm_table.dcef_table.count - 1);
			return -EINVAL;
		}

		data->dpm_table.dcef_table.dpm_state.hard_min_level =
			data->dpm_table.dcef_table.dpm_levels[hard_min_level].value;

		ret = vega20_upload_dpm_min_level(hwmgr, FEATURE_DPM_DCEFCLK_MASK);
		PP_ASSERT_WITH_CODE(!ret,
			"Failed to upload boot level to lowest!",
			return ret);

		//TODO: Setting DCEFCLK max dpm level is not supported

		break;

	case PP_PCIE:
		soft_min_level = mask ? (ffs(mask) - 1) : 0;
		soft_max_level = mask ? (fls(mask) - 1) : 0;
		if (soft_min_level >= NUM_LINK_LEVELS ||
		    soft_max_level >= NUM_LINK_LEVELS)
			return -EINVAL;

		ret = smum_send_msg_to_smc_with_parameter(hwmgr,
			PPSMC_MSG_SetMinLinkDpmByIndex, soft_min_level,
			NULL);
		PP_ASSERT_WITH_CODE(!ret,
			"Failed to set min link dpm level!",
			return ret);

		break;

	default:
		break;
	}

	return 0;
}

static int vega20_dpm_force_dpm_level(struct pp_hwmgr *hwmgr,
				enum amd_dpm_forced_level level)
{
	int ret = 0;
	uint32_t sclk_mask, mclk_mask, soc_mask;

	switch (level) {
	case AMD_DPM_FORCED_LEVEL_HIGH:
		ret = vega20_force_dpm_highest(hwmgr);
		break;

	case AMD_DPM_FORCED_LEVEL_LOW:
		ret = vega20_force_dpm_lowest(hwmgr);
		break;

	case AMD_DPM_FORCED_LEVEL_AUTO:
		ret = vega20_unforce_dpm_levels(hwmgr);
		break;

	case AMD_DPM_FORCED_LEVEL_PROFILE_STANDARD:
	case AMD_DPM_FORCED_LEVEL_PROFILE_MIN_SCLK:
	case AMD_DPM_FORCED_LEVEL_PROFILE_MIN_MCLK:
	case AMD_DPM_FORCED_LEVEL_PROFILE_PEAK:
		ret = vega20_get_profiling_clk_mask(hwmgr, level, &sclk_mask, &mclk_mask, &soc_mask);
		if (ret)
			return ret;
		vega20_force_clock_level(hwmgr, PP_SCLK, 1 << sclk_mask);
		vega20_force_clock_level(hwmgr, PP_MCLK, 1 << mclk_mask);
		vega20_force_clock_level(hwmgr, PP_SOCCLK, 1 << soc_mask);
		break;

	case AMD_DPM_FORCED_LEVEL_MANUAL:
	case AMD_DPM_FORCED_LEVEL_PROFILE_EXIT:
	default:
		break;
	}

	return ret;
}

static uint32_t vega20_get_fan_control_mode(struct pp_hwmgr *hwmgr)
{
	struct vega20_hwmgr *data = (struct vega20_hwmgr *)(hwmgr->backend);

	if (data->smu_features[GNLD_FAN_CONTROL].enabled == false)
		return AMD_FAN_CTRL_MANUAL;
	else
		return AMD_FAN_CTRL_AUTO;
}

static void vega20_set_fan_control_mode(struct pp_hwmgr *hwmgr, uint32_t mode)
{
	switch (mode) {
	case AMD_FAN_CTRL_NONE:
		vega20_fan_ctrl_set_fan_speed_percent(hwmgr, 100);
		break;
	case AMD_FAN_CTRL_MANUAL:
		if (PP_CAP(PHM_PlatformCaps_MicrocodeFanControl))
			vega20_fan_ctrl_stop_smc_fan_control(hwmgr);
		break;
	case AMD_FAN_CTRL_AUTO:
		if (PP_CAP(PHM_PlatformCaps_MicrocodeFanControl))
			vega20_fan_ctrl_start_smc_fan_control(hwmgr);
		break;
	default:
		break;
	}
}

static int vega20_get_dal_power_level(struct pp_hwmgr *hwmgr,
		struct amd_pp_simple_clock_info *info)
{
#if 0
	struct phm_ppt_v2_information *table_info =
			(struct phm_ppt_v2_information *)hwmgr->pptable;
	struct phm_clock_and_voltage_limits *max_limits =
			&table_info->max_clock_voltage_on_ac;

	info->engine_max_clock = max_limits->sclk;
	info->memory_max_clock = max_limits->mclk;
#endif
	return 0;
}


static int vega20_get_sclks(struct pp_hwmgr *hwmgr,
		struct pp_clock_levels_with_latency *clocks)
{
	struct vega20_hwmgr *data = (struct vega20_hwmgr *)(hwmgr->backend);
	struct vega20_single_dpm_table *dpm_table = &(data->dpm_table.gfx_table);
	int i, count;

	if (!data->smu_features[GNLD_DPM_GFXCLK].enabled)
		return -1;

	count = (dpm_table->count > MAX_NUM_CLOCKS) ? MAX_NUM_CLOCKS : dpm_table->count;
	clocks->num_levels = count;

	for (i = 0; i < count; i++) {
		clocks->data[i].clocks_in_khz =
			dpm_table->dpm_levels[i].value * 1000;
		clocks->data[i].latency_in_us = 0;
	}

	return 0;
}

static uint32_t vega20_get_mem_latency(struct pp_hwmgr *hwmgr,
		uint32_t clock)
{
	return 25;
}

static int vega20_get_memclocks(struct pp_hwmgr *hwmgr,
		struct pp_clock_levels_with_latency *clocks)
{
	struct vega20_hwmgr *data = (struct vega20_hwmgr *)(hwmgr->backend);
	struct vega20_single_dpm_table *dpm_table = &(data->dpm_table.mem_table);
	int i, count;

	if (!data->smu_features[GNLD_DPM_UCLK].enabled)
		return -1;

	count = (dpm_table->count > MAX_NUM_CLOCKS) ? MAX_NUM_CLOCKS : dpm_table->count;
	clocks->num_levels = data->mclk_latency_table.count = count;

	for (i = 0; i < count; i++) {
		clocks->data[i].clocks_in_khz =
			data->mclk_latency_table.entries[i].frequency =
			dpm_table->dpm_levels[i].value * 1000;
		clocks->data[i].latency_in_us =
			data->mclk_latency_table.entries[i].latency =
			vega20_get_mem_latency(hwmgr, dpm_table->dpm_levels[i].value);
	}

	return 0;
}

static int vega20_get_dcefclocks(struct pp_hwmgr *hwmgr,
		struct pp_clock_levels_with_latency *clocks)
{
	struct vega20_hwmgr *data = (struct vega20_hwmgr *)(hwmgr->backend);
	struct vega20_single_dpm_table *dpm_table = &(data->dpm_table.dcef_table);
	int i, count;

	if (!data->smu_features[GNLD_DPM_DCEFCLK].enabled)
		return -1;

	count = (dpm_table->count > MAX_NUM_CLOCKS) ? MAX_NUM_CLOCKS : dpm_table->count;
	clocks->num_levels = count;

	for (i = 0; i < count; i++) {
		clocks->data[i].clocks_in_khz =
			dpm_table->dpm_levels[i].value * 1000;
		clocks->data[i].latency_in_us = 0;
	}

	return 0;
}

static int vega20_get_socclocks(struct pp_hwmgr *hwmgr,
		struct pp_clock_levels_with_latency *clocks)
{
	struct vega20_hwmgr *data = (struct vega20_hwmgr *)(hwmgr->backend);
	struct vega20_single_dpm_table *dpm_table = &(data->dpm_table.soc_table);
	int i, count;

	if (!data->smu_features[GNLD_DPM_SOCCLK].enabled)
		return -1;

	count = (dpm_table->count > MAX_NUM_CLOCKS) ? MAX_NUM_CLOCKS : dpm_table->count;
	clocks->num_levels = count;

	for (i = 0; i < count; i++) {
		clocks->data[i].clocks_in_khz =
			dpm_table->dpm_levels[i].value * 1000;
		clocks->data[i].latency_in_us = 0;
	}

	return 0;

}

static int vega20_get_clock_by_type_with_latency(struct pp_hwmgr *hwmgr,
		enum amd_pp_clock_type type,
		struct pp_clock_levels_with_latency *clocks)
{
	int ret;

	switch (type) {
	case amd_pp_sys_clock:
		ret = vega20_get_sclks(hwmgr, clocks);
		break;
	case amd_pp_mem_clock:
		ret = vega20_get_memclocks(hwmgr, clocks);
		break;
	case amd_pp_dcef_clock:
		ret = vega20_get_dcefclocks(hwmgr, clocks);
		break;
	case amd_pp_soc_clock:
		ret = vega20_get_socclocks(hwmgr, clocks);
		break;
	default:
		return -EINVAL;
	}

	return ret;
}

static int vega20_get_clock_by_type_with_voltage(struct pp_hwmgr *hwmgr,
		enum amd_pp_clock_type type,
		struct pp_clock_levels_with_voltage *clocks)
{
	clocks->num_levels = 0;

	return 0;
}

static int vega20_set_watermarks_for_clocks_ranges(struct pp_hwmgr *hwmgr,
						   void *clock_ranges)
{
	struct vega20_hwmgr *data = (struct vega20_hwmgr *)(hwmgr->backend);
	Watermarks_t *table = &(data->smc_state_table.water_marks_table);
	struct dm_pp_wm_sets_with_clock_ranges_soc15 *wm_with_clock_ranges = clock_ranges;

	if (!data->registry_data.disable_water_mark &&
	    data->smu_features[GNLD_DPM_DCEFCLK].supported &&
	    data->smu_features[GNLD_DPM_SOCCLK].supported) {
		smu_set_watermarks_for_clocks_ranges(table, wm_with_clock_ranges);
		data->water_marks_bitmap |= WaterMarksExist;
		data->water_marks_bitmap &= ~WaterMarksLoaded;
	}

	return 0;
}

static int vega20_odn_edit_dpm_table(struct pp_hwmgr *hwmgr,
					enum PP_OD_DPM_TABLE_COMMAND type,
					long *input, uint32_t size)
{
	struct vega20_hwmgr *data =
			(struct vega20_hwmgr *)(hwmgr->backend);
	struct vega20_od8_single_setting *od8_settings =
			data->od8_settings.od8_settings_array;
	OverDriveTable_t *od_table =
			&(data->smc_state_table.overdrive_table);
	int32_t input_index, input_clk, input_vol, i;
	int od8_id;
	int ret;

	PP_ASSERT_WITH_CODE(input, "NULL user input for clock and voltage",
				return -EINVAL);

	switch (type) {
	case PP_OD_EDIT_SCLK_VDDC_TABLE:
		if (!(od8_settings[OD8_SETTING_GFXCLK_FMIN].feature_id &&
		      od8_settings[OD8_SETTING_GFXCLK_FMAX].feature_id)) {
			pr_info("Sclk min/max frequency overdrive not supported\n");
			return -EOPNOTSUPP;
		}

		for (i = 0; i < size; i += 2) {
			if (i + 2 > size) {
				pr_info("invalid number of input parameters %d\n",
					size);
				return -EINVAL;
			}

			input_index = input[i];
			input_clk = input[i + 1];

			if (input_index != 0 && input_index != 1) {
				pr_info("Invalid index %d\n", input_index);
				pr_info("Support min/max sclk frequency setting only which index by 0/1\n");
				return -EINVAL;
			}

			if (input_clk < od8_settings[OD8_SETTING_GFXCLK_FMIN].min_value ||
			    input_clk > od8_settings[OD8_SETTING_GFXCLK_FMAX].max_value) {
				pr_info("clock freq %d is not within allowed range [%d - %d]\n",
					input_clk,
					od8_settings[OD8_SETTING_GFXCLK_FMIN].min_value,
					od8_settings[OD8_SETTING_GFXCLK_FMAX].max_value);
				return -EINVAL;
			}

			if ((input_index == 0 && od_table->GfxclkFmin != input_clk) ||
			    (input_index == 1 && od_table->GfxclkFmax != input_clk))
				data->gfxclk_overdrive = true;

			if (input_index == 0)
				od_table->GfxclkFmin = input_clk;
			else
				od_table->GfxclkFmax = input_clk;
		}

		break;

	case PP_OD_EDIT_MCLK_VDDC_TABLE:
		if (!od8_settings[OD8_SETTING_UCLK_FMAX].feature_id) {
			pr_info("Mclk max frequency overdrive not supported\n");
			return -EOPNOTSUPP;
		}

		for (i = 0; i < size; i += 2) {
			if (i + 2 > size) {
				pr_info("invalid number of input parameters %d\n",
					size);
				return -EINVAL;
			}

			input_index = input[i];
			input_clk = input[i + 1];

			if (input_index != 1) {
				pr_info("Invalid index %d\n", input_index);
				pr_info("Support max Mclk frequency setting only which index by 1\n");
				return -EINVAL;
			}

			if (input_clk < od8_settings[OD8_SETTING_UCLK_FMAX].min_value ||
			    input_clk > od8_settings[OD8_SETTING_UCLK_FMAX].max_value) {
				pr_info("clock freq %d is not within allowed range [%d - %d]\n",
					input_clk,
					od8_settings[OD8_SETTING_UCLK_FMAX].min_value,
					od8_settings[OD8_SETTING_UCLK_FMAX].max_value);
				return -EINVAL;
			}

			if (input_index == 1 && od_table->UclkFmax != input_clk)
				data->memclk_overdrive = true;

			od_table->UclkFmax = input_clk;
		}

		break;

	case PP_OD_EDIT_VDDC_CURVE:
		if (!(od8_settings[OD8_SETTING_GFXCLK_FREQ1].feature_id &&
		    od8_settings[OD8_SETTING_GFXCLK_FREQ2].feature_id &&
		    od8_settings[OD8_SETTING_GFXCLK_FREQ3].feature_id &&
		    od8_settings[OD8_SETTING_GFXCLK_VOLTAGE1].feature_id &&
		    od8_settings[OD8_SETTING_GFXCLK_VOLTAGE2].feature_id &&
		    od8_settings[OD8_SETTING_GFXCLK_VOLTAGE3].feature_id)) {
			pr_info("Voltage curve calibrate not supported\n");
			return -EOPNOTSUPP;
		}

		for (i = 0; i < size; i += 3) {
			if (i + 3 > size) {
				pr_info("invalid number of input parameters %d\n",
					size);
				return -EINVAL;
			}

			input_index = input[i];
			input_clk = input[i + 1];
			input_vol = input[i + 2];

			if (input_index > 2) {
				pr_info("Setting for point %d is not supported\n",
						input_index + 1);
				pr_info("Three supported points index by 0, 1, 2\n");
				return -EINVAL;
			}

			od8_id = OD8_SETTING_GFXCLK_FREQ1 + 2 * input_index;
			if (input_clk < od8_settings[od8_id].min_value ||
			    input_clk > od8_settings[od8_id].max_value) {
				pr_info("clock freq %d is not within allowed range [%d - %d]\n",
					input_clk,
					od8_settings[od8_id].min_value,
					od8_settings[od8_id].max_value);
				return -EINVAL;
			}

			od8_id = OD8_SETTING_GFXCLK_VOLTAGE1 + 2 * input_index;
			if (input_vol < od8_settings[od8_id].min_value ||
			    input_vol > od8_settings[od8_id].max_value) {
				pr_info("clock voltage %d is not within allowed range [%d - %d]\n",
					input_vol,
					od8_settings[od8_id].min_value,
					od8_settings[od8_id].max_value);
				return -EINVAL;
			}

			switch (input_index) {
			case 0:
				od_table->GfxclkFreq1 = input_clk;
				od_table->GfxclkVolt1 = input_vol * VOLTAGE_SCALE;
				break;
			case 1:
				od_table->GfxclkFreq2 = input_clk;
				od_table->GfxclkVolt2 = input_vol * VOLTAGE_SCALE;
				break;
			case 2:
				od_table->GfxclkFreq3 = input_clk;
				od_table->GfxclkVolt3 = input_vol * VOLTAGE_SCALE;
				break;
			}
		}
		break;

	case PP_OD_RESTORE_DEFAULT_TABLE:
		data->gfxclk_overdrive = false;
		data->memclk_overdrive = false;

		ret = smum_smc_table_manager(hwmgr,
					     (uint8_t *)od_table,
					     TABLE_OVERDRIVE, true);
		PP_ASSERT_WITH_CODE(!ret,
				"Failed to export overdrive table!",
				return ret);
		break;

	case PP_OD_COMMIT_DPM_TABLE:
		ret = smum_smc_table_manager(hwmgr,
					     (uint8_t *)od_table,
					     TABLE_OVERDRIVE, false);
		PP_ASSERT_WITH_CODE(!ret,
				"Failed to import overdrive table!",
				return ret);

		/* retrieve updated gfxclk table */
		if (data->gfxclk_overdrive) {
			data->gfxclk_overdrive = false;

			ret = vega20_setup_gfxclk_dpm_table(hwmgr);
			if (ret)
				return ret;
		}

		/* retrieve updated memclk table */
		if (data->memclk_overdrive) {
			data->memclk_overdrive = false;

			ret = vega20_setup_memclk_dpm_table(hwmgr);
			if (ret)
				return ret;
		}
		break;

	default:
		return -EINVAL;
	}

	return 0;
}

static int vega20_set_mp1_state(struct pp_hwmgr *hwmgr,
				enum pp_mp1_state mp1_state)
{
	uint16_t msg;
	int ret;

	switch (mp1_state) {
	case PP_MP1_STATE_SHUTDOWN:
		msg = PPSMC_MSG_PrepareMp1ForShutdown;
		break;
	case PP_MP1_STATE_UNLOAD:
		msg = PPSMC_MSG_PrepareMp1ForUnload;
		break;
	case PP_MP1_STATE_RESET:
		msg = PPSMC_MSG_PrepareMp1ForReset;
		break;
	case PP_MP1_STATE_NONE:
	default:
		return 0;
	}

	PP_ASSERT_WITH_CODE((ret = smum_send_msg_to_smc(hwmgr, msg, NULL)) == 0,
			    "[PrepareMp1] Failed!",
			    return ret);

	return 0;
}

static int vega20_get_ppfeature_status(struct pp_hwmgr *hwmgr, char *buf)
{
	static const char *ppfeature_name[] = {
				"DPM_PREFETCHER",
				"GFXCLK_DPM",
				"UCLK_DPM",
				"SOCCLK_DPM",
				"UVD_DPM",
				"VCE_DPM",
				"ULV",
				"MP0CLK_DPM",
				"LINK_DPM",
				"DCEFCLK_DPM",
				"GFXCLK_DS",
				"SOCCLK_DS",
				"LCLK_DS",
				"PPT",
				"TDC",
				"THERMAL",
				"GFX_PER_CU_CG",
				"RM",
				"DCEFCLK_DS",
				"ACDC",
				"VR0HOT",
				"VR1HOT",
				"FW_CTF",
				"LED_DISPLAY",
				"FAN_CONTROL",
				"GFX_EDC",
				"GFXOFF",
				"CG",
				"FCLK_DPM",
				"FCLK_DS",
				"MP1CLK_DS",
				"MP0CLK_DS",
				"XGMI",
				"ECC"};
	static const char *output_title[] = {
				"FEATURES",
				"BITMASK",
				"ENABLEMENT"};
	uint64_t features_enabled;
	int i;
	int ret = 0;
	int size = 0;

	ret = vega20_get_enabled_smc_features(hwmgr, &features_enabled);
	PP_ASSERT_WITH_CODE(!ret,
			"[EnableAllSmuFeatures] Failed to get enabled smc features!",
			return ret);

	size += sprintf(buf + size, "Current ppfeatures: 0x%016llx\n", features_enabled);
	size += sprintf(buf + size, "%-19s %-22s %s\n",
				output_title[0],
				output_title[1],
				output_title[2]);
	for (i = 0; i < GNLD_FEATURES_MAX; i++) {
		size += sprintf(buf + size, "%-19s 0x%016llx %6s\n",
					ppfeature_name[i],
					1ULL << i,
					(features_enabled & (1ULL << i)) ? "Y" : "N");
	}

	return size;
}

static int vega20_set_ppfeature_status(struct pp_hwmgr *hwmgr, uint64_t new_ppfeature_masks)
{
	struct vega20_hwmgr *data =
			(struct vega20_hwmgr *)(hwmgr->backend);
	uint64_t features_enabled, features_to_enable, features_to_disable;
	int i, ret = 0;
	bool enabled;

	if (new_ppfeature_masks >= (1ULL << GNLD_FEATURES_MAX))
		return -EINVAL;

	ret = vega20_get_enabled_smc_features(hwmgr, &features_enabled);
	if (ret)
		return ret;

	features_to_disable =
		features_enabled & ~new_ppfeature_masks;
	features_to_enable =
		~features_enabled & new_ppfeature_masks;

	pr_debug("features_to_disable 0x%llx\n", features_to_disable);
	pr_debug("features_to_enable 0x%llx\n", features_to_enable);

	if (features_to_disable) {
		ret = vega20_enable_smc_features(hwmgr, false, features_to_disable);
		if (ret)
			return ret;
	}

	if (features_to_enable) {
		ret = vega20_enable_smc_features(hwmgr, true, features_to_enable);
		if (ret)
			return ret;
	}

	/* Update the cached feature enablement state */
	ret = vega20_get_enabled_smc_features(hwmgr, &features_enabled);
	if (ret)
		return ret;

	for (i = 0; i < GNLD_FEATURES_MAX; i++) {
		enabled = (features_enabled & data->smu_features[i].smu_feature_bitmap) ?
			true : false;
		data->smu_features[i].enabled = enabled;
	}

	return 0;
}

static int vega20_get_current_pcie_link_width_level(struct pp_hwmgr *hwmgr)
{
	struct amdgpu_device *adev = hwmgr->adev;

	return (RREG32_PCIE(smnPCIE_LC_LINK_WIDTH_CNTL) &
		PCIE_LC_LINK_WIDTH_CNTL__LC_LINK_WIDTH_RD_MASK)
		>> PCIE_LC_LINK_WIDTH_CNTL__LC_LINK_WIDTH_RD__SHIFT;
}

static int vega20_get_current_pcie_link_width(struct pp_hwmgr *hwmgr)
{
	uint32_t width_level;

	width_level = vega20_get_current_pcie_link_width_level(hwmgr);
	if (width_level > LINK_WIDTH_MAX)
		width_level = 0;

	return link_width[width_level];
}

static int vega20_get_current_pcie_link_speed_level(struct pp_hwmgr *hwmgr)
{
	struct amdgpu_device *adev = hwmgr->adev;

	return (RREG32_PCIE(smnPCIE_LC_SPEED_CNTL) &
		PSWUSP0_PCIE_LC_SPEED_CNTL__LC_CURRENT_DATA_RATE_MASK)
		>> PSWUSP0_PCIE_LC_SPEED_CNTL__LC_CURRENT_DATA_RATE__SHIFT;
}

static int vega20_get_current_pcie_link_speed(struct pp_hwmgr *hwmgr)
{
	uint32_t speed_level;

	speed_level = vega20_get_current_pcie_link_speed_level(hwmgr);
	if (speed_level > LINK_SPEED_MAX)
		speed_level = 0;

	return link_speed[speed_level];
}

static int vega20_print_clock_levels(struct pp_hwmgr *hwmgr,
		enum pp_clock_type type, char *buf)
{
	struct vega20_hwmgr *data =
			(struct vega20_hwmgr *)(hwmgr->backend);
	struct vega20_od8_single_setting *od8_settings =
			data->od8_settings.od8_settings_array;
	OverDriveTable_t *od_table =
			&(data->smc_state_table.overdrive_table);
	PPTable_t *pptable = &(data->smc_state_table.pp_table);
	struct pp_clock_levels_with_latency clocks;
	struct vega20_single_dpm_table *fclk_dpm_table =
			&(data->dpm_table.fclk_table);
	int i, now, size = 0;
	int ret = 0;
	uint32_t gen_speed, lane_width, current_gen_speed, current_lane_width;

	switch (type) {
	case PP_SCLK:
		ret = vega20_get_current_clk_freq(hwmgr, PPCLK_GFXCLK, &now);
		PP_ASSERT_WITH_CODE(!ret,
				"Attempt to get current gfx clk Failed!",
				return ret);

		if (vega20_get_sclks(hwmgr, &clocks)) {
			size += sprintf(buf + size, "0: %uMhz * (DPM disabled)\n",
				now / 100);
			break;
		}

		for (i = 0; i < clocks.num_levels; i++)
			size += sprintf(buf + size, "%d: %uMhz %s\n",
				i, clocks.data[i].clocks_in_khz / 1000,
				(clocks.data[i].clocks_in_khz == now * 10) ? "*" : "");
		break;

	case PP_MCLK:
		ret = vega20_get_current_clk_freq(hwmgr, PPCLK_UCLK, &now);
		PP_ASSERT_WITH_CODE(!ret,
				"Attempt to get current mclk freq Failed!",
				return ret);

		if (vega20_get_memclocks(hwmgr, &clocks)) {
			size += sprintf(buf + size, "0: %uMhz * (DPM disabled)\n",
				now / 100);
			break;
		}

		for (i = 0; i < clocks.num_levels; i++)
			size += sprintf(buf + size, "%d: %uMhz %s\n",
				i, clocks.data[i].clocks_in_khz / 1000,
				(clocks.data[i].clocks_in_khz == now * 10) ? "*" : "");
		break;

	case PP_SOCCLK:
		ret = vega20_get_current_clk_freq(hwmgr, PPCLK_SOCCLK, &now);
		PP_ASSERT_WITH_CODE(!ret,
				"Attempt to get current socclk freq Failed!",
				return ret);

		if (vega20_get_socclocks(hwmgr, &clocks)) {
			size += sprintf(buf + size, "0: %uMhz * (DPM disabled)\n",
				now / 100);
			break;
		}

		for (i = 0; i < clocks.num_levels; i++)
			size += sprintf(buf + size, "%d: %uMhz %s\n",
				i, clocks.data[i].clocks_in_khz / 1000,
				(clocks.data[i].clocks_in_khz == now * 10) ? "*" : "");
		break;

	case PP_FCLK:
		ret = vega20_get_current_clk_freq(hwmgr, PPCLK_FCLK, &now);
		PP_ASSERT_WITH_CODE(!ret,
				"Attempt to get current fclk freq Failed!",
				return ret);

		for (i = 0; i < fclk_dpm_table->count; i++)
			size += sprintf(buf + size, "%d: %uMhz %s\n",
				i, fclk_dpm_table->dpm_levels[i].value,
				fclk_dpm_table->dpm_levels[i].value == (now / 100) ? "*" : "");
		break;

	case PP_DCEFCLK:
		ret = vega20_get_current_clk_freq(hwmgr, PPCLK_DCEFCLK, &now);
		PP_ASSERT_WITH_CODE(!ret,
				"Attempt to get current dcefclk freq Failed!",
				return ret);

		if (vega20_get_dcefclocks(hwmgr, &clocks)) {
			size += sprintf(buf + size, "0: %uMhz * (DPM disabled)\n",
				now / 100);
			break;
		}

		for (i = 0; i < clocks.num_levels; i++)
			size += sprintf(buf + size, "%d: %uMhz %s\n",
				i, clocks.data[i].clocks_in_khz / 1000,
				(clocks.data[i].clocks_in_khz == now * 10) ? "*" : "");
		break;

	case PP_PCIE:
		current_gen_speed =
			vega20_get_current_pcie_link_speed_level(hwmgr);
		current_lane_width =
			vega20_get_current_pcie_link_width_level(hwmgr);
		for (i = 0; i < NUM_LINK_LEVELS; i++) {
			gen_speed = pptable->PcieGenSpeed[i];
			lane_width = pptable->PcieLaneCount[i];

			size += sprintf(buf + size, "%d: %s %s %dMhz %s\n", i,
					(gen_speed == 0) ? "2.5GT/s," :
					(gen_speed == 1) ? "5.0GT/s," :
					(gen_speed == 2) ? "8.0GT/s," :
					(gen_speed == 3) ? "16.0GT/s," : "",
					(lane_width == 1) ? "x1" :
					(lane_width == 2) ? "x2" :
					(lane_width == 3) ? "x4" :
					(lane_width == 4) ? "x8" :
					(lane_width == 5) ? "x12" :
					(lane_width == 6) ? "x16" : "",
					pptable->LclkFreq[i],
					(current_gen_speed == gen_speed) &&
					(current_lane_width == lane_width) ?
					"*" : "");
		}
		break;

	case OD_SCLK:
		if (od8_settings[OD8_SETTING_GFXCLK_FMIN].feature_id &&
		    od8_settings[OD8_SETTING_GFXCLK_FMAX].feature_id) {
			size = sprintf(buf, "%s:\n", "OD_SCLK");
			size += sprintf(buf + size, "0: %10uMhz\n",
				od_table->GfxclkFmin);
			size += sprintf(buf + size, "1: %10uMhz\n",
				od_table->GfxclkFmax);
		}
		break;

	case OD_MCLK:
		if (od8_settings[OD8_SETTING_UCLK_FMAX].feature_id) {
			size = sprintf(buf, "%s:\n", "OD_MCLK");
			size += sprintf(buf + size, "1: %10uMhz\n",
				od_table->UclkFmax);
		}

		break;

	case OD_VDDC_CURVE:
		if (od8_settings[OD8_SETTING_GFXCLK_FREQ1].feature_id &&
		    od8_settings[OD8_SETTING_GFXCLK_FREQ2].feature_id &&
		    od8_settings[OD8_SETTING_GFXCLK_FREQ3].feature_id &&
		    od8_settings[OD8_SETTING_GFXCLK_VOLTAGE1].feature_id &&
		    od8_settings[OD8_SETTING_GFXCLK_VOLTAGE2].feature_id &&
		    od8_settings[OD8_SETTING_GFXCLK_VOLTAGE3].feature_id) {
			size = sprintf(buf, "%s:\n", "OD_VDDC_CURVE");
			size += sprintf(buf + size, "0: %10uMhz %10dmV\n",
				od_table->GfxclkFreq1,
				od_table->GfxclkVolt1 / VOLTAGE_SCALE);
			size += sprintf(buf + size, "1: %10uMhz %10dmV\n",
				od_table->GfxclkFreq2,
				od_table->GfxclkVolt2 / VOLTAGE_SCALE);
			size += sprintf(buf + size, "2: %10uMhz %10dmV\n",
				od_table->GfxclkFreq3,
				od_table->GfxclkVolt3 / VOLTAGE_SCALE);
		}

		break;

	case OD_RANGE:
		size = sprintf(buf, "%s:\n", "OD_RANGE");

		if (od8_settings[OD8_SETTING_GFXCLK_FMIN].feature_id &&
		    od8_settings[OD8_SETTING_GFXCLK_FMAX].feature_id) {
			size += sprintf(buf + size, "SCLK: %7uMhz %10uMhz\n",
				od8_settings[OD8_SETTING_GFXCLK_FMIN].min_value,
				od8_settings[OD8_SETTING_GFXCLK_FMAX].max_value);
		}

		if (od8_settings[OD8_SETTING_UCLK_FMAX].feature_id) {
			size += sprintf(buf + size, "MCLK: %7uMhz %10uMhz\n",
				od8_settings[OD8_SETTING_UCLK_FMAX].min_value,
				od8_settings[OD8_SETTING_UCLK_FMAX].max_value);
		}

		if (od8_settings[OD8_SETTING_GFXCLK_FREQ1].feature_id &&
		    od8_settings[OD8_SETTING_GFXCLK_FREQ2].feature_id &&
		    od8_settings[OD8_SETTING_GFXCLK_FREQ3].feature_id &&
		    od8_settings[OD8_SETTING_GFXCLK_VOLTAGE1].feature_id &&
		    od8_settings[OD8_SETTING_GFXCLK_VOLTAGE2].feature_id &&
		    od8_settings[OD8_SETTING_GFXCLK_VOLTAGE3].feature_id) {
			size += sprintf(buf + size, "VDDC_CURVE_SCLK[0]: %7uMhz %10uMhz\n",
				od8_settings[OD8_SETTING_GFXCLK_FREQ1].min_value,
				od8_settings[OD8_SETTING_GFXCLK_FREQ1].max_value);
			size += sprintf(buf + size, "VDDC_CURVE_VOLT[0]: %7dmV %11dmV\n",
				od8_settings[OD8_SETTING_GFXCLK_VOLTAGE1].min_value,
				od8_settings[OD8_SETTING_GFXCLK_VOLTAGE1].max_value);
			size += sprintf(buf + size, "VDDC_CURVE_SCLK[1]: %7uMhz %10uMhz\n",
				od8_settings[OD8_SETTING_GFXCLK_FREQ2].min_value,
				od8_settings[OD8_SETTING_GFXCLK_FREQ2].max_value);
			size += sprintf(buf + size, "VDDC_CURVE_VOLT[1]: %7dmV %11dmV\n",
				od8_settings[OD8_SETTING_GFXCLK_VOLTAGE2].min_value,
				od8_settings[OD8_SETTING_GFXCLK_VOLTAGE2].max_value);
			size += sprintf(buf + size, "VDDC_CURVE_SCLK[2]: %7uMhz %10uMhz\n",
				od8_settings[OD8_SETTING_GFXCLK_FREQ3].min_value,
				od8_settings[OD8_SETTING_GFXCLK_FREQ3].max_value);
			size += sprintf(buf + size, "VDDC_CURVE_VOLT[2]: %7dmV %11dmV\n",
				od8_settings[OD8_SETTING_GFXCLK_VOLTAGE3].min_value,
				od8_settings[OD8_SETTING_GFXCLK_VOLTAGE3].max_value);
		}

		break;
	default:
		break;
	}
	return size;
}

static int vega20_set_uclk_to_highest_dpm_level(struct pp_hwmgr *hwmgr,
		struct vega20_single_dpm_table *dpm_table)
{
	struct vega20_hwmgr *data = (struct vega20_hwmgr *)(hwmgr->backend);
	int ret = 0;

	if (data->smu_features[GNLD_DPM_UCLK].enabled) {
		PP_ASSERT_WITH_CODE(dpm_table->count > 0,
				"[SetUclkToHightestDpmLevel] Dpm table has no entry!",
				return -EINVAL);
		PP_ASSERT_WITH_CODE(dpm_table->count <= NUM_UCLK_DPM_LEVELS,
				"[SetUclkToHightestDpmLevel] Dpm table has too many entries!",
				return -EINVAL);

		dpm_table->dpm_state.hard_min_level = dpm_table->dpm_levels[dpm_table->count - 1].value;
		PP_ASSERT_WITH_CODE(!(ret = smum_send_msg_to_smc_with_parameter(hwmgr,
				PPSMC_MSG_SetHardMinByFreq,
				(PPCLK_UCLK << 16 ) | dpm_table->dpm_state.hard_min_level,
				NULL)),
				"[SetUclkToHightestDpmLevel] Set hard min uclk failed!",
				return ret);
	}

	return ret;
}

static int vega20_set_fclk_to_highest_dpm_level(struct pp_hwmgr *hwmgr)
{
	struct vega20_hwmgr *data = (struct vega20_hwmgr *)(hwmgr->backend);
	struct vega20_single_dpm_table *dpm_table = &(data->dpm_table.fclk_table);
	int ret = 0;

	if (data->smu_features[GNLD_DPM_FCLK].enabled) {
		PP_ASSERT_WITH_CODE(dpm_table->count > 0,
				"[SetFclkToHightestDpmLevel] Dpm table has no entry!",
				return -EINVAL);
		PP_ASSERT_WITH_CODE(dpm_table->count <= NUM_FCLK_DPM_LEVELS,
				"[SetFclkToHightestDpmLevel] Dpm table has too many entries!",
				return -EINVAL);

		dpm_table->dpm_state.soft_min_level = dpm_table->dpm_levels[dpm_table->count - 1].value;
		PP_ASSERT_WITH_CODE(!(ret = smum_send_msg_to_smc_with_parameter(hwmgr,
				PPSMC_MSG_SetSoftMinByFreq,
				(PPCLK_FCLK << 16 ) | dpm_table->dpm_state.soft_min_level,
				NULL)),
				"[SetFclkToHightestDpmLevel] Set soft min fclk failed!",
				return ret);
	}

	return ret;
}

static int vega20_pre_display_configuration_changed_task(struct pp_hwmgr *hwmgr)
{
	struct vega20_hwmgr *data = (struct vega20_hwmgr *)(hwmgr->backend);
	int ret = 0;

	smum_send_msg_to_smc_with_parameter(hwmgr,
			PPSMC_MSG_NumOfDisplays, 0, NULL);

	ret = vega20_set_uclk_to_highest_dpm_level(hwmgr,
			&data->dpm_table.mem_table);
	if (ret)
		return ret;

	return vega20_set_fclk_to_highest_dpm_level(hwmgr);
}

static int vega20_display_configuration_changed_task(struct pp_hwmgr *hwmgr)
{
	struct vega20_hwmgr *data = (struct vega20_hwmgr *)(hwmgr->backend);
	int result = 0;
	Watermarks_t *wm_table = &(data->smc_state_table.water_marks_table);

	if ((data->water_marks_bitmap & WaterMarksExist) &&
	    !(data->water_marks_bitmap & WaterMarksLoaded)) {
		result = smum_smc_table_manager(hwmgr,
						(uint8_t *)wm_table, TABLE_WATERMARKS, false);
		PP_ASSERT_WITH_CODE(!result,
				"Failed to update WMTABLE!",
				return result);
		data->water_marks_bitmap |= WaterMarksLoaded;
	}

	if ((data->water_marks_bitmap & WaterMarksExist) &&
	    data->smu_features[GNLD_DPM_DCEFCLK].supported &&
	    data->smu_features[GNLD_DPM_SOCCLK].supported) {
		result = smum_send_msg_to_smc_with_parameter(hwmgr,
			PPSMC_MSG_NumOfDisplays,
			hwmgr->display_config->num_display,
			NULL);
	}

	return result;
}

static int vega20_enable_disable_uvd_dpm(struct pp_hwmgr *hwmgr, bool enable)
{
	struct vega20_hwmgr *data =
			(struct vega20_hwmgr *)(hwmgr->backend);
	int ret = 0;

	if (data->smu_features[GNLD_DPM_UVD].supported) {
		if (data->smu_features[GNLD_DPM_UVD].enabled == enable) {
			if (enable)
				PP_DBG_LOG("[EnableDisableUVDDPM] feature DPM UVD already enabled!\n");
			else
				PP_DBG_LOG("[EnableDisableUVDDPM] feature DPM UVD already disabled!\n");
		}

		ret = vega20_enable_smc_features(hwmgr,
				enable,
				data->smu_features[GNLD_DPM_UVD].smu_feature_bitmap);
		PP_ASSERT_WITH_CODE(!ret,
				"[EnableDisableUVDDPM] Attempt to Enable/Disable DPM UVD Failed!",
				return ret);
		data->smu_features[GNLD_DPM_UVD].enabled = enable;
	}

	return 0;
}

static void vega20_power_gate_vce(struct pp_hwmgr *hwmgr, bool bgate)
{
	struct vega20_hwmgr *data = (struct vega20_hwmgr *)(hwmgr->backend);

	if (data->vce_power_gated == bgate)
		return ;

	data->vce_power_gated = bgate;
	if (bgate) {
		vega20_enable_disable_vce_dpm(hwmgr, !bgate);
		amdgpu_device_ip_set_powergating_state(hwmgr->adev,
						AMD_IP_BLOCK_TYPE_VCE,
						AMD_PG_STATE_GATE);
	} else {
		amdgpu_device_ip_set_powergating_state(hwmgr->adev,
						AMD_IP_BLOCK_TYPE_VCE,
						AMD_PG_STATE_UNGATE);
		vega20_enable_disable_vce_dpm(hwmgr, !bgate);
	}

}

static void vega20_power_gate_uvd(struct pp_hwmgr *hwmgr, bool bgate)
{
	struct vega20_hwmgr *data = (struct vega20_hwmgr *)(hwmgr->backend);

	if (data->uvd_power_gated == bgate)
		return ;

	data->uvd_power_gated = bgate;
	vega20_enable_disable_uvd_dpm(hwmgr, !bgate);
}

static int vega20_apply_clocks_adjust_rules(struct pp_hwmgr *hwmgr)
{
	struct vega20_hwmgr *data = (struct vega20_hwmgr *)(hwmgr->backend);
	struct vega20_single_dpm_table *dpm_table;
	bool vblank_too_short = false;
	bool disable_mclk_switching;
	bool disable_fclk_switching;
	uint32_t i, latency;

	disable_mclk_switching = ((1 < hwmgr->display_config->num_display) &&
                           !hwmgr->display_config->multi_monitor_in_sync) ||
                            vblank_too_short;
	latency = hwmgr->display_config->dce_tolerable_mclk_in_active_latency;

	/* gfxclk */
	dpm_table = &(data->dpm_table.gfx_table);
	dpm_table->dpm_state.soft_min_level = dpm_table->dpm_levels[0].value;
	dpm_table->dpm_state.soft_max_level = VG20_CLOCK_MAX_DEFAULT;
	dpm_table->dpm_state.hard_min_level = dpm_table->dpm_levels[0].value;
	dpm_table->dpm_state.hard_max_level = VG20_CLOCK_MAX_DEFAULT;

	if (PP_CAP(PHM_PlatformCaps_UMDPState)) {
		if (VEGA20_UMD_PSTATE_GFXCLK_LEVEL < dpm_table->count) {
			dpm_table->dpm_state.soft_min_level = dpm_table->dpm_levels[VEGA20_UMD_PSTATE_GFXCLK_LEVEL].value;
			dpm_table->dpm_state.soft_max_level = dpm_table->dpm_levels[VEGA20_UMD_PSTATE_GFXCLK_LEVEL].value;
		}

		if (hwmgr->dpm_level == AMD_DPM_FORCED_LEVEL_PROFILE_MIN_SCLK) {
			dpm_table->dpm_state.soft_min_level = dpm_table->dpm_levels[0].value;
			dpm_table->dpm_state.soft_max_level = dpm_table->dpm_levels[0].value;
		}

		if (hwmgr->dpm_level == AMD_DPM_FORCED_LEVEL_PROFILE_PEAK) {
			dpm_table->dpm_state.soft_min_level = dpm_table->dpm_levels[dpm_table->count - 1].value;
			dpm_table->dpm_state.soft_max_level = dpm_table->dpm_levels[dpm_table->count - 1].value;
		}
	}

	/* memclk */
	dpm_table = &(data->dpm_table.mem_table);
	dpm_table->dpm_state.soft_min_level = dpm_table->dpm_levels[0].value;
	dpm_table->dpm_state.soft_max_level = VG20_CLOCK_MAX_DEFAULT;
	dpm_table->dpm_state.hard_min_level = dpm_table->dpm_levels[0].value;
	dpm_table->dpm_state.hard_max_level = VG20_CLOCK_MAX_DEFAULT;

	if (PP_CAP(PHM_PlatformCaps_UMDPState)) {
		if (VEGA20_UMD_PSTATE_MCLK_LEVEL < dpm_table->count) {
			dpm_table->dpm_state.soft_min_level = dpm_table->dpm_levels[VEGA20_UMD_PSTATE_MCLK_LEVEL].value;
			dpm_table->dpm_state.soft_max_level = dpm_table->dpm_levels[VEGA20_UMD_PSTATE_MCLK_LEVEL].value;
		}

		if (hwmgr->dpm_level == AMD_DPM_FORCED_LEVEL_PROFILE_MIN_MCLK) {
			dpm_table->dpm_state.soft_min_level = dpm_table->dpm_levels[0].value;
			dpm_table->dpm_state.soft_max_level = dpm_table->dpm_levels[0].value;
		}

		if (hwmgr->dpm_level == AMD_DPM_FORCED_LEVEL_PROFILE_PEAK) {
			dpm_table->dpm_state.soft_min_level = dpm_table->dpm_levels[dpm_table->count - 1].value;
			dpm_table->dpm_state.soft_max_level = dpm_table->dpm_levels[dpm_table->count - 1].value;
		}
	}

	/* honour DAL's UCLK Hardmin */
	if (dpm_table->dpm_state.hard_min_level < (hwmgr->display_config->min_mem_set_clock / 100))
		dpm_table->dpm_state.hard_min_level = hwmgr->display_config->min_mem_set_clock / 100;

	/* Hardmin is dependent on displayconfig */
	if (disable_mclk_switching) {
		dpm_table->dpm_state.hard_min_level = dpm_table->dpm_levels[dpm_table->count - 1].value;
		for (i = 0; i < data->mclk_latency_table.count - 1; i++) {
			if (data->mclk_latency_table.entries[i].latency <= latency) {
				if (dpm_table->dpm_levels[i].value >= (hwmgr->display_config->min_mem_set_clock / 100)) {
					dpm_table->dpm_state.hard_min_level = dpm_table->dpm_levels[i].value;
					break;
				}
			}
		}
	}

	if (hwmgr->display_config->nb_pstate_switch_disable)
		dpm_table->dpm_state.hard_min_level = dpm_table->dpm_levels[dpm_table->count - 1].value;

	if ((disable_mclk_switching &&
	    (dpm_table->dpm_state.hard_min_level == dpm_table->dpm_levels[dpm_table->count - 1].value)) ||
	     hwmgr->display_config->min_mem_set_clock / 100 >= dpm_table->dpm_levels[dpm_table->count - 1].value)
		disable_fclk_switching = true;
	else
		disable_fclk_switching = false;

	/* fclk */
	dpm_table = &(data->dpm_table.fclk_table);
	dpm_table->dpm_state.soft_min_level = dpm_table->dpm_levels[0].value;
	dpm_table->dpm_state.soft_max_level = VG20_CLOCK_MAX_DEFAULT;
	dpm_table->dpm_state.hard_min_level = dpm_table->dpm_levels[0].value;
	dpm_table->dpm_state.hard_max_level = VG20_CLOCK_MAX_DEFAULT;
	if (hwmgr->display_config->nb_pstate_switch_disable || disable_fclk_switching)
		dpm_table->dpm_state.soft_min_level = dpm_table->dpm_levels[dpm_table->count - 1].value;

	/* vclk */
	dpm_table = &(data->dpm_table.vclk_table);
	dpm_table->dpm_state.soft_min_level = dpm_table->dpm_levels[0].value;
	dpm_table->dpm_state.soft_max_level = VG20_CLOCK_MAX_DEFAULT;
	dpm_table->dpm_state.hard_min_level = dpm_table->dpm_levels[0].value;
	dpm_table->dpm_state.hard_max_level = VG20_CLOCK_MAX_DEFAULT;

	if (PP_CAP(PHM_PlatformCaps_UMDPState)) {
		if (VEGA20_UMD_PSTATE_UVDCLK_LEVEL < dpm_table->count) {
			dpm_table->dpm_state.soft_min_level = dpm_table->dpm_levels[VEGA20_UMD_PSTATE_UVDCLK_LEVEL].value;
			dpm_table->dpm_state.soft_max_level = dpm_table->dpm_levels[VEGA20_UMD_PSTATE_UVDCLK_LEVEL].value;
		}

		if (hwmgr->dpm_level == AMD_DPM_FORCED_LEVEL_PROFILE_PEAK) {
			dpm_table->dpm_state.soft_min_level = dpm_table->dpm_levels[dpm_table->count - 1].value;
			dpm_table->dpm_state.soft_max_level = dpm_table->dpm_levels[dpm_table->count - 1].value;
		}
	}

	/* dclk */
	dpm_table = &(data->dpm_table.dclk_table);
	dpm_table->dpm_state.soft_min_level = dpm_table->dpm_levels[0].value;
	dpm_table->dpm_state.soft_max_level = VG20_CLOCK_MAX_DEFAULT;
	dpm_table->dpm_state.hard_min_level = dpm_table->dpm_levels[0].value;
	dpm_table->dpm_state.hard_max_level = VG20_CLOCK_MAX_DEFAULT;

	if (PP_CAP(PHM_PlatformCaps_UMDPState)) {
		if (VEGA20_UMD_PSTATE_UVDCLK_LEVEL < dpm_table->count) {
			dpm_table->dpm_state.soft_min_level = dpm_table->dpm_levels[VEGA20_UMD_PSTATE_UVDCLK_LEVEL].value;
			dpm_table->dpm_state.soft_max_level = dpm_table->dpm_levels[VEGA20_UMD_PSTATE_UVDCLK_LEVEL].value;
		}

		if (hwmgr->dpm_level == AMD_DPM_FORCED_LEVEL_PROFILE_PEAK) {
			dpm_table->dpm_state.soft_min_level = dpm_table->dpm_levels[dpm_table->count - 1].value;
			dpm_table->dpm_state.soft_max_level = dpm_table->dpm_levels[dpm_table->count - 1].value;
		}
	}

	/* socclk */
	dpm_table = &(data->dpm_table.soc_table);
	dpm_table->dpm_state.soft_min_level = dpm_table->dpm_levels[0].value;
	dpm_table->dpm_state.soft_max_level = VG20_CLOCK_MAX_DEFAULT;
	dpm_table->dpm_state.hard_min_level = dpm_table->dpm_levels[0].value;
	dpm_table->dpm_state.hard_max_level = VG20_CLOCK_MAX_DEFAULT;

	if (PP_CAP(PHM_PlatformCaps_UMDPState)) {
		if (VEGA20_UMD_PSTATE_SOCCLK_LEVEL < dpm_table->count) {
			dpm_table->dpm_state.soft_min_level = dpm_table->dpm_levels[VEGA20_UMD_PSTATE_SOCCLK_LEVEL].value;
			dpm_table->dpm_state.soft_max_level = dpm_table->dpm_levels[VEGA20_UMD_PSTATE_SOCCLK_LEVEL].value;
		}

		if (hwmgr->dpm_level == AMD_DPM_FORCED_LEVEL_PROFILE_PEAK) {
			dpm_table->dpm_state.soft_min_level = dpm_table->dpm_levels[dpm_table->count - 1].value;
			dpm_table->dpm_state.soft_max_level = dpm_table->dpm_levels[dpm_table->count - 1].value;
		}
	}

	/* eclk */
	dpm_table = &(data->dpm_table.eclk_table);
	dpm_table->dpm_state.soft_min_level = dpm_table->dpm_levels[0].value;
	dpm_table->dpm_state.soft_max_level = VG20_CLOCK_MAX_DEFAULT;
	dpm_table->dpm_state.hard_min_level = dpm_table->dpm_levels[0].value;
	dpm_table->dpm_state.hard_max_level = VG20_CLOCK_MAX_DEFAULT;

	if (PP_CAP(PHM_PlatformCaps_UMDPState)) {
		if (VEGA20_UMD_PSTATE_VCEMCLK_LEVEL < dpm_table->count) {
			dpm_table->dpm_state.soft_min_level = dpm_table->dpm_levels[VEGA20_UMD_PSTATE_VCEMCLK_LEVEL].value;
			dpm_table->dpm_state.soft_max_level = dpm_table->dpm_levels[VEGA20_UMD_PSTATE_VCEMCLK_LEVEL].value;
		}

		if (hwmgr->dpm_level == AMD_DPM_FORCED_LEVEL_PROFILE_PEAK) {
			dpm_table->dpm_state.soft_min_level = dpm_table->dpm_levels[dpm_table->count - 1].value;
			dpm_table->dpm_state.soft_max_level = dpm_table->dpm_levels[dpm_table->count - 1].value;
		}
	}

	return 0;
}

static bool
vega20_check_smc_update_required_for_display_configuration(struct pp_hwmgr *hwmgr)
{
	struct vega20_hwmgr *data = (struct vega20_hwmgr *)(hwmgr->backend);
	bool is_update_required = false;

	if (data->display_timing.num_existing_displays !=
			hwmgr->display_config->num_display)
		is_update_required = true;

	if (data->registry_data.gfx_clk_deep_sleep_support &&
	   (data->display_timing.min_clock_in_sr !=
	    hwmgr->display_config->min_core_set_clock_in_sr))
		is_update_required = true;

	return is_update_required;
}

static int vega20_disable_dpm_tasks(struct pp_hwmgr *hwmgr)
{
	int ret = 0;

	ret = vega20_disable_all_smu_features(hwmgr);
	PP_ASSERT_WITH_CODE(!ret,
			"[DisableDpmTasks] Failed to disable all smu features!",
			return ret);

	return 0;
}

static int vega20_power_off_asic(struct pp_hwmgr *hwmgr)
{
	struct vega20_hwmgr *data = (struct vega20_hwmgr *)(hwmgr->backend);
	int result;

	result = vega20_disable_dpm_tasks(hwmgr);
	PP_ASSERT_WITH_CODE((0 == result),
			"[PowerOffAsic] Failed to disable DPM!",
			);
	data->water_marks_bitmap &= ~(WaterMarksLoaded);

	return result;
}

static int conv_power_profile_to_pplib_workload(int power_profile)
{
	int pplib_workload = 0;

	switch (power_profile) {
	case PP_SMC_POWER_PROFILE_BOOTUP_DEFAULT:
		pplib_workload = WORKLOAD_DEFAULT_BIT;
		break;
	case PP_SMC_POWER_PROFILE_FULLSCREEN3D:
		pplib_workload = WORKLOAD_PPLIB_FULL_SCREEN_3D_BIT;
		break;
	case PP_SMC_POWER_PROFILE_POWERSAVING:
		pplib_workload = WORKLOAD_PPLIB_POWER_SAVING_BIT;
		break;
	case PP_SMC_POWER_PROFILE_VIDEO:
		pplib_workload = WORKLOAD_PPLIB_VIDEO_BIT;
		break;
	case PP_SMC_POWER_PROFILE_VR:
		pplib_workload = WORKLOAD_PPLIB_VR_BIT;
		break;
	case PP_SMC_POWER_PROFILE_COMPUTE:
		pplib_workload = WORKLOAD_PPLIB_COMPUTE_BIT;
		break;
	case PP_SMC_POWER_PROFILE_CUSTOM:
		pplib_workload = WORKLOAD_PPLIB_CUSTOM_BIT;
		break;
	}

	return pplib_workload;
}

static int vega20_get_power_profile_mode(struct pp_hwmgr *hwmgr, char *buf)
{
	DpmActivityMonitorCoeffInt_t activity_monitor;
	uint32_t i, size = 0;
	uint16_t workload_type = 0;
	static const char *profile_name[] = {
					"BOOTUP_DEFAULT",
					"3D_FULL_SCREEN",
					"POWER_SAVING",
					"VIDEO",
					"VR",
					"COMPUTE",
					"CUSTOM"};
	static const char *title[] = {
			"PROFILE_INDEX(NAME)",
			"CLOCK_TYPE(NAME)",
			"FPS",
			"UseRlcBusy",
			"MinActiveFreqType",
			"MinActiveFreq",
			"BoosterFreqType",
			"BoosterFreq",
			"PD_Data_limit_c",
			"PD_Data_error_coeff",
			"PD_Data_error_rate_coeff"};
	int result = 0;

	if (!buf)
		return -EINVAL;

	size += sprintf(buf + size, "%16s %s %s %s %s %s %s %s %s %s %s\n",
			title[0], title[1], title[2], title[3], title[4], title[5],
			title[6], title[7], title[8], title[9], title[10]);

	for (i = 0; i <= PP_SMC_POWER_PROFILE_CUSTOM; i++) {
		/* conv PP_SMC_POWER_PROFILE* to WORKLOAD_PPLIB_*_BIT */
		workload_type = conv_power_profile_to_pplib_workload(i);
		result = vega20_get_activity_monitor_coeff(hwmgr,
				(uint8_t *)(&activity_monitor), workload_type);
		PP_ASSERT_WITH_CODE(!result,
				"[GetPowerProfile] Failed to get activity monitor!",
				return result);

		size += sprintf(buf + size, "%2d %14s%s:\n",
			i, profile_name[i], (i == hwmgr->power_profile_mode) ? "*" : " ");

		size += sprintf(buf + size, "%19s %d(%13s) %7d %7d %7d %7d %7d %7d %7d %7d %7d\n",
			" ",
			0,
			"GFXCLK",
			activity_monitor.Gfx_FPS,
			activity_monitor.Gfx_UseRlcBusy,
			activity_monitor.Gfx_MinActiveFreqType,
			activity_monitor.Gfx_MinActiveFreq,
			activity_monitor.Gfx_BoosterFreqType,
			activity_monitor.Gfx_BoosterFreq,
			activity_monitor.Gfx_PD_Data_limit_c,
			activity_monitor.Gfx_PD_Data_error_coeff,
			activity_monitor.Gfx_PD_Data_error_rate_coeff);

		size += sprintf(buf + size, "%19s %d(%13s) %7d %7d %7d %7d %7d %7d %7d %7d %7d\n",
			" ",
			1,
			"SOCCLK",
			activity_monitor.Soc_FPS,
			activity_monitor.Soc_UseRlcBusy,
			activity_monitor.Soc_MinActiveFreqType,
			activity_monitor.Soc_MinActiveFreq,
			activity_monitor.Soc_BoosterFreqType,
			activity_monitor.Soc_BoosterFreq,
			activity_monitor.Soc_PD_Data_limit_c,
			activity_monitor.Soc_PD_Data_error_coeff,
			activity_monitor.Soc_PD_Data_error_rate_coeff);

		size += sprintf(buf + size, "%19s %d(%13s) %7d %7d %7d %7d %7d %7d %7d %7d %7d\n",
			" ",
			2,
			"UCLK",
			activity_monitor.Mem_FPS,
			activity_monitor.Mem_UseRlcBusy,
			activity_monitor.Mem_MinActiveFreqType,
			activity_monitor.Mem_MinActiveFreq,
			activity_monitor.Mem_BoosterFreqType,
			activity_monitor.Mem_BoosterFreq,
			activity_monitor.Mem_PD_Data_limit_c,
			activity_monitor.Mem_PD_Data_error_coeff,
			activity_monitor.Mem_PD_Data_error_rate_coeff);

		size += sprintf(buf + size, "%19s %d(%13s) %7d %7d %7d %7d %7d %7d %7d %7d %7d\n",
			" ",
			3,
			"FCLK",
			activity_monitor.Fclk_FPS,
			activity_monitor.Fclk_UseRlcBusy,
			activity_monitor.Fclk_MinActiveFreqType,
			activity_monitor.Fclk_MinActiveFreq,
			activity_monitor.Fclk_BoosterFreqType,
			activity_monitor.Fclk_BoosterFreq,
			activity_monitor.Fclk_PD_Data_limit_c,
			activity_monitor.Fclk_PD_Data_error_coeff,
			activity_monitor.Fclk_PD_Data_error_rate_coeff);
	}

	return size;
}

static int vega20_set_power_profile_mode(struct pp_hwmgr *hwmgr, long *input, uint32_t size)
{
	DpmActivityMonitorCoeffInt_t activity_monitor;
	int workload_type, result = 0;
	uint32_t power_profile_mode = input[size];

	if (power_profile_mode > PP_SMC_POWER_PROFILE_CUSTOM) {
		pr_err("Invalid power profile mode %d\n", power_profile_mode);
		return -EINVAL;
	}

	if (power_profile_mode == PP_SMC_POWER_PROFILE_CUSTOM) {
		struct vega20_hwmgr *data =
			(struct vega20_hwmgr *)(hwmgr->backend);
		if (size == 0 && !data->is_custom_profile_set)
			return -EINVAL;
		if (size < 10 && size != 0)
			return -EINVAL;

		result = vega20_get_activity_monitor_coeff(hwmgr,
				(uint8_t *)(&activity_monitor),
				WORKLOAD_PPLIB_CUSTOM_BIT);
		PP_ASSERT_WITH_CODE(!result,
				"[SetPowerProfile] Failed to get activity monitor!",
				return result);

		/* If size==0, then we want to apply the already-configured
		 * CUSTOM profile again. Just apply it, since we checked its
		 * validity above
		 */
		if (size == 0)
			goto out;

		switch (input[0]) {
		case 0: /* Gfxclk */
			activity_monitor.Gfx_FPS = input[1];
			activity_monitor.Gfx_UseRlcBusy = input[2];
			activity_monitor.Gfx_MinActiveFreqType = input[3];
			activity_monitor.Gfx_MinActiveFreq = input[4];
			activity_monitor.Gfx_BoosterFreqType = input[5];
			activity_monitor.Gfx_BoosterFreq = input[6];
			activity_monitor.Gfx_PD_Data_limit_c = input[7];
			activity_monitor.Gfx_PD_Data_error_coeff = input[8];
			activity_monitor.Gfx_PD_Data_error_rate_coeff = input[9];
			break;
		case 1: /* Socclk */
			activity_monitor.Soc_FPS = input[1];
			activity_monitor.Soc_UseRlcBusy = input[2];
			activity_monitor.Soc_MinActiveFreqType = input[3];
			activity_monitor.Soc_MinActiveFreq = input[4];
			activity_monitor.Soc_BoosterFreqType = input[5];
			activity_monitor.Soc_BoosterFreq = input[6];
			activity_monitor.Soc_PD_Data_limit_c = input[7];
			activity_monitor.Soc_PD_Data_error_coeff = input[8];
			activity_monitor.Soc_PD_Data_error_rate_coeff = input[9];
			break;
		case 2: /* Uclk */
			activity_monitor.Mem_FPS = input[1];
			activity_monitor.Mem_UseRlcBusy = input[2];
			activity_monitor.Mem_MinActiveFreqType = input[3];
			activity_monitor.Mem_MinActiveFreq = input[4];
			activity_monitor.Mem_BoosterFreqType = input[5];
			activity_monitor.Mem_BoosterFreq = input[6];
			activity_monitor.Mem_PD_Data_limit_c = input[7];
			activity_monitor.Mem_PD_Data_error_coeff = input[8];
			activity_monitor.Mem_PD_Data_error_rate_coeff = input[9];
			break;
		case 3: /* Fclk */
			activity_monitor.Fclk_FPS = input[1];
			activity_monitor.Fclk_UseRlcBusy = input[2];
			activity_monitor.Fclk_MinActiveFreqType = input[3];
			activity_monitor.Fclk_MinActiveFreq = input[4];
			activity_monitor.Fclk_BoosterFreqType = input[5];
			activity_monitor.Fclk_BoosterFreq = input[6];
			activity_monitor.Fclk_PD_Data_limit_c = input[7];
			activity_monitor.Fclk_PD_Data_error_coeff = input[8];
			activity_monitor.Fclk_PD_Data_error_rate_coeff = input[9];
			break;
		}

		result = vega20_set_activity_monitor_coeff(hwmgr,
				(uint8_t *)(&activity_monitor),
				WORKLOAD_PPLIB_CUSTOM_BIT);
		data->is_custom_profile_set = true;
		PP_ASSERT_WITH_CODE(!result,
				"[SetPowerProfile] Failed to set activity monitor!",
				return result);
	}

out:
	/* conv PP_SMC_POWER_PROFILE* to WORKLOAD_PPLIB_*_BIT */
	workload_type =
		conv_power_profile_to_pplib_workload(power_profile_mode);
	smum_send_msg_to_smc_with_parameter(hwmgr, PPSMC_MSG_SetWorkloadMask,
						1 << workload_type,
						NULL);

	hwmgr->power_profile_mode = power_profile_mode;

	return 0;
}

static int vega20_notify_cac_buffer_info(struct pp_hwmgr *hwmgr,
					uint32_t virtual_addr_low,
					uint32_t virtual_addr_hi,
					uint32_t mc_addr_low,
					uint32_t mc_addr_hi,
					uint32_t size)
{
	smum_send_msg_to_smc_with_parameter(hwmgr,
					PPSMC_MSG_SetSystemVirtualDramAddrHigh,
					virtual_addr_hi,
					NULL);
	smum_send_msg_to_smc_with_parameter(hwmgr,
					PPSMC_MSG_SetSystemVirtualDramAddrLow,
					virtual_addr_low,
					NULL);
	smum_send_msg_to_smc_with_parameter(hwmgr,
					PPSMC_MSG_DramLogSetDramAddrHigh,
					mc_addr_hi,
					NULL);

	smum_send_msg_to_smc_with_parameter(hwmgr,
					PPSMC_MSG_DramLogSetDramAddrLow,
					mc_addr_low,
					NULL);

	smum_send_msg_to_smc_with_parameter(hwmgr,
					PPSMC_MSG_DramLogSetDramSize,
					size,
					NULL);
	return 0;
}

static int vega20_get_thermal_temperature_range(struct pp_hwmgr *hwmgr,
		struct PP_TemperatureRange *thermal_data)
{
	struct vega20_hwmgr *data =
			(struct vega20_hwmgr *)(hwmgr->backend);
	PPTable_t *pp_table = &(data->smc_state_table.pp_table);

	memcpy(thermal_data, &SMU7ThermalWithDelayPolicy[0], sizeof(struct PP_TemperatureRange));

	thermal_data->max = pp_table->TedgeLimit *
		PP_TEMPERATURE_UNITS_PER_CENTIGRADES;
	thermal_data->edge_emergency_max = (pp_table->TedgeLimit + CTF_OFFSET_EDGE) *
		PP_TEMPERATURE_UNITS_PER_CENTIGRADES;
	thermal_data->hotspot_crit_max = pp_table->ThotspotLimit *
		PP_TEMPERATURE_UNITS_PER_CENTIGRADES;
	thermal_data->hotspot_emergency_max = (pp_table->ThotspotLimit + CTF_OFFSET_HOTSPOT) *
		PP_TEMPERATURE_UNITS_PER_CENTIGRADES;
	thermal_data->mem_crit_max = pp_table->ThbmLimit *
		PP_TEMPERATURE_UNITS_PER_CENTIGRADES;
	thermal_data->mem_emergency_max = (pp_table->ThbmLimit + CTF_OFFSET_HBM)*
		PP_TEMPERATURE_UNITS_PER_CENTIGRADES;

	return 0;
}

static int vega20_smu_i2c_bus_access(struct pp_hwmgr *hwmgr, bool acquire)
{
	int res;

	/* I2C bus access can happen very early, when SMU not loaded yet */
	if (!vega20_is_smc_ram_running(hwmgr))
		return 0;

	res = smum_send_msg_to_smc_with_parameter(hwmgr,
						  (acquire ?
						  PPSMC_MSG_RequestI2CBus :
						  PPSMC_MSG_ReleaseI2CBus),
						  0,
						  NULL);

	PP_ASSERT_WITH_CODE(!res, "[SmuI2CAccessBus] Failed to access bus!", return res);
	return res;
}

static int vega20_set_df_cstate(struct pp_hwmgr *hwmgr,
				enum pp_df_cstate state)
{
	int ret;

	/* PPSMC_MSG_DFCstateControl is supported with 40.50 and later fws */
	if (hwmgr->smu_version < 0x283200) {
		pr_err("Df cstate control is supported with 40.50 and later SMC fw!\n");
		return -EINVAL;
	}

	ret = smum_send_msg_to_smc_with_parameter(hwmgr, PPSMC_MSG_DFCstateControl, state,
				NULL);
	if (ret)
		pr_err("SetDfCstate failed!\n");

	return ret;
}

static int vega20_set_xgmi_pstate(struct pp_hwmgr *hwmgr,
				  uint32_t pstate)
{
	int ret;

	ret = smum_send_msg_to_smc_with_parameter(hwmgr,
						  PPSMC_MSG_SetXgmiMode,
						  pstate ? XGMI_MODE_PSTATE_D0 : XGMI_MODE_PSTATE_D3,
						  NULL);
	if (ret)
		pr_err("SetXgmiPstate failed!\n");

	return ret;
}

static void vega20_init_gpu_metrics_v1_0(struct gpu_metrics_v1_0 *gpu_metrics)
{
	memset(gpu_metrics, 0xFF, sizeof(struct gpu_metrics_v1_0));

	gpu_metrics->common_header.structure_size =
				sizeof(struct gpu_metrics_v1_0);
	gpu_metrics->common_header.format_revision = 1;
	gpu_metrics->common_header.content_revision = 0;

	gpu_metrics->system_clock_counter = ktime_get_boottime_ns();
}

static ssize_t vega20_get_gpu_metrics(struct pp_hwmgr *hwmgr,
				      void **table)
{
	struct vega20_hwmgr *data =
			(struct vega20_hwmgr *)(hwmgr->backend);
	struct gpu_metrics_v1_0 *gpu_metrics =
			&data->gpu_metrics_table;
	SmuMetrics_t metrics;
	uint32_t fan_speed_rpm;
	int ret;

	ret = vega20_get_metrics_table(hwmgr, &metrics, true);
	if (ret)
		return ret;

	vega20_init_gpu_metrics_v1_0(gpu_metrics);

	gpu_metrics->temperature_edge = metrics.TemperatureEdge;
	gpu_metrics->temperature_hotspot = metrics.TemperatureHotspot;
	gpu_metrics->temperature_mem = metrics.TemperatureHBM;
	gpu_metrics->temperature_vrgfx = metrics.TemperatureVrGfx;
	gpu_metrics->temperature_vrsoc = metrics.TemperatureVrSoc;
	gpu_metrics->temperature_vrmem = metrics.TemperatureVrMem0;

	gpu_metrics->average_gfx_activity = metrics.AverageGfxActivity;
	gpu_metrics->average_umc_activity = metrics.AverageUclkActivity;

	gpu_metrics->average_socket_power = metrics.AverageSocketPower;

	gpu_metrics->average_gfxclk_frequency = metrics.AverageGfxclkFrequency;
	gpu_metrics->average_socclk_frequency = metrics.AverageSocclkFrequency;
	gpu_metrics->average_uclk_frequency = metrics.AverageUclkFrequency;

	gpu_metrics->current_gfxclk = metrics.CurrClock[PPCLK_GFXCLK];
	gpu_metrics->current_socclk = metrics.CurrClock[PPCLK_SOCCLK];
	gpu_metrics->current_uclk = metrics.CurrClock[PPCLK_UCLK];
	gpu_metrics->current_vclk0 = metrics.CurrClock[PPCLK_VCLK];
	gpu_metrics->current_dclk0 = metrics.CurrClock[PPCLK_DCLK];

	gpu_metrics->throttle_status = metrics.ThrottlerStatus;

	vega20_fan_ctrl_get_fan_speed_rpm(hwmgr, &fan_speed_rpm);
	gpu_metrics->current_fan_speed = (uint16_t)fan_speed_rpm;

	gpu_metrics->pcie_link_width =
			vega20_get_current_pcie_link_width(hwmgr);
	gpu_metrics->pcie_link_speed =
			vega20_get_current_pcie_link_speed(hwmgr);

	*table = (void *)gpu_metrics;

	return sizeof(struct gpu_metrics_v1_0);
}

static const struct pp_hwmgr_func vega20_hwmgr_funcs = {
	/* init/fini related */
	.backend_init = vega20_hwmgr_backend_init,
	.backend_fini = vega20_hwmgr_backend_fini,
	.asic_setup = vega20_setup_asic_task,
	.power_off_asic = vega20_power_off_asic,
	.dynamic_state_management_enable = vega20_enable_dpm_tasks,
	.dynamic_state_management_disable = vega20_disable_dpm_tasks,
	/* power state related */
	.apply_clocks_adjust_rules = vega20_apply_clocks_adjust_rules,
	.pre_display_config_changed = vega20_pre_display_configuration_changed_task,
	.display_config_changed = vega20_display_configuration_changed_task,
	.check_smc_update_required_for_display_configuration =
		vega20_check_smc_update_required_for_display_configuration,
	.notify_smc_display_config_after_ps_adjustment =
		vega20_notify_smc_display_config_after_ps_adjustment,
	/* export to DAL */
	.get_sclk = vega20_dpm_get_sclk,
	.get_mclk = vega20_dpm_get_mclk,
	.get_dal_power_level = vega20_get_dal_power_level,
	.get_clock_by_type_with_latency = vega20_get_clock_by_type_with_latency,
	.get_clock_by_type_with_voltage = vega20_get_clock_by_type_with_voltage,
	.set_watermarks_for_clocks_ranges = vega20_set_watermarks_for_clocks_ranges,
	.display_clock_voltage_request = vega20_display_clock_voltage_request,
	.get_performance_level = vega20_get_performance_level,
	/* UMD pstate, profile related */
	.force_dpm_level = vega20_dpm_force_dpm_level,
	.get_power_profile_mode = vega20_get_power_profile_mode,
	.set_power_profile_mode = vega20_set_power_profile_mode,
	/* od related */
	.set_power_limit = vega20_set_power_limit,
	.get_sclk_od = vega20_get_sclk_od,
	.set_sclk_od = vega20_set_sclk_od,
	.get_mclk_od = vega20_get_mclk_od,
	.set_mclk_od = vega20_set_mclk_od,
	.odn_edit_dpm_table = vega20_odn_edit_dpm_table,
	/* for sysfs to retrive/set gfxclk/memclk */
	.force_clock_level = vega20_force_clock_level,
	.print_clock_levels = vega20_print_clock_levels,
	.read_sensor = vega20_read_sensor,
	.get_ppfeature_status = vega20_get_ppfeature_status,
	.set_ppfeature_status = vega20_set_ppfeature_status,
	/* powergate related */
	.powergate_uvd = vega20_power_gate_uvd,
	.powergate_vce = vega20_power_gate_vce,
	/* thermal related */
	.start_thermal_controller = vega20_start_thermal_controller,
	.stop_thermal_controller = vega20_thermal_stop_thermal_controller,
	.get_thermal_temperature_range = vega20_get_thermal_temperature_range,
	.register_irq_handlers = smu9_register_irq_handlers,
	.disable_smc_firmware_ctf = vega20_thermal_disable_alert,
	/* fan control related */
	.get_fan_speed_percent = vega20_fan_ctrl_get_fan_speed_percent,
	.set_fan_speed_percent = vega20_fan_ctrl_set_fan_speed_percent,
	.get_fan_speed_info = vega20_fan_ctrl_get_fan_speed_info,
	.get_fan_speed_rpm = vega20_fan_ctrl_get_fan_speed_rpm,
	.set_fan_speed_rpm = vega20_fan_ctrl_set_fan_speed_rpm,
	.get_fan_control_mode = vega20_get_fan_control_mode,
	.set_fan_control_mode = vega20_set_fan_control_mode,
	/* smu memory related */
	.notify_cac_buffer_info = vega20_notify_cac_buffer_info,
	.enable_mgpu_fan_boost = vega20_enable_mgpu_fan_boost,
	/* BACO related */
	.get_asic_baco_capability = vega20_baco_get_capability,
	.get_asic_baco_state = vega20_baco_get_state,
	.set_asic_baco_state = vega20_baco_set_state,
	.set_mp1_state = vega20_set_mp1_state,
	.smu_i2c_bus_access = vega20_smu_i2c_bus_access,
	.set_df_cstate = vega20_set_df_cstate,
	.set_xgmi_pstate = vega20_set_xgmi_pstate,
	.get_gpu_metrics = vega20_get_gpu_metrics,
};

int vega20_hwmgr_init(struct pp_hwmgr *hwmgr)
{
	hwmgr->hwmgr_func = &vega20_hwmgr_funcs;
	hwmgr->pptable_func = &vega20_pptable_funcs;

	return 0;
}<|MERGE_RESOLUTION|>--- conflicted
+++ resolved
@@ -884,7 +884,6 @@
 		pp_table->PcieGenSpeed[i] = pcie_gen_arg;
 		pp_table->PcieLaneCount[i] = pcie_width_arg;
 	}
-<<<<<<< HEAD
 
 	/* override to the highest if it's disabled from ppfeaturmask */
 	if (data->registry_data.pcie_dpm_key_disabled) {
@@ -897,20 +896,6 @@
 				"[OverridePcieParameters] Attempt to override pcie params failed!",
 				return ret);
 
-=======
-
-	/* override to the highest if it's disabled from ppfeaturmask */
-	if (data->registry_data.pcie_dpm_key_disabled) {
-		for (i = 0; i < NUM_LINK_LEVELS; i++) {
-			smu_pcie_arg = (i << 16) | (pcie_gen << 8) | pcie_width;
-			ret = smum_send_msg_to_smc_with_parameter(hwmgr,
-				PPSMC_MSG_OverridePcieParameters, smu_pcie_arg,
-				NULL);
-			PP_ASSERT_WITH_CODE(!ret,
-				"[OverridePcieParameters] Attempt to override pcie params failed!",
-				return ret);
-
->>>>>>> 754a0abe
 			pp_table->PcieGenSpeed[i] = pcie_gen;
 			pp_table->PcieLaneCount[i] = pcie_width;
 		}
