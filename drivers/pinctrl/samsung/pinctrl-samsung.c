--- conflicted
+++ resolved
@@ -1445,13 +1445,10 @@
 		.data = &exynos5433_of_data },
 	{ .compatible = "samsung,exynos7-pinctrl",
 		.data = &exynos7_of_data },
-<<<<<<< HEAD
+	{ .compatible = "samsung,exynos850-pinctrl",
+		.data = &exynos850_of_data },
 	{ .compatible = "google,gs101-pinctrl",
 		.data = &gs101_of_data },
-=======
-	{ .compatible = "samsung,exynos850-pinctrl",
-		.data = &exynos850_of_data },
->>>>>>> f5095965
 #endif
 #ifdef CONFIG_PINCTRL_S3C64XX
 	{ .compatible = "samsung,s3c64xx-pinctrl",
