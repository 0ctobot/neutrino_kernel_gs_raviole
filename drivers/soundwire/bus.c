--- conflicted
+++ resolved
@@ -492,11 +492,7 @@
 }
 EXPORT_SYMBOL(sdw_read_no_pm);
 
-<<<<<<< HEAD
-static int sdw_update_no_pm(struct sdw_slave *slave, u32 addr, u8 mask, u8 val)
-=======
 int sdw_update_no_pm(struct sdw_slave *slave, u32 addr, u8 mask, u8 val)
->>>>>>> 754a0abe
 {
 	int tmp;
 
@@ -507,8 +503,6 @@
 	tmp = (tmp & ~mask) | val;
 	return sdw_write_no_pm(slave, addr, tmp);
 }
-<<<<<<< HEAD
-=======
 EXPORT_SYMBOL(sdw_update_no_pm);
 
 /* Read-Modify-Write Slave register */
@@ -524,7 +518,6 @@
 	return sdw_write(slave, addr, tmp);
 }
 EXPORT_SYMBOL(sdw_update);
->>>>>>> 754a0abe
 
 /**
  * sdw_nread() - Read "n" contiguous SDW Slave registers
