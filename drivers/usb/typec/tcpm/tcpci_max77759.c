// SPDX-License-Identifier: GPL-2.0-only
/*
 * Copyright (C) 2019, Google LLC
 *
 * MAX77759 TCPCI driver
 */

#include <linux/extcon.h>
#include <linux/extcon-provider.h>
#include <linux/gpio.h>
#include <linux/gpio/consumer.h>
#include <linux/interrupt.h>
#include <linux/i2c.h>
#include <linux/kernel.h>
#include <linux/module.h>
#include <linux/of_gpio.h>
#include <linux/power_supply.h>
#include <linux/regmap.h>
#include <linux/regulator/consumer.h>
#include <linux/usb/pd.h>
#include <linux/usb/tcpm.h>
#include <linux/usb/typec.h>
#include <misc/logbuffer.h>

#include "bc_max77759.h"
#include "max77759_helper.h"
#include "tcpci.h"
#include "tcpci_max77759.h"
#include "tcpci_max77759_vendor_reg.h"
#include "usb_icl_voter.h"
#include "usb_psy.h"

#define TCPCI_MODE_VOTER	"TCPCI"

#define TCPC_RECEIVE_BUFFER_COUNT_OFFSET                0
#define TCPC_RECEIVE_BUFFER_FRAME_TYPE_OFFSET           1
#define TCPC_RECEIVE_BUFFER_RX_BYTE_BUF_OFFSET          2

/*
 * LongMessage not supported, hence 32 bytes for buf to be read from RECEIVE_BUFFER.
 * DEVICE_CAPABILITIES_2.LongMessage = 0, the value in READABLE_BYTE_COUNT reg shall be
 * less than or equal to 31. Since, RECEIVE_BUFFER len = 31 + 1(READABLE_BYTE_COUNT).
 */
#define TCPC_RECEIVE_BUFFER_LEN                         32

#define PD_ACTIVITY_TIMEOUT_MS				10000

#define GBMS_MODE_VOTABLE "CHARGER_MODE"

#define MAX77759_DEVICE_ID_A1				0x2

/* system use cases */
enum gbms_charger_modes {
	GBMS_USB_BUCK_ON	= 0x30,
	GBMS_USB_OTG_ON		= 0x31,
	GBMS_USB_OTG_FRS_ON	= 0x32,
};

#define CONTAMINANT_DETECT_MAXQ	2

#define TCPM_RESTART_TOGGLING		0
#define CONTAMINANT_HANDLES_TOGGLING	1

struct tcpci {
	struct device *dev;
	struct tcpm_port *port;
	struct regmap *regmap;
	bool controls_vbus;

	struct tcpc_dev tcpc;
	struct tcpci_data *data;
};

static const struct regmap_range max77759_tcpci_range[] = {
	regmap_reg_range(0x00, 0x95)
};

const struct regmap_access_table max77759_tcpci_write_table = {
	.yes_ranges = max77759_tcpci_range,
	.n_yes_ranges = ARRAY_SIZE(max77759_tcpci_range),
};

static const struct regmap_config max77759_regmap_config = {
	.reg_bits = 8,
	.val_bits = 8,
	.max_register = 0x95,
	.wr_table = &max77759_tcpci_write_table,
};

static ssize_t frs_show(struct device *dev, struct device_attribute *attr, char *buf)
{
	struct max77759_plat *chip = i2c_get_clientdata(to_i2c_client(dev));

	return scnprintf(buf, PAGE_SIZE, "%d\n", chip->frs);
};

static ssize_t frs_store(struct device *dev, struct device_attribute *attr, const char *buf,
			 size_t count)
{
	struct max77759_plat *chip = i2c_get_clientdata(to_i2c_client(dev));
	int val;

	if (kstrtoint(buf, 10, &val) < 0)
		return -EINVAL;

	chip->frs = val;
	logbuffer_log(chip->log, "[%s]: %d", __func__, chip->frs);
	return count;
}
static DEVICE_ATTR_RW(frs);

static ssize_t auto_discharge_show(struct device *dev, struct device_attribute *attr, char *buf)
{
	struct max77759_plat *chip = i2c_get_clientdata(to_i2c_client(dev));

	return scnprintf(buf, PAGE_SIZE, "%d\n", chip->data.auto_discharge_disconnect ? 1 : 0);
};

static ssize_t auto_discharge_store(struct device *dev, struct device_attribute *attr,
				    const char *buf, size_t count)
{
	struct max77759_plat *chip = i2c_get_clientdata(to_i2c_client(dev));
	int val;

	if (kstrtoint(buf, 10, &val) < 0)
		return -EINVAL;

	chip->data.auto_discharge_disconnect = !!val;
	logbuffer_log(chip->log, "[%s]: %d", __func__, chip->data.auto_discharge_disconnect);
	tcpci_auto_discharge_update(chip->tcpci);

	return count;
}
static DEVICE_ATTR_RW(auto_discharge);

static ssize_t contaminant_detection_show(struct device *dev, struct device_attribute *attr,
					  char *buf)
{
	struct max77759_plat *chip = i2c_get_clientdata(to_i2c_client(dev));

	return scnprintf(buf, PAGE_SIZE, "%d\n", chip->contaminant_detection);
};

static ssize_t contaminant_detection_store(struct device *dev, struct device_attribute *attr,
					   const char *buf, size_t count)
{
	struct max77759_plat *chip = i2c_get_clientdata(to_i2c_client(dev));
	int val;

	if (kstrtoint(buf, 10, &val) < 0)
		return -EINVAL;

	mutex_lock(&chip->contaminant_detection_lock);
	chip->contaminant_detection = val;

	if (chip->contaminant_detection)
		enable_contaminant_detection(chip, chip->contaminant_detection ==
					     CONTAMINANT_DETECT_MAXQ);
	else
		disable_contaminant_detection(chip);

	logbuffer_log(chip->log, "[%s]: %d", __func__, chip->contaminant_detection);
	mutex_unlock(&chip->contaminant_detection_lock);
	return count;
}
static DEVICE_ATTR_RW(contaminant_detection);

static ssize_t contaminant_detection_status_show(struct device *dev, struct device_attribute *attr,
						 char *buf)
{
	struct max77759_plat *chip = i2c_get_clientdata(to_i2c_client(dev));
	struct max77759_contaminant *contaminant;

	if (!chip)
		return -EAGAIN;

	contaminant = chip->contaminant;

	if (!contaminant)
		return -EAGAIN;

	return scnprintf(buf, PAGE_SIZE, "%d\n", is_contaminant_detected(chip));
}
static DEVICE_ATTR_RO(contaminant_detection_status);

static struct device_attribute *max77759_device_attrs[] = {
	&dev_attr_frs,
	&dev_attr_auto_discharge,
	&dev_attr_contaminant_detection,
	&dev_attr_contaminant_detection_status,
	NULL
};

#ifdef CONFIG_GPIOLIB
static int ext_bst_en_gpio_get_direction(struct gpio_chip *chip, unsigned int offset)
{
	return GPIOF_DIR_OUT;
}

static int ext_bst_en_gpio_get(struct gpio_chip *gpio, unsigned int offset)
{
	int ret;
	u8 val;
	struct max77759_plat *chip = gpiochip_get_data(gpio);
	struct regmap *regmap = chip->data.regmap;

	ret = max77759_read8(regmap, TCPC_VENDOR_EXTBST_CTRL, &val);
	logbuffer_log(chip->log, "%s: ret:%d", __func__, ret);

	return val & EXT_BST_EN;
}

static void ext_bst_en_gpio_set(struct gpio_chip *gpio, unsigned int offset, int value)
{
	int ret;
	struct max77759_plat *chip = gpiochip_get_data(gpio);
	struct regmap *regmap = chip->data.regmap;

	ret = max77759_write8(regmap, TCPC_VENDOR_EXTBST_CTRL, value ? EXT_BST_EN : 0);
	logbuffer_log(chip->log, "%s: ret:%d", __func__, ret);
}

static int ext_bst_en_gpio_init(struct max77759_plat *chip)
{
	int ret;

	/* Setup GPIO controller */
	chip->gpio.owner = THIS_MODULE;
	chip->gpio.parent = chip->dev;
	chip->gpio.label = "max77759_tcpc_gpio";
	chip->gpio.get_direction = ext_bst_en_gpio_get_direction;
	chip->gpio.get = ext_bst_en_gpio_get;
	chip->gpio.set = ext_bst_en_gpio_set;
	chip->gpio.base = -1;
	chip->gpio.ngpio = 1;
	chip->gpio.can_sleep = true;
	chip->gpio.of_node = of_find_node_by_name(chip->dev->of_node, chip->gpio.label);

	if (!chip->gpio.of_node)
		dev_err(chip->dev, "Failed to find %s DT node\n", chip->gpio.label);

	ret = devm_gpiochip_add_data(chip->dev, &chip->gpio, chip);
	if (ret)
		dev_err(chip->dev, "Failed to initialize gpio chip\n");

	return ret;
}
#endif

static struct max77759_plat *tdata_to_max77759(struct tcpci_data *tdata)
{
	return container_of(tdata, struct max77759_plat, data);
}

static void max77759_init_regs(struct regmap *regmap, struct logbuffer *log)
{
	u16 alert_mask = 0;
	int ret;

	ret = max77759_write16(regmap, TCPC_ALERT, 0xffff);
	if (ret < 0)
		return;

	ret = max77759_write16(regmap, TCPC_VENDOR_ALERT, 0xffff);
	if (ret < 0)
		return;

	ret = regmap_write(regmap, TCPC_EXTENDED_STATUS_MASK,
			   TCPC_EXTENDED_STATUS_VSAFE0V);
	if (ret < 0) {
		logbuffer_log(log,
			      "Error writing TCPC_EXTENDED_STATUS_MASK ret:%d"
			      , ret);
		return;
	}

	logbuffer_log(log, "[%s] Init EXTENDED_STATUS_MASK: VSAFE0V", __func__);

	ret = max77759_write8(regmap, TCPC_ALERT_EXTENDED, 0xff);
	if (ret < 0) {
		logbuffer_log(log, "Unable to clear TCPC_ALERT_EXTENDED ret:%d\n", ret);
		return;
	}

	alert_mask = TCPC_ALERT_TX_SUCCESS | TCPC_ALERT_TX_DISCARDED |
		TCPC_ALERT_TX_FAILED | TCPC_ALERT_RX_HARD_RST |
		TCPC_ALERT_RX_STATUS | TCPC_ALERT_VENDOR | TCPC_ALERT_CC_STATUS |
		TCPC_ALERT_VBUS_DISCNCT | TCPC_ALERT_RX_BUF_OVF |
		TCPC_ALERT_EXTENDED_STATUS | TCPC_ALERT_POWER_STATUS |
		/* Enable Extended alert for detecting Fast Role Swap Signal */
		TCPC_ALERT_EXTND;

	ret = max77759_write16(regmap, TCPC_ALERT_MASK, alert_mask);
	if (ret < 0)
		return;
	logbuffer_log(log, "[%s] Init ALERT_MASK: %u", __func__,
		      alert_mask);

	max77759_read16(regmap, TCPC_ALERT_MASK, &alert_mask);
	logbuffer_log(log, "[%s] Init ALERT_MASK read : %u", __func__,
		      alert_mask);

	/* Enable vbus voltage monitoring, voltage alerts, bleed discharge */
	ret = max77759_update_bits8(regmap, TCPC_POWER_CTRL, TCPC_POWER_CTRL_VBUS_VOLT_MON |
				    TCPC_DIS_VOLT_ALRM | TCPC_POWER_CTRL_BLEED_DISCHARGE,
				    TCPC_POWER_CTRL_BLEED_DISCHARGE);
	if (ret < 0)
		return;
	logbuffer_log(log, "TCPC_POWER_CTRL: Enable voltage monitoring, alarm, bleed discharge");

	ret = max77759_write8(regmap, TCPC_ALERT_EXTENDED_MASK, TCPC_SINK_FAST_ROLE_SWAP);
	if (ret < 0) {
		logbuffer_log(log, "Unable to unmask FAST_ROLE_SWAP interrupt");
		return;
	}

	ret = max77759_update_bits8(regmap, TCPC_VENDOR_VCON_CTRL, VCNILIM_MASK, VCNILIM_300_MA);
	if (ret < 0)
		logbuffer_log(log, "TCPC_VENDOR_VCON_CTRL: update vcnilim to 300mA failed");
}

static void process_rx(struct max77759_plat *chip, u16 status)
{
	struct pd_message msg;
	u8 count, frame_type, rx_buf[TCPC_RECEIVE_BUFFER_LEN];
	int ret, payload_index;
	u8 *rx_buf_ptr;
	struct logbuffer *log = chip->log;
	enum pd_ctrl_msg_type pd_type;

	/*
	 * READABLE_BYTE_COUNT: Indicates the number of bytes in the RX_BUF_BYTE_x registers
	 * plus one (for the RX_BUF_FRAME_TYPE) Table 4-36.
	 * Read the count and frame type.
	 */
	logbuffer_log(log, "%d", __LINE__);
	ret = regmap_raw_read(chip->data.regmap, TCPC_RX_BYTE_CNT, rx_buf, 2);
	logbuffer_log(log, "%d", __LINE__);
	if (ret < 0) {
		dev_err(chip->dev, "TCPC_RX_BYTE_CNT read failed ret:%d", ret);
		return;
	}

	count = rx_buf[TCPC_RECEIVE_BUFFER_COUNT_OFFSET];
	frame_type = rx_buf[TCPC_RECEIVE_BUFFER_FRAME_TYPE_OFFSET];

	if (count == 0 || frame_type != TCPC_RX_BUF_FRAME_TYPE_SOP) {
		max77759_write16(chip->data.regmap, TCPC_ALERT, TCPC_ALERT_RX_STATUS);
		dev_err(chip->dev, "%s", count ==  0 ? "error: count is 0" :
			"error frame_type is not SOP");
		return;
	}

	/*
	 * 1. struct pd_message does not have RX_BUF_FRAME_TYPE.
	 * 2. READABLE_BYTE_COUNT is exclusive of itself.
	 */
	if (count > sizeof(struct pd_message) + 1 || count + 1 > TCPC_RECEIVE_BUFFER_LEN) {
		dev_err(chip->dev, "Invalid TCPC_RX_BYTE_CNT %d", count);
		return;
	}

	/*
	 * Read count + 1 as RX_BUF_BYTE_x is hidden and can only be read through
	 * TCPC_RX_BYTE_CNT
	 */
	count += 1;
	ret = regmap_raw_read(chip->data.regmap, TCPC_RX_BYTE_CNT, rx_buf, count);
	logbuffer_log(log, "%d", __LINE__);
	if (ret < 0) {
		dev_err(chip->dev, "Error: TCPC_RX_BYTE_CNT read failed: %d", ret);
		return;
	}

	rx_buf_ptr = rx_buf + TCPC_RECEIVE_BUFFER_RX_BYTE_BUF_OFFSET;
	msg.header = cpu_to_le16(*(u16 *)rx_buf_ptr);
	rx_buf_ptr = rx_buf_ptr + sizeof(msg.header);
	for (payload_index = 0; payload_index < pd_header_cnt_le(msg.header); payload_index++,
	     rx_buf_ptr += sizeof(msg.payload[0]))
		msg.payload[payload_index] = cpu_to_le32(*(u32 *)rx_buf_ptr);

	logbuffer_log(log, "%d", __LINE__);

	/*
	 * Read complete, clear RX status alert bit.
	 * Clear overflow as well if set.
	 */
	ret = max77759_write16(chip->data.regmap, TCPC_ALERT, status & TCPC_ALERT_RX_BUF_OVF ?
			       TCPC_ALERT_RX_STATUS | TCPC_ALERT_RX_BUF_OVF :
			       TCPC_ALERT_RX_STATUS);
	if (ret < 0)
		return;

	logbuffer_log(log, "rx clear");
	pd_type = pd_header_type_le(msg.header);
	if (pd_type == PD_CTRL_PR_SWAP) {
		logbuffer_log(log, "PD_CTRL_PR_SWAP");
		/* To prevent disconnect during PR_SWAP. */
		ret = max77759_write16(chip->data.regmap, TCPC_VBUS_SINK_DISCONNECT_THRESH, 0);
		/* TODO: tcpci->pr_swap = true; */
		if (ret < 0)
			return;
	}

	tcpm_pd_receive(chip->port, &msg);
}

static void enable_data_path_locked(struct max77759_plat *chip)
{
	int ret;
	bool enable_data = false;
	struct regmap *regmap = chip->data.regmap;

	logbuffer_log(chip->log,
		      "%s pd_capable:%u pd_data_capable:%u no_bc_12:%u bc12_data_capable:%u attached:%u debug_acc_conn:%u",
		      __func__, chip->pd_capable ? 1 : 0, chip->pd_data_capable ? 1 : 0,
		      chip->no_bc_12 ? 1 : 0, chip->bc12_data_capable ? 1 : 0, chip->attached ? 1 :
		      0, chip->debug_acc_connected);
	dev_info(chip->dev,
		 "TCPM_DEBUG %s pd_capable:%u pd_data_capable:%u no_bc_12:%u bc12_data_capable:%u attached:%u debug_acc_conn:%u",
		 __func__, chip->pd_capable ? 1 : 0, chip->pd_data_capable ? 1 : 0, chip->no_bc_12 ?
		 1 : 0, chip->bc12_data_capable ? 1 : 0, chip->attached ? 1 : 0,
		 chip->debug_acc_connected);

	if (chip->pd_capable)
		enable_data = chip->pd_data_capable;
	else
		enable_data = chip->no_bc_12 || chip->bc12_data_capable || chip->data_role ==
			TYPEC_HOST || chip->debug_acc_connected;

	if (chip->attached && enable_data && !chip->data_active) {
		if (chip->data_role == TYPEC_HOST) {
			ret = max77759_write8(regmap, TCPC_VENDOR_USBSW_CTRL, USBSW_CONNECT);
			logbuffer_log(chip->log, "Turning on dp switches %s", ret < 0 ? "fail" :
				      "success");
		}
		ret = extcon_set_state_sync(chip->extcon, chip->data_role == TYPEC_HOST ?
					    EXTCON_USB_HOST : EXTCON_USB, 1);
		logbuffer_log(chip->log, "%s turning on %s", ret < 0 ? "Failed" : "Succeeded",
			      chip->data_role == TYPEC_HOST ? "Host" : "Device");
		dev_info(chip->dev, "TCPM_DEBUG %s turning on %s", ret < 0 ? "Failed" : "Succeeded",
			 chip->data_role == TYPEC_HOST ? "Host" : "Device");
		chip->data_active = true;
		chip->active_data_role = chip->data_role;
	} else if (chip->data_active && (!chip->attached || !enable_data)) {
		ret = extcon_set_state_sync(chip->extcon, chip->active_data_role == TYPEC_HOST ?
					    EXTCON_USB_HOST : EXTCON_USB, 0);
		logbuffer_log(chip->log, "%s turning off %s", ret < 0 ? "Failed" : "Succeeded",
			      chip->active_data_role == TYPEC_HOST ? "Host" : "Device");
		dev_info(chip->dev, "TCPM_DEBUG %s turning off %s", ret < 0 ? "Failed" :
			 "Succeeded", chip->active_data_role == TYPEC_HOST ? "Host" : "Device");
		chip->data_active = false;
		if  (chip->active_data_role == TYPEC_HOST) {
			ret = max77759_write8(regmap, TCPC_VENDOR_USBSW_CTRL, USBSW_DISCONNECT);
			logbuffer_log(chip->log, "Turning off dp switches %s", ret < 0 ? "fail" :
				      "success");
		}
	}
}

static int max77759_set_vbus(struct tcpci *tcpci, struct tcpci_data *tdata, bool source, bool sink)
{
	struct max77759_plat *chip = tdata_to_max77759(tdata);
	int ret;
	enum gbms_charger_modes vote = 0xff;

	if (source && sink) {
		logbuffer_log(chip->log, "ERR: both source and sink set. Not voting");
		return -EINVAL;
	}

	if (IS_ERR_OR_NULL(chip->charger_mode_votable)) {
		chip->charger_mode_votable = gvotable_election_get_handle(GBMS_MODE_VOTABLE);
		if (IS_ERR_OR_NULL(chip->charger_mode_votable)) {
			logbuffer_log(chip->log, "ERR: GBMS_MODE_VOTABLE lazy get failed",
				      PTR_ERR(chip->charger_mode_votable));
			return 0;
		}
	}

	if (source && !sink) {
		ret = gvotable_cast_vote(chip->charger_mode_votable, TCPCI_MODE_VOTER,
					 (void *)GBMS_USB_OTG_ON, true);
	} else if (sink && !source) {
		ret = gvotable_cast_vote(chip->charger_mode_votable, TCPCI_MODE_VOTER,
					 (void *)GBMS_USB_BUCK_ON, true);
	} else {
		/* just one will do */
		ret = gvotable_cast_vote(chip->charger_mode_votable, TCPCI_MODE_VOTER,
					 (void *)GBMS_USB_BUCK_ON, false);
	}

	if (ret < 0)
		return ret;

	logbuffer_log(chip->log, "%s: GBMS_MODE_VOTABLE voting source:%c sink:%c vote:%u ret:%d",
		      ret < 0 ? "Error" : "Success", source ? 'y' : 'n', sink ? 'y' : 'n',
		      (unsigned int)vote, ret);

	if (source && !chip->sourcing_vbus) {
		chip->sourcing_vbus = 1;
	} else if (!source && chip->sourcing_vbus) {
		chip->sourcing_vbus = 0;
		chip->vbus_present = 0;
		logbuffer_log(chip->log, "[%s]: vbus_present %d", __func__, chip->vbus_present);
		tcpm_vbus_change(tcpci->port);
	}

	return 0;
}

static void max77759_frs_sourcing_vbus(struct tcpci *tcpci, struct tcpci_data *tdata)
{
	struct max77759_plat *chip = tdata_to_max77759(tdata);
	int ret;

<<<<<<< HEAD
	/*
	 * Alawys re-enable boost here.
	 * In normal case, when say an headset is attached, TCPM would
	 * have instructed to TCPC to enable boost, so the call is a
	 * no-op.
	 * But for Fast Role Swap case, Boost turns on autonomously without
	 * AP intervention, but, needs AP to enable source mode explicitly
	 * for AP to regain control.
	 */
	max77759_set_vbus(tcpci, &chip->data, true, false);
=======
	ret = gvotable_cast_vote(chip->charger_mode_votable, TCPCI_MODE_VOTER,
				 (void *)GBMS_USB_OTG_FRS_ON, true);
	logbuffer_log(chip->log, "%s: GBMS_MODE_VOTABLE ret:%d", __func__, ret);

	if (!ret)
		chip->sourcing_vbus = 1;

	return ret;
>>>>>>> c784bb60
}

static void process_power_status(struct max77759_plat *chip)
{
	struct tcpci *tcpci = chip->tcpci;
	struct logbuffer *log = chip->log;
	unsigned int pwr_status;
	int ret;

	ret = regmap_read(tcpci->regmap, TCPC_POWER_STATUS, &pwr_status);
	logbuffer_log(log, "TCPC_ALERT_POWER_STATUS status:%d", pwr_status);
	if (ret < 0)
		return;

	if (pwr_status == 0xff) {
		max77759_init_regs(tcpci->regmap, log);
		return;
	}

	if (pwr_status & TCPC_POWER_STATUS_SOURCING_VBUS) {
		chip->sourcing_vbus = 1;
		tcpm_sourcing_vbus(tcpci->port);
	}

	if (pwr_status & TCPC_POWER_STATUS_VBUS_PRES)
		chip->vbus_present = 1;
	else if (!chip->data.auto_discharge_disconnect && !(pwr_status &
							    TCPC_POWER_STATUS_VBUS_PRES))
		chip->vbus_present = 0;
	logbuffer_log(chip->log, "[%s]: vbus_present %d", __func__, chip->vbus_present);
	tcpm_vbus_change(tcpci->port);

	/*
	 * Enable data path when TCPC signals sink debug accesssory connected
	 * and disable when disconnected.
	 */
	if ((!chip->debug_acc_connected && (pwr_status & TCPC_POWER_STATUS_DBG_ACC_CON)) ||
	    (chip->debug_acc_connected && !(pwr_status & TCPC_POWER_STATUS_DBG_ACC_CON))) {
		mutex_lock(&chip->data_path_lock);
		chip->debug_acc_connected = pwr_status & TCPC_POWER_STATUS_DBG_ACC_CON ? 1 : 0;
		chip->data_role = TYPEC_DEVICE;
		chip->attached = chip->debug_acc_connected;
		enable_data_path_locked(chip);
		mutex_unlock(&chip->data_path_lock);
		logbuffer_log(log, "Debug accessory %s", chip->debug_acc_connected ? "connected" :
			      "disconnected");
		if (!chip->debug_acc_connected) {
			ret = max77759_write8(tcpci->regmap, TCPC_VENDOR_SBUSW_CTRL,
					      SBUSW_SERIAL_UART);
			logbuffer_log(log, "SBU switch enable %s", ret < 0 ? "fail" : "success");
		}
	}
}

static void process_tx(struct tcpci *tcpci, u16 status, struct logbuffer *log)
{
	if (status & TCPC_ALERT_TX_SUCCESS) {
		logbuffer_log(log, "TCPC_ALERT_TX_SUCCESS");
		tcpm_pd_transmit_complete(tcpci->port, TCPC_TX_SUCCESS);
	} else if (status & TCPC_ALERT_TX_DISCARDED) {
		logbuffer_log(log, "TCPC_ALERT_TX_DISCARDED");
		tcpm_pd_transmit_complete(tcpci->port, TCPC_TX_DISCARDED);
	} else if (status & TCPC_ALERT_TX_FAILED) {
		logbuffer_log(log, "TCPC_ALERT_TX_FAILED");
		tcpm_pd_transmit_complete(tcpci->port, TCPC_TX_FAILED);
	}

	/* Reinit regs as Hard reset sets them to default value */
	if ((status & TCPC_ALERT_TX_SUCCESS) && (status &
						 TCPC_ALERT_TX_FAILED))
		max77759_init_regs(tcpci->regmap, log);
}

static irqreturn_t _max77759_irq(struct max77759_plat *chip, u16 status,
				 struct logbuffer *log)
{
	u16 vendor_status = 0, raw;
	struct tcpci *tcpci = chip->tcpci;
	int ret;
	const u16 mask = status & TCPC_ALERT_RX_BUF_OVF ? status &
		~(TCPC_ALERT_RX_STATUS | TCPC_ALERT_RX_BUF_OVF) :
		status & ~TCPC_ALERT_RX_STATUS;
	u8 reg_status;

	pm_wakeup_event(chip->dev, PD_ACTIVITY_TIMEOUT_MS);
	logbuffer_log(log, "TCPC_ALERT status: %#x", status);
	/**
	 * Clear alert status for everything except RX_STATUS, which shouldn't
	 * be cleared until we have successfully retrieved message.
	 **/
	if (status & ~TCPC_ALERT_RX_STATUS) {
		ret = max77759_write16(tcpci->regmap, TCPC_ALERT, mask);
		if (ret < 0)
			return ret;
	}

	if (status & TCPC_ALERT_RX_BUF_OVF && !(status &
						TCPC_ALERT_RX_STATUS)) {
		logbuffer_log(log, "TCPC_ALERT_RX_BUF_OVF");
		ret = max77759_write16(tcpci->regmap, TCPC_ALERT,
				       (TCPC_ALERT_RX_STATUS |
					TCPC_ALERT_RX_BUF_OVF));
		if (ret < 0)
			return ret;
	}

	if (status & TCPC_ALERT_EXTND) {
		ret = max77759_read8(tcpci->regmap, TCPC_ALERT_EXTENDED, &reg_status);
		if (ret < 0)
			return ret;

		ret = max77759_write8(tcpci->regmap, TCPC_ALERT_EXTENDED, reg_status);
		if (ret < 0)
			return ret;

		if (reg_status & TCPC_SINK_FAST_ROLE_SWAP) {
			logbuffer_log(log, "FRS Signal");
			tcpm_sink_frs(tcpci->port);
		}
	}

	if (status & TCPC_ALERT_RX_STATUS) {
		logbuffer_log(log, "Enter process rx");
		process_rx(chip, status);
	}

	if (status & TCPC_ALERT_TX_DISCARDED)
		logbuffer_log(log, "TX_DISCARDED");

	if (status & TCPC_ALERT_VENDOR) {
		logbuffer_log(log, "TCPC_VENDOR_ALERT Mask");
		ret = max77759_write8(tcpci->regmap, TCPC_VENDOR_ALERT_MASK
				      , 0x0);
		if (ret < 0)
			return ret;

		ret = max77759_write8(tcpci->regmap,
				      TCPC_VENDOR_ALERT_MASK2, 0x1);
		if (ret < 0)
			return ret;

		/* Clear VENDOR_ALERT*/
		ret = max77759_read16(tcpci->regmap, TCPC_VENDOR_ALERT,
				      &vendor_status);
		if (ret < 0)
			return ret;

		process_bc12_alert(chip->bc12, vendor_status);
		ret = max77759_write16(tcpci->regmap, TCPC_VENDOR_ALERT,
				       vendor_status);
		if (ret < 0)
			return ret;
	}

	if (status & TCPC_ALERT_VBUS_DISCNCT) {
		logbuffer_log(log, "TCPC_ALERT_VBUS_DISCNCT");
		chip->vbus_present = 0;
		logbuffer_log(chip->log, "[%s]: vbus_present %d", __func__, chip->vbus_present);
		tcpm_vbus_change(tcpci->port);
	}

	if (status & TCPC_ALERT_CC_STATUS) {
		/**
		 * Process generic CC updates if it doesn't belong to
		 * contaminant detection.
		 */
		mutex_lock(&chip->contaminant_detection_lock);
		if (!chip->contaminant_detection || !tcpm_is_toggling(tcpci->port) ||
		    !process_contaminant_alert(chip->contaminant, false, true))
			tcpm_cc_change(tcpci->port);
		else
			logbuffer_log(log, "CC update: Contaminant algorithm responded");
		mutex_unlock(&chip->contaminant_detection_lock);
	}

	if (status & TCPC_ALERT_POWER_STATUS)
		process_power_status(chip);

	if (status & TCPC_ALERT_V_ALARM_LO) {
		ret = max77759_read16(tcpci->regmap,
				      TCPC_VBUS_VOLTAGE_ALARM_LO_CFG,
				      &raw);
		if (ret < 0)
			return ret;

		logbuffer_log(log, "VBUS LOW ALARM triggered: %u", (raw &
			      TCPC_VBUS_VOLTAGE_MASK) *
			      TCPC_VBUS_VOLTAGE_LSB_MV);
	}

	if (status & TCPC_ALERT_V_ALARM_HI) {
		ret = max77759_read16(tcpci->regmap,
				      TCPC_VBUS_VOLTAGE_ALARM_HI_CFG, &raw)
			;
		if (ret < 0)
			return ret;

		logbuffer_log(log, "VBUS HIGH ALARM triggered: %u", (raw &
			      TCPC_VBUS_VOLTAGE_MASK) *
			      TCPC_VBUS_VOLTAGE_LSB_MV);
	}

	if (status & TCPC_ALERT_RX_HARD_RST) {
		logbuffer_log(log, "TCPC_ALERT_RX_HARD_RST");
		/* To prevent disconnect during hardreset. */
		ret = max77759_write16(tcpci->regmap,
				       TCPC_VBUS_SINK_DISCONNECT_THRESH,
				       0);
		if (ret < 0)
			return ret;

		tcpm_pd_hard_reset(tcpci->port);
		max77759_init_regs(tcpci->regmap, log);
	}

	if (status & TCPC_ALERT_TX_SUCCESS || status &
	    TCPC_ALERT_TX_DISCARDED || status & TCPC_ALERT_TX_FAILED)
		process_tx(tcpci, status, log);

	if (status & TCPC_ALERT_VENDOR) {
		logbuffer_log(log, "Exit TCPC_VENDOR_ALERT Unmask");
		ret = max77759_write8(tcpci->regmap, TCPC_VENDOR_ALERT_MASK
				      , 0xff);
		if (ret < 0)
			return ret;
		ret = max77759_write8(tcpci->regmap,
				      TCPC_VENDOR_ALERT_MASK2, 0xfe);
		if (ret < 0)
			return ret;
	}

	if (status & TCPC_ALERT_EXTENDED_STATUS) {
		ret = max77759_read8(tcpci->regmap, TCPC_EXTENDED_STATUS,
				     (u8 *)&raw);
		if (ret < 0)
			return ret;

		logbuffer_log(log, "VSAFE0V: %c\n", raw & TCPC_EXTENDED_STATUS_VSAFE0V ? 'Y' :
			      'N');
		if (raw & TCPC_EXTENDED_STATUS_VSAFE0V) {
			chip->vbus_present = 0;
			logbuffer_log(chip->log, "[%s]: vbus_present %d", __func__, chip->vbus_present);
			tcpm_vbus_change(tcpci->port);
		}
	}

	logbuffer_log(log, "TCPC_ALERT status done: %#x", status);

	return IRQ_HANDLED;
}

static irqreturn_t max77759_irq(int irq, void *dev_id)
{
	struct max77759_plat *chip = dev_id;
	u16 status;
	irqreturn_t irq_return;
	int ret;

	logbuffer_log(chip->log, "TCPC_ALERT threaded irq running ");
	if (!chip->tcpci)
		return IRQ_HANDLED;

	ret = max77759_read16(chip->tcpci->regmap, TCPC_ALERT, &status);
	if (ret < 0)
		return ret;
	while (status) {
		irq_return = _max77759_irq(chip, status, chip->log);
		/* Do not return if the ALERT is already set. */
		logbuffer_log(chip->log, "TCPC_ALERT read alert status");
		ret = max77759_read16(chip->tcpci->regmap, TCPC_ALERT, &status);
		if (ret < 0)
			break;
		logbuffer_log(chip->log, "TCPC_ALERT status pending: %#x",
			      status);
	}

	return irq_return;
}

static irqreturn_t max77759_isr(int irq, void *dev_id)
{
	struct max77759_plat *chip = dev_id;

	logbuffer_log(chip->log, "TCPC_ALERT triggered ");
	pm_wakeup_event(chip->dev, PD_ACTIVITY_TIMEOUT_MS);

	if (!chip->tcpci)
		return IRQ_HANDLED;

	return IRQ_WAKE_THREAD;
}

static int max77759_init_alert(struct max77759_plat *chip,
			       struct i2c_client *client)
{
	int ret, irq_gpio;

	irq_gpio = of_get_named_gpio(client->dev.of_node, "usbpd,usbpd_int", 0);
	client->irq = gpio_to_irq(irq_gpio);
	if (!client->irq)
		return -ENODEV;

	ret = devm_request_threaded_irq(chip->dev, client->irq, max77759_isr,
					max77759_irq,
					(IRQF_TRIGGER_LOW | IRQF_ONESHOT),
					dev_name(chip->dev), chip);

	if (ret < 0)
		return ret;

	enable_irq_wake(client->irq);
	return 0;
}

static int max77759_start_toggling(struct tcpci *tcpci,
				   struct tcpci_data *tdata,
				   enum typec_cc_status cc)
{
	struct max77759_plat *chip = tdata_to_max77759(tdata);
	unsigned int reg = TCPC_ROLE_CTRL_DRP;
	int ret;

	switch (cc) {
	case TYPEC_CC_RP_DEF:
		reg |= (TCPC_ROLE_CTRL_RP_VAL_DEF <<
			TCPC_ROLE_CTRL_RP_VAL_SHIFT);
		break;
	case TYPEC_CC_RP_1_5:
		reg |= (TCPC_ROLE_CTRL_RP_VAL_1_5 <<
			TCPC_ROLE_CTRL_RP_VAL_SHIFT);
		break;
	case TYPEC_CC_RP_3_0:
		reg |= (TCPC_ROLE_CTRL_RP_VAL_3_0 <<
			TCPC_ROLE_CTRL_RP_VAL_SHIFT);
		break;
	default:
		break;
	}

	if (cc == TYPEC_CC_RD)
		reg |= (TCPC_ROLE_CTRL_CC_RD << TCPC_ROLE_CTRL_CC1_SHIFT) |
			(TCPC_ROLE_CTRL_CC_RD << TCPC_ROLE_CTRL_CC2_SHIFT);
	else
		reg |= (TCPC_ROLE_CTRL_CC_RP << TCPC_ROLE_CTRL_CC1_SHIFT) |
			(TCPC_ROLE_CTRL_CC_RP << TCPC_ROLE_CTRL_CC2_SHIFT);

	max77759_init_regs(chip->tcpci->regmap, chip->log);

	mutex_lock(&chip->contaminant_detection_lock);
	if (chip->contaminant_detection) {
		ret = enable_contaminant_detection(chip, chip->contaminant_detection ==
						   CONTAMINANT_DETECT_MAXQ);
	} else {
		ret = max77759_write8(tcpci->regmap, TCPC_ROLE_CTRL, reg);
		if (ret < 0)
			goto error;

		ret = max77759_update_bits8(tcpci->regmap, TCPC_TCPC_CTRL,
					    TCPC_TCPC_CTRL_EN_LK4CONN_ALRT,
					    TCPC_TCPC_CTRL_EN_LK4CONN_ALRT);

		if (ret < 0)
			goto error;

		ret = regmap_write(tcpci->regmap, TCPC_COMMAND, TCPC_CMD_LOOK4CONNECTION);
	}
error:
	mutex_unlock(&chip->contaminant_detection_lock);

	return ret;
}

static int max77759_get_vbus_voltage_mv(struct i2c_client *tcpc_client)
{
	u16 raw;
	int ret;
	struct max77759_plat *chip = i2c_get_clientdata(tcpc_client);

	if (!chip || !chip->tcpci || !chip->tcpci->regmap)
		return -EAGAIN;

	/* TCPC_POWER_CTRL_VBUS_VOLT_MON enabled in init_regs */
	ret = max77759_read16(chip->tcpci->regmap, TCPC_VBUS_VOLTAGE,
			      &raw);
	return ret ? 0 : ((raw & TCPC_VBUS_VOLTAGE_MASK) *
		TCPC_VBUS_VOLTAGE_LSB_MV);
}

static int max77759_check_contaminant(struct tcpci *tcpci, struct tcpci_data *tdata)
{
	struct max77759_plat *chip = tdata_to_max77759(tdata);
	int ret;

	logbuffer_log(chip->log, "%s: debounce path", __func__);
	mutex_lock(&chip->contaminant_detection_lock);
	if (chip->contaminant_detection) {
		process_contaminant_alert(chip->contaminant, true, false);
		ret = CONTAMINANT_HANDLES_TOGGLING;
	} else {
		ret = TCPM_RESTART_TOGGLING;
	}

	mutex_unlock(&chip->contaminant_detection_lock);
	return ret;
}

static int max77759_get_current_limit(struct tcpci *tcpci,
				      struct tcpci_data *tdata)
{
	struct max77759_plat *chip = tdata_to_max77759(tdata);
	void *vote;
	int ret = 0;

	if (IS_ERR_OR_NULL(chip->usb_icl_proto_el))
		return 0;

	ret = gvotable_get_vote(chip->usb_icl_proto_el,
				proto_voter_reason[USB_ICL_PD], &vote);
	if (ret < 0)
		logbuffer_log(chip->log,
			      "icl_proto_el get vote failed:%d", ret);
	else
		ret = ((struct usb_vote *)(vote))->val;

	return ret;
}

static void max77759_set_pd_capable(struct tcpci *tcpci, struct tcpci_data
				     *data, bool capable)
{
	struct max77759_plat *chip = tdata_to_max77759(data);

	mutex_lock(&chip->data_path_lock);
	chip->pd_capable = capable;
	enable_data_path_locked(chip);
	mutex_unlock(&chip->data_path_lock);
}

static int max77759_enable_frs(struct tcpci *tcpci, struct tcpci_data *data, bool enable)
{
	struct max77759_plat *chip = tdata_to_max77759(data);

	return !chip->frs ? -1 : 1;
}

static void max77759_set_cc_polarity(struct tcpci *tcpci, struct tcpci_data *data,
				     enum typec_cc_polarity polarity)
{
	struct max77759_plat *chip = tdata_to_max77759(data);
	int ret;

	ret = extcon_set_property(chip->extcon, EXTCON_USB, EXTCON_PROP_USB_TYPEC_POLARITY,
				  (union extcon_property_value)(int)polarity);
	logbuffer_log(chip->log, "%s setting polarity USB %d", ret < 0 ? "Failed" : "Succeeded",
		      polarity);
	dev_info(chip->dev, "TCPM_DEBUG %s setting polarity USB %d", ret < 0 ? "Failed" :
		 "Succeeded", polarity);

	ret = extcon_set_property(chip->extcon, EXTCON_USB_HOST, EXTCON_PROP_USB_TYPEC_POLARITY,
				  (union extcon_property_value)(int)polarity);
	logbuffer_log(chip->log, "%s setting polarity USB_HOST %d", ret < 0 ?
		      "Failed" : "Succeeded", polarity);
	dev_info(chip->dev, "TCPM_DEBUG %s setting polarity USB %d", ret < 0 ? "Failed" :
		 "Succeeded", polarity);
}

static int max77759_vote_icl(struct tcpci *tcpci, struct tcpci_data *tdata,
			     u32 max_ma)
{
	struct max77759_plat *chip = tdata_to_max77759(tdata);
	int ret = 0;
	struct usb_vote vote;

	/*
	 * TCPM sets max_ma to zero for Rp-default which needs to be
	 * ignored.
	 */
	mutex_lock(&chip->icl_proto_el_lock);
	if (!chip->pd_capable && max_ma == 0 && chip->attached)
		goto exit;

	init_vote(&vote, proto_voter_reason[USB_ICL_PD], USB_ICL_PD, max_ma
		  * 1000);
	ret = gvotable_cast_vote(chip->usb_icl_proto_el,
				 proto_voter_reason[USB_ICL_PD], &vote,
				 chip->attached);

	logbuffer_log(chip->log,
		      "%s: %s:%d voting enabled:%s usb proto_el: %d by %s",
		      __func__, ret < 0 ? "error" : "success", ret,
		      chip->attached ? "enabled" : "disabled", vote.val,
		      proto_voter_reason[USB_ICL_PD]);

exit:
	mutex_unlock(&chip->icl_proto_el_lock);
	return ret;
}

static int max77759_set_current_limit(struct tcpci *tcpci,
				      struct tcpci_data *tdata,
				      u32 max_ma, u32 mv)
{
	struct max77759_plat *chip = tdata_to_max77759(tdata);
	union power_supply_propval val = {0};
	int ret = 0;

	chip->vbus_mv = mv;
	ret = power_supply_set_property(chip->usb_psy, POWER_SUPPLY_PROP_VOLTAGE_MAX, &val);
	if (ret < 0) {
		logbuffer_log(chip->log, "unable to set max voltage to %d, ret=%d", mv, ret);
		return ret;
	}
	logbuffer_log(chip->log, "max_ma=%d, mv=%d", max_ma, mv);
	max77759_vote_icl(tcpci, tdata, max_ma);

	return ret;
}

static int max77759_get_vbus_voltage_max_mv(struct i2c_client *tcpc_client)
{
	u16 raw;
	struct max77759_plat *chip = i2c_get_clientdata(tcpc_client);
	int ret;

	if (!chip || !chip->tcpci || !chip->tcpci->regmap || !chip->set_voltage_alarm)
		return chip->vbus_mv;

	ret = max77759_read16(chip->tcpci->regmap,
			      TCPC_VBUS_VOLTAGE_ALARM_HI_CFG, &raw);
	if (ret < 0)
		return chip->vbus_mv;

	return raw * TCPC_VBUS_VOLTAGE_ALARM_HI_CFG - VBUS_HI_HEADROOM_MV;
}

static int max77759_set_vbus_voltage_max_mv(struct i2c_client *tcpc_client,
					    unsigned int mv)
{
	struct max77759_plat *chip = i2c_get_clientdata(tcpc_client);

	chip->vbus_mv = mv;
	if (!chip->set_voltage_alarm)
		return 0;

	/* Set voltage alarm */
	max77759_update_bits16(chip->tcpci->regmap,
			       TCPC_VBUS_VOLTAGE_ALARM_HI_CFG,
			       TCPC_VBUS_VOLTAGE_MASK,
			       (mv + VBUS_HI_HEADROOM_MV) /
			       TCPC_VBUS_VOLTAGE_LSB_MV);
	max77759_update_bits16(chip->tcpci->regmap,
			       TCPC_VBUS_VOLTAGE_ALARM_LO_CFG,
			       TCPC_VBUS_VOLTAGE_MASK,
			       VBUS_LO_MV / TCPC_VBUS_VOLTAGE_LSB_MV);
	max77759_update_bits8(chip->tcpci->regmap, TCPC_POWER_CTRL,
			      TCPC_DIS_VOLT_ALRM, (u8)~TCPC_DIS_VOLT_ALRM);
	max77759_update_bits16(chip->tcpci->regmap, TCPC_ALERT_MASK,
			       TCPC_ALERT_V_ALARM_LO | TCPC_ALERT_V_ALARM_HI,
			       TCPC_ALERT_V_ALARM_LO | TCPC_ALERT_V_ALARM_HI);
	return 0;
}

static int max77759_get_vbus(struct tcpci *tcpci, struct tcpci_data *data)
{
	struct max77759_plat *chip = tdata_to_max77759(data);
	u8 pwr_status;
	int ret;

	ret = max77759_read8(tcpci->regmap, TCPC_POWER_STATUS, &pwr_status);
	if (!ret && !chip->vbus_present && (pwr_status & TCPC_POWER_STATUS_VBUS_PRES)) {
		logbuffer_log(chip->log, "[%s]: syncing vbus_present", __func__);
		chip->vbus_present = 1;
	}

	logbuffer_log(chip->log, "[%s]: vbus_present %d", __func__, chip->vbus_present);
	return chip->vbus_present;
}

/* Notifier structure inferred from usbpd-manager.c */
static int max77759_set_roles(struct tcpci *tcpci, struct tcpci_data *data,
			      bool attached, enum typec_role role,
			      enum typec_data_role data_role,
			      bool usb_comm_capable)
{
	struct max77759_plat *chip = tdata_to_max77759(data);
	int ret;
	bool enable_data;

	mutex_lock(&chip->data_path_lock);
	chip->pd_data_capable = usb_comm_capable;
	if (chip->pd_capable)
		enable_data = chip->pd_data_capable;
	else
		enable_data = chip->no_bc_12 || chip->bc12_data_capable || chip->data_role ==
			TYPEC_HOST || chip->debug_acc_connected;

	if (chip->data_active && ((chip->active_data_role != data_role) ||
				  !attached || !enable_data)) {
		ret = extcon_set_state_sync(chip->extcon,
					    chip->active_data_role ==
					    TYPEC_HOST ? EXTCON_USB_HOST :
					    EXTCON_USB, 0);

		logbuffer_log(chip->log, "%s turning off %s", ret < 0 ?
			      "Failed" : "Succeeded",
			      chip->active_data_role == TYPEC_HOST ? "Host"
			      : "Device");
		chip->data_active = false;

		if  (chip->active_data_role == TYPEC_HOST) {
			ret = max77759_write8(tcpci->regmap, TCPC_VENDOR_USBSW_CTRL,
					      USBSW_DISCONNECT);
			logbuffer_log(chip->log, "Turning off dp switches %s", ret < 0 ? "fail" :
				      "success");
		}
	}

	/*
	 * To prevent data stack enumeration failure, previously there
	 * was a 300msec delay here
	 */

	chip->attached = attached;
	chip->data_role = data_role;
	enable_data_path_locked(chip);
	mutex_unlock(&chip->data_path_lock);

	if (!chip->attached)
		max77759_vote_icl(tcpci, data, 0);

	/* Signal usb_psy online */
	usb_psy_set_sink_state(chip->usb_psy_data, role == TYPEC_SINK && attached);

	return 0;
}

static void max77759_set_port_data_capable(struct i2c_client *tcpc_client,
					   enum power_supply_usb_type
					   usb_type)
{
	struct max77759_plat *chip = i2c_get_clientdata(tcpc_client);

	switch (usb_type) {
	case POWER_SUPPLY_USB_TYPE_SDP:
	case POWER_SUPPLY_USB_TYPE_CDP:
		mutex_lock(&chip->data_path_lock);
		chip->bc12_data_capable = true;
		enable_data_path_locked(chip);
		mutex_unlock(&chip->data_path_lock);
		break;
	case POWER_SUPPLY_USB_TYPE_UNKNOWN:
	default:
		chip->bc12_data_capable = false;
		break;
	}
}

static const unsigned int usbpd_extcon_cable[] = {
	EXTCON_USB,
	EXTCON_USB_HOST,
	EXTCON_DISP_DP,
	EXTCON_NONE,
};

static int tcpci_init(struct tcpci *tcpci, struct tcpci_data *data)
{
	/*
	 * Generic TCPCI overwrites the regs once this driver initializes
	 * them. Prevent this by returning -1.
	 */
	return -1;
}

static int max77759_probe(struct i2c_client *client,
			  const struct i2c_device_id *i2c_id)
{
	int ret, i;
	struct max77759_plat *chip;
	char *usb_psy_name;
	struct device_node *dn;
	u8 power_status;
	u16 device_id;

	chip = devm_kzalloc(&client->dev, sizeof(*chip), GFP_KERNEL);
	if (!chip)
		return -ENOMEM;

	chip->client = client;
	chip->data.regmap = devm_regmap_init_i2c(client,
						 &max77759_regmap_config);
	if (IS_ERR(chip->data.regmap)) {
		dev_err(&client->dev, "Regmap init failed\n");
		return PTR_ERR(chip->data.regmap);
	}

	chip->charger_mode_votable = gvotable_election_get_handle(GBMS_MODE_VOTABLE);
	if (IS_ERR_OR_NULL(chip->charger_mode_votable)) {
		dev_err(&client->dev, "TCPCI: GBMS_MODE_VOTABLE get failed",
			PTR_ERR(chip->charger_mode_votable));
		return -EPROBE_DEFER;
	}

	chip->dev = &client->dev;
	i2c_set_clientdata(client, chip);
	mutex_init(&chip->icl_proto_el_lock);
	mutex_init(&chip->data_path_lock);
	mutex_init(&chip->contaminant_detection_lock);

	ret = max77759_read8(chip->data.regmap, TCPC_POWER_STATUS,
			     &power_status);
	if (ret < 0)
		return ret;

	if (power_status & TCPC_POWER_STATUS_UNINIT) {
		dev_err(&client->dev, "TCPC not ready!");
		return -EPROBE_DEFER;
	}

	/* Chip level tcpci callbacks */
	chip->data.set_vbus = max77759_set_vbus;
	chip->data.get_vbus = max77759_get_vbus;
	chip->data.start_drp_toggling = max77759_start_toggling;
	chip->data.get_current_limit = max77759_get_current_limit;
	chip->data.set_current_limit = max77759_set_current_limit;
	chip->data.TX_BUF_BYTE_x_hidden = 1;
	chip->data.override_toggling = true;
	chip->data.vbus_vsafe0v = true;
	chip->data.set_pd_capable = max77759_set_pd_capable;
	chip->data.set_roles = max77759_set_roles;
	chip->data.init = tcpci_init;
	chip->data.set_cc_polarity = max77759_set_cc_polarity;
	chip->data.frs_sourcing_vbus = max77759_frs_sourcing_vbus;
	chip->data.enable_frs = max77759_enable_frs;
	chip->data.check_contaminant = max77759_check_contaminant;

	chip->log = logbuffer_register("usbpd");
	if (IS_ERR_OR_NULL(chip->log)) {
		dev_err(&client->dev, "logbuffer get failed");
		chip->log = NULL;
	}

	chip->psy_ops.tcpc_get_vbus_voltage_mv =
		max77759_get_vbus_voltage_mv;
	chip->psy_ops.tcpc_get_vbus_voltage_max_mv =
		max77759_get_vbus_voltage_max_mv;
	chip->psy_ops.tcpc_set_vbus_voltage_max_mv =
		max77759_set_vbus_voltage_max_mv;
	chip->psy_ops.tcpc_set_port_data_capable =
		max77759_set_port_data_capable;
	chip->usb_psy_data = usb_psy_setup(client, chip->log,
					   &chip->psy_ops);
	if (IS_ERR_OR_NULL(chip->usb_psy_data)) {
		dev_err(&client->dev, "USB psy failed to initialize");
		ret = PTR_ERR(chip->usb_psy_data);
		goto logbuffer_unreg;
	}

	/* Defered probe returned until usb power supply showup.*/
	chip->bc12 = bc12_init(chip);
	if (IS_ERR_OR_NULL(chip->bc12)) {
		ret = PTR_ERR(chip->bc12);
		goto unreg_psy;
	}

	dn = dev_of_node(&client->dev);
	if (!dn) {
		dev_err(&client->dev, "of node not found\n");
		ret = -EINVAL;
		goto teardown_bc12;
	}

	usb_psy_name = (char *)of_get_property(dn, "usb-psy-name", NULL);
	if (!usb_psy_name) {
		dev_err(&client->dev, "usb-psy-name not set\n");
		ret = -EINVAL;
		goto teardown_bc12;
	}

	chip->no_bc_12 = of_property_read_bool(dn, "no-bc-12");

	chip->usb_psy = power_supply_get_by_name(usb_psy_name);
	if (IS_ERR_OR_NULL(chip->usb_psy) || !chip->usb_psy) {
		dev_err(&client->dev, "usb psy not up\n");
		ret = -EPROBE_DEFER;
		goto teardown_bc12;
	}

	ret = max77759_read16(chip->data.regmap, TCPC_BCD_DEV, &device_id);
	if (ret < 0)
		goto teardown_bc12;

	logbuffer_log(chip->log, "TCPC DEVICE id:%d", device_id);
	/* Default enable on A1 or higher */
	chip->contaminant_detection = device_id >= MAX77759_DEVICE_ID_A1;
	chip->contaminant = max77759_contaminant_init(chip, chip->contaminant_detection);

	chip->extcon = devm_extcon_dev_allocate(&client->dev,
						usbpd_extcon_cable);
	if (IS_ERR(chip->extcon)) {
		dev_err(&client->dev, "Error allocating extcon: %d\n",
			PTR_ERR(chip->extcon));
		ret = PTR_ERR(chip->extcon);
		goto psy_put;
	}

	ret = devm_extcon_dev_register(&client->dev, chip->extcon);
	if (ret < 0) {
		dev_err(&client->dev, "failed to register extcon device");
		goto psy_put;
	}

	extcon_set_property_capability(chip->extcon, EXTCON_USB,
				       EXTCON_PROP_USB_TYPEC_POLARITY);
	extcon_set_property_capability(chip->extcon, EXTCON_USB_HOST,
				       EXTCON_PROP_USB_TYPEC_POLARITY);

	max77759_init_regs(chip->data.regmap, chip->log);
	chip->tcpci = tcpci_register_port(chip->dev, &chip->data);
	if (IS_ERR_OR_NULL(chip->tcpci)) {
		dev_err(&client->dev, "TCPCI port registration failed");
		ret = PTR_ERR(chip->tcpci);
		goto psy_put;
	}
	chip->port = tcpci_get_tcpm_port(chip->tcpci);

	/* Default enable on A1 or higher */
	if (device_id >= MAX77759_DEVICE_ID_A1) {
		chip->data.auto_discharge_disconnect = true;
		chip->frs = true;
		tcpci_auto_discharge_update(chip->tcpci);
	}

	ret = max77759_init_alert(chip, client);
	if (ret < 0)
		goto unreg_port;

	chip->usb_icl_proto_el = gvotable_election_get_handle(USB_ICL_PROTO_EL);
	if (IS_ERR_OR_NULL(chip->usb_icl_proto_el)) {
		dev_err(&client->dev, "TCPCI: USB ICL PROTO EL get failed:%d",
			PTR_ERR(chip->usb_icl_proto_el));
		ret = -ENODEV;
		goto unreg_port;
	}

	device_init_wakeup(chip->dev, true);

	for (i = 0; max77759_device_attrs[i]; i++) {
		ret = device_create_file(&client->dev, max77759_device_attrs[i]);
		if (ret < 0)
			dev_err(&client->dev, "TCPCI: Unable to create device attr[%d] ret:%d:", i,
				ret);
	}

#ifdef CONFIG_GPIOLIB
	ret = ext_bst_en_gpio_init(chip);
	if (ret)
		goto remove_dev_attr;
#endif
	return 0;

remove_dev_attr:
	for (i = 0; max77759_device_attrs[i]; i++)
		device_remove_file(&client->dev, max77759_device_attrs[i]);
unreg_port:
	tcpci_unregister_port(chip->tcpci);
psy_put:
	power_supply_put(chip->usb_psy);
teardown_bc12:
	bc12_teardown(chip->bc12);
unreg_psy:
	usb_psy_teardown(chip->usb_psy_data);
logbuffer_unreg:
	logbuffer_unregister(chip->log);

	return ret;
}

static int max77759_remove(struct i2c_client *client)
{
	struct max77759_plat *chip = i2c_get_clientdata(client);
	int i;

	for (i = 0; max77759_device_attrs[i]; i++)
		device_remove_file(&client->dev, max77759_device_attrs[i]);
	if (!IS_ERR_OR_NULL(chip->tcpci))
		tcpci_unregister_port(chip->tcpci);
	if (!IS_ERR_OR_NULL(chip->usb_psy))
		power_supply_put(chip->usb_psy);
	if (!IS_ERR_OR_NULL(chip->usb_psy_data))
		usb_psy_teardown(chip->usb_psy_data);
	if (!IS_ERR_OR_NULL(chip->bc12))
		bc12_teardown(chip->bc12);
	if (!IS_ERR_OR_NULL(chip->log))
		logbuffer_unregister(chip->log);
	if (!IS_ERR_OR_NULL(chip->extcon))
		devm_extcon_dev_free(chip->dev, chip->extcon);

	return 0;
}

static const struct i2c_device_id max77759_id[] = {
	{ "max77759tcpc", 0 },
	{ }
};
MODULE_DEVICE_TABLE(i2c, max77759_id);

#ifdef CONFIG_OF
static const struct of_device_id max77759_of_match[] = {
	{ .compatible = "max77759tcpc", },
	{},
};
MODULE_DEVICE_TABLE(of, max77759_of_match);
#endif

static struct i2c_driver max77759_i2c_driver = {
	.driver = {
		.name = "max77759tcpc",
		.of_match_table = of_match_ptr(max77759_of_match),
	},
	.probe = max77759_probe,
	.remove = max77759_remove,
	.id_table = max77759_id,
};
module_i2c_driver(max77759_i2c_driver);

MODULE_AUTHOR("Badhri Jagan Sridharan <badhri@google.com>");
MODULE_DESCRIPTION("MAX77759 USB Type-C Port Controller Interface Driver");
MODULE_LICENSE("GPL");<|MERGE_RESOLUTION|>--- conflicted
+++ resolved
@@ -514,27 +514,12 @@
 	struct max77759_plat *chip = tdata_to_max77759(tdata);
 	int ret;
 
-<<<<<<< HEAD
-	/*
-	 * Alawys re-enable boost here.
-	 * In normal case, when say an headset is attached, TCPM would
-	 * have instructed to TCPC to enable boost, so the call is a
-	 * no-op.
-	 * But for Fast Role Swap case, Boost turns on autonomously without
-	 * AP intervention, but, needs AP to enable source mode explicitly
-	 * for AP to regain control.
-	 */
-	max77759_set_vbus(tcpci, &chip->data, true, false);
-=======
 	ret = gvotable_cast_vote(chip->charger_mode_votable, TCPCI_MODE_VOTER,
 				 (void *)GBMS_USB_OTG_FRS_ON, true);
 	logbuffer_log(chip->log, "%s: GBMS_MODE_VOTABLE ret:%d", __func__, ret);
 
 	if (!ret)
 		chip->sourcing_vbus = 1;
-
-	return ret;
->>>>>>> c784bb60
 }
 
 static void process_power_status(struct max77759_plat *chip)
