--- conflicted
+++ resolved
@@ -456,11 +456,6 @@
 	enum tcpm_ams next_ams;
 	bool in_ams;
 
-<<<<<<< HEAD
-	/* Port is still in tCCDebounce */
-	bool debouncing;
-
-=======
 	/* Auto vbus discharge status */
 	bool auto_vbus_discharge_enabled;
 
@@ -470,7 +465,10 @@
 	 * SNK_READY for non-pd link.
 	 */
 	bool slow_charger_loop;
->>>>>>> e7c6e405
+
+	/* Port is still in tCCDebounce */
+	bool debouncing;
+
 #ifdef CONFIG_DEBUG_FS
 	struct dentry *dentry;
 	struct mutex logbuffer_lock;	/* log buffer access lock */
