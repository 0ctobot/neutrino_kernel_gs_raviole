--- conflicted
+++ resolved
@@ -411,14 +411,9 @@
 
 
 #ifdef CONFIG_DEBUG_FS
-<<<<<<< HEAD
-extern void dwc3_debugfs_init(struct dwc3 *);
-extern void dwc3_debugfs_exit(struct dwc3 *);
-=======
 extern void dwc3_debugfs_create_endpoint_dir(struct dwc3_ep *dep);
 extern void dwc3_debugfs_init(struct dwc3 *d);
 extern void dwc3_debugfs_exit(struct dwc3 *d);
->>>>>>> b9ae3287
 #else
 static inline void dwc3_debugfs_create_endpoint_dir(struct dwc3_ep *dep)
 {  }
