--- conflicted
+++ resolved
@@ -1811,6 +1811,8 @@
 {
 	struct dwc3_gadget_ep_cmd_params	params;
 	struct dwc3				*dwc = dep->dwc;
+	struct dwc3_request			*req;
+	struct dwc3_request			*tmp;
 	int					ret;
 
 	if (usb_endpoint_xfer_isoc(dep->endpoint.desc)) {
@@ -1859,18 +1861,15 @@
 
 		dwc3_stop_active_transfer(dep, true, true);
 
-<<<<<<< HEAD
-		if (!list_empty(&dep->started_list))
-			dep->flags |= DWC3_EP_DELAY_START;
-=======
 		list_for_each_entry_safe(req, tmp, &dep->started_list, list)
 			dwc3_gadget_move_cancelled_request(req, DWC3_REQUEST_STATUS_STALLED);
->>>>>>> 1f99f71f
 
 		if (dep->flags & DWC3_EP_END_TRANSFER_PENDING) {
 			dep->flags |= DWC3_EP_PENDING_CLEAR_STALL;
 			return 0;
 		}
+
+		dwc3_gadget_ep_cleanup_cancelled_requests(dep);
 
 		ret = dwc3_send_clear_stall_ep_cmd(dep);
 		if (ret) {
