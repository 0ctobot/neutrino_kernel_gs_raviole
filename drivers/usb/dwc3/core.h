/* SPDX-License-Identifier: GPL-2.0 */
/*
 * core.h - DesignWare USB3 DRD Core Header
 *
 * Copyright (C) 2010-2011 Texas Instruments Incorporated - https://www.ti.com
 *
 * Authors: Felipe Balbi <balbi@ti.com>,
 *	    Sebastian Andrzej Siewior <bigeasy@linutronix.de>
 */

#ifndef __DRIVERS_USB_DWC3_CORE_H
#define __DRIVERS_USB_DWC3_CORE_H

#include <linux/device.h>
#include <linux/spinlock.h>
#include <linux/mutex.h>
#include <linux/ioport.h>
#include <linux/list.h>
#include <linux/bitops.h>
#include <linux/dma-mapping.h>
#include <linux/mm.h>
#include <linux/debugfs.h>
#include <linux/wait.h>
#include <linux/workqueue.h>
#include <linux/android_kabi.h>

#include <linux/usb/ch9.h>
#include <linux/usb/gadget.h>
#include <linux/usb/otg.h>
#include <linux/usb/role.h>
#include <linux/ulpi/interface.h>

#include <linux/phy/phy.h>

#include <linux/power_supply.h>

#define DWC3_MSG_MAX	500

/* Global constants */
#define DWC3_PULL_UP_TIMEOUT	500	/* ms */
#define DWC3_BOUNCE_SIZE	1024	/* size of a superspeed bulk */
#define DWC3_EP0_SETUP_SIZE	512
#define DWC3_ENDPOINTS_NUM	32
#define DWC3_XHCI_RESOURCES_NUM	2
#define DWC3_ISOC_MAX_RETRIES	5

#define DWC3_SCRATCHBUF_SIZE	4096	/* each buffer is assumed to be 4KiB */
#define DWC3_EVENT_BUFFERS_SIZE	4096
#define DWC3_EVENT_TYPE_MASK	0xfe

#define DWC3_EVENT_TYPE_DEV	0
#define DWC3_EVENT_TYPE_CARKIT	3
#define DWC3_EVENT_TYPE_I2C	4

#define DWC3_DEVICE_EVENT_DISCONNECT		0
#define DWC3_DEVICE_EVENT_RESET			1
#define DWC3_DEVICE_EVENT_CONNECT_DONE		2
#define DWC3_DEVICE_EVENT_LINK_STATUS_CHANGE	3
#define DWC3_DEVICE_EVENT_WAKEUP		4
#define DWC3_DEVICE_EVENT_HIBER_REQ		5
#define DWC3_DEVICE_EVENT_SUSPEND		6
#define DWC3_DEVICE_EVENT_SOF			7
#define DWC3_DEVICE_EVENT_ERRATIC_ERROR		9
#define DWC3_DEVICE_EVENT_CMD_CMPL		10
#define DWC3_DEVICE_EVENT_OVERFLOW		11

/* Controller's role while using the OTG block */
#define DWC3_OTG_ROLE_IDLE	0
#define DWC3_OTG_ROLE_HOST	1
#define DWC3_OTG_ROLE_DEVICE	2

#define DWC3_GEVNTCOUNT_MASK	0xfffc
#define DWC3_GEVNTCOUNT_EHB	BIT(31)
#define DWC3_GSNPSID_MASK	0xffff0000
#define DWC3_GSNPSREV_MASK	0xffff
#define DWC3_GSNPS_ID(p)	(((p) & DWC3_GSNPSID_MASK) >> 16)

/* DWC3 registers memory space boundries */
#define DWC3_XHCI_REGS_START		0x0
#define DWC3_XHCI_REGS_END		0x7fff
#define DWC3_GLOBALS_REGS_START		0xc100
#define DWC3_GLOBALS_REGS_END		0xc6ff
#define DWC3_DEVICE_REGS_START		0xc700
#define DWC3_DEVICE_REGS_END		0xcbff
#define DWC3_OTG_REGS_START		0xcc00
#define DWC3_OTG_REGS_END		0xccff

/* Global Registers */
#define DWC3_GSBUSCFG0		0xc100
#define DWC3_GSBUSCFG1		0xc104
#define DWC3_GTXTHRCFG		0xc108
#define DWC3_GRXTHRCFG		0xc10c
#define DWC3_GCTL		0xc110
#define DWC3_GEVTEN		0xc114
#define DWC3_GSTS		0xc118
#define DWC3_GUCTL1		0xc11c
#define DWC3_GSNPSID		0xc120
#define DWC3_GGPIO		0xc124
#define DWC3_GUID		0xc128
#define DWC3_GUCTL		0xc12c
#define DWC3_GBUSERRADDR0	0xc130
#define DWC3_GBUSERRADDR1	0xc134
#define DWC3_GPRTBIMAP0		0xc138
#define DWC3_GPRTBIMAP1		0xc13c
#define DWC3_GHWPARAMS0		0xc140
#define DWC3_GHWPARAMS1		0xc144
#define DWC3_GHWPARAMS2		0xc148
#define DWC3_GHWPARAMS3		0xc14c
#define DWC3_GHWPARAMS4		0xc150
#define DWC3_GHWPARAMS5		0xc154
#define DWC3_GHWPARAMS6		0xc158
#define DWC3_GHWPARAMS7		0xc15c
#define DWC3_GDBGFIFOSPACE	0xc160
#define DWC3_GDBGLTSSM		0xc164
#define DWC3_GDBGBMU		0xc16c
#define DWC3_GDBGLSPMUX		0xc170
#define DWC3_GDBGLSP		0xc174
#define DWC3_GDBGEPINFO0	0xc178
#define DWC3_GDBGEPINFO1	0xc17c
#define DWC3_GPRTBIMAP_HS0	0xc180
#define DWC3_GPRTBIMAP_HS1	0xc184
#define DWC3_GPRTBIMAP_FS0	0xc188
#define DWC3_GPRTBIMAP_FS1	0xc18c
#define DWC3_GUCTL2		0xc19c

#define DWC3_VER_NUMBER		0xc1a0
#define DWC3_VER_TYPE		0xc1a4

#define DWC3_GUSB2PHYCFG(n)	(0xc200 + ((n) * 0x04))
#define DWC3_GUSB2I2CCTL(n)	(0xc240 + ((n) * 0x04))

#define DWC3_GUSB2PHYACC(n)	(0xc280 + ((n) * 0x04))

#define DWC3_GUSB3PIPECTL(n)	(0xc2c0 + ((n) * 0x04))

#define DWC3_GTXFIFOSIZ(n)	(0xc300 + ((n) * 0x04))
#define DWC3_GRXFIFOSIZ(n)	(0xc380 + ((n) * 0x04))

#define DWC3_GEVNTADRLO(n)	(0xc400 + ((n) * 0x10))
#define DWC3_GEVNTADRHI(n)	(0xc404 + ((n) * 0x10))
#define DWC3_GEVNTSIZ(n)	(0xc408 + ((n) * 0x10))
#define DWC3_GEVNTCOUNT(n)	(0xc40c + ((n) * 0x10))

#define DWC3_GHWPARAMS8		0xc600
#define DWC3_GUCTL3		0xc60c
#define DWC3_GFLADJ		0xc630
#define DWC3_GHWPARAMS9		0xc680

/* Device Registers */
#define DWC3_DCFG		0xc700
#define DWC3_DCTL		0xc704
#define DWC3_DEVTEN		0xc708
#define DWC3_DSTS		0xc70c
#define DWC3_DGCMDPAR		0xc710
#define DWC3_DGCMD		0xc714
#define DWC3_DALEPENA		0xc720

#define DWC3_DEP_BASE(n)	(0xc800 + ((n) * 0x10))
#define DWC3_DEPCMDPAR2		0x00
#define DWC3_DEPCMDPAR1		0x04
#define DWC3_DEPCMDPAR0		0x08
#define DWC3_DEPCMD		0x0c

#define DWC3_DEV_IMOD(n)	(0xca00 + ((n) * 0x4))

/* OTG Registers */
#define DWC3_OCFG		0xcc00
#define DWC3_OCTL		0xcc04
#define DWC3_OEVT		0xcc08
#define DWC3_OEVTEN		0xcc0C
#define DWC3_OSTS		0xcc10

/* Bit fields */

/* Global SoC Bus Configuration INCRx Register 0 */
#define DWC3_GSBUSCFG0_INCR256BRSTENA	(1 << 7) /* INCR256 burst */
#define DWC3_GSBUSCFG0_INCR128BRSTENA	(1 << 6) /* INCR128 burst */
#define DWC3_GSBUSCFG0_INCR64BRSTENA	(1 << 5) /* INCR64 burst */
#define DWC3_GSBUSCFG0_INCR32BRSTENA	(1 << 4) /* INCR32 burst */
#define DWC3_GSBUSCFG0_INCR16BRSTENA	(1 << 3) /* INCR16 burst */
#define DWC3_GSBUSCFG0_INCR8BRSTENA	(1 << 2) /* INCR8 burst */
#define DWC3_GSBUSCFG0_INCR4BRSTENA	(1 << 1) /* INCR4 burst */
#define DWC3_GSBUSCFG0_INCRBRSTENA	(1 << 0) /* undefined length enable */
#define DWC3_GSBUSCFG0_INCRBRST_MASK	0xff

/* Global Debug LSP MUX Select */
#define DWC3_GDBGLSPMUX_ENDBC		BIT(15)	/* Host only */
#define DWC3_GDBGLSPMUX_HOSTSELECT(n)	((n) & 0x3fff)
#define DWC3_GDBGLSPMUX_DEVSELECT(n)	(((n) & 0xf) << 4)
#define DWC3_GDBGLSPMUX_EPSELECT(n)	((n) & 0xf)

/* Global Debug Queue/FIFO Space Available Register */
#define DWC3_GDBGFIFOSPACE_NUM(n)	((n) & 0x1f)
#define DWC3_GDBGFIFOSPACE_TYPE(n)	(((n) << 5) & 0x1e0)
#define DWC3_GDBGFIFOSPACE_SPACE_AVAILABLE(n) (((n) >> 16) & 0xffff)

#define DWC3_TXFIFO		0
#define DWC3_RXFIFO		1
#define DWC3_TXREQQ		2
#define DWC3_RXREQQ		3
#define DWC3_RXINFOQ		4
#define DWC3_PSTATQ		5
#define DWC3_DESCFETCHQ		6
#define DWC3_EVENTQ		7
#define DWC3_AUXEVENTQ		8

/* Global RX Threshold Configuration Register */
#define DWC3_GRXTHRCFG_MAXRXBURSTSIZE(n) (((n) & 0x1f) << 19)
#define DWC3_GRXTHRCFG_RXPKTCNT(n) (((n) & 0xf) << 24)
#define DWC3_GRXTHRCFG_PKTCNTSEL BIT(29)

/* Global RX Threshold Configuration Register for DWC_usb31 only */
#define DWC31_GRXTHRCFG_MAXRXBURSTSIZE(n)	(((n) & 0x1f) << 16)
#define DWC31_GRXTHRCFG_RXPKTCNT(n)		(((n) & 0x1f) << 21)
#define DWC31_GRXTHRCFG_PKTCNTSEL		BIT(26)
#define DWC31_RXTHRNUMPKTSEL_HS_PRD		BIT(15)
#define DWC31_RXTHRNUMPKT_HS_PRD(n)		(((n) & 0x3) << 13)
#define DWC31_RXTHRNUMPKTSEL_PRD		BIT(10)
#define DWC31_RXTHRNUMPKT_PRD(n)		(((n) & 0x1f) << 5)
#define DWC31_MAXRXBURSTSIZE_PRD(n)		((n) & 0x1f)

/* Global TX Threshold Configuration Register for DWC_usb31 only */
#define DWC31_GTXTHRCFG_MAXTXBURSTSIZE(n)	(((n) & 0x1f) << 16)
#define DWC31_GTXTHRCFG_TXPKTCNT(n)		(((n) & 0x1f) << 21)
#define DWC31_GTXTHRCFG_PKTCNTSEL		BIT(26)
#define DWC31_TXTHRNUMPKTSEL_HS_PRD		BIT(15)
#define DWC31_TXTHRNUMPKT_HS_PRD(n)		(((n) & 0x3) << 13)
#define DWC31_TXTHRNUMPKTSEL_PRD		BIT(10)
#define DWC31_TXTHRNUMPKT_PRD(n)		(((n) & 0x1f) << 5)
#define DWC31_MAXTXBURSTSIZE_PRD(n)		((n) & 0x1f)

/* Global Configuration Register */
#define DWC3_GCTL_PWRDNSCALE(n)	((n) << 19)
#define DWC3_GCTL_U2RSTECN	BIT(16)
#define DWC3_GCTL_RAMCLKSEL(x)	(((x) & DWC3_GCTL_CLK_MASK) << 6)
#define DWC3_GCTL_CLK_BUS	(0)
#define DWC3_GCTL_CLK_PIPE	(1)
#define DWC3_GCTL_CLK_PIPEHALF	(2)
#define DWC3_GCTL_CLK_MASK	(3)

#define DWC3_GCTL_PRTCAP(n)	(((n) & (3 << 12)) >> 12)
#define DWC3_GCTL_PRTCAPDIR(n)	((n) << 12)
#define DWC3_GCTL_PRTCAP_HOST	1
#define DWC3_GCTL_PRTCAP_DEVICE	2
#define DWC3_GCTL_PRTCAP_OTG	3

#define DWC3_GCTL_CORESOFTRESET		BIT(11)
#define DWC3_GCTL_SOFITPSYNC		BIT(10)
#define DWC3_GCTL_SCALEDOWN(n)		((n) << 4)
#define DWC3_GCTL_SCALEDOWN_MASK	DWC3_GCTL_SCALEDOWN(3)
#define DWC3_GCTL_DISSCRAMBLE		BIT(3)
#define DWC3_GCTL_U2EXIT_LFPS		BIT(2)
#define DWC3_GCTL_GBLHIBERNATIONEN	BIT(1)
#define DWC3_GCTL_DSBLCLKGTNG		BIT(0)

/* Global User Control Register */
#define DWC3_GUCTL_HSTINAUTORETRY	BIT(14)

/* Global User Control 1 Register */
#define DWC3_GUCTL1_PARKMODE_DISABLE_SS	BIT(17)
#define DWC3_GUCTL1_TX_IPGAP_LINECHECK_DIS	BIT(28)
#define DWC3_GUCTL1_DEV_L1_EXIT_BY_HW	BIT(24)

/* Global Status Register */
#define DWC3_GSTS_OTG_IP	BIT(10)
#define DWC3_GSTS_BC_IP		BIT(9)
#define DWC3_GSTS_ADP_IP	BIT(8)
#define DWC3_GSTS_HOST_IP	BIT(7)
#define DWC3_GSTS_DEVICE_IP	BIT(6)
#define DWC3_GSTS_CSR_TIMEOUT	BIT(5)
#define DWC3_GSTS_BUS_ERR_ADDR_VLD	BIT(4)
#define DWC3_GSTS_CURMOD(n)	((n) & 0x3)
#define DWC3_GSTS_CURMOD_DEVICE	0
#define DWC3_GSTS_CURMOD_HOST	1

/* Global USB2 PHY Configuration Register */
#define DWC3_GUSB2PHYCFG_PHYSOFTRST	BIT(31)
#define DWC3_GUSB2PHYCFG_U2_FREECLK_EXISTS	BIT(30)
#define DWC3_GUSB2PHYCFG_SUSPHY		BIT(6)
#define DWC3_GUSB2PHYCFG_ULPI_UTMI	BIT(4)
#define DWC3_GUSB2PHYCFG_ENBLSLPM	BIT(8)
#define DWC3_GUSB2PHYCFG_PHYIF(n)	(n << 3)
#define DWC3_GUSB2PHYCFG_PHYIF_MASK	DWC3_GUSB2PHYCFG_PHYIF(1)
#define DWC3_GUSB2PHYCFG_USBTRDTIM(n)	(n << 10)
#define DWC3_GUSB2PHYCFG_USBTRDTIM_MASK	DWC3_GUSB2PHYCFG_USBTRDTIM(0xf)
#define USBTRDTIM_UTMI_8_BIT		9
#define USBTRDTIM_UTMI_16_BIT		5
#define UTMI_PHYIF_16_BIT		1
#define UTMI_PHYIF_8_BIT		0

/* Global USB2 PHY Vendor Control Register */
#define DWC3_GUSB2PHYACC_NEWREGREQ	BIT(25)
#define DWC3_GUSB2PHYACC_DONE		BIT(24)
#define DWC3_GUSB2PHYACC_BUSY		BIT(23)
#define DWC3_GUSB2PHYACC_WRITE		BIT(22)
#define DWC3_GUSB2PHYACC_ADDR(n)	(n << 16)
#define DWC3_GUSB2PHYACC_EXTEND_ADDR(n)	(n << 8)
#define DWC3_GUSB2PHYACC_DATA(n)	(n & 0xff)

/* Global USB3 PIPE Control Register */
#define DWC3_GUSB3PIPECTL_PHYSOFTRST	BIT(31)
#define DWC3_GUSB3PIPECTL_U2SSINP3OK	BIT(29)
#define DWC3_GUSB3PIPECTL_DISRXDETINP3	BIT(28)
#define DWC3_GUSB3PIPECTL_UX_EXIT_PX	BIT(27)
#define DWC3_GUSB3PIPECTL_REQP1P2P3	BIT(24)
#define DWC3_GUSB3PIPECTL_DEP1P2P3(n)	((n) << 19)
#define DWC3_GUSB3PIPECTL_DEP1P2P3_MASK	DWC3_GUSB3PIPECTL_DEP1P2P3(7)
#define DWC3_GUSB3PIPECTL_DEP1P2P3_EN	DWC3_GUSB3PIPECTL_DEP1P2P3(1)
#define DWC3_GUSB3PIPECTL_DEPOCHANGE	BIT(18)
#define DWC3_GUSB3PIPECTL_SUSPHY	BIT(17)
#define DWC3_GUSB3PIPECTL_LFPSFILT	BIT(9)
#define DWC3_GUSB3PIPECTL_RX_DETOPOLL	BIT(8)
#define DWC3_GUSB3PIPECTL_TX_DEEPH_MASK	DWC3_GUSB3PIPECTL_TX_DEEPH(3)
#define DWC3_GUSB3PIPECTL_TX_DEEPH(n)	((n) << 1)

/* Global TX Fifo Size Register */
#define DWC31_GTXFIFOSIZ_TXFRAMNUM	BIT(15)		/* DWC_usb31 only */
#define DWC31_GTXFIFOSIZ_TXFDEP(n)	((n) & 0x7fff)	/* DWC_usb31 only */
#define DWC3_GTXFIFOSIZ_TXFDEP(n)	((n) & 0xffff)
#define DWC3_GTXFIFOSIZ_TXFSTADDR(n)	((n) & 0xffff0000)

/* Global RX Fifo Size Register */
#define DWC31_GRXFIFOSIZ_RXFDEP(n)	((n) & 0x7fff)	/* DWC_usb31 only */
#define DWC3_GRXFIFOSIZ_RXFDEP(n)	((n) & 0xffff)

/* Global Event Size Registers */
#define DWC3_GEVNTSIZ_INTMASK		BIT(31)
#define DWC3_GEVNTSIZ_SIZE(n)		((n) & 0xffff)

/* Global HWPARAMS0 Register */
#define DWC3_GHWPARAMS0_MODE(n)		((n) & 0x3)
#define DWC3_GHWPARAMS0_MODE_GADGET	0
#define DWC3_GHWPARAMS0_MODE_HOST	1
#define DWC3_GHWPARAMS0_MODE_DRD	2
#define DWC3_GHWPARAMS0_MBUS_TYPE(n)	(((n) >> 3) & 0x7)
#define DWC3_GHWPARAMS0_SBUS_TYPE(n)	(((n) >> 6) & 0x3)
#define DWC3_GHWPARAMS0_MDWIDTH(n)	(((n) >> 8) & 0xff)
#define DWC3_GHWPARAMS0_SDWIDTH(n)	(((n) >> 16) & 0xff)
#define DWC3_GHWPARAMS0_AWIDTH(n)	(((n) >> 24) & 0xff)

/* Global HWPARAMS1 Register */
#define DWC3_GHWPARAMS1_EN_PWROPT(n)	(((n) & (3 << 24)) >> 24)
#define DWC3_GHWPARAMS1_EN_PWROPT_NO	0
#define DWC3_GHWPARAMS1_EN_PWROPT_CLK	1
#define DWC3_GHWPARAMS1_EN_PWROPT_HIB	2
#define DWC3_GHWPARAMS1_PWROPT(n)	((n) << 24)
#define DWC3_GHWPARAMS1_PWROPT_MASK	DWC3_GHWPARAMS1_PWROPT(3)
#define DWC3_GHWPARAMS1_ENDBC		BIT(31)

/* Global HWPARAMS3 Register */
#define DWC3_GHWPARAMS3_SSPHY_IFC(n)		((n) & 3)
#define DWC3_GHWPARAMS3_SSPHY_IFC_DIS		0
#define DWC3_GHWPARAMS3_SSPHY_IFC_GEN1		1
#define DWC3_GHWPARAMS3_SSPHY_IFC_GEN2		2 /* DWC_usb31 only */
#define DWC3_GHWPARAMS3_HSPHY_IFC(n)		(((n) & (3 << 2)) >> 2)
#define DWC3_GHWPARAMS3_HSPHY_IFC_DIS		0
#define DWC3_GHWPARAMS3_HSPHY_IFC_UTMI		1
#define DWC3_GHWPARAMS3_HSPHY_IFC_ULPI		2
#define DWC3_GHWPARAMS3_HSPHY_IFC_UTMI_ULPI	3
#define DWC3_GHWPARAMS3_FSPHY_IFC(n)		(((n) & (3 << 4)) >> 4)
#define DWC3_GHWPARAMS3_FSPHY_IFC_DIS		0
#define DWC3_GHWPARAMS3_FSPHY_IFC_ENA		1

/* Global HWPARAMS4 Register */
#define DWC3_GHWPARAMS4_HIBER_SCRATCHBUFS(n)	(((n) & (0x0f << 13)) >> 13)
#define DWC3_MAX_HIBER_SCRATCHBUFS		15

/* Global HWPARAMS6 Register */
#define DWC3_GHWPARAMS6_BCSUPPORT		BIT(14)
#define DWC3_GHWPARAMS6_OTG3SUPPORT		BIT(13)
#define DWC3_GHWPARAMS6_ADPSUPPORT		BIT(12)
#define DWC3_GHWPARAMS6_HNPSUPPORT		BIT(11)
#define DWC3_GHWPARAMS6_SRPSUPPORT		BIT(10)
#define DWC3_GHWPARAMS6_EN_FPGA			BIT(7)

/* DWC_usb32 only */
#define DWC3_GHWPARAMS6_MDWIDTH(n)		((n) & (0x3 << 8))

/* Global HWPARAMS7 Register */
#define DWC3_GHWPARAMS7_RAM1_DEPTH(n)	((n) & 0xffff)
#define DWC3_GHWPARAMS7_RAM2_DEPTH(n)	(((n) >> 16) & 0xffff)

/* Global HWPARAMS9 Register */
#define DWC3_GHWPARAMS9_DEV_TXF_FLUSH_BYPASS	BIT(0)

/* Global Frame Length Adjustment Register */
#define DWC3_GFLADJ_30MHZ_SDBND_SEL		BIT(7)
#define DWC3_GFLADJ_30MHZ_MASK			0x3f

/* Global User Control Register 2 */
#define DWC3_GUCTL2_RST_ACTBITLATER		BIT(14)

/* Global User Control Register 3 */
#define DWC3_GUCTL3_SPLITDISABLE		BIT(14)

/* Device Configuration Register */
#define DWC3_DCFG_NUMLANES(n)	(((n) & 0x3) << 30) /* DWC_usb32 only */

#define DWC3_DCFG_DEVADDR(addr)	((addr) << 3)
#define DWC3_DCFG_DEVADDR_MASK	DWC3_DCFG_DEVADDR(0x7f)

#define DWC3_DCFG_SPEED_MASK	(7 << 0)
#define DWC3_DCFG_SUPERSPEED_PLUS (5 << 0)  /* DWC_usb31 only */
#define DWC3_DCFG_SUPERSPEED	(4 << 0)
#define DWC3_DCFG_HIGHSPEED	(0 << 0)
#define DWC3_DCFG_FULLSPEED	BIT(0)

#define DWC3_DCFG_NUMP_SHIFT	17
#define DWC3_DCFG_NUMP(n)	(((n) >> DWC3_DCFG_NUMP_SHIFT) & 0x1f)
#define DWC3_DCFG_NUMP_MASK	(0x1f << DWC3_DCFG_NUMP_SHIFT)
#define DWC3_DCFG_LPM_CAP	BIT(22)
#define DWC3_DCFG_IGNSTRMPP	BIT(23)

/* Device Control Register */
#define DWC3_DCTL_RUN_STOP	BIT(31)
#define DWC3_DCTL_CSFTRST	BIT(30)
#define DWC3_DCTL_LSFTRST	BIT(29)

#define DWC3_DCTL_HIRD_THRES_MASK	(0x1f << 24)
#define DWC3_DCTL_HIRD_THRES(n)	((n) << 24)

#define DWC3_DCTL_APPL1RES	BIT(23)

/* These apply for core versions 1.87a and earlier */
#define DWC3_DCTL_TRGTULST_MASK		(0x0f << 17)
#define DWC3_DCTL_TRGTULST(n)		((n) << 17)
#define DWC3_DCTL_TRGTULST_U2		(DWC3_DCTL_TRGTULST(2))
#define DWC3_DCTL_TRGTULST_U3		(DWC3_DCTL_TRGTULST(3))
#define DWC3_DCTL_TRGTULST_SS_DIS	(DWC3_DCTL_TRGTULST(4))
#define DWC3_DCTL_TRGTULST_RX_DET	(DWC3_DCTL_TRGTULST(5))
#define DWC3_DCTL_TRGTULST_SS_INACT	(DWC3_DCTL_TRGTULST(6))

/* These apply for core versions 1.94a and later */
#define DWC3_DCTL_NYET_THRES(n)		(((n) & 0xf) << 20)

#define DWC3_DCTL_KEEP_CONNECT		BIT(19)
#define DWC3_DCTL_L1_HIBER_EN		BIT(18)
#define DWC3_DCTL_CRS			BIT(17)
#define DWC3_DCTL_CSS			BIT(16)

#define DWC3_DCTL_INITU2ENA		BIT(12)
#define DWC3_DCTL_ACCEPTU2ENA		BIT(11)
#define DWC3_DCTL_INITU1ENA		BIT(10)
#define DWC3_DCTL_ACCEPTU1ENA		BIT(9)
#define DWC3_DCTL_TSTCTRL_MASK		(0xf << 1)

#define DWC3_DCTL_ULSTCHNGREQ_MASK	(0x0f << 5)
#define DWC3_DCTL_ULSTCHNGREQ(n) (((n) << 5) & DWC3_DCTL_ULSTCHNGREQ_MASK)

#define DWC3_DCTL_ULSTCHNG_NO_ACTION	(DWC3_DCTL_ULSTCHNGREQ(0))
#define DWC3_DCTL_ULSTCHNG_SS_DISABLED	(DWC3_DCTL_ULSTCHNGREQ(4))
#define DWC3_DCTL_ULSTCHNG_RX_DETECT	(DWC3_DCTL_ULSTCHNGREQ(5))
#define DWC3_DCTL_ULSTCHNG_SS_INACTIVE	(DWC3_DCTL_ULSTCHNGREQ(6))
#define DWC3_DCTL_ULSTCHNG_RECOVERY	(DWC3_DCTL_ULSTCHNGREQ(8))
#define DWC3_DCTL_ULSTCHNG_COMPLIANCE	(DWC3_DCTL_ULSTCHNGREQ(10))
#define DWC3_DCTL_ULSTCHNG_LOOPBACK	(DWC3_DCTL_ULSTCHNGREQ(11))

/* Device Event Enable Register */
#define DWC3_DEVTEN_VNDRDEVTSTRCVEDEN	BIT(12)
#define DWC3_DEVTEN_EVNTOVERFLOWEN	BIT(11)
#define DWC3_DEVTEN_CMDCMPLTEN		BIT(10)
#define DWC3_DEVTEN_ERRTICERREN		BIT(9)
#define DWC3_DEVTEN_SOFEN		BIT(7)
#define DWC3_DEVTEN_U3L2L1SUSPEN	BIT(6)
#define DWC3_DEVTEN_HIBERNATIONREQEVTEN	BIT(5)
#define DWC3_DEVTEN_WKUPEVTEN		BIT(4)
#define DWC3_DEVTEN_ULSTCNGEN		BIT(3)
#define DWC3_DEVTEN_CONNECTDONEEN	BIT(2)
#define DWC3_DEVTEN_USBRSTEN		BIT(1)
#define DWC3_DEVTEN_DISCONNEVTEN	BIT(0)

#define DWC3_DSTS_CONNLANES(n)		(((n) >> 30) & 0x3) /* DWC_usb32 only */

/* Device Status Register */
#define DWC3_DSTS_DCNRD			BIT(29)

/* This applies for core versions 1.87a and earlier */
#define DWC3_DSTS_PWRUPREQ		BIT(24)

/* These apply for core versions 1.94a and later */
#define DWC3_DSTS_RSS			BIT(25)
#define DWC3_DSTS_SSS			BIT(24)

#define DWC3_DSTS_COREIDLE		BIT(23)
#define DWC3_DSTS_DEVCTRLHLT		BIT(22)

#define DWC3_DSTS_USBLNKST_MASK		(0x0f << 18)
#define DWC3_DSTS_USBLNKST(n)		(((n) & DWC3_DSTS_USBLNKST_MASK) >> 18)

#define DWC3_DSTS_RXFIFOEMPTY		BIT(17)

#define DWC3_DSTS_SOFFN_MASK		(0x3fff << 3)
#define DWC3_DSTS_SOFFN(n)		(((n) & DWC3_DSTS_SOFFN_MASK) >> 3)

#define DWC3_DSTS_CONNECTSPD		(7 << 0)

#define DWC3_DSTS_SUPERSPEED_PLUS	(5 << 0) /* DWC_usb31 only */
#define DWC3_DSTS_SUPERSPEED		(4 << 0)
#define DWC3_DSTS_HIGHSPEED		(0 << 0)
#define DWC3_DSTS_FULLSPEED		BIT(0)

/* Device Generic Command Register */
#define DWC3_DGCMD_SET_LMP		0x01
#define DWC3_DGCMD_SET_PERIODIC_PAR	0x02
#define DWC3_DGCMD_XMIT_FUNCTION	0x03

/* These apply for core versions 1.94a and later */
#define DWC3_DGCMD_SET_SCRATCHPAD_ADDR_LO	0x04
#define DWC3_DGCMD_SET_SCRATCHPAD_ADDR_HI	0x05

#define DWC3_DGCMD_SELECTED_FIFO_FLUSH	0x09
#define DWC3_DGCMD_ALL_FIFO_FLUSH	0x0a
#define DWC3_DGCMD_SET_ENDPOINT_NRDY	0x0c
#define DWC3_DGCMD_SET_ENDPOINT_PRIME	0x0d
#define DWC3_DGCMD_RUN_SOC_BUS_LOOPBACK	0x10

#define DWC3_DGCMD_STATUS(n)		(((n) >> 12) & 0x0F)
#define DWC3_DGCMD_CMDACT		BIT(10)
#define DWC3_DGCMD_CMDIOC		BIT(8)

/* Device Generic Command Parameter Register */
#define DWC3_DGCMDPAR_FORCE_LINKPM_ACCEPT	BIT(0)
#define DWC3_DGCMDPAR_FIFO_NUM(n)		((n) << 0)
#define DWC3_DGCMDPAR_RX_FIFO			(0 << 5)
#define DWC3_DGCMDPAR_TX_FIFO			BIT(5)
#define DWC3_DGCMDPAR_LOOPBACK_DIS		(0 << 0)
#define DWC3_DGCMDPAR_LOOPBACK_ENA		BIT(0)

/* Device Endpoint Command Register */
#define DWC3_DEPCMD_PARAM_SHIFT		16
#define DWC3_DEPCMD_PARAM(x)		((x) << DWC3_DEPCMD_PARAM_SHIFT)
#define DWC3_DEPCMD_GET_RSC_IDX(x)	(((x) >> DWC3_DEPCMD_PARAM_SHIFT) & 0x7f)
#define DWC3_DEPCMD_STATUS(x)		(((x) >> 12) & 0x0F)
#define DWC3_DEPCMD_HIPRI_FORCERM	BIT(11)
#define DWC3_DEPCMD_CLEARPENDIN		BIT(11)
#define DWC3_DEPCMD_CMDACT		BIT(10)
#define DWC3_DEPCMD_CMDIOC		BIT(8)

#define DWC3_DEPCMD_DEPSTARTCFG		(0x09 << 0)
#define DWC3_DEPCMD_ENDTRANSFER		(0x08 << 0)
#define DWC3_DEPCMD_UPDATETRANSFER	(0x07 << 0)
#define DWC3_DEPCMD_STARTTRANSFER	(0x06 << 0)
#define DWC3_DEPCMD_CLEARSTALL		(0x05 << 0)
#define DWC3_DEPCMD_SETSTALL		(0x04 << 0)
/* This applies for core versions 1.90a and earlier */
#define DWC3_DEPCMD_GETSEQNUMBER	(0x03 << 0)
/* This applies for core versions 1.94a and later */
#define DWC3_DEPCMD_GETEPSTATE		(0x03 << 0)
#define DWC3_DEPCMD_SETTRANSFRESOURCE	(0x02 << 0)
#define DWC3_DEPCMD_SETEPCONFIG		(0x01 << 0)

#define DWC3_DEPCMD_CMD(x)		((x) & 0xf)

/* The EP number goes 0..31 so ep0 is always out and ep1 is always in */
#define DWC3_DALEPENA_EP(n)		BIT(n)

#define DWC3_DEPCMD_TYPE_CONTROL	0
#define DWC3_DEPCMD_TYPE_ISOC		1
#define DWC3_DEPCMD_TYPE_BULK		2
#define DWC3_DEPCMD_TYPE_INTR		3

#define DWC3_DEV_IMOD_COUNT_SHIFT	16
#define DWC3_DEV_IMOD_COUNT_MASK	(0xffff << 16)
#define DWC3_DEV_IMOD_INTERVAL_SHIFT	0
#define DWC3_DEV_IMOD_INTERVAL_MASK	(0xffff << 0)

/* OTG Configuration Register */
#define DWC3_OCFG_DISPWRCUTTOFF		BIT(5)
#define DWC3_OCFG_HIBDISMASK		BIT(4)
#define DWC3_OCFG_SFTRSTMASK		BIT(3)
#define DWC3_OCFG_OTGVERSION		BIT(2)
#define DWC3_OCFG_HNPCAP		BIT(1)
#define DWC3_OCFG_SRPCAP		BIT(0)

/* OTG CTL Register */
#define DWC3_OCTL_OTG3GOERR		BIT(7)
#define DWC3_OCTL_PERIMODE		BIT(6)
#define DWC3_OCTL_PRTPWRCTL		BIT(5)
#define DWC3_OCTL_HNPREQ		BIT(4)
#define DWC3_OCTL_SESREQ		BIT(3)
#define DWC3_OCTL_TERMSELIDPULSE	BIT(2)
#define DWC3_OCTL_DEVSETHNPEN		BIT(1)
#define DWC3_OCTL_HSTSETHNPEN		BIT(0)

/* OTG Event Register */
#define DWC3_OEVT_DEVICEMODE		BIT(31)
#define DWC3_OEVT_XHCIRUNSTPSET		BIT(27)
#define DWC3_OEVT_DEVRUNSTPSET		BIT(26)
#define DWC3_OEVT_HIBENTRY		BIT(25)
#define DWC3_OEVT_CONIDSTSCHNG		BIT(24)
#define DWC3_OEVT_HRRCONFNOTIF		BIT(23)
#define DWC3_OEVT_HRRINITNOTIF		BIT(22)
#define DWC3_OEVT_ADEVIDLE		BIT(21)
#define DWC3_OEVT_ADEVBHOSTEND		BIT(20)
#define DWC3_OEVT_ADEVHOST		BIT(19)
#define DWC3_OEVT_ADEVHNPCHNG		BIT(18)
#define DWC3_OEVT_ADEVSRPDET		BIT(17)
#define DWC3_OEVT_ADEVSESSENDDET	BIT(16)
#define DWC3_OEVT_BDEVBHOSTEND		BIT(11)
#define DWC3_OEVT_BDEVHNPCHNG		BIT(10)
#define DWC3_OEVT_BDEVSESSVLDDET	BIT(9)
#define DWC3_OEVT_BDEVVBUSCHNG		BIT(8)
#define DWC3_OEVT_BSESSVLD		BIT(3)
#define DWC3_OEVT_HSTNEGSTS		BIT(2)
#define DWC3_OEVT_SESREQSTS		BIT(1)
#define DWC3_OEVT_ERROR			BIT(0)

/* OTG Event Enable Register */
#define DWC3_OEVTEN_XHCIRUNSTPSETEN	BIT(27)
#define DWC3_OEVTEN_DEVRUNSTPSETEN	BIT(26)
#define DWC3_OEVTEN_HIBENTRYEN		BIT(25)
#define DWC3_OEVTEN_CONIDSTSCHNGEN	BIT(24)
#define DWC3_OEVTEN_HRRCONFNOTIFEN	BIT(23)
#define DWC3_OEVTEN_HRRINITNOTIFEN	BIT(22)
#define DWC3_OEVTEN_ADEVIDLEEN		BIT(21)
#define DWC3_OEVTEN_ADEVBHOSTENDEN	BIT(20)
#define DWC3_OEVTEN_ADEVHOSTEN		BIT(19)
#define DWC3_OEVTEN_ADEVHNPCHNGEN	BIT(18)
#define DWC3_OEVTEN_ADEVSRPDETEN	BIT(17)
#define DWC3_OEVTEN_ADEVSESSENDDETEN	BIT(16)
#define DWC3_OEVTEN_BDEVBHOSTENDEN	BIT(11)
#define DWC3_OEVTEN_BDEVHNPCHNGEN	BIT(10)
#define DWC3_OEVTEN_BDEVSESSVLDDETEN	BIT(9)
#define DWC3_OEVTEN_BDEVVBUSCHNGEN	BIT(8)

/* OTG Status Register */
#define DWC3_OSTS_DEVRUNSTP		BIT(13)
#define DWC3_OSTS_XHCIRUNSTP		BIT(12)
#define DWC3_OSTS_PERIPHERALSTATE	BIT(4)
#define DWC3_OSTS_XHCIPRTPOWER		BIT(3)
#define DWC3_OSTS_BSESVLD		BIT(2)
#define DWC3_OSTS_VBUSVLD		BIT(1)
#define DWC3_OSTS_CONIDSTS		BIT(0)

/* Structures */

struct dwc3_trb;

/**
 * struct dwc3_event_buffer - Software event buffer representation
 * @buf: _THE_ buffer
 * @cache: The buffer cache used in the threaded interrupt
 * @length: size of this buffer
 * @lpos: event offset
 * @count: cache of last read event count register
 * @flags: flags related to this event buffer
 * @dma: dma_addr_t
 * @dwc: pointer to DWC controller
 */
struct dwc3_event_buffer {
	void			*buf;
	void			*cache;
	unsigned int		length;
	unsigned int		lpos;
	unsigned int		count;
	unsigned int		flags;

#define DWC3_EVENT_PENDING	BIT(0)

	dma_addr_t		dma;

	struct dwc3		*dwc;

	ANDROID_KABI_RESERVE(1);
};

#define DWC3_EP_FLAG_STALLED	BIT(0)
#define DWC3_EP_FLAG_WEDGED	BIT(1)

#define DWC3_EP_DIRECTION_TX	true
#define DWC3_EP_DIRECTION_RX	false

#define DWC3_TRB_NUM		256

/**
 * struct dwc3_ep - device side endpoint representation
 * @endpoint: usb endpoint
 * @cancelled_list: list of cancelled requests for this endpoint
 * @pending_list: list of pending requests for this endpoint
 * @started_list: list of started requests on this endpoint
 * @regs: pointer to first endpoint register
 * @trb_pool: array of transaction buffers
 * @trb_pool_dma: dma address of @trb_pool
 * @trb_enqueue: enqueue 'pointer' into TRB array
 * @trb_dequeue: dequeue 'pointer' into TRB array
 * @dwc: pointer to DWC controller
 * @saved_state: ep state saved during hibernation
 * @flags: endpoint flags (wedged, stalled, ...)
 * @number: endpoint number (1 - 15)
 * @type: set to bmAttributes & USB_ENDPOINT_XFERTYPE_MASK
 * @resource_index: Resource transfer index
 * @frame_number: set to the frame number we want this transfer to start (ISOC)
 * @interval: the interval on which the ISOC transfer is started
 * @name: a human readable name e.g. ep1out-bulk
 * @direction: true for TX, false for RX
 * @stream_capable: true when streams are enabled
 * @combo_num: the test combination BIT[15:14] of the frame number to test
 *		isochronous START TRANSFER command failure workaround
 * @start_cmd_status: the status of testing START TRANSFER command with
 *		combo_num = 'b00
 */
struct dwc3_ep {
	struct usb_ep		endpoint;
	struct list_head	cancelled_list;
	struct list_head	pending_list;
	struct list_head	started_list;

	void __iomem		*regs;

	struct dwc3_trb		*trb_pool;
	dma_addr_t		trb_pool_dma;
	struct dwc3		*dwc;

	u32			saved_state;
	unsigned int		flags;
#define DWC3_EP_ENABLED		BIT(0)
#define DWC3_EP_STALL		BIT(1)
#define DWC3_EP_WEDGE		BIT(2)
#define DWC3_EP_TRANSFER_STARTED BIT(3)
#define DWC3_EP_END_TRANSFER_PENDING BIT(4)
#define DWC3_EP_PENDING_REQUEST	BIT(5)
#define DWC3_EP_DELAY_START	BIT(6)
#define DWC3_EP_WAIT_TRANSFER_COMPLETE	BIT(7)
#define DWC3_EP_IGNORE_NEXT_NOSTREAM	BIT(8)
#define DWC3_EP_FORCE_RESTART_STREAM	BIT(9)
#define DWC3_EP_FIRST_STREAM_PRIMED	BIT(10)
#define DWC3_EP_PENDING_CLEAR_STALL	BIT(11)

	/* This last one is specific to EP0 */
#define DWC3_EP0_DIR_IN		BIT(31)

	/*
	 * IMPORTANT: we *know* we have 256 TRBs in our @trb_pool, so we will
	 * use a u8 type here. If anybody decides to increase number of TRBs to
	 * anything larger than 256 - I can't see why people would want to do
	 * this though - then this type needs to be changed.
	 *
	 * By using u8 types we ensure that our % operator when incrementing
	 * enqueue and dequeue get optimized away by the compiler.
	 */
	u8			trb_enqueue;
	u8			trb_dequeue;

	u8			number;
	u8			type;
	u8			resource_index;
	u32			frame_number;
	u32			interval;

	char			name[20];

	unsigned		direction:1;
	unsigned		stream_capable:1;

	/* For isochronous START TRANSFER workaround only */
	u8			combo_num;
	int			start_cmd_status;

	ANDROID_KABI_RESERVE(1);
	ANDROID_KABI_RESERVE(2);
};

enum dwc3_phy {
	DWC3_PHY_UNKNOWN = 0,
	DWC3_PHY_USB3,
	DWC3_PHY_USB2,
};

enum dwc3_ep0_next {
	DWC3_EP0_UNKNOWN = 0,
	DWC3_EP0_COMPLETE,
	DWC3_EP0_NRDY_DATA,
	DWC3_EP0_NRDY_STATUS,
};

enum dwc3_ep0_state {
	EP0_UNCONNECTED		= 0,
	EP0_SETUP_PHASE,
	EP0_DATA_PHASE,
	EP0_STATUS_PHASE,
};

enum dwc3_link_state {
	/* In SuperSpeed */
	DWC3_LINK_STATE_U0		= 0x00, /* in HS, means ON */
	DWC3_LINK_STATE_U1		= 0x01,
	DWC3_LINK_STATE_U2		= 0x02, /* in HS, means SLEEP */
	DWC3_LINK_STATE_U3		= 0x03, /* in HS, means SUSPEND */
	DWC3_LINK_STATE_SS_DIS		= 0x04,
	DWC3_LINK_STATE_RX_DET		= 0x05, /* in HS, means Early Suspend */
	DWC3_LINK_STATE_SS_INACT	= 0x06,
	DWC3_LINK_STATE_POLL		= 0x07,
	DWC3_LINK_STATE_RECOV		= 0x08,
	DWC3_LINK_STATE_HRESET		= 0x09,
	DWC3_LINK_STATE_CMPLY		= 0x0a,
	DWC3_LINK_STATE_LPBK		= 0x0b,
	DWC3_LINK_STATE_RESET		= 0x0e,
	DWC3_LINK_STATE_RESUME		= 0x0f,
	DWC3_LINK_STATE_MASK		= 0x0f,
};

/* TRB Length, PCM and Status */
#define DWC3_TRB_SIZE_MASK	(0x00ffffff)
#define DWC3_TRB_SIZE_LENGTH(n)	((n) & DWC3_TRB_SIZE_MASK)
#define DWC3_TRB_SIZE_PCM1(n)	(((n) & 0x03) << 24)
#define DWC3_TRB_SIZE_TRBSTS(n)	(((n) & (0x0f << 28)) >> 28)

#define DWC3_TRBSTS_OK			0
#define DWC3_TRBSTS_MISSED_ISOC		1
#define DWC3_TRBSTS_SETUP_PENDING	2
#define DWC3_TRB_STS_XFER_IN_PROG	4

/* TRB Control */
#define DWC3_TRB_CTRL_HWO		BIT(0)
#define DWC3_TRB_CTRL_LST		BIT(1)
#define DWC3_TRB_CTRL_CHN		BIT(2)
#define DWC3_TRB_CTRL_CSP		BIT(3)
#define DWC3_TRB_CTRL_TRBCTL(n)		(((n) & 0x3f) << 4)
#define DWC3_TRB_CTRL_ISP_IMI		BIT(10)
#define DWC3_TRB_CTRL_IOC		BIT(11)
#define DWC3_TRB_CTRL_SID_SOFN(n)	(((n) & 0xffff) << 14)
#define DWC3_TRB_CTRL_GET_SID_SOFN(n)	(((n) & (0xffff << 14)) >> 14)

#define DWC3_TRBCTL_TYPE(n)		((n) & (0x3f << 4))
#define DWC3_TRBCTL_NORMAL		DWC3_TRB_CTRL_TRBCTL(1)
#define DWC3_TRBCTL_CONTROL_SETUP	DWC3_TRB_CTRL_TRBCTL(2)
#define DWC3_TRBCTL_CONTROL_STATUS2	DWC3_TRB_CTRL_TRBCTL(3)
#define DWC3_TRBCTL_CONTROL_STATUS3	DWC3_TRB_CTRL_TRBCTL(4)
#define DWC3_TRBCTL_CONTROL_DATA	DWC3_TRB_CTRL_TRBCTL(5)
#define DWC3_TRBCTL_ISOCHRONOUS_FIRST	DWC3_TRB_CTRL_TRBCTL(6)
#define DWC3_TRBCTL_ISOCHRONOUS		DWC3_TRB_CTRL_TRBCTL(7)
#define DWC3_TRBCTL_LINK_TRB		DWC3_TRB_CTRL_TRBCTL(8)

/**
 * struct dwc3_trb - transfer request block (hw format)
 * @bpl: DW0-3
 * @bph: DW4-7
 * @size: DW8-B
 * @ctrl: DWC-F
 */
struct dwc3_trb {
	u32		bpl;
	u32		bph;
	u32		size;
	u32		ctrl;
} __packed;

/**
 * struct dwc3_hwparams - copy of HWPARAMS registers
 * @hwparams0: GHWPARAMS0
 * @hwparams1: GHWPARAMS1
 * @hwparams2: GHWPARAMS2
 * @hwparams3: GHWPARAMS3
 * @hwparams4: GHWPARAMS4
 * @hwparams5: GHWPARAMS5
 * @hwparams6: GHWPARAMS6
 * @hwparams7: GHWPARAMS7
 * @hwparams8: GHWPARAMS8
 * @hwparams9: GHWPARAMS9
 */
struct dwc3_hwparams {
	u32	hwparams0;
	u32	hwparams1;
	u32	hwparams2;
	u32	hwparams3;
	u32	hwparams4;
	u32	hwparams5;
	u32	hwparams6;
	u32	hwparams7;
	u32	hwparams8;
	u32	hwparams9;
<<<<<<< HEAD

	ANDROID_KABI_RESERVE(1);
	ANDROID_KABI_RESERVE(2);
=======
>>>>>>> 754a0abe
};

/* HWPARAMS0 */
#define DWC3_MODE(n)		((n) & 0x7)

/* HWPARAMS1 */
#define DWC3_NUM_INT(n)		(((n) & (0x3f << 15)) >> 15)

/* HWPARAMS3 */
#define DWC3_NUM_IN_EPS_MASK	(0x1f << 18)
#define DWC3_NUM_EPS_MASK	(0x3f << 12)
#define DWC3_NUM_EPS(p)		(((p)->hwparams3 &		\
			(DWC3_NUM_EPS_MASK)) >> 12)
#define DWC3_NUM_IN_EPS(p)	(((p)->hwparams3 &		\
			(DWC3_NUM_IN_EPS_MASK)) >> 18)

/* HWPARAMS7 */
#define DWC3_RAM1_DEPTH(n)	((n) & 0xffff)

/**
 * struct dwc3_request - representation of a transfer request
 * @request: struct usb_request to be transferred
 * @list: a list_head used for request queueing
 * @dep: struct dwc3_ep owning this request
 * @sg: pointer to first incomplete sg
 * @start_sg: pointer to the sg which should be queued next
 * @num_pending_sgs: counter to pending sgs
 * @num_queued_sgs: counter to the number of sgs which already got queued
 * @remaining: amount of data remaining
 * @status: internal dwc3 request status tracking
 * @epnum: endpoint number to which this request refers
 * @trb: pointer to struct dwc3_trb
 * @trb_dma: DMA address of @trb
 * @num_trbs: number of TRBs used by this request
 * @needs_extra_trb: true when request needs one extra TRB (either due to ZLP
 *	or unaligned OUT)
 * @direction: IN or OUT direction flag
 * @mapped: true when request has been dma-mapped
 */
struct dwc3_request {
	struct usb_request	request;
	struct list_head	list;
	struct dwc3_ep		*dep;
	struct scatterlist	*sg;
	struct scatterlist	*start_sg;

	unsigned int		num_pending_sgs;
	unsigned int		num_queued_sgs;
	unsigned int		remaining;

	unsigned int		status;
#define DWC3_REQUEST_STATUS_QUEUED		0
#define DWC3_REQUEST_STATUS_STARTED		1
#define DWC3_REQUEST_STATUS_DISCONNECTED	2
#define DWC3_REQUEST_STATUS_DEQUEUED		3
#define DWC3_REQUEST_STATUS_STALLED		4
#define DWC3_REQUEST_STATUS_COMPLETED		5
#define DWC3_REQUEST_STATUS_UNKNOWN		-1

	u8			epnum;
	struct dwc3_trb		*trb;
	dma_addr_t		trb_dma;

	unsigned int		num_trbs;

	unsigned int		needs_extra_trb:1;
	unsigned int		direction:1;
	unsigned int		mapped:1;

	ANDROID_KABI_RESERVE(1);
	ANDROID_KABI_RESERVE(2);
};

/*
 * struct dwc3_scratchpad_array - hibernation scratchpad array
 * (format defined by hw)
 */
struct dwc3_scratchpad_array {
	__le64	dma_adr[DWC3_MAX_HIBER_SCRATCHBUFS];
};

/**
 * struct dwc3 - representation of our controller
 * @drd_work: workqueue used for role swapping
 * @ep0_trb: trb which is used for the ctrl_req
 * @bounce: address of bounce buffer
 * @scratchbuf: address of scratch buffer
 * @setup_buf: used while precessing STD USB requests
 * @ep0_trb_addr: dma address of @ep0_trb
 * @bounce_addr: dma address of @bounce
 * @ep0_usb_req: dummy req used while handling STD USB requests
 * @scratch_addr: dma address of scratchbuf
 * @ep0_in_setup: one control transfer is completed and enter setup phase
 * @lock: for synchronizing
 * @mutex: for mode switching
 * @dev: pointer to our struct device
 * @sysdev: pointer to the DMA-capable device
 * @xhci: pointer to our xHCI child
 * @xhci_resources: struct resources for our @xhci child
 * @ev_buf: struct dwc3_event_buffer pointer
 * @eps: endpoint array
 * @gadget: device side representation of the peripheral controller
 * @gadget_driver: pointer to the gadget driver
 * @clks: array of clocks
 * @num_clks: number of clocks
 * @reset: reset control
 * @regs: base address for our registers
 * @regs_size: address space size
 * @fladj: frame length adjustment
 * @irq_gadget: peripheral controller's IRQ number
 * @otg_irq: IRQ number for OTG IRQs
 * @current_otg_role: current role of operation while using the OTG block
 * @desired_otg_role: desired role of operation while using the OTG block
 * @otg_restart_host: flag that OTG controller needs to restart host
 * @nr_scratch: number of scratch buffers
 * @u1u2: only used on revisions <1.83a for workaround
 * @maximum_speed: maximum speed requested (mainly for testing purposes)
 * @max_ssp_rate: SuperSpeed Plus maximum signaling rate and lane count
 * @gadget_max_speed: maximum gadget speed requested
 * @gadget_ssp_rate: Gadget driver's maximum supported SuperSpeed Plus signaling
 *			rate and lane count.
 * @ip: controller's ID
 * @revision: controller's version of an IP
 * @version_type: VERSIONTYPE register contents, a sub release of a revision
 * @dr_mode: requested mode of operation
 * @current_dr_role: current role of operation when in dual-role mode
 * @desired_dr_role: desired role of operation when in dual-role mode
 * @edev: extcon handle
 * @edev_nb: extcon notifier
 * @hsphy_mode: UTMI phy mode, one of following:
 *		- USBPHY_INTERFACE_MODE_UTMI
 *		- USBPHY_INTERFACE_MODE_UTMIW
 * @role_sw: usb_role_switch handle
 * @role_switch_default_mode: default operation mode of controller while
 *			usb role is USB_ROLE_NONE.
 * @usb_psy: pointer to power supply interface.
 * @usb2_phy: pointer to USB2 PHY
 * @usb3_phy: pointer to USB3 PHY
 * @usb2_generic_phy: pointer to USB2 PHY
 * @usb3_generic_phy: pointer to USB3 PHY
 * @phys_ready: flag to indicate that PHYs are ready
 * @ulpi: pointer to ulpi interface
 * @ulpi_ready: flag to indicate that ULPI is initialized
 * @u2sel: parameter from Set SEL request.
 * @u2pel: parameter from Set SEL request.
 * @u1sel: parameter from Set SEL request.
 * @u1pel: parameter from Set SEL request.
 * @num_eps: number of endpoints
 * @ep0_next_event: hold the next expected event
 * @ep0state: state of endpoint zero
 * @link_state: link state
 * @speed: device speed (super, high, full, low)
 * @hwparams: copy of hwparams registers
 * @regset: debugfs pointer to regdump file
 * @dbg_lsp_select: current debug lsp mux register selection
 * @test_mode: true when we're entering a USB test mode
 * @test_mode_nr: test feature selector
 * @lpm_nyet_threshold: LPM NYET response threshold
 * @hird_threshold: HIRD threshold
 * @rx_thr_num_pkt_prd: periodic ESS receive packet count
 * @rx_max_burst_prd: max periodic ESS receive burst size
 * @tx_thr_num_pkt_prd: periodic ESS transmit packet count
 * @tx_max_burst_prd: max periodic ESS transmit burst size
 * @tx_fifo_resize_max_num: max number of fifos allocated during txfifo resize
 * @hsphy_interface: "utmi" or "ulpi"
 * @connected: true when we're connected to a host, false otherwise
 * @delayed_status: true when gadget driver asks for delayed status
 * @ep0_bounced: true when we used bounce buffer
 * @ep0_expect_in: true when we expect a DATA IN transfer
 * @has_hibernation: true when dwc3 was configured with Hibernation
 * @sysdev_is_parent: true when dwc3 device has a parent driver
 * @has_lpm_erratum: true when core was configured with LPM Erratum. Note that
 *			there's now way for software to detect this in runtime.
 * @is_utmi_l1_suspend: the core asserts output signal
 *	0	- utmi_sleep_n
 *	1	- utmi_l1_suspend_n
 * @is_fpga: true when we are using the FPGA board
 * @pending_events: true when we have pending IRQs to be handled
 * @do_fifo_resize: true when txfifo resizing is enabled for dwc3 endpoints
 * @pullups_connected: true when Run/Stop bit is set
 * @setup_packet_pending: true when there's a Setup Packet in FIFO. Workaround
 * @three_stage_setup: set if we perform a three phase setup
 * @dis_start_transfer_quirk: set if start_transfer failure SW workaround is
 *			not needed for DWC_usb31 version 1.70a-ea06 and below
 * @usb3_lpm_capable: set if hadrware supports Link Power Management
 * @usb2_lpm_disable: set to disable usb2 lpm for host
 * @usb2_gadget_lpm_disable: set to disable usb2 lpm for gadget
 * @disable_scramble_quirk: set if we enable the disable scramble quirk
 * @u2exit_lfps_quirk: set if we enable u2exit lfps quirk
 * @u2ss_inp3_quirk: set if we enable P3 OK for U2/SS Inactive quirk
 * @req_p1p2p3_quirk: set if we enable request p1p2p3 quirk
 * @del_p1p2p3_quirk: set if we enable delay p1p2p3 quirk
 * @del_phy_power_chg_quirk: set if we enable delay phy power change quirk
 * @lfps_filter_quirk: set if we enable LFPS filter quirk
 * @rx_detect_poll_quirk: set if we enable rx_detect to polling lfps quirk
 * @dis_u3_susphy_quirk: set if we disable usb3 suspend phy
 * @dis_u2_susphy_quirk: set if we disable usb2 suspend phy
 * @dis_enblslpm_quirk: set if we clear enblslpm in GUSB2PHYCFG,
 *                      disabling the suspend signal to the PHY.
 * @dis_u1_entry_quirk: set if link entering into U1 state needs to be disabled.
 * @dis_u2_entry_quirk: set if link entering into U2 state needs to be disabled.
 * @dis_rxdet_inp3_quirk: set if we disable Rx.Detect in P3
 * @dis_u2_freeclk_exists_quirk : set if we clear u2_freeclk_exists
 *			in GUSB2PHYCFG, specify that USB2 PHY doesn't
 *			provide a free-running PHY clock.
 * @dis_del_phy_power_chg_quirk: set if we disable delay phy power
 *			change quirk.
 * @dis_tx_ipgap_linecheck_quirk: set if we disable u2mac linestate
 *			check during HS transmit.
 * @parkmode_disable_ss_quirk: set if we need to disable all SuperSpeed
 *			instances in park mode.
 * @tx_de_emphasis_quirk: set if we enable Tx de-emphasis quirk
 * @tx_de_emphasis: Tx de-emphasis value
 *	0	- -6dB de-emphasis
 *	1	- -3.5dB de-emphasis
 *	2	- No de-emphasis
 *	3	- Reserved
 * @dis_metastability_quirk: set to disable metastability quirk.
 * @dis_split_quirk: set to disable split boundary.
 * @imod_interval: set the interrupt moderation interval in 250ns
 *			increments or 0 to disable.
 * @max_cfg_eps: current max number of IN eps used across all USB configs.
 * @last_fifo_depth: last fifo depth used to determine next fifo ram start
 *		     address.
 * @num_ep_resized: carries the current number endpoints which have had its tx
 *		    fifo resized.
 */
struct dwc3 {
	struct work_struct	drd_work;
	struct dwc3_trb		*ep0_trb;
	void			*bounce;
	void			*scratchbuf;
	u8			*setup_buf;
	dma_addr_t		ep0_trb_addr;
	dma_addr_t		bounce_addr;
	dma_addr_t		scratch_addr;
	struct dwc3_request	ep0_usb_req;
	struct completion	ep0_in_setup;

	/* device lock */
	spinlock_t		lock;

	/* mode switching lock */
	struct mutex		mutex;

	struct device		*dev;
	struct device		*sysdev;

	struct platform_device	*xhci;
	struct resource		xhci_resources[DWC3_XHCI_RESOURCES_NUM];

	struct dwc3_event_buffer *ev_buf;
	struct dwc3_ep		*eps[DWC3_ENDPOINTS_NUM];

	struct usb_gadget	*gadget;
	struct usb_gadget_driver *gadget_driver;

	struct clk_bulk_data	*clks;
	int			num_clks;

	struct reset_control	*reset;

	struct usb_phy		*usb2_phy;
	struct usb_phy		*usb3_phy;

	struct phy		*usb2_generic_phy;
	struct phy		*usb3_generic_phy;

	bool			phys_ready;

	struct ulpi		*ulpi;
	bool			ulpi_ready;

	void __iomem		*regs;
	size_t			regs_size;

	enum usb_dr_mode	dr_mode;
	u32			current_dr_role;
	u32			desired_dr_role;
	struct extcon_dev	*edev;
	struct notifier_block	edev_nb;
	enum usb_phy_interface	hsphy_mode;
	struct usb_role_switch	*role_sw;
	enum usb_dr_mode	role_switch_default_mode;

	struct power_supply	*usb_psy;

	u32			fladj;
	u32			irq_gadget;
	u32			otg_irq;
	u32			current_otg_role;
	u32			desired_otg_role;
	bool			otg_restart_host;
	u32			nr_scratch;
	u32			u1u2;
	u32			maximum_speed;
	u32			gadget_max_speed;
	enum usb_ssp_rate	max_ssp_rate;
	enum usb_ssp_rate	gadget_ssp_rate;

	u32			ip;

#define DWC3_IP			0x5533
#define DWC31_IP		0x3331
#define DWC32_IP		0x3332

	u32			revision;

#define DWC3_REVISION_ANY	0x0
#define DWC3_REVISION_173A	0x5533173a
#define DWC3_REVISION_175A	0x5533175a
#define DWC3_REVISION_180A	0x5533180a
#define DWC3_REVISION_183A	0x5533183a
#define DWC3_REVISION_185A	0x5533185a
#define DWC3_REVISION_187A	0x5533187a
#define DWC3_REVISION_188A	0x5533188a
#define DWC3_REVISION_190A	0x5533190a
#define DWC3_REVISION_194A	0x5533194a
#define DWC3_REVISION_200A	0x5533200a
#define DWC3_REVISION_202A	0x5533202a
#define DWC3_REVISION_210A	0x5533210a
#define DWC3_REVISION_220A	0x5533220a
#define DWC3_REVISION_230A	0x5533230a
#define DWC3_REVISION_240A	0x5533240a
#define DWC3_REVISION_250A	0x5533250a
#define DWC3_REVISION_260A	0x5533260a
#define DWC3_REVISION_270A	0x5533270a
#define DWC3_REVISION_280A	0x5533280a
#define DWC3_REVISION_290A	0x5533290a
#define DWC3_REVISION_300A	0x5533300a
#define DWC3_REVISION_310A	0x5533310a
#define DWC3_REVISION_330A	0x5533330a

#define DWC31_REVISION_ANY	0x0
#define DWC31_REVISION_110A	0x3131302a
#define DWC31_REVISION_120A	0x3132302a
#define DWC31_REVISION_160A	0x3136302a
#define DWC31_REVISION_170A	0x3137302a
#define DWC31_REVISION_180A	0x3138302a
#define DWC31_REVISION_190A	0x3139302a

#define DWC32_REVISION_ANY	0x0
#define DWC32_REVISION_100A	0x3130302a

	u32			version_type;

#define DWC31_VERSIONTYPE_ANY		0x0
#define DWC31_VERSIONTYPE_EA01		0x65613031
#define DWC31_VERSIONTYPE_EA02		0x65613032
#define DWC31_VERSIONTYPE_EA03		0x65613033
#define DWC31_VERSIONTYPE_EA04		0x65613034
#define DWC31_VERSIONTYPE_EA05		0x65613035
#define DWC31_VERSIONTYPE_EA06		0x65613036

	enum dwc3_ep0_next	ep0_next_event;
	enum dwc3_ep0_state	ep0state;
	enum dwc3_link_state	link_state;

	u16			u2sel;
	u16			u2pel;
	u8			u1sel;
	u8			u1pel;

	u8			speed;

	u8			num_eps;

	struct dwc3_hwparams	hwparams;
	struct debugfs_regset32	*regset;

	u32			dbg_lsp_select;

	u8			test_mode;
	u8			test_mode_nr;
	u8			lpm_nyet_threshold;
	u8			hird_threshold;
	u8			rx_thr_num_pkt_prd;
	u8			rx_max_burst_prd;
	u8			tx_thr_num_pkt_prd;
	u8			tx_max_burst_prd;
	u8			tx_fifo_resize_max_num;

	const char		*hsphy_interface;

	unsigned		connected:1;
	unsigned		delayed_status:1;
	unsigned		ep0_bounced:1;
	unsigned		ep0_expect_in:1;
	unsigned		has_hibernation:1;
	unsigned		sysdev_is_parent:1;
	unsigned		has_lpm_erratum:1;
	unsigned		is_utmi_l1_suspend:1;
	unsigned		is_fpga:1;
	unsigned		pending_events:1;
	unsigned		do_fifo_resize:1;
	unsigned		pullups_connected:1;
	unsigned		setup_packet_pending:1;
	unsigned		three_stage_setup:1;
	unsigned		dis_start_transfer_quirk:1;
	unsigned		usb3_lpm_capable:1;
	unsigned		usb2_lpm_disable:1;
	unsigned		usb2_gadget_lpm_disable:1;

	unsigned		disable_scramble_quirk:1;
	unsigned		u2exit_lfps_quirk:1;
	unsigned		u2ss_inp3_quirk:1;
	unsigned		req_p1p2p3_quirk:1;
	unsigned                del_p1p2p3_quirk:1;
	unsigned		del_phy_power_chg_quirk:1;
	unsigned		lfps_filter_quirk:1;
	unsigned		rx_detect_poll_quirk:1;
	unsigned		dis_u3_susphy_quirk:1;
	unsigned		dis_u2_susphy_quirk:1;
	unsigned		dis_enblslpm_quirk:1;
	unsigned		dis_u1_entry_quirk:1;
	unsigned		dis_u2_entry_quirk:1;
	unsigned		dis_rxdet_inp3_quirk:1;
	unsigned		dis_u2_freeclk_exists_quirk:1;
	unsigned		dis_del_phy_power_chg_quirk:1;
	unsigned		dis_tx_ipgap_linecheck_quirk:1;
	unsigned		parkmode_disable_ss_quirk:1;

	unsigned		tx_de_emphasis_quirk:1;
	unsigned		tx_de_emphasis:2;

	unsigned		dis_metastability_quirk:1;

	unsigned		dis_split_quirk:1;
	unsigned		async_callbacks:1;

	u16			imod_interval;

	int			max_cfg_eps;
	int			last_fifo_depth;
	int			num_ep_resized;

	ANDROID_KABI_RESERVE(1);
	ANDROID_KABI_RESERVE(2);
	ANDROID_KABI_RESERVE(3);
	ANDROID_KABI_RESERVE(4);
};

#define INCRX_BURST_MODE 0
#define INCRX_UNDEF_LENGTH_BURST_MODE 1

#define work_to_dwc(w)		(container_of((w), struct dwc3, drd_work))

/* -------------------------------------------------------------------------- */

struct dwc3_event_type {
	u32	is_devspec:1;
	u32	type:7;
	u32	reserved8_31:24;
} __packed;

#define DWC3_DEPEVT_XFERCOMPLETE	0x01
#define DWC3_DEPEVT_XFERINPROGRESS	0x02
#define DWC3_DEPEVT_XFERNOTREADY	0x03
#define DWC3_DEPEVT_RXTXFIFOEVT		0x04
#define DWC3_DEPEVT_STREAMEVT		0x06
#define DWC3_DEPEVT_EPCMDCMPLT		0x07

/**
 * struct dwc3_event_depevt - Device Endpoint Events
 * @one_bit: indicates this is an endpoint event (not used)
 * @endpoint_number: number of the endpoint
 * @endpoint_event: The event we have:
 *	0x00	- Reserved
 *	0x01	- XferComplete
 *	0x02	- XferInProgress
 *	0x03	- XferNotReady
 *	0x04	- RxTxFifoEvt (IN->Underrun, OUT->Overrun)
 *	0x05	- Reserved
 *	0x06	- StreamEvt
 *	0x07	- EPCmdCmplt
 * @reserved11_10: Reserved, don't use.
 * @status: Indicates the status of the event. Refer to databook for
 *	more information.
 * @parameters: Parameters of the current event. Refer to databook for
 *	more information.
 */
struct dwc3_event_depevt {
	u32	one_bit:1;
	u32	endpoint_number:5;
	u32	endpoint_event:4;
	u32	reserved11_10:2;
	u32	status:4;

/* Within XferNotReady */
#define DEPEVT_STATUS_TRANSFER_ACTIVE	BIT(3)

/* Within XferComplete or XferInProgress */
#define DEPEVT_STATUS_BUSERR	BIT(0)
#define DEPEVT_STATUS_SHORT	BIT(1)
#define DEPEVT_STATUS_IOC	BIT(2)
#define DEPEVT_STATUS_LST	BIT(3) /* XferComplete */
#define DEPEVT_STATUS_MISSED_ISOC BIT(3) /* XferInProgress */

/* Stream event only */
#define DEPEVT_STREAMEVT_FOUND		1
#define DEPEVT_STREAMEVT_NOTFOUND	2

/* Stream event parameter */
#define DEPEVT_STREAM_PRIME		0xfffe
#define DEPEVT_STREAM_NOSTREAM		0x0

/* Control-only Status */
#define DEPEVT_STATUS_CONTROL_DATA	1
#define DEPEVT_STATUS_CONTROL_STATUS	2
#define DEPEVT_STATUS_CONTROL_PHASE(n)	((n) & 3)

/* In response to Start Transfer */
#define DEPEVT_TRANSFER_NO_RESOURCE	1
#define DEPEVT_TRANSFER_BUS_EXPIRY	2

	u32	parameters:16;

/* For Command Complete Events */
#define DEPEVT_PARAMETER_CMD(n)	(((n) & (0xf << 8)) >> 8)
} __packed;

/**
 * struct dwc3_event_devt - Device Events
 * @one_bit: indicates this is a non-endpoint event (not used)
 * @device_event: indicates it's a device event. Should read as 0x00
 * @type: indicates the type of device event.
 *	0	- DisconnEvt
 *	1	- USBRst
 *	2	- ConnectDone
 *	3	- ULStChng
 *	4	- WkUpEvt
 *	5	- Reserved
 *	6	- Suspend (EOPF on revisions 2.10a and prior)
 *	7	- SOF
 *	8	- Reserved
 *	9	- ErrticErr
 *	10	- CmdCmplt
 *	11	- EvntOverflow
 *	12	- VndrDevTstRcved
 * @reserved15_12: Reserved, not used
 * @event_info: Information about this event
 * @reserved31_25: Reserved, not used
 */
struct dwc3_event_devt {
	u32	one_bit:1;
	u32	device_event:7;
	u32	type:4;
	u32	reserved15_12:4;
	u32	event_info:9;
	u32	reserved31_25:7;
} __packed;

/**
 * struct dwc3_event_gevt - Other Core Events
 * @one_bit: indicates this is a non-endpoint event (not used)
 * @device_event: indicates it's (0x03) Carkit or (0x04) I2C event.
 * @phy_port_number: self-explanatory
 * @reserved31_12: Reserved, not used.
 */
struct dwc3_event_gevt {
	u32	one_bit:1;
	u32	device_event:7;
	u32	phy_port_number:4;
	u32	reserved31_12:20;
} __packed;

/**
 * union dwc3_event - representation of Event Buffer contents
 * @raw: raw 32-bit event
 * @type: the type of the event
 * @depevt: Device Endpoint Event
 * @devt: Device Event
 * @gevt: Global Event
 */
union dwc3_event {
	u32				raw;
	struct dwc3_event_type		type;
	struct dwc3_event_depevt	depevt;
	struct dwc3_event_devt		devt;
	struct dwc3_event_gevt		gevt;
};

/**
 * struct dwc3_gadget_ep_cmd_params - representation of endpoint command
 * parameters
 * @param2: third parameter
 * @param1: second parameter
 * @param0: first parameter
 */
struct dwc3_gadget_ep_cmd_params {
	u32	param2;
	u32	param1;
	u32	param0;
};

/*
 * DWC3 Features to be used as Driver Data
 */

#define DWC3_HAS_PERIPHERAL		BIT(0)
#define DWC3_HAS_XHCI			BIT(1)
#define DWC3_HAS_OTG			BIT(3)

/* prototypes */
void dwc3_set_prtcap(struct dwc3 *dwc, u32 mode);
void dwc3_set_mode(struct dwc3 *dwc, u32 mode);
u32 dwc3_core_fifo_space(struct dwc3_ep *dep, u8 type);

#define DWC3_IP_IS(_ip)							\
	(dwc->ip == _ip##_IP)

#define DWC3_VER_IS(_ip, _ver)						\
	(DWC3_IP_IS(_ip) && dwc->revision == _ip##_REVISION_##_ver)

#define DWC3_VER_IS_PRIOR(_ip, _ver)					\
	(DWC3_IP_IS(_ip) && dwc->revision < _ip##_REVISION_##_ver)

#define DWC3_VER_IS_WITHIN(_ip, _from, _to)				\
	(DWC3_IP_IS(_ip) &&						\
	 dwc->revision >= _ip##_REVISION_##_from &&			\
	 (!(_ip##_REVISION_##_to) ||					\
	  dwc->revision <= _ip##_REVISION_##_to))

#define DWC3_VER_TYPE_IS_WITHIN(_ip, _ver, _from, _to)			\
	(DWC3_VER_IS(_ip, _ver) &&					\
	 dwc->version_type >= _ip##_VERSIONTYPE_##_from &&		\
	 (!(_ip##_VERSIONTYPE_##_to) ||					\
	  dwc->version_type <= _ip##_VERSIONTYPE_##_to))

/**
 * dwc3_mdwidth - get MDWIDTH value in bits
 * @dwc: pointer to our context structure
 *
 * Return MDWIDTH configuration value in bits.
 */
static inline u32 dwc3_mdwidth(struct dwc3 *dwc)
{
	u32 mdwidth;

	mdwidth = DWC3_GHWPARAMS0_MDWIDTH(dwc->hwparams.hwparams0);
	if (DWC3_IP_IS(DWC32))
		mdwidth += DWC3_GHWPARAMS6_MDWIDTH(dwc->hwparams.hwparams6);

	return mdwidth;
}

bool dwc3_has_imod(struct dwc3 *dwc);

int dwc3_event_buffers_setup(struct dwc3 *dwc);
void dwc3_event_buffers_cleanup(struct dwc3 *dwc);

#if IS_ENABLED(CONFIG_USB_DWC3_HOST) || IS_ENABLED(CONFIG_USB_DWC3_DUAL_ROLE)
int dwc3_host_init(struct dwc3 *dwc);
void dwc3_host_exit(struct dwc3 *dwc);
#else
static inline int dwc3_host_init(struct dwc3 *dwc)
{ return 0; }
static inline void dwc3_host_exit(struct dwc3 *dwc)
{ }
#endif

#if IS_ENABLED(CONFIG_USB_DWC3_GADGET) || IS_ENABLED(CONFIG_USB_DWC3_DUAL_ROLE)
int dwc3_gadget_init(struct dwc3 *dwc);
void dwc3_gadget_exit(struct dwc3 *dwc);
int dwc3_gadget_set_test_mode(struct dwc3 *dwc, int mode);
int dwc3_gadget_get_link_state(struct dwc3 *dwc);
int dwc3_gadget_set_link_state(struct dwc3 *dwc, enum dwc3_link_state state);
int dwc3_send_gadget_ep_cmd(struct dwc3_ep *dep, unsigned int cmd,
		struct dwc3_gadget_ep_cmd_params *params);
int dwc3_send_gadget_generic_command(struct dwc3 *dwc, unsigned int cmd,
		u32 param);
void dwc3_stop_active_transfer(struct dwc3_ep *dep, bool force, bool interrupt);
void dwc3_gadget_clear_tx_fifos(struct dwc3 *dwc);
#else
static inline int dwc3_gadget_init(struct dwc3 *dwc)
{ return 0; }
static inline void dwc3_gadget_exit(struct dwc3 *dwc)
{ }
static inline int dwc3_gadget_set_test_mode(struct dwc3 *dwc, int mode)
{ return 0; }
static inline int dwc3_gadget_get_link_state(struct dwc3 *dwc)
{ return 0; }
static inline int dwc3_gadget_set_link_state(struct dwc3 *dwc,
		enum dwc3_link_state state)
{ return 0; }

static inline int dwc3_send_gadget_ep_cmd(struct dwc3_ep *dep, unsigned int cmd,
		struct dwc3_gadget_ep_cmd_params *params)
{ return 0; }
static inline int dwc3_send_gadget_generic_command(struct dwc3 *dwc,
		int cmd, u32 param)
{ return 0; }
static inline void dwc3_stop_active_transfer(struct dwc3_ep *dep, bool force,
					     bool interrupt)
{ }
static inline void dwc3_gadget_clear_tx_fifos(struct dwc3 *dwc)
{ }
#endif

#if IS_ENABLED(CONFIG_USB_DWC3_DUAL_ROLE)
int dwc3_drd_init(struct dwc3 *dwc);
void dwc3_drd_exit(struct dwc3 *dwc);
void dwc3_otg_init(struct dwc3 *dwc);
void dwc3_otg_exit(struct dwc3 *dwc);
void dwc3_otg_update(struct dwc3 *dwc, bool ignore_idstatus);
void dwc3_otg_host_init(struct dwc3 *dwc);
#else
static inline int dwc3_drd_init(struct dwc3 *dwc)
{ return 0; }
static inline void dwc3_drd_exit(struct dwc3 *dwc)
{ }
static inline void dwc3_otg_init(struct dwc3 *dwc)
{ }
static inline void dwc3_otg_exit(struct dwc3 *dwc)
{ }
static inline void dwc3_otg_update(struct dwc3 *dwc, bool ignore_idstatus)
{ }
static inline void dwc3_otg_host_init(struct dwc3 *dwc)
{ }
#endif

/* power management interface */
#if !IS_ENABLED(CONFIG_USB_DWC3_HOST)
int dwc3_gadget_suspend(struct dwc3 *dwc);
int dwc3_gadget_resume(struct dwc3 *dwc);
void dwc3_gadget_process_pending_events(struct dwc3 *dwc);
#else
static inline int dwc3_gadget_suspend(struct dwc3 *dwc)
{
	return 0;
}

static inline int dwc3_gadget_resume(struct dwc3 *dwc)
{
	return 0;
}

static inline void dwc3_gadget_process_pending_events(struct dwc3 *dwc)
{
}
#endif /* !IS_ENABLED(CONFIG_USB_DWC3_HOST) */

#if IS_ENABLED(CONFIG_USB_DWC3_ULPI)
int dwc3_ulpi_init(struct dwc3 *dwc);
void dwc3_ulpi_exit(struct dwc3 *dwc);
#else
static inline int dwc3_ulpi_init(struct dwc3 *dwc)
{ return 0; }
static inline void dwc3_ulpi_exit(struct dwc3 *dwc)
{ }
#endif

#endif /* __DRIVERS_USB_DWC3_CORE_H */<|MERGE_RESOLUTION|>--- conflicted
+++ resolved
@@ -869,12 +869,9 @@
 	u32	hwparams7;
 	u32	hwparams8;
 	u32	hwparams9;
-<<<<<<< HEAD
 
 	ANDROID_KABI_RESERVE(1);
 	ANDROID_KABI_RESERVE(2);
-=======
->>>>>>> 754a0abe
 };
 
 /* HWPARAMS0 */
