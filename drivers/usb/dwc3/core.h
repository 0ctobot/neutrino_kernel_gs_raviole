--- conflicted
+++ resolved
@@ -139,7 +139,6 @@
 #define DWC3_GEVNTCOUNT(n)	(0xc40c + ((n) * 0x10))
 
 #define DWC3_GHWPARAMS8		0xc600
-#define DWC3_GUCTL3		0xc60c
 #define DWC3_GFLADJ		0xc630
 
 /* Device Registers */
@@ -465,9 +464,6 @@
 
 /* Global User Control Register 2 */
 #define DWC3_GUCTL2_RST_ACTBITLATER		BIT(14)
-
-/* Global User Control Register 3 */
-#define DWC3_GUCTL3_SPLITDISABLE		BIT(14)
 
 /* Device Configuration Register */
 #define DWC3_DCFG_DEVADDR(addr)	((addr) << 3)
@@ -734,7 +730,7 @@
 struct dwc3_event_buffer {
 	void			*buf;
 	void			*cache;
-	unsigned int		length;
+	unsigned		length;
 	unsigned int		lpos;
 	unsigned int		count;
 	unsigned int		flags;
@@ -795,7 +791,7 @@
 	struct dwc3		*dwc;
 
 	u32			saved_state;
-	unsigned int		flags;
+	unsigned		flags;
 #define DWC3_EP_ENABLED		BIT(0)
 #define DWC3_EP_STALL		BIT(1)
 #define DWC3_EP_WEDGE		BIT(2)
@@ -807,7 +803,6 @@
 #define DWC3_EP_IGNORE_NEXT_NOSTREAM	BIT(8)
 #define DWC3_EP_FORCE_RESTART_STREAM	BIT(9)
 #define DWC3_EP_FIRST_STREAM_PRIMED	BIT(10)
-#define DWC3_EP_PENDING_CLEAR_STALL	BIT(11)
 
 	/* This last one is specific to EP0 */
 #define DWC3_EP0_DIR_IN		BIT(31)
@@ -995,9 +990,9 @@
 	struct scatterlist	*sg;
 	struct scatterlist	*start_sg;
 
-	unsigned int		num_pending_sgs;
+	unsigned		num_pending_sgs;
 	unsigned int		num_queued_sgs;
-	unsigned int		remaining;
+	unsigned		remaining;
 
 	unsigned int		status;
 #define DWC3_REQUEST_STATUS_QUEUED	0
@@ -1010,11 +1005,11 @@
 	struct dwc3_trb		*trb;
 	dma_addr_t		trb_dma;
 
-	unsigned int		num_trbs;
-
-	unsigned int		needs_extra_trb:1;
-	unsigned int		direction:1;
-	unsigned int		mapped:1;
+	unsigned		num_trbs;
+
+	unsigned		needs_extra_trb:1;
+	unsigned		direction:1;
+	unsigned		mapped:1;
 };
 
 /*
@@ -1118,8 +1113,8 @@
  * @has_lpm_erratum: true when core was configured with LPM Erratum. Note that
  *			there's now way for software to detect this in runtime.
  * @is_utmi_l1_suspend: the core asserts output signal
- *	0	- utmi_sleep_n
- *	1	- utmi_l1_suspend_n
+ * 	0	- utmi_sleep_n
+ * 	1	- utmi_l1_suspend_n
  * @is_fpga: true when we are using the FPGA board
  * @pending_events: true when we have pending IRQs to be handled
  * @pullups_connected: true when Run/Stop bit is set
@@ -1158,19 +1153,14 @@
  *			instances in park mode.
  * @tx_de_emphasis_quirk: set if we enable Tx de-emphasis quirk
  * @tx_de_emphasis: Tx de-emphasis value
- *	0	- -6dB de-emphasis
- *	1	- -3.5dB de-emphasis
- *	2	- No de-emphasis
- *	3	- Reserved
+ * 	0	- -6dB de-emphasis
+ * 	1	- -3.5dB de-emphasis
+ * 	2	- No de-emphasis
+ * 	3	- Reserved
  * @dis_metastability_quirk: set to disable metastability quirk.
- * @dis_split_quirk: set to disable split boundary.
  * @imod_interval: set the interrupt moderation interval in 250ns
-<<<<<<< HEAD
  *                 increments or 0 to disable.
  * @adj_sof_accuracy: set to adjust sof accuracy
-=======
- *			increments or 0 to disable.
->>>>>>> c70595ea
  */
 struct dwc3 {
 	struct work_struct	drd_work;
@@ -1198,7 +1188,7 @@
 	struct dwc3_ep		*eps[DWC3_ENDPOINTS_NUM];
 	struct dwc3_otg		*dotg;
 
-	struct usb_gadget	*gadget;
+	struct usb_gadget	gadget;
 	struct usb_gadget_driver *gadget_driver;
 
 	struct clk_bulk_data	*clks;
@@ -1381,8 +1371,6 @@
 
 	unsigned		dis_metastability_quirk:1;
 
-	unsigned		dis_split_quirk:1;
-
 	u16			imod_interval;
 
 	unsigned		adj_sof_accuracy:1;
@@ -1424,7 +1412,7 @@
 #define DWC3_DEPEVT_EPCMDCMPLT		0x07
 
 /**
- * struct dwc3_event_depevt - Device Endpoint Events
+ * struct dwc3_event_depvt - Device Endpoint Events
  * @one_bit: indicates this is an endpoint event (not used)
  * @endpoint_number: number of the endpoint
  * @endpoint_event: The event we have:
@@ -1622,16 +1610,11 @@
 int dwc3_gadget_set_test_mode(struct dwc3 *dwc, int mode);
 int dwc3_gadget_get_link_state(struct dwc3 *dwc);
 int dwc3_gadget_set_link_state(struct dwc3 *dwc, enum dwc3_link_state state);
-int dwc3_send_gadget_ep_cmd(struct dwc3_ep *dep, unsigned int cmd,
+int dwc3_send_gadget_ep_cmd(struct dwc3_ep *dep, unsigned cmd,
 		struct dwc3_gadget_ep_cmd_params *params);
-<<<<<<< HEAD
 int dwc3_send_gadget_generic_command(struct dwc3 *dwc, unsigned cmd, u32 param);
 void dwc3_gadget_disconnect_proc(struct dwc3 *dwc);
 int dwc3_core_susphy_set(struct dwc3 *dwc, int on);
-=======
-int dwc3_send_gadget_generic_command(struct dwc3 *dwc, unsigned int cmd,
-		u32 param);
->>>>>>> c70595ea
 #else
 static inline int dwc3_gadget_init(struct dwc3 *dwc)
 { return 0; }
@@ -1645,7 +1628,7 @@
 		enum dwc3_link_state state)
 { return 0; }
 
-static inline int dwc3_send_gadget_ep_cmd(struct dwc3_ep *dep, unsigned int cmd,
+static inline int dwc3_send_gadget_ep_cmd(struct dwc3_ep *dep, unsigned cmd,
 		struct dwc3_gadget_ep_cmd_params *params)
 { return 0; }
 static inline int dwc3_send_gadget_generic_command(struct dwc3 *dwc,
