/* SPDX-License-Identifier: GPL-2.0 */
/*
 * xhci-plat.h - xHCI host controller driver platform Bus Glue.
 *
 * Copyright (C) 2015 Renesas Electronics Corporation
 */

#ifndef _XHCI_PLAT_H
#define _XHCI_PLAT_H

#include "xhci.h"	/* for hcd_to_xhci() */

struct xhci_plat_priv {
	const char *firmware_name;
	unsigned long long quirks;
<<<<<<< HEAD
	struct xhci_vendor_ops *vendor_ops;
	struct xhci_vendor_data *vendor_data;
=======
	int (*plat_setup)(struct usb_hcd *);
>>>>>>> c7111801
	void (*plat_start)(struct usb_hcd *);
	int (*init_quirk)(struct usb_hcd *);
	int (*suspend_quirk)(struct usb_hcd *);
	int (*resume_quirk)(struct usb_hcd *);
};

#define hcd_to_xhci_priv(h) ((struct xhci_plat_priv *)hcd_to_xhci(h)->priv)
#define xhci_to_priv(x) ((struct xhci_plat_priv *)(x)->priv)

struct xhci_plat_priv_overwrite {
	struct xhci_vendor_ops *vendor_ops;
};

int xhci_plat_register_vendor_ops(struct xhci_vendor_ops *vendor_ops);

#endif	/* _XHCI_PLAT_H */<|MERGE_RESOLUTION|>--- conflicted
+++ resolved
@@ -13,12 +13,9 @@
 struct xhci_plat_priv {
 	const char *firmware_name;
 	unsigned long long quirks;
-<<<<<<< HEAD
 	struct xhci_vendor_ops *vendor_ops;
 	struct xhci_vendor_data *vendor_data;
-=======
-	int (*plat_setup)(struct usb_hcd *);
->>>>>>> c7111801
+  	int (*plat_setup)(struct usb_hcd *);
 	void (*plat_start)(struct usb_hcd *);
 	int (*init_quirk)(struct usb_hcd *);
 	int (*suspend_quirk)(struct usb_hcd *);
