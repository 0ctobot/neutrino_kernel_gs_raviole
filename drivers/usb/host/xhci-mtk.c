// SPDX-License-Identifier: GPL-2.0
/*
 * MediaTek xHCI Host Controller Driver
 *
 * Copyright (c) 2015 MediaTek Inc.
 * Author:
 *  Chunfeng Yun <chunfeng.yun@mediatek.com>
 */

#include <linux/dma-mapping.h>
#include <linux/iopoll.h>
#include <linux/kernel.h>
#include <linux/mfd/syscon.h>
#include <linux/module.h>
#include <linux/of.h>
#include <linux/platform_device.h>
#include <linux/pm_runtime.h>
#include <linux/pm_wakeirq.h>
#include <linux/regmap.h>
#include <linux/regulator/consumer.h>

#include "xhci.h"
#include "xhci-mtk.h"

/* ip_pw_ctrl0 register */
#define CTRL0_IP_SW_RST	BIT(0)

/* ip_pw_ctrl1 register */
#define CTRL1_IP_HOST_PDN	BIT(0)

/* ip_pw_ctrl2 register */
#define CTRL2_IP_DEV_PDN	BIT(0)

/* ip_pw_sts1 register */
#define STS1_IP_SLEEP_STS	BIT(30)
#define STS1_U3_MAC_RST	BIT(16)
#define STS1_XHCI_RST		BIT(11)
#define STS1_SYS125_RST	BIT(10)
#define STS1_REF_RST		BIT(8)
#define STS1_SYSPLL_STABLE	BIT(0)

/* ip_xhci_cap register */
#define CAP_U3_PORT_NUM(p)	((p) & 0xff)
#define CAP_U2_PORT_NUM(p)	(((p) >> 8) & 0xff)

/* u3_ctrl_p register */
#define CTRL_U3_PORT_HOST_SEL	BIT(2)
#define CTRL_U3_PORT_PDN	BIT(1)
#define CTRL_U3_PORT_DIS	BIT(0)

/* u2_ctrl_p register */
#define CTRL_U2_PORT_HOST_SEL	BIT(2)
#define CTRL_U2_PORT_PDN	BIT(1)
#define CTRL_U2_PORT_DIS	BIT(0)

/* u2_phy_pll register */
#define CTRL_U2_FORCE_PLL_STB	BIT(28)

/* usb remote wakeup registers in syscon */

/* mt8173 etc */
#define PERI_WK_CTRL1	0x4
#define WC1_IS_C(x)	(((x) & 0xf) << 26)  /* cycle debounce */
#define WC1_IS_EN	BIT(25)
#define WC1_IS_P	BIT(6)  /* polarity for ip sleep */

/* mt8183 */
#define PERI_WK_CTRL0	0x0
#define WC0_IS_C(x)	((u32)(((x) & 0xf) << 28))  /* cycle debounce */
#define WC0_IS_P	BIT(12)	/* polarity */
#define WC0_IS_EN	BIT(6)

/* mt8192 */
#define WC0_SSUSB0_CDEN		BIT(6)
#define WC0_IS_SPM_EN		BIT(1)

/* mt2712 etc */
#define PERI_SSUSB_SPM_CTRL	0x0
#define SSC_IP_SLEEP_EN	BIT(4)
#define SSC_SPM_INT_EN		BIT(1)

enum ssusb_uwk_vers {
	SSUSB_UWK_V1 = 1,
	SSUSB_UWK_V2,
	SSUSB_UWK_V1_1 = 101,	/* specific revision 1.01 */
	SSUSB_UWK_V1_2,		/* specific revision 1.2 */
};

static int xhci_mtk_host_enable(struct xhci_hcd_mtk *mtk)
{
	struct mu3c_ippc_regs __iomem *ippc = mtk->ippc_regs;
	u32 value, check_val;
	int u3_ports_disabled = 0;
	int ret;
	int i;

	if (!mtk->has_ippc)
		return 0;

	/* power on host ip */
	value = readl(&ippc->ip_pw_ctr1);
	value &= ~CTRL1_IP_HOST_PDN;
	writel(value, &ippc->ip_pw_ctr1);

	/* power on and enable u3 ports except skipped ones */
	for (i = 0; i < mtk->num_u3_ports; i++) {
		if ((0x1 << i) & mtk->u3p_dis_msk) {
			u3_ports_disabled++;
			continue;
		}

		value = readl(&ippc->u3_ctrl_p[i]);
		value &= ~(CTRL_U3_PORT_PDN | CTRL_U3_PORT_DIS);
		value |= CTRL_U3_PORT_HOST_SEL;
		writel(value, &ippc->u3_ctrl_p[i]);
	}

	/* power on and enable all u2 ports */
	for (i = 0; i < mtk->num_u2_ports; i++) {
		value = readl(&ippc->u2_ctrl_p[i]);
		value &= ~(CTRL_U2_PORT_PDN | CTRL_U2_PORT_DIS);
		value |= CTRL_U2_PORT_HOST_SEL;
		writel(value, &ippc->u2_ctrl_p[i]);
	}

	/*
	 * wait for clocks to be stable, and clock domains reset to
	 * be inactive after power on and enable ports
	 */
	check_val = STS1_SYSPLL_STABLE | STS1_REF_RST |
			STS1_SYS125_RST | STS1_XHCI_RST;

	if (mtk->num_u3_ports > u3_ports_disabled)
		check_val |= STS1_U3_MAC_RST;

	ret = readl_poll_timeout(&ippc->ip_pw_sts1, value,
			  (check_val == (value & check_val)), 100, 20000);
	if (ret) {
		dev_err(mtk->dev, "clocks are not stable (0x%x)\n", value);
		return ret;
	}

	return 0;
}

static int xhci_mtk_host_disable(struct xhci_hcd_mtk *mtk)
{
	struct mu3c_ippc_regs __iomem *ippc = mtk->ippc_regs;
	u32 value;
	int ret;
	int i;

	if (!mtk->has_ippc)
		return 0;

	/* power down u3 ports except skipped ones */
	for (i = 0; i < mtk->num_u3_ports; i++) {
		if ((0x1 << i) & mtk->u3p_dis_msk)
			continue;

		value = readl(&ippc->u3_ctrl_p[i]);
		value |= CTRL_U3_PORT_PDN;
		writel(value, &ippc->u3_ctrl_p[i]);
	}

	/* power down all u2 ports */
	for (i = 0; i < mtk->num_u2_ports; i++) {
		value = readl(&ippc->u2_ctrl_p[i]);
		value |= CTRL_U2_PORT_PDN;
		writel(value, &ippc->u2_ctrl_p[i]);
	}

	/* power down host ip */
	value = readl(&ippc->ip_pw_ctr1);
	value |= CTRL1_IP_HOST_PDN;
	writel(value, &ippc->ip_pw_ctr1);

	/* wait for host ip to sleep */
	ret = readl_poll_timeout(&ippc->ip_pw_sts1, value,
			  (value & STS1_IP_SLEEP_STS), 100, 100000);
	if (ret) {
		dev_err(mtk->dev, "ip sleep failed!!!\n");
		return ret;
	}
	return 0;
}

static int xhci_mtk_ssusb_config(struct xhci_hcd_mtk *mtk)
{
	struct mu3c_ippc_regs __iomem *ippc = mtk->ippc_regs;
	u32 value;

	if (!mtk->has_ippc)
		return 0;

	/* reset whole ip */
	value = readl(&ippc->ip_pw_ctr0);
	value |= CTRL0_IP_SW_RST;
	writel(value, &ippc->ip_pw_ctr0);
	udelay(1);
	value = readl(&ippc->ip_pw_ctr0);
	value &= ~CTRL0_IP_SW_RST;
	writel(value, &ippc->ip_pw_ctr0);

	/*
	 * device ip is default power-on in fact
	 * power down device ip, otherwise ip-sleep will fail
	 */
	value = readl(&ippc->ip_pw_ctr2);
	value |= CTRL2_IP_DEV_PDN;
	writel(value, &ippc->ip_pw_ctr2);

	value = readl(&ippc->ip_xhci_cap);
	mtk->num_u3_ports = CAP_U3_PORT_NUM(value);
	mtk->num_u2_ports = CAP_U2_PORT_NUM(value);
	dev_dbg(mtk->dev, "%s u2p:%d, u3p:%d\n", __func__,
			mtk->num_u2_ports, mtk->num_u3_ports);

	return xhci_mtk_host_enable(mtk);
}

/* only clocks can be turn off for ip-sleep wakeup mode */
static void usb_wakeup_ip_sleep_set(struct xhci_hcd_mtk *mtk, bool enable)
{
	u32 reg, msk, val;

	switch (mtk->uwk_vers) {
	case SSUSB_UWK_V1:
		reg = mtk->uwk_reg_base + PERI_WK_CTRL1;
		msk = WC1_IS_EN | WC1_IS_C(0xf) | WC1_IS_P;
		val = enable ? (WC1_IS_EN | WC1_IS_C(0x8)) : 0;
		break;
	case SSUSB_UWK_V1_1:
		reg = mtk->uwk_reg_base + PERI_WK_CTRL0;
		msk = WC0_IS_EN | WC0_IS_C(0xf) | WC0_IS_P;
		val = enable ? (WC0_IS_EN | WC0_IS_C(0x8)) : 0;
		break;
	case SSUSB_UWK_V1_2:
		reg = mtk->uwk_reg_base + PERI_WK_CTRL0;
		msk = WC0_SSUSB0_CDEN | WC0_IS_SPM_EN;
		val = enable ? msk : 0;
		break;
	case SSUSB_UWK_V2:
		reg = mtk->uwk_reg_base + PERI_SSUSB_SPM_CTRL;
		msk = SSC_IP_SLEEP_EN | SSC_SPM_INT_EN;
		val = enable ? msk : 0;
		break;
	default:
		return;
	}
	regmap_update_bits(mtk->uwk, reg, msk, val);
}

static int usb_wakeup_of_property_parse(struct xhci_hcd_mtk *mtk,
				struct device_node *dn)
{
	struct of_phandle_args args;
	int ret;

	/* Wakeup function is optional */
	mtk->uwk_en = of_property_read_bool(dn, "wakeup-source");
	if (!mtk->uwk_en)
		return 0;

	ret = of_parse_phandle_with_fixed_args(dn,
				"mediatek,syscon-wakeup", 2, 0, &args);
	if (ret)
		return ret;

	mtk->uwk_reg_base = args.args[0];
	mtk->uwk_vers = args.args[1];
	mtk->uwk = syscon_node_to_regmap(args.np);
	of_node_put(args.np);
	dev_info(mtk->dev, "uwk - reg:0x%x, version:%d\n",
			mtk->uwk_reg_base, mtk->uwk_vers);

	return PTR_ERR_OR_ZERO(mtk->uwk);
}

static void usb_wakeup_set(struct xhci_hcd_mtk *mtk, bool enable)
{
	if (mtk->uwk_en)
		usb_wakeup_ip_sleep_set(mtk, enable);
}

<<<<<<< HEAD
=======
static int xhci_mtk_clks_get(struct xhci_hcd_mtk *mtk)
{
	struct clk_bulk_data *clks = mtk->clks;

	clks[0].id = "sys_ck";
	clks[1].id = "xhci_ck";
	clks[2].id = "ref_ck";
	clks[3].id = "mcu_ck";
	clks[4].id = "dma_ck";

	return devm_clk_bulk_get_optional(mtk->dev, BULK_CLKS_NUM, clks);
}

>>>>>>> 754a0abe
static int xhci_mtk_ldos_enable(struct xhci_hcd_mtk *mtk)
{
	int ret;

	ret = regulator_enable(mtk->vbus);
	if (ret) {
		dev_err(mtk->dev, "failed to enable vbus\n");
		return ret;
	}

	ret = regulator_enable(mtk->vusb33);
	if (ret) {
		dev_err(mtk->dev, "failed to enable vusb33\n");
		regulator_disable(mtk->vbus);
		return ret;
	}
	return 0;
}

static void xhci_mtk_ldos_disable(struct xhci_hcd_mtk *mtk)
{
	regulator_disable(mtk->vbus);
	regulator_disable(mtk->vusb33);
}

static void xhci_mtk_quirks(struct device *dev, struct xhci_hcd *xhci)
{
	struct usb_hcd *hcd = xhci_to_hcd(xhci);
	struct xhci_hcd_mtk *mtk = hcd_to_mtk(hcd);

	/*
	 * As of now platform drivers don't provide MSI support so we ensure
	 * here that the generic code does not try to make a pci_dev from our
	 * dev struct in order to setup MSI
	 */
	xhci->quirks |= XHCI_PLAT;
	xhci->quirks |= XHCI_MTK_HOST;
	/*
	 * MTK host controller gives a spurious successful event after a
	 * short transfer. Ignore it.
	 */
	xhci->quirks |= XHCI_SPURIOUS_SUCCESS;
	if (mtk->lpm_support)
		xhci->quirks |= XHCI_LPM_SUPPORT;
	if (mtk->u2_lpm_disable)
		xhci->quirks |= XHCI_HW_LPM_DISABLE;

	/*
	 * MTK xHCI 0.96: PSA is 1 by default even if doesn't support stream,
	 * and it's 3 when support it.
	 */
	if (xhci->hci_version < 0x100 && HCC_MAX_PSA(xhci->hcc_params) == 4)
		xhci->quirks |= XHCI_BROKEN_STREAMS;
}

/* called during probe() after chip reset completes */
static int xhci_mtk_setup(struct usb_hcd *hcd)
{
	struct xhci_hcd_mtk *mtk = hcd_to_mtk(hcd);
	int ret;

	if (usb_hcd_is_primary_hcd(hcd)) {
		ret = xhci_mtk_ssusb_config(mtk);
		if (ret)
			return ret;
	}

	ret = xhci_gen_setup(hcd, xhci_mtk_quirks);
	if (ret)
		return ret;

	if (usb_hcd_is_primary_hcd(hcd)) {
		ret = xhci_mtk_sch_init(mtk);
		if (ret)
			return ret;
	}

	return ret;
}

static const struct xhci_driver_overrides xhci_mtk_overrides __initconst = {
	.reset = xhci_mtk_setup,
	.add_endpoint = xhci_mtk_add_ep,
	.drop_endpoint = xhci_mtk_drop_ep,
	.check_bandwidth = xhci_mtk_check_bandwidth,
	.reset_bandwidth = xhci_mtk_reset_bandwidth,
};

static struct hc_driver __read_mostly xhci_mtk_hc_driver;

static int xhci_mtk_probe(struct platform_device *pdev)
{
	struct device *dev = &pdev->dev;
	struct device_node *node = dev->of_node;
	struct xhci_hcd_mtk *mtk;
	const struct hc_driver *driver;
	struct xhci_hcd *xhci;
	struct resource *res;
	struct usb_hcd *hcd;
	int ret = -ENODEV;
	int wakeup_irq;
	int irq;

	if (usb_disabled())
		return -ENODEV;

	driver = &xhci_mtk_hc_driver;
	mtk = devm_kzalloc(dev, sizeof(*mtk), GFP_KERNEL);
	if (!mtk)
		return -ENOMEM;

	mtk->dev = dev;
	mtk->vbus = devm_regulator_get(dev, "vbus");
	if (IS_ERR(mtk->vbus)) {
		dev_err(dev, "fail to get vbus\n");
		return PTR_ERR(mtk->vbus);
	}

	mtk->vusb33 = devm_regulator_get(dev, "vusb33");
	if (IS_ERR(mtk->vusb33)) {
		dev_err(dev, "fail to get vusb33\n");
		return PTR_ERR(mtk->vusb33);
	}

	ret = xhci_mtk_clks_get(mtk);
	if (ret)
		return ret;

	irq = platform_get_irq_byname_optional(pdev, "host");
	if (irq < 0) {
		if (irq == -EPROBE_DEFER)
			return irq;

		/* for backward compatibility */
		irq = platform_get_irq(pdev, 0);
		if (irq < 0)
			return irq;
	}

	wakeup_irq = platform_get_irq_byname_optional(pdev, "wakeup");
	if (wakeup_irq == -EPROBE_DEFER)
		return wakeup_irq;

	mtk->lpm_support = of_property_read_bool(node, "usb3-lpm-capable");
	mtk->u2_lpm_disable = of_property_read_bool(node, "usb2-lpm-disable");
	/* optional property, ignore the error if it does not exist */
	of_property_read_u32(node, "mediatek,u3p-dis-msk",
			     &mtk->u3p_dis_msk);

	ret = usb_wakeup_of_property_parse(mtk, node);
	if (ret) {
		dev_err(dev, "failed to parse uwk property\n");
		return ret;
	}

	pm_runtime_set_active(dev);
	pm_runtime_use_autosuspend(dev);
	pm_runtime_set_autosuspend_delay(dev, 4000);
	pm_runtime_enable(dev);
	pm_runtime_get_sync(dev);

	ret = xhci_mtk_ldos_enable(mtk);
	if (ret)
		goto disable_pm;

	ret = clk_bulk_prepare_enable(BULK_CLKS_NUM, mtk->clks);
	if (ret)
		goto disable_ldos;

	hcd = usb_create_hcd(driver, dev, dev_name(dev));
	if (!hcd) {
		ret = -ENOMEM;
		goto disable_clk;
	}

	/*
	 * USB 2.0 roothub is stored in the platform_device.
	 * Swap it with mtk HCD.
	 */
	mtk->hcd = platform_get_drvdata(pdev);
	platform_set_drvdata(pdev, mtk);

	res = platform_get_resource_byname(pdev, IORESOURCE_MEM, "mac");
	hcd->regs = devm_ioremap_resource(dev, res);
	if (IS_ERR(hcd->regs)) {
		ret = PTR_ERR(hcd->regs);
		goto put_usb2_hcd;
	}
	hcd->rsrc_start = res->start;
	hcd->rsrc_len = resource_size(res);

	res = platform_get_resource_byname(pdev, IORESOURCE_MEM, "ippc");
	if (res) {	/* ippc register is optional */
		mtk->ippc_regs = devm_ioremap_resource(dev, res);
		if (IS_ERR(mtk->ippc_regs)) {
			ret = PTR_ERR(mtk->ippc_regs);
			goto put_usb2_hcd;
		}
		mtk->has_ippc = true;
	}

	device_init_wakeup(dev, true);

	xhci = hcd_to_xhci(hcd);
	xhci->main_hcd = hcd;

	/*
	 * imod_interval is the interrupt moderation value in nanoseconds.
	 * The increment interval is 8 times as much as that defined in
	 * the xHCI spec on MTK's controller.
	 */
	xhci->imod_interval = 5000;
	device_property_read_u32(dev, "imod-interval-ns", &xhci->imod_interval);

	xhci->shared_hcd = usb_create_shared_hcd(driver, dev,
			dev_name(dev), hcd);
	if (!xhci->shared_hcd) {
		ret = -ENOMEM;
		goto disable_device_wakeup;
	}

	ret = usb_add_hcd(hcd, irq, IRQF_SHARED);
	if (ret)
		goto put_usb3_hcd;

	if (HCC_MAX_PSA(xhci->hcc_params) >= 4 &&
	    !(xhci->quirks & XHCI_BROKEN_STREAMS))
		xhci->shared_hcd->can_do_streams = 1;

	ret = usb_add_hcd(xhci->shared_hcd, irq, IRQF_SHARED);
	if (ret)
		goto dealloc_usb2_hcd;

	if (wakeup_irq > 0) {
		ret = dev_pm_set_dedicated_wake_irq(dev, wakeup_irq);
		if (ret) {
			dev_err(dev, "set wakeup irq %d failed\n", wakeup_irq);
			goto dealloc_usb3_hcd;
		}
		dev_info(dev, "wakeup irq %d\n", wakeup_irq);
	}

	device_enable_async_suspend(dev);
	pm_runtime_mark_last_busy(dev);
	pm_runtime_put_autosuspend(dev);
	pm_runtime_forbid(dev);

	return 0;

dealloc_usb3_hcd:
	usb_remove_hcd(xhci->shared_hcd);
	xhci->shared_hcd = NULL;

dealloc_usb2_hcd:
	usb_remove_hcd(hcd);

put_usb3_hcd:
	xhci_mtk_sch_exit(mtk);
	usb_put_hcd(xhci->shared_hcd);

disable_device_wakeup:
	device_init_wakeup(dev, false);

put_usb2_hcd:
	usb_put_hcd(hcd);

disable_clk:
	clk_bulk_disable_unprepare(BULK_CLKS_NUM, mtk->clks);

disable_ldos:
	xhci_mtk_ldos_disable(mtk);

disable_pm:
	pm_runtime_put_sync_autosuspend(dev);
	pm_runtime_disable(dev);
	return ret;
}

static int xhci_mtk_remove(struct platform_device *pdev)
{
	struct xhci_hcd_mtk *mtk = platform_get_drvdata(pdev);
	struct usb_hcd	*hcd = mtk->hcd;
	struct xhci_hcd	*xhci = hcd_to_xhci(hcd);
	struct usb_hcd  *shared_hcd = xhci->shared_hcd;
	struct device *dev = &pdev->dev;

	pm_runtime_get_sync(dev);
	xhci->xhc_state |= XHCI_STATE_REMOVING;
	dev_pm_clear_wake_irq(dev);
	device_init_wakeup(dev, false);

	usb_remove_hcd(shared_hcd);
	xhci->shared_hcd = NULL;
	usb_remove_hcd(hcd);
	usb_put_hcd(shared_hcd);
	usb_put_hcd(hcd);
	xhci_mtk_sch_exit(mtk);
	clk_bulk_disable_unprepare(BULK_CLKS_NUM, mtk->clks);
	xhci_mtk_ldos_disable(mtk);

	pm_runtime_disable(dev);
	pm_runtime_put_noidle(dev);
	pm_runtime_set_suspended(dev);

	return 0;
}

static int __maybe_unused xhci_mtk_suspend(struct device *dev)
{
	struct xhci_hcd_mtk *mtk = dev_get_drvdata(dev);
	struct usb_hcd *hcd = mtk->hcd;
	struct xhci_hcd *xhci = hcd_to_xhci(hcd);
	int ret;

	xhci_dbg(xhci, "%s: stop port polling\n", __func__);
	clear_bit(HCD_FLAG_POLL_RH, &hcd->flags);
	del_timer_sync(&hcd->rh_timer);
	clear_bit(HCD_FLAG_POLL_RH, &xhci->shared_hcd->flags);
	del_timer_sync(&xhci->shared_hcd->rh_timer);

	ret = xhci_mtk_host_disable(mtk);
	if (ret)
		goto restart_poll_rh;

	clk_bulk_disable_unprepare(BULK_CLKS_NUM, mtk->clks);
	usb_wakeup_set(mtk, true);
	return 0;

restart_poll_rh:
	xhci_dbg(xhci, "%s: restart port polling\n", __func__);
	set_bit(HCD_FLAG_POLL_RH, &xhci->shared_hcd->flags);
	usb_hcd_poll_rh_status(xhci->shared_hcd);
	set_bit(HCD_FLAG_POLL_RH, &hcd->flags);
	usb_hcd_poll_rh_status(hcd);
	return ret;
}

static int __maybe_unused xhci_mtk_resume(struct device *dev)
{
	struct xhci_hcd_mtk *mtk = dev_get_drvdata(dev);
	struct usb_hcd *hcd = mtk->hcd;
	struct xhci_hcd *xhci = hcd_to_xhci(hcd);
	int ret;

	usb_wakeup_set(mtk, false);
	ret = clk_bulk_prepare_enable(BULK_CLKS_NUM, mtk->clks);
	if (ret)
		goto enable_wakeup;

	ret = xhci_mtk_host_enable(mtk);
	if (ret)
		goto disable_clks;

	xhci_dbg(xhci, "%s: restart port polling\n", __func__);
	set_bit(HCD_FLAG_POLL_RH, &xhci->shared_hcd->flags);
	usb_hcd_poll_rh_status(xhci->shared_hcd);
	set_bit(HCD_FLAG_POLL_RH, &hcd->flags);
	usb_hcd_poll_rh_status(hcd);
	return 0;

disable_clks:
	clk_bulk_disable_unprepare(BULK_CLKS_NUM, mtk->clks);
enable_wakeup:
	usb_wakeup_set(mtk, true);
	return ret;
}

static int __maybe_unused xhci_mtk_runtime_suspend(struct device *dev)
{
	struct xhci_hcd_mtk  *mtk = dev_get_drvdata(dev);
	struct xhci_hcd *xhci = hcd_to_xhci(mtk->hcd);
	int ret = 0;

	if (xhci->xhc_state)
		return -ESHUTDOWN;

	if (device_may_wakeup(dev))
		ret = xhci_mtk_suspend(dev);

	/* -EBUSY: let PM automatically reschedule another autosuspend */
	return ret ? -EBUSY : 0;
}

static int __maybe_unused xhci_mtk_runtime_resume(struct device *dev)
{
	struct xhci_hcd_mtk  *mtk = dev_get_drvdata(dev);
	struct xhci_hcd *xhci = hcd_to_xhci(mtk->hcd);
	int ret = 0;

	if (xhci->xhc_state)
		return -ESHUTDOWN;

	if (device_may_wakeup(dev))
		ret = xhci_mtk_resume(dev);

	return ret;
}

static const struct dev_pm_ops xhci_mtk_pm_ops = {
	SET_SYSTEM_SLEEP_PM_OPS(xhci_mtk_suspend, xhci_mtk_resume)
	SET_RUNTIME_PM_OPS(xhci_mtk_runtime_suspend,
			   xhci_mtk_runtime_resume, NULL)
};

#define DEV_PM_OPS (IS_ENABLED(CONFIG_PM) ? &xhci_mtk_pm_ops : NULL)

static const struct of_device_id mtk_xhci_of_match[] = {
	{ .compatible = "mediatek,mt8173-xhci"},
	{ .compatible = "mediatek,mtk-xhci"},
	{ },
};
MODULE_DEVICE_TABLE(of, mtk_xhci_of_match);

static struct platform_driver mtk_xhci_driver = {
	.probe	= xhci_mtk_probe,
	.remove	= xhci_mtk_remove,
	.driver	= {
		.name = "xhci-mtk",
		.pm = DEV_PM_OPS,
		.of_match_table = mtk_xhci_of_match,
	},
};

static int __init xhci_mtk_init(void)
{
	xhci_init_driver(&xhci_mtk_hc_driver, &xhci_mtk_overrides);
	return platform_driver_register(&mtk_xhci_driver);
}
module_init(xhci_mtk_init);

static void __exit xhci_mtk_exit(void)
{
	platform_driver_unregister(&mtk_xhci_driver);
}
module_exit(xhci_mtk_exit);

MODULE_AUTHOR("Chunfeng Yun <chunfeng.yun@mediatek.com>");
MODULE_DESCRIPTION("MediaTek xHCI Host Controller Driver");
MODULE_LICENSE("GPL v2");<|MERGE_RESOLUTION|>--- conflicted
+++ resolved
@@ -283,8 +283,6 @@
 		usb_wakeup_ip_sleep_set(mtk, enable);
 }
 
-<<<<<<< HEAD
-=======
 static int xhci_mtk_clks_get(struct xhci_hcd_mtk *mtk)
 {
 	struct clk_bulk_data *clks = mtk->clks;
@@ -298,7 +296,6 @@
 	return devm_clk_bulk_get_optional(mtk->dev, BULK_CLKS_NUM, clks);
 }
 
->>>>>>> 754a0abe
 static int xhci_mtk_ldos_enable(struct xhci_hcd_mtk *mtk)
 {
 	int ret;
