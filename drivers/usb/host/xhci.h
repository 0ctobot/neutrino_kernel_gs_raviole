--- conflicted
+++ resolved
@@ -1558,13 +1558,6 @@
 	TD_CLEARED,
 };
 
-enum xhci_cancelled_td_status {
-	TD_DIRTY = 0,
-	TD_HALTED,
-	TD_CLEARING_CACHE,
-	TD_CLEARED,
-};
-
 struct xhci_td {
 	struct list_head	td_list;
 	struct list_head	cancelled_td_list;
@@ -1913,11 +1906,8 @@
 #define XHCI_DISABLE_SPARSE	BIT_ULL(38)
 #define XHCI_SG_TRB_CACHE_SIZE_QUIRK	BIT_ULL(39)
 #define XHCI_NO_SOFT_RETRY	BIT_ULL(40)
-<<<<<<< HEAD
+#define XHCI_BROKEN_D3COLD	BIT_ULL(41)
 #define XHCI_L2_SUPPORT			BIT_ULL(63)
-=======
-#define XHCI_BROKEN_D3COLD	BIT_ULL(41)
->>>>>>> 754a0abe
 
 	unsigned int		num_active_eps;
 	unsigned int		limit_active_eps;
@@ -1967,12 +1957,9 @@
 			     struct usb_host_endpoint *ep);
 	int (*check_bandwidth)(struct usb_hcd *, struct usb_device *);
 	void (*reset_bandwidth)(struct usb_hcd *, struct usb_device *);
-<<<<<<< HEAD
 	int (*address_device)(struct usb_hcd *hcd, struct usb_device *udev);
 	int (*bus_suspend)(struct usb_hcd *hcd);
 	int (*bus_resume)(struct usb_hcd *hcd);
-=======
->>>>>>> 754a0abe
 };
 
 #define	XHCI_CFC_DELAY		10
@@ -2129,10 +2116,7 @@
 		       struct usb_host_endpoint *ep);
 int xhci_check_bandwidth(struct usb_hcd *hcd, struct usb_device *udev);
 void xhci_reset_bandwidth(struct usb_hcd *hcd, struct usb_device *udev);
-<<<<<<< HEAD
 int xhci_address_device(struct usb_hcd *hcd, struct usb_device *udev);
-=======
->>>>>>> 754a0abe
 int xhci_disable_slot(struct xhci_hcd *xhci, u32 slot_id);
 int xhci_ext_cap_init(struct xhci_hcd *xhci);
 
