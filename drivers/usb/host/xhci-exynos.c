--- conflicted
+++ resolved
@@ -417,93 +417,6 @@
 	init_waitqueue_head(&dev->power.wait_queue);
 }
 
-<<<<<<< HEAD
-=======
-static struct xhci_plat_priv_overwrite xhci_plat_vendor_overwrite;
-
-int xhci_exynos_register_vendor_ops(struct xhci_vendor_ops *vendor_ops)
-{
-	if (vendor_ops == NULL)
-		return -EINVAL;
-
-	xhci_plat_vendor_overwrite.vendor_ops = vendor_ops;
-
-	return 0;
-}
-EXPORT_SYMBOL_GPL(xhci_exynos_register_vendor_ops);
-
-static int xhci_vendor_init(struct xhci_hcd *xhci)
-{
-	struct xhci_vendor_ops *ops = NULL;
-
-	if (xhci_plat_vendor_overwrite.vendor_ops)
-		ops = xhci->vendor_ops = xhci_plat_vendor_overwrite.vendor_ops;
-
-	if (ops && ops->vendor_init)
-		return ops->vendor_init(xhci);
-
-	return 0;
-}
-
-static int xhci_vendor_cleanup(struct xhci_hcd *xhci)
-{
-	struct xhci_vendor_ops *ops = xhci_vendor_get_ops(xhci);
-	int ret = 0;
-
-	if (ops && ops->vendor_cleanup)
-		ops->vendor_cleanup(xhci);
-	else
-		ret = -EOPNOTSUPP;
-
-	xhci->vendor_ops = NULL;
-	return ret;
-}
-
-int xhci_exynos_wake_lock(struct xhci_hcd_exynos *xhci_exynos,
-				   int is_main_hcd, int is_lock)
-{
-	struct usb_hcd	*hcd = xhci_exynos->hcd;
-	int idle_ip_index;
-	struct xhci_hcd *xhci = hcd_to_xhci(hcd);
-
-	dev_dbg(xhci_exynos->dev, "%s\n", __func__);
-
-	if (xhci->xhc_state & XHCI_STATE_REMOVING) {
-		dev_info(xhci_exynos->dev, "%s - Host removing return!\n",
-				__func__);
-		return -ESHUTDOWN;
-	}
-
-	if (is_lock) {
-		if (is_main_hcd) {
-			dev_info(xhci_exynos->dev, "%s: Main HCD WAKE LOCK\n", __func__);
-			__pm_stay_awake(xhci_exynos->main_wakelock);
-		} else {
-			dev_info(xhci_exynos->dev, "%s: Shared HCD WAKE LOCK\n", __func__);
-			__pm_stay_awake(xhci_exynos->shared_wakelock);
-		}
-		/* Add a routine for disable IDLEIP (IP idle) */
-		dev_info(xhci_exynos->dev, "IDLEIP(SICD) disable.\n");
-		idle_ip_index = dwc3_otg_get_idle_ip_index();
-		exynos_update_ip_idle_status(idle_ip_index, 0);
-	} else {
-		if (is_main_hcd) {
-			dev_info(xhci_exynos->dev, "%s: Main HCD WAKE UNLOCK\n", __func__);
-			__pm_relax(xhci_exynos->main_wakelock);
-		} else {
-			dev_info(xhci_exynos->dev, "%s: Shared HCD WAKE UNLOCK\n", __func__);
-			__pm_relax(xhci_exynos->shared_wakelock);
-		}
-
-		/* Add a routine for enable IDLEIP (IP idle) */
-		idle_ip_index = dwc3_otg_get_idle_ip_index();
-		exynos_update_ip_idle_status(idle_ip_index, 1);
-	}
-
-	return 0;
-}
-
->>>>>>> a6b97bd0
 static int xhci_exynos_probe(struct platform_device *pdev)
 {
 	struct device		*parent = pdev->dev.parent;
