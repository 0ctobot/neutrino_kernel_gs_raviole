--- conflicted
+++ resolved
@@ -1045,34 +1045,6 @@
 	}
 
 	set_secondary_fwnode(dev, &swnode->fwnode);
-<<<<<<< HEAD
-	software_node_notify(dev, KOBJ_ADD);
-
-	return 0;
-}
-EXPORT_SYMBOL_GPL(device_add_software_node);
-
-/**
- * device_remove_software_node - Remove device's software node
- * @dev: The device with the software node.
- *
- * This function will unregister the software node of @dev.
- */
-void device_remove_software_node(struct device *dev)
-{
-	struct swnode *swnode;
-
-	swnode = dev_to_swnode(dev);
-	if (!swnode)
-		return;
-
-	software_node_notify(dev, KOBJ_REMOVE);
-	set_secondary_fwnode(dev, NULL);
-	kobject_put(&swnode->kobj);
-}
-EXPORT_SYMBOL_GPL(device_remove_software_node);
-
-=======
 
 	/*
 	 * If the device has been fully registered by the time this function is
@@ -1145,7 +1117,6 @@
 }
 EXPORT_SYMBOL_GPL(device_create_managed_software_node);
 
->>>>>>> 754a0abe
 int software_node_notify(struct device *dev, unsigned long action)
 {
 	struct swnode *swnode;
@@ -1157,12 +1128,7 @@
 
 	switch (action) {
 	case KOBJ_ADD:
-<<<<<<< HEAD
-		ret = sysfs_create_link_nowarn(&dev->kobj, &swnode->kobj,
-					       "software_node");
-=======
 		ret = sysfs_create_link(&dev->kobj, &swnode->kobj, "software_node");
->>>>>>> 754a0abe
 		if (ret)
 			break;
 
