--- conflicted
+++ resolved
@@ -164,13 +164,8 @@
 	  If unsure, say N.
 
 config SCSI_UFS_EXYNOS
-<<<<<<< HEAD
 	tristate "EXYNOS UFS Host Controller Driver"
 	depends on SCSI_UFSHCD && SCSI_UFSHCD_PLATFORM
-=======
-	tristate "EXYNOS specific hooks to UFS controller platform driver"
-	depends on SCSI_UFSHCD_PLATFORM && (ARCH_EXYNOS || COMPILE_TEST)
->>>>>>> c70595ea
 	help
 	  This selects the EXYNOS UFS host controller driver which
 	  run with Exynos SoCs.
