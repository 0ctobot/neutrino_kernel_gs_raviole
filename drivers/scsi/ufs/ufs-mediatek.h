/* SPDX-License-Identifier: GPL-2.0 */
/*
 * Copyright (C) 2019 MediaTek Inc.
 */

#ifndef _UFS_MEDIATEK_H
#define _UFS_MEDIATEK_H

#include <linux/bitops.h>
#include <linux/soc/mediatek/mtk_sip_svc.h>

/*
 * Vendor specific UFSHCI Registers
 */
#define REG_UFS_REFCLK_CTRL         0x144
#define REG_UFS_EXTREG              0x2100
#define REG_UFS_MPHYCTRL            0x2200
#define REG_UFS_REJECT_MON          0x22AC
#define REG_UFS_DEBUG_SEL           0x22C0
#define REG_UFS_PROBE               0x22C8

/*
 * Ref-clk control
 *
 * Values for register REG_UFS_REFCLK_CTRL
 */
#define REFCLK_RELEASE              0x0
#define REFCLK_REQUEST              BIT(0)
#define REFCLK_ACK                  BIT(1)

#define REFCLK_REQ_TIMEOUT_US       3000

/*
<<<<<<< HEAD
 * Vendor specific pre-defined parameters
 */
#define UFS_MTK_LIMIT_NUM_LANES_RX  2
#define UFS_MTK_LIMIT_NUM_LANES_TX  2
#define UFS_MTK_LIMIT_HSGEAR_RX     UFS_HS_G4
#define UFS_MTK_LIMIT_HSGEAR_TX     UFS_HS_G4
#define UFS_MTK_LIMIT_PWMGEAR_RX    UFS_PWM_G4
#define UFS_MTK_LIMIT_PWMGEAR_TX    UFS_PWM_G4
#define UFS_MTK_LIMIT_RX_PWR_PWM    SLOW_MODE
#define UFS_MTK_LIMIT_TX_PWR_PWM    SLOW_MODE
#define UFS_MTK_LIMIT_RX_PWR_HS     FAST_MODE
#define UFS_MTK_LIMIT_TX_PWR_HS     FAST_MODE
#define UFS_MTK_LIMIT_HS_RATE       PA_HS_MODE_B
#define UFS_MTK_LIMIT_DESIRED_MODE  UFS_HS_MODE

/*
=======
>>>>>>> 754a0abe
 * Other attributes
 */
#define VS_DEBUGCLOCKENABLE         0xD0A1
#define VS_SAVEPOWERCONTROL         0xD0A6
#define VS_UNIPROPOWERDOWNCONTROL   0xD0A8

/*
 * Vendor specific link state
 */
enum {
	VS_LINK_DISABLED            = 0,
	VS_LINK_DOWN                = 1,
	VS_LINK_UP                  = 2,
	VS_LINK_HIBERN8             = 3,
	VS_LINK_LOST                = 4,
	VS_LINK_CFG                 = 5,
};

/*
 * SiP commands
 */
#define MTK_SIP_UFS_CONTROL               MTK_SIP_SMC_CMD(0x276)
#define UFS_MTK_SIP_VA09_PWR_CTRL         BIT(0)
#define UFS_MTK_SIP_DEVICE_RESET          BIT(1)
#define UFS_MTK_SIP_CRYPTO_CTRL           BIT(2)
#define UFS_MTK_SIP_REF_CLK_NOTIFICATION  BIT(3)

/*
 * VS_DEBUGCLOCKENABLE
 */
enum {
	TX_SYMBOL_CLK_REQ_FORCE = 5,
};

/*
 * VS_SAVEPOWERCONTROL
 */
enum {
	RX_SYMBOL_CLK_GATE_EN   = 0,
	SYS_CLK_GATE_EN         = 2,
	TX_CLK_GATE_EN          = 3,
};

/*
 * Host capability
 */
enum ufs_mtk_host_caps {
	UFS_MTK_CAP_BOOST_CRYPT_ENGINE         = 1 << 0,
	UFS_MTK_CAP_VA09_PWR_CTRL              = 1 << 1,
	UFS_MTK_CAP_DISABLE_AH8                = 1 << 2,
	UFS_MTK_CAP_BROKEN_VCC                 = 1 << 3,
};

struct ufs_mtk_crypt_cfg {
	struct regulator *reg_vcore;
	struct clk *clk_crypt_perf;
	struct clk *clk_crypt_mux;
	struct clk *clk_crypt_lp;
	int vcore_volt;
};

struct ufs_mtk_hw_ver {
	u8 step;
	u8 minor;
	u8 major;
};

struct ufs_mtk_host {
	struct phy *mphy;
	struct regulator *reg_va09;
<<<<<<< HEAD
	struct ufs_mtk_hw_ver hw_ver;
=======
>>>>>>> 754a0abe
	struct reset_control *hci_reset;
	struct reset_control *unipro_reset;
	struct reset_control *crypto_reset;
	struct ufs_hba *hba;
	struct ufs_mtk_crypt_cfg *crypt;
<<<<<<< HEAD
=======
	struct ufs_mtk_hw_ver hw_ver;
>>>>>>> 754a0abe
	enum ufs_mtk_host_caps caps;
	bool mphy_powered_on;
	bool unipro_lpm;
	bool ref_clk_enabled;
	u16 ref_clk_ungating_wait_us;
	u16 ref_clk_gating_wait_us;
};

#endif /* !_UFS_MEDIATEK_H */<|MERGE_RESOLUTION|>--- conflicted
+++ resolved
@@ -31,25 +31,6 @@
 #define REFCLK_REQ_TIMEOUT_US       3000
 
 /*
-<<<<<<< HEAD
- * Vendor specific pre-defined parameters
- */
-#define UFS_MTK_LIMIT_NUM_LANES_RX  2
-#define UFS_MTK_LIMIT_NUM_LANES_TX  2
-#define UFS_MTK_LIMIT_HSGEAR_RX     UFS_HS_G4
-#define UFS_MTK_LIMIT_HSGEAR_TX     UFS_HS_G4
-#define UFS_MTK_LIMIT_PWMGEAR_RX    UFS_PWM_G4
-#define UFS_MTK_LIMIT_PWMGEAR_TX    UFS_PWM_G4
-#define UFS_MTK_LIMIT_RX_PWR_PWM    SLOW_MODE
-#define UFS_MTK_LIMIT_TX_PWR_PWM    SLOW_MODE
-#define UFS_MTK_LIMIT_RX_PWR_HS     FAST_MODE
-#define UFS_MTK_LIMIT_TX_PWR_HS     FAST_MODE
-#define UFS_MTK_LIMIT_HS_RATE       PA_HS_MODE_B
-#define UFS_MTK_LIMIT_DESIRED_MODE  UFS_HS_MODE
-
-/*
-=======
->>>>>>> 754a0abe
  * Other attributes
  */
 #define VS_DEBUGCLOCKENABLE         0xD0A1
@@ -120,19 +101,12 @@
 struct ufs_mtk_host {
 	struct phy *mphy;
 	struct regulator *reg_va09;
-<<<<<<< HEAD
-	struct ufs_mtk_hw_ver hw_ver;
-=======
->>>>>>> 754a0abe
 	struct reset_control *hci_reset;
 	struct reset_control *unipro_reset;
 	struct reset_control *crypto_reset;
 	struct ufs_hba *hba;
 	struct ufs_mtk_crypt_cfg *crypt;
-<<<<<<< HEAD
-=======
 	struct ufs_mtk_hw_ver hw_ver;
->>>>>>> 754a0abe
 	enum ufs_mtk_host_caps caps;
 	bool mphy_powered_on;
 	bool unipro_lpm;
