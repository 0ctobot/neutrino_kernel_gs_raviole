--- conflicted
+++ resolved
@@ -3815,7 +3815,6 @@
 {
 	int err = 0;
 	u32 portid;
-	u32 pdu_len;
 	struct iscsi_uevent *ev = nlmsg_data(nlh);
 	struct iscsi_transport *transport = NULL;
 	struct iscsi_internal *priv;
@@ -3905,29 +3904,7 @@
 	case ISCSI_UEVENT_START_CONN:
 	case ISCSI_UEVENT_BIND_CONN:
 	case ISCSI_UEVENT_SEND_PDU:
-<<<<<<< HEAD
-		pdu_len = nlh->nlmsg_len - sizeof(*nlh) - sizeof(*ev);
-
-		if ((ev->u.send_pdu.hdr_size > pdu_len) ||
-		    (ev->u.send_pdu.data_size > (pdu_len - ev->u.send_pdu.hdr_size))) {
-			err = -EINVAL;
-			break;
-		}
-
-		conn = iscsi_conn_lookup(ev->u.send_pdu.sid, ev->u.send_pdu.cid);
-		if (conn) {
-			mutex_lock(&conn_mutex);
-			ev->r.retcode =	transport->send_pdu(conn,
-				(struct iscsi_hdr*)((char*)ev + sizeof(*ev)),
-				(char*)ev + sizeof(*ev) + ev->u.send_pdu.hdr_size,
-				ev->u.send_pdu.data_size);
-			mutex_unlock(&conn_mutex);
-		}
-		else
-			err = -EINVAL;
-=======
 		err = iscsi_if_transport_conn(transport, nlh);
->>>>>>> 754a0abe
 		break;
 	case ISCSI_UEVENT_GET_STATS:
 		err = iscsi_if_get_stats(transport, nlh);
