/*******************************************************************
 * This file is part of the Emulex Linux Device Driver for         *
 * Fibre Channel Host Bus Adapters.                                *
 * Copyright (C) 2017-2019 Broadcom. All Rights Reserved. The term *
 * “Broadcom” refers to Broadcom Inc. and/or its subsidiaries.     *
 * Copyright (C) 2004-2016 Emulex.  All rights reserved.           *
 * EMULEX and SLI are trademarks of Emulex.                        *
 * www.broadcom.com                                                *
 * Portions Copyright (C) 2004-2005 Christoph Hellwig              *
 *                                                                 *
 * This program is free software; you can redistribute it and/or   *
 * modify it under the terms of version 2 of the GNU General       *
 * Public License as published by the Free Software Foundation.    *
 * This program is distributed in the hope that it will be useful. *
 * ALL EXPRESS OR IMPLIED CONDITIONS, REPRESENTATIONS AND          *
 * WARRANTIES, INCLUDING ANY IMPLIED WARRANTY OF MERCHANTABILITY,  *
 * FITNESS FOR A PARTICULAR PURPOSE, OR NON-INFRINGEMENT, ARE      *
 * DISCLAIMED, EXCEPT TO THE EXTENT THAT SUCH DISCLAIMERS ARE HELD *
 * TO BE LEGALLY INVALID.  See the GNU General Public License for  *
 * more details, a copy of which can be found in the file COPYING  *
 * included with this package.                                     *
 *******************************************************************/
/* See Fibre Channel protocol T11 FC-LS for details */
#include <linux/blkdev.h>
#include <linux/pci.h>
#include <linux/slab.h>
#include <linux/interrupt.h>

#include <scsi/scsi.h>
#include <scsi/scsi_device.h>
#include <scsi/scsi_host.h>
#include <scsi/scsi_transport_fc.h>

#include "lpfc_hw4.h"
#include "lpfc_hw.h"
#include "lpfc_sli.h"
#include "lpfc_sli4.h"
#include "lpfc_nl.h"
#include "lpfc_disc.h"
#include "lpfc_scsi.h"
#include "lpfc.h"
#include "lpfc_logmsg.h"
#include "lpfc_crtn.h"
#include "lpfc_vport.h"
#include "lpfc_debugfs.h"

static int lpfc_els_retry(struct lpfc_hba *, struct lpfc_iocbq *,
			  struct lpfc_iocbq *);
static void lpfc_cmpl_fabric_iocb(struct lpfc_hba *, struct lpfc_iocbq *,
			struct lpfc_iocbq *);
static void lpfc_fabric_abort_vport(struct lpfc_vport *vport);
static int lpfc_issue_els_fdisc(struct lpfc_vport *vport,
				struct lpfc_nodelist *ndlp, uint8_t retry);
static int lpfc_issue_fabric_iocb(struct lpfc_hba *phba,
				  struct lpfc_iocbq *iocb);

static int lpfc_max_els_tries = 3;

/**
 * lpfc_els_chk_latt - Check host link attention event for a vport
 * @vport: pointer to a host virtual N_Port data structure.
 *
 * This routine checks whether there is an outstanding host link
 * attention event during the discovery process with the @vport. It is done
 * by reading the HBA's Host Attention (HA) register. If there is any host
 * link attention events during this @vport's discovery process, the @vport
 * shall be marked as FC_ABORT_DISCOVERY, a host link attention clear shall
 * be issued if the link state is not already in host link cleared state,
 * and a return code shall indicate whether the host link attention event
 * had happened.
 *
 * Note that, if either the host link is in state LPFC_LINK_DOWN or @vport
 * state in LPFC_VPORT_READY, the request for checking host link attention
 * event will be ignored and a return code shall indicate no host link
 * attention event had happened.
 *
 * Return codes
 *   0 - no host link attention event happened
 *   1 - host link attention event happened
 **/
int
lpfc_els_chk_latt(struct lpfc_vport *vport)
{
	struct Scsi_Host *shost = lpfc_shost_from_vport(vport);
	struct lpfc_hba  *phba = vport->phba;
	uint32_t ha_copy;

	if (vport->port_state >= LPFC_VPORT_READY ||
	    phba->link_state == LPFC_LINK_DOWN ||
	    phba->sli_rev > LPFC_SLI_REV3)
		return 0;

	/* Read the HBA Host Attention Register */
	if (lpfc_readl(phba->HAregaddr, &ha_copy))
		return 1;

	if (!(ha_copy & HA_LATT))
		return 0;

	/* Pending Link Event during Discovery */
	lpfc_printf_vlog(vport, KERN_ERR, LOG_DISCOVERY,
			 "0237 Pending Link Event during "
			 "Discovery: State x%x\n",
			 phba->pport->port_state);

	/* CLEAR_LA should re-enable link attention events and
	 * we should then immediately take a LATT event. The
	 * LATT processing should call lpfc_linkdown() which
	 * will cleanup any left over in-progress discovery
	 * events.
	 */
	spin_lock_irq(shost->host_lock);
	vport->fc_flag |= FC_ABORT_DISCOVERY;
	spin_unlock_irq(shost->host_lock);

	if (phba->link_state != LPFC_CLEAR_LA)
		lpfc_issue_clear_la(phba, vport);

	return 1;
}

/**
 * lpfc_prep_els_iocb - Allocate and prepare a lpfc iocb data structure
 * @vport: pointer to a host virtual N_Port data structure.
 * @expectRsp: flag indicating whether response is expected.
 * @cmdSize: size of the ELS command.
 * @retry: number of retries to the command IOCB when it fails.
 * @ndlp: pointer to a node-list data structure.
 * @did: destination identifier.
 * @elscmd: the ELS command code.
 *
 * This routine is used for allocating a lpfc-IOCB data structure from
 * the driver lpfc-IOCB free-list and prepare the IOCB with the parameters
 * passed into the routine for discovery state machine to issue an Extended
 * Link Service (ELS) commands. It is a generic lpfc-IOCB allocation
 * and preparation routine that is used by all the discovery state machine
 * routines and the ELS command-specific fields will be later set up by
 * the individual discovery machine routines after calling this routine
 * allocating and preparing a generic IOCB data structure. It fills in the
 * Buffer Descriptor Entries (BDEs), allocates buffers for both command
 * payload and response payload (if expected). The reference count on the
 * ndlp is incremented by 1 and the reference to the ndlp is put into
 * context1 of the IOCB data structure for this IOCB to hold the ndlp
 * reference for the command's callback function to access later.
 *
 * Return code
 *   Pointer to the newly allocated/prepared els iocb data structure
 *   NULL - when els iocb data structure allocation/preparation failed
 **/
struct lpfc_iocbq *
lpfc_prep_els_iocb(struct lpfc_vport *vport, uint8_t expectRsp,
		   uint16_t cmdSize, uint8_t retry,
		   struct lpfc_nodelist *ndlp, uint32_t did,
		   uint32_t elscmd)
{
	struct lpfc_hba  *phba = vport->phba;
	struct lpfc_iocbq *elsiocb;
	struct lpfc_dmabuf *pcmd, *prsp, *pbuflist;
	struct ulp_bde64 *bpl;
	IOCB_t *icmd;


	if (!lpfc_is_link_up(phba))
		return NULL;

	/* Allocate buffer for  command iocb */
	elsiocb = lpfc_sli_get_iocbq(phba);

	if (elsiocb == NULL)
		return NULL;

	/*
	 * If this command is for fabric controller and HBA running
	 * in FIP mode send FLOGI, FDISC and LOGO as FIP frames.
	 */
	if ((did == Fabric_DID) &&
		(phba->hba_flag & HBA_FIP_SUPPORT) &&
		((elscmd == ELS_CMD_FLOGI) ||
		 (elscmd == ELS_CMD_FDISC) ||
		 (elscmd == ELS_CMD_LOGO)))
		switch (elscmd) {
		case ELS_CMD_FLOGI:
		elsiocb->iocb_flag |=
			((LPFC_ELS_ID_FLOGI << LPFC_FIP_ELS_ID_SHIFT)
					& LPFC_FIP_ELS_ID_MASK);
		break;
		case ELS_CMD_FDISC:
		elsiocb->iocb_flag |=
			((LPFC_ELS_ID_FDISC << LPFC_FIP_ELS_ID_SHIFT)
					& LPFC_FIP_ELS_ID_MASK);
		break;
		case ELS_CMD_LOGO:
		elsiocb->iocb_flag |=
			((LPFC_ELS_ID_LOGO << LPFC_FIP_ELS_ID_SHIFT)
					& LPFC_FIP_ELS_ID_MASK);
		break;
		}
	else
		elsiocb->iocb_flag &= ~LPFC_FIP_ELS_ID_MASK;

	icmd = &elsiocb->iocb;

	/* fill in BDEs for command */
	/* Allocate buffer for command payload */
	pcmd = kmalloc(sizeof(struct lpfc_dmabuf), GFP_KERNEL);
	if (pcmd)
		pcmd->virt = lpfc_mbuf_alloc(phba, MEM_PRI, &pcmd->phys);
	if (!pcmd || !pcmd->virt)
		goto els_iocb_free_pcmb_exit;

	INIT_LIST_HEAD(&pcmd->list);

	/* Allocate buffer for response payload */
	if (expectRsp) {
		prsp = kmalloc(sizeof(struct lpfc_dmabuf), GFP_KERNEL);
		if (prsp)
			prsp->virt = lpfc_mbuf_alloc(phba, MEM_PRI,
						     &prsp->phys);
		if (!prsp || !prsp->virt)
			goto els_iocb_free_prsp_exit;
		INIT_LIST_HEAD(&prsp->list);
	} else
		prsp = NULL;

	/* Allocate buffer for Buffer ptr list */
	pbuflist = kmalloc(sizeof(struct lpfc_dmabuf), GFP_KERNEL);
	if (pbuflist)
		pbuflist->virt = lpfc_mbuf_alloc(phba, MEM_PRI,
						 &pbuflist->phys);
	if (!pbuflist || !pbuflist->virt)
		goto els_iocb_free_pbuf_exit;

	INIT_LIST_HEAD(&pbuflist->list);

	if (expectRsp) {
		icmd->un.elsreq64.bdl.addrHigh = putPaddrHigh(pbuflist->phys);
		icmd->un.elsreq64.bdl.addrLow = putPaddrLow(pbuflist->phys);
		icmd->un.elsreq64.bdl.bdeFlags = BUFF_TYPE_BLP_64;
		icmd->un.elsreq64.bdl.bdeSize = (2 * sizeof(struct ulp_bde64));

		icmd->un.elsreq64.remoteID = did;		/* DID */
		icmd->ulpCommand = CMD_ELS_REQUEST64_CR;
		if (elscmd == ELS_CMD_FLOGI)
			icmd->ulpTimeout = FF_DEF_RATOV * 2;
		else if (elscmd == ELS_CMD_LOGO)
			icmd->ulpTimeout = phba->fc_ratov;
		else
			icmd->ulpTimeout = phba->fc_ratov * 2;
	} else {
		icmd->un.xseq64.bdl.addrHigh = putPaddrHigh(pbuflist->phys);
		icmd->un.xseq64.bdl.addrLow = putPaddrLow(pbuflist->phys);
		icmd->un.xseq64.bdl.bdeFlags = BUFF_TYPE_BLP_64;
		icmd->un.xseq64.bdl.bdeSize = sizeof(struct ulp_bde64);
		icmd->un.xseq64.xmit_els_remoteID = did;	/* DID */
		icmd->ulpCommand = CMD_XMIT_ELS_RSP64_CX;
	}
	icmd->ulpBdeCount = 1;
	icmd->ulpLe = 1;
	icmd->ulpClass = CLASS3;

	/*
	 * If we have NPIV enabled, we want to send ELS traffic by VPI.
	 * For SLI4, since the driver controls VPIs we also want to include
	 * all ELS pt2pt protocol traffic as well.
	 */
	if ((phba->sli3_options & LPFC_SLI3_NPIV_ENABLED) ||
		((phba->sli_rev == LPFC_SLI_REV4) &&
		    (vport->fc_flag & FC_PT2PT))) {

		if (expectRsp) {
			icmd->un.elsreq64.myID = vport->fc_myDID;

			/* For ELS_REQUEST64_CR, use the VPI by default */
			icmd->ulpContext = phba->vpi_ids[vport->vpi];
		}

		icmd->ulpCt_h = 0;
		/* The CT field must be 0=INVALID_RPI for the ECHO cmd */
		if (elscmd == ELS_CMD_ECHO)
			icmd->ulpCt_l = 0; /* context = invalid RPI */
		else
			icmd->ulpCt_l = 1; /* context = VPI */
	}

	bpl = (struct ulp_bde64 *) pbuflist->virt;
	bpl->addrLow = le32_to_cpu(putPaddrLow(pcmd->phys));
	bpl->addrHigh = le32_to_cpu(putPaddrHigh(pcmd->phys));
	bpl->tus.f.bdeSize = cmdSize;
	bpl->tus.f.bdeFlags = 0;
	bpl->tus.w = le32_to_cpu(bpl->tus.w);

	if (expectRsp) {
		bpl++;
		bpl->addrLow = le32_to_cpu(putPaddrLow(prsp->phys));
		bpl->addrHigh = le32_to_cpu(putPaddrHigh(prsp->phys));
		bpl->tus.f.bdeSize = FCELSSIZE;
		bpl->tus.f.bdeFlags = BUFF_TYPE_BDE_64;
		bpl->tus.w = le32_to_cpu(bpl->tus.w);
	}

	/* prevent preparing iocb with NULL ndlp reference */
	elsiocb->context1 = lpfc_nlp_get(ndlp);
	if (!elsiocb->context1)
		goto els_iocb_free_pbuf_exit;
	elsiocb->context2 = pcmd;
	elsiocb->context3 = pbuflist;
	elsiocb->retry = retry;
	elsiocb->vport = vport;
	elsiocb->drvrTimeout = (phba->fc_ratov << 1) + LPFC_DRVR_TIMEOUT;

	if (prsp) {
		list_add(&prsp->list, &pcmd->list);
	}
	if (expectRsp) {
		/* Xmit ELS command <elsCmd> to remote NPORT <did> */
		lpfc_printf_vlog(vport, KERN_INFO, LOG_ELS,
				 "0116 Xmit ELS command x%x to remote "
				 "NPORT x%x I/O tag: x%x, port state:x%x "
				 "rpi x%x fc_flag:x%x\n",
				 elscmd, did, elsiocb->iotag,
				 vport->port_state, ndlp->nlp_rpi,
				 vport->fc_flag);
	} else {
		/* Xmit ELS response <elsCmd> to remote NPORT <did> */
		lpfc_printf_vlog(vport, KERN_INFO, LOG_ELS,
				 "0117 Xmit ELS response x%x to remote "
				 "NPORT x%x I/O tag: x%x, size: x%x "
				 "port_state x%x  rpi x%x fc_flag x%x\n",
				 elscmd, ndlp->nlp_DID, elsiocb->iotag,
				 cmdSize, vport->port_state,
				 ndlp->nlp_rpi, vport->fc_flag);
	}
	return elsiocb;

els_iocb_free_pbuf_exit:
	if (expectRsp)
		lpfc_mbuf_free(phba, prsp->virt, prsp->phys);
	kfree(pbuflist);

els_iocb_free_prsp_exit:
	lpfc_mbuf_free(phba, pcmd->virt, pcmd->phys);
	kfree(prsp);

els_iocb_free_pcmb_exit:
	kfree(pcmd);
	lpfc_sli_release_iocbq(phba, elsiocb);
	return NULL;
}

/**
 * lpfc_issue_fabric_reglogin - Issue fabric registration login for a vport
 * @vport: pointer to a host virtual N_Port data structure.
 *
 * This routine issues a fabric registration login for a @vport. An
 * active ndlp node with Fabric_DID must already exist for this @vport.
 * The routine invokes two mailbox commands to carry out fabric registration
 * login through the HBA firmware: the first mailbox command requests the
 * HBA to perform link configuration for the @vport; and the second mailbox
 * command requests the HBA to perform the actual fabric registration login
 * with the @vport.
 *
 * Return code
 *   0 - successfully issued fabric registration login for @vport
 *   -ENXIO -- failed to issue fabric registration login for @vport
 **/
int
lpfc_issue_fabric_reglogin(struct lpfc_vport *vport)
{
	struct lpfc_hba  *phba = vport->phba;
	LPFC_MBOXQ_t *mbox;
	struct lpfc_dmabuf *mp;
	struct lpfc_nodelist *ndlp;
	struct serv_parm *sp;
	int rc;
	int err = 0;

	sp = &phba->fc_fabparam;
	ndlp = lpfc_findnode_did(vport, Fabric_DID);
	if (!ndlp || !NLP_CHK_NODE_ACT(ndlp)) {
		err = 1;
		goto fail;
	}

	mbox = mempool_alloc(phba->mbox_mem_pool, GFP_KERNEL);
	if (!mbox) {
		err = 2;
		goto fail;
	}

	vport->port_state = LPFC_FABRIC_CFG_LINK;
	lpfc_config_link(phba, mbox);
	mbox->mbox_cmpl = lpfc_sli_def_mbox_cmpl;
	mbox->vport = vport;

	rc = lpfc_sli_issue_mbox(phba, mbox, MBX_NOWAIT);
	if (rc == MBX_NOT_FINISHED) {
		err = 3;
		goto fail_free_mbox;
	}

	mbox = mempool_alloc(phba->mbox_mem_pool, GFP_KERNEL);
	if (!mbox) {
		err = 4;
		goto fail;
	}
	rc = lpfc_reg_rpi(phba, vport->vpi, Fabric_DID, (uint8_t *)sp, mbox,
			  ndlp->nlp_rpi);
	if (rc) {
		err = 5;
		goto fail_free_mbox;
	}

	mbox->mbox_cmpl = lpfc_mbx_cmpl_fabric_reg_login;
	mbox->vport = vport;
	/* increment the reference count on ndlp to hold reference
	 * for the callback routine.
	 */
	mbox->ctx_ndlp = lpfc_nlp_get(ndlp);

	rc = lpfc_sli_issue_mbox(phba, mbox, MBX_NOWAIT);
	if (rc == MBX_NOT_FINISHED) {
		err = 6;
		goto fail_issue_reg_login;
	}

	return 0;

fail_issue_reg_login:
	/* decrement the reference count on ndlp just incremented
	 * for the failed mbox command.
	 */
	lpfc_nlp_put(ndlp);
	mp = (struct lpfc_dmabuf *)mbox->ctx_buf;
	lpfc_mbuf_free(phba, mp->virt, mp->phys);
	kfree(mp);
fail_free_mbox:
	mempool_free(mbox, phba->mbox_mem_pool);

fail:
	lpfc_vport_set_state(vport, FC_VPORT_FAILED);
	lpfc_printf_vlog(vport, KERN_ERR, LOG_ELS,
		"0249 Cannot issue Register Fabric login: Err %d\n", err);
	return -ENXIO;
}

/**
 * lpfc_issue_reg_vfi - Register VFI for this vport's fabric login
 * @vport: pointer to a host virtual N_Port data structure.
 *
 * This routine issues a REG_VFI mailbox for the vfi, vpi, fcfi triplet for
 * the @vport. This mailbox command is necessary for SLI4 port only.
 *
 * Return code
 *   0 - successfully issued REG_VFI for @vport
 *   A failure code otherwise.
 **/
int
lpfc_issue_reg_vfi(struct lpfc_vport *vport)
{
	struct lpfc_hba  *phba = vport->phba;
	LPFC_MBOXQ_t *mboxq = NULL;
	struct lpfc_nodelist *ndlp;
	struct lpfc_dmabuf *dmabuf = NULL;
	int rc = 0;

	/* move forward in case of SLI4 FC port loopback test and pt2pt mode */
	if ((phba->sli_rev == LPFC_SLI_REV4) &&
	    !(phba->link_flag & LS_LOOPBACK_MODE) &&
	    !(vport->fc_flag & FC_PT2PT)) {
		ndlp = lpfc_findnode_did(vport, Fabric_DID);
		if (!ndlp || !NLP_CHK_NODE_ACT(ndlp)) {
			rc = -ENODEV;
			goto fail;
		}
	}

	mboxq = mempool_alloc(phba->mbox_mem_pool, GFP_KERNEL);
	if (!mboxq) {
		rc = -ENOMEM;
		goto fail;
	}

	/* Supply CSP's only if we are fabric connect or pt-to-pt connect */
	if ((vport->fc_flag & FC_FABRIC) || (vport->fc_flag & FC_PT2PT)) {
		dmabuf = kzalloc(sizeof(struct lpfc_dmabuf), GFP_KERNEL);
		if (!dmabuf) {
			rc = -ENOMEM;
			goto fail;
		}
		dmabuf->virt = lpfc_mbuf_alloc(phba, MEM_PRI, &dmabuf->phys);
		if (!dmabuf->virt) {
			rc = -ENOMEM;
			goto fail;
		}
		memcpy(dmabuf->virt, &phba->fc_fabparam,
		       sizeof(struct serv_parm));
	}

	vport->port_state = LPFC_FABRIC_CFG_LINK;
	if (dmabuf)
		lpfc_reg_vfi(mboxq, vport, dmabuf->phys);
	else
		lpfc_reg_vfi(mboxq, vport, 0);

	mboxq->mbox_cmpl = lpfc_mbx_cmpl_reg_vfi;
	mboxq->vport = vport;
	mboxq->ctx_buf = dmabuf;
	rc = lpfc_sli_issue_mbox(phba, mboxq, MBX_NOWAIT);
	if (rc == MBX_NOT_FINISHED) {
		rc = -ENXIO;
		goto fail;
	}
	return 0;

fail:
	if (mboxq)
		mempool_free(mboxq, phba->mbox_mem_pool);
	if (dmabuf) {
		if (dmabuf->virt)
			lpfc_mbuf_free(phba, dmabuf->virt, dmabuf->phys);
		kfree(dmabuf);
	}

	lpfc_vport_set_state(vport, FC_VPORT_FAILED);
	lpfc_printf_vlog(vport, KERN_ERR, LOG_ELS,
		"0289 Issue Register VFI failed: Err %d\n", rc);
	return rc;
}

/**
 * lpfc_issue_unreg_vfi - Unregister VFI for this vport's fabric login
 * @vport: pointer to a host virtual N_Port data structure.
 *
 * This routine issues a UNREG_VFI mailbox with the vfi, vpi, fcfi triplet for
 * the @vport. This mailbox command is necessary for SLI4 port only.
 *
 * Return code
 *   0 - successfully issued REG_VFI for @vport
 *   A failure code otherwise.
 **/
int
lpfc_issue_unreg_vfi(struct lpfc_vport *vport)
{
	struct lpfc_hba *phba = vport->phba;
	struct Scsi_Host *shost;
	LPFC_MBOXQ_t *mboxq;
	int rc;

	mboxq = mempool_alloc(phba->mbox_mem_pool, GFP_KERNEL);
	if (!mboxq) {
		lpfc_printf_log(phba, KERN_ERR, LOG_DISCOVERY|LOG_MBOX,
				"2556 UNREG_VFI mbox allocation failed"
				"HBA state x%x\n", phba->pport->port_state);
		return -ENOMEM;
	}

	lpfc_unreg_vfi(mboxq, vport);
	mboxq->vport = vport;
	mboxq->mbox_cmpl = lpfc_unregister_vfi_cmpl;

	rc = lpfc_sli_issue_mbox(phba, mboxq, MBX_NOWAIT);
	if (rc == MBX_NOT_FINISHED) {
		lpfc_printf_log(phba, KERN_ERR, LOG_DISCOVERY|LOG_MBOX,
				"2557 UNREG_VFI issue mbox failed rc x%x "
				"HBA state x%x\n",
				rc, phba->pport->port_state);
		mempool_free(mboxq, phba->mbox_mem_pool);
		return -EIO;
	}

	shost = lpfc_shost_from_vport(vport);
	spin_lock_irq(shost->host_lock);
	vport->fc_flag &= ~FC_VFI_REGISTERED;
	spin_unlock_irq(shost->host_lock);
	return 0;
}

/**
 * lpfc_check_clean_addr_bit - Check whether assigned FCID is clean.
 * @vport: pointer to a host virtual N_Port data structure.
 * @sp: pointer to service parameter data structure.
 *
 * This routine is called from FLOGI/FDISC completion handler functions.
 * lpfc_check_clean_addr_bit return 1 when FCID/Fabric portname/ Fabric
 * node nodename is changed in the completion service parameter else return
 * 0. This function also set flag in the vport data structure to delay
 * NP_Port discovery after the FLOGI/FDISC completion if Clean address bit
 * in FLOGI/FDISC response is cleared and FCID/Fabric portname/ Fabric
 * node nodename is changed in the completion service parameter.
 *
 * Return code
 *   0 - FCID and Fabric Nodename and Fabric portname is not changed.
 *   1 - FCID or Fabric Nodename or Fabric portname is changed.
 *
 **/
static uint8_t
lpfc_check_clean_addr_bit(struct lpfc_vport *vport,
		struct serv_parm *sp)
{
	struct lpfc_hba *phba = vport->phba;
	uint8_t fabric_param_changed = 0;
	struct Scsi_Host *shost = lpfc_shost_from_vport(vport);

	if ((vport->fc_prevDID != vport->fc_myDID) ||
		memcmp(&vport->fabric_portname, &sp->portName,
			sizeof(struct lpfc_name)) ||
		memcmp(&vport->fabric_nodename, &sp->nodeName,
			sizeof(struct lpfc_name)) ||
		(vport->vport_flag & FAWWPN_PARAM_CHG)) {
		fabric_param_changed = 1;
		vport->vport_flag &= ~FAWWPN_PARAM_CHG;
	}
	/*
	 * Word 1 Bit 31 in common service parameter is overloaded.
	 * Word 1 Bit 31 in FLOGI request is multiple NPort request
	 * Word 1 Bit 31 in FLOGI response is clean address bit
	 *
	 * If fabric parameter is changed and clean address bit is
	 * cleared delay nport discovery if
	 * - vport->fc_prevDID != 0 (not initial discovery) OR
	 * - lpfc_delay_discovery module parameter is set.
	 */
	if (fabric_param_changed && !sp->cmn.clean_address_bit &&
	    (vport->fc_prevDID || phba->cfg_delay_discovery)) {
		spin_lock_irq(shost->host_lock);
		vport->fc_flag |= FC_DISC_DELAYED;
		spin_unlock_irq(shost->host_lock);
	}

	return fabric_param_changed;
}


/**
 * lpfc_cmpl_els_flogi_fabric - Completion function for flogi to a fabric port
 * @vport: pointer to a host virtual N_Port data structure.
 * @ndlp: pointer to a node-list data structure.
 * @sp: pointer to service parameter data structure.
 * @irsp: pointer to the IOCB within the lpfc response IOCB.
 *
 * This routine is invoked by the lpfc_cmpl_els_flogi() completion callback
 * function to handle the completion of a Fabric Login (FLOGI) into a fabric
 * port in a fabric topology. It properly sets up the parameters to the @ndlp
 * from the IOCB response. It also check the newly assigned N_Port ID to the
 * @vport against the previously assigned N_Port ID. If it is different from
 * the previously assigned Destination ID (DID), the lpfc_unreg_rpi() routine
 * is invoked on all the remaining nodes with the @vport to unregister the
 * Remote Port Indicators (RPIs). Finally, the lpfc_issue_fabric_reglogin()
 * is invoked to register login to the fabric.
 *
 * Return code
 *   0 - Success (currently, always return 0)
 **/
static int
lpfc_cmpl_els_flogi_fabric(struct lpfc_vport *vport, struct lpfc_nodelist *ndlp,
			   struct serv_parm *sp, IOCB_t *irsp)
{
	struct Scsi_Host *shost = lpfc_shost_from_vport(vport);
	struct lpfc_hba  *phba = vport->phba;
	struct lpfc_nodelist *np;
	struct lpfc_nodelist *next_np;
	uint8_t fabric_param_changed;

	spin_lock_irq(shost->host_lock);
	vport->fc_flag |= FC_FABRIC;
	spin_unlock_irq(shost->host_lock);

	phba->fc_edtov = be32_to_cpu(sp->cmn.e_d_tov);
	if (sp->cmn.edtovResolution)	/* E_D_TOV ticks are in nanoseconds */
		phba->fc_edtov = (phba->fc_edtov + 999999) / 1000000;

	phba->fc_edtovResol = sp->cmn.edtovResolution;
	phba->fc_ratov = (be32_to_cpu(sp->cmn.w2.r_a_tov) + 999) / 1000;

	if (phba->fc_topology == LPFC_TOPOLOGY_LOOP) {
		spin_lock_irq(shost->host_lock);
		vport->fc_flag |= FC_PUBLIC_LOOP;
		spin_unlock_irq(shost->host_lock);
	}

	vport->fc_myDID = irsp->un.ulpWord[4] & Mask_DID;
	memcpy(&ndlp->nlp_portname, &sp->portName, sizeof(struct lpfc_name));
	memcpy(&ndlp->nlp_nodename, &sp->nodeName, sizeof(struct lpfc_name));
	ndlp->nlp_class_sup = 0;
	if (sp->cls1.classValid)
		ndlp->nlp_class_sup |= FC_COS_CLASS1;
	if (sp->cls2.classValid)
		ndlp->nlp_class_sup |= FC_COS_CLASS2;
	if (sp->cls3.classValid)
		ndlp->nlp_class_sup |= FC_COS_CLASS3;
	if (sp->cls4.classValid)
		ndlp->nlp_class_sup |= FC_COS_CLASS4;
	ndlp->nlp_maxframe = ((sp->cmn.bbRcvSizeMsb & 0x0F) << 8) |
				sp->cmn.bbRcvSizeLsb;

	fabric_param_changed = lpfc_check_clean_addr_bit(vport, sp);
	if (fabric_param_changed) {
		/* Reset FDMI attribute masks based on config parameter */
		if (phba->cfg_enable_SmartSAN ||
		    (phba->cfg_fdmi_on == LPFC_FDMI_SUPPORT)) {
			/* Setup appropriate attribute masks */
			vport->fdmi_hba_mask = LPFC_FDMI2_HBA_ATTR;
			if (phba->cfg_enable_SmartSAN)
				vport->fdmi_port_mask = LPFC_FDMI2_SMART_ATTR;
			else
				vport->fdmi_port_mask = LPFC_FDMI2_PORT_ATTR;
		} else {
			vport->fdmi_hba_mask = 0;
			vport->fdmi_port_mask = 0;
		}

	}
	memcpy(&vport->fabric_portname, &sp->portName,
			sizeof(struct lpfc_name));
	memcpy(&vport->fabric_nodename, &sp->nodeName,
			sizeof(struct lpfc_name));
	memcpy(&phba->fc_fabparam, sp, sizeof(struct serv_parm));

	if (phba->sli3_options & LPFC_SLI3_NPIV_ENABLED) {
		if (sp->cmn.response_multiple_NPort) {
			lpfc_printf_vlog(vport, KERN_WARNING,
					 LOG_ELS | LOG_VPORT,
					 "1816 FLOGI NPIV supported, "
					 "response data 0x%x\n",
					 sp->cmn.response_multiple_NPort);
			spin_lock_irq(&phba->hbalock);
			phba->link_flag |= LS_NPIV_FAB_SUPPORTED;
			spin_unlock_irq(&phba->hbalock);
		} else {
			/* Because we asked f/w for NPIV it still expects us
			to call reg_vnpid atleast for the physcial host */
			lpfc_printf_vlog(vport, KERN_WARNING,
					 LOG_ELS | LOG_VPORT,
					 "1817 Fabric does not support NPIV "
					 "- configuring single port mode.\n");
			spin_lock_irq(&phba->hbalock);
			phba->link_flag &= ~LS_NPIV_FAB_SUPPORTED;
			spin_unlock_irq(&phba->hbalock);
		}
	}

	/*
	 * For FC we need to do some special processing because of the SLI
	 * Port's default settings of the Common Service Parameters.
	 */
	if ((phba->sli_rev == LPFC_SLI_REV4) &&
	    (phba->sli4_hba.lnk_info.lnk_tp == LPFC_LNK_TYPE_FC)) {
		/* If physical FC port changed, unreg VFI and ALL VPIs / RPIs */
		if (fabric_param_changed)
			lpfc_unregister_fcf_prep(phba);

		/* This should just update the VFI CSPs*/
		if (vport->fc_flag & FC_VFI_REGISTERED)
			lpfc_issue_reg_vfi(vport);
	}

	if (fabric_param_changed &&
		!(vport->fc_flag & FC_VPORT_NEEDS_REG_VPI)) {

		/* If our NportID changed, we need to ensure all
		 * remaining NPORTs get unreg_login'ed.
		 */
		list_for_each_entry_safe(np, next_np,
					&vport->fc_nodes, nlp_listp) {
			if (!NLP_CHK_NODE_ACT(np))
				continue;
			if ((np->nlp_state != NLP_STE_NPR_NODE) ||
				   !(np->nlp_flag & NLP_NPR_ADISC))
				continue;
			spin_lock_irq(shost->host_lock);
			np->nlp_flag &= ~NLP_NPR_ADISC;
			spin_unlock_irq(shost->host_lock);
			lpfc_unreg_rpi(vport, np);
		}
		lpfc_cleanup_pending_mbox(vport);

		if (phba->sli_rev == LPFC_SLI_REV4) {
			lpfc_sli4_unreg_all_rpis(vport);
			lpfc_mbx_unreg_vpi(vport);
			spin_lock_irq(shost->host_lock);
			vport->fc_flag |= FC_VPORT_NEEDS_INIT_VPI;
			spin_unlock_irq(shost->host_lock);
		}

		/*
		 * For SLI3 and SLI4, the VPI needs to be reregistered in
		 * response to this fabric parameter change event.
		 */
		spin_lock_irq(shost->host_lock);
		vport->fc_flag |= FC_VPORT_NEEDS_REG_VPI;
		spin_unlock_irq(shost->host_lock);
	} else if ((phba->sli_rev == LPFC_SLI_REV4) &&
		!(vport->fc_flag & FC_VPORT_NEEDS_REG_VPI)) {
			/*
			 * Driver needs to re-reg VPI in order for f/w
			 * to update the MAC address.
			 */
			lpfc_nlp_set_state(vport, ndlp, NLP_STE_UNMAPPED_NODE);
			lpfc_register_new_vport(phba, vport, ndlp);
			return 0;
	}

	if (phba->sli_rev < LPFC_SLI_REV4) {
		lpfc_nlp_set_state(vport, ndlp, NLP_STE_REG_LOGIN_ISSUE);
		if (phba->sli3_options & LPFC_SLI3_NPIV_ENABLED &&
		    vport->fc_flag & FC_VPORT_NEEDS_REG_VPI)
			lpfc_register_new_vport(phba, vport, ndlp);
		else
			lpfc_issue_fabric_reglogin(vport);
	} else {
		ndlp->nlp_type |= NLP_FABRIC;
		lpfc_nlp_set_state(vport, ndlp, NLP_STE_UNMAPPED_NODE);
		if ((!(vport->fc_flag & FC_VPORT_NEEDS_REG_VPI)) &&
			(vport->vpi_state & LPFC_VPI_REGISTERED)) {
			lpfc_start_fdiscs(phba);
			lpfc_do_scr_ns_plogi(phba, vport);
		} else if (vport->fc_flag & FC_VFI_REGISTERED)
			lpfc_issue_init_vpi(vport);
		else {
			lpfc_printf_vlog(vport, KERN_INFO, LOG_ELS,
					"3135 Need register VFI: (x%x/%x)\n",
					vport->fc_prevDID, vport->fc_myDID);
			lpfc_issue_reg_vfi(vport);
		}
	}
	return 0;
}

/**
 * lpfc_cmpl_els_flogi_nport - Completion function for flogi to an N_Port
 * @vport: pointer to a host virtual N_Port data structure.
 * @ndlp: pointer to a node-list data structure.
 * @sp: pointer to service parameter data structure.
 *
 * This routine is invoked by the lpfc_cmpl_els_flogi() completion callback
 * function to handle the completion of a Fabric Login (FLOGI) into an N_Port
 * in a point-to-point topology. First, the @vport's N_Port Name is compared
 * with the received N_Port Name: if the @vport's N_Port Name is greater than
 * the received N_Port Name lexicographically, this node shall assign local
 * N_Port ID (PT2PT_LocalID: 1) and remote N_Port ID (PT2PT_RemoteID: 2) and
 * will send out Port Login (PLOGI) with the N_Port IDs assigned. Otherwise,
 * this node shall just wait for the remote node to issue PLOGI and assign
 * N_Port IDs.
 *
 * Return code
 *   0 - Success
 *   -ENXIO - Fail
 **/
static int
lpfc_cmpl_els_flogi_nport(struct lpfc_vport *vport, struct lpfc_nodelist *ndlp,
			  struct serv_parm *sp)
{
	struct Scsi_Host *shost = lpfc_shost_from_vport(vport);
	struct lpfc_hba  *phba = vport->phba;
	LPFC_MBOXQ_t *mbox;
	int rc;

	spin_lock_irq(shost->host_lock);
	vport->fc_flag &= ~(FC_FABRIC | FC_PUBLIC_LOOP);
	vport->fc_flag |= FC_PT2PT;
	spin_unlock_irq(shost->host_lock);

	/* If we are pt2pt with another NPort, force NPIV off! */
	phba->sli3_options &= ~LPFC_SLI3_NPIV_ENABLED;

	/* If physical FC port changed, unreg VFI and ALL VPIs / RPIs */
	if ((phba->sli_rev == LPFC_SLI_REV4) && phba->fc_topology_changed) {
		lpfc_unregister_fcf_prep(phba);

		spin_lock_irq(shost->host_lock);
		vport->fc_flag &= ~FC_VFI_REGISTERED;
		spin_unlock_irq(shost->host_lock);
		phba->fc_topology_changed = 0;
	}

	rc = memcmp(&vport->fc_portname, &sp->portName,
		    sizeof(vport->fc_portname));

	if (rc >= 0) {
		/* This side will initiate the PLOGI */
		spin_lock_irq(shost->host_lock);
		vport->fc_flag |= FC_PT2PT_PLOGI;
		spin_unlock_irq(shost->host_lock);

		/*
		 * N_Port ID cannot be 0, set our Id to LocalID
		 * the other side will be RemoteID.
		 */

		/* not equal */
		if (rc)
			vport->fc_myDID = PT2PT_LocalID;

		/* Decrement ndlp reference count indicating that ndlp can be
		 * safely released when other references to it are done.
		 */
		lpfc_nlp_put(ndlp);

		ndlp = lpfc_findnode_did(vport, PT2PT_RemoteID);
		if (!ndlp) {
			/*
			 * Cannot find existing Fabric ndlp, so allocate a
			 * new one
			 */
			ndlp = lpfc_nlp_init(vport, PT2PT_RemoteID);
			if (!ndlp)
				goto fail;
		} else if (!NLP_CHK_NODE_ACT(ndlp)) {
			ndlp = lpfc_enable_node(vport, ndlp,
						NLP_STE_UNUSED_NODE);
			if(!ndlp)
				goto fail;
		}

		memcpy(&ndlp->nlp_portname, &sp->portName,
		       sizeof(struct lpfc_name));
		memcpy(&ndlp->nlp_nodename, &sp->nodeName,
		       sizeof(struct lpfc_name));
		/* Set state will put ndlp onto node list if not already done */
		lpfc_nlp_set_state(vport, ndlp, NLP_STE_NPR_NODE);
		spin_lock_irq(shost->host_lock);
		ndlp->nlp_flag |= NLP_NPR_2B_DISC;
		spin_unlock_irq(shost->host_lock);

		mbox = mempool_alloc(phba->mbox_mem_pool, GFP_KERNEL);
		if (!mbox)
			goto fail;

		lpfc_config_link(phba, mbox);

		mbox->mbox_cmpl = lpfc_mbx_cmpl_local_config_link;
		mbox->vport = vport;
		rc = lpfc_sli_issue_mbox(phba, mbox, MBX_NOWAIT);
		if (rc == MBX_NOT_FINISHED) {
			mempool_free(mbox, phba->mbox_mem_pool);
			goto fail;
		}
	} else {
		/* This side will wait for the PLOGI, decrement ndlp reference
		 * count indicating that ndlp can be released when other
		 * references to it are done.
		 */
		lpfc_nlp_put(ndlp);

		/* Start discovery - this should just do CLEAR_LA */
		lpfc_disc_start(vport);
	}

	return 0;
fail:
	return -ENXIO;
}

/**
 * lpfc_cmpl_els_flogi - Completion callback function for flogi
 * @phba: pointer to lpfc hba data structure.
 * @cmdiocb: pointer to lpfc command iocb data structure.
 * @rspiocb: pointer to lpfc response iocb data structure.
 *
 * This routine is the top-level completion callback function for issuing
 * a Fabric Login (FLOGI) command. If the response IOCB reported error,
 * the lpfc_els_retry() routine shall be invoked to retry the FLOGI. If
 * retry has been made (either immediately or delayed with lpfc_els_retry()
 * returning 1), the command IOCB will be released and function returned.
 * If the retry attempt has been given up (possibly reach the maximum
 * number of retries), one additional decrement of ndlp reference shall be
 * invoked before going out after releasing the command IOCB. This will
 * actually release the remote node (Note, lpfc_els_free_iocb() will also
 * invoke one decrement of ndlp reference count). If no error reported in
 * the IOCB status, the command Port ID field is used to determine whether
 * this is a point-to-point topology or a fabric topology: if the Port ID
 * field is assigned, it is a fabric topology; otherwise, it is a
 * point-to-point topology. The routine lpfc_cmpl_els_flogi_fabric() or
 * lpfc_cmpl_els_flogi_nport() shall be invoked accordingly to handle the
 * specific topology completion conditions.
 **/
static void
lpfc_cmpl_els_flogi(struct lpfc_hba *phba, struct lpfc_iocbq *cmdiocb,
		    struct lpfc_iocbq *rspiocb)
{
	struct lpfc_vport *vport = cmdiocb->vport;
	struct Scsi_Host  *shost = lpfc_shost_from_vport(vport);
	IOCB_t *irsp = &rspiocb->iocb;
	struct lpfc_nodelist *ndlp = cmdiocb->context1;
	struct lpfc_dmabuf *pcmd = cmdiocb->context2, *prsp;
	struct serv_parm *sp;
	uint16_t fcf_index;
	int rc;

	/* Check to see if link went down during discovery */
	if (lpfc_els_chk_latt(vport)) {
		/* One additional decrement on node reference count to
		 * trigger the release of the node
		 */
		lpfc_nlp_put(ndlp);
		goto out;
	}

	lpfc_debugfs_disc_trc(vport, LPFC_DISC_TRC_ELS_CMD,
		"FLOGI cmpl:      status:x%x/x%x state:x%x",
		irsp->ulpStatus, irsp->un.ulpWord[4],
		vport->port_state);

	if (irsp->ulpStatus) {
		/*
		 * In case of FIP mode, perform roundrobin FCF failover
		 * due to new FCF discovery
		 */
		if ((phba->hba_flag & HBA_FIP_SUPPORT) &&
		    (phba->fcf.fcf_flag & FCF_DISCOVERY)) {
			if (phba->link_state < LPFC_LINK_UP)
				goto stop_rr_fcf_flogi;
			if ((phba->fcoe_cvl_eventtag_attn ==
			     phba->fcoe_cvl_eventtag) &&
			    (irsp->ulpStatus == IOSTAT_LOCAL_REJECT) &&
			    ((irsp->un.ulpWord[4] & IOERR_PARAM_MASK) ==
			    IOERR_SLI_ABORTED))
				goto stop_rr_fcf_flogi;
			else
				phba->fcoe_cvl_eventtag_attn =
					phba->fcoe_cvl_eventtag;
			lpfc_printf_log(phba, KERN_WARNING, LOG_FIP | LOG_ELS,
					"2611 FLOGI failed on FCF (x%x), "
					"status:x%x/x%x, tmo:x%x, perform "
					"roundrobin FCF failover\n",
					phba->fcf.current_rec.fcf_indx,
					irsp->ulpStatus, irsp->un.ulpWord[4],
					irsp->ulpTimeout);
			lpfc_sli4_set_fcf_flogi_fail(phba,
					phba->fcf.current_rec.fcf_indx);
			fcf_index = lpfc_sli4_fcf_rr_next_index_get(phba);
			rc = lpfc_sli4_fcf_rr_next_proc(vport, fcf_index);
			if (rc)
				goto out;
		}

stop_rr_fcf_flogi:
		/* FLOGI failure */
		if (!(irsp->ulpStatus == IOSTAT_LOCAL_REJECT &&
		      ((irsp->un.ulpWord[4] & IOERR_PARAM_MASK) ==
					IOERR_LOOP_OPEN_FAILURE)))
			lpfc_printf_vlog(vport, KERN_ERR, LOG_ELS,
					"2858 FLOGI failure Status:x%x/x%x "
					"TMO:x%x Data x%x x%x\n",
					irsp->ulpStatus, irsp->un.ulpWord[4],
					irsp->ulpTimeout, phba->hba_flag,
					phba->fcf.fcf_flag);

		/* Check for retry */
		if (lpfc_els_retry(phba, cmdiocb, rspiocb))
			goto out;

		/* If this is not a loop open failure, bail out */
		if (!(irsp->ulpStatus == IOSTAT_LOCAL_REJECT &&
		      ((irsp->un.ulpWord[4] & IOERR_PARAM_MASK) ==
					IOERR_LOOP_OPEN_FAILURE)))
			goto flogifail;

		lpfc_printf_vlog(vport, KERN_WARNING, LOG_ELS,
				 "0150 FLOGI failure Status:x%x/x%x xri x%x TMO:x%x\n",
				 irsp->ulpStatus, irsp->un.ulpWord[4],
				 cmdiocb->sli4_xritag, irsp->ulpTimeout);

		/* FLOGI failed, so there is no fabric */
		spin_lock_irq(shost->host_lock);
		vport->fc_flag &= ~(FC_FABRIC | FC_PUBLIC_LOOP);
		spin_unlock_irq(shost->host_lock);

		/* If private loop, then allow max outstanding els to be
		 * LPFC_MAX_DISC_THREADS (32). Scanning in the case of no
		 * alpa map would take too long otherwise.
		 */
		if (phba->alpa_map[0] == 0)
			vport->cfg_discovery_threads = LPFC_MAX_DISC_THREADS;
		if ((phba->sli_rev == LPFC_SLI_REV4) &&
		    (!(vport->fc_flag & FC_VFI_REGISTERED) ||
		     (vport->fc_prevDID != vport->fc_myDID) ||
			phba->fc_topology_changed)) {
			if (vport->fc_flag & FC_VFI_REGISTERED) {
				if (phba->fc_topology_changed) {
					lpfc_unregister_fcf_prep(phba);
					spin_lock_irq(shost->host_lock);
					vport->fc_flag &= ~FC_VFI_REGISTERED;
					spin_unlock_irq(shost->host_lock);
					phba->fc_topology_changed = 0;
				} else {
					lpfc_sli4_unreg_all_rpis(vport);
				}
			}

			/* Do not register VFI if the driver aborted FLOGI */
			if (!lpfc_error_lost_link(irsp))
				lpfc_issue_reg_vfi(vport);
			lpfc_nlp_put(ndlp);
			goto out;
		}
		goto flogifail;
	}
	spin_lock_irq(shost->host_lock);
	vport->fc_flag &= ~FC_VPORT_CVL_RCVD;
	vport->fc_flag &= ~FC_VPORT_LOGO_RCVD;
	spin_unlock_irq(shost->host_lock);

	/*
	 * The FLogI succeeded.  Sync the data for the CPU before
	 * accessing it.
	 */
	prsp = list_get_first(&pcmd->list, struct lpfc_dmabuf, list);
	if (!prsp)
		goto out;
	sp = prsp->virt + sizeof(uint32_t);

	/* FLOGI completes successfully */
	lpfc_printf_vlog(vport, KERN_INFO, LOG_ELS,
			 "0101 FLOGI completes successfully, I/O tag:x%x, "
			 "xri x%x Data: x%x x%x x%x x%x x%x %x\n",
			 cmdiocb->iotag, cmdiocb->sli4_xritag,
			 irsp->un.ulpWord[4], sp->cmn.e_d_tov,
			 sp->cmn.w2.r_a_tov, sp->cmn.edtovResolution,
			 vport->port_state, vport->fc_flag);

	if (vport->port_state == LPFC_FLOGI) {
		/*
		 * If Common Service Parameters indicate Nport
		 * we are point to point, if Fport we are Fabric.
		 */
		if (sp->cmn.fPort)
			rc = lpfc_cmpl_els_flogi_fabric(vport, ndlp, sp, irsp);
		else if (!(phba->hba_flag & HBA_FCOE_MODE))
			rc = lpfc_cmpl_els_flogi_nport(vport, ndlp, sp);
		else {
			lpfc_printf_vlog(vport, KERN_ERR,
				LOG_FIP | LOG_ELS,
				"2831 FLOGI response with cleared Fabric "
				"bit fcf_index 0x%x "
				"Switch Name %02x%02x%02x%02x%02x%02x%02x%02x "
				"Fabric Name "
				"%02x%02x%02x%02x%02x%02x%02x%02x\n",
				phba->fcf.current_rec.fcf_indx,
				phba->fcf.current_rec.switch_name[0],
				phba->fcf.current_rec.switch_name[1],
				phba->fcf.current_rec.switch_name[2],
				phba->fcf.current_rec.switch_name[3],
				phba->fcf.current_rec.switch_name[4],
				phba->fcf.current_rec.switch_name[5],
				phba->fcf.current_rec.switch_name[6],
				phba->fcf.current_rec.switch_name[7],
				phba->fcf.current_rec.fabric_name[0],
				phba->fcf.current_rec.fabric_name[1],
				phba->fcf.current_rec.fabric_name[2],
				phba->fcf.current_rec.fabric_name[3],
				phba->fcf.current_rec.fabric_name[4],
				phba->fcf.current_rec.fabric_name[5],
				phba->fcf.current_rec.fabric_name[6],
				phba->fcf.current_rec.fabric_name[7]);
			lpfc_nlp_put(ndlp);
			spin_lock_irq(&phba->hbalock);
			phba->fcf.fcf_flag &= ~FCF_DISCOVERY;
			phba->hba_flag &= ~(FCF_RR_INPROG | HBA_DEVLOSS_TMO);
			spin_unlock_irq(&phba->hbalock);
			phba->fcf.fcf_redisc_attempted = 0; /* reset */
			goto out;
		}
		if (!rc) {
			/* Mark the FCF discovery process done */
			if (phba->hba_flag & HBA_FIP_SUPPORT)
				lpfc_printf_vlog(vport, KERN_INFO, LOG_FIP |
						LOG_ELS,
						"2769 FLOGI to FCF (x%x) "
						"completed successfully\n",
						phba->fcf.current_rec.fcf_indx);
			spin_lock_irq(&phba->hbalock);
			phba->fcf.fcf_flag &= ~FCF_DISCOVERY;
			phba->hba_flag &= ~(FCF_RR_INPROG | HBA_DEVLOSS_TMO);
			spin_unlock_irq(&phba->hbalock);
			phba->fcf.fcf_redisc_attempted = 0; /* reset */
			goto out;
		}
	}

flogifail:
	spin_lock_irq(&phba->hbalock);
	phba->fcf.fcf_flag &= ~FCF_DISCOVERY;
	spin_unlock_irq(&phba->hbalock);

	lpfc_nlp_put(ndlp);

	if (!lpfc_error_lost_link(irsp)) {
		/* FLOGI failed, so just use loop map to make discovery list */
		lpfc_disc_list_loopmap(vport);

		/* Start discovery */
		lpfc_disc_start(vport);
	} else if (((irsp->ulpStatus != IOSTAT_LOCAL_REJECT) ||
			(((irsp->un.ulpWord[4] & IOERR_PARAM_MASK) !=
			 IOERR_SLI_ABORTED) &&
			((irsp->un.ulpWord[4] & IOERR_PARAM_MASK) !=
			 IOERR_SLI_DOWN))) &&
			(phba->link_state != LPFC_CLEAR_LA)) {
		/* If FLOGI failed enable link interrupt. */
		lpfc_issue_clear_la(phba, vport);
	}
out:
	lpfc_els_free_iocb(phba, cmdiocb);
}

/**
 * lpfc_issue_els_flogi - Issue an flogi iocb command for a vport
 * @vport: pointer to a host virtual N_Port data structure.
 * @ndlp: pointer to a node-list data structure.
 * @retry: number of retries to the command IOCB.
 *
 * This routine issues a Fabric Login (FLOGI) Request ELS command
 * for a @vport. The initiator service parameters are put into the payload
 * of the FLOGI Request IOCB and the top-level callback function pointer
 * to lpfc_cmpl_els_flogi() routine is put to the IOCB completion callback
 * function field. The lpfc_issue_fabric_iocb routine is invoked to send
 * out FLOGI ELS command with one outstanding fabric IOCB at a time.
 *
 * Note that, in lpfc_prep_els_iocb() routine, the reference count of ndlp
 * will be incremented by 1 for holding the ndlp and the reference to ndlp
 * will be stored into the context1 field of the IOCB for the completion
 * callback function to the FLOGI ELS command.
 *
 * Return code
 *   0 - successfully issued flogi iocb for @vport
 *   1 - failed to issue flogi iocb for @vport
 **/
static int
lpfc_issue_els_flogi(struct lpfc_vport *vport, struct lpfc_nodelist *ndlp,
		     uint8_t retry)
{
	struct lpfc_hba  *phba = vport->phba;
	struct serv_parm *sp;
	IOCB_t *icmd;
	struct lpfc_iocbq *elsiocb;
	struct lpfc_iocbq defer_flogi_acc;
	uint8_t *pcmd;
	uint16_t cmdsize;
	uint32_t tmo, did;
	int rc;

	cmdsize = (sizeof(uint32_t) + sizeof(struct serv_parm));
	elsiocb = lpfc_prep_els_iocb(vport, 1, cmdsize, retry, ndlp,
				     ndlp->nlp_DID, ELS_CMD_FLOGI);

	if (!elsiocb)
		return 1;

	icmd = &elsiocb->iocb;
	pcmd = (uint8_t *) (((struct lpfc_dmabuf *) elsiocb->context2)->virt);

	/* For FLOGI request, remainder of payload is service parameters */
	*((uint32_t *) (pcmd)) = ELS_CMD_FLOGI;
	pcmd += sizeof(uint32_t);
	memcpy(pcmd, &vport->fc_sparam, sizeof(struct serv_parm));
	sp = (struct serv_parm *) pcmd;

	/* Setup CSPs accordingly for Fabric */
	sp->cmn.e_d_tov = 0;
	sp->cmn.w2.r_a_tov = 0;
	sp->cmn.virtual_fabric_support = 0;
	sp->cls1.classValid = 0;
	if (sp->cmn.fcphLow < FC_PH3)
		sp->cmn.fcphLow = FC_PH3;
	if (sp->cmn.fcphHigh < FC_PH3)
		sp->cmn.fcphHigh = FC_PH3;

	if  (phba->sli_rev == LPFC_SLI_REV4) {
		if (bf_get(lpfc_sli_intf_if_type, &phba->sli4_hba.sli_intf) ==
		    LPFC_SLI_INTF_IF_TYPE_0) {
			elsiocb->iocb.ulpCt_h = ((SLI4_CT_FCFI >> 1) & 1);
			elsiocb->iocb.ulpCt_l = (SLI4_CT_FCFI & 1);
			/* FLOGI needs to be 3 for WQE FCFI */
			/* Set the fcfi to the fcfi we registered with */
			elsiocb->iocb.ulpContext = phba->fcf.fcfi;
		}
		/* Can't do SLI4 class2 without support sequence coalescing */
		sp->cls2.classValid = 0;
		sp->cls2.seqDelivery = 0;
	} else {
		/* Historical, setting sequential-delivery bit for SLI3 */
		sp->cls2.seqDelivery = (sp->cls2.classValid) ? 1 : 0;
		sp->cls3.seqDelivery = (sp->cls3.classValid) ? 1 : 0;
		if (phba->sli3_options & LPFC_SLI3_NPIV_ENABLED) {
			sp->cmn.request_multiple_Nport = 1;
			/* For FLOGI, Let FLOGI rsp set the NPortID for VPI 0 */
			icmd->ulpCt_h = 1;
			icmd->ulpCt_l = 0;
		} else
			sp->cmn.request_multiple_Nport = 0;
	}

	if (phba->fc_topology != LPFC_TOPOLOGY_LOOP) {
		icmd->un.elsreq64.myID = 0;
		icmd->un.elsreq64.fl = 1;
	}

	tmo = phba->fc_ratov;
	phba->fc_ratov = LPFC_DISC_FLOGI_TMO;
	lpfc_set_disctmo(vport);
	phba->fc_ratov = tmo;

	phba->fc_stat.elsXmitFLOGI++;
	elsiocb->iocb_cmpl = lpfc_cmpl_els_flogi;

	lpfc_debugfs_disc_trc(vport, LPFC_DISC_TRC_ELS_CMD,
		"Issue FLOGI:     opt:x%x",
		phba->sli3_options, 0, 0);

	rc = lpfc_issue_fabric_iocb(phba, elsiocb);

	phba->hba_flag |= HBA_FLOGI_ISSUED;

	/* Check for a deferred FLOGI ACC condition */
	if (phba->defer_flogi_acc_flag) {
		did = vport->fc_myDID;
		vport->fc_myDID = Fabric_DID;

		memset(&defer_flogi_acc, 0, sizeof(struct lpfc_iocbq));

		defer_flogi_acc.iocb.ulpContext = phba->defer_flogi_acc_rx_id;
		defer_flogi_acc.iocb.unsli3.rcvsli3.ox_id =
						phba->defer_flogi_acc_ox_id;

		lpfc_printf_vlog(vport, KERN_INFO, LOG_ELS,
				 "3354 Xmit deferred FLOGI ACC: rx_id: x%x,"
				 " ox_id: x%x, hba_flag x%x\n",
				 phba->defer_flogi_acc_rx_id,
				 phba->defer_flogi_acc_ox_id, phba->hba_flag);

		/* Send deferred FLOGI ACC */
		lpfc_els_rsp_acc(vport, ELS_CMD_FLOGI, &defer_flogi_acc,
				 ndlp, NULL);

		phba->defer_flogi_acc_flag = false;

		vport->fc_myDID = did;
	}

	if (rc == IOCB_ERROR) {
		lpfc_els_free_iocb(phba, elsiocb);
		return 1;
	}
	return 0;
}

/**
 * lpfc_els_abort_flogi - Abort all outstanding flogi iocbs
 * @phba: pointer to lpfc hba data structure.
 *
 * This routine aborts all the outstanding Fabric Login (FLOGI) IOCBs
 * with a @phba. This routine walks all the outstanding IOCBs on the txcmplq
 * list and issues an abort IOCB commond on each outstanding IOCB that
 * contains a active Fabric_DID ndlp. Note that this function is to issue
 * the abort IOCB command on all the outstanding IOCBs, thus when this
 * function returns, it does not guarantee all the IOCBs are actually aborted.
 *
 * Return code
 *   0 - Successfully issued abort iocb on all outstanding flogis (Always 0)
 **/
int
lpfc_els_abort_flogi(struct lpfc_hba *phba)
{
	struct lpfc_sli_ring *pring;
	struct lpfc_iocbq *iocb, *next_iocb;
	struct lpfc_nodelist *ndlp;
	IOCB_t *icmd;

	/* Abort outstanding I/O on NPort <nlp_DID> */
	lpfc_printf_log(phba, KERN_INFO, LOG_DISCOVERY,
			"0201 Abort outstanding I/O on NPort x%x\n",
			Fabric_DID);

	pring = lpfc_phba_elsring(phba);
	if (unlikely(!pring))
		return -EIO;

	/*
	 * Check the txcmplq for an iocb that matches the nport the driver is
	 * searching for.
	 */
	spin_lock_irq(&phba->hbalock);
	list_for_each_entry_safe(iocb, next_iocb, &pring->txcmplq, list) {
		icmd = &iocb->iocb;
		if (icmd->ulpCommand == CMD_ELS_REQUEST64_CR) {
			ndlp = (struct lpfc_nodelist *)(iocb->context1);
			if (ndlp && NLP_CHK_NODE_ACT(ndlp) &&
			    (ndlp->nlp_DID == Fabric_DID))
				lpfc_sli_issue_abort_iotag(phba, pring, iocb);
		}
	}
	spin_unlock_irq(&phba->hbalock);

	return 0;
}

/**
 * lpfc_initial_flogi - Issue an initial fabric login for a vport
 * @vport: pointer to a host virtual N_Port data structure.
 *
 * This routine issues an initial Fabric Login (FLOGI) for the @vport
 * specified. It first searches the ndlp with the Fabric_DID (0xfffffe) from
 * the @vport's ndlp list. If no such ndlp found, it will create an ndlp and
 * put it into the @vport's ndlp list. If an inactive ndlp found on the list,
 * it will just be enabled and made active. The lpfc_issue_els_flogi() routine
 * is then invoked with the @vport and the ndlp to perform the FLOGI for the
 * @vport.
 *
 * Return code
 *   0 - failed to issue initial flogi for @vport
 *   1 - successfully issued initial flogi for @vport
 **/
int
lpfc_initial_flogi(struct lpfc_vport *vport)
{
	struct lpfc_nodelist *ndlp;

	vport->port_state = LPFC_FLOGI;
	lpfc_set_disctmo(vport);

	/* First look for the Fabric ndlp */
	ndlp = lpfc_findnode_did(vport, Fabric_DID);
	if (!ndlp) {
		/* Cannot find existing Fabric ndlp, so allocate a new one */
		ndlp = lpfc_nlp_init(vport, Fabric_DID);
		if (!ndlp)
			return 0;
		/* Set the node type */
		ndlp->nlp_type |= NLP_FABRIC;
		/* Put ndlp onto node list */
		lpfc_enqueue_node(vport, ndlp);
	} else if (!NLP_CHK_NODE_ACT(ndlp)) {
		/* re-setup ndlp without removing from node list */
		ndlp = lpfc_enable_node(vport, ndlp, NLP_STE_UNUSED_NODE);
		if (!ndlp)
			return 0;
	}

	if (lpfc_issue_els_flogi(vport, ndlp, 0)) {
		/* This decrement of reference count to node shall kick off
		 * the release of the node.
		 */
		lpfc_nlp_put(ndlp);
		return 0;
	}
	return 1;
}

/**
 * lpfc_initial_fdisc - Issue an initial fabric discovery for a vport
 * @vport: pointer to a host virtual N_Port data structure.
 *
 * This routine issues an initial Fabric Discover (FDISC) for the @vport
 * specified. It first searches the ndlp with the Fabric_DID (0xfffffe) from
 * the @vport's ndlp list. If no such ndlp found, it will create an ndlp and
 * put it into the @vport's ndlp list. If an inactive ndlp found on the list,
 * it will just be enabled and made active. The lpfc_issue_els_fdisc() routine
 * is then invoked with the @vport and the ndlp to perform the FDISC for the
 * @vport.
 *
 * Return code
 *   0 - failed to issue initial fdisc for @vport
 *   1 - successfully issued initial fdisc for @vport
 **/
int
lpfc_initial_fdisc(struct lpfc_vport *vport)
{
	struct lpfc_nodelist *ndlp;

	/* First look for the Fabric ndlp */
	ndlp = lpfc_findnode_did(vport, Fabric_DID);
	if (!ndlp) {
		/* Cannot find existing Fabric ndlp, so allocate a new one */
		ndlp = lpfc_nlp_init(vport, Fabric_DID);
		if (!ndlp)
			return 0;
		/* Put ndlp onto node list */
		lpfc_enqueue_node(vport, ndlp);
	} else if (!NLP_CHK_NODE_ACT(ndlp)) {
		/* re-setup ndlp without removing from node list */
		ndlp = lpfc_enable_node(vport, ndlp, NLP_STE_UNUSED_NODE);
		if (!ndlp)
			return 0;
	}

	if (lpfc_issue_els_fdisc(vport, ndlp, 0)) {
		/* decrement node reference count to trigger the release of
		 * the node.
		 */
		lpfc_nlp_put(ndlp);
		return 0;
	}
	return 1;
}

/**
 * lpfc_more_plogi - Check and issue remaining plogis for a vport
 * @vport: pointer to a host virtual N_Port data structure.
 *
 * This routine checks whether there are more remaining Port Logins
 * (PLOGI) to be issued for the @vport. If so, it will invoke the routine
 * lpfc_els_disc_plogi() to go through the Node Port Recovery (NPR) nodes
 * to issue ELS PLOGIs up to the configured discover threads with the
 * @vport (@vport->cfg_discovery_threads). The function also decrement
 * the @vport's num_disc_node by 1 if it is not already 0.
 **/
void
lpfc_more_plogi(struct lpfc_vport *vport)
{
	if (vport->num_disc_nodes)
		vport->num_disc_nodes--;

	/* Continue discovery with <num_disc_nodes> PLOGIs to go */
	lpfc_printf_vlog(vport, KERN_INFO, LOG_DISCOVERY,
			 "0232 Continue discovery with %d PLOGIs to go "
			 "Data: x%x x%x x%x\n",
			 vport->num_disc_nodes, vport->fc_plogi_cnt,
			 vport->fc_flag, vport->port_state);
	/* Check to see if there are more PLOGIs to be sent */
	if (vport->fc_flag & FC_NLP_MORE)
		/* go thru NPR nodes and issue any remaining ELS PLOGIs */
		lpfc_els_disc_plogi(vport);

	return;
}

/**
 * lpfc_plogi_confirm_nport - Confirm pologi wwpn matches stored ndlp
 * @phba: pointer to lpfc hba data structure.
 * @prsp: pointer to response IOCB payload.
 * @ndlp: pointer to a node-list data structure.
 *
 * This routine checks and indicates whether the WWPN of an N_Port, retrieved
 * from a PLOGI, matches the WWPN that is stored in the @ndlp for that N_POrt.
 * The following cases are considered N_Port confirmed:
 * 1) The N_Port is a Fabric ndlp; 2) The @ndlp is on vport list and matches
 * the WWPN of the N_Port logged into; 3) The @ndlp is not on vport list but
 * it does not have WWPN assigned either. If the WWPN is confirmed, the
 * pointer to the @ndlp will be returned. If the WWPN is not confirmed:
 * 1) if there is a node on vport list other than the @ndlp with the same
 * WWPN of the N_Port PLOGI logged into, the lpfc_unreg_rpi() will be invoked
 * on that node to release the RPI associated with the node; 2) if there is
 * no node found on vport list with the same WWPN of the N_Port PLOGI logged
 * into, a new node shall be allocated (or activated). In either case, the
 * parameters of the @ndlp shall be copied to the new_ndlp, the @ndlp shall
 * be released and the new_ndlp shall be put on to the vport node list and
 * its pointer returned as the confirmed node.
 *
 * Note that before the @ndlp got "released", the keepDID from not-matching
 * or inactive "new_ndlp" on the vport node list is assigned to the nlp_DID
 * of the @ndlp. This is because the release of @ndlp is actually to put it
 * into an inactive state on the vport node list and the vport node list
 * management algorithm does not allow two node with a same DID.
 *
 * Return code
 *   pointer to the PLOGI N_Port @ndlp
 **/
static struct lpfc_nodelist *
lpfc_plogi_confirm_nport(struct lpfc_hba *phba, uint32_t *prsp,
			 struct lpfc_nodelist *ndlp)
{
	struct lpfc_vport *vport = ndlp->vport;
	struct Scsi_Host *shost = lpfc_shost_from_vport(vport);
	struct lpfc_nodelist *new_ndlp;
	struct lpfc_rport_data *rdata;
	struct fc_rport *rport;
	struct serv_parm *sp;
	uint8_t  name[sizeof(struct lpfc_name)];
	uint32_t rc, keepDID = 0, keep_nlp_flag = 0;
	uint32_t keep_new_nlp_flag = 0;
	uint16_t keep_nlp_state;
	u32 keep_nlp_fc4_type = 0;
	struct lpfc_nvme_rport *keep_nrport = NULL;
	int  put_node;
	int  put_rport;
	unsigned long *active_rrqs_xri_bitmap = NULL;

	/* Fabric nodes can have the same WWPN so we don't bother searching
	 * by WWPN.  Just return the ndlp that was given to us.
	 */
	if (ndlp->nlp_type & NLP_FABRIC)
		return ndlp;

	sp = (struct serv_parm *) ((uint8_t *) prsp + sizeof(uint32_t));
	memset(name, 0, sizeof(struct lpfc_name));

	/* Now we find out if the NPort we are logging into, matches the WWPN
	 * we have for that ndlp. If not, we have some work to do.
	 */
	new_ndlp = lpfc_findnode_wwpn(vport, &sp->portName);

	/* return immediately if the WWPN matches ndlp */
	if (new_ndlp == ndlp && NLP_CHK_NODE_ACT(new_ndlp))
		return ndlp;

	if (phba->sli_rev == LPFC_SLI_REV4) {
		active_rrqs_xri_bitmap = mempool_alloc(phba->active_rrq_pool,
						       GFP_KERNEL);
		if (active_rrqs_xri_bitmap)
			memset(active_rrqs_xri_bitmap, 0,
			       phba->cfg_rrq_xri_bitmap_sz);
	}

	lpfc_printf_vlog(vport, KERN_INFO, LOG_ELS | LOG_NODE,
			 "3178 PLOGI confirm: ndlp x%x x%x x%x: "
			 "new_ndlp x%x x%x x%x\n",
			 ndlp->nlp_DID, ndlp->nlp_flag,  ndlp->nlp_fc4_type,
			 (new_ndlp ? new_ndlp->nlp_DID : 0),
			 (new_ndlp ? new_ndlp->nlp_flag : 0),
			 (new_ndlp ? new_ndlp->nlp_fc4_type : 0));

	if (!new_ndlp) {
		rc = memcmp(&ndlp->nlp_portname, name,
			    sizeof(struct lpfc_name));
		if (!rc) {
			if (active_rrqs_xri_bitmap)
				mempool_free(active_rrqs_xri_bitmap,
					     phba->active_rrq_pool);
			return ndlp;
		}
		new_ndlp = lpfc_nlp_init(vport, ndlp->nlp_DID);
		if (!new_ndlp) {
			if (active_rrqs_xri_bitmap)
				mempool_free(active_rrqs_xri_bitmap,
					     phba->active_rrq_pool);
			return ndlp;
		}
	} else if (!NLP_CHK_NODE_ACT(new_ndlp)) {
		rc = memcmp(&ndlp->nlp_portname, name,
			    sizeof(struct lpfc_name));
		if (!rc) {
			if (active_rrqs_xri_bitmap)
				mempool_free(active_rrqs_xri_bitmap,
					     phba->active_rrq_pool);
			return ndlp;
		}
		new_ndlp = lpfc_enable_node(vport, new_ndlp,
						NLP_STE_UNUSED_NODE);
		if (!new_ndlp) {
			if (active_rrqs_xri_bitmap)
				mempool_free(active_rrqs_xri_bitmap,
					     phba->active_rrq_pool);
			return ndlp;
		}
		keepDID = new_ndlp->nlp_DID;
		if ((phba->sli_rev == LPFC_SLI_REV4) && active_rrqs_xri_bitmap)
			memcpy(active_rrqs_xri_bitmap,
			       new_ndlp->active_rrqs_xri_bitmap,
			       phba->cfg_rrq_xri_bitmap_sz);
	} else {
		keepDID = new_ndlp->nlp_DID;
		if (phba->sli_rev == LPFC_SLI_REV4 &&
		    active_rrqs_xri_bitmap)
			memcpy(active_rrqs_xri_bitmap,
			       new_ndlp->active_rrqs_xri_bitmap,
			       phba->cfg_rrq_xri_bitmap_sz);
	}

	/* At this point in this routine, we know new_ndlp will be
	 * returned. however, any previous GID_FTs that were done
	 * would have updated nlp_fc4_type in ndlp, so we must ensure
	 * new_ndlp has the right value.
	 */
	if (vport->fc_flag & FC_FABRIC) {
		keep_nlp_fc4_type = new_ndlp->nlp_fc4_type;
		new_ndlp->nlp_fc4_type = ndlp->nlp_fc4_type;
	}

	lpfc_unreg_rpi(vport, new_ndlp);
	new_ndlp->nlp_DID = ndlp->nlp_DID;
	new_ndlp->nlp_prev_state = ndlp->nlp_prev_state;
	if (phba->sli_rev == LPFC_SLI_REV4)
		memcpy(new_ndlp->active_rrqs_xri_bitmap,
		       ndlp->active_rrqs_xri_bitmap,
		       phba->cfg_rrq_xri_bitmap_sz);

	spin_lock_irq(shost->host_lock);
	keep_new_nlp_flag = new_ndlp->nlp_flag;
	keep_nlp_flag = ndlp->nlp_flag;
	new_ndlp->nlp_flag = ndlp->nlp_flag;

	/* if new_ndlp had NLP_UNREG_INP set, keep it */
	if (keep_new_nlp_flag & NLP_UNREG_INP)
		new_ndlp->nlp_flag |= NLP_UNREG_INP;
	else
		new_ndlp->nlp_flag &= ~NLP_UNREG_INP;

	/* if new_ndlp had NLP_RPI_REGISTERED set, keep it */
	if (keep_new_nlp_flag & NLP_RPI_REGISTERED)
		new_ndlp->nlp_flag |= NLP_RPI_REGISTERED;
	else
		new_ndlp->nlp_flag &= ~NLP_RPI_REGISTERED;

	ndlp->nlp_flag = keep_new_nlp_flag;

	/* if ndlp had NLP_UNREG_INP set, keep it */
	if (keep_nlp_flag & NLP_UNREG_INP)
		ndlp->nlp_flag |= NLP_UNREG_INP;
	else
		ndlp->nlp_flag &= ~NLP_UNREG_INP;

	/* if ndlp had NLP_RPI_REGISTERED set, keep it */
	if (keep_nlp_flag & NLP_RPI_REGISTERED)
		ndlp->nlp_flag |= NLP_RPI_REGISTERED;
	else
		ndlp->nlp_flag &= ~NLP_RPI_REGISTERED;

	spin_unlock_irq(shost->host_lock);

	/* Set nlp_states accordingly */
	keep_nlp_state = new_ndlp->nlp_state;
	lpfc_nlp_set_state(vport, new_ndlp, ndlp->nlp_state);

	/* interchange the nvme remoteport structs */
	keep_nrport = new_ndlp->nrport;
	new_ndlp->nrport = ndlp->nrport;

	/* Move this back to NPR state */
	if (memcmp(&ndlp->nlp_portname, name, sizeof(struct lpfc_name)) == 0) {
		/* The new_ndlp is replacing ndlp totally, so we need
		 * to put ndlp on UNUSED list and try to free it.
		 */
		lpfc_printf_vlog(vport, KERN_INFO, LOG_ELS,
			 "3179 PLOGI confirm NEW: %x %x\n",
			 new_ndlp->nlp_DID, keepDID);

		/* Fix up the rport accordingly */
		rport =  ndlp->rport;
		if (rport) {
			rdata = rport->dd_data;
			if (rdata->pnode == ndlp) {
				/* break the link before dropping the ref */
				ndlp->rport = NULL;
				lpfc_nlp_put(ndlp);
				rdata->pnode = lpfc_nlp_get(new_ndlp);
				new_ndlp->rport = rport;
			}
			new_ndlp->nlp_type = ndlp->nlp_type;
		}

		/* Fix up the nvme rport */
		if (ndlp->nrport) {
			ndlp->nrport = NULL;
			lpfc_nlp_put(ndlp);
		}

		/* We shall actually free the ndlp with both nlp_DID and
		 * nlp_portname fields equals 0 to avoid any ndlp on the
		 * nodelist never to be used.
		 */
		if (ndlp->nlp_DID == 0) {
			spin_lock_irq(&phba->ndlp_lock);
			NLP_SET_FREE_REQ(ndlp);
			spin_unlock_irq(&phba->ndlp_lock);
		}

		/* Two ndlps cannot have the same did on the nodelist.
		 * Note: for this case, ndlp has a NULL WWPN so setting
		 * the nlp_fc4_type isn't required.
		 */
		ndlp->nlp_DID = keepDID;
		lpfc_nlp_set_state(vport, ndlp, keep_nlp_state);
		if (phba->sli_rev == LPFC_SLI_REV4 &&
		    active_rrqs_xri_bitmap)
			memcpy(ndlp->active_rrqs_xri_bitmap,
			       active_rrqs_xri_bitmap,
			       phba->cfg_rrq_xri_bitmap_sz);

		if (!NLP_CHK_NODE_ACT(ndlp))
			lpfc_drop_node(vport, ndlp);
	}
	else {
		lpfc_printf_vlog(vport, KERN_INFO, LOG_ELS,
			 "3180 PLOGI confirm SWAP: %x %x\n",
			 new_ndlp->nlp_DID, keepDID);

		lpfc_unreg_rpi(vport, ndlp);

		/* Two ndlps cannot have the same did and the fc4
		 * type must be transferred because the ndlp is in
		 * flight.
		 */
		ndlp->nlp_DID = keepDID;
		ndlp->nlp_fc4_type = keep_nlp_fc4_type;

		if (phba->sli_rev == LPFC_SLI_REV4 &&
		    active_rrqs_xri_bitmap)
			memcpy(ndlp->active_rrqs_xri_bitmap,
			       active_rrqs_xri_bitmap,
			       phba->cfg_rrq_xri_bitmap_sz);

		/* Since we are switching over to the new_ndlp,
		 * reset the old ndlp state
		 */
		if ((ndlp->nlp_state == NLP_STE_UNMAPPED_NODE) ||
		    (ndlp->nlp_state == NLP_STE_MAPPED_NODE))
			keep_nlp_state = NLP_STE_NPR_NODE;
		lpfc_nlp_set_state(vport, ndlp, keep_nlp_state);

		/* Previous ndlp no longer active with nvme host transport.
		 * Remove reference from earlier registration unless the
		 * nvme host took care of it.
		 */
		if (ndlp->nrport)
			lpfc_nlp_put(ndlp);
		ndlp->nrport = keep_nrport;

		/* Fix up the rport accordingly */
		rport = ndlp->rport;
		if (rport) {
			rdata = rport->dd_data;
			put_node = rdata->pnode != NULL;
			put_rport = ndlp->rport != NULL;
			rdata->pnode = NULL;
			ndlp->rport = NULL;
			if (put_node)
				lpfc_nlp_put(ndlp);
			if (put_rport)
				put_device(&rport->dev);
		}
	}
	if (phba->sli_rev == LPFC_SLI_REV4 &&
	    active_rrqs_xri_bitmap)
		mempool_free(active_rrqs_xri_bitmap,
			     phba->active_rrq_pool);

	lpfc_printf_vlog(vport, KERN_INFO, LOG_ELS | LOG_NODE,
			 "3173 PLOGI confirm exit: new_ndlp x%x x%x x%x\n",
			 new_ndlp->nlp_DID, new_ndlp->nlp_flag,
			 new_ndlp->nlp_fc4_type);

	return new_ndlp;
}

/**
 * lpfc_end_rscn - Check and handle more rscn for a vport
 * @vport: pointer to a host virtual N_Port data structure.
 *
 * This routine checks whether more Registration State Change
 * Notifications (RSCNs) came in while the discovery state machine was in
 * the FC_RSCN_MODE. If so, the lpfc_els_handle_rscn() routine will be
 * invoked to handle the additional RSCNs for the @vport. Otherwise, the
 * FC_RSCN_MODE bit will be cleared with the @vport to mark as the end of
 * handling the RSCNs.
 **/
void
lpfc_end_rscn(struct lpfc_vport *vport)
{
	struct Scsi_Host *shost = lpfc_shost_from_vport(vport);

	if (vport->fc_flag & FC_RSCN_MODE) {
		/*
		 * Check to see if more RSCNs came in while we were
		 * processing this one.
		 */
		if (vport->fc_rscn_id_cnt ||
		    (vport->fc_flag & FC_RSCN_DISCOVERY) != 0)
			lpfc_els_handle_rscn(vport);
		else {
			spin_lock_irq(shost->host_lock);
			vport->fc_flag &= ~FC_RSCN_MODE;
			spin_unlock_irq(shost->host_lock);
		}
	}
}

/**
 * lpfc_cmpl_els_rrq - Completion handled for els RRQs.
 * @phba: pointer to lpfc hba data structure.
 * @cmdiocb: pointer to lpfc command iocb data structure.
 * @rspiocb: pointer to lpfc response iocb data structure.
 *
 * This routine will call the clear rrq function to free the rrq and
 * clear the xri's bit in the ndlp's xri_bitmap. If the ndlp does not
 * exist then the clear_rrq is still called because the rrq needs to
 * be freed.
 **/

static void
lpfc_cmpl_els_rrq(struct lpfc_hba *phba, struct lpfc_iocbq *cmdiocb,
		    struct lpfc_iocbq *rspiocb)
{
	struct lpfc_vport *vport = cmdiocb->vport;
	IOCB_t *irsp;
	struct lpfc_nodelist *ndlp;
	struct lpfc_node_rrq *rrq;

	/* we pass cmdiocb to state machine which needs rspiocb as well */
	rrq = cmdiocb->context_un.rrq;
	cmdiocb->context_un.rsp_iocb = rspiocb;

	irsp = &rspiocb->iocb;
	lpfc_debugfs_disc_trc(vport, LPFC_DISC_TRC_ELS_CMD,
		"RRQ cmpl:      status:x%x/x%x did:x%x",
		irsp->ulpStatus, irsp->un.ulpWord[4],
		irsp->un.elsreq64.remoteID);

	ndlp = lpfc_findnode_did(vport, irsp->un.elsreq64.remoteID);
	if (!ndlp || !NLP_CHK_NODE_ACT(ndlp) || ndlp != rrq->ndlp) {
		lpfc_printf_vlog(vport, KERN_ERR, LOG_ELS,
				 "2882 RRQ completes to NPort x%x "
				 "with no ndlp. Data: x%x x%x x%x\n",
				 irsp->un.elsreq64.remoteID,
				 irsp->ulpStatus, irsp->un.ulpWord[4],
				 irsp->ulpIoTag);
		goto out;
	}

	/* rrq completes to NPort <nlp_DID> */
	lpfc_printf_vlog(vport, KERN_INFO, LOG_ELS,
			 "2880 RRQ completes to NPort x%x "
			 "Data: x%x x%x x%x x%x x%x\n",
			 ndlp->nlp_DID, irsp->ulpStatus, irsp->un.ulpWord[4],
			 irsp->ulpTimeout, rrq->xritag, rrq->rxid);

	if (irsp->ulpStatus) {
		/* Check for retry */
		/* RRQ failed Don't print the vport to vport rjts */
		if (irsp->ulpStatus != IOSTAT_LS_RJT ||
			(((irsp->un.ulpWord[4]) >> 16 != LSRJT_INVALID_CMD) &&
			((irsp->un.ulpWord[4]) >> 16 != LSRJT_UNABLE_TPC)) ||
			(phba)->pport->cfg_log_verbose & LOG_ELS)
			lpfc_printf_vlog(vport, KERN_ERR, LOG_ELS,
				 "2881 RRQ failure DID:%06X Status:x%x/x%x\n",
				 ndlp->nlp_DID, irsp->ulpStatus,
				 irsp->un.ulpWord[4]);
	}
out:
	if (rrq)
		lpfc_clr_rrq_active(phba, rrq->xritag, rrq);
	lpfc_els_free_iocb(phba, cmdiocb);
	return;
}
/**
 * lpfc_cmpl_els_plogi - Completion callback function for plogi
 * @phba: pointer to lpfc hba data structure.
 * @cmdiocb: pointer to lpfc command iocb data structure.
 * @rspiocb: pointer to lpfc response iocb data structure.
 *
 * This routine is the completion callback function for issuing the Port
 * Login (PLOGI) command. For PLOGI completion, there must be an active
 * ndlp on the vport node list that matches the remote node ID from the
 * PLOGI response IOCB. If such ndlp does not exist, the PLOGI is simply
 * ignored and command IOCB released. The PLOGI response IOCB status is
 * checked for error conditons. If there is error status reported, PLOGI
 * retry shall be attempted by invoking the lpfc_els_retry() routine.
 * Otherwise, the lpfc_plogi_confirm_nport() routine shall be invoked on
 * the ndlp and the NLP_EVT_CMPL_PLOGI state to the Discover State Machine
 * (DSM) is set for this PLOGI completion. Finally, it checks whether
 * there are additional N_Port nodes with the vport that need to perform
 * PLOGI. If so, the lpfc_more_plogi() routine is invoked to issue addition
 * PLOGIs.
 **/
static void
lpfc_cmpl_els_plogi(struct lpfc_hba *phba, struct lpfc_iocbq *cmdiocb,
		    struct lpfc_iocbq *rspiocb)
{
	struct lpfc_vport *vport = cmdiocb->vport;
	struct Scsi_Host  *shost = lpfc_shost_from_vport(vport);
	IOCB_t *irsp;
	struct lpfc_nodelist *ndlp;
	struct lpfc_dmabuf *prsp;
	int disc;

	/* we pass cmdiocb to state machine which needs rspiocb as well */
	cmdiocb->context_un.rsp_iocb = rspiocb;

	irsp = &rspiocb->iocb;
	lpfc_debugfs_disc_trc(vport, LPFC_DISC_TRC_ELS_CMD,
		"PLOGI cmpl:      status:x%x/x%x did:x%x",
		irsp->ulpStatus, irsp->un.ulpWord[4],
		irsp->un.elsreq64.remoteID);

	ndlp = lpfc_findnode_did(vport, irsp->un.elsreq64.remoteID);
	if (!ndlp || !NLP_CHK_NODE_ACT(ndlp)) {
		lpfc_printf_vlog(vport, KERN_ERR, LOG_ELS,
				 "0136 PLOGI completes to NPort x%x "
				 "with no ndlp. Data: x%x x%x x%x\n",
				 irsp->un.elsreq64.remoteID,
				 irsp->ulpStatus, irsp->un.ulpWord[4],
				 irsp->ulpIoTag);
		goto out;
	}

	/* Since ndlp can be freed in the disc state machine, note if this node
	 * is being used during discovery.
	 */
	spin_lock_irq(shost->host_lock);
	disc = (ndlp->nlp_flag & NLP_NPR_2B_DISC);
	ndlp->nlp_flag &= ~NLP_NPR_2B_DISC;
	spin_unlock_irq(shost->host_lock);
<<<<<<< HEAD
	rc = 0;
=======
>>>>>>> 0ecfebd2

	/* PLOGI completes to NPort <nlp_DID> */
	lpfc_printf_vlog(vport, KERN_INFO, LOG_ELS,
			 "0102 PLOGI completes to NPort x%06x "
			 "Data: x%x x%x x%x x%x x%x\n",
			 ndlp->nlp_DID, ndlp->nlp_fc4_type,
			 irsp->ulpStatus, irsp->un.ulpWord[4],
			 disc, vport->num_disc_nodes);

	/* Check to see if link went down during discovery */
	if (lpfc_els_chk_latt(vport)) {
		spin_lock_irq(shost->host_lock);
		ndlp->nlp_flag |= NLP_NPR_2B_DISC;
		spin_unlock_irq(shost->host_lock);
		goto out;
	}

	if (irsp->ulpStatus) {
		/* Check for retry */
		if (lpfc_els_retry(phba, cmdiocb, rspiocb)) {
			/* ELS command is being retried */
			if (disc) {
				spin_lock_irq(shost->host_lock);
				ndlp->nlp_flag |= NLP_NPR_2B_DISC;
				spin_unlock_irq(shost->host_lock);
			}
			goto out;
		}
		/* PLOGI failed Don't print the vport to vport rjts */
		if (irsp->ulpStatus != IOSTAT_LS_RJT ||
			(((irsp->un.ulpWord[4]) >> 16 != LSRJT_INVALID_CMD) &&
			((irsp->un.ulpWord[4]) >> 16 != LSRJT_UNABLE_TPC)) ||
			(phba)->pport->cfg_log_verbose & LOG_ELS)
			lpfc_printf_vlog(vport, KERN_ERR, LOG_ELS,
				 "2753 PLOGI failure DID:%06X Status:x%x/x%x\n",
				 ndlp->nlp_DID, irsp->ulpStatus,
				 irsp->un.ulpWord[4]);
		/* Do not call DSM for lpfc_els_abort'ed ELS cmds */
		if (!lpfc_error_lost_link(irsp))
			lpfc_disc_state_machine(vport, ndlp, cmdiocb,
						NLP_EVT_CMPL_PLOGI);
	} else {
		/* Good status, call state machine */
		prsp = list_entry(((struct lpfc_dmabuf *)
				   cmdiocb->context2)->list.next,
				  struct lpfc_dmabuf, list);
		ndlp = lpfc_plogi_confirm_nport(phba, prsp->virt, ndlp);
		lpfc_disc_state_machine(vport, ndlp, cmdiocb,
					     NLP_EVT_CMPL_PLOGI);
	}

	if (disc && vport->num_disc_nodes) {
		/* Check to see if there are more PLOGIs to be sent */
		lpfc_more_plogi(vport);

		if (vport->num_disc_nodes == 0) {
			spin_lock_irq(shost->host_lock);
			vport->fc_flag &= ~FC_NDISC_ACTIVE;
			spin_unlock_irq(shost->host_lock);

			lpfc_can_disctmo(vport);
			lpfc_end_rscn(vport);
		}
	}

out:
	lpfc_els_free_iocb(phba, cmdiocb);
	return;
}

/**
 * lpfc_issue_els_plogi - Issue an plogi iocb command for a vport
 * @vport: pointer to a host virtual N_Port data structure.
 * @did: destination port identifier.
 * @retry: number of retries to the command IOCB.
 *
 * This routine issues a Port Login (PLOGI) command to a remote N_Port
 * (with the @did) for a @vport. Before issuing a PLOGI to a remote N_Port,
 * the ndlp with the remote N_Port DID must exist on the @vport's ndlp list.
 * This routine constructs the proper feilds of the PLOGI IOCB and invokes
 * the lpfc_sli_issue_iocb() routine to send out PLOGI ELS command.
 *
 * Note that, in lpfc_prep_els_iocb() routine, the reference count of ndlp
 * will be incremented by 1 for holding the ndlp and the reference to ndlp
 * will be stored into the context1 field of the IOCB for the completion
 * callback function to the PLOGI ELS command.
 *
 * Return code
 *   0 - Successfully issued a plogi for @vport
 *   1 - failed to issue a plogi for @vport
 **/
int
lpfc_issue_els_plogi(struct lpfc_vport *vport, uint32_t did, uint8_t retry)
{
	struct lpfc_hba  *phba = vport->phba;
	struct Scsi_Host *shost;
	struct serv_parm *sp;
	struct lpfc_nodelist *ndlp;
	struct lpfc_iocbq *elsiocb;
	uint8_t *pcmd;
	uint16_t cmdsize;
	int ret;

	ndlp = lpfc_findnode_did(vport, did);

	if (ndlp) {
		/* Defer the processing of the issue PLOGI until after the
		 * outstanding UNREG_RPI mbox command completes, unless we
		 * are going offline. This logic does not apply for Fabric DIDs
		 */
		if ((ndlp->nlp_flag & NLP_UNREG_INP) &&
		    ((ndlp->nlp_DID & Fabric_DID_MASK) != Fabric_DID_MASK) &&
		    !(vport->fc_flag & FC_OFFLINE_MODE)) {
			lpfc_printf_vlog(vport, KERN_INFO, LOG_DISCOVERY,
					 "4110 Issue PLOGI x%x deferred "
					 "on NPort x%x rpi x%x Data: %p\n",
					 ndlp->nlp_defer_did, ndlp->nlp_DID,
					 ndlp->nlp_rpi, ndlp);

			/* We can only defer 1st PLOGI */
			if (ndlp->nlp_defer_did == NLP_EVT_NOTHING_PENDING)
				ndlp->nlp_defer_did = did;
			return 0;
		}
		if (!NLP_CHK_NODE_ACT(ndlp))
			ndlp = NULL;
	}

	/* If ndlp is not NULL, we will bump the reference count on it */
	cmdsize = (sizeof(uint32_t) + sizeof(struct serv_parm));
	elsiocb = lpfc_prep_els_iocb(vport, 1, cmdsize, retry, ndlp, did,
				     ELS_CMD_PLOGI);
	if (!elsiocb)
		return 1;

	shost = lpfc_shost_from_vport(vport);
	spin_lock_irq(shost->host_lock);
	ndlp->nlp_flag &= ~NLP_FCP_PRLI_RJT;
	spin_unlock_irq(shost->host_lock);

	pcmd = (uint8_t *) (((struct lpfc_dmabuf *) elsiocb->context2)->virt);

	/* For PLOGI request, remainder of payload is service parameters */
	*((uint32_t *) (pcmd)) = ELS_CMD_PLOGI;
	pcmd += sizeof(uint32_t);
	memcpy(pcmd, &vport->fc_sparam, sizeof(struct serv_parm));
	sp = (struct serv_parm *) pcmd;

	/*
	 * If we are a N-port connected to a Fabric, fix-up paramm's so logins
	 * to device on remote loops work.
	 */
	if ((vport->fc_flag & FC_FABRIC) && !(vport->fc_flag & FC_PUBLIC_LOOP))
		sp->cmn.altBbCredit = 1;

	if (sp->cmn.fcphLow < FC_PH_4_3)
		sp->cmn.fcphLow = FC_PH_4_3;

	if (sp->cmn.fcphHigh < FC_PH3)
		sp->cmn.fcphHigh = FC_PH3;

	sp->cmn.valid_vendor_ver_level = 0;
	memset(sp->un.vendorVersion, 0, sizeof(sp->un.vendorVersion));
	sp->cmn.bbRcvSizeMsb &= 0xF;

	lpfc_debugfs_disc_trc(vport, LPFC_DISC_TRC_ELS_CMD,
		"Issue PLOGI:     did:x%x",
		did, 0, 0);

	/* If our firmware supports this feature, convey that
	 * information to the target using the vendor specific field.
	 */
	if (phba->sli.sli_flag & LPFC_SLI_SUPPRESS_RSP) {
		sp->cmn.valid_vendor_ver_level = 1;
		sp->un.vv.vid = cpu_to_be32(LPFC_VV_EMLX_ID);
		sp->un.vv.flags = cpu_to_be32(LPFC_VV_SUPPRESS_RSP);
	}

	phba->fc_stat.elsXmitPLOGI++;
	elsiocb->iocb_cmpl = lpfc_cmpl_els_plogi;
	ret = lpfc_sli_issue_iocb(phba, LPFC_ELS_RING, elsiocb, 0);

	if (ret == IOCB_ERROR) {
		lpfc_els_free_iocb(phba, elsiocb);
		return 1;
	}
	return 0;
}

/**
 * lpfc_cmpl_els_prli - Completion callback function for prli
 * @phba: pointer to lpfc hba data structure.
 * @cmdiocb: pointer to lpfc command iocb data structure.
 * @rspiocb: pointer to lpfc response iocb data structure.
 *
 * This routine is the completion callback function for a Process Login
 * (PRLI) ELS command. The PRLI response IOCB status is checked for error
 * status. If there is error status reported, PRLI retry shall be attempted
 * by invoking the lpfc_els_retry() routine. Otherwise, the state
 * NLP_EVT_CMPL_PRLI is sent to the Discover State Machine (DSM) for this
 * ndlp to mark the PRLI completion.
 **/
static void
lpfc_cmpl_els_prli(struct lpfc_hba *phba, struct lpfc_iocbq *cmdiocb,
		   struct lpfc_iocbq *rspiocb)
{
	struct lpfc_vport *vport = cmdiocb->vport;
	struct Scsi_Host  *shost = lpfc_shost_from_vport(vport);
	IOCB_t *irsp;
	struct lpfc_nodelist *ndlp;

	/* we pass cmdiocb to state machine which needs rspiocb as well */
	cmdiocb->context_un.rsp_iocb = rspiocb;

	irsp = &(rspiocb->iocb);
	ndlp = (struct lpfc_nodelist *) cmdiocb->context1;
	spin_lock_irq(shost->host_lock);
	ndlp->nlp_flag &= ~NLP_PRLI_SND;

	/* Driver supports multiple FC4 types.  Counters matter. */
	vport->fc_prli_sent--;
	ndlp->fc4_prli_sent--;
	spin_unlock_irq(shost->host_lock);

	lpfc_debugfs_disc_trc(vport, LPFC_DISC_TRC_ELS_CMD,
		"PRLI cmpl:       status:x%x/x%x did:x%x",
		irsp->ulpStatus, irsp->un.ulpWord[4],
		ndlp->nlp_DID);

	/* PRLI completes to NPort <nlp_DID> */
	lpfc_printf_vlog(vport, KERN_INFO, LOG_ELS,
			 "0103 PRLI completes to NPort x%06x "
			 "Data: x%x x%x x%x x%x\n",
			 ndlp->nlp_DID, irsp->ulpStatus, irsp->un.ulpWord[4],
			 vport->num_disc_nodes, ndlp->fc4_prli_sent);

	/* Check to see if link went down during discovery */
	if (lpfc_els_chk_latt(vport))
		goto out;

	if (irsp->ulpStatus) {
		/* Check for retry */
		if (lpfc_els_retry(phba, cmdiocb, rspiocb)) {
			/* ELS command is being retried */
			goto out;
		}

		/* PRLI failed */
		lpfc_printf_vlog(vport, KERN_ERR, LOG_ELS,
				 "2754 PRLI failure DID:%06X Status:x%x/x%x, "
				 "data: x%x\n",
				 ndlp->nlp_DID, irsp->ulpStatus,
				 irsp->un.ulpWord[4], ndlp->fc4_prli_sent);

		/* Do not call DSM for lpfc_els_abort'ed ELS cmds */
		if (lpfc_error_lost_link(irsp))
			goto out;
		else
			lpfc_disc_state_machine(vport, ndlp, cmdiocb,
						NLP_EVT_CMPL_PRLI);
	} else {
		/* Good status, call state machine.  However, if another
		 * PRLI is outstanding, don't call the state machine
		 * because final disposition to Mapped or Unmapped is
		 * completed there.
		 */
		lpfc_disc_state_machine(vport, ndlp, cmdiocb,
					NLP_EVT_CMPL_PRLI);
	}

out:
	lpfc_els_free_iocb(phba, cmdiocb);
	return;
}

/**
 * lpfc_issue_els_prli - Issue a prli iocb command for a vport
 * @vport: pointer to a host virtual N_Port data structure.
 * @ndlp: pointer to a node-list data structure.
 * @retry: number of retries to the command IOCB.
 *
 * This routine issues a Process Login (PRLI) ELS command for the
 * @vport. The PRLI service parameters are set up in the payload of the
 * PRLI Request command and the pointer to lpfc_cmpl_els_prli() routine
 * is put to the IOCB completion callback func field before invoking the
 * routine lpfc_sli_issue_iocb() to send out PRLI command.
 *
 * Note that, in lpfc_prep_els_iocb() routine, the reference count of ndlp
 * will be incremented by 1 for holding the ndlp and the reference to ndlp
 * will be stored into the context1 field of the IOCB for the completion
 * callback function to the PRLI ELS command.
 *
 * Return code
 *   0 - successfully issued prli iocb command for @vport
 *   1 - failed to issue prli iocb command for @vport
 **/
int
lpfc_issue_els_prli(struct lpfc_vport *vport, struct lpfc_nodelist *ndlp,
		    uint8_t retry)
{
	struct Scsi_Host *shost = lpfc_shost_from_vport(vport);
	struct lpfc_hba *phba = vport->phba;
	PRLI *npr;
	struct lpfc_nvme_prli *npr_nvme;
	struct lpfc_iocbq *elsiocb;
	uint8_t *pcmd;
	uint16_t cmdsize;
	u32 local_nlp_type, elscmd;

	/*
	 * If we are in RSCN mode, the FC4 types supported from a
	 * previous GFT_ID command may not be accurate. So, if we
	 * are a NVME Initiator, always look for the possibility of
	 * the remote NPort beng a NVME Target.
	 */
	if (phba->sli_rev == LPFC_SLI_REV4 &&
	    vport->fc_flag & FC_RSCN_MODE &&
	    vport->nvmei_support)
		ndlp->nlp_fc4_type |= NLP_FC4_NVME;
	local_nlp_type = ndlp->nlp_fc4_type;

	/* This routine will issue 1 or 2 PRLIs, so zero all the ndlp
	 * fields here before any of them can complete.
	 */
	ndlp->nlp_type &= ~(NLP_FCP_TARGET | NLP_FCP_INITIATOR);
	ndlp->nlp_type &= ~(NLP_NVME_TARGET | NLP_NVME_INITIATOR);
	ndlp->nlp_fcp_info &= ~NLP_FCP_2_DEVICE;
	ndlp->nlp_flag &= ~(NLP_FIRSTBURST | NLP_NPR_2B_DISC);
	ndlp->nvme_fb_size = 0;

 send_next_prli:
	if (local_nlp_type & NLP_FC4_FCP) {
		/* Payload is 4 + 16 = 20 x14 bytes. */
		cmdsize = (sizeof(uint32_t) + sizeof(PRLI));
		elscmd = ELS_CMD_PRLI;
	} else if (local_nlp_type & NLP_FC4_NVME) {
		/* Payload is 4 + 20 = 24 x18 bytes. */
		cmdsize = (sizeof(uint32_t) + sizeof(struct lpfc_nvme_prli));
		elscmd = ELS_CMD_NVMEPRLI;
	} else {
		lpfc_printf_vlog(vport, KERN_INFO, LOG_DISCOVERY,
				 "3083 Unknown FC_TYPE x%x ndlp x%06x\n",
				 ndlp->nlp_fc4_type, ndlp->nlp_DID);
		return 1;
	}

	/* SLI3 ports don't support NVME.  If this rport is a strict NVME
	 * FC4 type, implicitly LOGO.
	 */
	if (phba->sli_rev == LPFC_SLI_REV3 &&
	    ndlp->nlp_fc4_type == NLP_FC4_NVME) {
		lpfc_printf_vlog(vport, KERN_INFO, LOG_DISCOVERY,
				 "3088 Rport fc4 type 0x%x not supported by SLI3 adapter\n",
				 ndlp->nlp_type);
		lpfc_disc_state_machine(vport, ndlp, NULL, NLP_EVT_DEVICE_RM);
		return 1;
	}

	elsiocb = lpfc_prep_els_iocb(vport, 1, cmdsize, retry, ndlp,
				     ndlp->nlp_DID, elscmd);
	if (!elsiocb)
		return 1;

	pcmd = (uint8_t *) (((struct lpfc_dmabuf *) elsiocb->context2)->virt);

	/* For PRLI request, remainder of payload is service parameters */
	memset(pcmd, 0, cmdsize);

	if (local_nlp_type & NLP_FC4_FCP) {
		/* Remainder of payload is FCP PRLI parameter page.
		 * Note: this data structure is defined as
		 * BE/LE in the structure definition so no
		 * byte swap call is made.
		 */
		*((uint32_t *)(pcmd)) = ELS_CMD_PRLI;
		pcmd += sizeof(uint32_t);
		npr = (PRLI *)pcmd;

		/*
		 * If our firmware version is 3.20 or later,
		 * set the following bits for FC-TAPE support.
		 */
		if (phba->vpd.rev.feaLevelHigh >= 0x02) {
			npr->ConfmComplAllowed = 1;
			npr->Retry = 1;
			npr->TaskRetryIdReq = 1;
		}
		npr->estabImagePair = 1;
		npr->readXferRdyDis = 1;
		if (vport->cfg_first_burst_size)
			npr->writeXferRdyDis = 1;

		/* For FCP support */
		npr->prliType = PRLI_FCP_TYPE;
		npr->initiatorFunc = 1;
		elsiocb->iocb_flag |= LPFC_PRLI_FCP_REQ;

		/* Remove FCP type - processed. */
		local_nlp_type &= ~NLP_FC4_FCP;
	} else if (local_nlp_type & NLP_FC4_NVME) {
		/* Remainder of payload is NVME PRLI parameter page.
		 * This data structure is the newer definition that
		 * uses bf macros so a byte swap is required.
		 */
		*((uint32_t *)(pcmd)) = ELS_CMD_NVMEPRLI;
		pcmd += sizeof(uint32_t);
		npr_nvme = (struct lpfc_nvme_prli *)pcmd;
		bf_set(prli_type_code, npr_nvme, PRLI_NVME_TYPE);
		bf_set(prli_estabImagePair, npr_nvme, 0);  /* Should be 0 */

		/* Only initiators request first burst. */
		if ((phba->cfg_nvme_enable_fb) &&
		    !phba->nvmet_support)
			bf_set(prli_fba, npr_nvme, 1);

		if (phba->nvmet_support) {
			bf_set(prli_tgt, npr_nvme, 1);
			bf_set(prli_disc, npr_nvme, 1);
		} else {
			bf_set(prli_init, npr_nvme, 1);
			bf_set(prli_conf, npr_nvme, 1);
		}

		npr_nvme->word1 = cpu_to_be32(npr_nvme->word1);
		npr_nvme->word4 = cpu_to_be32(npr_nvme->word4);
		elsiocb->iocb_flag |= LPFC_PRLI_NVME_REQ;

		/* Remove NVME type - processed. */
		local_nlp_type &= ~NLP_FC4_NVME;
	}

	lpfc_debugfs_disc_trc(vport, LPFC_DISC_TRC_ELS_CMD,
		"Issue PRLI:      did:x%x",
		ndlp->nlp_DID, 0, 0);

	phba->fc_stat.elsXmitPRLI++;
	elsiocb->iocb_cmpl = lpfc_cmpl_els_prli;
	spin_lock_irq(shost->host_lock);
	ndlp->nlp_flag |= NLP_PRLI_SND;

	/* The vport counters are used for lpfc_scan_finished, but
	 * the ndlp is used to track outstanding PRLIs for different
	 * FC4 types.
	 */
	vport->fc_prli_sent++;
	ndlp->fc4_prli_sent++;
	spin_unlock_irq(shost->host_lock);
	if (lpfc_sli_issue_iocb(phba, LPFC_ELS_RING, elsiocb, 0) ==
	    IOCB_ERROR) {
		spin_lock_irq(shost->host_lock);
		ndlp->nlp_flag &= ~NLP_PRLI_SND;
		spin_unlock_irq(shost->host_lock);
		lpfc_els_free_iocb(phba, elsiocb);
		return 1;
	}


	/* The driver supports 2 FC4 types.  Make sure
	 * a PRLI is issued for all types before exiting.
	 */
	if (phba->sli_rev == LPFC_SLI_REV4 &&
	    local_nlp_type & (NLP_FC4_FCP | NLP_FC4_NVME))
		goto send_next_prli;

	return 0;
}

/**
 * lpfc_rscn_disc - Perform rscn discovery for a vport
 * @vport: pointer to a host virtual N_Port data structure.
 *
 * This routine performs Registration State Change Notification (RSCN)
 * discovery for a @vport. If the @vport's node port recovery count is not
 * zero, it will invoke the lpfc_els_disc_plogi() to perform PLOGI for all
 * the nodes that need recovery. If none of the PLOGI were needed through
 * the lpfc_els_disc_plogi() routine, the lpfc_end_rscn() routine shall be
 * invoked to check and handle possible more RSCN came in during the period
 * of processing the current ones.
 **/
static void
lpfc_rscn_disc(struct lpfc_vport *vport)
{
	lpfc_can_disctmo(vport);

	/* RSCN discovery */
	/* go thru NPR nodes and issue ELS PLOGIs */
	if (vport->fc_npr_cnt)
		if (lpfc_els_disc_plogi(vport))
			return;

	lpfc_end_rscn(vport);
}

/**
 * lpfc_adisc_done - Complete the adisc phase of discovery
 * @vport: pointer to lpfc_vport hba data structure that finished all ADISCs.
 *
 * This function is called when the final ADISC is completed during discovery.
 * This function handles clearing link attention or issuing reg_vpi depending
 * on whether npiv is enabled. This function also kicks off the PLOGI phase of
 * discovery.
 * This function is called with no locks held.
 **/
static void
lpfc_adisc_done(struct lpfc_vport *vport)
{
	struct Scsi_Host   *shost = lpfc_shost_from_vport(vport);
	struct lpfc_hba   *phba = vport->phba;

	/*
	 * For NPIV, cmpl_reg_vpi will set port_state to READY,
	 * and continue discovery.
	 */
	if ((phba->sli3_options & LPFC_SLI3_NPIV_ENABLED) &&
	    !(vport->fc_flag & FC_RSCN_MODE) &&
	    (phba->sli_rev < LPFC_SLI_REV4)) {
		/* The ADISCs are complete.  Doesn't matter if they
		 * succeeded or failed because the ADISC completion
		 * routine guarantees to call the state machine and
		 * the RPI is either unregistered (failed ADISC response)
		 * or the RPI is still valid and the node is marked
		 * mapped for a target.  The exchanges should be in the
		 * correct state. This code is specific to SLI3.
		 */
		lpfc_issue_clear_la(phba, vport);
		lpfc_issue_reg_vpi(phba, vport);
		return;
	}
	/*
	* For SLI2, we need to set port_state to READY
	* and continue discovery.
	*/
	if (vport->port_state < LPFC_VPORT_READY) {
		/* If we get here, there is nothing to ADISC */
		lpfc_issue_clear_la(phba, vport);
		if (!(vport->fc_flag & FC_ABORT_DISCOVERY)) {
			vport->num_disc_nodes = 0;
			/* go thru NPR list, issue ELS PLOGIs */
			if (vport->fc_npr_cnt)
				lpfc_els_disc_plogi(vport);
			if (!vport->num_disc_nodes) {
				spin_lock_irq(shost->host_lock);
				vport->fc_flag &= ~FC_NDISC_ACTIVE;
				spin_unlock_irq(shost->host_lock);
				lpfc_can_disctmo(vport);
				lpfc_end_rscn(vport);
			}
		}
		vport->port_state = LPFC_VPORT_READY;
	} else
		lpfc_rscn_disc(vport);
}

/**
 * lpfc_more_adisc - Issue more adisc as needed
 * @vport: pointer to a host virtual N_Port data structure.
 *
 * This routine determines whether there are more ndlps on a @vport
 * node list need to have Address Discover (ADISC) issued. If so, it will
 * invoke the lpfc_els_disc_adisc() routine to issue ADISC on the @vport's
 * remaining nodes which need to have ADISC sent.
 **/
void
lpfc_more_adisc(struct lpfc_vport *vport)
{
	if (vport->num_disc_nodes)
		vport->num_disc_nodes--;
	/* Continue discovery with <num_disc_nodes> ADISCs to go */
	lpfc_printf_vlog(vport, KERN_INFO, LOG_DISCOVERY,
			 "0210 Continue discovery with %d ADISCs to go "
			 "Data: x%x x%x x%x\n",
			 vport->num_disc_nodes, vport->fc_adisc_cnt,
			 vport->fc_flag, vport->port_state);
	/* Check to see if there are more ADISCs to be sent */
	if (vport->fc_flag & FC_NLP_MORE) {
		lpfc_set_disctmo(vport);
		/* go thru NPR nodes and issue any remaining ELS ADISCs */
		lpfc_els_disc_adisc(vport);
	}
	if (!vport->num_disc_nodes)
		lpfc_adisc_done(vport);
	return;
}

/**
 * lpfc_cmpl_els_adisc - Completion callback function for adisc
 * @phba: pointer to lpfc hba data structure.
 * @cmdiocb: pointer to lpfc command iocb data structure.
 * @rspiocb: pointer to lpfc response iocb data structure.
 *
 * This routine is the completion function for issuing the Address Discover
 * (ADISC) command. It first checks to see whether link went down during
 * the discovery process. If so, the node will be marked as node port
 * recovery for issuing discover IOCB by the link attention handler and
 * exit. Otherwise, the response status is checked. If error was reported
 * in the response status, the ADISC command shall be retried by invoking
 * the lpfc_els_retry() routine. Otherwise, if no error was reported in
 * the response status, the state machine is invoked to set transition
 * with respect to NLP_EVT_CMPL_ADISC event.
 **/
static void
lpfc_cmpl_els_adisc(struct lpfc_hba *phba, struct lpfc_iocbq *cmdiocb,
		    struct lpfc_iocbq *rspiocb)
{
	struct lpfc_vport *vport = cmdiocb->vport;
	struct Scsi_Host  *shost = lpfc_shost_from_vport(vport);
	IOCB_t *irsp;
	struct lpfc_nodelist *ndlp;
	int  disc;

	/* we pass cmdiocb to state machine which needs rspiocb as well */
	cmdiocb->context_un.rsp_iocb = rspiocb;

	irsp = &(rspiocb->iocb);
	ndlp = (struct lpfc_nodelist *) cmdiocb->context1;

	lpfc_debugfs_disc_trc(vport, LPFC_DISC_TRC_ELS_CMD,
		"ADISC cmpl:      status:x%x/x%x did:x%x",
		irsp->ulpStatus, irsp->un.ulpWord[4],
		ndlp->nlp_DID);

	/* Since ndlp can be freed in the disc state machine, note if this node
	 * is being used during discovery.
	 */
	spin_lock_irq(shost->host_lock);
	disc = (ndlp->nlp_flag & NLP_NPR_2B_DISC);
	ndlp->nlp_flag &= ~(NLP_ADISC_SND | NLP_NPR_2B_DISC);
	spin_unlock_irq(shost->host_lock);
	/* ADISC completes to NPort <nlp_DID> */
	lpfc_printf_vlog(vport, KERN_INFO, LOG_ELS,
			 "0104 ADISC completes to NPort x%x "
			 "Data: x%x x%x x%x x%x x%x\n",
			 ndlp->nlp_DID, irsp->ulpStatus, irsp->un.ulpWord[4],
			 irsp->ulpTimeout, disc, vport->num_disc_nodes);
	/* Check to see if link went down during discovery */
	if (lpfc_els_chk_latt(vport)) {
		spin_lock_irq(shost->host_lock);
		ndlp->nlp_flag |= NLP_NPR_2B_DISC;
		spin_unlock_irq(shost->host_lock);
		goto out;
	}

	if (irsp->ulpStatus) {
		/* Check for retry */
		if (lpfc_els_retry(phba, cmdiocb, rspiocb)) {
			/* ELS command is being retried */
			if (disc) {
				spin_lock_irq(shost->host_lock);
				ndlp->nlp_flag |= NLP_NPR_2B_DISC;
				spin_unlock_irq(shost->host_lock);
				lpfc_set_disctmo(vport);
			}
			goto out;
		}
		/* ADISC failed */
		lpfc_printf_vlog(vport, KERN_ERR, LOG_ELS,
				 "2755 ADISC failure DID:%06X Status:x%x/x%x\n",
				 ndlp->nlp_DID, irsp->ulpStatus,
				 irsp->un.ulpWord[4]);
		/* Do not call DSM for lpfc_els_abort'ed ELS cmds */
		if (!lpfc_error_lost_link(irsp))
			lpfc_disc_state_machine(vport, ndlp, cmdiocb,
						NLP_EVT_CMPL_ADISC);
	} else
		/* Good status, call state machine */
		lpfc_disc_state_machine(vport, ndlp, cmdiocb,
					NLP_EVT_CMPL_ADISC);

	/* Check to see if there are more ADISCs to be sent */
	if (disc && vport->num_disc_nodes)
		lpfc_more_adisc(vport);
out:
	lpfc_els_free_iocb(phba, cmdiocb);
	return;
}

/**
 * lpfc_issue_els_adisc - Issue an address discover iocb to an node on a vport
 * @vport: pointer to a virtual N_Port data structure.
 * @ndlp: pointer to a node-list data structure.
 * @retry: number of retries to the command IOCB.
 *
 * This routine issues an Address Discover (ADISC) for an @ndlp on a
 * @vport. It prepares the payload of the ADISC ELS command, updates the
 * and states of the ndlp, and invokes the lpfc_sli_issue_iocb() routine
 * to issue the ADISC ELS command.
 *
 * Note that, in lpfc_prep_els_iocb() routine, the reference count of ndlp
 * will be incremented by 1 for holding the ndlp and the reference to ndlp
 * will be stored into the context1 field of the IOCB for the completion
 * callback function to the ADISC ELS command.
 *
 * Return code
 *   0 - successfully issued adisc
 *   1 - failed to issue adisc
 **/
int
lpfc_issue_els_adisc(struct lpfc_vport *vport, struct lpfc_nodelist *ndlp,
		     uint8_t retry)
{
	struct Scsi_Host *shost = lpfc_shost_from_vport(vport);
	struct lpfc_hba  *phba = vport->phba;
	ADISC *ap;
	struct lpfc_iocbq *elsiocb;
	uint8_t *pcmd;
	uint16_t cmdsize;

	cmdsize = (sizeof(uint32_t) + sizeof(ADISC));
	elsiocb = lpfc_prep_els_iocb(vport, 1, cmdsize, retry, ndlp,
				     ndlp->nlp_DID, ELS_CMD_ADISC);
	if (!elsiocb)
		return 1;

	pcmd = (uint8_t *) (((struct lpfc_dmabuf *) elsiocb->context2)->virt);

	/* For ADISC request, remainder of payload is service parameters */
	*((uint32_t *) (pcmd)) = ELS_CMD_ADISC;
	pcmd += sizeof(uint32_t);

	/* Fill in ADISC payload */
	ap = (ADISC *) pcmd;
	ap->hardAL_PA = phba->fc_pref_ALPA;
	memcpy(&ap->portName, &vport->fc_portname, sizeof(struct lpfc_name));
	memcpy(&ap->nodeName, &vport->fc_nodename, sizeof(struct lpfc_name));
	ap->DID = be32_to_cpu(vport->fc_myDID);

	lpfc_debugfs_disc_trc(vport, LPFC_DISC_TRC_ELS_CMD,
		"Issue ADISC:     did:x%x",
		ndlp->nlp_DID, 0, 0);

	phba->fc_stat.elsXmitADISC++;
	elsiocb->iocb_cmpl = lpfc_cmpl_els_adisc;
	spin_lock_irq(shost->host_lock);
	ndlp->nlp_flag |= NLP_ADISC_SND;
	spin_unlock_irq(shost->host_lock);
	if (lpfc_sli_issue_iocb(phba, LPFC_ELS_RING, elsiocb, 0) ==
	    IOCB_ERROR) {
		spin_lock_irq(shost->host_lock);
		ndlp->nlp_flag &= ~NLP_ADISC_SND;
		spin_unlock_irq(shost->host_lock);
		lpfc_els_free_iocb(phba, elsiocb);
		return 1;
	}
	return 0;
}

/**
 * lpfc_cmpl_els_logo - Completion callback function for logo
 * @phba: pointer to lpfc hba data structure.
 * @cmdiocb: pointer to lpfc command iocb data structure.
 * @rspiocb: pointer to lpfc response iocb data structure.
 *
 * This routine is the completion function for issuing the ELS Logout (LOGO)
 * command. If no error status was reported from the LOGO response, the
 * state machine of the associated ndlp shall be invoked for transition with
 * respect to NLP_EVT_CMPL_LOGO event. Otherwise, if error status was reported,
 * the lpfc_els_retry() routine will be invoked to retry the LOGO command.
 **/
static void
lpfc_cmpl_els_logo(struct lpfc_hba *phba, struct lpfc_iocbq *cmdiocb,
		   struct lpfc_iocbq *rspiocb)
{
	struct lpfc_nodelist *ndlp = (struct lpfc_nodelist *) cmdiocb->context1;
	struct lpfc_vport *vport = ndlp->vport;
	struct Scsi_Host  *shost = lpfc_shost_from_vport(vport);
	IOCB_t *irsp;
	struct lpfcMboxq *mbox;
	unsigned long flags;
	uint32_t skip_recovery = 0;

	/* we pass cmdiocb to state machine which needs rspiocb as well */
	cmdiocb->context_un.rsp_iocb = rspiocb;

	irsp = &(rspiocb->iocb);
	spin_lock_irq(shost->host_lock);
	ndlp->nlp_flag &= ~NLP_LOGO_SND;
	spin_unlock_irq(shost->host_lock);

	lpfc_debugfs_disc_trc(vport, LPFC_DISC_TRC_ELS_CMD,
		"LOGO cmpl:       status:x%x/x%x did:x%x",
		irsp->ulpStatus, irsp->un.ulpWord[4],
		ndlp->nlp_DID);

	/* LOGO completes to NPort <nlp_DID> */
	lpfc_printf_vlog(vport, KERN_INFO, LOG_ELS,
			 "0105 LOGO completes to NPort x%x "
			 "Data: x%x x%x x%x x%x\n",
			 ndlp->nlp_DID, irsp->ulpStatus, irsp->un.ulpWord[4],
			 irsp->ulpTimeout, vport->num_disc_nodes);

	if (lpfc_els_chk_latt(vport)) {
		skip_recovery = 1;
		goto out;
	}

	/* Check to see if link went down during discovery */
	if (ndlp->nlp_flag & NLP_TARGET_REMOVE) {
	        /* NLP_EVT_DEVICE_RM should unregister the RPI
		 * which should abort all outstanding IOs.
		 */
		lpfc_disc_state_machine(vport, ndlp, cmdiocb,
					NLP_EVT_DEVICE_RM);
		skip_recovery = 1;
		goto out;
	}

	/* The LOGO will not be retried on failure.  A LOGO was
	 * issued to the remote rport and a ACC or RJT or no Answer are
	 * all acceptable.  Note the failure and move forward with
	 * discovery.  The PLOGI will retry.
	 */
	if (irsp->ulpStatus) {
		/* LOGO failed */
		lpfc_printf_vlog(vport, KERN_ERR, LOG_ELS,
				 "2756 LOGO failure, No Retry DID:%06X Status:x%x/x%x\n",
				 ndlp->nlp_DID, irsp->ulpStatus,
				 irsp->un.ulpWord[4]);
		/* Do not call DSM for lpfc_els_abort'ed ELS cmds */
		if (lpfc_error_lost_link(irsp)) {
			skip_recovery = 1;
			goto out;
		}
	}

	/* Call state machine. This will unregister the rpi if needed. */
	lpfc_disc_state_machine(vport, ndlp, cmdiocb, NLP_EVT_CMPL_LOGO);

out:
	lpfc_els_free_iocb(phba, cmdiocb);
	/* If we are in pt2pt mode, we could rcv new S_ID on PLOGI */
	if ((vport->fc_flag & FC_PT2PT) &&
		!(vport->fc_flag & FC_PT2PT_PLOGI)) {
		phba->pport->fc_myDID = 0;

		if ((vport->cfg_enable_fc4_type == LPFC_ENABLE_BOTH) ||
		    (vport->cfg_enable_fc4_type == LPFC_ENABLE_NVME)) {
			if (phba->nvmet_support)
				lpfc_nvmet_update_targetport(phba);
			else
				lpfc_nvme_update_localport(phba->pport);
		}

		mbox = mempool_alloc(phba->mbox_mem_pool, GFP_KERNEL);
		if (mbox) {
			lpfc_config_link(phba, mbox);
			mbox->mbox_cmpl = lpfc_sli_def_mbox_cmpl;
			mbox->vport = vport;
			if (lpfc_sli_issue_mbox(phba, mbox, MBX_NOWAIT) ==
				MBX_NOT_FINISHED) {
				mempool_free(mbox, phba->mbox_mem_pool);
				skip_recovery = 1;
			}
		}
	}

	/*
	 * If the node is a target, the handling attempts to recover the port.
	 * For any other port type, the rpi is unregistered as an implicit
	 * LOGO.
	 */
	if (ndlp->nlp_type & (NLP_FCP_TARGET | NLP_NVME_TARGET) &&
	    skip_recovery == 0) {
		lpfc_cancel_retry_delay_tmo(vport, ndlp);
		spin_lock_irqsave(shost->host_lock, flags);
		ndlp->nlp_flag |= NLP_NPR_2B_DISC;
		spin_unlock_irqrestore(shost->host_lock, flags);

		lpfc_printf_vlog(vport, KERN_INFO, LOG_ELS,
				 "3187 LOGO completes to NPort x%x: Start "
				 "Recovery Data: x%x x%x x%x x%x\n",
				 ndlp->nlp_DID, irsp->ulpStatus,
				 irsp->un.ulpWord[4], irsp->ulpTimeout,
				 vport->num_disc_nodes);
		lpfc_disc_start(vport);
	}
	return;
}

/**
 * lpfc_issue_els_logo - Issue a logo to an node on a vport
 * @vport: pointer to a virtual N_Port data structure.
 * @ndlp: pointer to a node-list data structure.
 * @retry: number of retries to the command IOCB.
 *
 * This routine constructs and issues an ELS Logout (LOGO) iocb command
 * to a remote node, referred by an @ndlp on a @vport. It constructs the
 * payload of the IOCB, properly sets up the @ndlp state, and invokes the
 * lpfc_sli_issue_iocb() routine to send out the LOGO ELS command.
 *
 * Note that, in lpfc_prep_els_iocb() routine, the reference count of ndlp
 * will be incremented by 1 for holding the ndlp and the reference to ndlp
 * will be stored into the context1 field of the IOCB for the completion
 * callback function to the LOGO ELS command.
 *
 * Callers of this routine are expected to unregister the RPI first
 *
 * Return code
 *   0 - successfully issued logo
 *   1 - failed to issue logo
 **/
int
lpfc_issue_els_logo(struct lpfc_vport *vport, struct lpfc_nodelist *ndlp,
		    uint8_t retry)
{
	struct Scsi_Host *shost = lpfc_shost_from_vport(vport);
	struct lpfc_hba  *phba = vport->phba;
	struct lpfc_iocbq *elsiocb;
	uint8_t *pcmd;
	uint16_t cmdsize;
	int rc;

	spin_lock_irq(shost->host_lock);
	if (ndlp->nlp_flag & NLP_LOGO_SND) {
		spin_unlock_irq(shost->host_lock);
		return 0;
	}
	spin_unlock_irq(shost->host_lock);

	cmdsize = (2 * sizeof(uint32_t)) + sizeof(struct lpfc_name);
	elsiocb = lpfc_prep_els_iocb(vport, 1, cmdsize, retry, ndlp,
				     ndlp->nlp_DID, ELS_CMD_LOGO);
	if (!elsiocb)
		return 1;

	pcmd = (uint8_t *) (((struct lpfc_dmabuf *) elsiocb->context2)->virt);
	*((uint32_t *) (pcmd)) = ELS_CMD_LOGO;
	pcmd += sizeof(uint32_t);

	/* Fill in LOGO payload */
	*((uint32_t *) (pcmd)) = be32_to_cpu(vport->fc_myDID);
	pcmd += sizeof(uint32_t);
	memcpy(pcmd, &vport->fc_portname, sizeof(struct lpfc_name));

	lpfc_debugfs_disc_trc(vport, LPFC_DISC_TRC_ELS_CMD,
		"Issue LOGO:      did:x%x",
		ndlp->nlp_DID, 0, 0);

	phba->fc_stat.elsXmitLOGO++;
	elsiocb->iocb_cmpl = lpfc_cmpl_els_logo;
	spin_lock_irq(shost->host_lock);
	ndlp->nlp_flag |= NLP_LOGO_SND;
	ndlp->nlp_flag &= ~NLP_ISSUE_LOGO;
	spin_unlock_irq(shost->host_lock);
	rc = lpfc_sli_issue_iocb(phba, LPFC_ELS_RING, elsiocb, 0);
	if (rc == IOCB_ERROR) {
		spin_lock_irq(shost->host_lock);
		ndlp->nlp_flag &= ~NLP_LOGO_SND;
		spin_unlock_irq(shost->host_lock);
		lpfc_els_free_iocb(phba, elsiocb);
		return 1;
	}

	spin_lock_irq(shost->host_lock);
	ndlp->nlp_prev_state = ndlp->nlp_state;
	spin_unlock_irq(shost->host_lock);
	lpfc_nlp_set_state(vport, ndlp, NLP_STE_LOGO_ISSUE);
	return 0;
}

/**
 * lpfc_cmpl_els_cmd - Completion callback function for generic els command
 * @phba: pointer to lpfc hba data structure.
 * @cmdiocb: pointer to lpfc command iocb data structure.
 * @rspiocb: pointer to lpfc response iocb data structure.
 *
 * This routine is a generic completion callback function for ELS commands.
 * Specifically, it is the callback function which does not need to perform
 * any command specific operations. It is currently used by the ELS command
 * issuing routines for the ELS State Change  Request (SCR),
 * lpfc_issue_els_scr(), and the ELS Fibre Channel Address Resolution
 * Protocol Response (FARPR) routine, lpfc_issue_els_farpr(). Other than
 * certain debug loggings, this callback function simply invokes the
 * lpfc_els_chk_latt() routine to check whether link went down during the
 * discovery process.
 **/
static void
lpfc_cmpl_els_cmd(struct lpfc_hba *phba, struct lpfc_iocbq *cmdiocb,
		  struct lpfc_iocbq *rspiocb)
{
	struct lpfc_vport *vport = cmdiocb->vport;
	IOCB_t *irsp;

	irsp = &rspiocb->iocb;

	lpfc_debugfs_disc_trc(vport, LPFC_DISC_TRC_ELS_CMD,
		"ELS cmd cmpl:    status:x%x/x%x did:x%x",
		irsp->ulpStatus, irsp->un.ulpWord[4],
		irsp->un.elsreq64.remoteID);
	/* ELS cmd tag <ulpIoTag> completes */
	lpfc_printf_vlog(vport, KERN_INFO, LOG_ELS,
			 "0106 ELS cmd tag x%x completes Data: x%x x%x x%x\n",
			 irsp->ulpIoTag, irsp->ulpStatus,
			 irsp->un.ulpWord[4], irsp->ulpTimeout);
	/* Check to see if link went down during discovery */
	lpfc_els_chk_latt(vport);
	lpfc_els_free_iocb(phba, cmdiocb);
	return;
}

/**
 * lpfc_issue_els_scr - Issue a scr to an node on a vport
 * @vport: pointer to a host virtual N_Port data structure.
 * @nportid: N_Port identifier to the remote node.
 * @retry: number of retries to the command IOCB.
 *
 * This routine issues a State Change Request (SCR) to a fabric node
 * on a @vport. The remote node @nportid is passed into the function. It
 * first search the @vport node list to find the matching ndlp. If no such
 * ndlp is found, a new ndlp shall be created for this (SCR) purpose. An
 * IOCB is allocated, payload prepared, and the lpfc_sli_issue_iocb()
 * routine is invoked to send the SCR IOCB.
 *
 * Note that, in lpfc_prep_els_iocb() routine, the reference count of ndlp
 * will be incremented by 1 for holding the ndlp and the reference to ndlp
 * will be stored into the context1 field of the IOCB for the completion
 * callback function to the SCR ELS command.
 *
 * Return code
 *   0 - Successfully issued scr command
 *   1 - Failed to issue scr command
 **/
int
lpfc_issue_els_scr(struct lpfc_vport *vport, uint32_t nportid, uint8_t retry)
{
	struct lpfc_hba  *phba = vport->phba;
	struct lpfc_iocbq *elsiocb;
	uint8_t *pcmd;
	uint16_t cmdsize;
	struct lpfc_nodelist *ndlp;

	cmdsize = (sizeof(uint32_t) + sizeof(SCR));

	ndlp = lpfc_findnode_did(vport, nportid);
	if (!ndlp) {
		ndlp = lpfc_nlp_init(vport, nportid);
		if (!ndlp)
			return 1;
		lpfc_enqueue_node(vport, ndlp);
	} else if (!NLP_CHK_NODE_ACT(ndlp)) {
		ndlp = lpfc_enable_node(vport, ndlp, NLP_STE_UNUSED_NODE);
		if (!ndlp)
			return 1;
	}

	elsiocb = lpfc_prep_els_iocb(vport, 1, cmdsize, retry, ndlp,
				     ndlp->nlp_DID, ELS_CMD_SCR);

	if (!elsiocb) {
		/* This will trigger the release of the node just
		 * allocated
		 */
		lpfc_nlp_put(ndlp);
		return 1;
	}

	pcmd = (uint8_t *) (((struct lpfc_dmabuf *) elsiocb->context2)->virt);

	*((uint32_t *) (pcmd)) = ELS_CMD_SCR;
	pcmd += sizeof(uint32_t);

	/* For SCR, remainder of payload is SCR parameter page */
	memset(pcmd, 0, sizeof(SCR));
	((SCR *) pcmd)->Function = SCR_FUNC_FULL;

	lpfc_debugfs_disc_trc(vport, LPFC_DISC_TRC_ELS_CMD,
		"Issue SCR:       did:x%x",
		ndlp->nlp_DID, 0, 0);

	phba->fc_stat.elsXmitSCR++;
	elsiocb->iocb_cmpl = lpfc_cmpl_els_cmd;
	if (lpfc_sli_issue_iocb(phba, LPFC_ELS_RING, elsiocb, 0) ==
	    IOCB_ERROR) {
		/* The additional lpfc_nlp_put will cause the following
		 * lpfc_els_free_iocb routine to trigger the rlease of
		 * the node.
		 */
		lpfc_nlp_put(ndlp);
		lpfc_els_free_iocb(phba, elsiocb);
		return 1;
	}
	/* This will cause the callback-function lpfc_cmpl_els_cmd to
	 * trigger the release of node.
	 */
	if (!(vport->fc_flag & FC_PT2PT))
		lpfc_nlp_put(ndlp);
	return 0;
}

/**
 * lpfc_issue_els_farpr - Issue a farp to an node on a vport
 * @vport: pointer to a host virtual N_Port data structure.
 * @nportid: N_Port identifier to the remote node.
 * @retry: number of retries to the command IOCB.
 *
 * This routine issues a Fibre Channel Address Resolution Response
 * (FARPR) to a node on a vport. The remote node N_Port identifier (@nportid)
 * is passed into the function. It first search the @vport node list to find
 * the matching ndlp. If no such ndlp is found, a new ndlp shall be created
 * for this (FARPR) purpose. An IOCB is allocated, payload prepared, and the
 * lpfc_sli_issue_iocb() routine is invoked to send the FARPR ELS command.
 *
 * Note that, in lpfc_prep_els_iocb() routine, the reference count of ndlp
 * will be incremented by 1 for holding the ndlp and the reference to ndlp
 * will be stored into the context1 field of the IOCB for the completion
 * callback function to the PARPR ELS command.
 *
 * Return code
 *   0 - Successfully issued farpr command
 *   1 - Failed to issue farpr command
 **/
static int
lpfc_issue_els_farpr(struct lpfc_vport *vport, uint32_t nportid, uint8_t retry)
{
	struct lpfc_hba  *phba = vport->phba;
	struct lpfc_iocbq *elsiocb;
	FARP *fp;
	uint8_t *pcmd;
	uint32_t *lp;
	uint16_t cmdsize;
	struct lpfc_nodelist *ondlp;
	struct lpfc_nodelist *ndlp;

	cmdsize = (sizeof(uint32_t) + sizeof(FARP));

	ndlp = lpfc_findnode_did(vport, nportid);
	if (!ndlp) {
		ndlp = lpfc_nlp_init(vport, nportid);
		if (!ndlp)
			return 1;
		lpfc_enqueue_node(vport, ndlp);
	} else if (!NLP_CHK_NODE_ACT(ndlp)) {
		ndlp = lpfc_enable_node(vport, ndlp, NLP_STE_UNUSED_NODE);
		if (!ndlp)
			return 1;
	}

	elsiocb = lpfc_prep_els_iocb(vport, 1, cmdsize, retry, ndlp,
				     ndlp->nlp_DID, ELS_CMD_RNID);
	if (!elsiocb) {
		/* This will trigger the release of the node just
		 * allocated
		 */
		lpfc_nlp_put(ndlp);
		return 1;
	}

	pcmd = (uint8_t *) (((struct lpfc_dmabuf *) elsiocb->context2)->virt);

	*((uint32_t *) (pcmd)) = ELS_CMD_FARPR;
	pcmd += sizeof(uint32_t);

	/* Fill in FARPR payload */
	fp = (FARP *) (pcmd);
	memset(fp, 0, sizeof(FARP));
	lp = (uint32_t *) pcmd;
	*lp++ = be32_to_cpu(nportid);
	*lp++ = be32_to_cpu(vport->fc_myDID);
	fp->Rflags = 0;
	fp->Mflags = (FARP_MATCH_PORT | FARP_MATCH_NODE);

	memcpy(&fp->RportName, &vport->fc_portname, sizeof(struct lpfc_name));
	memcpy(&fp->RnodeName, &vport->fc_nodename, sizeof(struct lpfc_name));
	ondlp = lpfc_findnode_did(vport, nportid);
	if (ondlp && NLP_CHK_NODE_ACT(ondlp)) {
		memcpy(&fp->OportName, &ondlp->nlp_portname,
		       sizeof(struct lpfc_name));
		memcpy(&fp->OnodeName, &ondlp->nlp_nodename,
		       sizeof(struct lpfc_name));
	}

	lpfc_debugfs_disc_trc(vport, LPFC_DISC_TRC_ELS_CMD,
		"Issue FARPR:     did:x%x",
		ndlp->nlp_DID, 0, 0);

	phba->fc_stat.elsXmitFARPR++;
	elsiocb->iocb_cmpl = lpfc_cmpl_els_cmd;
	if (lpfc_sli_issue_iocb(phba, LPFC_ELS_RING, elsiocb, 0) ==
	    IOCB_ERROR) {
		/* The additional lpfc_nlp_put will cause the following
		 * lpfc_els_free_iocb routine to trigger the release of
		 * the node.
		 */
		lpfc_nlp_put(ndlp);
		lpfc_els_free_iocb(phba, elsiocb);
		return 1;
	}
	/* This will cause the callback-function lpfc_cmpl_els_cmd to
	 * trigger the release of the node.
	 */
	lpfc_nlp_put(ndlp);
	return 0;
}

/**
 * lpfc_cancel_retry_delay_tmo - Cancel the timer with delayed iocb-cmd retry
 * @vport: pointer to a host virtual N_Port data structure.
 * @nlp: pointer to a node-list data structure.
 *
 * This routine cancels the timer with a delayed IOCB-command retry for
 * a @vport's @ndlp. It stops the timer for the delayed function retrial and
 * removes the ELS retry event if it presents. In addition, if the
 * NLP_NPR_2B_DISC bit is set in the @nlp's nlp_flag bitmap, ADISC IOCB
 * commands are sent for the @vport's nodes that require issuing discovery
 * ADISC.
 **/
void
lpfc_cancel_retry_delay_tmo(struct lpfc_vport *vport, struct lpfc_nodelist *nlp)
{
	struct Scsi_Host *shost = lpfc_shost_from_vport(vport);
	struct lpfc_work_evt *evtp;

	if (!(nlp->nlp_flag & NLP_DELAY_TMO))
		return;
	spin_lock_irq(shost->host_lock);
	nlp->nlp_flag &= ~NLP_DELAY_TMO;
	spin_unlock_irq(shost->host_lock);
	del_timer_sync(&nlp->nlp_delayfunc);
	nlp->nlp_last_elscmd = 0;
	if (!list_empty(&nlp->els_retry_evt.evt_listp)) {
		list_del_init(&nlp->els_retry_evt.evt_listp);
		/* Decrement nlp reference count held for the delayed retry */
		evtp = &nlp->els_retry_evt;
		lpfc_nlp_put((struct lpfc_nodelist *)evtp->evt_arg1);
	}
	if (nlp->nlp_flag & NLP_NPR_2B_DISC) {
		spin_lock_irq(shost->host_lock);
		nlp->nlp_flag &= ~NLP_NPR_2B_DISC;
		spin_unlock_irq(shost->host_lock);
		if (vport->num_disc_nodes) {
			if (vport->port_state < LPFC_VPORT_READY) {
				/* Check if there are more ADISCs to be sent */
				lpfc_more_adisc(vport);
			} else {
				/* Check if there are more PLOGIs to be sent */
				lpfc_more_plogi(vport);
				if (vport->num_disc_nodes == 0) {
					spin_lock_irq(shost->host_lock);
					vport->fc_flag &= ~FC_NDISC_ACTIVE;
					spin_unlock_irq(shost->host_lock);
					lpfc_can_disctmo(vport);
					lpfc_end_rscn(vport);
				}
			}
		}
	}
	return;
}

/**
 * lpfc_els_retry_delay - Timer function with a ndlp delayed function timer
 * @ptr: holder for the pointer to the timer function associated data (ndlp).
 *
 * This routine is invoked by the ndlp delayed-function timer to check
 * whether there is any pending ELS retry event(s) with the node. If not, it
 * simply returns. Otherwise, if there is at least one ELS delayed event, it
 * adds the delayed events to the HBA work list and invokes the
 * lpfc_worker_wake_up() routine to wake up worker thread to process the
 * event. Note that lpfc_nlp_get() is called before posting the event to
 * the work list to hold reference count of ndlp so that it guarantees the
 * reference to ndlp will still be available when the worker thread gets
 * to the event associated with the ndlp.
 **/
void
lpfc_els_retry_delay(struct timer_list *t)
{
	struct lpfc_nodelist *ndlp = from_timer(ndlp, t, nlp_delayfunc);
	struct lpfc_vport *vport = ndlp->vport;
	struct lpfc_hba   *phba = vport->phba;
	unsigned long flags;
	struct lpfc_work_evt  *evtp = &ndlp->els_retry_evt;

	spin_lock_irqsave(&phba->hbalock, flags);
	if (!list_empty(&evtp->evt_listp)) {
		spin_unlock_irqrestore(&phba->hbalock, flags);
		return;
	}

	/* We need to hold the node by incrementing the reference
	 * count until the queued work is done
	 */
	evtp->evt_arg1  = lpfc_nlp_get(ndlp);
	if (evtp->evt_arg1) {
		evtp->evt = LPFC_EVT_ELS_RETRY;
		list_add_tail(&evtp->evt_listp, &phba->work_list);
		lpfc_worker_wake_up(phba);
	}
	spin_unlock_irqrestore(&phba->hbalock, flags);
	return;
}

/**
 * lpfc_els_retry_delay_handler - Work thread handler for ndlp delayed function
 * @ndlp: pointer to a node-list data structure.
 *
 * This routine is the worker-thread handler for processing the @ndlp delayed
 * event(s), posted by the lpfc_els_retry_delay() routine. It simply retrieves
 * the last ELS command from the associated ndlp and invokes the proper ELS
 * function according to the delayed ELS command to retry the command.
 **/
void
lpfc_els_retry_delay_handler(struct lpfc_nodelist *ndlp)
{
	struct lpfc_vport *vport = ndlp->vport;
	struct Scsi_Host  *shost = lpfc_shost_from_vport(vport);
	uint32_t cmd, retry;

	spin_lock_irq(shost->host_lock);
	cmd = ndlp->nlp_last_elscmd;
	ndlp->nlp_last_elscmd = 0;

	if (!(ndlp->nlp_flag & NLP_DELAY_TMO)) {
		spin_unlock_irq(shost->host_lock);
		return;
	}

	ndlp->nlp_flag &= ~NLP_DELAY_TMO;
	spin_unlock_irq(shost->host_lock);
	/*
	 * If a discovery event readded nlp_delayfunc after timer
	 * firing and before processing the timer, cancel the
	 * nlp_delayfunc.
	 */
	del_timer_sync(&ndlp->nlp_delayfunc);
	retry = ndlp->nlp_retry;
	ndlp->nlp_retry = 0;

	switch (cmd) {
	case ELS_CMD_FLOGI:
		lpfc_issue_els_flogi(vport, ndlp, retry);
		break;
	case ELS_CMD_PLOGI:
		if (!lpfc_issue_els_plogi(vport, ndlp->nlp_DID, retry)) {
			ndlp->nlp_prev_state = ndlp->nlp_state;
			lpfc_nlp_set_state(vport, ndlp, NLP_STE_PLOGI_ISSUE);
		}
		break;
	case ELS_CMD_ADISC:
		if (!lpfc_issue_els_adisc(vport, ndlp, retry)) {
			ndlp->nlp_prev_state = ndlp->nlp_state;
			lpfc_nlp_set_state(vport, ndlp, NLP_STE_ADISC_ISSUE);
		}
		break;
	case ELS_CMD_PRLI:
	case ELS_CMD_NVMEPRLI:
		if (!lpfc_issue_els_prli(vport, ndlp, retry)) {
			ndlp->nlp_prev_state = ndlp->nlp_state;
			lpfc_nlp_set_state(vport, ndlp, NLP_STE_PRLI_ISSUE);
		}
		break;
	case ELS_CMD_LOGO:
		if (!lpfc_issue_els_logo(vport, ndlp, retry)) {
			ndlp->nlp_prev_state = ndlp->nlp_state;
			lpfc_nlp_set_state(vport, ndlp, NLP_STE_LOGO_ISSUE);
		}
		break;
	case ELS_CMD_FDISC:
		if (!(vport->fc_flag & FC_VPORT_NEEDS_INIT_VPI))
			lpfc_issue_els_fdisc(vport, ndlp, retry);
		break;
	}
	return;
}

/**
 * lpfc_link_reset - Issue link reset
 * @vport: pointer to a virtual N_Port data structure.
 *
 * This routine performs link reset by sending INIT_LINK mailbox command.
 * For SLI-3 adapter, link attention interrupt is enabled before issuing
 * INIT_LINK mailbox command.
 *
 * Return code
 *   0 - Link reset initiated successfully
 *   1 - Failed to initiate link reset
 **/
int
lpfc_link_reset(struct lpfc_vport *vport)
{
	struct lpfc_hba *phba = vport->phba;
	LPFC_MBOXQ_t *mbox;
	uint32_t control;
	int rc;

	lpfc_printf_vlog(vport, KERN_ERR, LOG_ELS,
			 "2851 Attempt link reset\n");
	mbox = mempool_alloc(phba->mbox_mem_pool, GFP_KERNEL);
	if (!mbox) {
		lpfc_printf_log(phba, KERN_ERR, LOG_MBOX,
				"2852 Failed to allocate mbox memory");
		return 1;
	}

	/* Enable Link attention interrupts */
	if (phba->sli_rev <= LPFC_SLI_REV3) {
		spin_lock_irq(&phba->hbalock);
		phba->sli.sli_flag |= LPFC_PROCESS_LA;
		control = readl(phba->HCregaddr);
		control |= HC_LAINT_ENA;
		writel(control, phba->HCregaddr);
		readl(phba->HCregaddr); /* flush */
		spin_unlock_irq(&phba->hbalock);
	}

	lpfc_init_link(phba, mbox, phba->cfg_topology,
		       phba->cfg_link_speed);
	mbox->mbox_cmpl = lpfc_sli_def_mbox_cmpl;
	mbox->vport = vport;
	rc = lpfc_sli_issue_mbox(phba, mbox, MBX_NOWAIT);
	if ((rc != MBX_BUSY) && (rc != MBX_SUCCESS)) {
		lpfc_printf_log(phba, KERN_ERR, LOG_MBOX,
				"2853 Failed to issue INIT_LINK "
				"mbox command, rc:x%x\n", rc);
		mempool_free(mbox, phba->mbox_mem_pool);
		return 1;
	}

	return 0;
}

/**
 * lpfc_els_retry - Make retry decision on an els command iocb
 * @phba: pointer to lpfc hba data structure.
 * @cmdiocb: pointer to lpfc command iocb data structure.
 * @rspiocb: pointer to lpfc response iocb data structure.
 *
 * This routine makes a retry decision on an ELS command IOCB, which has
 * failed. The following ELS IOCBs use this function for retrying the command
 * when previously issued command responsed with error status: FLOGI, PLOGI,
 * PRLI, ADISC, LOGO, and FDISC. Based on the ELS command type and the
 * returned error status, it makes the decision whether a retry shall be
 * issued for the command, and whether a retry shall be made immediately or
 * delayed. In the former case, the corresponding ELS command issuing-function
 * is called to retry the command. In the later case, the ELS command shall
 * be posted to the ndlp delayed event and delayed function timer set to the
 * ndlp for the delayed command issusing.
 *
 * Return code
 *   0 - No retry of els command is made
 *   1 - Immediate or delayed retry of els command is made
 **/
static int
lpfc_els_retry(struct lpfc_hba *phba, struct lpfc_iocbq *cmdiocb,
	       struct lpfc_iocbq *rspiocb)
{
	struct lpfc_vport *vport = cmdiocb->vport;
	struct Scsi_Host  *shost = lpfc_shost_from_vport(vport);
	IOCB_t *irsp = &rspiocb->iocb;
	struct lpfc_nodelist *ndlp = (struct lpfc_nodelist *) cmdiocb->context1;
	struct lpfc_dmabuf *pcmd = (struct lpfc_dmabuf *) cmdiocb->context2;
	uint32_t *elscmd;
	struct ls_rjt stat;
	int retry = 0, maxretry = lpfc_max_els_tries, delay = 0;
	int logerr = 0;
	uint32_t cmd = 0;
	uint32_t did;
	int link_reset = 0, rc;


	/* Note: context2 may be 0 for internal driver abort
	 * of delays ELS command.
	 */

	if (pcmd && pcmd->virt) {
		elscmd = (uint32_t *) (pcmd->virt);
		cmd = *elscmd++;
	}

	if (ndlp && NLP_CHK_NODE_ACT(ndlp))
		did = ndlp->nlp_DID;
	else {
		/* We should only hit this case for retrying PLOGI */
		did = irsp->un.elsreq64.remoteID;
		ndlp = lpfc_findnode_did(vport, did);
		if ((!ndlp || !NLP_CHK_NODE_ACT(ndlp))
		    && (cmd != ELS_CMD_PLOGI))
			return 1;
	}

	lpfc_debugfs_disc_trc(vport, LPFC_DISC_TRC_ELS_CMD,
		"Retry ELS:       wd7:x%x wd4:x%x did:x%x",
		*(((uint32_t *) irsp) + 7), irsp->un.ulpWord[4], ndlp->nlp_DID);

	switch (irsp->ulpStatus) {
	case IOSTAT_FCP_RSP_ERROR:
		break;
	case IOSTAT_REMOTE_STOP:
		if (phba->sli_rev == LPFC_SLI_REV4) {
			/* This IO was aborted by the target, we don't
			 * know the rxid and because we did not send the
			 * ABTS we cannot generate and RRQ.
			 */
			lpfc_set_rrq_active(phba, ndlp,
					 cmdiocb->sli4_lxritag, 0, 0);
		}
		break;
	case IOSTAT_LOCAL_REJECT:
		switch ((irsp->un.ulpWord[4] & IOERR_PARAM_MASK)) {
		case IOERR_LOOP_OPEN_FAILURE:
			if (cmd == ELS_CMD_FLOGI) {
				if (PCI_DEVICE_ID_HORNET ==
					phba->pcidev->device) {
					phba->fc_topology = LPFC_TOPOLOGY_LOOP;
					phba->pport->fc_myDID = 0;
					phba->alpa_map[0] = 0;
					phba->alpa_map[1] = 0;
				}
			}
			if (cmd == ELS_CMD_PLOGI && cmdiocb->retry == 0)
				delay = 1000;
			retry = 1;
			break;

		case IOERR_ILLEGAL_COMMAND:
			lpfc_printf_vlog(vport, KERN_ERR, LOG_ELS,
					 "0124 Retry illegal cmd x%x "
					 "retry:x%x delay:x%x\n",
					 cmd, cmdiocb->retry, delay);
			retry = 1;
			/* All command's retry policy */
			maxretry = 8;
			if (cmdiocb->retry > 2)
				delay = 1000;
			break;

		case IOERR_NO_RESOURCES:
			logerr = 1; /* HBA out of resources */
			retry = 1;
			if (cmdiocb->retry > 100)
				delay = 100;
			maxretry = 250;
			break;

		case IOERR_ILLEGAL_FRAME:
			delay = 100;
			retry = 1;
			break;

		case IOERR_INVALID_RPI:
			if (cmd == ELS_CMD_PLOGI &&
			    did == NameServer_DID) {
				/* Continue forever if plogi to */
				/* the nameserver fails */
				maxretry = 0;
				delay = 100;
			}
			retry = 1;
			break;

		case IOERR_SEQUENCE_TIMEOUT:
			if (cmd == ELS_CMD_PLOGI &&
			    did == NameServer_DID &&
			    (cmdiocb->retry + 1) == maxretry) {
				/* Reset the Link */
				link_reset = 1;
				break;
			}
			retry = 1;
			delay = 100;
			break;
		}
		break;

	case IOSTAT_NPORT_RJT:
	case IOSTAT_FABRIC_RJT:
		if (irsp->un.ulpWord[4] & RJT_UNAVAIL_TEMP) {
			retry = 1;
			break;
		}
		break;

	case IOSTAT_NPORT_BSY:
	case IOSTAT_FABRIC_BSY:
		logerr = 1; /* Fabric / Remote NPort out of resources */
		retry = 1;
		break;

	case IOSTAT_LS_RJT:
		stat.un.lsRjtError = be32_to_cpu(irsp->un.ulpWord[4]);
		/* Added for Vendor specifc support
		 * Just keep retrying for these Rsn / Exp codes
		 */
		switch (stat.un.b.lsRjtRsnCode) {
		case LSRJT_UNABLE_TPC:
			/* The driver has a VALID PLOGI but the rport has
			 * rejected the PRLI - can't do it now.  Delay
			 * for 1 second and try again - don't care about
			 * the explanation.
			 */
			if (cmd == ELS_CMD_PRLI || cmd == ELS_CMD_NVMEPRLI) {
				delay = 1000;
				maxretry = lpfc_max_els_tries + 1;
				retry = 1;
				break;
			}

			/* Legacy bug fix code for targets with PLOGI delays. */
			if (stat.un.b.lsRjtRsnCodeExp ==
			    LSEXP_CMD_IN_PROGRESS) {
				if (cmd == ELS_CMD_PLOGI) {
					delay = 1000;
					maxretry = 48;
				}
				retry = 1;
				break;
			}
			if (stat.un.b.lsRjtRsnCodeExp ==
			    LSEXP_CANT_GIVE_DATA) {
				if (cmd == ELS_CMD_PLOGI) {
					delay = 1000;
					maxretry = 48;
				}
				retry = 1;
				break;
			}
			if (cmd == ELS_CMD_PLOGI) {
				delay = 1000;
				maxretry = lpfc_max_els_tries + 1;
				retry = 1;
				break;
			}
			if ((phba->sli3_options & LPFC_SLI3_NPIV_ENABLED) &&
			  (cmd == ELS_CMD_FDISC) &&
			  (stat.un.b.lsRjtRsnCodeExp == LSEXP_OUT_OF_RESOURCE)){
				lpfc_printf_vlog(vport, KERN_ERR, LOG_ELS,
						 "0125 FDISC Failed (x%x). "
						 "Fabric out of resources\n",
						 stat.un.lsRjtError);
				lpfc_vport_set_state(vport,
						     FC_VPORT_NO_FABRIC_RSCS);
			}
			break;

		case LSRJT_LOGICAL_BSY:
			if ((cmd == ELS_CMD_PLOGI) ||
			    (cmd == ELS_CMD_PRLI) ||
			    (cmd == ELS_CMD_NVMEPRLI)) {
				delay = 1000;
				maxretry = 48;
			} else if (cmd == ELS_CMD_FDISC) {
				/* FDISC retry policy */
				maxretry = 48;
				if (cmdiocb->retry >= 32)
					delay = 1000;
			}
			retry = 1;
			break;

		case LSRJT_LOGICAL_ERR:
			/* There are some cases where switches return this
			 * error when they are not ready and should be returning
			 * Logical Busy. We should delay every time.
			 */
			if (cmd == ELS_CMD_FDISC &&
			    stat.un.b.lsRjtRsnCodeExp == LSEXP_PORT_LOGIN_REQ) {
				maxretry = 3;
				delay = 1000;
				retry = 1;
			} else if (cmd == ELS_CMD_FLOGI &&
				   stat.un.b.lsRjtRsnCodeExp ==
						LSEXP_NOTHING_MORE) {
				vport->fc_sparam.cmn.bbRcvSizeMsb &= 0xf;
				retry = 1;
				lpfc_printf_vlog(vport, KERN_ERR, LOG_ELS,
						 "0820 FLOGI Failed (x%x). "
						 "BBCredit Not Supported\n",
						 stat.un.lsRjtError);
			}
			break;

		case LSRJT_PROTOCOL_ERR:
			if ((phba->sli3_options & LPFC_SLI3_NPIV_ENABLED) &&
			  (cmd == ELS_CMD_FDISC) &&
			  ((stat.un.b.lsRjtRsnCodeExp == LSEXP_INVALID_PNAME) ||
			  (stat.un.b.lsRjtRsnCodeExp == LSEXP_INVALID_NPORT_ID))
			  ) {
				lpfc_printf_vlog(vport, KERN_ERR, LOG_ELS,
						 "0122 FDISC Failed (x%x). "
						 "Fabric Detected Bad WWN\n",
						 stat.un.lsRjtError);
				lpfc_vport_set_state(vport,
						     FC_VPORT_FABRIC_REJ_WWN);
			}
			break;
		case LSRJT_VENDOR_UNIQUE:
			if ((stat.un.b.vendorUnique == 0x45) &&
			    (cmd == ELS_CMD_FLOGI)) {
				goto out_retry;
			}
			break;
		case LSRJT_CMD_UNSUPPORTED:
			/* lpfc nvmet returns this type of LS_RJT when it
			 * receives an FCP PRLI because lpfc nvmet only
			 * support NVME.  ELS request is terminated for FCP4
			 * on this rport.
			 */
			if (stat.un.b.lsRjtRsnCodeExp ==
			    LSEXP_REQ_UNSUPPORTED && cmd == ELS_CMD_PRLI) {
				spin_lock_irq(shost->host_lock);
				ndlp->nlp_flag |= NLP_FCP_PRLI_RJT;
				spin_unlock_irq(shost->host_lock);
				retry = 0;
				goto out_retry;
			}
			break;
		}
		break;

	case IOSTAT_INTERMED_RSP:
	case IOSTAT_BA_RJT:
		break;

	default:
		break;
	}

	if (link_reset) {
		rc = lpfc_link_reset(vport);
		if (rc) {
			/* Do not give up. Retry PLOGI one more time and attempt
			 * link reset if PLOGI fails again.
			 */
			retry = 1;
			delay = 100;
			goto out_retry;
		}
		return 1;
	}

	if (did == FDMI_DID)
		retry = 1;

	if ((cmd == ELS_CMD_FLOGI) &&
	    (phba->fc_topology != LPFC_TOPOLOGY_LOOP) &&
	    !lpfc_error_lost_link(irsp)) {
		/* FLOGI retry policy */
		retry = 1;
		/* retry FLOGI forever */
		if (phba->link_flag != LS_LOOPBACK_MODE)
			maxretry = 0;
		else
			maxretry = 2;

		if (cmdiocb->retry >= 100)
			delay = 5000;
		else if (cmdiocb->retry >= 32)
			delay = 1000;
	} else if ((cmd == ELS_CMD_FDISC) && !lpfc_error_lost_link(irsp)) {
		/* retry FDISCs every second up to devloss */
		retry = 1;
		maxretry = vport->cfg_devloss_tmo;
		delay = 1000;
	}

	cmdiocb->retry++;
	if (maxretry && (cmdiocb->retry >= maxretry)) {
		phba->fc_stat.elsRetryExceeded++;
		retry = 0;
	}

	if ((vport->load_flag & FC_UNLOADING) != 0)
		retry = 0;

out_retry:
	if (retry) {
		if ((cmd == ELS_CMD_PLOGI) || (cmd == ELS_CMD_FDISC)) {
			/* Stop retrying PLOGI and FDISC if in FCF discovery */
			if (phba->fcf.fcf_flag & FCF_DISCOVERY) {
				lpfc_printf_vlog(vport, KERN_INFO, LOG_ELS,
						 "2849 Stop retry ELS command "
						 "x%x to remote NPORT x%x, "
						 "Data: x%x x%x\n", cmd, did,
						 cmdiocb->retry, delay);
				return 0;
			}
		}

		/* Retry ELS command <elsCmd> to remote NPORT <did> */
		lpfc_printf_vlog(vport, KERN_INFO, LOG_ELS,
				 "0107 Retry ELS command x%x to remote "
				 "NPORT x%x Data: x%x x%x\n",
				 cmd, did, cmdiocb->retry, delay);

		if (((cmd == ELS_CMD_PLOGI) || (cmd == ELS_CMD_ADISC)) &&
			((irsp->ulpStatus != IOSTAT_LOCAL_REJECT) ||
			((irsp->un.ulpWord[4] & IOERR_PARAM_MASK) !=
			IOERR_NO_RESOURCES))) {
			/* Don't reset timer for no resources */

			/* If discovery / RSCN timer is running, reset it */
			if (timer_pending(&vport->fc_disctmo) ||
			    (vport->fc_flag & FC_RSCN_MODE))
				lpfc_set_disctmo(vport);
		}

		phba->fc_stat.elsXmitRetry++;
		if (ndlp && NLP_CHK_NODE_ACT(ndlp) && delay) {
			phba->fc_stat.elsDelayRetry++;
			ndlp->nlp_retry = cmdiocb->retry;

			/* delay is specified in milliseconds */
			mod_timer(&ndlp->nlp_delayfunc,
				jiffies + msecs_to_jiffies(delay));
			spin_lock_irq(shost->host_lock);
			ndlp->nlp_flag |= NLP_DELAY_TMO;
			spin_unlock_irq(shost->host_lock);

			ndlp->nlp_prev_state = ndlp->nlp_state;
			if ((cmd == ELS_CMD_PRLI) ||
			    (cmd == ELS_CMD_NVMEPRLI))
				lpfc_nlp_set_state(vport, ndlp,
					NLP_STE_PRLI_ISSUE);
			else
				lpfc_nlp_set_state(vport, ndlp,
					NLP_STE_NPR_NODE);
			ndlp->nlp_last_elscmd = cmd;

			return 1;
		}
		switch (cmd) {
		case ELS_CMD_FLOGI:
			lpfc_issue_els_flogi(vport, ndlp, cmdiocb->retry);
			return 1;
		case ELS_CMD_FDISC:
			lpfc_issue_els_fdisc(vport, ndlp, cmdiocb->retry);
			return 1;
		case ELS_CMD_PLOGI:
			if (ndlp && NLP_CHK_NODE_ACT(ndlp)) {
				ndlp->nlp_prev_state = ndlp->nlp_state;
				lpfc_nlp_set_state(vport, ndlp,
						   NLP_STE_PLOGI_ISSUE);
			}
			lpfc_issue_els_plogi(vport, did, cmdiocb->retry);
			return 1;
		case ELS_CMD_ADISC:
			ndlp->nlp_prev_state = ndlp->nlp_state;
			lpfc_nlp_set_state(vport, ndlp, NLP_STE_ADISC_ISSUE);
			lpfc_issue_els_adisc(vport, ndlp, cmdiocb->retry);
			return 1;
		case ELS_CMD_PRLI:
		case ELS_CMD_NVMEPRLI:
			ndlp->nlp_prev_state = ndlp->nlp_state;
			lpfc_nlp_set_state(vport, ndlp, NLP_STE_PRLI_ISSUE);
			lpfc_issue_els_prli(vport, ndlp, cmdiocb->retry);
			return 1;
		case ELS_CMD_LOGO:
			ndlp->nlp_prev_state = ndlp->nlp_state;
			lpfc_nlp_set_state(vport, ndlp, NLP_STE_LOGO_ISSUE);
			lpfc_issue_els_logo(vport, ndlp, cmdiocb->retry);
			return 1;
		}
	}
	/* No retry ELS command <elsCmd> to remote NPORT <did> */
	if (logerr) {
		lpfc_printf_vlog(vport, KERN_ERR, LOG_ELS,
			 "0137 No retry ELS command x%x to remote "
			 "NPORT x%x: Out of Resources: Error:x%x/%x\n",
			 cmd, did, irsp->ulpStatus,
			 irsp->un.ulpWord[4]);
	}
	else {
		lpfc_printf_vlog(vport, KERN_INFO, LOG_ELS,
			 "0108 No retry ELS command x%x to remote "
			 "NPORT x%x Retried:%d Error:x%x/%x\n",
			 cmd, did, cmdiocb->retry, irsp->ulpStatus,
			 irsp->un.ulpWord[4]);
	}
	return 0;
}

/**
 * lpfc_els_free_data - Free lpfc dma buffer and data structure with an iocb
 * @phba: pointer to lpfc hba data structure.
 * @buf_ptr1: pointer to the lpfc DMA buffer data structure.
 *
 * This routine releases the lpfc DMA (Direct Memory Access) buffer(s)
 * associated with a command IOCB back to the lpfc DMA buffer pool. It first
 * checks to see whether there is a lpfc DMA buffer associated with the
 * response of the command IOCB. If so, it will be released before releasing
 * the lpfc DMA buffer associated with the IOCB itself.
 *
 * Return code
 *   0 - Successfully released lpfc DMA buffer (currently, always return 0)
 **/
static int
lpfc_els_free_data(struct lpfc_hba *phba, struct lpfc_dmabuf *buf_ptr1)
{
	struct lpfc_dmabuf *buf_ptr;

	/* Free the response before processing the command. */
	if (!list_empty(&buf_ptr1->list)) {
		list_remove_head(&buf_ptr1->list, buf_ptr,
				 struct lpfc_dmabuf,
				 list);
		lpfc_mbuf_free(phba, buf_ptr->virt, buf_ptr->phys);
		kfree(buf_ptr);
	}
	lpfc_mbuf_free(phba, buf_ptr1->virt, buf_ptr1->phys);
	kfree(buf_ptr1);
	return 0;
}

/**
 * lpfc_els_free_bpl - Free lpfc dma buffer and data structure with bpl
 * @phba: pointer to lpfc hba data structure.
 * @buf_ptr: pointer to the lpfc dma buffer data structure.
 *
 * This routine releases the lpfc Direct Memory Access (DMA) buffer
 * associated with a Buffer Pointer List (BPL) back to the lpfc DMA buffer
 * pool.
 *
 * Return code
 *   0 - Successfully released lpfc DMA buffer (currently, always return 0)
 **/
static int
lpfc_els_free_bpl(struct lpfc_hba *phba, struct lpfc_dmabuf *buf_ptr)
{
	lpfc_mbuf_free(phba, buf_ptr->virt, buf_ptr->phys);
	kfree(buf_ptr);
	return 0;
}

/**
 * lpfc_els_free_iocb - Free a command iocb and its associated resources
 * @phba: pointer to lpfc hba data structure.
 * @elsiocb: pointer to lpfc els command iocb data structure.
 *
 * This routine frees a command IOCB and its associated resources. The
 * command IOCB data structure contains the reference to various associated
 * resources, these fields must be set to NULL if the associated reference
 * not present:
 *   context1 - reference to ndlp
 *   context2 - reference to cmd
 *   context2->next - reference to rsp
 *   context3 - reference to bpl
 *
 * It first properly decrements the reference count held on ndlp for the
 * IOCB completion callback function. If LPFC_DELAY_MEM_FREE flag is not
 * set, it invokes the lpfc_els_free_data() routine to release the Direct
 * Memory Access (DMA) buffers associated with the IOCB. Otherwise, it
 * adds the DMA buffer the @phba data structure for the delayed release.
 * If reference to the Buffer Pointer List (BPL) is present, the
 * lpfc_els_free_bpl() routine is invoked to release the DMA memory
 * associated with BPL. Finally, the lpfc_sli_release_iocbq() routine is
 * invoked to release the IOCB data structure back to @phba IOCBQ list.
 *
 * Return code
 *   0 - Success (currently, always return 0)
 **/
int
lpfc_els_free_iocb(struct lpfc_hba *phba, struct lpfc_iocbq *elsiocb)
{
	struct lpfc_dmabuf *buf_ptr, *buf_ptr1;
	struct lpfc_nodelist *ndlp;

	ndlp = (struct lpfc_nodelist *)elsiocb->context1;
	if (ndlp) {
		if (ndlp->nlp_flag & NLP_DEFER_RM) {
			lpfc_nlp_put(ndlp);

			/* If the ndlp is not being used by another discovery
			 * thread, free it.
			 */
			if (!lpfc_nlp_not_used(ndlp)) {
				/* If ndlp is being used by another discovery
				 * thread, just clear NLP_DEFER_RM
				 */
				ndlp->nlp_flag &= ~NLP_DEFER_RM;
			}
		}
		else
			lpfc_nlp_put(ndlp);
		elsiocb->context1 = NULL;
	}
	/* context2  = cmd,  context2->next = rsp, context3 = bpl */
	if (elsiocb->context2) {
		if (elsiocb->iocb_flag & LPFC_DELAY_MEM_FREE) {
			/* Firmware could still be in progress of DMAing
			 * payload, so don't free data buffer till after
			 * a hbeat.
			 */
			elsiocb->iocb_flag &= ~LPFC_DELAY_MEM_FREE;
			buf_ptr = elsiocb->context2;
			elsiocb->context2 = NULL;
			if (buf_ptr) {
				buf_ptr1 = NULL;
				spin_lock_irq(&phba->hbalock);
				if (!list_empty(&buf_ptr->list)) {
					list_remove_head(&buf_ptr->list,
						buf_ptr1, struct lpfc_dmabuf,
						list);
					INIT_LIST_HEAD(&buf_ptr1->list);
					list_add_tail(&buf_ptr1->list,
						&phba->elsbuf);
					phba->elsbuf_cnt++;
				}
				INIT_LIST_HEAD(&buf_ptr->list);
				list_add_tail(&buf_ptr->list, &phba->elsbuf);
				phba->elsbuf_cnt++;
				spin_unlock_irq(&phba->hbalock);
			}
		} else {
			buf_ptr1 = (struct lpfc_dmabuf *) elsiocb->context2;
			lpfc_els_free_data(phba, buf_ptr1);
			elsiocb->context2 = NULL;
		}
	}

	if (elsiocb->context3) {
		buf_ptr = (struct lpfc_dmabuf *) elsiocb->context3;
		lpfc_els_free_bpl(phba, buf_ptr);
		elsiocb->context3 = NULL;
	}
	lpfc_sli_release_iocbq(phba, elsiocb);
	return 0;
}

/**
 * lpfc_cmpl_els_logo_acc - Completion callback function to logo acc response
 * @phba: pointer to lpfc hba data structure.
 * @cmdiocb: pointer to lpfc command iocb data structure.
 * @rspiocb: pointer to lpfc response iocb data structure.
 *
 * This routine is the completion callback function to the Logout (LOGO)
 * Accept (ACC) Response ELS command. This routine is invoked to indicate
 * the completion of the LOGO process. It invokes the lpfc_nlp_not_used() to
 * release the ndlp if it has the last reference remaining (reference count
 * is 1). If succeeded (meaning ndlp released), it sets the IOCB context1
 * field to NULL to inform the following lpfc_els_free_iocb() routine no
 * ndlp reference count needs to be decremented. Otherwise, the ndlp
 * reference use-count shall be decremented by the lpfc_els_free_iocb()
 * routine. Finally, the lpfc_els_free_iocb() is invoked to release the
 * IOCB data structure.
 **/
static void
lpfc_cmpl_els_logo_acc(struct lpfc_hba *phba, struct lpfc_iocbq *cmdiocb,
		       struct lpfc_iocbq *rspiocb)
{
	struct lpfc_nodelist *ndlp = (struct lpfc_nodelist *) cmdiocb->context1;
	struct lpfc_vport *vport = cmdiocb->vport;
	IOCB_t *irsp;

	irsp = &rspiocb->iocb;
	lpfc_debugfs_disc_trc(vport, LPFC_DISC_TRC_ELS_RSP,
		"ACC LOGO cmpl:   status:x%x/x%x did:x%x",
		irsp->ulpStatus, irsp->un.ulpWord[4], ndlp->nlp_DID);
	/* ACC to LOGO completes to NPort <nlp_DID> */
	lpfc_printf_vlog(vport, KERN_INFO, LOG_ELS,
			 "0109 ACC to LOGO completes to NPort x%x "
			 "Data: x%x x%x x%x\n",
			 ndlp->nlp_DID, ndlp->nlp_flag, ndlp->nlp_state,
			 ndlp->nlp_rpi);

	if (ndlp->nlp_state == NLP_STE_NPR_NODE) {
		/* NPort Recovery mode or node is just allocated */
		if (!lpfc_nlp_not_used(ndlp)) {
			/* If the ndlp is being used by another discovery
			 * thread, just unregister the RPI.
			 */
			lpfc_unreg_rpi(vport, ndlp);
		} else {
			/* Indicate the node has already released, should
			 * not reference to it from within lpfc_els_free_iocb.
			 */
			cmdiocb->context1 = NULL;
		}
	}

	/*
	 * The driver received a LOGO from the rport and has ACK'd it.
	 * At this point, the driver is done so release the IOCB
	 */
	lpfc_els_free_iocb(phba, cmdiocb);
}

/**
 * lpfc_mbx_cmpl_dflt_rpi - Completion callbk func for unreg dflt rpi mbox cmd
 * @phba: pointer to lpfc hba data structure.
 * @pmb: pointer to the driver internal queue element for mailbox command.
 *
 * This routine is the completion callback function for unregister default
 * RPI (Remote Port Index) mailbox command to the @phba. It simply releases
 * the associated lpfc Direct Memory Access (DMA) buffer back to the pool and
 * decrements the ndlp reference count held for this completion callback
 * function. After that, it invokes the lpfc_nlp_not_used() to check
 * whether there is only one reference left on the ndlp. If so, it will
 * perform one more decrement and trigger the release of the ndlp.
 **/
void
lpfc_mbx_cmpl_dflt_rpi(struct lpfc_hba *phba, LPFC_MBOXQ_t *pmb)
{
	struct lpfc_dmabuf *mp = (struct lpfc_dmabuf *)(pmb->ctx_buf);
	struct lpfc_nodelist *ndlp = (struct lpfc_nodelist *)pmb->ctx_ndlp;

	pmb->ctx_buf = NULL;
	pmb->ctx_ndlp = NULL;

	lpfc_mbuf_free(phba, mp->virt, mp->phys);
	kfree(mp);
	mempool_free(pmb, phba->mbox_mem_pool);
	if (ndlp) {
		lpfc_printf_vlog(ndlp->vport, KERN_INFO, LOG_NODE,
				 "0006 rpi%x DID:%x flg:%x %d map:%x %p\n",
				 ndlp->nlp_rpi, ndlp->nlp_DID, ndlp->nlp_flag,
				 kref_read(&ndlp->kref),
				 ndlp->nlp_usg_map, ndlp);
		if (NLP_CHK_NODE_ACT(ndlp)) {
			lpfc_nlp_put(ndlp);
			/* This is the end of the default RPI cleanup logic for
			 * this ndlp. If no other discovery threads are using
			 * this ndlp, free all resources associated with it.
			 */
			lpfc_nlp_not_used(ndlp);
		} else {
			lpfc_drop_node(ndlp->vport, ndlp);
		}
	}

	return;
}

/**
 * lpfc_cmpl_els_rsp - Completion callback function for els response iocb cmd
 * @phba: pointer to lpfc hba data structure.
 * @cmdiocb: pointer to lpfc command iocb data structure.
 * @rspiocb: pointer to lpfc response iocb data structure.
 *
 * This routine is the completion callback function for ELS Response IOCB
 * command. In normal case, this callback function just properly sets the
 * nlp_flag bitmap in the ndlp data structure, if the mbox command reference
 * field in the command IOCB is not NULL, the referred mailbox command will
 * be send out, and then invokes the lpfc_els_free_iocb() routine to release
 * the IOCB. Under error conditions, such as when a LS_RJT is returned or a
 * link down event occurred during the discovery, the lpfc_nlp_not_used()
 * routine shall be invoked trying to release the ndlp if no other threads
 * are currently referring it.
 **/
static void
lpfc_cmpl_els_rsp(struct lpfc_hba *phba, struct lpfc_iocbq *cmdiocb,
		  struct lpfc_iocbq *rspiocb)
{
	struct lpfc_nodelist *ndlp = (struct lpfc_nodelist *) cmdiocb->context1;
	struct lpfc_vport *vport = ndlp ? ndlp->vport : NULL;
	struct Scsi_Host  *shost = vport ? lpfc_shost_from_vport(vport) : NULL;
	IOCB_t  *irsp;
	uint8_t *pcmd;
	LPFC_MBOXQ_t *mbox = NULL;
	struct lpfc_dmabuf *mp = NULL;
	uint32_t ls_rjt = 0;

	irsp = &rspiocb->iocb;

	if (cmdiocb->context_un.mbox)
		mbox = cmdiocb->context_un.mbox;

	/* First determine if this is a LS_RJT cmpl. Note, this callback
	 * function can have cmdiocb->contest1 (ndlp) field set to NULL.
	 */
	pcmd = (uint8_t *) (((struct lpfc_dmabuf *) cmdiocb->context2)->virt);
	if (ndlp && NLP_CHK_NODE_ACT(ndlp) &&
	    (*((uint32_t *) (pcmd)) == ELS_CMD_LS_RJT)) {
		/* A LS_RJT associated with Default RPI cleanup has its own
		 * separate code path.
		 */
		if (!(ndlp->nlp_flag & NLP_RM_DFLT_RPI))
			ls_rjt = 1;
	}

	/* Check to see if link went down during discovery */
	if (!ndlp || !NLP_CHK_NODE_ACT(ndlp) || lpfc_els_chk_latt(vport)) {
		if (mbox) {
			mp = (struct lpfc_dmabuf *)mbox->ctx_buf;
			if (mp) {
				lpfc_mbuf_free(phba, mp->virt, mp->phys);
				kfree(mp);
			}
			mempool_free(mbox, phba->mbox_mem_pool);
		}
		if (ndlp && NLP_CHK_NODE_ACT(ndlp) &&
		    (ndlp->nlp_flag & NLP_RM_DFLT_RPI))
			if (lpfc_nlp_not_used(ndlp)) {
				ndlp = NULL;
				/* Indicate the node has already released,
				 * should not reference to it from within
				 * the routine lpfc_els_free_iocb.
				 */
				cmdiocb->context1 = NULL;
			}
		goto out;
	}

	lpfc_debugfs_disc_trc(vport, LPFC_DISC_TRC_ELS_RSP,
		"ELS rsp cmpl:    status:x%x/x%x did:x%x",
		irsp->ulpStatus, irsp->un.ulpWord[4],
		cmdiocb->iocb.un.elsreq64.remoteID);
	/* ELS response tag <ulpIoTag> completes */
	lpfc_printf_vlog(vport, KERN_INFO, LOG_ELS,
			 "0110 ELS response tag x%x completes "
			 "Data: x%x x%x x%x x%x x%x x%x x%x\n",
			 cmdiocb->iocb.ulpIoTag, rspiocb->iocb.ulpStatus,
			 rspiocb->iocb.un.ulpWord[4], rspiocb->iocb.ulpTimeout,
			 ndlp->nlp_DID, ndlp->nlp_flag, ndlp->nlp_state,
			 ndlp->nlp_rpi);
	if (mbox) {
		if ((rspiocb->iocb.ulpStatus == 0)
		    && (ndlp->nlp_flag & NLP_ACC_REGLOGIN)) {
			if (!lpfc_unreg_rpi(vport, ndlp) &&
			    (ndlp->nlp_state ==  NLP_STE_PLOGI_ISSUE ||
			     ndlp->nlp_state == NLP_STE_REG_LOGIN_ISSUE)) {
				lpfc_printf_vlog(vport, KERN_INFO,
					LOG_DISCOVERY,
					"0314 PLOGI recov DID x%x "
					"Data: x%x x%x x%x\n",
					ndlp->nlp_DID, ndlp->nlp_state,
					ndlp->nlp_rpi, ndlp->nlp_flag);
				mp = mbox->ctx_buf;
				if (mp) {
					lpfc_mbuf_free(phba, mp->virt,
						       mp->phys);
					kfree(mp);
				}
				mempool_free(mbox, phba->mbox_mem_pool);
				goto out;
			}

			/* Increment reference count to ndlp to hold the
			 * reference to ndlp for the callback function.
			 */
			mbox->ctx_ndlp = lpfc_nlp_get(ndlp);
			mbox->vport = vport;
			if (ndlp->nlp_flag & NLP_RM_DFLT_RPI) {
				mbox->mbox_flag |= LPFC_MBX_IMED_UNREG;
				mbox->mbox_cmpl = lpfc_mbx_cmpl_dflt_rpi;
			}
			else {
				mbox->mbox_cmpl = lpfc_mbx_cmpl_reg_login;
				ndlp->nlp_prev_state = ndlp->nlp_state;
				lpfc_nlp_set_state(vport, ndlp,
					   NLP_STE_REG_LOGIN_ISSUE);
			}

			ndlp->nlp_flag |= NLP_REG_LOGIN_SEND;
			if (lpfc_sli_issue_mbox(phba, mbox, MBX_NOWAIT)
			    != MBX_NOT_FINISHED)
				goto out;

			/* Decrement the ndlp reference count we
			 * set for this failed mailbox command.
			 */
			lpfc_nlp_put(ndlp);
			ndlp->nlp_flag &= ~NLP_REG_LOGIN_SEND;

			/* ELS rsp: Cannot issue reg_login for <NPortid> */
			lpfc_printf_vlog(vport, KERN_ERR, LOG_ELS,
				"0138 ELS rsp: Cannot issue reg_login for x%x "
				"Data: x%x x%x x%x\n",
				ndlp->nlp_DID, ndlp->nlp_flag, ndlp->nlp_state,
				ndlp->nlp_rpi);

			if (lpfc_nlp_not_used(ndlp)) {
				ndlp = NULL;
				/* Indicate node has already been released,
				 * should not reference to it from within
				 * the routine lpfc_els_free_iocb.
				 */
				cmdiocb->context1 = NULL;
			}
		} else {
			/* Do not drop node for lpfc_els_abort'ed ELS cmds */
			if (!lpfc_error_lost_link(irsp) &&
			    ndlp->nlp_flag & NLP_ACC_REGLOGIN) {
				if (lpfc_nlp_not_used(ndlp)) {
					ndlp = NULL;
					/* Indicate node has already been
					 * released, should not reference
					 * to it from within the routine
					 * lpfc_els_free_iocb.
					 */
					cmdiocb->context1 = NULL;
				}
			}
		}
		mp = (struct lpfc_dmabuf *)mbox->ctx_buf;
		if (mp) {
			lpfc_mbuf_free(phba, mp->virt, mp->phys);
			kfree(mp);
		}
		mempool_free(mbox, phba->mbox_mem_pool);
	}
out:
	if (ndlp && NLP_CHK_NODE_ACT(ndlp)) {
		spin_lock_irq(shost->host_lock);
		ndlp->nlp_flag &= ~(NLP_ACC_REGLOGIN | NLP_RM_DFLT_RPI);
		spin_unlock_irq(shost->host_lock);

		/* If the node is not being used by another discovery thread,
		 * and we are sending a reject, we are done with it.
		 * Release driver reference count here and free associated
		 * resources.
		 */
		if (ls_rjt)
			if (lpfc_nlp_not_used(ndlp))
				/* Indicate node has already been released,
				 * should not reference to it from within
				 * the routine lpfc_els_free_iocb.
				 */
				cmdiocb->context1 = NULL;

	}

	lpfc_els_free_iocb(phba, cmdiocb);
	return;
}

/**
 * lpfc_els_rsp_acc - Prepare and issue an acc response iocb command
 * @vport: pointer to a host virtual N_Port data structure.
 * @flag: the els command code to be accepted.
 * @oldiocb: pointer to the original lpfc command iocb data structure.
 * @ndlp: pointer to a node-list data structure.
 * @mbox: pointer to the driver internal queue element for mailbox command.
 *
 * This routine prepares and issues an Accept (ACC) response IOCB
 * command. It uses the @flag to properly set up the IOCB field for the
 * specific ACC response command to be issued and invokes the
 * lpfc_sli_issue_iocb() routine to send out ACC response IOCB. If a
 * @mbox pointer is passed in, it will be put into the context_un.mbox
 * field of the IOCB for the completion callback function to issue the
 * mailbox command to the HBA later when callback is invoked.
 *
 * Note that, in lpfc_prep_els_iocb() routine, the reference count of ndlp
 * will be incremented by 1 for holding the ndlp and the reference to ndlp
 * will be stored into the context1 field of the IOCB for the completion
 * callback function to the corresponding response ELS IOCB command.
 *
 * Return code
 *   0 - Successfully issued acc response
 *   1 - Failed to issue acc response
 **/
int
lpfc_els_rsp_acc(struct lpfc_vport *vport, uint32_t flag,
		 struct lpfc_iocbq *oldiocb, struct lpfc_nodelist *ndlp,
		 LPFC_MBOXQ_t *mbox)
{
	struct Scsi_Host *shost = lpfc_shost_from_vport(vport);
	struct lpfc_hba  *phba = vport->phba;
	IOCB_t *icmd;
	IOCB_t *oldcmd;
	struct lpfc_iocbq *elsiocb;
	uint8_t *pcmd;
	struct serv_parm *sp;
	uint16_t cmdsize;
	int rc;
	ELS_PKT *els_pkt_ptr;

	oldcmd = &oldiocb->iocb;

	switch (flag) {
	case ELS_CMD_ACC:
		cmdsize = sizeof(uint32_t);
		elsiocb = lpfc_prep_els_iocb(vport, 0, cmdsize, oldiocb->retry,
					     ndlp, ndlp->nlp_DID, ELS_CMD_ACC);
		if (!elsiocb) {
			spin_lock_irq(shost->host_lock);
			ndlp->nlp_flag &= ~NLP_LOGO_ACC;
			spin_unlock_irq(shost->host_lock);
			return 1;
		}

		icmd = &elsiocb->iocb;
		icmd->ulpContext = oldcmd->ulpContext;	/* Xri / rx_id */
		icmd->unsli3.rcvsli3.ox_id = oldcmd->unsli3.rcvsli3.ox_id;
		pcmd = (((struct lpfc_dmabuf *) elsiocb->context2)->virt);
		*((uint32_t *) (pcmd)) = ELS_CMD_ACC;
		pcmd += sizeof(uint32_t);

		lpfc_debugfs_disc_trc(vport, LPFC_DISC_TRC_ELS_RSP,
			"Issue ACC:       did:x%x flg:x%x",
			ndlp->nlp_DID, ndlp->nlp_flag, 0);
		break;
	case ELS_CMD_FLOGI:
	case ELS_CMD_PLOGI:
		cmdsize = (sizeof(struct serv_parm) + sizeof(uint32_t));
		elsiocb = lpfc_prep_els_iocb(vport, 0, cmdsize, oldiocb->retry,
					     ndlp, ndlp->nlp_DID, ELS_CMD_ACC);
		if (!elsiocb)
			return 1;

		icmd = &elsiocb->iocb;
		icmd->ulpContext = oldcmd->ulpContext;	/* Xri / rx_id */
		icmd->unsli3.rcvsli3.ox_id = oldcmd->unsli3.rcvsli3.ox_id;
		pcmd = (((struct lpfc_dmabuf *) elsiocb->context2)->virt);

		if (mbox)
			elsiocb->context_un.mbox = mbox;

		*((uint32_t *) (pcmd)) = ELS_CMD_ACC;
		pcmd += sizeof(uint32_t);
		sp = (struct serv_parm *)pcmd;

		if (flag == ELS_CMD_FLOGI) {
			/* Copy the received service parameters back */
			memcpy(sp, &phba->fc_fabparam,
			       sizeof(struct serv_parm));

			/* Clear the F_Port bit */
			sp->cmn.fPort = 0;

			/* Mark all class service parameters as invalid */
			sp->cls1.classValid = 0;
			sp->cls2.classValid = 0;
			sp->cls3.classValid = 0;
			sp->cls4.classValid = 0;

			/* Copy our worldwide names */
			memcpy(&sp->portName, &vport->fc_sparam.portName,
			       sizeof(struct lpfc_name));
			memcpy(&sp->nodeName, &vport->fc_sparam.nodeName,
			       sizeof(struct lpfc_name));
		} else {
			memcpy(pcmd, &vport->fc_sparam,
			       sizeof(struct serv_parm));

			sp->cmn.valid_vendor_ver_level = 0;
			memset(sp->un.vendorVersion, 0,
			       sizeof(sp->un.vendorVersion));
			sp->cmn.bbRcvSizeMsb &= 0xF;

			/* If our firmware supports this feature, convey that
			 * info to the target using the vendor specific field.
			 */
			if (phba->sli.sli_flag & LPFC_SLI_SUPPRESS_RSP) {
				sp->cmn.valid_vendor_ver_level = 1;
				sp->un.vv.vid = cpu_to_be32(LPFC_VV_EMLX_ID);
				sp->un.vv.flags =
					cpu_to_be32(LPFC_VV_SUPPRESS_RSP);
			}
		}

		lpfc_debugfs_disc_trc(vport, LPFC_DISC_TRC_ELS_RSP,
			"Issue ACC FLOGI/PLOGI: did:x%x flg:x%x",
			ndlp->nlp_DID, ndlp->nlp_flag, 0);
		break;
	case ELS_CMD_PRLO:
		cmdsize = sizeof(uint32_t) + sizeof(PRLO);
		elsiocb = lpfc_prep_els_iocb(vport, 0, cmdsize, oldiocb->retry,
					     ndlp, ndlp->nlp_DID, ELS_CMD_PRLO);
		if (!elsiocb)
			return 1;

		icmd = &elsiocb->iocb;
		icmd->ulpContext = oldcmd->ulpContext;	/* Xri / rx_id */
		icmd->unsli3.rcvsli3.ox_id = oldcmd->unsli3.rcvsli3.ox_id;
		pcmd = (((struct lpfc_dmabuf *) elsiocb->context2)->virt);

		memcpy(pcmd, ((struct lpfc_dmabuf *) oldiocb->context2)->virt,
		       sizeof(uint32_t) + sizeof(PRLO));
		*((uint32_t *) (pcmd)) = ELS_CMD_PRLO_ACC;
		els_pkt_ptr = (ELS_PKT *) pcmd;
		els_pkt_ptr->un.prlo.acceptRspCode = PRLO_REQ_EXECUTED;

		lpfc_debugfs_disc_trc(vport, LPFC_DISC_TRC_ELS_RSP,
			"Issue ACC PRLO:  did:x%x flg:x%x",
			ndlp->nlp_DID, ndlp->nlp_flag, 0);
		break;
	default:
		return 1;
	}
	if (ndlp->nlp_flag & NLP_LOGO_ACC) {
		spin_lock_irq(shost->host_lock);
		if (!(ndlp->nlp_flag & NLP_RPI_REGISTERED ||
			ndlp->nlp_flag & NLP_REG_LOGIN_SEND))
			ndlp->nlp_flag &= ~NLP_LOGO_ACC;
		spin_unlock_irq(shost->host_lock);
		elsiocb->iocb_cmpl = lpfc_cmpl_els_logo_acc;
	} else {
		elsiocb->iocb_cmpl = lpfc_cmpl_els_rsp;
	}

	phba->fc_stat.elsXmitACC++;
	rc = lpfc_sli_issue_iocb(phba, LPFC_ELS_RING, elsiocb, 0);
	if (rc == IOCB_ERROR) {
		lpfc_els_free_iocb(phba, elsiocb);
		return 1;
	}
	return 0;
}

/**
 * lpfc_els_rsp_reject - Propare and issue a rjt response iocb command
 * @vport: pointer to a virtual N_Port data structure.
 * @rejectError:
 * @oldiocb: pointer to the original lpfc command iocb data structure.
 * @ndlp: pointer to a node-list data structure.
 * @mbox: pointer to the driver internal queue element for mailbox command.
 *
 * This routine prepares and issue an Reject (RJT) response IOCB
 * command. If a @mbox pointer is passed in, it will be put into the
 * context_un.mbox field of the IOCB for the completion callback function
 * to issue to the HBA later.
 *
 * Note that, in lpfc_prep_els_iocb() routine, the reference count of ndlp
 * will be incremented by 1 for holding the ndlp and the reference to ndlp
 * will be stored into the context1 field of the IOCB for the completion
 * callback function to the reject response ELS IOCB command.
 *
 * Return code
 *   0 - Successfully issued reject response
 *   1 - Failed to issue reject response
 **/
int
lpfc_els_rsp_reject(struct lpfc_vport *vport, uint32_t rejectError,
		    struct lpfc_iocbq *oldiocb, struct lpfc_nodelist *ndlp,
		    LPFC_MBOXQ_t *mbox)
{
	struct lpfc_hba  *phba = vport->phba;
	IOCB_t *icmd;
	IOCB_t *oldcmd;
	struct lpfc_iocbq *elsiocb;
	uint8_t *pcmd;
	uint16_t cmdsize;
	int rc;

	cmdsize = 2 * sizeof(uint32_t);
	elsiocb = lpfc_prep_els_iocb(vport, 0, cmdsize, oldiocb->retry, ndlp,
				     ndlp->nlp_DID, ELS_CMD_LS_RJT);
	if (!elsiocb)
		return 1;

	icmd = &elsiocb->iocb;
	oldcmd = &oldiocb->iocb;
	icmd->ulpContext = oldcmd->ulpContext;	/* Xri / rx_id */
	icmd->unsli3.rcvsli3.ox_id = oldcmd->unsli3.rcvsli3.ox_id;
	pcmd = (uint8_t *) (((struct lpfc_dmabuf *) elsiocb->context2)->virt);

	*((uint32_t *) (pcmd)) = ELS_CMD_LS_RJT;
	pcmd += sizeof(uint32_t);
	*((uint32_t *) (pcmd)) = rejectError;

	if (mbox)
		elsiocb->context_un.mbox = mbox;

	/* Xmit ELS RJT <err> response tag <ulpIoTag> */
	lpfc_printf_vlog(vport, KERN_INFO, LOG_ELS,
			 "0129 Xmit ELS RJT x%x response tag x%x "
			 "xri x%x, did x%x, nlp_flag x%x, nlp_state x%x, "
			 "rpi x%x\n",
			 rejectError, elsiocb->iotag,
			 elsiocb->iocb.ulpContext, ndlp->nlp_DID,
			 ndlp->nlp_flag, ndlp->nlp_state, ndlp->nlp_rpi);
	lpfc_debugfs_disc_trc(vport, LPFC_DISC_TRC_ELS_RSP,
		"Issue LS_RJT:    did:x%x flg:x%x err:x%x",
		ndlp->nlp_DID, ndlp->nlp_flag, rejectError);

	phba->fc_stat.elsXmitLSRJT++;
	elsiocb->iocb_cmpl = lpfc_cmpl_els_rsp;
	rc = lpfc_sli_issue_iocb(phba, LPFC_ELS_RING, elsiocb, 0);

	if (rc == IOCB_ERROR) {
		lpfc_els_free_iocb(phba, elsiocb);
		return 1;
	}
	return 0;
}

/**
 * lpfc_els_rsp_adisc_acc - Prepare and issue acc response to adisc iocb cmd
 * @vport: pointer to a virtual N_Port data structure.
 * @oldiocb: pointer to the original lpfc command iocb data structure.
 * @ndlp: pointer to a node-list data structure.
 *
 * This routine prepares and issues an Accept (ACC) response to Address
 * Discover (ADISC) ELS command. It simply prepares the payload of the IOCB
 * and invokes the lpfc_sli_issue_iocb() routine to send out the command.
 *
 * Note that, in lpfc_prep_els_iocb() routine, the reference count of ndlp
 * will be incremented by 1 for holding the ndlp and the reference to ndlp
 * will be stored into the context1 field of the IOCB for the completion
 * callback function to the ADISC Accept response ELS IOCB command.
 *
 * Return code
 *   0 - Successfully issued acc adisc response
 *   1 - Failed to issue adisc acc response
 **/
int
lpfc_els_rsp_adisc_acc(struct lpfc_vport *vport, struct lpfc_iocbq *oldiocb,
		       struct lpfc_nodelist *ndlp)
{
	struct lpfc_hba  *phba = vport->phba;
	ADISC *ap;
	IOCB_t *icmd, *oldcmd;
	struct lpfc_iocbq *elsiocb;
	uint8_t *pcmd;
	uint16_t cmdsize;
	int rc;

	cmdsize = sizeof(uint32_t) + sizeof(ADISC);
	elsiocb = lpfc_prep_els_iocb(vport, 0, cmdsize, oldiocb->retry, ndlp,
				     ndlp->nlp_DID, ELS_CMD_ACC);
	if (!elsiocb)
		return 1;

	icmd = &elsiocb->iocb;
	oldcmd = &oldiocb->iocb;
	icmd->ulpContext = oldcmd->ulpContext;	/* Xri / rx_id */
	icmd->unsli3.rcvsli3.ox_id = oldcmd->unsli3.rcvsli3.ox_id;

	/* Xmit ADISC ACC response tag <ulpIoTag> */
	lpfc_printf_vlog(vport, KERN_INFO, LOG_ELS,
			 "0130 Xmit ADISC ACC response iotag x%x xri: "
			 "x%x, did x%x, nlp_flag x%x, nlp_state x%x rpi x%x\n",
			 elsiocb->iotag, elsiocb->iocb.ulpContext,
			 ndlp->nlp_DID, ndlp->nlp_flag, ndlp->nlp_state,
			 ndlp->nlp_rpi);
	pcmd = (uint8_t *) (((struct lpfc_dmabuf *) elsiocb->context2)->virt);

	*((uint32_t *) (pcmd)) = ELS_CMD_ACC;
	pcmd += sizeof(uint32_t);

	ap = (ADISC *) (pcmd);
	ap->hardAL_PA = phba->fc_pref_ALPA;
	memcpy(&ap->portName, &vport->fc_portname, sizeof(struct lpfc_name));
	memcpy(&ap->nodeName, &vport->fc_nodename, sizeof(struct lpfc_name));
	ap->DID = be32_to_cpu(vport->fc_myDID);

	lpfc_debugfs_disc_trc(vport, LPFC_DISC_TRC_ELS_RSP,
		"Issue ACC ADISC: did:x%x flg:x%x",
		ndlp->nlp_DID, ndlp->nlp_flag, 0);

	phba->fc_stat.elsXmitACC++;
	elsiocb->iocb_cmpl = lpfc_cmpl_els_rsp;
	rc = lpfc_sli_issue_iocb(phba, LPFC_ELS_RING, elsiocb, 0);
	if (rc == IOCB_ERROR) {
		lpfc_els_free_iocb(phba, elsiocb);
		return 1;
	}

	/* Xmit ELS ACC response tag <ulpIoTag> */
	lpfc_printf_vlog(vport, KERN_INFO, LOG_ELS,
			 "0128 Xmit ELS ACC response Status: x%x, IoTag: x%x, "
			 "XRI: x%x, DID: x%x, nlp_flag: x%x nlp_state: x%x "
			 "RPI: x%x, fc_flag x%x\n",
			 rc, elsiocb->iotag, elsiocb->sli4_xritag,
			 ndlp->nlp_DID, ndlp->nlp_flag, ndlp->nlp_state,
			 ndlp->nlp_rpi, vport->fc_flag);
	return 0;
}

/**
 * lpfc_els_rsp_prli_acc - Prepare and issue acc response to prli iocb cmd
 * @vport: pointer to a virtual N_Port data structure.
 * @oldiocb: pointer to the original lpfc command iocb data structure.
 * @ndlp: pointer to a node-list data structure.
 *
 * This routine prepares and issues an Accept (ACC) response to Process
 * Login (PRLI) ELS command. It simply prepares the payload of the IOCB
 * and invokes the lpfc_sli_issue_iocb() routine to send out the command.
 *
 * Note that, in lpfc_prep_els_iocb() routine, the reference count of ndlp
 * will be incremented by 1 for holding the ndlp and the reference to ndlp
 * will be stored into the context1 field of the IOCB for the completion
 * callback function to the PRLI Accept response ELS IOCB command.
 *
 * Return code
 *   0 - Successfully issued acc prli response
 *   1 - Failed to issue acc prli response
 **/
int
lpfc_els_rsp_prli_acc(struct lpfc_vport *vport, struct lpfc_iocbq *oldiocb,
		      struct lpfc_nodelist *ndlp)
{
	struct lpfc_hba  *phba = vport->phba;
	PRLI *npr;
	struct lpfc_nvme_prli *npr_nvme;
	lpfc_vpd_t *vpd;
	IOCB_t *icmd;
	IOCB_t *oldcmd;
	struct lpfc_iocbq *elsiocb;
	uint8_t *pcmd;
	uint16_t cmdsize;
	uint32_t prli_fc4_req, *req_payload;
	struct lpfc_dmabuf *req_buf;
	int rc;
	u32 elsrspcmd;

	/* Need the incoming PRLI payload to determine if the ACC is for an
	 * FC4 or NVME PRLI type.  The PRLI type is at word 1.
	 */
	req_buf = (struct lpfc_dmabuf *)oldiocb->context2;
	req_payload = (((uint32_t *)req_buf->virt) + 1);

	/* PRLI type payload is at byte 3 for FCP or NVME. */
	prli_fc4_req = be32_to_cpu(*req_payload);
	prli_fc4_req = (prli_fc4_req >> 24) & 0xff;
	lpfc_printf_vlog(vport, KERN_INFO, LOG_ELS,
			 "6127 PRLI_ACC:  Req Type x%x, Word1 x%08x\n",
			 prli_fc4_req, *((uint32_t *)req_payload));

	if (prli_fc4_req == PRLI_FCP_TYPE) {
		cmdsize = sizeof(uint32_t) + sizeof(PRLI);
		elsrspcmd = (ELS_CMD_ACC | (ELS_CMD_PRLI & ~ELS_RSP_MASK));
	} else if (prli_fc4_req & PRLI_NVME_TYPE) {
		cmdsize = sizeof(uint32_t) + sizeof(struct lpfc_nvme_prli);
		elsrspcmd = (ELS_CMD_ACC | (ELS_CMD_NVMEPRLI & ~ELS_RSP_MASK));
	} else {
		return 1;
	}

	elsiocb = lpfc_prep_els_iocb(vport, 0, cmdsize, oldiocb->retry, ndlp,
		ndlp->nlp_DID, elsrspcmd);
	if (!elsiocb)
		return 1;

	icmd = &elsiocb->iocb;
	oldcmd = &oldiocb->iocb;
	icmd->ulpContext = oldcmd->ulpContext;	/* Xri / rx_id */
	icmd->unsli3.rcvsli3.ox_id = oldcmd->unsli3.rcvsli3.ox_id;

	/* Xmit PRLI ACC response tag <ulpIoTag> */
	lpfc_printf_vlog(vport, KERN_INFO, LOG_ELS,
			 "0131 Xmit PRLI ACC response tag x%x xri x%x, "
			 "did x%x, nlp_flag x%x, nlp_state x%x, rpi x%x\n",
			 elsiocb->iotag, elsiocb->iocb.ulpContext,
			 ndlp->nlp_DID, ndlp->nlp_flag, ndlp->nlp_state,
			 ndlp->nlp_rpi);
	pcmd = (uint8_t *) (((struct lpfc_dmabuf *) elsiocb->context2)->virt);
	memset(pcmd, 0, cmdsize);

	*((uint32_t *)(pcmd)) = elsrspcmd;
	pcmd += sizeof(uint32_t);

	/* For PRLI, remainder of payload is PRLI parameter page */
	vpd = &phba->vpd;

	if (prli_fc4_req == PRLI_FCP_TYPE) {
		/*
		 * If the remote port is a target and our firmware version
		 * is 3.20 or later, set the following bits for FC-TAPE
		 * support.
		 */
		npr = (PRLI *) pcmd;
		if ((ndlp->nlp_type & NLP_FCP_TARGET) &&
		    (vpd->rev.feaLevelHigh >= 0x02)) {
			npr->ConfmComplAllowed = 1;
			npr->Retry = 1;
			npr->TaskRetryIdReq = 1;
		}
		npr->acceptRspCode = PRLI_REQ_EXECUTED;
		npr->estabImagePair = 1;
		npr->readXferRdyDis = 1;
		npr->ConfmComplAllowed = 1;
		npr->prliType = PRLI_FCP_TYPE;
		npr->initiatorFunc = 1;
	} else if (prli_fc4_req & PRLI_NVME_TYPE) {
		/* Respond with an NVME PRLI Type */
		npr_nvme = (struct lpfc_nvme_prli *) pcmd;
		bf_set(prli_type_code, npr_nvme, PRLI_NVME_TYPE);
		bf_set(prli_estabImagePair, npr_nvme, 0);  /* Should be 0 */
		bf_set(prli_acc_rsp_code, npr_nvme, PRLI_REQ_EXECUTED);
		if (phba->nvmet_support) {
			bf_set(prli_tgt, npr_nvme, 1);
			bf_set(prli_disc, npr_nvme, 1);
			if (phba->cfg_nvme_enable_fb) {
				bf_set(prli_fba, npr_nvme, 1);

				/* TBD.  Target mode needs to post buffers
				 * that support the configured first burst
				 * byte size.
				 */
				bf_set(prli_fb_sz, npr_nvme,
				       phba->cfg_nvmet_fb_size);
			}
		} else {
			bf_set(prli_init, npr_nvme, 1);
		}

		lpfc_printf_vlog(vport, KERN_INFO, LOG_NVME_DISC,
				 "6015 NVME issue PRLI ACC word1 x%08x "
				 "word4 x%08x word5 x%08x flag x%x, "
				 "fcp_info x%x nlp_type x%x\n",
				 npr_nvme->word1, npr_nvme->word4,
				 npr_nvme->word5, ndlp->nlp_flag,
				 ndlp->nlp_fcp_info, ndlp->nlp_type);
		npr_nvme->word1 = cpu_to_be32(npr_nvme->word1);
		npr_nvme->word4 = cpu_to_be32(npr_nvme->word4);
		npr_nvme->word5 = cpu_to_be32(npr_nvme->word5);
	} else
		lpfc_printf_vlog(vport, KERN_INFO, LOG_DISCOVERY,
				 "6128 Unknown FC_TYPE x%x x%x ndlp x%06x\n",
				 prli_fc4_req, ndlp->nlp_fc4_type,
				 ndlp->nlp_DID);

	lpfc_debugfs_disc_trc(vport, LPFC_DISC_TRC_ELS_RSP,
		"Issue ACC PRLI:  did:x%x flg:x%x",
		ndlp->nlp_DID, ndlp->nlp_flag, 0);

	phba->fc_stat.elsXmitACC++;
	elsiocb->iocb_cmpl = lpfc_cmpl_els_rsp;

	rc = lpfc_sli_issue_iocb(phba, LPFC_ELS_RING, elsiocb, 0);
	if (rc == IOCB_ERROR) {
		lpfc_els_free_iocb(phba, elsiocb);
		return 1;
	}
	return 0;
}

/**
 * lpfc_els_rsp_rnid_acc - Issue rnid acc response iocb command
 * @vport: pointer to a virtual N_Port data structure.
 * @format: rnid command format.
 * @oldiocb: pointer to the original lpfc command iocb data structure.
 * @ndlp: pointer to a node-list data structure.
 *
 * This routine issues a Request Node Identification Data (RNID) Accept
 * (ACC) response. It constructs the RNID ACC response command according to
 * the proper @format and then calls the lpfc_sli_issue_iocb() routine to
 * issue the response. Note that this command does not need to hold the ndlp
 * reference count for the callback. So, the ndlp reference count taken by
 * the lpfc_prep_els_iocb() routine is put back and the context1 field of
 * IOCB is set to NULL to indicate to the lpfc_els_free_iocb() routine that
 * there is no ndlp reference available.
 *
 * Note that, in lpfc_prep_els_iocb() routine, the reference count of ndlp
 * will be incremented by 1 for holding the ndlp and the reference to ndlp
 * will be stored into the context1 field of the IOCB for the completion
 * callback function. However, for the RNID Accept Response ELS command,
 * this is undone later by this routine after the IOCB is allocated.
 *
 * Return code
 *   0 - Successfully issued acc rnid response
 *   1 - Failed to issue acc rnid response
 **/
static int
lpfc_els_rsp_rnid_acc(struct lpfc_vport *vport, uint8_t format,
		      struct lpfc_iocbq *oldiocb, struct lpfc_nodelist *ndlp)
{
	struct lpfc_hba  *phba = vport->phba;
	RNID *rn;
	IOCB_t *icmd, *oldcmd;
	struct lpfc_iocbq *elsiocb;
	uint8_t *pcmd;
	uint16_t cmdsize;
	int rc;

	cmdsize = sizeof(uint32_t) + sizeof(uint32_t)
					+ (2 * sizeof(struct lpfc_name));
	if (format)
		cmdsize += sizeof(RNID_TOP_DISC);

	elsiocb = lpfc_prep_els_iocb(vport, 0, cmdsize, oldiocb->retry, ndlp,
				     ndlp->nlp_DID, ELS_CMD_ACC);
	if (!elsiocb)
		return 1;

	icmd = &elsiocb->iocb;
	oldcmd = &oldiocb->iocb;
	icmd->ulpContext = oldcmd->ulpContext;	/* Xri / rx_id */
	icmd->unsli3.rcvsli3.ox_id = oldcmd->unsli3.rcvsli3.ox_id;

	/* Xmit RNID ACC response tag <ulpIoTag> */
	lpfc_printf_vlog(vport, KERN_INFO, LOG_ELS,
			 "0132 Xmit RNID ACC response tag x%x xri x%x\n",
			 elsiocb->iotag, elsiocb->iocb.ulpContext);
	pcmd = (uint8_t *) (((struct lpfc_dmabuf *) elsiocb->context2)->virt);
	*((uint32_t *) (pcmd)) = ELS_CMD_ACC;
	pcmd += sizeof(uint32_t);

	memset(pcmd, 0, sizeof(RNID));
	rn = (RNID *) (pcmd);
	rn->Format = format;
	rn->CommonLen = (2 * sizeof(struct lpfc_name));
	memcpy(&rn->portName, &vport->fc_portname, sizeof(struct lpfc_name));
	memcpy(&rn->nodeName, &vport->fc_nodename, sizeof(struct lpfc_name));
	switch (format) {
	case 0:
		rn->SpecificLen = 0;
		break;
	case RNID_TOPOLOGY_DISC:
		rn->SpecificLen = sizeof(RNID_TOP_DISC);
		memcpy(&rn->un.topologyDisc.portName,
		       &vport->fc_portname, sizeof(struct lpfc_name));
		rn->un.topologyDisc.unitType = RNID_HBA;
		rn->un.topologyDisc.physPort = 0;
		rn->un.topologyDisc.attachedNodes = 0;
		break;
	default:
		rn->CommonLen = 0;
		rn->SpecificLen = 0;
		break;
	}

	lpfc_debugfs_disc_trc(vport, LPFC_DISC_TRC_ELS_RSP,
		"Issue ACC RNID:  did:x%x flg:x%x",
		ndlp->nlp_DID, ndlp->nlp_flag, 0);

	phba->fc_stat.elsXmitACC++;
	elsiocb->iocb_cmpl = lpfc_cmpl_els_rsp;

	rc = lpfc_sli_issue_iocb(phba, LPFC_ELS_RING, elsiocb, 0);
	if (rc == IOCB_ERROR) {
		lpfc_els_free_iocb(phba, elsiocb);
		return 1;
	}
	return 0;
}

/**
 * lpfc_els_clear_rrq - Clear the rq that this rrq describes.
 * @vport: pointer to a virtual N_Port data structure.
 * @iocb: pointer to the lpfc command iocb data structure.
 * @ndlp: pointer to a node-list data structure.
 *
 * Return
 **/
static void
lpfc_els_clear_rrq(struct lpfc_vport *vport,
		   struct lpfc_iocbq *iocb, struct lpfc_nodelist *ndlp)
{
	struct lpfc_hba  *phba = vport->phba;
	uint8_t *pcmd;
	struct RRQ *rrq;
	uint16_t rxid;
	uint16_t xri;
	struct lpfc_node_rrq *prrq;


	pcmd = (uint8_t *) (((struct lpfc_dmabuf *) iocb->context2)->virt);
	pcmd += sizeof(uint32_t);
	rrq = (struct RRQ *)pcmd;
	rrq->rrq_exchg = be32_to_cpu(rrq->rrq_exchg);
	rxid = bf_get(rrq_rxid, rrq);

	lpfc_printf_vlog(vport, KERN_INFO, LOG_ELS,
			"2883 Clear RRQ for SID:x%x OXID:x%x RXID:x%x"
			" x%x x%x\n",
			be32_to_cpu(bf_get(rrq_did, rrq)),
			bf_get(rrq_oxid, rrq),
			rxid,
			iocb->iotag, iocb->iocb.ulpContext);

	lpfc_debugfs_disc_trc(vport, LPFC_DISC_TRC_ELS_RSP,
		"Clear RRQ:  did:x%x flg:x%x exchg:x%.08x",
		ndlp->nlp_DID, ndlp->nlp_flag, rrq->rrq_exchg);
	if (vport->fc_myDID == be32_to_cpu(bf_get(rrq_did, rrq)))
		xri = bf_get(rrq_oxid, rrq);
	else
		xri = rxid;
	prrq = lpfc_get_active_rrq(vport, xri, ndlp->nlp_DID);
	if (prrq)
		lpfc_clr_rrq_active(phba, xri, prrq);
	return;
}

/**
 * lpfc_els_rsp_echo_acc - Issue echo acc response
 * @vport: pointer to a virtual N_Port data structure.
 * @data: pointer to echo data to return in the accept.
 * @oldiocb: pointer to the original lpfc command iocb data structure.
 * @ndlp: pointer to a node-list data structure.
 *
 * Return code
 *   0 - Successfully issued acc echo response
 *   1 - Failed to issue acc echo response
 **/
static int
lpfc_els_rsp_echo_acc(struct lpfc_vport *vport, uint8_t *data,
		      struct lpfc_iocbq *oldiocb, struct lpfc_nodelist *ndlp)
{
	struct lpfc_hba  *phba = vport->phba;
	struct lpfc_iocbq *elsiocb;
	uint8_t *pcmd;
	uint16_t cmdsize;
	int rc;

	cmdsize = oldiocb->iocb.unsli3.rcvsli3.acc_len;

	/* The accumulated length can exceed the BPL_SIZE.  For
	 * now, use this as the limit
	 */
	if (cmdsize > LPFC_BPL_SIZE)
		cmdsize = LPFC_BPL_SIZE;
	elsiocb = lpfc_prep_els_iocb(vport, 0, cmdsize, oldiocb->retry, ndlp,
				     ndlp->nlp_DID, ELS_CMD_ACC);
	if (!elsiocb)
		return 1;

	elsiocb->iocb.ulpContext = oldiocb->iocb.ulpContext;  /* Xri / rx_id */
	elsiocb->iocb.unsli3.rcvsli3.ox_id = oldiocb->iocb.unsli3.rcvsli3.ox_id;

	/* Xmit ECHO ACC response tag <ulpIoTag> */
	lpfc_printf_vlog(vport, KERN_INFO, LOG_ELS,
			 "2876 Xmit ECHO ACC response tag x%x xri x%x\n",
			 elsiocb->iotag, elsiocb->iocb.ulpContext);
	pcmd = (uint8_t *) (((struct lpfc_dmabuf *) elsiocb->context2)->virt);
	*((uint32_t *) (pcmd)) = ELS_CMD_ACC;
	pcmd += sizeof(uint32_t);
	memcpy(pcmd, data, cmdsize - sizeof(uint32_t));

	lpfc_debugfs_disc_trc(vport, LPFC_DISC_TRC_ELS_RSP,
		"Issue ACC ECHO:  did:x%x flg:x%x",
		ndlp->nlp_DID, ndlp->nlp_flag, 0);

	phba->fc_stat.elsXmitACC++;
	elsiocb->iocb_cmpl = lpfc_cmpl_els_rsp;

	rc = lpfc_sli_issue_iocb(phba, LPFC_ELS_RING, elsiocb, 0);
	if (rc == IOCB_ERROR) {
		lpfc_els_free_iocb(phba, elsiocb);
		return 1;
	}
	return 0;
}

/**
 * lpfc_els_disc_adisc - Issue remaining adisc iocbs to npr nodes of a vport
 * @vport: pointer to a host virtual N_Port data structure.
 *
 * This routine issues Address Discover (ADISC) ELS commands to those
 * N_Ports which are in node port recovery state and ADISC has not been issued
 * for the @vport. Each time an ELS ADISC IOCB is issued by invoking the
 * lpfc_issue_els_adisc() routine, the per @vport number of discover count
 * (num_disc_nodes) shall be incremented. If the num_disc_nodes reaches a
 * pre-configured threshold (cfg_discovery_threads), the @vport fc_flag will
 * be marked with FC_NLP_MORE bit and the process of issuing remaining ADISC
 * IOCBs quit for later pick up. On the other hand, after walking through
 * all the ndlps with the @vport and there is none ADISC IOCB issued, the
 * @vport fc_flag shall be cleared with FC_NLP_MORE bit indicating there is
 * no more ADISC need to be sent.
 *
 * Return code
 *    The number of N_Ports with adisc issued.
 **/
int
lpfc_els_disc_adisc(struct lpfc_vport *vport)
{
	struct Scsi_Host *shost = lpfc_shost_from_vport(vport);
	struct lpfc_nodelist *ndlp, *next_ndlp;
	int sentadisc = 0;

	/* go thru NPR nodes and issue any remaining ELS ADISCs */
	list_for_each_entry_safe(ndlp, next_ndlp, &vport->fc_nodes, nlp_listp) {
		if (!NLP_CHK_NODE_ACT(ndlp))
			continue;
		if (ndlp->nlp_state == NLP_STE_NPR_NODE &&
		    (ndlp->nlp_flag & NLP_NPR_2B_DISC) != 0 &&
		    (ndlp->nlp_flag & NLP_NPR_ADISC) != 0) {
			spin_lock_irq(shost->host_lock);
			ndlp->nlp_flag &= ~NLP_NPR_ADISC;
			spin_unlock_irq(shost->host_lock);
			ndlp->nlp_prev_state = ndlp->nlp_state;
			lpfc_nlp_set_state(vport, ndlp, NLP_STE_ADISC_ISSUE);
			lpfc_issue_els_adisc(vport, ndlp, 0);
			sentadisc++;
			vport->num_disc_nodes++;
			if (vport->num_disc_nodes >=
			    vport->cfg_discovery_threads) {
				spin_lock_irq(shost->host_lock);
				vport->fc_flag |= FC_NLP_MORE;
				spin_unlock_irq(shost->host_lock);
				break;
			}
		}
	}
	if (sentadisc == 0) {
		spin_lock_irq(shost->host_lock);
		vport->fc_flag &= ~FC_NLP_MORE;
		spin_unlock_irq(shost->host_lock);
	}
	return sentadisc;
}

/**
 * lpfc_els_disc_plogi - Issue plogi for all npr nodes of a vport before adisc
 * @vport: pointer to a host virtual N_Port data structure.
 *
 * This routine issues Port Login (PLOGI) ELS commands to all the N_Ports
 * which are in node port recovery state, with a @vport. Each time an ELS
 * ADISC PLOGI IOCB is issued by invoking the lpfc_issue_els_plogi() routine,
 * the per @vport number of discover count (num_disc_nodes) shall be
 * incremented. If the num_disc_nodes reaches a pre-configured threshold
 * (cfg_discovery_threads), the @vport fc_flag will be marked with FC_NLP_MORE
 * bit set and quit the process of issuing remaining ADISC PLOGIN IOCBs for
 * later pick up. On the other hand, after walking through all the ndlps with
 * the @vport and there is none ADISC PLOGI IOCB issued, the @vport fc_flag
 * shall be cleared with the FC_NLP_MORE bit indicating there is no more ADISC
 * PLOGI need to be sent.
 *
 * Return code
 *   The number of N_Ports with plogi issued.
 **/
int
lpfc_els_disc_plogi(struct lpfc_vport *vport)
{
	struct Scsi_Host *shost = lpfc_shost_from_vport(vport);
	struct lpfc_nodelist *ndlp, *next_ndlp;
	int sentplogi = 0;

	/* go thru NPR nodes and issue any remaining ELS PLOGIs */
	list_for_each_entry_safe(ndlp, next_ndlp, &vport->fc_nodes, nlp_listp) {
		if (!NLP_CHK_NODE_ACT(ndlp))
			continue;
		if (ndlp->nlp_state == NLP_STE_NPR_NODE &&
				(ndlp->nlp_flag & NLP_NPR_2B_DISC) != 0 &&
				(ndlp->nlp_flag & NLP_DELAY_TMO) == 0 &&
				(ndlp->nlp_flag & NLP_NPR_ADISC) == 0) {
			ndlp->nlp_prev_state = ndlp->nlp_state;
			lpfc_nlp_set_state(vport, ndlp, NLP_STE_PLOGI_ISSUE);
			lpfc_issue_els_plogi(vport, ndlp->nlp_DID, 0);
			sentplogi++;
			vport->num_disc_nodes++;
			if (vport->num_disc_nodes >=
					vport->cfg_discovery_threads) {
				spin_lock_irq(shost->host_lock);
				vport->fc_flag |= FC_NLP_MORE;
				spin_unlock_irq(shost->host_lock);
				break;
			}
		}
	}
	if (sentplogi) {
		lpfc_set_disctmo(vport);
	}
	else {
		spin_lock_irq(shost->host_lock);
		vport->fc_flag &= ~FC_NLP_MORE;
		spin_unlock_irq(shost->host_lock);
	}
	return sentplogi;
}

static uint32_t
lpfc_rdp_res_link_service(struct fc_rdp_link_service_desc *desc,
		uint32_t word0)
{

	desc->tag = cpu_to_be32(RDP_LINK_SERVICE_DESC_TAG);
	desc->payload.els_req = word0;
	desc->length = cpu_to_be32(sizeof(desc->payload));

	return sizeof(struct fc_rdp_link_service_desc);
}

static uint32_t
lpfc_rdp_res_sfp_desc(struct fc_rdp_sfp_desc *desc,
		uint8_t *page_a0, uint8_t *page_a2)
{
	uint16_t wavelength;
	uint16_t temperature;
	uint16_t rx_power;
	uint16_t tx_bias;
	uint16_t tx_power;
	uint16_t vcc;
	uint16_t flag = 0;
	struct sff_trasnceiver_codes_byte4 *trasn_code_byte4;
	struct sff_trasnceiver_codes_byte5 *trasn_code_byte5;

	desc->tag = cpu_to_be32(RDP_SFP_DESC_TAG);

	trasn_code_byte4 = (struct sff_trasnceiver_codes_byte4 *)
			&page_a0[SSF_TRANSCEIVER_CODE_B4];
	trasn_code_byte5 = (struct sff_trasnceiver_codes_byte5 *)
			&page_a0[SSF_TRANSCEIVER_CODE_B5];

	if ((trasn_code_byte4->fc_sw_laser) ||
	    (trasn_code_byte5->fc_sw_laser_sl) ||
	    (trasn_code_byte5->fc_sw_laser_sn)) {  /* check if its short WL */
		flag |= (SFP_FLAG_PT_SWLASER << SFP_FLAG_PT_SHIFT);
	} else if (trasn_code_byte4->fc_lw_laser) {
		wavelength = (page_a0[SSF_WAVELENGTH_B1] << 8) |
			page_a0[SSF_WAVELENGTH_B0];
		if (wavelength == SFP_WAVELENGTH_LC1310)
			flag |= SFP_FLAG_PT_LWLASER_LC1310 << SFP_FLAG_PT_SHIFT;
		if (wavelength == SFP_WAVELENGTH_LL1550)
			flag |= SFP_FLAG_PT_LWLASER_LL1550 << SFP_FLAG_PT_SHIFT;
	}
	/* check if its SFP+ */
	flag |= ((page_a0[SSF_IDENTIFIER] == SFF_PG0_IDENT_SFP) ?
			SFP_FLAG_CT_SFP_PLUS : SFP_FLAG_CT_UNKNOWN)
					<< SFP_FLAG_CT_SHIFT;

	/* check if its OPTICAL */
	flag |= ((page_a0[SSF_CONNECTOR] == SFF_PG0_CONNECTOR_LC) ?
			SFP_FLAG_IS_OPTICAL_PORT : 0)
					<< SFP_FLAG_IS_OPTICAL_SHIFT;

	temperature = (page_a2[SFF_TEMPERATURE_B1] << 8 |
		page_a2[SFF_TEMPERATURE_B0]);
	vcc = (page_a2[SFF_VCC_B1] << 8 |
		page_a2[SFF_VCC_B0]);
	tx_power = (page_a2[SFF_TXPOWER_B1] << 8 |
		page_a2[SFF_TXPOWER_B0]);
	tx_bias = (page_a2[SFF_TX_BIAS_CURRENT_B1] << 8 |
		page_a2[SFF_TX_BIAS_CURRENT_B0]);
	rx_power = (page_a2[SFF_RXPOWER_B1] << 8 |
		page_a2[SFF_RXPOWER_B0]);
	desc->sfp_info.temperature = cpu_to_be16(temperature);
	desc->sfp_info.rx_power = cpu_to_be16(rx_power);
	desc->sfp_info.tx_bias = cpu_to_be16(tx_bias);
	desc->sfp_info.tx_power = cpu_to_be16(tx_power);
	desc->sfp_info.vcc = cpu_to_be16(vcc);

	desc->sfp_info.flags = cpu_to_be16(flag);
	desc->length = cpu_to_be32(sizeof(desc->sfp_info));

	return sizeof(struct fc_rdp_sfp_desc);
}

static uint32_t
lpfc_rdp_res_link_error(struct fc_rdp_link_error_status_desc *desc,
		READ_LNK_VAR *stat)
{
	uint32_t type;

	desc->tag = cpu_to_be32(RDP_LINK_ERROR_STATUS_DESC_TAG);

	type = VN_PT_PHY_PF_PORT << VN_PT_PHY_SHIFT;

	desc->info.port_type = cpu_to_be32(type);

	desc->info.link_status.link_failure_cnt =
		cpu_to_be32(stat->linkFailureCnt);
	desc->info.link_status.loss_of_synch_cnt =
		cpu_to_be32(stat->lossSyncCnt);
	desc->info.link_status.loss_of_signal_cnt =
		cpu_to_be32(stat->lossSignalCnt);
	desc->info.link_status.primitive_seq_proto_err =
		cpu_to_be32(stat->primSeqErrCnt);
	desc->info.link_status.invalid_trans_word =
		cpu_to_be32(stat->invalidXmitWord);
	desc->info.link_status.invalid_crc_cnt = cpu_to_be32(stat->crcCnt);

	desc->length = cpu_to_be32(sizeof(desc->info));

	return sizeof(struct fc_rdp_link_error_status_desc);
}

static uint32_t
lpfc_rdp_res_bbc_desc(struct fc_rdp_bbc_desc *desc, READ_LNK_VAR *stat,
		      struct lpfc_vport *vport)
{
	uint32_t bbCredit;

	desc->tag = cpu_to_be32(RDP_BBC_DESC_TAG);

	bbCredit = vport->fc_sparam.cmn.bbCreditLsb |
			(vport->fc_sparam.cmn.bbCreditMsb << 8);
	desc->bbc_info.port_bbc = cpu_to_be32(bbCredit);
	if (vport->phba->fc_topology != LPFC_TOPOLOGY_LOOP) {
		bbCredit = vport->phba->fc_fabparam.cmn.bbCreditLsb |
			(vport->phba->fc_fabparam.cmn.bbCreditMsb << 8);
		desc->bbc_info.attached_port_bbc = cpu_to_be32(bbCredit);
	} else {
		desc->bbc_info.attached_port_bbc = 0;
	}

	desc->bbc_info.rtt = 0;
	desc->length = cpu_to_be32(sizeof(desc->bbc_info));

	return sizeof(struct fc_rdp_bbc_desc);
}

static uint32_t
lpfc_rdp_res_oed_temp_desc(struct lpfc_hba *phba,
			   struct fc_rdp_oed_sfp_desc *desc, uint8_t *page_a2)
{
	uint32_t flags = 0;

	desc->tag = cpu_to_be32(RDP_OED_DESC_TAG);

	desc->oed_info.hi_alarm = page_a2[SSF_TEMP_HIGH_ALARM];
	desc->oed_info.lo_alarm = page_a2[SSF_TEMP_LOW_ALARM];
	desc->oed_info.hi_warning = page_a2[SSF_TEMP_HIGH_WARNING];
	desc->oed_info.lo_warning = page_a2[SSF_TEMP_LOW_WARNING];

	if (phba->sfp_alarm & LPFC_TRANSGRESSION_HIGH_TEMPERATURE)
		flags |= RDP_OET_HIGH_ALARM;
	if (phba->sfp_alarm & LPFC_TRANSGRESSION_LOW_TEMPERATURE)
		flags |= RDP_OET_LOW_ALARM;
	if (phba->sfp_warning & LPFC_TRANSGRESSION_HIGH_TEMPERATURE)
		flags |= RDP_OET_HIGH_WARNING;
	if (phba->sfp_warning & LPFC_TRANSGRESSION_LOW_TEMPERATURE)
		flags |= RDP_OET_LOW_WARNING;

	flags |= ((0xf & RDP_OED_TEMPERATURE) << RDP_OED_TYPE_SHIFT);
	desc->oed_info.function_flags = cpu_to_be32(flags);
	desc->length = cpu_to_be32(sizeof(desc->oed_info));
	return sizeof(struct fc_rdp_oed_sfp_desc);
}

static uint32_t
lpfc_rdp_res_oed_voltage_desc(struct lpfc_hba *phba,
			      struct fc_rdp_oed_sfp_desc *desc,
			      uint8_t *page_a2)
{
	uint32_t flags = 0;

	desc->tag = cpu_to_be32(RDP_OED_DESC_TAG);

	desc->oed_info.hi_alarm = page_a2[SSF_VOLTAGE_HIGH_ALARM];
	desc->oed_info.lo_alarm = page_a2[SSF_VOLTAGE_LOW_ALARM];
	desc->oed_info.hi_warning = page_a2[SSF_VOLTAGE_HIGH_WARNING];
	desc->oed_info.lo_warning = page_a2[SSF_VOLTAGE_LOW_WARNING];

	if (phba->sfp_alarm & LPFC_TRANSGRESSION_HIGH_VOLTAGE)
		flags |= RDP_OET_HIGH_ALARM;
	if (phba->sfp_alarm & LPFC_TRANSGRESSION_LOW_VOLTAGE)
		flags |= RDP_OET_LOW_ALARM;
	if (phba->sfp_warning & LPFC_TRANSGRESSION_HIGH_VOLTAGE)
		flags |= RDP_OET_HIGH_WARNING;
	if (phba->sfp_warning & LPFC_TRANSGRESSION_LOW_VOLTAGE)
		flags |= RDP_OET_LOW_WARNING;

	flags |= ((0xf & RDP_OED_VOLTAGE) << RDP_OED_TYPE_SHIFT);
	desc->oed_info.function_flags = cpu_to_be32(flags);
	desc->length = cpu_to_be32(sizeof(desc->oed_info));
	return sizeof(struct fc_rdp_oed_sfp_desc);
}

static uint32_t
lpfc_rdp_res_oed_txbias_desc(struct lpfc_hba *phba,
			     struct fc_rdp_oed_sfp_desc *desc,
			     uint8_t *page_a2)
{
	uint32_t flags = 0;

	desc->tag = cpu_to_be32(RDP_OED_DESC_TAG);

	desc->oed_info.hi_alarm = page_a2[SSF_BIAS_HIGH_ALARM];
	desc->oed_info.lo_alarm = page_a2[SSF_BIAS_LOW_ALARM];
	desc->oed_info.hi_warning = page_a2[SSF_BIAS_HIGH_WARNING];
	desc->oed_info.lo_warning = page_a2[SSF_BIAS_LOW_WARNING];

	if (phba->sfp_alarm & LPFC_TRANSGRESSION_HIGH_TXBIAS)
		flags |= RDP_OET_HIGH_ALARM;
	if (phba->sfp_alarm & LPFC_TRANSGRESSION_LOW_TXBIAS)
		flags |= RDP_OET_LOW_ALARM;
	if (phba->sfp_warning & LPFC_TRANSGRESSION_HIGH_TXBIAS)
		flags |= RDP_OET_HIGH_WARNING;
	if (phba->sfp_warning & LPFC_TRANSGRESSION_LOW_TXBIAS)
		flags |= RDP_OET_LOW_WARNING;

	flags |= ((0xf & RDP_OED_TXBIAS) << RDP_OED_TYPE_SHIFT);
	desc->oed_info.function_flags = cpu_to_be32(flags);
	desc->length = cpu_to_be32(sizeof(desc->oed_info));
	return sizeof(struct fc_rdp_oed_sfp_desc);
}

static uint32_t
lpfc_rdp_res_oed_txpower_desc(struct lpfc_hba *phba,
			      struct fc_rdp_oed_sfp_desc *desc,
			      uint8_t *page_a2)
{
	uint32_t flags = 0;

	desc->tag = cpu_to_be32(RDP_OED_DESC_TAG);

	desc->oed_info.hi_alarm = page_a2[SSF_TXPOWER_HIGH_ALARM];
	desc->oed_info.lo_alarm = page_a2[SSF_TXPOWER_LOW_ALARM];
	desc->oed_info.hi_warning = page_a2[SSF_TXPOWER_HIGH_WARNING];
	desc->oed_info.lo_warning = page_a2[SSF_TXPOWER_LOW_WARNING];

	if (phba->sfp_alarm & LPFC_TRANSGRESSION_HIGH_TXPOWER)
		flags |= RDP_OET_HIGH_ALARM;
	if (phba->sfp_alarm & LPFC_TRANSGRESSION_LOW_TXPOWER)
		flags |= RDP_OET_LOW_ALARM;
	if (phba->sfp_warning & LPFC_TRANSGRESSION_HIGH_TXPOWER)
		flags |= RDP_OET_HIGH_WARNING;
	if (phba->sfp_warning & LPFC_TRANSGRESSION_LOW_TXPOWER)
		flags |= RDP_OET_LOW_WARNING;

	flags |= ((0xf & RDP_OED_TXPOWER) << RDP_OED_TYPE_SHIFT);
	desc->oed_info.function_flags = cpu_to_be32(flags);
	desc->length = cpu_to_be32(sizeof(desc->oed_info));
	return sizeof(struct fc_rdp_oed_sfp_desc);
}


static uint32_t
lpfc_rdp_res_oed_rxpower_desc(struct lpfc_hba *phba,
			      struct fc_rdp_oed_sfp_desc *desc,
			      uint8_t *page_a2)
{
	uint32_t flags = 0;

	desc->tag = cpu_to_be32(RDP_OED_DESC_TAG);

	desc->oed_info.hi_alarm = page_a2[SSF_RXPOWER_HIGH_ALARM];
	desc->oed_info.lo_alarm = page_a2[SSF_RXPOWER_LOW_ALARM];
	desc->oed_info.hi_warning = page_a2[SSF_RXPOWER_HIGH_WARNING];
	desc->oed_info.lo_warning = page_a2[SSF_RXPOWER_LOW_WARNING];

	if (phba->sfp_alarm & LPFC_TRANSGRESSION_HIGH_RXPOWER)
		flags |= RDP_OET_HIGH_ALARM;
	if (phba->sfp_alarm & LPFC_TRANSGRESSION_LOW_RXPOWER)
		flags |= RDP_OET_LOW_ALARM;
	if (phba->sfp_warning & LPFC_TRANSGRESSION_HIGH_RXPOWER)
		flags |= RDP_OET_HIGH_WARNING;
	if (phba->sfp_warning & LPFC_TRANSGRESSION_LOW_RXPOWER)
		flags |= RDP_OET_LOW_WARNING;

	flags |= ((0xf & RDP_OED_RXPOWER) << RDP_OED_TYPE_SHIFT);
	desc->oed_info.function_flags = cpu_to_be32(flags);
	desc->length = cpu_to_be32(sizeof(desc->oed_info));
	return sizeof(struct fc_rdp_oed_sfp_desc);
}

static uint32_t
lpfc_rdp_res_opd_desc(struct fc_rdp_opd_sfp_desc *desc,
		      uint8_t *page_a0, struct lpfc_vport *vport)
{
	desc->tag = cpu_to_be32(RDP_OPD_DESC_TAG);
	memcpy(desc->opd_info.vendor_name, &page_a0[SSF_VENDOR_NAME], 16);
	memcpy(desc->opd_info.model_number, &page_a0[SSF_VENDOR_PN], 16);
	memcpy(desc->opd_info.serial_number, &page_a0[SSF_VENDOR_SN], 16);
	memcpy(desc->opd_info.revision, &page_a0[SSF_VENDOR_REV], 4);
	memcpy(desc->opd_info.date, &page_a0[SSF_DATE_CODE], 8);
	desc->length = cpu_to_be32(sizeof(desc->opd_info));
	return sizeof(struct fc_rdp_opd_sfp_desc);
}

static uint32_t
lpfc_rdp_res_fec_desc(struct fc_fec_rdp_desc *desc, READ_LNK_VAR *stat)
{
	if (bf_get(lpfc_read_link_stat_gec2, stat) == 0)
		return 0;
	desc->tag = cpu_to_be32(RDP_FEC_DESC_TAG);

	desc->info.CorrectedBlocks =
		cpu_to_be32(stat->fecCorrBlkCount);
	desc->info.UncorrectableBlocks =
		cpu_to_be32(stat->fecUncorrBlkCount);

	desc->length = cpu_to_be32(sizeof(desc->info));

	return sizeof(struct fc_fec_rdp_desc);
}

static uint32_t
lpfc_rdp_res_speed(struct fc_rdp_port_speed_desc *desc, struct lpfc_hba *phba)
{
	uint16_t rdp_cap = 0;
	uint16_t rdp_speed;

	desc->tag = cpu_to_be32(RDP_PORT_SPEED_DESC_TAG);

	switch (phba->fc_linkspeed) {
	case LPFC_LINK_SPEED_1GHZ:
		rdp_speed = RDP_PS_1GB;
		break;
	case LPFC_LINK_SPEED_2GHZ:
		rdp_speed = RDP_PS_2GB;
		break;
	case LPFC_LINK_SPEED_4GHZ:
		rdp_speed = RDP_PS_4GB;
		break;
	case LPFC_LINK_SPEED_8GHZ:
		rdp_speed = RDP_PS_8GB;
		break;
	case LPFC_LINK_SPEED_10GHZ:
		rdp_speed = RDP_PS_10GB;
		break;
	case LPFC_LINK_SPEED_16GHZ:
		rdp_speed = RDP_PS_16GB;
		break;
	case LPFC_LINK_SPEED_32GHZ:
		rdp_speed = RDP_PS_32GB;
		break;
	case LPFC_LINK_SPEED_64GHZ:
		rdp_speed = RDP_PS_64GB;
		break;
	default:
		rdp_speed = RDP_PS_UNKNOWN;
		break;
	}

	desc->info.port_speed.speed = cpu_to_be16(rdp_speed);

	if (phba->lmt & LMT_128Gb)
		rdp_cap |= RDP_PS_128GB;
	if (phba->lmt & LMT_64Gb)
		rdp_cap |= RDP_PS_64GB;
	if (phba->lmt & LMT_32Gb)
		rdp_cap |= RDP_PS_32GB;
	if (phba->lmt & LMT_16Gb)
		rdp_cap |= RDP_PS_16GB;
	if (phba->lmt & LMT_10Gb)
		rdp_cap |= RDP_PS_10GB;
	if (phba->lmt & LMT_8Gb)
		rdp_cap |= RDP_PS_8GB;
	if (phba->lmt & LMT_4Gb)
		rdp_cap |= RDP_PS_4GB;
	if (phba->lmt & LMT_2Gb)
		rdp_cap |= RDP_PS_2GB;
	if (phba->lmt & LMT_1Gb)
		rdp_cap |= RDP_PS_1GB;

	if (rdp_cap == 0)
		rdp_cap = RDP_CAP_UNKNOWN;
	if (phba->cfg_link_speed != LPFC_USER_LINK_SPEED_AUTO)
		rdp_cap |= RDP_CAP_USER_CONFIGURED;

	desc->info.port_speed.capabilities = cpu_to_be16(rdp_cap);
	desc->length = cpu_to_be32(sizeof(desc->info));
	return sizeof(struct fc_rdp_port_speed_desc);
}

static uint32_t
lpfc_rdp_res_diag_port_names(struct fc_rdp_port_name_desc *desc,
		struct lpfc_vport *vport)
{

	desc->tag = cpu_to_be32(RDP_PORT_NAMES_DESC_TAG);

	memcpy(desc->port_names.wwnn, &vport->fc_nodename,
			sizeof(desc->port_names.wwnn));

	memcpy(desc->port_names.wwpn, &vport->fc_portname,
			sizeof(desc->port_names.wwpn));

	desc->length = cpu_to_be32(sizeof(desc->port_names));
	return sizeof(struct fc_rdp_port_name_desc);
}

static uint32_t
lpfc_rdp_res_attach_port_names(struct fc_rdp_port_name_desc *desc,
		struct lpfc_vport *vport, struct lpfc_nodelist *ndlp)
{

	desc->tag = cpu_to_be32(RDP_PORT_NAMES_DESC_TAG);
	if (vport->fc_flag & FC_FABRIC) {
		memcpy(desc->port_names.wwnn, &vport->fabric_nodename,
				sizeof(desc->port_names.wwnn));

		memcpy(desc->port_names.wwpn, &vport->fabric_portname,
				sizeof(desc->port_names.wwpn));
	} else {  /* Point to Point */
		memcpy(desc->port_names.wwnn, &ndlp->nlp_nodename,
				sizeof(desc->port_names.wwnn));

		memcpy(desc->port_names.wwnn, &ndlp->nlp_portname,
				sizeof(desc->port_names.wwpn));
	}

	desc->length = cpu_to_be32(sizeof(desc->port_names));
	return sizeof(struct fc_rdp_port_name_desc);
}

static void
lpfc_els_rdp_cmpl(struct lpfc_hba *phba, struct lpfc_rdp_context *rdp_context,
		int status)
{
	struct lpfc_nodelist *ndlp = rdp_context->ndlp;
	struct lpfc_vport *vport = ndlp->vport;
	struct lpfc_iocbq *elsiocb;
	struct ulp_bde64 *bpl;
	IOCB_t *icmd;
	uint8_t *pcmd;
	struct ls_rjt *stat;
	struct fc_rdp_res_frame *rdp_res;
	uint32_t cmdsize, len;
	uint16_t *flag_ptr;
	int rc;

	if (status != SUCCESS)
		goto error;

	/* This will change once we know the true size of the RDP payload */
	cmdsize = sizeof(struct fc_rdp_res_frame);

	elsiocb = lpfc_prep_els_iocb(vport, 0, cmdsize,
			lpfc_max_els_tries, rdp_context->ndlp,
			rdp_context->ndlp->nlp_DID, ELS_CMD_ACC);
	lpfc_nlp_put(ndlp);
	if (!elsiocb)
		goto free_rdp_context;

	icmd = &elsiocb->iocb;
	icmd->ulpContext = rdp_context->rx_id;
	icmd->unsli3.rcvsli3.ox_id = rdp_context->ox_id;

	lpfc_printf_vlog(vport, KERN_INFO, LOG_ELS,
			"2171 Xmit RDP response tag x%x xri x%x, "
			"did x%x, nlp_flag x%x, nlp_state x%x, rpi x%x",
			elsiocb->iotag, elsiocb->iocb.ulpContext,
			ndlp->nlp_DID, ndlp->nlp_flag, ndlp->nlp_state,
			ndlp->nlp_rpi);
	rdp_res = (struct fc_rdp_res_frame *)
		(((struct lpfc_dmabuf *) elsiocb->context2)->virt);
	pcmd = (uint8_t *) (((struct lpfc_dmabuf *) elsiocb->context2)->virt);
	memset(pcmd, 0, sizeof(struct fc_rdp_res_frame));
	*((uint32_t *) (pcmd)) = ELS_CMD_ACC;

	/* Update Alarm and Warning */
	flag_ptr = (uint16_t *)(rdp_context->page_a2 + SSF_ALARM_FLAGS);
	phba->sfp_alarm |= *flag_ptr;
	flag_ptr = (uint16_t *)(rdp_context->page_a2 + SSF_WARNING_FLAGS);
	phba->sfp_warning |= *flag_ptr;

	/* For RDP payload */
	len = 8;
	len += lpfc_rdp_res_link_service((struct fc_rdp_link_service_desc *)
					 (len + pcmd), ELS_CMD_RDP);

	len += lpfc_rdp_res_sfp_desc((struct fc_rdp_sfp_desc *)(len + pcmd),
			rdp_context->page_a0, rdp_context->page_a2);
	len += lpfc_rdp_res_speed((struct fc_rdp_port_speed_desc *)(len + pcmd),
				  phba);
	len += lpfc_rdp_res_link_error((struct fc_rdp_link_error_status_desc *)
				       (len + pcmd), &rdp_context->link_stat);
	len += lpfc_rdp_res_diag_port_names((struct fc_rdp_port_name_desc *)
					     (len + pcmd), vport);
	len += lpfc_rdp_res_attach_port_names((struct fc_rdp_port_name_desc *)
					(len + pcmd), vport, ndlp);
	len += lpfc_rdp_res_fec_desc((struct fc_fec_rdp_desc *)(len + pcmd),
			&rdp_context->link_stat);
	len += lpfc_rdp_res_bbc_desc((struct fc_rdp_bbc_desc *)(len + pcmd),
				     &rdp_context->link_stat, vport);
	len += lpfc_rdp_res_oed_temp_desc(phba,
				(struct fc_rdp_oed_sfp_desc *)(len + pcmd),
				rdp_context->page_a2);
	len += lpfc_rdp_res_oed_voltage_desc(phba,
				(struct fc_rdp_oed_sfp_desc *)(len + pcmd),
				rdp_context->page_a2);
	len += lpfc_rdp_res_oed_txbias_desc(phba,
				(struct fc_rdp_oed_sfp_desc *)(len + pcmd),
				rdp_context->page_a2);
	len += lpfc_rdp_res_oed_txpower_desc(phba,
				(struct fc_rdp_oed_sfp_desc *)(len + pcmd),
				rdp_context->page_a2);
	len += lpfc_rdp_res_oed_rxpower_desc(phba,
				(struct fc_rdp_oed_sfp_desc *)(len + pcmd),
				rdp_context->page_a2);
	len += lpfc_rdp_res_opd_desc((struct fc_rdp_opd_sfp_desc *)(len + pcmd),
				     rdp_context->page_a0, vport);

	rdp_res->length = cpu_to_be32(len - 8);
	elsiocb->iocb_cmpl = lpfc_cmpl_els_rsp;

	/* Now that we know the true size of the payload, update the BPL */
	bpl = (struct ulp_bde64 *)
		(((struct lpfc_dmabuf *)(elsiocb->context3))->virt);
	bpl->tus.f.bdeSize = len;
	bpl->tus.f.bdeFlags = 0;
	bpl->tus.w = le32_to_cpu(bpl->tus.w);

	phba->fc_stat.elsXmitACC++;
	rc = lpfc_sli_issue_iocb(phba, LPFC_ELS_RING, elsiocb, 0);
	if (rc == IOCB_ERROR)
		lpfc_els_free_iocb(phba, elsiocb);

	kfree(rdp_context);

	return;
error:
	cmdsize = 2 * sizeof(uint32_t);
	elsiocb = lpfc_prep_els_iocb(vport, 0, cmdsize, lpfc_max_els_tries,
			ndlp, ndlp->nlp_DID, ELS_CMD_LS_RJT);
	lpfc_nlp_put(ndlp);
	if (!elsiocb)
		goto free_rdp_context;

	icmd = &elsiocb->iocb;
	icmd->ulpContext = rdp_context->rx_id;
	icmd->unsli3.rcvsli3.ox_id = rdp_context->ox_id;
	pcmd = (uint8_t *) (((struct lpfc_dmabuf *) elsiocb->context2)->virt);

	*((uint32_t *) (pcmd)) = ELS_CMD_LS_RJT;
	stat = (struct ls_rjt *)(pcmd + sizeof(uint32_t));
	stat->un.b.lsRjtRsnCode = LSRJT_UNABLE_TPC;

	phba->fc_stat.elsXmitLSRJT++;
	elsiocb->iocb_cmpl = lpfc_cmpl_els_rsp;
	rc = lpfc_sli_issue_iocb(phba, LPFC_ELS_RING, elsiocb, 0);

	if (rc == IOCB_ERROR)
		lpfc_els_free_iocb(phba, elsiocb);
free_rdp_context:
	kfree(rdp_context);
}

static int
lpfc_get_rdp_info(struct lpfc_hba *phba, struct lpfc_rdp_context *rdp_context)
{
	LPFC_MBOXQ_t *mbox = NULL;
	int rc;

	mbox = mempool_alloc(phba->mbox_mem_pool, GFP_KERNEL);
	if (!mbox) {
		lpfc_printf_log(phba, KERN_WARNING, LOG_MBOX | LOG_ELS,
				"7105 failed to allocate mailbox memory");
		return 1;
	}

	if (lpfc_sli4_dump_page_a0(phba, mbox))
		goto prep_mbox_fail;
	mbox->vport = rdp_context->ndlp->vport;
	mbox->mbox_cmpl = lpfc_mbx_cmpl_rdp_page_a0;
	mbox->ctx_ndlp = (struct lpfc_rdp_context *)rdp_context;
	rc = lpfc_sli_issue_mbox(phba, mbox, MBX_NOWAIT);
	if (rc == MBX_NOT_FINISHED)
		goto issue_mbox_fail;

	return 0;

prep_mbox_fail:
issue_mbox_fail:
	mempool_free(mbox, phba->mbox_mem_pool);
	return 1;
}

/*
 * lpfc_els_rcv_rdp - Process an unsolicited RDP ELS.
 * @vport: pointer to a host virtual N_Port data structure.
 * @cmdiocb: pointer to lpfc command iocb data structure.
 * @ndlp: pointer to a node-list data structure.
 *
 * This routine processes an unsolicited RDP(Read Diagnostic Parameters)
 * IOCB. First, the payload of the unsolicited RDP is checked.
 * Then it will (1) send MBX_DUMP_MEMORY, Embedded DMP_LMSD sub command TYPE-3
 * for Page A0, (2) send MBX_DUMP_MEMORY, DMP_LMSD for Page A2,
 * (3) send MBX_READ_LNK_STAT to get link stat, (4) Call lpfc_els_rdp_cmpl
 * gather all data and send RDP response.
 *
 * Return code
 *   0 - Sent the acc response
 *   1 - Sent the reject response.
 */
static int
lpfc_els_rcv_rdp(struct lpfc_vport *vport, struct lpfc_iocbq *cmdiocb,
		struct lpfc_nodelist *ndlp)
{
	struct lpfc_hba *phba = vport->phba;
	struct lpfc_dmabuf *pcmd;
	uint8_t rjt_err, rjt_expl = LSEXP_NOTHING_MORE;
	struct fc_rdp_req_frame *rdp_req;
	struct lpfc_rdp_context *rdp_context;
	IOCB_t *cmd = NULL;
	struct ls_rjt stat;

	if (phba->sli_rev < LPFC_SLI_REV4 ||
	    bf_get(lpfc_sli_intf_if_type, &phba->sli4_hba.sli_intf) <
						LPFC_SLI_INTF_IF_TYPE_2) {
		rjt_err = LSRJT_UNABLE_TPC;
		rjt_expl = LSEXP_REQ_UNSUPPORTED;
		goto error;
	}

	if (phba->sli_rev < LPFC_SLI_REV4 || (phba->hba_flag & HBA_FCOE_MODE)) {
		rjt_err = LSRJT_UNABLE_TPC;
		rjt_expl = LSEXP_REQ_UNSUPPORTED;
		goto error;
	}

	pcmd = (struct lpfc_dmabuf *) cmdiocb->context2;
	rdp_req = (struct fc_rdp_req_frame *) pcmd->virt;

	lpfc_printf_vlog(vport, KERN_INFO, LOG_ELS,
			 "2422 ELS RDP Request "
			 "dec len %d tag x%x port_id %d len %d\n",
			 be32_to_cpu(rdp_req->rdp_des_length),
			 be32_to_cpu(rdp_req->nport_id_desc.tag),
			 be32_to_cpu(rdp_req->nport_id_desc.nport_id),
			 be32_to_cpu(rdp_req->nport_id_desc.length));

	if (sizeof(struct fc_rdp_nport_desc) !=
			be32_to_cpu(rdp_req->rdp_des_length))
		goto rjt_logerr;
	if (RDP_N_PORT_DESC_TAG != be32_to_cpu(rdp_req->nport_id_desc.tag))
		goto rjt_logerr;
	if (RDP_NPORT_ID_SIZE !=
			be32_to_cpu(rdp_req->nport_id_desc.length))
		goto rjt_logerr;
	rdp_context = kzalloc(sizeof(struct lpfc_rdp_context), GFP_KERNEL);
	if (!rdp_context) {
		rjt_err = LSRJT_UNABLE_TPC;
		goto error;
	}

	cmd = &cmdiocb->iocb;
	rdp_context->ndlp = lpfc_nlp_get(ndlp);
	rdp_context->ox_id = cmd->unsli3.rcvsli3.ox_id;
	rdp_context->rx_id = cmd->ulpContext;
	rdp_context->cmpl = lpfc_els_rdp_cmpl;
	if (lpfc_get_rdp_info(phba, rdp_context)) {
		lpfc_printf_vlog(ndlp->vport, KERN_WARNING, LOG_ELS,
				 "2423 Unable to send mailbox");
		kfree(rdp_context);
		rjt_err = LSRJT_UNABLE_TPC;
		lpfc_nlp_put(ndlp);
		goto error;
	}

	return 0;

rjt_logerr:
	rjt_err = LSRJT_LOGICAL_ERR;

error:
	memset(&stat, 0, sizeof(stat));
	stat.un.b.lsRjtRsnCode = rjt_err;
	stat.un.b.lsRjtRsnCodeExp = rjt_expl;
	lpfc_els_rsp_reject(vport, stat.un.lsRjtError, cmdiocb, ndlp, NULL);
	return 1;
}


static void
lpfc_els_lcb_rsp(struct lpfc_hba *phba, LPFC_MBOXQ_t *pmb)
{
	MAILBOX_t *mb;
	IOCB_t *icmd;
	uint8_t *pcmd;
	struct lpfc_iocbq *elsiocb;
	struct lpfc_nodelist *ndlp;
	struct ls_rjt *stat;
	union lpfc_sli4_cfg_shdr *shdr;
	struct lpfc_lcb_context *lcb_context;
	struct fc_lcb_res_frame *lcb_res;
	uint32_t cmdsize, shdr_status, shdr_add_status;
	int rc;

	mb = &pmb->u.mb;
	lcb_context = (struct lpfc_lcb_context *)pmb->ctx_ndlp;
	ndlp = lcb_context->ndlp;
	pmb->ctx_ndlp = NULL;
	pmb->ctx_buf = NULL;

	shdr = (union lpfc_sli4_cfg_shdr *)
			&pmb->u.mqe.un.beacon_config.header.cfg_shdr;
	shdr_status = bf_get(lpfc_mbox_hdr_status, &shdr->response);
	shdr_add_status = bf_get(lpfc_mbox_hdr_add_status, &shdr->response);

	lpfc_printf_log(phba, KERN_INFO, LOG_MBOX,
				"0194 SET_BEACON_CONFIG mailbox "
				"completed with status x%x add_status x%x,"
				" mbx status x%x\n",
				shdr_status, shdr_add_status, mb->mbxStatus);

	if ((mb->mbxStatus != MBX_SUCCESS) || shdr_status ||
	    (shdr_add_status == ADD_STATUS_OPERATION_ALREADY_ACTIVE) ||
	    (shdr_add_status == ADD_STATUS_INVALID_REQUEST)) {
		mempool_free(pmb, phba->mbox_mem_pool);
		goto error;
	}

	mempool_free(pmb, phba->mbox_mem_pool);
	cmdsize = sizeof(struct fc_lcb_res_frame);
	elsiocb = lpfc_prep_els_iocb(phba->pport, 0, cmdsize,
			lpfc_max_els_tries, ndlp,
			ndlp->nlp_DID, ELS_CMD_ACC);

	/* Decrement the ndlp reference count from previous mbox command */
	lpfc_nlp_put(ndlp);

	if (!elsiocb)
		goto free_lcb_context;

	lcb_res = (struct fc_lcb_res_frame *)
		(((struct lpfc_dmabuf *)elsiocb->context2)->virt);

	memset(lcb_res, 0, sizeof(struct fc_lcb_res_frame));
	icmd = &elsiocb->iocb;
	icmd->ulpContext = lcb_context->rx_id;
	icmd->unsli3.rcvsli3.ox_id = lcb_context->ox_id;

	pcmd = (uint8_t *)(((struct lpfc_dmabuf *)elsiocb->context2)->virt);
	*((uint32_t *)(pcmd)) = ELS_CMD_ACC;
	lcb_res->lcb_sub_command = lcb_context->sub_command;
	lcb_res->lcb_type = lcb_context->type;
	lcb_res->capability = lcb_context->capability;
	lcb_res->lcb_frequency = lcb_context->frequency;
	lcb_res->lcb_duration = lcb_context->duration;
	elsiocb->iocb_cmpl = lpfc_cmpl_els_rsp;
	phba->fc_stat.elsXmitACC++;
	rc = lpfc_sli_issue_iocb(phba, LPFC_ELS_RING, elsiocb, 0);
	if (rc == IOCB_ERROR)
		lpfc_els_free_iocb(phba, elsiocb);

	kfree(lcb_context);
	return;

error:
	cmdsize = sizeof(struct fc_lcb_res_frame);
	elsiocb = lpfc_prep_els_iocb(phba->pport, 0, cmdsize,
			lpfc_max_els_tries, ndlp,
			ndlp->nlp_DID, ELS_CMD_LS_RJT);
	lpfc_nlp_put(ndlp);
	if (!elsiocb)
		goto free_lcb_context;

	icmd = &elsiocb->iocb;
	icmd->ulpContext = lcb_context->rx_id;
	icmd->unsli3.rcvsli3.ox_id = lcb_context->ox_id;
	pcmd = (uint8_t *)(((struct lpfc_dmabuf *)elsiocb->context2)->virt);

	*((uint32_t *)(pcmd)) = ELS_CMD_LS_RJT;
	stat = (struct ls_rjt *)(pcmd + sizeof(uint32_t));
	stat->un.b.lsRjtRsnCode = LSRJT_UNABLE_TPC;

	if (shdr_add_status == ADD_STATUS_OPERATION_ALREADY_ACTIVE)
		stat->un.b.lsRjtRsnCodeExp = LSEXP_CMD_IN_PROGRESS;

	elsiocb->iocb_cmpl = lpfc_cmpl_els_rsp;
	phba->fc_stat.elsXmitLSRJT++;
	rc = lpfc_sli_issue_iocb(phba, LPFC_ELS_RING, elsiocb, 0);
	if (rc == IOCB_ERROR)
		lpfc_els_free_iocb(phba, elsiocb);
free_lcb_context:
	kfree(lcb_context);
}

static int
lpfc_sli4_set_beacon(struct lpfc_vport *vport,
		     struct lpfc_lcb_context *lcb_context,
		     uint32_t beacon_state)
{
	struct lpfc_hba *phba = vport->phba;
	union lpfc_sli4_cfg_shdr *cfg_shdr;
	LPFC_MBOXQ_t *mbox = NULL;
	uint32_t len;
	int rc;

	mbox = mempool_alloc(phba->mbox_mem_pool, GFP_KERNEL);
	if (!mbox)
		return 1;

	cfg_shdr = &mbox->u.mqe.un.sli4_config.header.cfg_shdr;
	len = sizeof(struct lpfc_mbx_set_beacon_config) -
		sizeof(struct lpfc_sli4_cfg_mhdr);
	lpfc_sli4_config(phba, mbox, LPFC_MBOX_SUBSYSTEM_COMMON,
			 LPFC_MBOX_OPCODE_SET_BEACON_CONFIG, len,
			 LPFC_SLI4_MBX_EMBED);
	mbox->ctx_ndlp = (void *)lcb_context;
	mbox->vport = phba->pport;
	mbox->mbox_cmpl = lpfc_els_lcb_rsp;
	bf_set(lpfc_mbx_set_beacon_port_num, &mbox->u.mqe.un.beacon_config,
	       phba->sli4_hba.physical_port);
	bf_set(lpfc_mbx_set_beacon_state, &mbox->u.mqe.un.beacon_config,
	       beacon_state);
	mbox->u.mqe.un.beacon_config.word5 = 0;		/* Reserved */

	/*
	 *	Check bv1s bit before issuing the mailbox
	 *	if bv1s == 1, LCB V1 supported
	 *	else, LCB V0 supported
	 */

	if (phba->sli4_hba.pc_sli4_params.bv1s) {
		/* COMMON_SET_BEACON_CONFIG_V1 */
		cfg_shdr->request.word9 = BEACON_VERSION_V1;
		lcb_context->capability |= LCB_CAPABILITY_DURATION;
		bf_set(lpfc_mbx_set_beacon_port_type,
		       &mbox->u.mqe.un.beacon_config, 0);
		bf_set(lpfc_mbx_set_beacon_duration_v1,
		       &mbox->u.mqe.un.beacon_config,
		       be16_to_cpu(lcb_context->duration));
	} else {
		/* COMMON_SET_BEACON_CONFIG_V0 */
		if (be16_to_cpu(lcb_context->duration) != 0) {
			mempool_free(mbox, phba->mbox_mem_pool);
			return 1;
		}
		cfg_shdr->request.word9 = BEACON_VERSION_V0;
		lcb_context->capability &=  ~(LCB_CAPABILITY_DURATION);
		bf_set(lpfc_mbx_set_beacon_state,
		       &mbox->u.mqe.un.beacon_config, beacon_state);
		bf_set(lpfc_mbx_set_beacon_port_type,
		       &mbox->u.mqe.un.beacon_config, 1);
		bf_set(lpfc_mbx_set_beacon_duration,
		       &mbox->u.mqe.un.beacon_config,
		       be16_to_cpu(lcb_context->duration));
	}

	rc = lpfc_sli_issue_mbox(phba, mbox, MBX_NOWAIT);
	if (rc == MBX_NOT_FINISHED) {
		mempool_free(mbox, phba->mbox_mem_pool);
		return 1;
	}

	return 0;
}


/**
 * lpfc_els_rcv_lcb - Process an unsolicited LCB
 * @vport: pointer to a host virtual N_Port data structure.
 * @cmdiocb: pointer to lpfc command iocb data structure.
 * @ndlp: pointer to a node-list data structure.
 *
 * This routine processes an unsolicited LCB(LINK CABLE BEACON) IOCB.
 * First, the payload of the unsolicited LCB is checked.
 * Then based on Subcommand beacon will either turn on or off.
 *
 * Return code
 * 0 - Sent the acc response
 * 1 - Sent the reject response.
 **/
static int
lpfc_els_rcv_lcb(struct lpfc_vport *vport, struct lpfc_iocbq *cmdiocb,
		 struct lpfc_nodelist *ndlp)
{
	struct lpfc_hba *phba = vport->phba;
	struct lpfc_dmabuf *pcmd;
	uint8_t *lp;
	struct fc_lcb_request_frame *beacon;
	struct lpfc_lcb_context *lcb_context;
	uint8_t state, rjt_err;
	struct ls_rjt stat;

	pcmd = (struct lpfc_dmabuf *)cmdiocb->context2;
	lp = (uint8_t *)pcmd->virt;
	beacon = (struct fc_lcb_request_frame *)pcmd->virt;

	lpfc_printf_vlog(vport, KERN_INFO, LOG_ELS,
			"0192 ELS LCB Data x%x x%x x%x x%x sub x%x "
			"type x%x frequency %x duration x%x\n",
			lp[0], lp[1], lp[2],
			beacon->lcb_command,
			beacon->lcb_sub_command,
			beacon->lcb_type,
			beacon->lcb_frequency,
			be16_to_cpu(beacon->lcb_duration));

	if (beacon->lcb_sub_command != LPFC_LCB_ON &&
	    beacon->lcb_sub_command != LPFC_LCB_OFF) {
		rjt_err = LSRJT_CMD_UNSUPPORTED;
		goto rjt;
	}

	if (phba->sli_rev < LPFC_SLI_REV4  ||
	    phba->hba_flag & HBA_FCOE_MODE ||
	    (bf_get(lpfc_sli_intf_if_type, &phba->sli4_hba.sli_intf) <
	    LPFC_SLI_INTF_IF_TYPE_2)) {
		rjt_err = LSRJT_CMD_UNSUPPORTED;
		goto rjt;
	}

	lcb_context = kmalloc(sizeof(*lcb_context), GFP_KERNEL);
	if (!lcb_context) {
		rjt_err = LSRJT_UNABLE_TPC;
		goto rjt;
	}

	state = (beacon->lcb_sub_command == LPFC_LCB_ON) ? 1 : 0;
	lcb_context->sub_command = beacon->lcb_sub_command;
	lcb_context->capability	= 0;
	lcb_context->type = beacon->lcb_type;
	lcb_context->frequency = beacon->lcb_frequency;
	lcb_context->duration = beacon->lcb_duration;
	lcb_context->ox_id = cmdiocb->iocb.unsli3.rcvsli3.ox_id;
	lcb_context->rx_id = cmdiocb->iocb.ulpContext;
	lcb_context->ndlp = lpfc_nlp_get(ndlp);
	if (lpfc_sli4_set_beacon(vport, lcb_context, state)) {
		lpfc_printf_vlog(ndlp->vport, KERN_ERR,
				 LOG_ELS, "0193 failed to send mail box");
		kfree(lcb_context);
		lpfc_nlp_put(ndlp);
		rjt_err = LSRJT_UNABLE_TPC;
		goto rjt;
	}
	return 0;
rjt:
	memset(&stat, 0, sizeof(stat));
	stat.un.b.lsRjtRsnCode = rjt_err;
	lpfc_els_rsp_reject(vport, stat.un.lsRjtError, cmdiocb, ndlp, NULL);
	return 1;
}


/**
 * lpfc_els_flush_rscn - Clean up any rscn activities with a vport
 * @vport: pointer to a host virtual N_Port data structure.
 *
 * This routine cleans up any Registration State Change Notification
 * (RSCN) activity with a @vport. Note that the fc_rscn_flush flag of the
 * @vport together with the host_lock is used to prevent multiple thread
 * trying to access the RSCN array on a same @vport at the same time.
 **/
void
lpfc_els_flush_rscn(struct lpfc_vport *vport)
{
	struct Scsi_Host *shost = lpfc_shost_from_vport(vport);
	struct lpfc_hba  *phba = vport->phba;
	int i;

	spin_lock_irq(shost->host_lock);
	if (vport->fc_rscn_flush) {
		/* Another thread is walking fc_rscn_id_list on this vport */
		spin_unlock_irq(shost->host_lock);
		return;
	}
	/* Indicate we are walking lpfc_els_flush_rscn on this vport */
	vport->fc_rscn_flush = 1;
	spin_unlock_irq(shost->host_lock);

	for (i = 0; i < vport->fc_rscn_id_cnt; i++) {
		lpfc_in_buf_free(phba, vport->fc_rscn_id_list[i]);
		vport->fc_rscn_id_list[i] = NULL;
	}
	spin_lock_irq(shost->host_lock);
	vport->fc_rscn_id_cnt = 0;
	vport->fc_flag &= ~(FC_RSCN_MODE | FC_RSCN_DISCOVERY);
	spin_unlock_irq(shost->host_lock);
	lpfc_can_disctmo(vport);
	/* Indicate we are done walking this fc_rscn_id_list */
	vport->fc_rscn_flush = 0;
}

/**
 * lpfc_rscn_payload_check - Check whether there is a pending rscn to a did
 * @vport: pointer to a host virtual N_Port data structure.
 * @did: remote destination port identifier.
 *
 * This routine checks whether there is any pending Registration State
 * Configuration Notification (RSCN) to a @did on @vport.
 *
 * Return code
 *   None zero - The @did matched with a pending rscn
 *   0 - not able to match @did with a pending rscn
 **/
int
lpfc_rscn_payload_check(struct lpfc_vport *vport, uint32_t did)
{
	D_ID ns_did;
	D_ID rscn_did;
	uint32_t *lp;
	uint32_t payload_len, i;
	struct Scsi_Host *shost = lpfc_shost_from_vport(vport);

	ns_did.un.word = did;

	/* Never match fabric nodes for RSCNs */
	if ((did & Fabric_DID_MASK) == Fabric_DID_MASK)
		return 0;

	/* If we are doing a FULL RSCN rediscovery, match everything */
	if (vport->fc_flag & FC_RSCN_DISCOVERY)
		return did;

	spin_lock_irq(shost->host_lock);
	if (vport->fc_rscn_flush) {
		/* Another thread is walking fc_rscn_id_list on this vport */
		spin_unlock_irq(shost->host_lock);
		return 0;
	}
	/* Indicate we are walking fc_rscn_id_list on this vport */
	vport->fc_rscn_flush = 1;
	spin_unlock_irq(shost->host_lock);
	for (i = 0; i < vport->fc_rscn_id_cnt; i++) {
		lp = vport->fc_rscn_id_list[i]->virt;
		payload_len = be32_to_cpu(*lp++ & ~ELS_CMD_MASK);
		payload_len -= sizeof(uint32_t);	/* take off word 0 */
		while (payload_len) {
			rscn_did.un.word = be32_to_cpu(*lp++);
			payload_len -= sizeof(uint32_t);
			switch (rscn_did.un.b.resv & RSCN_ADDRESS_FORMAT_MASK) {
			case RSCN_ADDRESS_FORMAT_PORT:
				if ((ns_did.un.b.domain == rscn_did.un.b.domain)
				    && (ns_did.un.b.area == rscn_did.un.b.area)
				    && (ns_did.un.b.id == rscn_did.un.b.id))
					goto return_did_out;
				break;
			case RSCN_ADDRESS_FORMAT_AREA:
				if ((ns_did.un.b.domain == rscn_did.un.b.domain)
				    && (ns_did.un.b.area == rscn_did.un.b.area))
					goto return_did_out;
				break;
			case RSCN_ADDRESS_FORMAT_DOMAIN:
				if (ns_did.un.b.domain == rscn_did.un.b.domain)
					goto return_did_out;
				break;
			case RSCN_ADDRESS_FORMAT_FABRIC:
				goto return_did_out;
			}
		}
	}
	/* Indicate we are done with walking fc_rscn_id_list on this vport */
	vport->fc_rscn_flush = 0;
	return 0;
return_did_out:
	/* Indicate we are done with walking fc_rscn_id_list on this vport */
	vport->fc_rscn_flush = 0;
	return did;
}

/**
 * lpfc_rscn_recovery_check - Send recovery event to vport nodes matching rscn
 * @vport: pointer to a host virtual N_Port data structure.
 *
 * This routine sends recovery (NLP_EVT_DEVICE_RECOVERY) event to the
 * state machine for a @vport's nodes that are with pending RSCN (Registration
 * State Change Notification).
 *
 * Return code
 *   0 - Successful (currently alway return 0)
 **/
static int
lpfc_rscn_recovery_check(struct lpfc_vport *vport)
{
	struct lpfc_nodelist *ndlp = NULL;

	/* Move all affected nodes by pending RSCNs to NPR state. */
	list_for_each_entry(ndlp, &vport->fc_nodes, nlp_listp) {
		if (!NLP_CHK_NODE_ACT(ndlp) ||
		    (ndlp->nlp_state == NLP_STE_UNUSED_NODE) ||
		    !lpfc_rscn_payload_check(vport, ndlp->nlp_DID))
			continue;

		/* NVME Target mode does not do RSCN Recovery. */
		if (vport->phba->nvmet_support)
			continue;

		/* If we are in the process of doing discovery on this
		 * NPort, let it continue on its own.
		 */
		switch (ndlp->nlp_state) {
		case  NLP_STE_PLOGI_ISSUE:
		case  NLP_STE_ADISC_ISSUE:
		case  NLP_STE_REG_LOGIN_ISSUE:
		case  NLP_STE_PRLI_ISSUE:
		case  NLP_STE_LOGO_ISSUE:
			continue;
		}


		lpfc_disc_state_machine(vport, ndlp, NULL,
					NLP_EVT_DEVICE_RECOVERY);
		lpfc_cancel_retry_delay_tmo(vport, ndlp);
	}
	return 0;
}

/**
 * lpfc_send_rscn_event - Send an RSCN event to management application
 * @vport: pointer to a host virtual N_Port data structure.
 * @cmdiocb: pointer to lpfc command iocb data structure.
 *
 * lpfc_send_rscn_event sends an RSCN netlink event to management
 * applications.
 */
static void
lpfc_send_rscn_event(struct lpfc_vport *vport,
		struct lpfc_iocbq *cmdiocb)
{
	struct lpfc_dmabuf *pcmd;
	struct Scsi_Host *shost = lpfc_shost_from_vport(vport);
	uint32_t *payload_ptr;
	uint32_t payload_len;
	struct lpfc_rscn_event_header *rscn_event_data;

	pcmd = (struct lpfc_dmabuf *) cmdiocb->context2;
	payload_ptr = (uint32_t *) pcmd->virt;
	payload_len = be32_to_cpu(*payload_ptr & ~ELS_CMD_MASK);

	rscn_event_data = kmalloc(sizeof(struct lpfc_rscn_event_header) +
		payload_len, GFP_KERNEL);
	if (!rscn_event_data) {
		lpfc_printf_vlog(vport, KERN_ERR, LOG_ELS,
			"0147 Failed to allocate memory for RSCN event\n");
		return;
	}
	rscn_event_data->event_type = FC_REG_RSCN_EVENT;
	rscn_event_data->payload_length = payload_len;
	memcpy(rscn_event_data->rscn_payload, payload_ptr,
		payload_len);

	fc_host_post_vendor_event(shost,
		fc_get_event_number(),
		sizeof(struct lpfc_rscn_event_header) + payload_len,
		(char *)rscn_event_data,
		LPFC_NL_VENDOR_ID);

	kfree(rscn_event_data);
}

/**
 * lpfc_els_rcv_rscn - Process an unsolicited rscn iocb
 * @vport: pointer to a host virtual N_Port data structure.
 * @cmdiocb: pointer to lpfc command iocb data structure.
 * @ndlp: pointer to a node-list data structure.
 *
 * This routine processes an unsolicited RSCN (Registration State Change
 * Notification) IOCB. First, the payload of the unsolicited RSCN is walked
 * to invoke fc_host_post_event() routine to the FC transport layer. If the
 * discover state machine is about to begin discovery, it just accepts the
 * RSCN and the discovery process will satisfy the RSCN. If this RSCN only
 * contains N_Port IDs for other vports on this HBA, it just accepts the
 * RSCN and ignore processing it. If the state machine is in the recovery
 * state, the fc_rscn_id_list of this @vport is walked and the
 * lpfc_rscn_recovery_check() routine is invoked to send recovery event for
 * all nodes that match RSCN payload. Otherwise, the lpfc_els_handle_rscn()
 * routine is invoked to handle the RSCN event.
 *
 * Return code
 *   0 - Just sent the acc response
 *   1 - Sent the acc response and waited for name server completion
 **/
static int
lpfc_els_rcv_rscn(struct lpfc_vport *vport, struct lpfc_iocbq *cmdiocb,
		  struct lpfc_nodelist *ndlp)
{
	struct Scsi_Host *shost = lpfc_shost_from_vport(vport);
	struct lpfc_hba  *phba = vport->phba;
	struct lpfc_dmabuf *pcmd;
	uint32_t *lp, *datap;
	uint32_t payload_len, length, nportid, *cmd;
	int rscn_cnt;
	int rscn_id = 0, hba_id = 0;
	int i;

	pcmd = (struct lpfc_dmabuf *) cmdiocb->context2;
	lp = (uint32_t *) pcmd->virt;

	payload_len = be32_to_cpu(*lp++ & ~ELS_CMD_MASK);
	payload_len -= sizeof(uint32_t);	/* take off word 0 */
	/* RSCN received */
	lpfc_printf_vlog(vport, KERN_INFO, LOG_DISCOVERY,
			 "0214 RSCN received Data: x%x x%x x%x x%x\n",
			 vport->fc_flag, payload_len, *lp,
			 vport->fc_rscn_id_cnt);

	/* Send an RSCN event to the management application */
	lpfc_send_rscn_event(vport, cmdiocb);

	for (i = 0; i < payload_len/sizeof(uint32_t); i++)
		fc_host_post_event(shost, fc_get_event_number(),
			FCH_EVT_RSCN, lp[i]);

	/* If we are about to begin discovery, just ACC the RSCN.
	 * Discovery processing will satisfy it.
	 */
	if (vport->port_state <= LPFC_NS_QRY) {
		lpfc_debugfs_disc_trc(vport, LPFC_DISC_TRC_ELS_UNSOL,
			"RCV RSCN ignore: did:x%x/ste:x%x flg:x%x",
			ndlp->nlp_DID, vport->port_state, ndlp->nlp_flag);

		lpfc_els_rsp_acc(vport, ELS_CMD_ACC, cmdiocb, ndlp, NULL);
		return 0;
	}

	/* If this RSCN just contains NPortIDs for other vports on this HBA,
	 * just ACC and ignore it.
	 */
	if ((phba->sli3_options & LPFC_SLI3_NPIV_ENABLED) &&
		!(vport->cfg_peer_port_login)) {
		i = payload_len;
		datap = lp;
		while (i > 0) {
			nportid = *datap++;
			nportid = ((be32_to_cpu(nportid)) & Mask_DID);
			i -= sizeof(uint32_t);
			rscn_id++;
			if (lpfc_find_vport_by_did(phba, nportid))
				hba_id++;
		}
		if (rscn_id == hba_id) {
			/* ALL NPortIDs in RSCN are on HBA */
			lpfc_printf_vlog(vport, KERN_INFO, LOG_DISCOVERY,
					 "0219 Ignore RSCN "
					 "Data: x%x x%x x%x x%x\n",
					 vport->fc_flag, payload_len,
					 *lp, vport->fc_rscn_id_cnt);
			lpfc_debugfs_disc_trc(vport, LPFC_DISC_TRC_ELS_UNSOL,
				"RCV RSCN vport:  did:x%x/ste:x%x flg:x%x",
				ndlp->nlp_DID, vport->port_state,
				ndlp->nlp_flag);

			lpfc_els_rsp_acc(vport, ELS_CMD_ACC, cmdiocb,
				ndlp, NULL);
			return 0;
		}
	}

	spin_lock_irq(shost->host_lock);
	if (vport->fc_rscn_flush) {
		/* Another thread is walking fc_rscn_id_list on this vport */
		vport->fc_flag |= FC_RSCN_DISCOVERY;
		spin_unlock_irq(shost->host_lock);
		/* Send back ACC */
		lpfc_els_rsp_acc(vport, ELS_CMD_ACC, cmdiocb, ndlp, NULL);
		return 0;
	}
	/* Indicate we are walking fc_rscn_id_list on this vport */
	vport->fc_rscn_flush = 1;
	spin_unlock_irq(shost->host_lock);
	/* Get the array count after successfully have the token */
	rscn_cnt = vport->fc_rscn_id_cnt;
	/* If we are already processing an RSCN, save the received
	 * RSCN payload buffer, cmdiocb->context2 to process later.
	 */
	if (vport->fc_flag & (FC_RSCN_MODE | FC_NDISC_ACTIVE)) {
		lpfc_debugfs_disc_trc(vport, LPFC_DISC_TRC_ELS_UNSOL,
			"RCV RSCN defer:  did:x%x/ste:x%x flg:x%x",
			ndlp->nlp_DID, vport->port_state, ndlp->nlp_flag);

		spin_lock_irq(shost->host_lock);
		vport->fc_flag |= FC_RSCN_DEFERRED;
		if ((rscn_cnt < FC_MAX_HOLD_RSCN) &&
		    !(vport->fc_flag & FC_RSCN_DISCOVERY)) {
			vport->fc_flag |= FC_RSCN_MODE;
			spin_unlock_irq(shost->host_lock);
			if (rscn_cnt) {
				cmd = vport->fc_rscn_id_list[rscn_cnt-1]->virt;
				length = be32_to_cpu(*cmd & ~ELS_CMD_MASK);
			}
			if ((rscn_cnt) &&
			    (payload_len + length <= LPFC_BPL_SIZE)) {
				*cmd &= ELS_CMD_MASK;
				*cmd |= cpu_to_be32(payload_len + length);
				memcpy(((uint8_t *)cmd) + length, lp,
				       payload_len);
			} else {
				vport->fc_rscn_id_list[rscn_cnt] = pcmd;
				vport->fc_rscn_id_cnt++;
				/* If we zero, cmdiocb->context2, the calling
				 * routine will not try to free it.
				 */
				cmdiocb->context2 = NULL;
			}
			/* Deferred RSCN */
			lpfc_printf_vlog(vport, KERN_INFO, LOG_DISCOVERY,
					 "0235 Deferred RSCN "
					 "Data: x%x x%x x%x\n",
					 vport->fc_rscn_id_cnt, vport->fc_flag,
					 vport->port_state);
		} else {
			vport->fc_flag |= FC_RSCN_DISCOVERY;
			spin_unlock_irq(shost->host_lock);
			/* ReDiscovery RSCN */
			lpfc_printf_vlog(vport, KERN_INFO, LOG_DISCOVERY,
					 "0234 ReDiscovery RSCN "
					 "Data: x%x x%x x%x\n",
					 vport->fc_rscn_id_cnt, vport->fc_flag,
					 vport->port_state);
		}
		/* Indicate we are done walking fc_rscn_id_list on this vport */
		vport->fc_rscn_flush = 0;
		/* Send back ACC */
		lpfc_els_rsp_acc(vport, ELS_CMD_ACC, cmdiocb, ndlp, NULL);
		/* send RECOVERY event for ALL nodes that match RSCN payload */
		lpfc_rscn_recovery_check(vport);
		return 0;
	}
	lpfc_debugfs_disc_trc(vport, LPFC_DISC_TRC_ELS_UNSOL,
		"RCV RSCN:        did:x%x/ste:x%x flg:x%x",
		ndlp->nlp_DID, vport->port_state, ndlp->nlp_flag);

	spin_lock_irq(shost->host_lock);
	vport->fc_flag |= FC_RSCN_MODE;
	spin_unlock_irq(shost->host_lock);
	vport->fc_rscn_id_list[vport->fc_rscn_id_cnt++] = pcmd;
	/* Indicate we are done walking fc_rscn_id_list on this vport */
	vport->fc_rscn_flush = 0;
	/*
	 * If we zero, cmdiocb->context2, the calling routine will
	 * not try to free it.
	 */
	cmdiocb->context2 = NULL;
	lpfc_set_disctmo(vport);
	/* Send back ACC */
	lpfc_els_rsp_acc(vport, ELS_CMD_ACC, cmdiocb, ndlp, NULL);
	/* send RECOVERY event for ALL nodes that match RSCN payload */
	lpfc_rscn_recovery_check(vport);
	return lpfc_els_handle_rscn(vport);
}

/**
 * lpfc_els_handle_rscn - Handle rscn for a vport
 * @vport: pointer to a host virtual N_Port data structure.
 *
 * This routine handles the Registration State Configuration Notification
 * (RSCN) for a @vport. If login to NameServer does not exist, a new ndlp shall
 * be created and a Port Login (PLOGI) to the NameServer is issued. Otherwise,
 * if the ndlp to NameServer exists, a Common Transport (CT) command to the
 * NameServer shall be issued. If CT command to the NameServer fails to be
 * issued, the lpfc_els_flush_rscn() routine shall be invoked to clean up any
 * RSCN activities with the @vport.
 *
 * Return code
 *   0 - Cleaned up rscn on the @vport
 *   1 - Wait for plogi to name server before proceed
 **/
int
lpfc_els_handle_rscn(struct lpfc_vport *vport)
{
	struct lpfc_nodelist *ndlp;
	struct lpfc_hba  *phba = vport->phba;

	/* Ignore RSCN if the port is being torn down. */
	if (vport->load_flag & FC_UNLOADING) {
		lpfc_els_flush_rscn(vport);
		return 0;
	}

	/* Start timer for RSCN processing */
	lpfc_set_disctmo(vport);

	/* RSCN processed */
	lpfc_printf_vlog(vport, KERN_INFO, LOG_DISCOVERY,
			 "0215 RSCN processed Data: x%x x%x x%x x%x\n",
			 vport->fc_flag, 0, vport->fc_rscn_id_cnt,
			 vport->port_state);

	/* To process RSCN, first compare RSCN data with NameServer */
	vport->fc_ns_retry = 0;
	vport->num_disc_nodes = 0;

	ndlp = lpfc_findnode_did(vport, NameServer_DID);
	if (ndlp && NLP_CHK_NODE_ACT(ndlp)
	    && ndlp->nlp_state == NLP_STE_UNMAPPED_NODE) {
		/* Good ndlp, issue CT Request to NameServer.  Need to
		 * know how many gidfts were issued.  If none, then just
		 * flush the RSCN.  Otherwise, the outstanding requests
		 * need to complete.
		 */
		if (phba->cfg_ns_query == LPFC_NS_QUERY_GID_FT) {
			if (lpfc_issue_gidft(vport) > 0)
				return 1;
		} else if (phba->cfg_ns_query == LPFC_NS_QUERY_GID_PT) {
			if (lpfc_issue_gidpt(vport) > 0)
				return 1;
		} else {
			return 1;
		}
	} else {
		/* Nameserver login in question.  Revalidate. */
		if (ndlp) {
			ndlp = lpfc_enable_node(vport, ndlp,
						NLP_STE_PLOGI_ISSUE);
			if (!ndlp) {
				lpfc_els_flush_rscn(vport);
				return 0;
			}
			ndlp->nlp_prev_state = NLP_STE_UNUSED_NODE;
		} else {
			ndlp = lpfc_nlp_init(vport, NameServer_DID);
			if (!ndlp) {
				lpfc_els_flush_rscn(vport);
				return 0;
			}
			ndlp->nlp_prev_state = ndlp->nlp_state;
			lpfc_nlp_set_state(vport, ndlp, NLP_STE_PLOGI_ISSUE);
		}
		ndlp->nlp_type |= NLP_FABRIC;
		lpfc_issue_els_plogi(vport, NameServer_DID, 0);
		/* Wait for NameServer login cmpl before we can
		 * continue
		 */
		return 1;
	}

	lpfc_els_flush_rscn(vport);
	return 0;
}

/**
 * lpfc_els_rcv_flogi - Process an unsolicited flogi iocb
 * @vport: pointer to a host virtual N_Port data structure.
 * @cmdiocb: pointer to lpfc command iocb data structure.
 * @ndlp: pointer to a node-list data structure.
 *
 * This routine processes Fabric Login (FLOGI) IOCB received as an ELS
 * unsolicited event. An unsolicited FLOGI can be received in a point-to-
 * point topology. As an unsolicited FLOGI should not be received in a loop
 * mode, any unsolicited FLOGI received in loop mode shall be ignored. The
 * lpfc_check_sparm() routine is invoked to check the parameters in the
 * unsolicited FLOGI. If parameters validation failed, the routine
 * lpfc_els_rsp_reject() shall be called with reject reason code set to
 * LSEXP_SPARM_OPTIONS to reject the FLOGI. Otherwise, the Port WWN in the
 * FLOGI shall be compared with the Port WWN of the @vport to determine who
 * will initiate PLOGI. The higher lexicographical value party shall has
 * higher priority (as the winning port) and will initiate PLOGI and
 * communicate Port_IDs (Addresses) for both nodes in PLOGI. The result
 * of this will be marked in the @vport fc_flag field with FC_PT2PT_PLOGI
 * and then the lpfc_els_rsp_acc() routine is invoked to accept the FLOGI.
 *
 * Return code
 *   0 - Successfully processed the unsolicited flogi
 *   1 - Failed to process the unsolicited flogi
 **/
static int
lpfc_els_rcv_flogi(struct lpfc_vport *vport, struct lpfc_iocbq *cmdiocb,
		   struct lpfc_nodelist *ndlp)
{
	struct Scsi_Host *shost = lpfc_shost_from_vport(vport);
	struct lpfc_hba  *phba = vport->phba;
	struct lpfc_dmabuf *pcmd = (struct lpfc_dmabuf *) cmdiocb->context2;
	uint32_t *lp = (uint32_t *) pcmd->virt;
	IOCB_t *icmd = &cmdiocb->iocb;
	struct serv_parm *sp;
	LPFC_MBOXQ_t *mbox;
	uint32_t cmd, did;
	int rc;
	uint32_t fc_flag = 0;
	uint32_t port_state = 0;

	cmd = *lp++;
	sp = (struct serv_parm *) lp;

	/* FLOGI received */

	lpfc_set_disctmo(vport);

	if (phba->fc_topology == LPFC_TOPOLOGY_LOOP) {
		/* We should never receive a FLOGI in loop mode, ignore it */
		did = icmd->un.elsreq64.remoteID;

		/* An FLOGI ELS command <elsCmd> was received from DID <did> in
		   Loop Mode */
		lpfc_printf_vlog(vport, KERN_ERR, LOG_ELS,
				 "0113 An FLOGI ELS command x%x was "
				 "received from DID x%x in Loop Mode\n",
				 cmd, did);
		return 1;
	}

	(void) lpfc_check_sparm(vport, ndlp, sp, CLASS3, 1);

	/*
	 * If our portname is greater than the remote portname,
	 * then we initiate Nport login.
	 */

	rc = memcmp(&vport->fc_portname, &sp->portName,
		    sizeof(struct lpfc_name));

	if (!rc) {
		if (phba->sli_rev < LPFC_SLI_REV4) {
			mbox = mempool_alloc(phba->mbox_mem_pool,
					     GFP_KERNEL);
			if (!mbox)
				return 1;
			lpfc_linkdown(phba);
			lpfc_init_link(phba, mbox,
				       phba->cfg_topology,
				       phba->cfg_link_speed);
			mbox->u.mb.un.varInitLnk.lipsr_AL_PA = 0;
			mbox->mbox_cmpl = lpfc_sli_def_mbox_cmpl;
			mbox->vport = vport;
			rc = lpfc_sli_issue_mbox(phba, mbox,
						 MBX_NOWAIT);
			lpfc_set_loopback_flag(phba);
			if (rc == MBX_NOT_FINISHED)
				mempool_free(mbox, phba->mbox_mem_pool);
			return 1;
		}

		/* abort the flogi coming back to ourselves
		 * due to external loopback on the port.
		 */
		lpfc_els_abort_flogi(phba);
		return 0;

	} else if (rc > 0) {	/* greater than */
		spin_lock_irq(shost->host_lock);
		vport->fc_flag |= FC_PT2PT_PLOGI;
		spin_unlock_irq(shost->host_lock);

		/* If we have the high WWPN we can assign our own
		 * myDID; otherwise, we have to WAIT for a PLOGI
		 * from the remote NPort to find out what it
		 * will be.
		 */
		vport->fc_myDID = PT2PT_LocalID;
	} else {
		vport->fc_myDID = PT2PT_RemoteID;
	}

	/*
	 * The vport state should go to LPFC_FLOGI only
	 * AFTER we issue a FLOGI, not receive one.
	 */
	spin_lock_irq(shost->host_lock);
	fc_flag = vport->fc_flag;
	port_state = vport->port_state;
	vport->fc_flag |= FC_PT2PT;
	vport->fc_flag &= ~(FC_FABRIC | FC_PUBLIC_LOOP);

	/* Acking an unsol FLOGI.  Count 1 for link bounce
	 * work-around.
	 */
	vport->rcv_flogi_cnt++;
	spin_unlock_irq(shost->host_lock);
	lpfc_printf_vlog(vport, KERN_INFO, LOG_ELS,
			 "3311 Rcv Flogi PS x%x new PS x%x "
			 "fc_flag x%x new fc_flag x%x\n",
			 port_state, vport->port_state,
			 fc_flag, vport->fc_flag);

	/*
	 * We temporarily set fc_myDID to make it look like we are
	 * a Fabric. This is done just so we end up with the right
	 * did / sid on the FLOGI ACC rsp.
	 */
	did = vport->fc_myDID;
	vport->fc_myDID = Fabric_DID;

	memcpy(&phba->fc_fabparam, sp, sizeof(struct serv_parm));

	/* Defer ACC response until AFTER we issue a FLOGI */
	if (!(phba->hba_flag & HBA_FLOGI_ISSUED)) {
		phba->defer_flogi_acc_rx_id = cmdiocb->iocb.ulpContext;
		phba->defer_flogi_acc_ox_id =
					cmdiocb->iocb.unsli3.rcvsli3.ox_id;

		vport->fc_myDID = did;

		lpfc_printf_vlog(vport, KERN_INFO, LOG_ELS,
				 "3344 Deferring FLOGI ACC: rx_id: x%x,"
				 " ox_id: x%x, hba_flag x%x\n",
				 phba->defer_flogi_acc_rx_id,
				 phba->defer_flogi_acc_ox_id, phba->hba_flag);

		phba->defer_flogi_acc_flag = true;

		return 0;
	}

	/* Send back ACC */
	lpfc_els_rsp_acc(vport, ELS_CMD_FLOGI, cmdiocb, ndlp, NULL);

	/* Now lets put fc_myDID back to what its supposed to be */
	vport->fc_myDID = did;

	return 0;
}

/**
 * lpfc_els_rcv_rnid - Process an unsolicited rnid iocb
 * @vport: pointer to a host virtual N_Port data structure.
 * @cmdiocb: pointer to lpfc command iocb data structure.
 * @ndlp: pointer to a node-list data structure.
 *
 * This routine processes Request Node Identification Data (RNID) IOCB
 * received as an ELS unsolicited event. Only when the RNID specified format
 * 0x0 or 0xDF (Topology Discovery Specific Node Identification Data)
 * present, this routine will invoke the lpfc_els_rsp_rnid_acc() routine to
 * Accept (ACC) the RNID ELS command. All the other RNID formats are
 * rejected by invoking the lpfc_els_rsp_reject() routine.
 *
 * Return code
 *   0 - Successfully processed rnid iocb (currently always return 0)
 **/
static int
lpfc_els_rcv_rnid(struct lpfc_vport *vport, struct lpfc_iocbq *cmdiocb,
		  struct lpfc_nodelist *ndlp)
{
	struct lpfc_dmabuf *pcmd;
	uint32_t *lp;
	RNID *rn;
	struct ls_rjt stat;

	pcmd = (struct lpfc_dmabuf *) cmdiocb->context2;
	lp = (uint32_t *) pcmd->virt;

	lp++;
	rn = (RNID *) lp;

	/* RNID received */

	switch (rn->Format) {
	case 0:
	case RNID_TOPOLOGY_DISC:
		/* Send back ACC */
		lpfc_els_rsp_rnid_acc(vport, rn->Format, cmdiocb, ndlp);
		break;
	default:
		/* Reject this request because format not supported */
		stat.un.b.lsRjtRsvd0 = 0;
		stat.un.b.lsRjtRsnCode = LSRJT_UNABLE_TPC;
		stat.un.b.lsRjtRsnCodeExp = LSEXP_CANT_GIVE_DATA;
		stat.un.b.vendorUnique = 0;
		lpfc_els_rsp_reject(vport, stat.un.lsRjtError, cmdiocb, ndlp,
			NULL);
	}
	return 0;
}

/**
 * lpfc_els_rcv_echo - Process an unsolicited echo iocb
 * @vport: pointer to a host virtual N_Port data structure.
 * @cmdiocb: pointer to lpfc command iocb data structure.
 * @ndlp: pointer to a node-list data structure.
 *
 * Return code
 *   0 - Successfully processed echo iocb (currently always return 0)
 **/
static int
lpfc_els_rcv_echo(struct lpfc_vport *vport, struct lpfc_iocbq *cmdiocb,
		  struct lpfc_nodelist *ndlp)
{
	uint8_t *pcmd;

	pcmd = (uint8_t *) (((struct lpfc_dmabuf *) cmdiocb->context2)->virt);

	/* skip over first word of echo command to find echo data */
	pcmd += sizeof(uint32_t);

	lpfc_els_rsp_echo_acc(vport, pcmd, cmdiocb, ndlp);
	return 0;
}

/**
 * lpfc_els_rcv_lirr - Process an unsolicited lirr iocb
 * @vport: pointer to a host virtual N_Port data structure.
 * @cmdiocb: pointer to lpfc command iocb data structure.
 * @ndlp: pointer to a node-list data structure.
 *
 * This routine processes a Link Incident Report Registration(LIRR) IOCB
 * received as an ELS unsolicited event. Currently, this function just invokes
 * the lpfc_els_rsp_reject() routine to reject the LIRR IOCB unconditionally.
 *
 * Return code
 *   0 - Successfully processed lirr iocb (currently always return 0)
 **/
static int
lpfc_els_rcv_lirr(struct lpfc_vport *vport, struct lpfc_iocbq *cmdiocb,
		  struct lpfc_nodelist *ndlp)
{
	struct ls_rjt stat;

	/* For now, unconditionally reject this command */
	stat.un.b.lsRjtRsvd0 = 0;
	stat.un.b.lsRjtRsnCode = LSRJT_UNABLE_TPC;
	stat.un.b.lsRjtRsnCodeExp = LSEXP_CANT_GIVE_DATA;
	stat.un.b.vendorUnique = 0;
	lpfc_els_rsp_reject(vport, stat.un.lsRjtError, cmdiocb, ndlp, NULL);
	return 0;
}

/**
 * lpfc_els_rcv_rrq - Process an unsolicited rrq iocb
 * @vport: pointer to a host virtual N_Port data structure.
 * @cmdiocb: pointer to lpfc command iocb data structure.
 * @ndlp: pointer to a node-list data structure.
 *
 * This routine processes a Reinstate Recovery Qualifier (RRQ) IOCB
 * received as an ELS unsolicited event. A request to RRQ shall only
 * be accepted if the Originator Nx_Port N_Port_ID or the Responder
 * Nx_Port N_Port_ID of the target Exchange is the same as the
 * N_Port_ID of the Nx_Port that makes the request. If the RRQ is
 * not accepted, an LS_RJT with reason code "Unable to perform
 * command request" and reason code explanation "Invalid Originator
 * S_ID" shall be returned. For now, we just unconditionally accept
 * RRQ from the target.
 **/
static void
lpfc_els_rcv_rrq(struct lpfc_vport *vport, struct lpfc_iocbq *cmdiocb,
		 struct lpfc_nodelist *ndlp)
{
	lpfc_els_rsp_acc(vport, ELS_CMD_ACC, cmdiocb, ndlp, NULL);
	if (vport->phba->sli_rev == LPFC_SLI_REV4)
		lpfc_els_clear_rrq(vport, cmdiocb, ndlp);
}

/**
 * lpfc_els_rsp_rls_acc - Completion callbk func for MBX_READ_LNK_STAT mbox cmd
 * @phba: pointer to lpfc hba data structure.
 * @pmb: pointer to the driver internal queue element for mailbox command.
 *
 * This routine is the completion callback function for the MBX_READ_LNK_STAT
 * mailbox command. This callback function is to actually send the Accept
 * (ACC) response to a Read Port Status (RPS) unsolicited IOCB event. It
 * collects the link statistics from the completion of the MBX_READ_LNK_STAT
 * mailbox command, constructs the RPS response with the link statistics
 * collected, and then invokes the lpfc_sli_issue_iocb() routine to send ACC
 * response to the RPS.
 *
 * Note that, in lpfc_prep_els_iocb() routine, the reference count of ndlp
 * will be incremented by 1 for holding the ndlp and the reference to ndlp
 * will be stored into the context1 field of the IOCB for the completion
 * callback function to the RPS Accept Response ELS IOCB command.
 *
 **/
static void
lpfc_els_rsp_rls_acc(struct lpfc_hba *phba, LPFC_MBOXQ_t *pmb)
{
	MAILBOX_t *mb;
	IOCB_t *icmd;
	struct RLS_RSP *rls_rsp;
	uint8_t *pcmd;
	struct lpfc_iocbq *elsiocb;
	struct lpfc_nodelist *ndlp;
	uint16_t oxid;
	uint16_t rxid;
	uint32_t cmdsize;

	mb = &pmb->u.mb;

	ndlp = (struct lpfc_nodelist *)pmb->ctx_ndlp;
	rxid = (uint16_t)((unsigned long)(pmb->ctx_buf) & 0xffff);
	oxid = (uint16_t)(((unsigned long)(pmb->ctx_buf) >> 16) & 0xffff);
	pmb->ctx_buf = NULL;
	pmb->ctx_ndlp = NULL;

	if (mb->mbxStatus) {
		mempool_free(pmb, phba->mbox_mem_pool);
		return;
	}

	cmdsize = sizeof(struct RLS_RSP) + sizeof(uint32_t);
	elsiocb = lpfc_prep_els_iocb(phba->pport, 0, cmdsize,
				     lpfc_max_els_tries, ndlp,
				     ndlp->nlp_DID, ELS_CMD_ACC);

	/* Decrement the ndlp reference count from previous mbox command */
	lpfc_nlp_put(ndlp);

	if (!elsiocb) {
		mempool_free(pmb, phba->mbox_mem_pool);
		return;
	}

	icmd = &elsiocb->iocb;
	icmd->ulpContext = rxid;
	icmd->unsli3.rcvsli3.ox_id = oxid;

	pcmd = (uint8_t *) (((struct lpfc_dmabuf *) elsiocb->context2)->virt);
	*((uint32_t *) (pcmd)) = ELS_CMD_ACC;
	pcmd += sizeof(uint32_t); /* Skip past command */
	rls_rsp = (struct RLS_RSP *)pcmd;

	rls_rsp->linkFailureCnt = cpu_to_be32(mb->un.varRdLnk.linkFailureCnt);
	rls_rsp->lossSyncCnt = cpu_to_be32(mb->un.varRdLnk.lossSyncCnt);
	rls_rsp->lossSignalCnt = cpu_to_be32(mb->un.varRdLnk.lossSignalCnt);
	rls_rsp->primSeqErrCnt = cpu_to_be32(mb->un.varRdLnk.primSeqErrCnt);
	rls_rsp->invalidXmitWord = cpu_to_be32(mb->un.varRdLnk.invalidXmitWord);
	rls_rsp->crcCnt = cpu_to_be32(mb->un.varRdLnk.crcCnt);
	mempool_free(pmb, phba->mbox_mem_pool);
	/* Xmit ELS RLS ACC response tag <ulpIoTag> */
	lpfc_printf_vlog(ndlp->vport, KERN_INFO, LOG_ELS,
			 "2874 Xmit ELS RLS ACC response tag x%x xri x%x, "
			 "did x%x, nlp_flag x%x, nlp_state x%x, rpi x%x\n",
			 elsiocb->iotag, elsiocb->iocb.ulpContext,
			 ndlp->nlp_DID, ndlp->nlp_flag, ndlp->nlp_state,
			 ndlp->nlp_rpi);
	elsiocb->iocb_cmpl = lpfc_cmpl_els_rsp;
	phba->fc_stat.elsXmitACC++;
	if (lpfc_sli_issue_iocb(phba, LPFC_ELS_RING, elsiocb, 0) == IOCB_ERROR)
		lpfc_els_free_iocb(phba, elsiocb);
}

/**
 * lpfc_els_rsp_rps_acc - Completion callbk func for MBX_READ_LNK_STAT mbox cmd
 * @phba: pointer to lpfc hba data structure.
 * @pmb: pointer to the driver internal queue element for mailbox command.
 *
 * This routine is the completion callback function for the MBX_READ_LNK_STAT
 * mailbox command. This callback function is to actually send the Accept
 * (ACC) response to a Read Port Status (RPS) unsolicited IOCB event. It
 * collects the link statistics from the completion of the MBX_READ_LNK_STAT
 * mailbox command, constructs the RPS response with the link statistics
 * collected, and then invokes the lpfc_sli_issue_iocb() routine to send ACC
 * response to the RPS.
 *
 * Note that, in lpfc_prep_els_iocb() routine, the reference count of ndlp
 * will be incremented by 1 for holding the ndlp and the reference to ndlp
 * will be stored into the context1 field of the IOCB for the completion
 * callback function to the RPS Accept Response ELS IOCB command.
 *
 **/
static void
lpfc_els_rsp_rps_acc(struct lpfc_hba *phba, LPFC_MBOXQ_t *pmb)
{
	MAILBOX_t *mb;
	IOCB_t *icmd;
	RPS_RSP *rps_rsp;
	uint8_t *pcmd;
	struct lpfc_iocbq *elsiocb;
	struct lpfc_nodelist *ndlp;
	uint16_t status;
	uint16_t oxid;
	uint16_t rxid;
	uint32_t cmdsize;

	mb = &pmb->u.mb;

	ndlp = (struct lpfc_nodelist *)pmb->ctx_ndlp;
	rxid = (uint16_t)((unsigned long)(pmb->ctx_buf) & 0xffff);
	oxid = (uint16_t)(((unsigned long)(pmb->ctx_buf) >> 16) & 0xffff);
	pmb->ctx_ndlp = NULL;
	pmb->ctx_buf = NULL;

	if (mb->mbxStatus) {
		mempool_free(pmb, phba->mbox_mem_pool);
		return;
	}

	cmdsize = sizeof(RPS_RSP) + sizeof(uint32_t);
	mempool_free(pmb, phba->mbox_mem_pool);
	elsiocb = lpfc_prep_els_iocb(phba->pport, 0, cmdsize,
				     lpfc_max_els_tries, ndlp,
				     ndlp->nlp_DID, ELS_CMD_ACC);

	/* Decrement the ndlp reference count from previous mbox command */
	lpfc_nlp_put(ndlp);

	if (!elsiocb)
		return;

	icmd = &elsiocb->iocb;
	icmd->ulpContext = rxid;
	icmd->unsli3.rcvsli3.ox_id = oxid;

	pcmd = (uint8_t *) (((struct lpfc_dmabuf *) elsiocb->context2)->virt);
	*((uint32_t *) (pcmd)) = ELS_CMD_ACC;
	pcmd += sizeof(uint32_t); /* Skip past command */
	rps_rsp = (RPS_RSP *)pcmd;

	if (phba->fc_topology != LPFC_TOPOLOGY_LOOP)
		status = 0x10;
	else
		status = 0x8;
	if (phba->pport->fc_flag & FC_FABRIC)
		status |= 0x4;

	rps_rsp->rsvd1 = 0;
	rps_rsp->portStatus = cpu_to_be16(status);
	rps_rsp->linkFailureCnt = cpu_to_be32(mb->un.varRdLnk.linkFailureCnt);
	rps_rsp->lossSyncCnt = cpu_to_be32(mb->un.varRdLnk.lossSyncCnt);
	rps_rsp->lossSignalCnt = cpu_to_be32(mb->un.varRdLnk.lossSignalCnt);
	rps_rsp->primSeqErrCnt = cpu_to_be32(mb->un.varRdLnk.primSeqErrCnt);
	rps_rsp->invalidXmitWord = cpu_to_be32(mb->un.varRdLnk.invalidXmitWord);
	rps_rsp->crcCnt = cpu_to_be32(mb->un.varRdLnk.crcCnt);
	/* Xmit ELS RPS ACC response tag <ulpIoTag> */
	lpfc_printf_vlog(ndlp->vport, KERN_INFO, LOG_ELS,
			 "0118 Xmit ELS RPS ACC response tag x%x xri x%x, "
			 "did x%x, nlp_flag x%x, nlp_state x%x, rpi x%x\n",
			 elsiocb->iotag, elsiocb->iocb.ulpContext,
			 ndlp->nlp_DID, ndlp->nlp_flag, ndlp->nlp_state,
			 ndlp->nlp_rpi);
	elsiocb->iocb_cmpl = lpfc_cmpl_els_rsp;
	phba->fc_stat.elsXmitACC++;
	if (lpfc_sli_issue_iocb(phba, LPFC_ELS_RING, elsiocb, 0) == IOCB_ERROR)
		lpfc_els_free_iocb(phba, elsiocb);
	return;
}

/**
 * lpfc_els_rcv_rls - Process an unsolicited rls iocb
 * @vport: pointer to a host virtual N_Port data structure.
 * @cmdiocb: pointer to lpfc command iocb data structure.
 * @ndlp: pointer to a node-list data structure.
 *
 * This routine processes Read Port Status (RPL) IOCB received as an
 * ELS unsolicited event. It first checks the remote port state. If the
 * remote port is not in NLP_STE_UNMAPPED_NODE state or NLP_STE_MAPPED_NODE
 * state, it invokes the lpfc_els_rsl_reject() routine to send the reject
 * response. Otherwise, it issue the MBX_READ_LNK_STAT mailbox command
 * for reading the HBA link statistics. It is for the callback function,
 * lpfc_els_rsp_rls_acc(), set to the MBX_READ_LNK_STAT mailbox command
 * to actually sending out RPL Accept (ACC) response.
 *
 * Return codes
 *   0 - Successfully processed rls iocb (currently always return 0)
 **/
static int
lpfc_els_rcv_rls(struct lpfc_vport *vport, struct lpfc_iocbq *cmdiocb,
		 struct lpfc_nodelist *ndlp)
{
	struct lpfc_hba *phba = vport->phba;
	LPFC_MBOXQ_t *mbox;
	struct ls_rjt stat;

	if ((ndlp->nlp_state != NLP_STE_UNMAPPED_NODE) &&
	    (ndlp->nlp_state != NLP_STE_MAPPED_NODE))
		/* reject the unsolicited RPS request and done with it */
		goto reject_out;

	mbox = mempool_alloc(phba->mbox_mem_pool, GFP_ATOMIC);
	if (mbox) {
		lpfc_read_lnk_stat(phba, mbox);
		mbox->ctx_buf = (void *)((unsigned long)
			((cmdiocb->iocb.unsli3.rcvsli3.ox_id << 16) |
			cmdiocb->iocb.ulpContext)); /* rx_id */
		mbox->ctx_ndlp = lpfc_nlp_get(ndlp);
		mbox->vport = vport;
		mbox->mbox_cmpl = lpfc_els_rsp_rls_acc;
		if (lpfc_sli_issue_mbox(phba, mbox, MBX_NOWAIT)
			!= MBX_NOT_FINISHED)
			/* Mbox completion will send ELS Response */
			return 0;
		/* Decrement reference count used for the failed mbox
		 * command.
		 */
		lpfc_nlp_put(ndlp);
		mempool_free(mbox, phba->mbox_mem_pool);
	}
reject_out:
	/* issue rejection response */
	stat.un.b.lsRjtRsvd0 = 0;
	stat.un.b.lsRjtRsnCode = LSRJT_UNABLE_TPC;
	stat.un.b.lsRjtRsnCodeExp = LSEXP_CANT_GIVE_DATA;
	stat.un.b.vendorUnique = 0;
	lpfc_els_rsp_reject(vport, stat.un.lsRjtError, cmdiocb, ndlp, NULL);
	return 0;
}

/**
 * lpfc_els_rcv_rtv - Process an unsolicited rtv iocb
 * @vport: pointer to a host virtual N_Port data structure.
 * @cmdiocb: pointer to lpfc command iocb data structure.
 * @ndlp: pointer to a node-list data structure.
 *
 * This routine processes Read Timout Value (RTV) IOCB received as an
 * ELS unsolicited event. It first checks the remote port state. If the
 * remote port is not in NLP_STE_UNMAPPED_NODE state or NLP_STE_MAPPED_NODE
 * state, it invokes the lpfc_els_rsl_reject() routine to send the reject
 * response. Otherwise, it sends the Accept(ACC) response to a Read Timeout
 * Value (RTV) unsolicited IOCB event.
 *
 * Note that, in lpfc_prep_els_iocb() routine, the reference count of ndlp
 * will be incremented by 1 for holding the ndlp and the reference to ndlp
 * will be stored into the context1 field of the IOCB for the completion
 * callback function to the RPS Accept Response ELS IOCB command.
 *
 * Return codes
 *   0 - Successfully processed rtv iocb (currently always return 0)
 **/
static int
lpfc_els_rcv_rtv(struct lpfc_vport *vport, struct lpfc_iocbq *cmdiocb,
		 struct lpfc_nodelist *ndlp)
{
	struct lpfc_hba *phba = vport->phba;
	struct ls_rjt stat;
	struct RTV_RSP *rtv_rsp;
	uint8_t *pcmd;
	struct lpfc_iocbq *elsiocb;
	uint32_t cmdsize;


	if ((ndlp->nlp_state != NLP_STE_UNMAPPED_NODE) &&
	    (ndlp->nlp_state != NLP_STE_MAPPED_NODE))
		/* reject the unsolicited RPS request and done with it */
		goto reject_out;

	cmdsize = sizeof(struct RTV_RSP) + sizeof(uint32_t);
	elsiocb = lpfc_prep_els_iocb(phba->pport, 0, cmdsize,
				     lpfc_max_els_tries, ndlp,
				     ndlp->nlp_DID, ELS_CMD_ACC);

	if (!elsiocb)
		return 1;

	pcmd = (uint8_t *) (((struct lpfc_dmabuf *) elsiocb->context2)->virt);
	*((uint32_t *) (pcmd)) = ELS_CMD_ACC;
	pcmd += sizeof(uint32_t); /* Skip past command */

	/* use the command's xri in the response */
	elsiocb->iocb.ulpContext = cmdiocb->iocb.ulpContext;  /* Xri / rx_id */
	elsiocb->iocb.unsli3.rcvsli3.ox_id = cmdiocb->iocb.unsli3.rcvsli3.ox_id;

	rtv_rsp = (struct RTV_RSP *)pcmd;

	/* populate RTV payload */
	rtv_rsp->ratov = cpu_to_be32(phba->fc_ratov * 1000); /* report msecs */
	rtv_rsp->edtov = cpu_to_be32(phba->fc_edtov);
	bf_set(qtov_edtovres, rtv_rsp, phba->fc_edtovResol ? 1 : 0);
	bf_set(qtov_rttov, rtv_rsp, 0); /* Field is for FC ONLY */
	rtv_rsp->qtov = cpu_to_be32(rtv_rsp->qtov);

	/* Xmit ELS RLS ACC response tag <ulpIoTag> */
	lpfc_printf_vlog(ndlp->vport, KERN_INFO, LOG_ELS,
			 "2875 Xmit ELS RTV ACC response tag x%x xri x%x, "
			 "did x%x, nlp_flag x%x, nlp_state x%x, rpi x%x, "
			 "Data: x%x x%x x%x\n",
			 elsiocb->iotag, elsiocb->iocb.ulpContext,
			 ndlp->nlp_DID, ndlp->nlp_flag, ndlp->nlp_state,
			 ndlp->nlp_rpi,
			rtv_rsp->ratov, rtv_rsp->edtov, rtv_rsp->qtov);
	elsiocb->iocb_cmpl = lpfc_cmpl_els_rsp;
	phba->fc_stat.elsXmitACC++;
	if (lpfc_sli_issue_iocb(phba, LPFC_ELS_RING, elsiocb, 0) == IOCB_ERROR)
		lpfc_els_free_iocb(phba, elsiocb);
	return 0;

reject_out:
	/* issue rejection response */
	stat.un.b.lsRjtRsvd0 = 0;
	stat.un.b.lsRjtRsnCode = LSRJT_UNABLE_TPC;
	stat.un.b.lsRjtRsnCodeExp = LSEXP_CANT_GIVE_DATA;
	stat.un.b.vendorUnique = 0;
	lpfc_els_rsp_reject(vport, stat.un.lsRjtError, cmdiocb, ndlp, NULL);
	return 0;
}

/* lpfc_els_rcv_rps - Process an unsolicited rps iocb
 * @vport: pointer to a host virtual N_Port data structure.
 * @cmdiocb: pointer to lpfc command iocb data structure.
 * @ndlp: pointer to a node-list data structure.
 *
 * This routine processes Read Port Status (RPS) IOCB received as an
 * ELS unsolicited event. It first checks the remote port state. If the
 * remote port is not in NLP_STE_UNMAPPED_NODE state or NLP_STE_MAPPED_NODE
 * state, it invokes the lpfc_els_rsp_reject() routine to send the reject
 * response. Otherwise, it issue the MBX_READ_LNK_STAT mailbox command
 * for reading the HBA link statistics. It is for the callback function,
 * lpfc_els_rsp_rps_acc(), set to the MBX_READ_LNK_STAT mailbox command
 * to actually sending out RPS Accept (ACC) response.
 *
 * Return codes
 *   0 - Successfully processed rps iocb (currently always return 0)
 **/
static int
lpfc_els_rcv_rps(struct lpfc_vport *vport, struct lpfc_iocbq *cmdiocb,
		 struct lpfc_nodelist *ndlp)
{
	struct lpfc_hba *phba = vport->phba;
	uint32_t *lp;
	uint8_t flag;
	LPFC_MBOXQ_t *mbox;
	struct lpfc_dmabuf *pcmd;
	RPS *rps;
	struct ls_rjt stat;

	if ((ndlp->nlp_state != NLP_STE_UNMAPPED_NODE) &&
	    (ndlp->nlp_state != NLP_STE_MAPPED_NODE))
		/* reject the unsolicited RPS request and done with it */
		goto reject_out;

	pcmd = (struct lpfc_dmabuf *) cmdiocb->context2;
	lp = (uint32_t *) pcmd->virt;
	flag = (be32_to_cpu(*lp++) & 0xf);
	rps = (RPS *) lp;

	if ((flag == 0) ||
	    ((flag == 1) && (be32_to_cpu(rps->un.portNum) == 0)) ||
	    ((flag == 2) && (memcmp(&rps->un.portName, &vport->fc_portname,
				    sizeof(struct lpfc_name)) == 0))) {

		printk("Fix me....\n");
		dump_stack();
		mbox = mempool_alloc(phba->mbox_mem_pool, GFP_ATOMIC);
		if (mbox) {
			lpfc_read_lnk_stat(phba, mbox);
			mbox->ctx_buf = (void *)((unsigned long)
				((cmdiocb->iocb.unsli3.rcvsli3.ox_id << 16) |
				cmdiocb->iocb.ulpContext)); /* rx_id */
			mbox->ctx_ndlp = lpfc_nlp_get(ndlp);
			mbox->vport = vport;
			mbox->mbox_cmpl = lpfc_els_rsp_rps_acc;
			if (lpfc_sli_issue_mbox(phba, mbox, MBX_NOWAIT)
				!= MBX_NOT_FINISHED)
				/* Mbox completion will send ELS Response */
				return 0;
			/* Decrement reference count used for the failed mbox
			 * command.
			 */
			lpfc_nlp_put(ndlp);
			mempool_free(mbox, phba->mbox_mem_pool);
		}
	}

reject_out:
	/* issue rejection response */
	stat.un.b.lsRjtRsvd0 = 0;
	stat.un.b.lsRjtRsnCode = LSRJT_UNABLE_TPC;
	stat.un.b.lsRjtRsnCodeExp = LSEXP_CANT_GIVE_DATA;
	stat.un.b.vendorUnique = 0;
	lpfc_els_rsp_reject(vport, stat.un.lsRjtError, cmdiocb, ndlp, NULL);
	return 0;
}

/* lpfc_issue_els_rrq - Process an unsolicited rps iocb
 * @vport: pointer to a host virtual N_Port data structure.
 * @ndlp: pointer to a node-list data structure.
 * @did: DID of the target.
 * @rrq: Pointer to the rrq struct.
 *
 * Build a ELS RRQ command and send it to the target. If the issue_iocb is
 * Successful the the completion handler will clear the RRQ.
 *
 * Return codes
 *   0 - Successfully sent rrq els iocb.
 *   1 - Failed to send rrq els iocb.
 **/
static int
lpfc_issue_els_rrq(struct lpfc_vport *vport, struct lpfc_nodelist *ndlp,
			uint32_t did, struct lpfc_node_rrq *rrq)
{
	struct lpfc_hba  *phba = vport->phba;
	struct RRQ *els_rrq;
	struct lpfc_iocbq *elsiocb;
	uint8_t *pcmd;
	uint16_t cmdsize;
	int ret;


	if (ndlp != rrq->ndlp)
		ndlp = rrq->ndlp;
	if (!ndlp || !NLP_CHK_NODE_ACT(ndlp))
		return 1;

	/* If ndlp is not NULL, we will bump the reference count on it */
	cmdsize = (sizeof(uint32_t) + sizeof(struct RRQ));
	elsiocb = lpfc_prep_els_iocb(vport, 1, cmdsize, 0, ndlp, did,
				     ELS_CMD_RRQ);
	if (!elsiocb)
		return 1;

	pcmd = (uint8_t *) (((struct lpfc_dmabuf *) elsiocb->context2)->virt);

	/* For RRQ request, remainder of payload is Exchange IDs */
	*((uint32_t *) (pcmd)) = ELS_CMD_RRQ;
	pcmd += sizeof(uint32_t);
	els_rrq = (struct RRQ *) pcmd;

	bf_set(rrq_oxid, els_rrq, phba->sli4_hba.xri_ids[rrq->xritag]);
	bf_set(rrq_rxid, els_rrq, rrq->rxid);
	bf_set(rrq_did, els_rrq, vport->fc_myDID);
	els_rrq->rrq = cpu_to_be32(els_rrq->rrq);
	els_rrq->rrq_exchg = cpu_to_be32(els_rrq->rrq_exchg);


	lpfc_debugfs_disc_trc(vport, LPFC_DISC_TRC_ELS_CMD,
		"Issue RRQ:     did:x%x",
		did, rrq->xritag, rrq->rxid);
	elsiocb->context_un.rrq = rrq;
	elsiocb->iocb_cmpl = lpfc_cmpl_els_rrq;
	ret = lpfc_sli_issue_iocb(phba, LPFC_ELS_RING, elsiocb, 0);

	if (ret == IOCB_ERROR) {
		lpfc_els_free_iocb(phba, elsiocb);
		return 1;
	}
	return 0;
}

/**
 * lpfc_send_rrq - Sends ELS RRQ if needed.
 * @phba: pointer to lpfc hba data structure.
 * @rrq: pointer to the active rrq.
 *
 * This routine will call the lpfc_issue_els_rrq if the rrq is
 * still active for the xri. If this function returns a failure then
 * the caller needs to clean up the RRQ by calling lpfc_clr_active_rrq.
 *
 * Returns 0 Success.
 *         1 Failure.
 **/
int
lpfc_send_rrq(struct lpfc_hba *phba, struct lpfc_node_rrq *rrq)
{
	struct lpfc_nodelist *ndlp = lpfc_findnode_did(rrq->vport,
						       rrq->nlp_DID);
	if (!ndlp)
		return 1;

	if (lpfc_test_rrq_active(phba, ndlp, rrq->xritag))
		return lpfc_issue_els_rrq(rrq->vport, ndlp,
					 rrq->nlp_DID, rrq);
	else
		return 1;
}

/**
 * lpfc_els_rsp_rpl_acc - Issue an accept rpl els command
 * @vport: pointer to a host virtual N_Port data structure.
 * @cmdsize: size of the ELS command.
 * @oldiocb: pointer to the original lpfc command iocb data structure.
 * @ndlp: pointer to a node-list data structure.
 *
 * This routine issuees an Accept (ACC) Read Port List (RPL) ELS command.
 * It is to be called by the lpfc_els_rcv_rpl() routine to accept the RPL.
 *
 * Note that, in lpfc_prep_els_iocb() routine, the reference count of ndlp
 * will be incremented by 1 for holding the ndlp and the reference to ndlp
 * will be stored into the context1 field of the IOCB for the completion
 * callback function to the RPL Accept Response ELS command.
 *
 * Return code
 *   0 - Successfully issued ACC RPL ELS command
 *   1 - Failed to issue ACC RPL ELS command
 **/
static int
lpfc_els_rsp_rpl_acc(struct lpfc_vport *vport, uint16_t cmdsize,
		     struct lpfc_iocbq *oldiocb, struct lpfc_nodelist *ndlp)
{
	struct lpfc_hba *phba = vport->phba;
	IOCB_t *icmd, *oldcmd;
	RPL_RSP rpl_rsp;
	struct lpfc_iocbq *elsiocb;
	uint8_t *pcmd;

	elsiocb = lpfc_prep_els_iocb(vport, 0, cmdsize, oldiocb->retry, ndlp,
				     ndlp->nlp_DID, ELS_CMD_ACC);

	if (!elsiocb)
		return 1;

	icmd = &elsiocb->iocb;
	oldcmd = &oldiocb->iocb;
	icmd->ulpContext = oldcmd->ulpContext;	/* Xri / rx_id */
	icmd->unsli3.rcvsli3.ox_id = oldcmd->unsli3.rcvsli3.ox_id;

	pcmd = (((struct lpfc_dmabuf *) elsiocb->context2)->virt);
	*((uint32_t *) (pcmd)) = ELS_CMD_ACC;
	pcmd += sizeof(uint16_t);
	*((uint16_t *)(pcmd)) = be16_to_cpu(cmdsize);
	pcmd += sizeof(uint16_t);

	/* Setup the RPL ACC payload */
	rpl_rsp.listLen = be32_to_cpu(1);
	rpl_rsp.index = 0;
	rpl_rsp.port_num_blk.portNum = 0;
	rpl_rsp.port_num_blk.portID = be32_to_cpu(vport->fc_myDID);
	memcpy(&rpl_rsp.port_num_blk.portName, &vport->fc_portname,
	    sizeof(struct lpfc_name));
	memcpy(pcmd, &rpl_rsp, cmdsize - sizeof(uint32_t));
	/* Xmit ELS RPL ACC response tag <ulpIoTag> */
	lpfc_printf_vlog(vport, KERN_INFO, LOG_ELS,
			 "0120 Xmit ELS RPL ACC response tag x%x "
			 "xri x%x, did x%x, nlp_flag x%x, nlp_state x%x, "
			 "rpi x%x\n",
			 elsiocb->iotag, elsiocb->iocb.ulpContext,
			 ndlp->nlp_DID, ndlp->nlp_flag, ndlp->nlp_state,
			 ndlp->nlp_rpi);
	elsiocb->iocb_cmpl = lpfc_cmpl_els_rsp;
	phba->fc_stat.elsXmitACC++;
	if (lpfc_sli_issue_iocb(phba, LPFC_ELS_RING, elsiocb, 0) ==
	    IOCB_ERROR) {
		lpfc_els_free_iocb(phba, elsiocb);
		return 1;
	}
	return 0;
}

/**
 * lpfc_els_rcv_rpl - Process an unsolicited rpl iocb
 * @vport: pointer to a host virtual N_Port data structure.
 * @cmdiocb: pointer to lpfc command iocb data structure.
 * @ndlp: pointer to a node-list data structure.
 *
 * This routine processes Read Port List (RPL) IOCB received as an ELS
 * unsolicited event. It first checks the remote port state. If the remote
 * port is not in NLP_STE_UNMAPPED_NODE and NLP_STE_MAPPED_NODE states, it
 * invokes the lpfc_els_rsp_reject() routine to send reject response.
 * Otherwise, this routine then invokes the lpfc_els_rsp_rpl_acc() routine
 * to accept the RPL.
 *
 * Return code
 *   0 - Successfully processed rpl iocb (currently always return 0)
 **/
static int
lpfc_els_rcv_rpl(struct lpfc_vport *vport, struct lpfc_iocbq *cmdiocb,
		 struct lpfc_nodelist *ndlp)
{
	struct lpfc_dmabuf *pcmd;
	uint32_t *lp;
	uint32_t maxsize;
	uint16_t cmdsize;
	RPL *rpl;
	struct ls_rjt stat;

	if ((ndlp->nlp_state != NLP_STE_UNMAPPED_NODE) &&
	    (ndlp->nlp_state != NLP_STE_MAPPED_NODE)) {
		/* issue rejection response */
		stat.un.b.lsRjtRsvd0 = 0;
		stat.un.b.lsRjtRsnCode = LSRJT_UNABLE_TPC;
		stat.un.b.lsRjtRsnCodeExp = LSEXP_CANT_GIVE_DATA;
		stat.un.b.vendorUnique = 0;
		lpfc_els_rsp_reject(vport, stat.un.lsRjtError, cmdiocb, ndlp,
			NULL);
		/* rejected the unsolicited RPL request and done with it */
		return 0;
	}

	pcmd = (struct lpfc_dmabuf *) cmdiocb->context2;
	lp = (uint32_t *) pcmd->virt;
	rpl = (RPL *) (lp + 1);
	maxsize = be32_to_cpu(rpl->maxsize);

	/* We support only one port */
	if ((rpl->index == 0) &&
	    ((maxsize == 0) ||
	     ((maxsize * sizeof(uint32_t)) >= sizeof(RPL_RSP)))) {
		cmdsize = sizeof(uint32_t) + sizeof(RPL_RSP);
	} else {
		cmdsize = sizeof(uint32_t) + maxsize * sizeof(uint32_t);
	}
	lpfc_els_rsp_rpl_acc(vport, cmdsize, cmdiocb, ndlp);

	return 0;
}

/**
 * lpfc_els_rcv_farp - Process an unsolicited farp request els command
 * @vport: pointer to a virtual N_Port data structure.
 * @cmdiocb: pointer to lpfc command iocb data structure.
 * @ndlp: pointer to a node-list data structure.
 *
 * This routine processes Fibre Channel Address Resolution Protocol
 * (FARP) Request IOCB received as an ELS unsolicited event. Currently,
 * the lpfc driver only supports matching on WWPN or WWNN for FARP. As such,
 * FARP_MATCH_PORT flag and FARP_MATCH_NODE flag are checked against the
 * Match Flag in the FARP request IOCB: if FARP_MATCH_PORT flag is set, the
 * remote PortName is compared against the FC PortName stored in the @vport
 * data structure; if FARP_MATCH_NODE flag is set, the remote NodeName is
 * compared against the FC NodeName stored in the @vport data structure.
 * If any of these matches and the FARP_REQUEST_FARPR flag is set in the
 * FARP request IOCB Response Flag, the lpfc_issue_els_farpr() routine is
 * invoked to send out FARP Response to the remote node. Before sending the
 * FARP Response, however, the FARP_REQUEST_PLOGI flag is check in the FARP
 * request IOCB Response Flag and, if it is set, the lpfc_issue_els_plogi()
 * routine is invoked to log into the remote port first.
 *
 * Return code
 *   0 - Either the FARP Match Mode not supported or successfully processed
 **/
static int
lpfc_els_rcv_farp(struct lpfc_vport *vport, struct lpfc_iocbq *cmdiocb,
		  struct lpfc_nodelist *ndlp)
{
	struct lpfc_dmabuf *pcmd;
	uint32_t *lp;
	IOCB_t *icmd;
	FARP *fp;
	uint32_t cnt, did;

	icmd = &cmdiocb->iocb;
	did = icmd->un.elsreq64.remoteID;
	pcmd = (struct lpfc_dmabuf *) cmdiocb->context2;
	lp = (uint32_t *) pcmd->virt;

	lp++;
	fp = (FARP *) lp;
	/* FARP-REQ received from DID <did> */
	lpfc_printf_vlog(vport, KERN_INFO, LOG_ELS,
			 "0601 FARP-REQ received from DID x%x\n", did);
	/* We will only support match on WWPN or WWNN */
	if (fp->Mflags & ~(FARP_MATCH_NODE | FARP_MATCH_PORT)) {
		return 0;
	}

	cnt = 0;
	/* If this FARP command is searching for my portname */
	if (fp->Mflags & FARP_MATCH_PORT) {
		if (memcmp(&fp->RportName, &vport->fc_portname,
			   sizeof(struct lpfc_name)) == 0)
			cnt = 1;
	}

	/* If this FARP command is searching for my nodename */
	if (fp->Mflags & FARP_MATCH_NODE) {
		if (memcmp(&fp->RnodeName, &vport->fc_nodename,
			   sizeof(struct lpfc_name)) == 0)
			cnt = 1;
	}

	if (cnt) {
		if ((ndlp->nlp_state == NLP_STE_UNMAPPED_NODE) ||
		   (ndlp->nlp_state == NLP_STE_MAPPED_NODE)) {
			/* Log back into the node before sending the FARP. */
			if (fp->Rflags & FARP_REQUEST_PLOGI) {
				ndlp->nlp_prev_state = ndlp->nlp_state;
				lpfc_nlp_set_state(vport, ndlp,
						   NLP_STE_PLOGI_ISSUE);
				lpfc_issue_els_plogi(vport, ndlp->nlp_DID, 0);
			}

			/* Send a FARP response to that node */
			if (fp->Rflags & FARP_REQUEST_FARPR)
				lpfc_issue_els_farpr(vport, did, 0);
		}
	}
	return 0;
}

/**
 * lpfc_els_rcv_farpr - Process an unsolicited farp response iocb
 * @vport: pointer to a host virtual N_Port data structure.
 * @cmdiocb: pointer to lpfc command iocb data structure.
 * @ndlp: pointer to a node-list data structure.
 *
 * This routine processes Fibre Channel Address Resolution Protocol
 * Response (FARPR) IOCB received as an ELS unsolicited event. It simply
 * invokes the lpfc_els_rsp_acc() routine to the remote node to accept
 * the FARP response request.
 *
 * Return code
 *   0 - Successfully processed FARPR IOCB (currently always return 0)
 **/
static int
lpfc_els_rcv_farpr(struct lpfc_vport *vport, struct lpfc_iocbq *cmdiocb,
		   struct lpfc_nodelist  *ndlp)
{
	struct lpfc_dmabuf *pcmd;
	uint32_t *lp;
	IOCB_t *icmd;
	uint32_t did;

	icmd = &cmdiocb->iocb;
	did = icmd->un.elsreq64.remoteID;
	pcmd = (struct lpfc_dmabuf *) cmdiocb->context2;
	lp = (uint32_t *) pcmd->virt;

	lp++;
	/* FARP-RSP received from DID <did> */
	lpfc_printf_vlog(vport, KERN_INFO, LOG_ELS,
			 "0600 FARP-RSP received from DID x%x\n", did);
	/* ACCEPT the Farp resp request */
	lpfc_els_rsp_acc(vport, ELS_CMD_ACC, cmdiocb, ndlp, NULL);

	return 0;
}

/**
 * lpfc_els_rcv_fan - Process an unsolicited fan iocb command
 * @vport: pointer to a host virtual N_Port data structure.
 * @cmdiocb: pointer to lpfc command iocb data structure.
 * @fan_ndlp: pointer to a node-list data structure.
 *
 * This routine processes a Fabric Address Notification (FAN) IOCB
 * command received as an ELS unsolicited event. The FAN ELS command will
 * only be processed on a physical port (i.e., the @vport represents the
 * physical port). The fabric NodeName and PortName from the FAN IOCB are
 * compared against those in the phba data structure. If any of those is
 * different, the lpfc_initial_flogi() routine is invoked to initialize
 * Fabric Login (FLOGI) to the fabric to start the discover over. Otherwise,
 * if both of those are identical, the lpfc_issue_fabric_reglogin() routine
 * is invoked to register login to the fabric.
 *
 * Return code
 *   0 - Successfully processed fan iocb (currently always return 0).
 **/
static int
lpfc_els_rcv_fan(struct lpfc_vport *vport, struct lpfc_iocbq *cmdiocb,
		 struct lpfc_nodelist *fan_ndlp)
{
	struct lpfc_hba *phba = vport->phba;
	uint32_t *lp;
	FAN *fp;

	lpfc_printf_vlog(vport, KERN_INFO, LOG_ELS, "0265 FAN received\n");
	lp = (uint32_t *)((struct lpfc_dmabuf *)cmdiocb->context2)->virt;
	fp = (FAN *) ++lp;
	/* FAN received; Fan does not have a reply sequence */
	if ((vport == phba->pport) &&
	    (vport->port_state == LPFC_LOCAL_CFG_LINK)) {
		if ((memcmp(&phba->fc_fabparam.nodeName, &fp->FnodeName,
			    sizeof(struct lpfc_name))) ||
		    (memcmp(&phba->fc_fabparam.portName, &fp->FportName,
			    sizeof(struct lpfc_name)))) {
			/* This port has switched fabrics. FLOGI is required */
			lpfc_issue_init_vfi(vport);
		} else {
			/* FAN verified - skip FLOGI */
			vport->fc_myDID = vport->fc_prevDID;
			if (phba->sli_rev < LPFC_SLI_REV4)
				lpfc_issue_fabric_reglogin(vport);
			else {
				lpfc_printf_vlog(vport, KERN_INFO, LOG_ELS,
					"3138 Need register VFI: (x%x/%x)\n",
					vport->fc_prevDID, vport->fc_myDID);
				lpfc_issue_reg_vfi(vport);
			}
		}
	}
	return 0;
}

/**
 * lpfc_els_timeout - Handler funciton to the els timer
 * @ptr: holder for the timer function associated data.
 *
 * This routine is invoked by the ELS timer after timeout. It posts the ELS
 * timer timeout event by setting the WORKER_ELS_TMO bit to the work port
 * event bitmap and then invokes the lpfc_worker_wake_up() routine to wake
 * up the worker thread. It is for the worker thread to invoke the routine
 * lpfc_els_timeout_handler() to work on the posted event WORKER_ELS_TMO.
 **/
void
lpfc_els_timeout(struct timer_list *t)
{
	struct lpfc_vport *vport = from_timer(vport, t, els_tmofunc);
	struct lpfc_hba   *phba = vport->phba;
	uint32_t tmo_posted;
	unsigned long iflag;

	spin_lock_irqsave(&vport->work_port_lock, iflag);
	tmo_posted = vport->work_port_events & WORKER_ELS_TMO;
	if ((!tmo_posted) && (!(vport->load_flag & FC_UNLOADING)))
		vport->work_port_events |= WORKER_ELS_TMO;
	spin_unlock_irqrestore(&vport->work_port_lock, iflag);

	if ((!tmo_posted) && (!(vport->load_flag & FC_UNLOADING)))
		lpfc_worker_wake_up(phba);
	return;
}


/**
 * lpfc_els_timeout_handler - Process an els timeout event
 * @vport: pointer to a virtual N_Port data structure.
 *
 * This routine is the actual handler function that processes an ELS timeout
 * event. It walks the ELS ring to get and abort all the IOCBs (except the
 * ABORT/CLOSE/FARP/FARPR/FDISC), which are associated with the @vport by
 * invoking the lpfc_sli_issue_abort_iotag() routine.
 **/
void
lpfc_els_timeout_handler(struct lpfc_vport *vport)
{
	struct lpfc_hba  *phba = vport->phba;
	struct lpfc_sli_ring *pring;
	struct lpfc_iocbq *tmp_iocb, *piocb;
	IOCB_t *cmd = NULL;
	struct lpfc_dmabuf *pcmd;
	uint32_t els_command = 0;
	uint32_t timeout;
	uint32_t remote_ID = 0xffffffff;
	LIST_HEAD(abort_list);


	timeout = (uint32_t)(phba->fc_ratov << 1);

	pring = lpfc_phba_elsring(phba);
	if (unlikely(!pring))
		return;

	if ((phba->pport->load_flag & FC_UNLOADING))
		return;
	spin_lock_irq(&phba->hbalock);
	if (phba->sli_rev == LPFC_SLI_REV4)
		spin_lock(&pring->ring_lock);

	if ((phba->pport->load_flag & FC_UNLOADING)) {
		if (phba->sli_rev == LPFC_SLI_REV4)
			spin_unlock(&pring->ring_lock);
		spin_unlock_irq(&phba->hbalock);
		return;
	}

	list_for_each_entry_safe(piocb, tmp_iocb, &pring->txcmplq, list) {
		cmd = &piocb->iocb;

		if ((piocb->iocb_flag & LPFC_IO_LIBDFC) != 0 ||
		    piocb->iocb.ulpCommand == CMD_ABORT_XRI_CN ||
		    piocb->iocb.ulpCommand == CMD_CLOSE_XRI_CN)
			continue;

		if (piocb->vport != vport)
			continue;

		pcmd = (struct lpfc_dmabuf *) piocb->context2;
		if (pcmd)
			els_command = *(uint32_t *) (pcmd->virt);

		if (els_command == ELS_CMD_FARP ||
		    els_command == ELS_CMD_FARPR ||
		    els_command == ELS_CMD_FDISC)
			continue;

		if (piocb->drvrTimeout > 0) {
			if (piocb->drvrTimeout >= timeout)
				piocb->drvrTimeout -= timeout;
			else
				piocb->drvrTimeout = 0;
			continue;
		}

		remote_ID = 0xffffffff;
		if (cmd->ulpCommand != CMD_GEN_REQUEST64_CR)
			remote_ID = cmd->un.elsreq64.remoteID;
		else {
			struct lpfc_nodelist *ndlp;
			ndlp = __lpfc_findnode_rpi(vport, cmd->ulpContext);
			if (ndlp && NLP_CHK_NODE_ACT(ndlp))
				remote_ID = ndlp->nlp_DID;
		}
		list_add_tail(&piocb->dlist, &abort_list);
	}
	if (phba->sli_rev == LPFC_SLI_REV4)
		spin_unlock(&pring->ring_lock);
	spin_unlock_irq(&phba->hbalock);

	list_for_each_entry_safe(piocb, tmp_iocb, &abort_list, dlist) {
		cmd = &piocb->iocb;
		lpfc_printf_vlog(vport, KERN_ERR, LOG_ELS,
			 "0127 ELS timeout Data: x%x x%x x%x "
			 "x%x\n", els_command,
			 remote_ID, cmd->ulpCommand, cmd->ulpIoTag);
		spin_lock_irq(&phba->hbalock);
		list_del_init(&piocb->dlist);
		lpfc_sli_issue_abort_iotag(phba, pring, piocb);
		spin_unlock_irq(&phba->hbalock);
	}

	if (!list_empty(&pring->txcmplq))
		if (!(phba->pport->load_flag & FC_UNLOADING))
			mod_timer(&vport->els_tmofunc,
				  jiffies + msecs_to_jiffies(1000 * timeout));
}

/**
 * lpfc_els_flush_cmd - Clean up the outstanding els commands to a vport
 * @vport: pointer to a host virtual N_Port data structure.
 *
 * This routine is used to clean up all the outstanding ELS commands on a
 * @vport. It first aborts the @vport by invoking lpfc_fabric_abort_vport()
 * routine. After that, it walks the ELS transmit queue to remove all the
 * IOCBs with the @vport other than the QUE_RING and ABORT/CLOSE IOCBs. For
 * the IOCBs with a non-NULL completion callback function, the callback
 * function will be invoked with the status set to IOSTAT_LOCAL_REJECT and
 * un.ulpWord[4] set to IOERR_SLI_ABORTED. For IOCBs with a NULL completion
 * callback function, the IOCB will simply be released. Finally, it walks
 * the ELS transmit completion queue to issue an abort IOCB to any transmit
 * completion queue IOCB that is associated with the @vport and is not
 * an IOCB from libdfc (i.e., the management plane IOCBs that are not
 * part of the discovery state machine) out to HBA by invoking the
 * lpfc_sli_issue_abort_iotag() routine. Note that this function issues the
 * abort IOCB to any transmit completion queueed IOCB, it does not guarantee
 * the IOCBs are aborted when this function returns.
 **/
void
lpfc_els_flush_cmd(struct lpfc_vport *vport)
{
	LIST_HEAD(abort_list);
	struct lpfc_hba  *phba = vport->phba;
	struct lpfc_sli_ring *pring;
	struct lpfc_iocbq *tmp_iocb, *piocb;
	IOCB_t *cmd = NULL;

	lpfc_fabric_abort_vport(vport);
	/*
	 * For SLI3, only the hbalock is required.  But SLI4 needs to coordinate
	 * with the ring insert operation.  Because lpfc_sli_issue_abort_iotag
	 * ultimately grabs the ring_lock, the driver must splice the list into
	 * a working list and release the locks before calling the abort.
	 */
	spin_lock_irq(&phba->hbalock);
	pring = lpfc_phba_elsring(phba);

	/* Bail out if we've no ELS wq, like in PCI error recovery case. */
	if (unlikely(!pring)) {
		spin_unlock_irq(&phba->hbalock);
		return;
	}

	if (phba->sli_rev == LPFC_SLI_REV4)
		spin_lock(&pring->ring_lock);

	list_for_each_entry_safe(piocb, tmp_iocb, &pring->txcmplq, list) {
		if (piocb->iocb_flag & LPFC_IO_LIBDFC)
			continue;

		if (piocb->vport != vport)
			continue;
		list_add_tail(&piocb->dlist, &abort_list);
	}
	if (phba->sli_rev == LPFC_SLI_REV4)
		spin_unlock(&pring->ring_lock);
	spin_unlock_irq(&phba->hbalock);
	/* Abort each iocb on the aborted list and remove the dlist links. */
	list_for_each_entry_safe(piocb, tmp_iocb, &abort_list, dlist) {
		spin_lock_irq(&phba->hbalock);
		list_del_init(&piocb->dlist);
		lpfc_sli_issue_abort_iotag(phba, pring, piocb);
		spin_unlock_irq(&phba->hbalock);
	}
	if (!list_empty(&abort_list))
		lpfc_printf_vlog(vport, KERN_ERR, LOG_ELS,
				 "3387 abort list for txq not empty\n");
	INIT_LIST_HEAD(&abort_list);

	spin_lock_irq(&phba->hbalock);
	if (phba->sli_rev == LPFC_SLI_REV4)
		spin_lock(&pring->ring_lock);

	list_for_each_entry_safe(piocb, tmp_iocb, &pring->txq, list) {
		cmd = &piocb->iocb;

		if (piocb->iocb_flag & LPFC_IO_LIBDFC) {
			continue;
		}

		/* Do not flush out the QUE_RING and ABORT/CLOSE iocbs */
		if (cmd->ulpCommand == CMD_QUE_RING_BUF_CN ||
		    cmd->ulpCommand == CMD_QUE_RING_BUF64_CN ||
		    cmd->ulpCommand == CMD_CLOSE_XRI_CN ||
		    cmd->ulpCommand == CMD_ABORT_XRI_CN)
			continue;

		if (piocb->vport != vport)
			continue;

		list_del_init(&piocb->list);
		list_add_tail(&piocb->list, &abort_list);
	}
	if (phba->sli_rev == LPFC_SLI_REV4)
		spin_unlock(&pring->ring_lock);
	spin_unlock_irq(&phba->hbalock);

	/* Cancell all the IOCBs from the completions list */
	lpfc_sli_cancel_iocbs(phba, &abort_list,
			      IOSTAT_LOCAL_REJECT, IOERR_SLI_ABORTED);

	return;
}

/**
 * lpfc_els_flush_all_cmd - Clean up all the outstanding els commands to a HBA
 * @phba: pointer to lpfc hba data structure.
 *
 * This routine is used to clean up all the outstanding ELS commands on a
 * @phba. It first aborts the @phba by invoking the lpfc_fabric_abort_hba()
 * routine. After that, it walks the ELS transmit queue to remove all the
 * IOCBs to the @phba other than the QUE_RING and ABORT/CLOSE IOCBs. For
 * the IOCBs with the completion callback function associated, the callback
 * function will be invoked with the status set to IOSTAT_LOCAL_REJECT and
 * un.ulpWord[4] set to IOERR_SLI_ABORTED. For IOCBs without the completion
 * callback function associated, the IOCB will simply be released. Finally,
 * it walks the ELS transmit completion queue to issue an abort IOCB to any
 * transmit completion queue IOCB that is not an IOCB from libdfc (i.e., the
 * management plane IOCBs that are not part of the discovery state machine)
 * out to HBA by invoking the lpfc_sli_issue_abort_iotag() routine.
 **/
void
lpfc_els_flush_all_cmd(struct lpfc_hba  *phba)
{
	struct lpfc_vport *vport;

	spin_lock_irq(&phba->port_list_lock);
	list_for_each_entry(vport, &phba->port_list, listentry)
		lpfc_els_flush_cmd(vport);
	spin_unlock_irq(&phba->port_list_lock);

	return;
}

/**
 * lpfc_send_els_failure_event - Posts an ELS command failure event
 * @phba: Pointer to hba context object.
 * @cmdiocbp: Pointer to command iocb which reported error.
 * @rspiocbp: Pointer to response iocb which reported error.
 *
 * This function sends an event when there is an ELS command
 * failure.
 **/
void
lpfc_send_els_failure_event(struct lpfc_hba *phba,
			struct lpfc_iocbq *cmdiocbp,
			struct lpfc_iocbq *rspiocbp)
{
	struct lpfc_vport *vport = cmdiocbp->vport;
	struct Scsi_Host *shost = lpfc_shost_from_vport(vport);
	struct lpfc_lsrjt_event lsrjt_event;
	struct lpfc_fabric_event_header fabric_event;
	struct ls_rjt stat;
	struct lpfc_nodelist *ndlp;
	uint32_t *pcmd;

	ndlp = cmdiocbp->context1;
	if (!ndlp || !NLP_CHK_NODE_ACT(ndlp))
		return;

	if (rspiocbp->iocb.ulpStatus == IOSTAT_LS_RJT) {
		lsrjt_event.header.event_type = FC_REG_ELS_EVENT;
		lsrjt_event.header.subcategory = LPFC_EVENT_LSRJT_RCV;
		memcpy(lsrjt_event.header.wwpn, &ndlp->nlp_portname,
			sizeof(struct lpfc_name));
		memcpy(lsrjt_event.header.wwnn, &ndlp->nlp_nodename,
			sizeof(struct lpfc_name));
		pcmd = (uint32_t *) (((struct lpfc_dmabuf *)
			cmdiocbp->context2)->virt);
		lsrjt_event.command = (pcmd != NULL) ? *pcmd : 0;
		stat.un.lsRjtError = be32_to_cpu(rspiocbp->iocb.un.ulpWord[4]);
		lsrjt_event.reason_code = stat.un.b.lsRjtRsnCode;
		lsrjt_event.explanation = stat.un.b.lsRjtRsnCodeExp;
		fc_host_post_vendor_event(shost,
			fc_get_event_number(),
			sizeof(lsrjt_event),
			(char *)&lsrjt_event,
			LPFC_NL_VENDOR_ID);
		return;
	}
	if ((rspiocbp->iocb.ulpStatus == IOSTAT_NPORT_BSY) ||
		(rspiocbp->iocb.ulpStatus == IOSTAT_FABRIC_BSY)) {
		fabric_event.event_type = FC_REG_FABRIC_EVENT;
		if (rspiocbp->iocb.ulpStatus == IOSTAT_NPORT_BSY)
			fabric_event.subcategory = LPFC_EVENT_PORT_BUSY;
		else
			fabric_event.subcategory = LPFC_EVENT_FABRIC_BUSY;
		memcpy(fabric_event.wwpn, &ndlp->nlp_portname,
			sizeof(struct lpfc_name));
		memcpy(fabric_event.wwnn, &ndlp->nlp_nodename,
			sizeof(struct lpfc_name));
		fc_host_post_vendor_event(shost,
			fc_get_event_number(),
			sizeof(fabric_event),
			(char *)&fabric_event,
			LPFC_NL_VENDOR_ID);
		return;
	}

}

/**
 * lpfc_send_els_event - Posts unsolicited els event
 * @vport: Pointer to vport object.
 * @ndlp: Pointer FC node object.
 * @cmd: ELS command code.
 *
 * This function posts an event when there is an incoming
 * unsolicited ELS command.
 **/
static void
lpfc_send_els_event(struct lpfc_vport *vport,
		    struct lpfc_nodelist *ndlp,
		    uint32_t *payload)
{
	struct lpfc_els_event_header *els_data = NULL;
	struct lpfc_logo_event *logo_data = NULL;
	struct Scsi_Host *shost = lpfc_shost_from_vport(vport);

	if (*payload == ELS_CMD_LOGO) {
		logo_data = kmalloc(sizeof(struct lpfc_logo_event), GFP_KERNEL);
		if (!logo_data) {
			lpfc_printf_vlog(vport, KERN_ERR, LOG_ELS,
				"0148 Failed to allocate memory "
				"for LOGO event\n");
			return;
		}
		els_data = &logo_data->header;
	} else {
		els_data = kmalloc(sizeof(struct lpfc_els_event_header),
			GFP_KERNEL);
		if (!els_data) {
			lpfc_printf_vlog(vport, KERN_ERR, LOG_ELS,
				"0149 Failed to allocate memory "
				"for ELS event\n");
			return;
		}
	}
	els_data->event_type = FC_REG_ELS_EVENT;
	switch (*payload) {
	case ELS_CMD_PLOGI:
		els_data->subcategory = LPFC_EVENT_PLOGI_RCV;
		break;
	case ELS_CMD_PRLO:
		els_data->subcategory = LPFC_EVENT_PRLO_RCV;
		break;
	case ELS_CMD_ADISC:
		els_data->subcategory = LPFC_EVENT_ADISC_RCV;
		break;
	case ELS_CMD_LOGO:
		els_data->subcategory = LPFC_EVENT_LOGO_RCV;
		/* Copy the WWPN in the LOGO payload */
		memcpy(logo_data->logo_wwpn, &payload[2],
			sizeof(struct lpfc_name));
		break;
	default:
		kfree(els_data);
		return;
	}
	memcpy(els_data->wwpn, &ndlp->nlp_portname, sizeof(struct lpfc_name));
	memcpy(els_data->wwnn, &ndlp->nlp_nodename, sizeof(struct lpfc_name));
	if (*payload == ELS_CMD_LOGO) {
		fc_host_post_vendor_event(shost,
			fc_get_event_number(),
			sizeof(struct lpfc_logo_event),
			(char *)logo_data,
			LPFC_NL_VENDOR_ID);
		kfree(logo_data);
	} else {
		fc_host_post_vendor_event(shost,
			fc_get_event_number(),
			sizeof(struct lpfc_els_event_header),
			(char *)els_data,
			LPFC_NL_VENDOR_ID);
		kfree(els_data);
	}

	return;
}


/**
 * lpfc_els_unsol_buffer - Process an unsolicited event data buffer
 * @phba: pointer to lpfc hba data structure.
 * @pring: pointer to a SLI ring.
 * @vport: pointer to a host virtual N_Port data structure.
 * @elsiocb: pointer to lpfc els command iocb data structure.
 *
 * This routine is used for processing the IOCB associated with a unsolicited
 * event. It first determines whether there is an existing ndlp that matches
 * the DID from the unsolicited IOCB. If not, it will create a new one with
 * the DID from the unsolicited IOCB. The ELS command from the unsolicited
 * IOCB is then used to invoke the proper routine and to set up proper state
 * of the discovery state machine.
 **/
static void
lpfc_els_unsol_buffer(struct lpfc_hba *phba, struct lpfc_sli_ring *pring,
		      struct lpfc_vport *vport, struct lpfc_iocbq *elsiocb)
{
	struct Scsi_Host  *shost;
	struct lpfc_nodelist *ndlp;
	struct ls_rjt stat;
	uint32_t *payload;
	uint32_t cmd, did, newnode;
	uint8_t rjt_exp, rjt_err = 0, init_link = 0;
	IOCB_t *icmd = &elsiocb->iocb;
	LPFC_MBOXQ_t *mbox;

	if (!vport || !(elsiocb->context2))
		goto dropit;

	newnode = 0;
	payload = ((struct lpfc_dmabuf *)elsiocb->context2)->virt;
	cmd = *payload;
	if ((phba->sli3_options & LPFC_SLI3_HBQ_ENABLED) == 0)
		lpfc_post_buffer(phba, pring, 1);

	did = icmd->un.rcvels.remoteID;
	if (icmd->ulpStatus) {
		lpfc_debugfs_disc_trc(vport, LPFC_DISC_TRC_ELS_UNSOL,
			"RCV Unsol ELS:  status:x%x/x%x did:x%x",
			icmd->ulpStatus, icmd->un.ulpWord[4], did);
		goto dropit;
	}

	/* Check to see if link went down during discovery */
	if (lpfc_els_chk_latt(vport))
		goto dropit;

	/* Ignore traffic received during vport shutdown. */
	if (vport->load_flag & FC_UNLOADING)
		goto dropit;

	/* If NPort discovery is delayed drop incoming ELS */
	if ((vport->fc_flag & FC_DISC_DELAYED) &&
			(cmd != ELS_CMD_PLOGI))
		goto dropit;

	ndlp = lpfc_findnode_did(vport, did);
	if (!ndlp) {
		/* Cannot find existing Fabric ndlp, so allocate a new one */
		ndlp = lpfc_nlp_init(vport, did);
		if (!ndlp)
			goto dropit;
		lpfc_nlp_set_state(vport, ndlp, NLP_STE_NPR_NODE);
		newnode = 1;
		if ((did & Fabric_DID_MASK) == Fabric_DID_MASK)
			ndlp->nlp_type |= NLP_FABRIC;
	} else if (!NLP_CHK_NODE_ACT(ndlp)) {
		ndlp = lpfc_enable_node(vport, ndlp,
					NLP_STE_UNUSED_NODE);
		if (!ndlp)
			goto dropit;
		lpfc_nlp_set_state(vport, ndlp, NLP_STE_NPR_NODE);
		newnode = 1;
		if ((did & Fabric_DID_MASK) == Fabric_DID_MASK)
			ndlp->nlp_type |= NLP_FABRIC;
	} else if (ndlp->nlp_state == NLP_STE_UNUSED_NODE) {
		/* This is similar to the new node path */
		ndlp = lpfc_nlp_get(ndlp);
		if (!ndlp)
			goto dropit;
		lpfc_nlp_set_state(vport, ndlp, NLP_STE_NPR_NODE);
		newnode = 1;
	}

	phba->fc_stat.elsRcvFrame++;

	/*
	 * Do not process any unsolicited ELS commands
	 * if the ndlp is in DEV_LOSS
	 */
	shost = lpfc_shost_from_vport(vport);
	spin_lock_irq(shost->host_lock);
	if (ndlp->nlp_flag & NLP_IN_DEV_LOSS) {
		spin_unlock_irq(shost->host_lock);
		goto dropit;
	}
	spin_unlock_irq(shost->host_lock);

	elsiocb->context1 = lpfc_nlp_get(ndlp);
	elsiocb->vport = vport;

	if ((cmd & ELS_CMD_MASK) == ELS_CMD_RSCN) {
		cmd &= ELS_CMD_MASK;
	}
	/* ELS command <elsCmd> received from NPORT <did> */
	lpfc_printf_vlog(vport, KERN_INFO, LOG_ELS,
			 "0112 ELS command x%x received from NPORT x%x "
			 "Data: x%x x%x x%x x%x\n",
			cmd, did, vport->port_state, vport->fc_flag,
			vport->fc_myDID, vport->fc_prevDID);

	/* reject till our FLOGI completes or PLOGI assigned DID via PT2PT */
	if ((vport->port_state < LPFC_FABRIC_CFG_LINK) &&
	    (cmd != ELS_CMD_FLOGI) &&
	    !((cmd == ELS_CMD_PLOGI) && (vport->fc_flag & FC_PT2PT))) {
		rjt_err = LSRJT_LOGICAL_BSY;
		rjt_exp = LSEXP_NOTHING_MORE;
		goto lsrjt;
	}

	switch (cmd) {
	case ELS_CMD_PLOGI:
		lpfc_debugfs_disc_trc(vport, LPFC_DISC_TRC_ELS_UNSOL,
			"RCV PLOGI:       did:x%x/ste:x%x flg:x%x",
			did, vport->port_state, ndlp->nlp_flag);

		phba->fc_stat.elsRcvPLOGI++;
		ndlp = lpfc_plogi_confirm_nport(phba, payload, ndlp);
		if (phba->sli_rev == LPFC_SLI_REV4 &&
		    (phba->pport->fc_flag & FC_PT2PT)) {
			vport->fc_prevDID = vport->fc_myDID;
			/* Our DID needs to be updated before registering
			 * the vfi. This is done in lpfc_rcv_plogi but
			 * that is called after the reg_vfi.
			 */
			vport->fc_myDID = elsiocb->iocb.un.rcvels.parmRo;
			lpfc_printf_vlog(vport, KERN_INFO, LOG_ELS,
					 "3312 Remote port assigned DID x%x "
					 "%x\n", vport->fc_myDID,
					 vport->fc_prevDID);
		}

		lpfc_send_els_event(vport, ndlp, payload);

		/* If Nport discovery is delayed, reject PLOGIs */
		if (vport->fc_flag & FC_DISC_DELAYED) {
			rjt_err = LSRJT_UNABLE_TPC;
			rjt_exp = LSEXP_NOTHING_MORE;
			break;
		}

		if (vport->port_state < LPFC_DISC_AUTH) {
			if (!(phba->pport->fc_flag & FC_PT2PT) ||
				(phba->pport->fc_flag & FC_PT2PT_PLOGI)) {
				rjt_err = LSRJT_UNABLE_TPC;
				rjt_exp = LSEXP_NOTHING_MORE;
				break;
			}
		}

		spin_lock_irq(shost->host_lock);
		ndlp->nlp_flag &= ~NLP_TARGET_REMOVE;
		spin_unlock_irq(shost->host_lock);

		lpfc_disc_state_machine(vport, ndlp, elsiocb,
					NLP_EVT_RCV_PLOGI);

		break;
	case ELS_CMD_FLOGI:
		lpfc_debugfs_disc_trc(vport, LPFC_DISC_TRC_ELS_UNSOL,
			"RCV FLOGI:       did:x%x/ste:x%x flg:x%x",
			did, vport->port_state, ndlp->nlp_flag);

		phba->fc_stat.elsRcvFLOGI++;

		/* If the driver believes fabric discovery is done and is ready,
		 * bounce the link.  There is some descrepancy.
		 */
		if (vport->port_state >= LPFC_LOCAL_CFG_LINK &&
		    vport->fc_flag & FC_PT2PT &&
		    vport->rcv_flogi_cnt >= 1) {
			rjt_err = LSRJT_LOGICAL_BSY;
			rjt_exp = LSEXP_NOTHING_MORE;
			init_link++;
			goto lsrjt;
		}

		lpfc_els_rcv_flogi(vport, elsiocb, ndlp);
		if (newnode)
			lpfc_nlp_put(ndlp);
		break;
	case ELS_CMD_LOGO:
		lpfc_debugfs_disc_trc(vport, LPFC_DISC_TRC_ELS_UNSOL,
			"RCV LOGO:        did:x%x/ste:x%x flg:x%x",
			did, vport->port_state, ndlp->nlp_flag);

		phba->fc_stat.elsRcvLOGO++;
		lpfc_send_els_event(vport, ndlp, payload);
		if (vport->port_state < LPFC_DISC_AUTH) {
			rjt_err = LSRJT_UNABLE_TPC;
			rjt_exp = LSEXP_NOTHING_MORE;
			break;
		}
		lpfc_disc_state_machine(vport, ndlp, elsiocb, NLP_EVT_RCV_LOGO);
		break;
	case ELS_CMD_PRLO:
		lpfc_debugfs_disc_trc(vport, LPFC_DISC_TRC_ELS_UNSOL,
			"RCV PRLO:        did:x%x/ste:x%x flg:x%x",
			did, vport->port_state, ndlp->nlp_flag);

		phba->fc_stat.elsRcvPRLO++;
		lpfc_send_els_event(vport, ndlp, payload);
		if (vport->port_state < LPFC_DISC_AUTH) {
			rjt_err = LSRJT_UNABLE_TPC;
			rjt_exp = LSEXP_NOTHING_MORE;
			break;
		}
		lpfc_disc_state_machine(vport, ndlp, elsiocb, NLP_EVT_RCV_PRLO);
		break;
	case ELS_CMD_LCB:
		phba->fc_stat.elsRcvLCB++;
		lpfc_els_rcv_lcb(vport, elsiocb, ndlp);
		break;
	case ELS_CMD_RDP:
		phba->fc_stat.elsRcvRDP++;
		lpfc_els_rcv_rdp(vport, elsiocb, ndlp);
		break;
	case ELS_CMD_RSCN:
		phba->fc_stat.elsRcvRSCN++;
		lpfc_els_rcv_rscn(vport, elsiocb, ndlp);
		if (newnode)
			lpfc_nlp_put(ndlp);
		break;
	case ELS_CMD_ADISC:
		lpfc_debugfs_disc_trc(vport, LPFC_DISC_TRC_ELS_UNSOL,
			"RCV ADISC:       did:x%x/ste:x%x flg:x%x",
			did, vport->port_state, ndlp->nlp_flag);

		lpfc_send_els_event(vport, ndlp, payload);
		phba->fc_stat.elsRcvADISC++;
		if (vport->port_state < LPFC_DISC_AUTH) {
			rjt_err = LSRJT_UNABLE_TPC;
			rjt_exp = LSEXP_NOTHING_MORE;
			break;
		}
		lpfc_disc_state_machine(vport, ndlp, elsiocb,
					NLP_EVT_RCV_ADISC);
		break;
	case ELS_CMD_PDISC:
		lpfc_debugfs_disc_trc(vport, LPFC_DISC_TRC_ELS_UNSOL,
			"RCV PDISC:       did:x%x/ste:x%x flg:x%x",
			did, vport->port_state, ndlp->nlp_flag);

		phba->fc_stat.elsRcvPDISC++;
		if (vport->port_state < LPFC_DISC_AUTH) {
			rjt_err = LSRJT_UNABLE_TPC;
			rjt_exp = LSEXP_NOTHING_MORE;
			break;
		}
		lpfc_disc_state_machine(vport, ndlp, elsiocb,
					NLP_EVT_RCV_PDISC);
		break;
	case ELS_CMD_FARPR:
		lpfc_debugfs_disc_trc(vport, LPFC_DISC_TRC_ELS_UNSOL,
			"RCV FARPR:       did:x%x/ste:x%x flg:x%x",
			did, vport->port_state, ndlp->nlp_flag);

		phba->fc_stat.elsRcvFARPR++;
		lpfc_els_rcv_farpr(vport, elsiocb, ndlp);
		break;
	case ELS_CMD_FARP:
		lpfc_debugfs_disc_trc(vport, LPFC_DISC_TRC_ELS_UNSOL,
			"RCV FARP:        did:x%x/ste:x%x flg:x%x",
			did, vport->port_state, ndlp->nlp_flag);

		phba->fc_stat.elsRcvFARP++;
		lpfc_els_rcv_farp(vport, elsiocb, ndlp);
		break;
	case ELS_CMD_FAN:
		lpfc_debugfs_disc_trc(vport, LPFC_DISC_TRC_ELS_UNSOL,
			"RCV FAN:         did:x%x/ste:x%x flg:x%x",
			did, vport->port_state, ndlp->nlp_flag);

		phba->fc_stat.elsRcvFAN++;
		lpfc_els_rcv_fan(vport, elsiocb, ndlp);
		break;
	case ELS_CMD_PRLI:
	case ELS_CMD_NVMEPRLI:
		lpfc_debugfs_disc_trc(vport, LPFC_DISC_TRC_ELS_UNSOL,
			"RCV PRLI:        did:x%x/ste:x%x flg:x%x",
			did, vport->port_state, ndlp->nlp_flag);

		phba->fc_stat.elsRcvPRLI++;
		if ((vport->port_state < LPFC_DISC_AUTH) &&
		    (vport->fc_flag & FC_FABRIC)) {
			rjt_err = LSRJT_UNABLE_TPC;
			rjt_exp = LSEXP_NOTHING_MORE;
			break;
		}
		lpfc_disc_state_machine(vport, ndlp, elsiocb, NLP_EVT_RCV_PRLI);
		break;
	case ELS_CMD_LIRR:
		lpfc_debugfs_disc_trc(vport, LPFC_DISC_TRC_ELS_UNSOL,
			"RCV LIRR:        did:x%x/ste:x%x flg:x%x",
			did, vport->port_state, ndlp->nlp_flag);

		phba->fc_stat.elsRcvLIRR++;
		lpfc_els_rcv_lirr(vport, elsiocb, ndlp);
		if (newnode)
			lpfc_nlp_put(ndlp);
		break;
	case ELS_CMD_RLS:
		lpfc_debugfs_disc_trc(vport, LPFC_DISC_TRC_ELS_UNSOL,
			"RCV RLS:         did:x%x/ste:x%x flg:x%x",
			did, vport->port_state, ndlp->nlp_flag);

		phba->fc_stat.elsRcvRLS++;
		lpfc_els_rcv_rls(vport, elsiocb, ndlp);
		if (newnode)
			lpfc_nlp_put(ndlp);
		break;
	case ELS_CMD_RPS:
		lpfc_debugfs_disc_trc(vport, LPFC_DISC_TRC_ELS_UNSOL,
			"RCV RPS:         did:x%x/ste:x%x flg:x%x",
			did, vport->port_state, ndlp->nlp_flag);

		phba->fc_stat.elsRcvRPS++;
		lpfc_els_rcv_rps(vport, elsiocb, ndlp);
		if (newnode)
			lpfc_nlp_put(ndlp);
		break;
	case ELS_CMD_RPL:
		lpfc_debugfs_disc_trc(vport, LPFC_DISC_TRC_ELS_UNSOL,
			"RCV RPL:         did:x%x/ste:x%x flg:x%x",
			did, vport->port_state, ndlp->nlp_flag);

		phba->fc_stat.elsRcvRPL++;
		lpfc_els_rcv_rpl(vport, elsiocb, ndlp);
		if (newnode)
			lpfc_nlp_put(ndlp);
		break;
	case ELS_CMD_RNID:
		lpfc_debugfs_disc_trc(vport, LPFC_DISC_TRC_ELS_UNSOL,
			"RCV RNID:        did:x%x/ste:x%x flg:x%x",
			did, vport->port_state, ndlp->nlp_flag);

		phba->fc_stat.elsRcvRNID++;
		lpfc_els_rcv_rnid(vport, elsiocb, ndlp);
		if (newnode)
			lpfc_nlp_put(ndlp);
		break;
	case ELS_CMD_RTV:
		lpfc_debugfs_disc_trc(vport, LPFC_DISC_TRC_ELS_UNSOL,
			"RCV RTV:        did:x%x/ste:x%x flg:x%x",
			did, vport->port_state, ndlp->nlp_flag);
		phba->fc_stat.elsRcvRTV++;
		lpfc_els_rcv_rtv(vport, elsiocb, ndlp);
		if (newnode)
			lpfc_nlp_put(ndlp);
		break;
	case ELS_CMD_RRQ:
		lpfc_debugfs_disc_trc(vport, LPFC_DISC_TRC_ELS_UNSOL,
			"RCV RRQ:         did:x%x/ste:x%x flg:x%x",
			did, vport->port_state, ndlp->nlp_flag);

		phba->fc_stat.elsRcvRRQ++;
		lpfc_els_rcv_rrq(vport, elsiocb, ndlp);
		if (newnode)
			lpfc_nlp_put(ndlp);
		break;
	case ELS_CMD_ECHO:
		lpfc_debugfs_disc_trc(vport, LPFC_DISC_TRC_ELS_UNSOL,
			"RCV ECHO:        did:x%x/ste:x%x flg:x%x",
			did, vport->port_state, ndlp->nlp_flag);

		phba->fc_stat.elsRcvECHO++;
		lpfc_els_rcv_echo(vport, elsiocb, ndlp);
		if (newnode)
			lpfc_nlp_put(ndlp);
		break;
	case ELS_CMD_REC:
		/* receive this due to exchange closed */
		rjt_err = LSRJT_UNABLE_TPC;
		rjt_exp = LSEXP_INVALID_OX_RX;
		break;
	case ELS_CMD_FPIN:
		/*
		 * Received FPIN from fabric - pass it to the
		 * transport FPIN handler.
		 */
		fc_host_fpin_rcv(shost, elsiocb->iocb.unsli3.rcvsli3.acc_len,
				(char *)payload);
		break;
	default:
		lpfc_debugfs_disc_trc(vport, LPFC_DISC_TRC_ELS_UNSOL,
			"RCV ELS cmd:     cmd:x%x did:x%x/ste:x%x",
			cmd, did, vport->port_state);

		/* Unsupported ELS command, reject */
		rjt_err = LSRJT_CMD_UNSUPPORTED;
		rjt_exp = LSEXP_NOTHING_MORE;

		/* Unknown ELS command <elsCmd> received from NPORT <did> */
		lpfc_printf_vlog(vport, KERN_ERR, LOG_ELS,
				 "0115 Unknown ELS command x%x "
				 "received from NPORT x%x\n", cmd, did);
		if (newnode)
			lpfc_nlp_put(ndlp);
		break;
	}

lsrjt:
	/* check if need to LS_RJT received ELS cmd */
	if (rjt_err) {
		memset(&stat, 0, sizeof(stat));
		stat.un.b.lsRjtRsnCode = rjt_err;
		stat.un.b.lsRjtRsnCodeExp = rjt_exp;
		lpfc_els_rsp_reject(vport, stat.un.lsRjtError, elsiocb, ndlp,
			NULL);
	}

	lpfc_nlp_put(elsiocb->context1);
	elsiocb->context1 = NULL;

	/* Special case.  Driver received an unsolicited command that
	 * unsupportable given the driver's current state.  Reset the
	 * link and start over.
	 */
	if (init_link) {
		mbox = mempool_alloc(phba->mbox_mem_pool, GFP_KERNEL);
		if (!mbox)
			return;
		lpfc_linkdown(phba);
		lpfc_init_link(phba, mbox,
			       phba->cfg_topology,
			       phba->cfg_link_speed);
		mbox->u.mb.un.varInitLnk.lipsr_AL_PA = 0;
		mbox->mbox_cmpl = lpfc_sli_def_mbox_cmpl;
		mbox->vport = vport;
		if (lpfc_sli_issue_mbox(phba, mbox, MBX_NOWAIT) ==
		    MBX_NOT_FINISHED)
			mempool_free(mbox, phba->mbox_mem_pool);
	}

	return;

dropit:
	if (vport && !(vport->load_flag & FC_UNLOADING))
		lpfc_printf_vlog(vport, KERN_ERR, LOG_ELS,
			"0111 Dropping received ELS cmd "
			"Data: x%x x%x x%x\n",
			icmd->ulpStatus, icmd->un.ulpWord[4], icmd->ulpTimeout);
	phba->fc_stat.elsRcvDrop++;
}

/**
 * lpfc_els_unsol_event - Process an unsolicited event from an els sli ring
 * @phba: pointer to lpfc hba data structure.
 * @pring: pointer to a SLI ring.
 * @elsiocb: pointer to lpfc els iocb data structure.
 *
 * This routine is used to process an unsolicited event received from a SLI
 * (Service Level Interface) ring. The actual processing of the data buffer
 * associated with the unsolicited event is done by invoking the routine
 * lpfc_els_unsol_buffer() after properly set up the iocb buffer from the
 * SLI ring on which the unsolicited event was received.
 **/
void
lpfc_els_unsol_event(struct lpfc_hba *phba, struct lpfc_sli_ring *pring,
		     struct lpfc_iocbq *elsiocb)
{
	struct lpfc_vport *vport = phba->pport;
	IOCB_t *icmd = &elsiocb->iocb;
	dma_addr_t paddr;
	struct lpfc_dmabuf *bdeBuf1 = elsiocb->context2;
	struct lpfc_dmabuf *bdeBuf2 = elsiocb->context3;

	elsiocb->context1 = NULL;
	elsiocb->context2 = NULL;
	elsiocb->context3 = NULL;

	if (icmd->ulpStatus == IOSTAT_NEED_BUFFER) {
		lpfc_sli_hbqbuf_add_hbqs(phba, LPFC_ELS_HBQ);
	} else if (icmd->ulpStatus == IOSTAT_LOCAL_REJECT &&
		   (icmd->un.ulpWord[4] & IOERR_PARAM_MASK) ==
		   IOERR_RCV_BUFFER_WAITING) {
		phba->fc_stat.NoRcvBuf++;
		/* Not enough posted buffers; Try posting more buffers */
		if (!(phba->sli3_options & LPFC_SLI3_HBQ_ENABLED))
			lpfc_post_buffer(phba, pring, 0);
		return;
	}

	if ((phba->sli3_options & LPFC_SLI3_NPIV_ENABLED) &&
	    (icmd->ulpCommand == CMD_IOCB_RCV_ELS64_CX ||
	     icmd->ulpCommand == CMD_IOCB_RCV_SEQ64_CX)) {
		if (icmd->unsli3.rcvsli3.vpi == 0xffff)
			vport = phba->pport;
		else
			vport = lpfc_find_vport_by_vpid(phba,
						icmd->unsli3.rcvsli3.vpi);
	}

	/* If there are no BDEs associated
	 * with this IOCB, there is nothing to do.
	 */
	if (icmd->ulpBdeCount == 0)
		return;

	/* type of ELS cmd is first 32bit word
	 * in packet
	 */
	if (phba->sli3_options & LPFC_SLI3_HBQ_ENABLED) {
		elsiocb->context2 = bdeBuf1;
	} else {
		paddr = getPaddr(icmd->un.cont64[0].addrHigh,
				 icmd->un.cont64[0].addrLow);
		elsiocb->context2 = lpfc_sli_ringpostbuf_get(phba, pring,
							     paddr);
	}

	lpfc_els_unsol_buffer(phba, pring, vport, elsiocb);
	/*
	 * The different unsolicited event handlers would tell us
	 * if they are done with "mp" by setting context2 to NULL.
	 */
	if (elsiocb->context2) {
		lpfc_in_buf_free(phba, (struct lpfc_dmabuf *)elsiocb->context2);
		elsiocb->context2 = NULL;
	}

	/* RCV_ELS64_CX provide for 2 BDEs - process 2nd if included */
	if ((phba->sli3_options & LPFC_SLI3_HBQ_ENABLED) &&
	    icmd->ulpBdeCount == 2) {
		elsiocb->context2 = bdeBuf2;
		lpfc_els_unsol_buffer(phba, pring, vport, elsiocb);
		/* free mp if we are done with it */
		if (elsiocb->context2) {
			lpfc_in_buf_free(phba, elsiocb->context2);
			elsiocb->context2 = NULL;
		}
	}
}

static void
lpfc_start_fdmi(struct lpfc_vport *vport)
{
	struct lpfc_nodelist *ndlp;

	/* If this is the first time, allocate an ndlp and initialize
	 * it. Otherwise, make sure the node is enabled and then do the
	 * login.
	 */
	ndlp = lpfc_findnode_did(vport, FDMI_DID);
	if (!ndlp) {
		ndlp = lpfc_nlp_init(vport, FDMI_DID);
		if (ndlp) {
			ndlp->nlp_type |= NLP_FABRIC;
		} else {
			return;
		}
	}
	if (!NLP_CHK_NODE_ACT(ndlp))
		ndlp = lpfc_enable_node(vport, ndlp, NLP_STE_NPR_NODE);

	if (ndlp) {
		lpfc_nlp_set_state(vport, ndlp, NLP_STE_PLOGI_ISSUE);
		lpfc_issue_els_plogi(vport, ndlp->nlp_DID, 0);
	}
}

/**
 * lpfc_do_scr_ns_plogi - Issue a plogi to the name server for scr
 * @phba: pointer to lpfc hba data structure.
 * @vport: pointer to a virtual N_Port data structure.
 *
 * This routine issues a Port Login (PLOGI) to the Name Server with
 * State Change Request (SCR) for a @vport. This routine will create an
 * ndlp for the Name Server associated to the @vport if such node does
 * not already exist. The PLOGI to Name Server is issued by invoking the
 * lpfc_issue_els_plogi() routine. If Fabric-Device Management Interface
 * (FDMI) is configured to the @vport, a FDMI node will be created and
 * the PLOGI to FDMI is issued by invoking lpfc_issue_els_plogi() routine.
 **/
void
lpfc_do_scr_ns_plogi(struct lpfc_hba *phba, struct lpfc_vport *vport)
{
	struct lpfc_nodelist *ndlp;
	struct Scsi_Host *shost = lpfc_shost_from_vport(vport);

	/*
	 * If lpfc_delay_discovery parameter is set and the clean address
	 * bit is cleared and fc fabric parameters chenged, delay FC NPort
	 * discovery.
	 */
	spin_lock_irq(shost->host_lock);
	if (vport->fc_flag & FC_DISC_DELAYED) {
		spin_unlock_irq(shost->host_lock);
		lpfc_printf_log(phba, KERN_ERR, LOG_DISCOVERY,
				"3334 Delay fc port discovery for %d seconds\n",
				phba->fc_ratov);
		mod_timer(&vport->delayed_disc_tmo,
			jiffies + msecs_to_jiffies(1000 * phba->fc_ratov));
		return;
	}
	spin_unlock_irq(shost->host_lock);

	ndlp = lpfc_findnode_did(vport, NameServer_DID);
	if (!ndlp) {
		ndlp = lpfc_nlp_init(vport, NameServer_DID);
		if (!ndlp) {
			if (phba->fc_topology == LPFC_TOPOLOGY_LOOP) {
				lpfc_disc_start(vport);
				return;
			}
			lpfc_vport_set_state(vport, FC_VPORT_FAILED);
			lpfc_printf_vlog(vport, KERN_ERR, LOG_ELS,
					 "0251 NameServer login: no memory\n");
			return;
		}
	} else if (!NLP_CHK_NODE_ACT(ndlp)) {
		ndlp = lpfc_enable_node(vport, ndlp, NLP_STE_UNUSED_NODE);
		if (!ndlp) {
			if (phba->fc_topology == LPFC_TOPOLOGY_LOOP) {
				lpfc_disc_start(vport);
				return;
			}
			lpfc_vport_set_state(vport, FC_VPORT_FAILED);
			lpfc_printf_vlog(vport, KERN_ERR, LOG_ELS,
					"0348 NameServer login: node freed\n");
			return;
		}
	}
	ndlp->nlp_type |= NLP_FABRIC;

	lpfc_nlp_set_state(vport, ndlp, NLP_STE_PLOGI_ISSUE);

	if (lpfc_issue_els_plogi(vport, ndlp->nlp_DID, 0)) {
		lpfc_vport_set_state(vport, FC_VPORT_FAILED);
		lpfc_printf_vlog(vport, KERN_ERR, LOG_ELS,
				 "0252 Cannot issue NameServer login\n");
		return;
	}

	if ((phba->cfg_enable_SmartSAN ||
	     (phba->cfg_fdmi_on == LPFC_FDMI_SUPPORT)) &&
	     (vport->load_flag & FC_ALLOW_FDMI))
		lpfc_start_fdmi(vport);
}

/**
 * lpfc_cmpl_reg_new_vport - Completion callback function to register new vport
 * @phba: pointer to lpfc hba data structure.
 * @pmb: pointer to the driver internal queue element for mailbox command.
 *
 * This routine is the completion callback function to register new vport
 * mailbox command. If the new vport mailbox command completes successfully,
 * the fabric registration login shall be performed on physical port (the
 * new vport created is actually a physical port, with VPI 0) or the port
 * login to Name Server for State Change Request (SCR) will be performed
 * on virtual port (real virtual port, with VPI greater than 0).
 **/
static void
lpfc_cmpl_reg_new_vport(struct lpfc_hba *phba, LPFC_MBOXQ_t *pmb)
{
	struct lpfc_vport *vport = pmb->vport;
	struct Scsi_Host  *shost = lpfc_shost_from_vport(vport);
	struct lpfc_nodelist *ndlp = (struct lpfc_nodelist *)pmb->ctx_ndlp;
	MAILBOX_t *mb = &pmb->u.mb;
	int rc;

	spin_lock_irq(shost->host_lock);
	vport->fc_flag &= ~FC_VPORT_NEEDS_REG_VPI;
	spin_unlock_irq(shost->host_lock);

	if (mb->mbxStatus) {
		lpfc_printf_vlog(vport, KERN_ERR, LOG_MBOX,
				"0915 Register VPI failed : Status: x%x"
				" upd bit: x%x \n", mb->mbxStatus,
				 mb->un.varRegVpi.upd);
		if (phba->sli_rev == LPFC_SLI_REV4 &&
			mb->un.varRegVpi.upd)
			goto mbox_err_exit ;

		switch (mb->mbxStatus) {
		case 0x11:	/* unsupported feature */
		case 0x9603:	/* max_vpi exceeded */
		case 0x9602:	/* Link event since CLEAR_LA */
			/* giving up on vport registration */
			lpfc_vport_set_state(vport, FC_VPORT_FAILED);
			spin_lock_irq(shost->host_lock);
			vport->fc_flag &= ~(FC_FABRIC | FC_PUBLIC_LOOP);
			spin_unlock_irq(shost->host_lock);
			lpfc_can_disctmo(vport);
			break;
		/* If reg_vpi fail with invalid VPI status, re-init VPI */
		case 0x20:
			spin_lock_irq(shost->host_lock);
			vport->fc_flag |= FC_VPORT_NEEDS_REG_VPI;
			spin_unlock_irq(shost->host_lock);
			lpfc_init_vpi(phba, pmb, vport->vpi);
			pmb->vport = vport;
			pmb->mbox_cmpl = lpfc_init_vpi_cmpl;
			rc = lpfc_sli_issue_mbox(phba, pmb,
				MBX_NOWAIT);
			if (rc == MBX_NOT_FINISHED) {
				lpfc_printf_vlog(vport,
					KERN_ERR, LOG_MBOX,
					"2732 Failed to issue INIT_VPI"
					" mailbox command\n");
			} else {
				lpfc_nlp_put(ndlp);
				return;
			}
			/* fall through */
		default:
			/* Try to recover from this error */
			if (phba->sli_rev == LPFC_SLI_REV4)
				lpfc_sli4_unreg_all_rpis(vport);
			lpfc_mbx_unreg_vpi(vport);
			spin_lock_irq(shost->host_lock);
			vport->fc_flag |= FC_VPORT_NEEDS_REG_VPI;
			spin_unlock_irq(shost->host_lock);
			if (mb->mbxStatus == MBX_NOT_FINISHED)
				break;
			if ((vport->port_type == LPFC_PHYSICAL_PORT) &&
			    !(vport->fc_flag & FC_LOGO_RCVD_DID_CHNG)) {
				if (phba->sli_rev == LPFC_SLI_REV4)
					lpfc_issue_init_vfi(vport);
				else
					lpfc_initial_flogi(vport);
			} else {
				lpfc_initial_fdisc(vport);
			}
			break;
		}
	} else {
		spin_lock_irq(shost->host_lock);
		vport->vpi_state |= LPFC_VPI_REGISTERED;
		spin_unlock_irq(shost->host_lock);
		if (vport == phba->pport) {
			if (phba->sli_rev < LPFC_SLI_REV4)
				lpfc_issue_fabric_reglogin(vport);
			else {
				/*
				 * If the physical port is instantiated using
				 * FDISC, do not start vport discovery.
				 */
				if (vport->port_state != LPFC_FDISC)
					lpfc_start_fdiscs(phba);
				lpfc_do_scr_ns_plogi(phba, vport);
			}
		} else
			lpfc_do_scr_ns_plogi(phba, vport);
	}
mbox_err_exit:
	/* Now, we decrement the ndlp reference count held for this
	 * callback function
	 */
	lpfc_nlp_put(ndlp);

	mempool_free(pmb, phba->mbox_mem_pool);
	return;
}

/**
 * lpfc_register_new_vport - Register a new vport with a HBA
 * @phba: pointer to lpfc hba data structure.
 * @vport: pointer to a host virtual N_Port data structure.
 * @ndlp: pointer to a node-list data structure.
 *
 * This routine registers the @vport as a new virtual port with a HBA.
 * It is done through a registering vpi mailbox command.
 **/
void
lpfc_register_new_vport(struct lpfc_hba *phba, struct lpfc_vport *vport,
			struct lpfc_nodelist *ndlp)
{
	struct Scsi_Host *shost = lpfc_shost_from_vport(vport);
	LPFC_MBOXQ_t *mbox;

	mbox = mempool_alloc(phba->mbox_mem_pool, GFP_KERNEL);
	if (mbox) {
		lpfc_reg_vpi(vport, mbox);
		mbox->vport = vport;
		mbox->ctx_ndlp = lpfc_nlp_get(ndlp);
		mbox->mbox_cmpl = lpfc_cmpl_reg_new_vport;
		if (lpfc_sli_issue_mbox(phba, mbox, MBX_NOWAIT)
		    == MBX_NOT_FINISHED) {
			/* mailbox command not success, decrement ndlp
			 * reference count for this command
			 */
			lpfc_nlp_put(ndlp);
			mempool_free(mbox, phba->mbox_mem_pool);

			lpfc_printf_vlog(vport, KERN_ERR, LOG_MBOX,
				"0253 Register VPI: Can't send mbox\n");
			goto mbox_err_exit;
		}
	} else {
		lpfc_printf_vlog(vport, KERN_ERR, LOG_MBOX,
				 "0254 Register VPI: no memory\n");
		goto mbox_err_exit;
	}
	return;

mbox_err_exit:
	lpfc_vport_set_state(vport, FC_VPORT_FAILED);
	spin_lock_irq(shost->host_lock);
	vport->fc_flag &= ~FC_VPORT_NEEDS_REG_VPI;
	spin_unlock_irq(shost->host_lock);
	return;
}

/**
 * lpfc_cancel_all_vport_retry_delay_timer - Cancel all vport retry delay timer
 * @phba: pointer to lpfc hba data structure.
 *
 * This routine cancels the retry delay timers to all the vports.
 **/
void
lpfc_cancel_all_vport_retry_delay_timer(struct lpfc_hba *phba)
{
	struct lpfc_vport **vports;
	struct lpfc_nodelist *ndlp;
	uint32_t link_state;
	int i;

	/* Treat this failure as linkdown for all vports */
	link_state = phba->link_state;
	lpfc_linkdown(phba);
	phba->link_state = link_state;

	vports = lpfc_create_vport_work_array(phba);

	if (vports) {
		for (i = 0; i <= phba->max_vports && vports[i] != NULL; i++) {
			ndlp = lpfc_findnode_did(vports[i], Fabric_DID);
			if (ndlp)
				lpfc_cancel_retry_delay_tmo(vports[i], ndlp);
			lpfc_els_flush_cmd(vports[i]);
		}
		lpfc_destroy_vport_work_array(phba, vports);
	}
}

/**
 * lpfc_retry_pport_discovery - Start timer to retry FLOGI.
 * @phba: pointer to lpfc hba data structure.
 *
 * This routine abort all pending discovery commands and
 * start a timer to retry FLOGI for the physical port
 * discovery.
 **/
void
lpfc_retry_pport_discovery(struct lpfc_hba *phba)
{
	struct lpfc_nodelist *ndlp;
	struct Scsi_Host  *shost;

	/* Cancel the all vports retry delay retry timers */
	lpfc_cancel_all_vport_retry_delay_timer(phba);

	/* If fabric require FLOGI, then re-instantiate physical login */
	ndlp = lpfc_findnode_did(phba->pport, Fabric_DID);
	if (!ndlp)
		return;

	shost = lpfc_shost_from_vport(phba->pport);
	mod_timer(&ndlp->nlp_delayfunc, jiffies + msecs_to_jiffies(1000));
	spin_lock_irq(shost->host_lock);
	ndlp->nlp_flag |= NLP_DELAY_TMO;
	spin_unlock_irq(shost->host_lock);
	ndlp->nlp_last_elscmd = ELS_CMD_FLOGI;
	phba->pport->port_state = LPFC_FLOGI;
	return;
}

/**
 * lpfc_fabric_login_reqd - Check if FLOGI required.
 * @phba: pointer to lpfc hba data structure.
 * @cmdiocb: pointer to FDISC command iocb.
 * @rspiocb: pointer to FDISC response iocb.
 *
 * This routine checks if a FLOGI is reguired for FDISC
 * to succeed.
 **/
static int
lpfc_fabric_login_reqd(struct lpfc_hba *phba,
		struct lpfc_iocbq *cmdiocb,
		struct lpfc_iocbq *rspiocb)
{

	if ((rspiocb->iocb.ulpStatus != IOSTAT_FABRIC_RJT) ||
		(rspiocb->iocb.un.ulpWord[4] != RJT_LOGIN_REQUIRED))
		return 0;
	else
		return 1;
}

/**
 * lpfc_cmpl_els_fdisc - Completion function for fdisc iocb command
 * @phba: pointer to lpfc hba data structure.
 * @cmdiocb: pointer to lpfc command iocb data structure.
 * @rspiocb: pointer to lpfc response iocb data structure.
 *
 * This routine is the completion callback function to a Fabric Discover
 * (FDISC) ELS command. Since all the FDISC ELS commands are issued
 * single threaded, each FDISC completion callback function will reset
 * the discovery timer for all vports such that the timers will not get
 * unnecessary timeout. The function checks the FDISC IOCB status. If error
 * detected, the vport will be set to FC_VPORT_FAILED state. Otherwise,the
 * vport will set to FC_VPORT_ACTIVE state. It then checks whether the DID
 * assigned to the vport has been changed with the completion of the FDISC
 * command. If so, both RPI (Remote Port Index) and VPI (Virtual Port Index)
 * are unregistered from the HBA, and then the lpfc_register_new_vport()
 * routine is invoked to register new vport with the HBA. Otherwise, the
 * lpfc_do_scr_ns_plogi() routine is invoked to issue a PLOGI to the Name
 * Server for State Change Request (SCR).
 **/
static void
lpfc_cmpl_els_fdisc(struct lpfc_hba *phba, struct lpfc_iocbq *cmdiocb,
		    struct lpfc_iocbq *rspiocb)
{
	struct lpfc_vport *vport = cmdiocb->vport;
	struct Scsi_Host  *shost = lpfc_shost_from_vport(vport);
	struct lpfc_nodelist *ndlp = (struct lpfc_nodelist *) cmdiocb->context1;
	struct lpfc_nodelist *np;
	struct lpfc_nodelist *next_np;
	IOCB_t *irsp = &rspiocb->iocb;
	struct lpfc_iocbq *piocb;
	struct lpfc_dmabuf *pcmd = cmdiocb->context2, *prsp;
	struct serv_parm *sp;
	uint8_t fabric_param_changed;

	lpfc_printf_vlog(vport, KERN_INFO, LOG_ELS,
			 "0123 FDISC completes. x%x/x%x prevDID: x%x\n",
			 irsp->ulpStatus, irsp->un.ulpWord[4],
			 vport->fc_prevDID);
	/* Since all FDISCs are being single threaded, we
	 * must reset the discovery timer for ALL vports
	 * waiting to send FDISC when one completes.
	 */
	list_for_each_entry(piocb, &phba->fabric_iocb_list, list) {
		lpfc_set_disctmo(piocb->vport);
	}

	lpfc_debugfs_disc_trc(vport, LPFC_DISC_TRC_ELS_CMD,
		"FDISC cmpl:      status:x%x/x%x prevdid:x%x",
		irsp->ulpStatus, irsp->un.ulpWord[4], vport->fc_prevDID);

	if (irsp->ulpStatus) {

		if (lpfc_fabric_login_reqd(phba, cmdiocb, rspiocb)) {
			lpfc_retry_pport_discovery(phba);
			goto out;
		}

		/* Check for retry */
		if (lpfc_els_retry(phba, cmdiocb, rspiocb))
			goto out;
		/* FDISC failed */
		lpfc_printf_vlog(vport, KERN_ERR, LOG_ELS,
				 "0126 FDISC failed. (x%x/x%x)\n",
				 irsp->ulpStatus, irsp->un.ulpWord[4]);
		goto fdisc_failed;
	}
	spin_lock_irq(shost->host_lock);
	vport->fc_flag &= ~FC_VPORT_CVL_RCVD;
	vport->fc_flag &= ~FC_VPORT_LOGO_RCVD;
	vport->fc_flag |= FC_FABRIC;
	if (vport->phba->fc_topology == LPFC_TOPOLOGY_LOOP)
		vport->fc_flag |=  FC_PUBLIC_LOOP;
	spin_unlock_irq(shost->host_lock);

	vport->fc_myDID = irsp->un.ulpWord[4] & Mask_DID;
	lpfc_vport_set_state(vport, FC_VPORT_ACTIVE);
	prsp = list_get_first(&pcmd->list, struct lpfc_dmabuf, list);
	if (!prsp)
		goto out;
	sp = prsp->virt + sizeof(uint32_t);
	fabric_param_changed = lpfc_check_clean_addr_bit(vport, sp);
	memcpy(&vport->fabric_portname, &sp->portName,
		sizeof(struct lpfc_name));
	memcpy(&vport->fabric_nodename, &sp->nodeName,
		sizeof(struct lpfc_name));
	if (fabric_param_changed &&
		!(vport->fc_flag & FC_VPORT_NEEDS_REG_VPI)) {
		/* If our NportID changed, we need to ensure all
		 * remaining NPORTs get unreg_login'ed so we can
		 * issue unreg_vpi.
		 */
		list_for_each_entry_safe(np, next_np,
			&vport->fc_nodes, nlp_listp) {
			if (!NLP_CHK_NODE_ACT(ndlp) ||
			    (np->nlp_state != NLP_STE_NPR_NODE) ||
			    !(np->nlp_flag & NLP_NPR_ADISC))
				continue;
			spin_lock_irq(shost->host_lock);
			np->nlp_flag &= ~NLP_NPR_ADISC;
			spin_unlock_irq(shost->host_lock);
			lpfc_unreg_rpi(vport, np);
		}
		lpfc_cleanup_pending_mbox(vport);

		if (phba->sli_rev == LPFC_SLI_REV4)
			lpfc_sli4_unreg_all_rpis(vport);

		lpfc_mbx_unreg_vpi(vport);
		spin_lock_irq(shost->host_lock);
		vport->fc_flag |= FC_VPORT_NEEDS_REG_VPI;
		if (phba->sli_rev == LPFC_SLI_REV4)
			vport->fc_flag |= FC_VPORT_NEEDS_INIT_VPI;
		else
			vport->fc_flag |= FC_LOGO_RCVD_DID_CHNG;
		spin_unlock_irq(shost->host_lock);
	} else if ((phba->sli_rev == LPFC_SLI_REV4) &&
		!(vport->fc_flag & FC_VPORT_NEEDS_REG_VPI)) {
		/*
		 * Driver needs to re-reg VPI in order for f/w
		 * to update the MAC address.
		 */
		lpfc_register_new_vport(phba, vport, ndlp);
		goto out;
	}

	if (vport->fc_flag & FC_VPORT_NEEDS_INIT_VPI)
		lpfc_issue_init_vpi(vport);
	else if (vport->fc_flag & FC_VPORT_NEEDS_REG_VPI)
		lpfc_register_new_vport(phba, vport, ndlp);
	else
		lpfc_do_scr_ns_plogi(phba, vport);
	goto out;
fdisc_failed:
	if (vport->fc_vport &&
	    (vport->fc_vport->vport_state != FC_VPORT_NO_FABRIC_RSCS))
		lpfc_vport_set_state(vport, FC_VPORT_FAILED);
	/* Cancel discovery timer */
	lpfc_can_disctmo(vport);
	lpfc_nlp_put(ndlp);
out:
	lpfc_els_free_iocb(phba, cmdiocb);
}

/**
 * lpfc_issue_els_fdisc - Issue a fdisc iocb command
 * @vport: pointer to a virtual N_Port data structure.
 * @ndlp: pointer to a node-list data structure.
 * @retry: number of retries to the command IOCB.
 *
 * This routine prepares and issues a Fabric Discover (FDISC) IOCB to
 * a remote node (@ndlp) off a @vport. It uses the lpfc_issue_fabric_iocb()
 * routine to issue the IOCB, which makes sure only one outstanding fabric
 * IOCB will be sent off HBA at any given time.
 *
 * Note that, in lpfc_prep_els_iocb() routine, the reference count of ndlp
 * will be incremented by 1 for holding the ndlp and the reference to ndlp
 * will be stored into the context1 field of the IOCB for the completion
 * callback function to the FDISC ELS command.
 *
 * Return code
 *   0 - Successfully issued fdisc iocb command
 *   1 - Failed to issue fdisc iocb command
 **/
static int
lpfc_issue_els_fdisc(struct lpfc_vport *vport, struct lpfc_nodelist *ndlp,
		     uint8_t retry)
{
	struct lpfc_hba *phba = vport->phba;
	IOCB_t *icmd;
	struct lpfc_iocbq *elsiocb;
	struct serv_parm *sp;
	uint8_t *pcmd;
	uint16_t cmdsize;
	int did = ndlp->nlp_DID;
	int rc;

	vport->port_state = LPFC_FDISC;
	vport->fc_myDID = 0;
	cmdsize = (sizeof(uint32_t) + sizeof(struct serv_parm));
	elsiocb = lpfc_prep_els_iocb(vport, 1, cmdsize, retry, ndlp, did,
				     ELS_CMD_FDISC);
	if (!elsiocb) {
		lpfc_vport_set_state(vport, FC_VPORT_FAILED);
		lpfc_printf_vlog(vport, KERN_ERR, LOG_ELS,
				 "0255 Issue FDISC: no IOCB\n");
		return 1;
	}

	icmd = &elsiocb->iocb;
	icmd->un.elsreq64.myID = 0;
	icmd->un.elsreq64.fl = 1;

	/*
	 * SLI3 ports require a different context type value than SLI4.
	 * Catch SLI3 ports here and override the prep.
	 */
	if (phba->sli_rev == LPFC_SLI_REV3) {
		icmd->ulpCt_h = 1;
		icmd->ulpCt_l = 0;
	}

	pcmd = (uint8_t *) (((struct lpfc_dmabuf *) elsiocb->context2)->virt);
	*((uint32_t *) (pcmd)) = ELS_CMD_FDISC;
	pcmd += sizeof(uint32_t); /* CSP Word 1 */
	memcpy(pcmd, &vport->phba->pport->fc_sparam, sizeof(struct serv_parm));
	sp = (struct serv_parm *) pcmd;
	/* Setup CSPs accordingly for Fabric */
	sp->cmn.e_d_tov = 0;
	sp->cmn.w2.r_a_tov = 0;
	sp->cmn.virtual_fabric_support = 0;
	sp->cls1.classValid = 0;
	sp->cls2.seqDelivery = 1;
	sp->cls3.seqDelivery = 1;

	pcmd += sizeof(uint32_t); /* CSP Word 2 */
	pcmd += sizeof(uint32_t); /* CSP Word 3 */
	pcmd += sizeof(uint32_t); /* CSP Word 4 */
	pcmd += sizeof(uint32_t); /* Port Name */
	memcpy(pcmd, &vport->fc_portname, 8);
	pcmd += sizeof(uint32_t); /* Node Name */
	pcmd += sizeof(uint32_t); /* Node Name */
	memcpy(pcmd, &vport->fc_nodename, 8);
	sp->cmn.valid_vendor_ver_level = 0;
	memset(sp->un.vendorVersion, 0, sizeof(sp->un.vendorVersion));
	lpfc_set_disctmo(vport);

	phba->fc_stat.elsXmitFDISC++;
	elsiocb->iocb_cmpl = lpfc_cmpl_els_fdisc;

	lpfc_debugfs_disc_trc(vport, LPFC_DISC_TRC_ELS_CMD,
		"Issue FDISC:     did:x%x",
		did, 0, 0);

	rc = lpfc_issue_fabric_iocb(phba, elsiocb);
	if (rc == IOCB_ERROR) {
		lpfc_els_free_iocb(phba, elsiocb);
		lpfc_vport_set_state(vport, FC_VPORT_FAILED);
		lpfc_printf_vlog(vport, KERN_ERR, LOG_ELS,
				 "0256 Issue FDISC: Cannot send IOCB\n");
		return 1;
	}
	lpfc_vport_set_state(vport, FC_VPORT_INITIALIZING);
	return 0;
}

/**
 * lpfc_cmpl_els_npiv_logo - Completion function with vport logo
 * @phba: pointer to lpfc hba data structure.
 * @cmdiocb: pointer to lpfc command iocb data structure.
 * @rspiocb: pointer to lpfc response iocb data structure.
 *
 * This routine is the completion callback function to the issuing of a LOGO
 * ELS command off a vport. It frees the command IOCB and then decrement the
 * reference count held on ndlp for this completion function, indicating that
 * the reference to the ndlp is no long needed. Note that the
 * lpfc_els_free_iocb() routine decrements the ndlp reference held for this
 * callback function and an additional explicit ndlp reference decrementation
 * will trigger the actual release of the ndlp.
 **/
static void
lpfc_cmpl_els_npiv_logo(struct lpfc_hba *phba, struct lpfc_iocbq *cmdiocb,
			struct lpfc_iocbq *rspiocb)
{
	struct lpfc_vport *vport = cmdiocb->vport;
	IOCB_t *irsp;
	struct lpfc_nodelist *ndlp;
	struct Scsi_Host *shost = lpfc_shost_from_vport(vport);

	ndlp = (struct lpfc_nodelist *)cmdiocb->context1;
	irsp = &rspiocb->iocb;
	lpfc_debugfs_disc_trc(vport, LPFC_DISC_TRC_ELS_CMD,
		"LOGO npiv cmpl:  status:x%x/x%x did:x%x",
		irsp->ulpStatus, irsp->un.ulpWord[4], irsp->un.rcvels.remoteID);

	lpfc_els_free_iocb(phba, cmdiocb);
	vport->unreg_vpi_cmpl = VPORT_ERROR;

	/* Trigger the release of the ndlp after logo */
	lpfc_nlp_put(ndlp);

	/* NPIV LOGO completes to NPort <nlp_DID> */
	lpfc_printf_vlog(vport, KERN_INFO, LOG_ELS,
			 "2928 NPIV LOGO completes to NPort x%x "
			 "Data: x%x x%x x%x x%x\n",
			 ndlp->nlp_DID, irsp->ulpStatus, irsp->un.ulpWord[4],
			 irsp->ulpTimeout, vport->num_disc_nodes);

	if (irsp->ulpStatus == IOSTAT_SUCCESS) {
		spin_lock_irq(shost->host_lock);
		vport->fc_flag &= ~FC_NDISC_ACTIVE;
		vport->fc_flag &= ~FC_FABRIC;
		spin_unlock_irq(shost->host_lock);
		lpfc_can_disctmo(vport);
	}
}

/**
 * lpfc_issue_els_npiv_logo - Issue a logo off a vport
 * @vport: pointer to a virtual N_Port data structure.
 * @ndlp: pointer to a node-list data structure.
 *
 * This routine issues a LOGO ELS command to an @ndlp off a @vport.
 *
 * Note that, in lpfc_prep_els_iocb() routine, the reference count of ndlp
 * will be incremented by 1 for holding the ndlp and the reference to ndlp
 * will be stored into the context1 field of the IOCB for the completion
 * callback function to the LOGO ELS command.
 *
 * Return codes
 *   0 - Successfully issued logo off the @vport
 *   1 - Failed to issue logo off the @vport
 **/
int
lpfc_issue_els_npiv_logo(struct lpfc_vport *vport, struct lpfc_nodelist *ndlp)
{
	struct Scsi_Host *shost = lpfc_shost_from_vport(vport);
	struct lpfc_hba  *phba = vport->phba;
	struct lpfc_iocbq *elsiocb;
	uint8_t *pcmd;
	uint16_t cmdsize;

	cmdsize = 2 * sizeof(uint32_t) + sizeof(struct lpfc_name);
	elsiocb = lpfc_prep_els_iocb(vport, 1, cmdsize, 0, ndlp, ndlp->nlp_DID,
				     ELS_CMD_LOGO);
	if (!elsiocb)
		return 1;

	pcmd = (uint8_t *) (((struct lpfc_dmabuf *) elsiocb->context2)->virt);
	*((uint32_t *) (pcmd)) = ELS_CMD_LOGO;
	pcmd += sizeof(uint32_t);

	/* Fill in LOGO payload */
	*((uint32_t *) (pcmd)) = be32_to_cpu(vport->fc_myDID);
	pcmd += sizeof(uint32_t);
	memcpy(pcmd, &vport->fc_portname, sizeof(struct lpfc_name));

	lpfc_debugfs_disc_trc(vport, LPFC_DISC_TRC_ELS_CMD,
		"Issue LOGO npiv  did:x%x flg:x%x",
		ndlp->nlp_DID, ndlp->nlp_flag, 0);

	elsiocb->iocb_cmpl = lpfc_cmpl_els_npiv_logo;
	spin_lock_irq(shost->host_lock);
	ndlp->nlp_flag |= NLP_LOGO_SND;
	spin_unlock_irq(shost->host_lock);
	if (lpfc_sli_issue_iocb(phba, LPFC_ELS_RING, elsiocb, 0) ==
	    IOCB_ERROR) {
		spin_lock_irq(shost->host_lock);
		ndlp->nlp_flag &= ~NLP_LOGO_SND;
		spin_unlock_irq(shost->host_lock);
		lpfc_els_free_iocb(phba, elsiocb);
		return 1;
	}
	return 0;
}

/**
 * lpfc_fabric_block_timeout - Handler function to the fabric block timer
 * @ptr: holder for the timer function associated data.
 *
 * This routine is invoked by the fabric iocb block timer after
 * timeout. It posts the fabric iocb block timeout event by setting the
 * WORKER_FABRIC_BLOCK_TMO bit to work port event bitmap and then invokes
 * lpfc_worker_wake_up() routine to wake up the worker thread. It is for
 * the worker thread to invoke the lpfc_unblock_fabric_iocbs() on the
 * posted event WORKER_FABRIC_BLOCK_TMO.
 **/
void
lpfc_fabric_block_timeout(struct timer_list *t)
{
	struct lpfc_hba  *phba = from_timer(phba, t, fabric_block_timer);
	unsigned long iflags;
	uint32_t tmo_posted;

	spin_lock_irqsave(&phba->pport->work_port_lock, iflags);
	tmo_posted = phba->pport->work_port_events & WORKER_FABRIC_BLOCK_TMO;
	if (!tmo_posted)
		phba->pport->work_port_events |= WORKER_FABRIC_BLOCK_TMO;
	spin_unlock_irqrestore(&phba->pport->work_port_lock, iflags);

	if (!tmo_posted)
		lpfc_worker_wake_up(phba);
	return;
}

/**
 * lpfc_resume_fabric_iocbs - Issue a fabric iocb from driver internal list
 * @phba: pointer to lpfc hba data structure.
 *
 * This routine issues one fabric iocb from the driver internal list to
 * the HBA. It first checks whether it's ready to issue one fabric iocb to
 * the HBA (whether there is no outstanding fabric iocb). If so, it shall
 * remove one pending fabric iocb from the driver internal list and invokes
 * lpfc_sli_issue_iocb() routine to send the fabric iocb to the HBA.
 **/
static void
lpfc_resume_fabric_iocbs(struct lpfc_hba *phba)
{
	struct lpfc_iocbq *iocb;
	unsigned long iflags;
	int ret;
	IOCB_t *cmd;

repeat:
	iocb = NULL;
	spin_lock_irqsave(&phba->hbalock, iflags);
	/* Post any pending iocb to the SLI layer */
	if (atomic_read(&phba->fabric_iocb_count) == 0) {
		list_remove_head(&phba->fabric_iocb_list, iocb, typeof(*iocb),
				 list);
		if (iocb)
			/* Increment fabric iocb count to hold the position */
			atomic_inc(&phba->fabric_iocb_count);
	}
	spin_unlock_irqrestore(&phba->hbalock, iflags);
	if (iocb) {
		iocb->fabric_iocb_cmpl = iocb->iocb_cmpl;
		iocb->iocb_cmpl = lpfc_cmpl_fabric_iocb;
		iocb->iocb_flag |= LPFC_IO_FABRIC;

		lpfc_debugfs_disc_trc(iocb->vport, LPFC_DISC_TRC_ELS_CMD,
			"Fabric sched1:   ste:x%x",
			iocb->vport->port_state, 0, 0);

		ret = lpfc_sli_issue_iocb(phba, LPFC_ELS_RING, iocb, 0);

		if (ret == IOCB_ERROR) {
			iocb->iocb_cmpl = iocb->fabric_iocb_cmpl;
			iocb->fabric_iocb_cmpl = NULL;
			iocb->iocb_flag &= ~LPFC_IO_FABRIC;
			cmd = &iocb->iocb;
			cmd->ulpStatus = IOSTAT_LOCAL_REJECT;
			cmd->un.ulpWord[4] = IOERR_SLI_ABORTED;
			iocb->iocb_cmpl(phba, iocb, iocb);

			atomic_dec(&phba->fabric_iocb_count);
			goto repeat;
		}
	}

	return;
}

/**
 * lpfc_unblock_fabric_iocbs - Unblock issuing fabric iocb command
 * @phba: pointer to lpfc hba data structure.
 *
 * This routine unblocks the  issuing fabric iocb command. The function
 * will clear the fabric iocb block bit and then invoke the routine
 * lpfc_resume_fabric_iocbs() to issue one of the pending fabric iocb
 * from the driver internal fabric iocb list.
 **/
void
lpfc_unblock_fabric_iocbs(struct lpfc_hba *phba)
{
	clear_bit(FABRIC_COMANDS_BLOCKED, &phba->bit_flags);

	lpfc_resume_fabric_iocbs(phba);
	return;
}

/**
 * lpfc_block_fabric_iocbs - Block issuing fabric iocb command
 * @phba: pointer to lpfc hba data structure.
 *
 * This routine blocks the issuing fabric iocb for a specified amount of
 * time (currently 100 ms). This is done by set the fabric iocb block bit
 * and set up a timeout timer for 100ms. When the block bit is set, no more
 * fabric iocb will be issued out of the HBA.
 **/
static void
lpfc_block_fabric_iocbs(struct lpfc_hba *phba)
{
	int blocked;

	blocked = test_and_set_bit(FABRIC_COMANDS_BLOCKED, &phba->bit_flags);
	/* Start a timer to unblock fabric iocbs after 100ms */
	if (!blocked)
		mod_timer(&phba->fabric_block_timer,
			  jiffies + msecs_to_jiffies(100));

	return;
}

/**
 * lpfc_cmpl_fabric_iocb - Completion callback function for fabric iocb
 * @phba: pointer to lpfc hba data structure.
 * @cmdiocb: pointer to lpfc command iocb data structure.
 * @rspiocb: pointer to lpfc response iocb data structure.
 *
 * This routine is the callback function that is put to the fabric iocb's
 * callback function pointer (iocb->iocb_cmpl). The original iocb's callback
 * function pointer has been stored in iocb->fabric_iocb_cmpl. This callback
 * function first restores and invokes the original iocb's callback function
 * and then invokes the lpfc_resume_fabric_iocbs() routine to issue the next
 * fabric bound iocb from the driver internal fabric iocb list onto the wire.
 **/
static void
lpfc_cmpl_fabric_iocb(struct lpfc_hba *phba, struct lpfc_iocbq *cmdiocb,
	struct lpfc_iocbq *rspiocb)
{
	struct ls_rjt stat;

	BUG_ON((cmdiocb->iocb_flag & LPFC_IO_FABRIC) != LPFC_IO_FABRIC);

	switch (rspiocb->iocb.ulpStatus) {
		case IOSTAT_NPORT_RJT:
		case IOSTAT_FABRIC_RJT:
			if (rspiocb->iocb.un.ulpWord[4] & RJT_UNAVAIL_TEMP) {
				lpfc_block_fabric_iocbs(phba);
			}
			break;

		case IOSTAT_NPORT_BSY:
		case IOSTAT_FABRIC_BSY:
			lpfc_block_fabric_iocbs(phba);
			break;

		case IOSTAT_LS_RJT:
			stat.un.lsRjtError =
				be32_to_cpu(rspiocb->iocb.un.ulpWord[4]);
			if ((stat.un.b.lsRjtRsnCode == LSRJT_UNABLE_TPC) ||
				(stat.un.b.lsRjtRsnCode == LSRJT_LOGICAL_BSY))
				lpfc_block_fabric_iocbs(phba);
			break;
	}

	BUG_ON(atomic_read(&phba->fabric_iocb_count) == 0);

	cmdiocb->iocb_cmpl = cmdiocb->fabric_iocb_cmpl;
	cmdiocb->fabric_iocb_cmpl = NULL;
	cmdiocb->iocb_flag &= ~LPFC_IO_FABRIC;
	cmdiocb->iocb_cmpl(phba, cmdiocb, rspiocb);

	atomic_dec(&phba->fabric_iocb_count);
	if (!test_bit(FABRIC_COMANDS_BLOCKED, &phba->bit_flags)) {
		/* Post any pending iocbs to HBA */
		lpfc_resume_fabric_iocbs(phba);
	}
}

/**
 * lpfc_issue_fabric_iocb - Issue a fabric iocb command
 * @phba: pointer to lpfc hba data structure.
 * @iocb: pointer to lpfc command iocb data structure.
 *
 * This routine is used as the top-level API for issuing a fabric iocb command
 * such as FLOGI and FDISC. To accommodate certain switch fabric, this driver
 * function makes sure that only one fabric bound iocb will be outstanding at
 * any given time. As such, this function will first check to see whether there
 * is already an outstanding fabric iocb on the wire. If so, it will put the
 * newly issued iocb onto the driver internal fabric iocb list, waiting to be
 * issued later. Otherwise, it will issue the iocb on the wire and update the
 * fabric iocb count it indicate that there is one fabric iocb on the wire.
 *
 * Note, this implementation has a potential sending out fabric IOCBs out of
 * order. The problem is caused by the construction of the "ready" boolen does
 * not include the condition that the internal fabric IOCB list is empty. As
 * such, it is possible a fabric IOCB issued by this routine might be "jump"
 * ahead of the fabric IOCBs in the internal list.
 *
 * Return code
 *   IOCB_SUCCESS - either fabric iocb put on the list or issued successfully
 *   IOCB_ERROR - failed to issue fabric iocb
 **/
static int
lpfc_issue_fabric_iocb(struct lpfc_hba *phba, struct lpfc_iocbq *iocb)
{
	unsigned long iflags;
	int ready;
	int ret;

	BUG_ON(atomic_read(&phba->fabric_iocb_count) > 1);

	spin_lock_irqsave(&phba->hbalock, iflags);
	ready = atomic_read(&phba->fabric_iocb_count) == 0 &&
		!test_bit(FABRIC_COMANDS_BLOCKED, &phba->bit_flags);

	if (ready)
		/* Increment fabric iocb count to hold the position */
		atomic_inc(&phba->fabric_iocb_count);
	spin_unlock_irqrestore(&phba->hbalock, iflags);
	if (ready) {
		iocb->fabric_iocb_cmpl = iocb->iocb_cmpl;
		iocb->iocb_cmpl = lpfc_cmpl_fabric_iocb;
		iocb->iocb_flag |= LPFC_IO_FABRIC;

		lpfc_debugfs_disc_trc(iocb->vport, LPFC_DISC_TRC_ELS_CMD,
			"Fabric sched2:   ste:x%x",
			iocb->vport->port_state, 0, 0);

		ret = lpfc_sli_issue_iocb(phba, LPFC_ELS_RING, iocb, 0);

		if (ret == IOCB_ERROR) {
			iocb->iocb_cmpl = iocb->fabric_iocb_cmpl;
			iocb->fabric_iocb_cmpl = NULL;
			iocb->iocb_flag &= ~LPFC_IO_FABRIC;
			atomic_dec(&phba->fabric_iocb_count);
		}
	} else {
		spin_lock_irqsave(&phba->hbalock, iflags);
		list_add_tail(&iocb->list, &phba->fabric_iocb_list);
		spin_unlock_irqrestore(&phba->hbalock, iflags);
		ret = IOCB_SUCCESS;
	}
	return ret;
}

/**
 * lpfc_fabric_abort_vport - Abort a vport's iocbs from driver fabric iocb list
 * @vport: pointer to a virtual N_Port data structure.
 *
 * This routine aborts all the IOCBs associated with a @vport from the
 * driver internal fabric IOCB list. The list contains fabric IOCBs to be
 * issued to the ELS IOCB ring. This abort function walks the fabric IOCB
 * list, removes each IOCB associated with the @vport off the list, set the
 * status feild to IOSTAT_LOCAL_REJECT, and invokes the callback function
 * associated with the IOCB.
 **/
static void lpfc_fabric_abort_vport(struct lpfc_vport *vport)
{
	LIST_HEAD(completions);
	struct lpfc_hba  *phba = vport->phba;
	struct lpfc_iocbq *tmp_iocb, *piocb;

	spin_lock_irq(&phba->hbalock);
	list_for_each_entry_safe(piocb, tmp_iocb, &phba->fabric_iocb_list,
				 list) {

		if (piocb->vport != vport)
			continue;

		list_move_tail(&piocb->list, &completions);
	}
	spin_unlock_irq(&phba->hbalock);

	/* Cancel all the IOCBs from the completions list */
	lpfc_sli_cancel_iocbs(phba, &completions, IOSTAT_LOCAL_REJECT,
			      IOERR_SLI_ABORTED);
}

/**
 * lpfc_fabric_abort_nport - Abort a ndlp's iocbs from driver fabric iocb list
 * @ndlp: pointer to a node-list data structure.
 *
 * This routine aborts all the IOCBs associated with an @ndlp from the
 * driver internal fabric IOCB list. The list contains fabric IOCBs to be
 * issued to the ELS IOCB ring. This abort function walks the fabric IOCB
 * list, removes each IOCB associated with the @ndlp off the list, set the
 * status feild to IOSTAT_LOCAL_REJECT, and invokes the callback function
 * associated with the IOCB.
 **/
void lpfc_fabric_abort_nport(struct lpfc_nodelist *ndlp)
{
	LIST_HEAD(completions);
	struct lpfc_hba  *phba = ndlp->phba;
	struct lpfc_iocbq *tmp_iocb, *piocb;
	struct lpfc_sli_ring *pring;

	pring = lpfc_phba_elsring(phba);

	if (unlikely(!pring))
		return;

	spin_lock_irq(&phba->hbalock);
	list_for_each_entry_safe(piocb, tmp_iocb, &phba->fabric_iocb_list,
				 list) {
		if ((lpfc_check_sli_ndlp(phba, pring, piocb, ndlp))) {

			list_move_tail(&piocb->list, &completions);
		}
	}
	spin_unlock_irq(&phba->hbalock);

	/* Cancel all the IOCBs from the completions list */
	lpfc_sli_cancel_iocbs(phba, &completions, IOSTAT_LOCAL_REJECT,
			      IOERR_SLI_ABORTED);
}

/**
 * lpfc_fabric_abort_hba - Abort all iocbs on driver fabric iocb list
 * @phba: pointer to lpfc hba data structure.
 *
 * This routine aborts all the IOCBs currently on the driver internal
 * fabric IOCB list. The list contains fabric IOCBs to be issued to the ELS
 * IOCB ring. This function takes the entire IOCB list off the fabric IOCB
 * list, removes IOCBs off the list, set the status feild to
 * IOSTAT_LOCAL_REJECT, and invokes the callback function associated with
 * the IOCB.
 **/
void lpfc_fabric_abort_hba(struct lpfc_hba *phba)
{
	LIST_HEAD(completions);

	spin_lock_irq(&phba->hbalock);
	list_splice_init(&phba->fabric_iocb_list, &completions);
	spin_unlock_irq(&phba->hbalock);

	/* Cancel all the IOCBs from the completions list */
	lpfc_sli_cancel_iocbs(phba, &completions, IOSTAT_LOCAL_REJECT,
			      IOERR_SLI_ABORTED);
}

/**
 * lpfc_sli4_vport_delete_els_xri_aborted -Remove all ndlp references for vport
 * @vport: pointer to lpfc vport data structure.
 *
 * This routine is invoked by the vport cleanup for deletions and the cleanup
 * for an ndlp on removal.
 **/
void
lpfc_sli4_vport_delete_els_xri_aborted(struct lpfc_vport *vport)
{
	struct lpfc_hba *phba = vport->phba;
	struct lpfc_sglq *sglq_entry = NULL, *sglq_next = NULL;
	unsigned long iflag = 0;

	spin_lock_irqsave(&phba->hbalock, iflag);
	spin_lock(&phba->sli4_hba.sgl_list_lock);
	list_for_each_entry_safe(sglq_entry, sglq_next,
			&phba->sli4_hba.lpfc_abts_els_sgl_list, list) {
		if (sglq_entry->ndlp && sglq_entry->ndlp->vport == vport)
			sglq_entry->ndlp = NULL;
	}
	spin_unlock(&phba->sli4_hba.sgl_list_lock);
	spin_unlock_irqrestore(&phba->hbalock, iflag);
	return;
}

/**
 * lpfc_sli4_els_xri_aborted - Slow-path process of els xri abort
 * @phba: pointer to lpfc hba data structure.
 * @axri: pointer to the els xri abort wcqe structure.
 *
 * This routine is invoked by the worker thread to process a SLI4 slow-path
 * ELS aborted xri.
 **/
void
lpfc_sli4_els_xri_aborted(struct lpfc_hba *phba,
			  struct sli4_wcqe_xri_aborted *axri)
{
	uint16_t xri = bf_get(lpfc_wcqe_xa_xri, axri);
	uint16_t rxid = bf_get(lpfc_wcqe_xa_remote_xid, axri);
	uint16_t lxri = 0;

	struct lpfc_sglq *sglq_entry = NULL, *sglq_next = NULL;
	unsigned long iflag = 0;
	struct lpfc_nodelist *ndlp;
	struct lpfc_sli_ring *pring;

	pring = lpfc_phba_elsring(phba);

	spin_lock_irqsave(&phba->hbalock, iflag);
	spin_lock(&phba->sli4_hba.sgl_list_lock);
	list_for_each_entry_safe(sglq_entry, sglq_next,
			&phba->sli4_hba.lpfc_abts_els_sgl_list, list) {
		if (sglq_entry->sli4_xritag == xri) {
			list_del(&sglq_entry->list);
			ndlp = sglq_entry->ndlp;
			sglq_entry->ndlp = NULL;
			list_add_tail(&sglq_entry->list,
				&phba->sli4_hba.lpfc_els_sgl_list);
			sglq_entry->state = SGL_FREED;
			spin_unlock(&phba->sli4_hba.sgl_list_lock);
			spin_unlock_irqrestore(&phba->hbalock, iflag);
			lpfc_set_rrq_active(phba, ndlp,
				sglq_entry->sli4_lxritag,
				rxid, 1);

			/* Check if TXQ queue needs to be serviced */
			if (pring && !list_empty(&pring->txq))
				lpfc_worker_wake_up(phba);
			return;
		}
	}
	spin_unlock(&phba->sli4_hba.sgl_list_lock);
	lxri = lpfc_sli4_xri_inrange(phba, xri);
	if (lxri == NO_XRI) {
		spin_unlock_irqrestore(&phba->hbalock, iflag);
		return;
	}
	spin_lock(&phba->sli4_hba.sgl_list_lock);
	sglq_entry = __lpfc_get_active_sglq(phba, lxri);
	if (!sglq_entry || (sglq_entry->sli4_xritag != xri)) {
		spin_unlock(&phba->sli4_hba.sgl_list_lock);
		spin_unlock_irqrestore(&phba->hbalock, iflag);
		return;
	}
	sglq_entry->state = SGL_XRI_ABORTED;
	spin_unlock(&phba->sli4_hba.sgl_list_lock);
	spin_unlock_irqrestore(&phba->hbalock, iflag);
	return;
}

/* lpfc_sli_abts_recover_port - Recover a port that failed a BLS_ABORT req.
 * @vport: pointer to virtual port object.
 * @ndlp: nodelist pointer for the impacted node.
 *
 * The driver calls this routine in response to an SLI4 XRI ABORT CQE
 * or an SLI3 ASYNC_STATUS_CN event from the port.  For either event,
 * the driver is required to send a LOGO to the remote node before it
 * attempts to recover its login to the remote node.
 */
void
lpfc_sli_abts_recover_port(struct lpfc_vport *vport,
			   struct lpfc_nodelist *ndlp)
{
	struct Scsi_Host *shost;
	struct lpfc_hba *phba;
	unsigned long flags = 0;

	shost = lpfc_shost_from_vport(vport);
	phba = vport->phba;
	if (ndlp->nlp_state != NLP_STE_MAPPED_NODE) {
		lpfc_printf_log(phba, KERN_INFO,
				LOG_SLI, "3093 No rport recovery needed. "
				"rport in state 0x%x\n", ndlp->nlp_state);
		return;
	}
	lpfc_printf_log(phba, KERN_ERR,
			LOG_ELS | LOG_FCP_ERROR | LOG_NVME_IOERR,
			"3094 Start rport recovery on shost id 0x%x "
			"fc_id 0x%06x vpi 0x%x rpi 0x%x state 0x%x "
			"flags 0x%x\n",
			shost->host_no, ndlp->nlp_DID,
			vport->vpi, ndlp->nlp_rpi, ndlp->nlp_state,
			ndlp->nlp_flag);
	/*
	 * The rport is not responding.  Remove the FCP-2 flag to prevent
	 * an ADISC in the follow-up recovery code.
	 */
	spin_lock_irqsave(shost->host_lock, flags);
	ndlp->nlp_fcp_info &= ~NLP_FCP_2_DEVICE;
	ndlp->nlp_flag |= NLP_ISSUE_LOGO;
	spin_unlock_irqrestore(shost->host_lock, flags);
	lpfc_unreg_rpi(vport, ndlp);
}
<|MERGE_RESOLUTION|>--- conflicted
+++ resolved
@@ -1990,10 +1990,6 @@
 	disc = (ndlp->nlp_flag & NLP_NPR_2B_DISC);
 	ndlp->nlp_flag &= ~NLP_NPR_2B_DISC;
 	spin_unlock_irq(shost->host_lock);
-<<<<<<< HEAD
-	rc = 0;
-=======
->>>>>>> 0ecfebd2
 
 	/* PLOGI completes to NPort <nlp_DID> */
 	lpfc_printf_vlog(vport, KERN_INFO, LOG_ELS,
