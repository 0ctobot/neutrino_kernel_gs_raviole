// SPDX-License-Identifier: GPL-2.0-only
/*
 * Copyright (C) 1999 Eric Youngdale
 * Copyright (C) 2014 Christoph Hellwig
 *
 *  SCSI queueing library.
 *      Initial versions: Eric Youngdale (eric@andante.org).
 *                        Based upon conversations with large numbers
 *                        of people at Linux Expo.
 */

#include <linux/bio.h>
#include <linux/bitops.h>
#include <linux/blkdev.h>
#include <linux/completion.h>
#include <linux/kernel.h>
#include <linux/export.h>
#include <linux/init.h>
#include <linux/pci.h>
#include <linux/delay.h>
#include <linux/hardirq.h>
#include <linux/scatterlist.h>
#include <linux/blk-mq.h>
#include <linux/ratelimit.h>
#include <asm/unaligned.h>

#include <scsi/scsi.h>
#include <scsi/scsi_cmnd.h>
#include <scsi/scsi_dbg.h>
#include <scsi/scsi_device.h>
#include <scsi/scsi_driver.h>
#include <scsi/scsi_eh.h>
#include <scsi/scsi_host.h>
#include <scsi/scsi_transport.h> /* __scsi_init_queue() */
#include <scsi/scsi_dh.h>

#include <trace/events/scsi.h>

#include "scsi_debugfs.h"
#include "scsi_priv.h"
#include "scsi_logging.h"

/*
 * Size of integrity metadata is usually small, 1 inline sg should
 * cover normal cases.
 */
#ifdef CONFIG_ARCH_NO_SG_CHAIN
#define  SCSI_INLINE_PROT_SG_CNT  0
#define  SCSI_INLINE_SG_CNT  0
#else
#define  SCSI_INLINE_PROT_SG_CNT  1
#define  SCSI_INLINE_SG_CNT  2
#endif

static struct kmem_cache *scsi_sense_cache;
static DEFINE_MUTEX(scsi_sense_cache_mutex);

static void scsi_mq_uninit_cmd(struct scsi_cmnd *cmd);

int scsi_init_sense_cache(struct Scsi_Host *shost)
{
	int ret = 0;

	mutex_lock(&scsi_sense_cache_mutex);
	if (!scsi_sense_cache) {
		scsi_sense_cache =
			kmem_cache_create_usercopy("scsi_sense_cache",
				SCSI_SENSE_BUFFERSIZE, 0, SLAB_HWCACHE_ALIGN,
				0, SCSI_SENSE_BUFFERSIZE, NULL);
		if (!scsi_sense_cache)
			ret = -ENOMEM;
	}
	mutex_unlock(&scsi_sense_cache_mutex);
	return ret;
}

/*
 * When to reinvoke queueing after a resource shortage. It's 3 msecs to
 * not change behaviour from the previous unplug mechanism, experimentation
 * may prove this needs changing.
 */
#define SCSI_QUEUE_DELAY	3

static void
scsi_set_blocked(struct scsi_cmnd *cmd, int reason)
{
	struct Scsi_Host *host = cmd->device->host;
	struct scsi_device *device = cmd->device;
	struct scsi_target *starget = scsi_target(device);

	/*
	 * Set the appropriate busy bit for the device/host.
	 *
	 * If the host/device isn't busy, assume that something actually
	 * completed, and that we should be able to queue a command now.
	 *
	 * Note that the prior mid-layer assumption that any host could
	 * always queue at least one command is now broken.  The mid-layer
	 * will implement a user specifiable stall (see
	 * scsi_host.max_host_blocked and scsi_device.max_device_blocked)
	 * if a command is requeued with no other commands outstanding
	 * either for the device or for the host.
	 */
	switch (reason) {
	case SCSI_MLQUEUE_HOST_BUSY:
		atomic_set(&host->host_blocked, host->max_host_blocked);
		break;
	case SCSI_MLQUEUE_DEVICE_BUSY:
	case SCSI_MLQUEUE_EH_RETRY:
		atomic_set(&device->device_blocked,
			   device->max_device_blocked);
		break;
	case SCSI_MLQUEUE_TARGET_BUSY:
		atomic_set(&starget->target_blocked,
			   starget->max_target_blocked);
		break;
	}
}

static void scsi_mq_requeue_cmd(struct scsi_cmnd *cmd)
{
	if (cmd->request->rq_flags & RQF_DONTPREP) {
		cmd->request->rq_flags &= ~RQF_DONTPREP;
		scsi_mq_uninit_cmd(cmd);
	} else {
		WARN_ON_ONCE(true);
	}
	blk_mq_requeue_request(cmd->request, true);
}

/**
 * __scsi_queue_insert - private queue insertion
 * @cmd: The SCSI command being requeued
 * @reason:  The reason for the requeue
 * @unbusy: Whether the queue should be unbusied
 *
 * This is a private queue insertion.  The public interface
 * scsi_queue_insert() always assumes the queue should be unbusied
 * because it's always called before the completion.  This function is
 * for a requeue after completion, which should only occur in this
 * file.
 */
static void __scsi_queue_insert(struct scsi_cmnd *cmd, int reason, bool unbusy)
{
	struct scsi_device *device = cmd->device;

	SCSI_LOG_MLQUEUE(1, scmd_printk(KERN_INFO, cmd,
		"Inserting command %p into mlqueue\n", cmd));

	scsi_set_blocked(cmd, reason);

	/*
	 * Decrement the counters, since these commands are no longer
	 * active on the host/device.
	 */
	if (unbusy)
		scsi_device_unbusy(device, cmd);

	/*
	 * Requeue this command.  It will go before all other commands
	 * that are already in the queue. Schedule requeue work under
	 * lock such that the kblockd_schedule_work() call happens
	 * before blk_cleanup_queue() finishes.
	 */
	cmd->result = 0;

	blk_mq_requeue_request(cmd->request, true);
}

/**
 * scsi_queue_insert - Reinsert a command in the queue.
 * @cmd:    command that we are adding to queue.
 * @reason: why we are inserting command to queue.
 *
 * We do this for one of two cases. Either the host is busy and it cannot accept
 * any more commands for the time being, or the device returned QUEUE_FULL and
 * can accept no more commands.
 *
 * Context: This could be called either from an interrupt context or a normal
 * process context.
 */
void scsi_queue_insert(struct scsi_cmnd *cmd, int reason)
{
	__scsi_queue_insert(cmd, reason, true);
}


/**
 * __scsi_execute - insert request and wait for the result
 * @sdev:	scsi device
 * @cmd:	scsi command
 * @data_direction: data direction
 * @buffer:	data buffer
 * @bufflen:	len of buffer
 * @sense:	optional sense buffer
 * @sshdr:	optional decoded sense header
 * @timeout:	request timeout in HZ
 * @retries:	number of times to retry request
 * @flags:	flags for ->cmd_flags
 * @rq_flags:	flags for ->rq_flags
 * @resid:	optional residual length
 *
 * Returns the scsi_cmnd result field if a command was executed, or a negative
 * Linux error code if we didn't get that far.
 */
int __scsi_execute(struct scsi_device *sdev, const unsigned char *cmd,
		 int data_direction, void *buffer, unsigned bufflen,
		 unsigned char *sense, struct scsi_sense_hdr *sshdr,
		 int timeout, int retries, u64 flags, req_flags_t rq_flags,
		 int *resid)
{
	struct request *req;
	struct scsi_request *rq;
	int ret;

	req = blk_get_request(sdev->request_queue,
			data_direction == DMA_TO_DEVICE ?
<<<<<<< HEAD
			REQ_OP_SCSI_OUT : REQ_OP_SCSI_IN,
=======
			REQ_OP_DRV_OUT : REQ_OP_DRV_IN,
>>>>>>> 754a0abe
			rq_flags & RQF_PM ? BLK_MQ_REQ_PM : 0);
	if (IS_ERR(req))
		return PTR_ERR(req);

	rq = scsi_req(req);

	if (bufflen) {
		ret = blk_rq_map_kern(sdev->request_queue, req,
				      buffer, bufflen, GFP_NOIO);
		if (ret)
			goto out;
	}
	rq->cmd_len = COMMAND_SIZE(cmd[0]);
	memcpy(rq->cmd, cmd, rq->cmd_len);
	rq->retries = retries;
	req->timeout = timeout;
	req->cmd_flags |= flags;
	req->rq_flags |= rq_flags | RQF_QUIET;

	/*
	 * head injection *required* here otherwise quiesce won't work
	 */
	blk_execute_rq(NULL, req, 1);

	/*
	 * Some devices (USB mass-storage in particular) may transfer
	 * garbage data together with a residue indicating that the data
	 * is invalid.  Prevent the garbage from being misinterpreted
	 * and prevent security leaks by zeroing out the excess data.
	 */
	if (unlikely(rq->resid_len > 0 && rq->resid_len <= bufflen))
		memset(buffer + (bufflen - rq->resid_len), 0, rq->resid_len);

	if (resid)
		*resid = rq->resid_len;
	if (sense && rq->sense_len)
		memcpy(sense, rq->sense, SCSI_SENSE_BUFFERSIZE);
	if (sshdr)
		scsi_normalize_sense(rq->sense, rq->sense_len, sshdr);
	ret = rq->result;
 out:
	blk_put_request(req);

	return ret;
}
EXPORT_SYMBOL(__scsi_execute);

/*
 * Wake up the error handler if necessary. Avoid as follows that the error
 * handler is not woken up if host in-flight requests number ==
 * shost->host_failed: use call_rcu() in scsi_eh_scmd_add() in combination
 * with an RCU read lock in this function to ensure that this function in
 * its entirety either finishes before scsi_eh_scmd_add() increases the
 * host_failed counter or that it notices the shost state change made by
 * scsi_eh_scmd_add().
 */
static void scsi_dec_host_busy(struct Scsi_Host *shost, struct scsi_cmnd *cmd)
{
	unsigned long flags;

	rcu_read_lock();
	__clear_bit(SCMD_STATE_INFLIGHT, &cmd->state);
	if (unlikely(scsi_host_in_recovery(shost))) {
		spin_lock_irqsave(shost->host_lock, flags);
		if (shost->host_failed || shost->host_eh_scheduled)
			scsi_eh_wakeup(shost);
		spin_unlock_irqrestore(shost->host_lock, flags);
	}
	rcu_read_unlock();
}

void scsi_device_unbusy(struct scsi_device *sdev, struct scsi_cmnd *cmd)
{
	struct Scsi_Host *shost = sdev->host;
	struct scsi_target *starget = scsi_target(sdev);

	scsi_dec_host_busy(shost, cmd);

	if (starget->can_queue > 0)
		atomic_dec(&starget->target_busy);

	sbitmap_put(&sdev->budget_map, cmd->budget_token);
	cmd->budget_token = -1;
}

static void scsi_kick_queue(struct request_queue *q)
{
	blk_mq_run_hw_queues(q, false);
}

/*
 * Called for single_lun devices on IO completion. Clear starget_sdev_user,
 * and call blk_run_queue for all the scsi_devices on the target -
 * including current_sdev first.
 *
 * Called with *no* scsi locks held.
 */
static void scsi_single_lun_run(struct scsi_device *current_sdev)
{
	struct Scsi_Host *shost = current_sdev->host;
	struct scsi_device *sdev, *tmp;
	struct scsi_target *starget = scsi_target(current_sdev);
	unsigned long flags;

	spin_lock_irqsave(shost->host_lock, flags);
	starget->starget_sdev_user = NULL;
	spin_unlock_irqrestore(shost->host_lock, flags);

	/*
	 * Call blk_run_queue for all LUNs on the target, starting with
	 * current_sdev. We race with others (to set starget_sdev_user),
	 * but in most cases, we will be first. Ideally, each LU on the
	 * target would get some limited time or requests on the target.
	 */
	scsi_kick_queue(current_sdev->request_queue);

	spin_lock_irqsave(shost->host_lock, flags);
	if (starget->starget_sdev_user)
		goto out;
	list_for_each_entry_safe(sdev, tmp, &starget->devices,
			same_target_siblings) {
		if (sdev == current_sdev)
			continue;
		if (scsi_device_get(sdev))
			continue;

		spin_unlock_irqrestore(shost->host_lock, flags);
		scsi_kick_queue(sdev->request_queue);
		spin_lock_irqsave(shost->host_lock, flags);

		scsi_device_put(sdev);
	}
 out:
	spin_unlock_irqrestore(shost->host_lock, flags);
}

static inline bool scsi_device_is_busy(struct scsi_device *sdev)
{
	if (scsi_device_busy(sdev) >= sdev->queue_depth)
		return true;
	if (atomic_read(&sdev->device_blocked) > 0)
		return true;
	return false;
}

static inline bool scsi_target_is_busy(struct scsi_target *starget)
{
	if (starget->can_queue > 0) {
		if (atomic_read(&starget->target_busy) >= starget->can_queue)
			return true;
		if (atomic_read(&starget->target_blocked) > 0)
			return true;
	}
	return false;
}

static inline bool scsi_host_is_busy(struct Scsi_Host *shost)
{
	if (atomic_read(&shost->host_blocked) > 0)
		return true;
	if (shost->host_self_blocked)
		return true;
	return false;
}

static void scsi_starved_list_run(struct Scsi_Host *shost)
{
	LIST_HEAD(starved_list);
	struct scsi_device *sdev;
	unsigned long flags;

	spin_lock_irqsave(shost->host_lock, flags);
	list_splice_init(&shost->starved_list, &starved_list);

	while (!list_empty(&starved_list)) {
		struct request_queue *slq;

		/*
		 * As long as shost is accepting commands and we have
		 * starved queues, call blk_run_queue. scsi_request_fn
		 * drops the queue_lock and can add us back to the
		 * starved_list.
		 *
		 * host_lock protects the starved_list and starved_entry.
		 * scsi_request_fn must get the host_lock before checking
		 * or modifying starved_list or starved_entry.
		 */
		if (scsi_host_is_busy(shost))
			break;

		sdev = list_entry(starved_list.next,
				  struct scsi_device, starved_entry);
		list_del_init(&sdev->starved_entry);
		if (scsi_target_is_busy(scsi_target(sdev))) {
			list_move_tail(&sdev->starved_entry,
				       &shost->starved_list);
			continue;
		}

		/*
		 * Once we drop the host lock, a racing scsi_remove_device()
		 * call may remove the sdev from the starved list and destroy
		 * it and the queue.  Mitigate by taking a reference to the
		 * queue and never touching the sdev again after we drop the
		 * host lock.  Note: if __scsi_remove_device() invokes
		 * blk_cleanup_queue() before the queue is run from this
		 * function then blk_run_queue() will return immediately since
		 * blk_cleanup_queue() marks the queue with QUEUE_FLAG_DYING.
		 */
		slq = sdev->request_queue;
		if (!blk_get_queue(slq))
			continue;
		spin_unlock_irqrestore(shost->host_lock, flags);

		scsi_kick_queue(slq);
		blk_put_queue(slq);

		spin_lock_irqsave(shost->host_lock, flags);
	}
	/* put any unprocessed entries back */
	list_splice(&starved_list, &shost->starved_list);
	spin_unlock_irqrestore(shost->host_lock, flags);
}

/**
 * scsi_run_queue - Select a proper request queue to serve next.
 * @q:  last request's queue
 *
 * The previous command was completely finished, start a new one if possible.
 */
static void scsi_run_queue(struct request_queue *q)
{
	struct scsi_device *sdev = q->queuedata;

	if (scsi_target(sdev)->single_lun)
		scsi_single_lun_run(sdev);
	if (!list_empty(&sdev->host->starved_list))
		scsi_starved_list_run(sdev->host);

	blk_mq_run_hw_queues(q, false);
}

void scsi_requeue_run_queue(struct work_struct *work)
{
	struct scsi_device *sdev;
	struct request_queue *q;

	sdev = container_of(work, struct scsi_device, requeue_work);
	q = sdev->request_queue;
	scsi_run_queue(q);
}

void scsi_run_host_queues(struct Scsi_Host *shost)
{
	struct scsi_device *sdev;

	shost_for_each_device(sdev, shost)
		scsi_run_queue(sdev->request_queue);
}

static void scsi_uninit_cmd(struct scsi_cmnd *cmd)
{
	if (!blk_rq_is_passthrough(cmd->request)) {
		struct scsi_driver *drv = scsi_cmd_to_driver(cmd);

		if (drv->uninit_command)
			drv->uninit_command(cmd);
	}
}

void scsi_free_sgtables(struct scsi_cmnd *cmd)
{
	if (cmd->sdb.table.nents)
		sg_free_table_chained(&cmd->sdb.table,
				SCSI_INLINE_SG_CNT);
	if (scsi_prot_sg_count(cmd))
		sg_free_table_chained(&cmd->prot_sdb->table,
				SCSI_INLINE_PROT_SG_CNT);
}
EXPORT_SYMBOL_GPL(scsi_free_sgtables);

static void scsi_mq_uninit_cmd(struct scsi_cmnd *cmd)
{
	scsi_free_sgtables(cmd);
	scsi_uninit_cmd(cmd);
}

static void scsi_run_queue_async(struct scsi_device *sdev)
{
	if (scsi_target(sdev)->single_lun ||
	    !list_empty(&sdev->host->starved_list)) {
		kblockd_schedule_work(&sdev->requeue_work);
	} else {
		/*
		 * smp_mb() present in sbitmap_queue_clear() or implied in
		 * .end_io is for ordering writing .device_busy in
		 * scsi_device_unbusy() and reading sdev->restarts.
		 */
		int old = atomic_read(&sdev->restarts);

		/*
		 * ->restarts has to be kept as non-zero if new budget
		 *  contention occurs.
		 *
		 *  No need to run queue when either another re-run
		 *  queue wins in updating ->restarts or a new budget
		 *  contention occurs.
		 */
		if (old && atomic_cmpxchg(&sdev->restarts, old, 0) == old)
			blk_mq_run_hw_queues(sdev->request_queue, true);
	}
}

/* Returns false when no more bytes to process, true if there are more */
static bool scsi_end_request(struct request *req, blk_status_t error,
		unsigned int bytes)
{
	struct scsi_cmnd *cmd = blk_mq_rq_to_pdu(req);
	struct scsi_device *sdev = cmd->device;
	struct request_queue *q = sdev->request_queue;

	if (blk_update_request(req, error, bytes))
		return true;

	if (blk_queue_add_random(q))
		add_disk_randomness(req->rq_disk);

	if (!blk_rq_is_passthrough(req)) {
		WARN_ON_ONCE(!(cmd->flags & SCMD_INITIALIZED));
		cmd->flags &= ~SCMD_INITIALIZED;
	}

	/*
	 * Calling rcu_barrier() is not necessary here because the
	 * SCSI error handler guarantees that the function called by
	 * call_rcu() has been called before scsi_end_request() is
	 * called.
	 */
	destroy_rcu_head(&cmd->rcu);

	/*
	 * In the MQ case the command gets freed by __blk_mq_end_request,
	 * so we have to do all cleanup that depends on it earlier.
	 *
	 * We also can't kick the queues from irq context, so we
	 * will have to defer it to a workqueue.
	 */
	scsi_mq_uninit_cmd(cmd);

	/*
	 * queue is still alive, so grab the ref for preventing it
	 * from being cleaned up during running queue.
	 */
	percpu_ref_get(&q->q_usage_counter);

	__blk_mq_end_request(req, error);

	scsi_run_queue_async(sdev);

	percpu_ref_put(&q->q_usage_counter);
	return false;
}

/**
 * scsi_result_to_blk_status - translate a SCSI result code into blk_status_t
 * @cmd:	SCSI command
 * @result:	scsi error code
 *
 * Translate a SCSI result code into a blk_status_t value. May reset the host
 * byte of @cmd->result.
 */
static blk_status_t scsi_result_to_blk_status(struct scsi_cmnd *cmd, int result)
{
	switch (host_byte(result)) {
	case DID_OK:
		if (scsi_status_is_good(result))
			return BLK_STS_OK;
		return BLK_STS_IOERR;
	case DID_TRANSPORT_FAILFAST:
	case DID_TRANSPORT_MARGINAL:
		return BLK_STS_TRANSPORT;
	case DID_TARGET_FAILURE:
		set_host_byte(cmd, DID_OK);
		return BLK_STS_TARGET;
	case DID_NEXUS_FAILURE:
		set_host_byte(cmd, DID_OK);
		return BLK_STS_NEXUS;
	case DID_ALLOC_FAILURE:
		set_host_byte(cmd, DID_OK);
		return BLK_STS_NOSPC;
	case DID_MEDIUM_ERROR:
		set_host_byte(cmd, DID_OK);
		return BLK_STS_MEDIUM;
	default:
		return BLK_STS_IOERR;
	}
}

/* Helper for scsi_io_completion() when "reprep" action required. */
static void scsi_io_completion_reprep(struct scsi_cmnd *cmd,
				      struct request_queue *q)
{
	/* A new command will be prepared and issued. */
	scsi_mq_requeue_cmd(cmd);
}

static bool scsi_cmd_runtime_exceeced(struct scsi_cmnd *cmd)
{
	struct request *req = cmd->request;
	unsigned long wait_for;

	if (cmd->allowed == SCSI_CMD_RETRIES_NO_LIMIT)
		return false;

	wait_for = (cmd->allowed + 1) * req->timeout;
	if (time_before(cmd->jiffies_at_alloc + wait_for, jiffies)) {
		scmd_printk(KERN_ERR, cmd, "timing out command, waited %lus\n",
			    wait_for/HZ);
		return true;
	}
	return false;
}

/* Helper for scsi_io_completion() when special action required. */
static void scsi_io_completion_action(struct scsi_cmnd *cmd, int result)
{
	struct request_queue *q = cmd->device->request_queue;
	struct request *req = cmd->request;
	int level = 0;
	enum {ACTION_FAIL, ACTION_REPREP, ACTION_RETRY,
	      ACTION_DELAYED_RETRY} action;
	struct scsi_sense_hdr sshdr;
	bool sense_valid;
	bool sense_current = true;      /* false implies "deferred sense" */
	blk_status_t blk_stat;

	sense_valid = scsi_command_normalize_sense(cmd, &sshdr);
	if (sense_valid)
		sense_current = !scsi_sense_is_deferred(&sshdr);

	blk_stat = scsi_result_to_blk_status(cmd, result);

	if (host_byte(result) == DID_RESET) {
		/* Third party bus reset or reset for error recovery
		 * reasons.  Just retry the command and see what
		 * happens.
		 */
		action = ACTION_RETRY;
	} else if (sense_valid && sense_current) {
		switch (sshdr.sense_key) {
		case UNIT_ATTENTION:
			if (cmd->device->removable) {
				/* Detected disc change.  Set a bit
				 * and quietly refuse further access.
				 */
				cmd->device->changed = 1;
				action = ACTION_FAIL;
			} else {
				/* Must have been a power glitch, or a
				 * bus reset.  Could not have been a
				 * media change, so we just retry the
				 * command and see what happens.
				 */
				action = ACTION_RETRY;
			}
			break;
		case ILLEGAL_REQUEST:
			/* If we had an ILLEGAL REQUEST returned, then
			 * we may have performed an unsupported
			 * command.  The only thing this should be
			 * would be a ten byte read where only a six
			 * byte read was supported.  Also, on a system
			 * where READ CAPACITY failed, we may have
			 * read past the end of the disk.
			 */
			if ((cmd->device->use_10_for_rw &&
			    sshdr.asc == 0x20 && sshdr.ascq == 0x00) &&
			    (cmd->cmnd[0] == READ_10 ||
			     cmd->cmnd[0] == WRITE_10)) {
				/* This will issue a new 6-byte command. */
				cmd->device->use_10_for_rw = 0;
				action = ACTION_REPREP;
			} else if (sshdr.asc == 0x10) /* DIX */ {
				action = ACTION_FAIL;
				blk_stat = BLK_STS_PROTECTION;
			/* INVALID COMMAND OPCODE or INVALID FIELD IN CDB */
			} else if (sshdr.asc == 0x20 || sshdr.asc == 0x24) {
				action = ACTION_FAIL;
				blk_stat = BLK_STS_TARGET;
			} else
				action = ACTION_FAIL;
			break;
		case ABORTED_COMMAND:
			action = ACTION_FAIL;
			if (sshdr.asc == 0x10) /* DIF */
				blk_stat = BLK_STS_PROTECTION;
			break;
		case NOT_READY:
			/* If the device is in the process of becoming
			 * ready, or has a temporary blockage, retry.
			 */
			if (sshdr.asc == 0x04) {
				switch (sshdr.ascq) {
				case 0x01: /* becoming ready */
				case 0x04: /* format in progress */
				case 0x05: /* rebuild in progress */
				case 0x06: /* recalculation in progress */
				case 0x07: /* operation in progress */
				case 0x08: /* Long write in progress */
				case 0x09: /* self test in progress */
				case 0x11: /* notify (enable spinup) required */
				case 0x14: /* space allocation in progress */
				case 0x1a: /* start stop unit in progress */
				case 0x1b: /* sanitize in progress */
				case 0x1d: /* configuration in progress */
				case 0x24: /* depopulation in progress */
					action = ACTION_DELAYED_RETRY;
					break;
				case 0x0a: /* ALUA state transition */
					blk_stat = BLK_STS_AGAIN;
					fallthrough;
				default:
					action = ACTION_FAIL;
					break;
				}
			} else
				action = ACTION_FAIL;
			break;
		case VOLUME_OVERFLOW:
			/* See SSC3rXX or current. */
			action = ACTION_FAIL;
			break;
		case DATA_PROTECT:
			action = ACTION_FAIL;
			if ((sshdr.asc == 0x0C && sshdr.ascq == 0x12) ||
			    (sshdr.asc == 0x55 &&
			     (sshdr.ascq == 0x0E || sshdr.ascq == 0x0F))) {
				/* Insufficient zone resources */
				blk_stat = BLK_STS_ZONE_OPEN_RESOURCE;
			}
			break;
		default:
			action = ACTION_FAIL;
			break;
		}
	} else
		action = ACTION_FAIL;

	if (action != ACTION_FAIL && scsi_cmd_runtime_exceeced(cmd))
		action = ACTION_FAIL;

	switch (action) {
	case ACTION_FAIL:
		/* Give up and fail the remainder of the request */
		if (!(req->rq_flags & RQF_QUIET)) {
			static DEFINE_RATELIMIT_STATE(_rs,
					DEFAULT_RATELIMIT_INTERVAL,
					DEFAULT_RATELIMIT_BURST);

			if (unlikely(scsi_logging_level))
				level =
				     SCSI_LOG_LEVEL(SCSI_LOG_MLCOMPLETE_SHIFT,
						    SCSI_LOG_MLCOMPLETE_BITS);

			/*
			 * if logging is enabled the failure will be printed
			 * in scsi_log_completion(), so avoid duplicate messages
			 */
			if (!level && __ratelimit(&_rs)) {
				scsi_print_result(cmd, NULL, FAILED);
				if (sense_valid)
					scsi_print_sense(cmd);
				scsi_print_command(cmd);
			}
		}
		if (!scsi_end_request(req, blk_stat, blk_rq_err_bytes(req)))
			return;
		fallthrough;
	case ACTION_REPREP:
		scsi_io_completion_reprep(cmd, q);
		break;
	case ACTION_RETRY:
		/* Retry the same command immediately */
		__scsi_queue_insert(cmd, SCSI_MLQUEUE_EH_RETRY, false);
		break;
	case ACTION_DELAYED_RETRY:
		/* Retry the same command after a delay */
		__scsi_queue_insert(cmd, SCSI_MLQUEUE_DEVICE_BUSY, false);
		break;
	}
}

/*
 * Helper for scsi_io_completion() when cmd->result is non-zero. Returns a
 * new result that may suppress further error checking. Also modifies
 * *blk_statp in some cases.
 */
static int scsi_io_completion_nz_result(struct scsi_cmnd *cmd, int result,
					blk_status_t *blk_statp)
{
	bool sense_valid;
	bool sense_current = true;	/* false implies "deferred sense" */
	struct request *req = cmd->request;
	struct scsi_sense_hdr sshdr;

	sense_valid = scsi_command_normalize_sense(cmd, &sshdr);
	if (sense_valid)
		sense_current = !scsi_sense_is_deferred(&sshdr);

	if (blk_rq_is_passthrough(req)) {
		if (sense_valid) {
			/*
			 * SG_IO wants current and deferred errors
			 */
			scsi_req(req)->sense_len =
				min(8 + cmd->sense_buffer[7],
				    SCSI_SENSE_BUFFERSIZE);
		}
		if (sense_current)
			*blk_statp = scsi_result_to_blk_status(cmd, result);
	} else if (blk_rq_bytes(req) == 0 && sense_current) {
		/*
		 * Flush commands do not transfers any data, and thus cannot use
		 * good_bytes != blk_rq_bytes(req) as the signal for an error.
		 * This sets *blk_statp explicitly for the problem case.
		 */
		*blk_statp = scsi_result_to_blk_status(cmd, result);
	}
	/*
	 * Recovered errors need reporting, but they're always treated as
	 * success, so fiddle the result code here.  For passthrough requests
	 * we already took a copy of the original into sreq->result which
	 * is what gets returned to the user
	 */
	if (sense_valid && (sshdr.sense_key == RECOVERED_ERROR)) {
		bool do_print = true;
		/*
		 * if ATA PASS-THROUGH INFORMATION AVAILABLE [0x0, 0x1d]
		 * skip print since caller wants ATA registers. Only occurs
		 * on SCSI ATA PASS_THROUGH commands when CK_COND=1
		 */
		if ((sshdr.asc == 0x0) && (sshdr.ascq == 0x1d))
			do_print = false;
		else if (req->rq_flags & RQF_QUIET)
			do_print = false;
		if (do_print)
			scsi_print_sense(cmd);
		result = 0;
		/* for passthrough, *blk_statp may be set */
		*blk_statp = BLK_STS_OK;
	}
	/*
	 * Another corner case: the SCSI status byte is non-zero but 'good'.
	 * Example: PRE-FETCH command returns SAM_STAT_CONDITION_MET when
	 * it is able to fit nominated LBs in its cache (and SAM_STAT_GOOD
	 * if it can't fit). Treat SAM_STAT_CONDITION_MET and the related
	 * intermediate statuses (both obsolete in SAM-4) as good.
	 */
	if ((result & 0xff) && scsi_status_is_good(result)) {
		result = 0;
		*blk_statp = BLK_STS_OK;
	}
	return result;
}

/**
 * scsi_io_completion - Completion processing for SCSI commands.
 * @cmd:	command that is finished.
 * @good_bytes:	number of processed bytes.
 *
 * We will finish off the specified number of sectors. If we are done, the
 * command block will be released and the queue function will be goosed. If we
 * are not done then we have to figure out what to do next:
 *
 *   a) We can call scsi_io_completion_reprep().  The request will be
 *	unprepared and put back on the queue.  Then a new command will
 *	be created for it.  This should be used if we made forward
 *	progress, or if we want to switch from READ(10) to READ(6) for
 *	example.
 *
 *   b) We can call scsi_io_completion_action().  The request will be
 *	put back on the queue and retried using the same command as
 *	before, possibly after a delay.
 *
 *   c) We can call scsi_end_request() with blk_stat other than
 *	BLK_STS_OK, to fail the remainder of the request.
 */
void scsi_io_completion(struct scsi_cmnd *cmd, unsigned int good_bytes)
{
	int result = cmd->result;
	struct request_queue *q = cmd->device->request_queue;
	struct request *req = cmd->request;
	blk_status_t blk_stat = BLK_STS_OK;

	if (unlikely(result))	/* a nz result may or may not be an error */
		result = scsi_io_completion_nz_result(cmd, result, &blk_stat);

	if (unlikely(blk_rq_is_passthrough(req))) {
		/*
		 * scsi_result_to_blk_status may have reset the host_byte
		 */
		scsi_req(req)->result = cmd->result;
	}

	/*
	 * Next deal with any sectors which we were able to correctly
	 * handle.
	 */
	SCSI_LOG_HLCOMPLETE(1, scmd_printk(KERN_INFO, cmd,
		"%u sectors total, %d bytes done.\n",
		blk_rq_sectors(req), good_bytes));

	/*
	 * Failed, zero length commands always need to drop down
	 * to retry code. Fast path should return in this block.
	 */
	if (likely(blk_rq_bytes(req) > 0 || blk_stat == BLK_STS_OK)) {
		if (likely(!scsi_end_request(req, blk_stat, good_bytes)))
			return; /* no bytes remaining */
	}

	/* Kill remainder if no retries. */
	if (unlikely(blk_stat && scsi_noretry_cmd(cmd))) {
		if (scsi_end_request(req, blk_stat, blk_rq_bytes(req)))
			WARN_ONCE(true,
			    "Bytes remaining after failed, no-retry command");
		return;
	}

	/*
	 * If there had been no error, but we have leftover bytes in the
	 * requeues just queue the command up again.
	 */
	if (likely(result == 0))
		scsi_io_completion_reprep(cmd, q);
	else
		scsi_io_completion_action(cmd, result);
}

static inline bool scsi_cmd_needs_dma_drain(struct scsi_device *sdev,
		struct request *rq)
{
	return sdev->dma_drain_len && blk_rq_is_passthrough(rq) &&
	       !op_is_write(req_op(rq)) &&
	       sdev->host->hostt->dma_need_drain(rq);
}

/**
 * scsi_alloc_sgtables - Allocate and initialize data and integrity scatterlists
 * @cmd: SCSI command data structure to initialize.
 *
 * Initializes @cmd->sdb and also @cmd->prot_sdb if data integrity is enabled
 * for @cmd.
 *
 * Returns:
 * * BLK_STS_OK       - on success
 * * BLK_STS_RESOURCE - if the failure is retryable
 * * BLK_STS_IOERR    - if the failure is fatal
 */
blk_status_t scsi_alloc_sgtables(struct scsi_cmnd *cmd)
{
	struct scsi_device *sdev = cmd->device;
	struct request *rq = cmd->request;
	unsigned short nr_segs = blk_rq_nr_phys_segments(rq);
	struct scatterlist *last_sg = NULL;
	blk_status_t ret;
	bool need_drain = scsi_cmd_needs_dma_drain(sdev, rq);
	int count;

	if (WARN_ON_ONCE(!nr_segs))
		return BLK_STS_IOERR;

	/*
	 * Make sure there is space for the drain.  The driver must adjust
	 * max_hw_segments to be prepared for this.
	 */
	if (need_drain)
		nr_segs++;

	/*
	 * If sg table allocation fails, requeue request later.
	 */
	if (unlikely(sg_alloc_table_chained(&cmd->sdb.table, nr_segs,
			cmd->sdb.table.sgl, SCSI_INLINE_SG_CNT)))
		return BLK_STS_RESOURCE;

	/*
	 * Next, walk the list, and fill in the addresses and sizes of
	 * each segment.
	 */
	count = __blk_rq_map_sg(rq->q, rq, cmd->sdb.table.sgl, &last_sg);

	if (blk_rq_bytes(rq) & rq->q->dma_pad_mask) {
		unsigned int pad_len =
			(rq->q->dma_pad_mask & ~blk_rq_bytes(rq)) + 1;

		last_sg->length += pad_len;
		cmd->extra_len += pad_len;
	}

	if (need_drain) {
		sg_unmark_end(last_sg);
		last_sg = sg_next(last_sg);
		sg_set_buf(last_sg, sdev->dma_drain_buf, sdev->dma_drain_len);
		sg_mark_end(last_sg);

		cmd->extra_len += sdev->dma_drain_len;
		count++;
	}

	BUG_ON(count > cmd->sdb.table.nents);
	cmd->sdb.table.nents = count;
	cmd->sdb.length = blk_rq_payload_bytes(rq);

	if (blk_integrity_rq(rq)) {
		struct scsi_data_buffer *prot_sdb = cmd->prot_sdb;
		int ivecs;

		if (WARN_ON_ONCE(!prot_sdb)) {
			/*
			 * This can happen if someone (e.g. multipath)
			 * queues a command to a device on an adapter
			 * that does not support DIX.
			 */
			ret = BLK_STS_IOERR;
			goto out_free_sgtables;
		}

		ivecs = blk_rq_count_integrity_sg(rq->q, rq->bio);

		if (sg_alloc_table_chained(&prot_sdb->table, ivecs,
				prot_sdb->table.sgl,
				SCSI_INLINE_PROT_SG_CNT)) {
			ret = BLK_STS_RESOURCE;
			goto out_free_sgtables;
		}

		count = blk_rq_map_integrity_sg(rq->q, rq->bio,
						prot_sdb->table.sgl);
		BUG_ON(count > ivecs);
		BUG_ON(count > queue_max_integrity_segments(rq->q));

		cmd->prot_sdb = prot_sdb;
		cmd->prot_sdb->table.nents = count;
	}

	return BLK_STS_OK;
out_free_sgtables:
	scsi_free_sgtables(cmd);
	return ret;
}
EXPORT_SYMBOL(scsi_alloc_sgtables);

/**
 * scsi_initialize_rq - initialize struct scsi_cmnd partially
 * @rq: Request associated with the SCSI command to be initialized.
 *
 * This function initializes the members of struct scsi_cmnd that must be
 * initialized before request processing starts and that won't be
 * reinitialized if a SCSI command is requeued.
 *
 * Called from inside blk_get_request() for pass-through requests and from
 * inside scsi_init_command() for filesystem requests.
 */
static void scsi_initialize_rq(struct request *rq)
{
	struct scsi_cmnd *cmd = blk_mq_rq_to_pdu(rq);

	scsi_req_init(&cmd->req);
	init_rcu_head(&cmd->rcu);
	cmd->jiffies_at_alloc = jiffies;
	cmd->retries = 0;
}

/*
 * Only called when the request isn't completed by SCSI, and not freed by
 * SCSI
 */
static void scsi_cleanup_rq(struct request *rq)
{
	if (rq->rq_flags & RQF_DONTPREP) {
		scsi_mq_uninit_cmd(blk_mq_rq_to_pdu(rq));
		rq->rq_flags &= ~RQF_DONTPREP;
	}
}

/* Called before a request is prepared. See also scsi_mq_prep_fn(). */
void scsi_init_command(struct scsi_device *dev, struct scsi_cmnd *cmd)
{
	void *buf = cmd->sense_buffer;
	void *prot = cmd->prot_sdb;
	struct request *rq = blk_mq_rq_from_pdu(cmd);
	unsigned int flags = cmd->flags & SCMD_PRESERVED_FLAGS;
	unsigned long jiffies_at_alloc;
	int retries, to_clear;
	bool in_flight;
	int budget_token = cmd->budget_token;

	if (!blk_rq_is_passthrough(rq) && !(flags & SCMD_INITIALIZED)) {
		flags |= SCMD_INITIALIZED;
		scsi_initialize_rq(rq);
	}

	jiffies_at_alloc = cmd->jiffies_at_alloc;
	retries = cmd->retries;
	in_flight = test_bit(SCMD_STATE_INFLIGHT, &cmd->state);
	/*
	 * Zero out the cmd, except for the embedded scsi_request. Only clear
	 * the driver-private command data if the LLD does not supply a
	 * function to initialize that data.
	 */
	to_clear = sizeof(*cmd) - sizeof(cmd->req);
	if (!dev->host->hostt->init_cmd_priv)
		to_clear += dev->host->hostt->cmd_size;
	memset((char *)cmd + sizeof(cmd->req), 0, to_clear);

	cmd->device = dev;
	cmd->sense_buffer = buf;
	cmd->prot_sdb = prot;
	cmd->flags = flags;
	INIT_DELAYED_WORK(&cmd->abort_work, scmd_eh_abort_handler);
	cmd->jiffies_at_alloc = jiffies_at_alloc;
	cmd->retries = retries;
	if (in_flight)
		__set_bit(SCMD_STATE_INFLIGHT, &cmd->state);
	cmd->budget_token = budget_token;

}

static blk_status_t scsi_setup_scsi_cmnd(struct scsi_device *sdev,
		struct request *req)
{
	struct scsi_cmnd *cmd = blk_mq_rq_to_pdu(req);

	/*
	 * Passthrough requests may transfer data, in which case they must
	 * a bio attached to them.  Or they might contain a SCSI command
	 * that does not transfer data, in which case they may optionally
	 * submit a request without an attached bio.
	 */
	if (req->bio) {
		blk_status_t ret = scsi_alloc_sgtables(cmd);
		if (unlikely(ret != BLK_STS_OK))
			return ret;
	} else {
		BUG_ON(blk_rq_bytes(req));

		memset(&cmd->sdb, 0, sizeof(cmd->sdb));
	}

	cmd->cmd_len = scsi_req(req)->cmd_len;
	if (cmd->cmd_len == 0)
		cmd->cmd_len = scsi_command_size(cmd->cmnd);
	cmd->cmnd = scsi_req(req)->cmd;
	cmd->transfersize = blk_rq_bytes(req);
	cmd->allowed = scsi_req(req)->retries;
	return BLK_STS_OK;
}

static blk_status_t
scsi_device_state_check(struct scsi_device *sdev, struct request *req)
{
	switch (sdev->sdev_state) {
	case SDEV_CREATED:
		return BLK_STS_OK;
	case SDEV_OFFLINE:
	case SDEV_TRANSPORT_OFFLINE:
		/*
		 * If the device is offline we refuse to process any
		 * commands.  The device must be brought online
		 * before trying any recovery commands.
		 */
		if (!sdev->offline_already) {
			sdev->offline_already = true;
			sdev_printk(KERN_ERR, sdev,
				    "rejecting I/O to offline device\n");
		}
		return BLK_STS_IOERR;
	case SDEV_DEL:
		/*
		 * If the device is fully deleted, we refuse to
		 * process any commands as well.
		 */
		sdev_printk(KERN_ERR, sdev,
			    "rejecting I/O to dead device\n");
		return BLK_STS_IOERR;
	case SDEV_BLOCK:
	case SDEV_CREATED_BLOCK:
		return BLK_STS_RESOURCE;
	case SDEV_QUIESCE:
		/*
		 * If the device is blocked we only accept power management
		 * commands.
		 */
		if (req && WARN_ON_ONCE(!(req->rq_flags & RQF_PM)))
			return BLK_STS_RESOURCE;
		return BLK_STS_OK;
	default:
		/*
		 * For any other not fully online state we only allow
		 * power management commands.
		 */
		if (req && !(req->rq_flags & RQF_PM))
			return BLK_STS_IOERR;
		return BLK_STS_OK;
	}
}

/*
 * scsi_dev_queue_ready: if we can send requests to sdev, assign one token
 * and return the token else return -1.
 */
static inline int scsi_dev_queue_ready(struct request_queue *q,
				  struct scsi_device *sdev)
{
	int token;

	token = sbitmap_get(&sdev->budget_map);
	if (atomic_read(&sdev->device_blocked)) {
		if (token < 0)
			goto out;

		if (scsi_device_busy(sdev) > 1)
			goto out_dec;

		/*
		 * unblock after device_blocked iterates to zero
		 */
		if (atomic_dec_return(&sdev->device_blocked) > 0)
			goto out_dec;
		SCSI_LOG_MLQUEUE(3, sdev_printk(KERN_INFO, sdev,
				   "unblocking device at zero depth\n"));
	}

	return token;
out_dec:
	if (token >= 0)
		sbitmap_put(&sdev->budget_map, token);
out:
	return -1;
}

/*
 * scsi_target_queue_ready: checks if there we can send commands to target
 * @sdev: scsi device on starget to check.
 */
static inline int scsi_target_queue_ready(struct Scsi_Host *shost,
					   struct scsi_device *sdev)
{
	struct scsi_target *starget = scsi_target(sdev);
	unsigned int busy;

	if (starget->single_lun) {
		spin_lock_irq(shost->host_lock);
		if (starget->starget_sdev_user &&
		    starget->starget_sdev_user != sdev) {
			spin_unlock_irq(shost->host_lock);
			return 0;
		}
		starget->starget_sdev_user = sdev;
		spin_unlock_irq(shost->host_lock);
	}

	if (starget->can_queue <= 0)
		return 1;

	busy = atomic_inc_return(&starget->target_busy) - 1;
	if (atomic_read(&starget->target_blocked) > 0) {
		if (busy)
			goto starved;

		/*
		 * unblock after target_blocked iterates to zero
		 */
		if (atomic_dec_return(&starget->target_blocked) > 0)
			goto out_dec;

		SCSI_LOG_MLQUEUE(3, starget_printk(KERN_INFO, starget,
				 "unblocking target at zero depth\n"));
	}

	if (busy >= starget->can_queue)
		goto starved;

	return 1;

starved:
	spin_lock_irq(shost->host_lock);
	list_move_tail(&sdev->starved_entry, &shost->starved_list);
	spin_unlock_irq(shost->host_lock);
out_dec:
	if (starget->can_queue > 0)
		atomic_dec(&starget->target_busy);
	return 0;
}

/*
 * scsi_host_queue_ready: if we can send requests to shost, return 1 else
 * return 0. We must end up running the queue again whenever 0 is
 * returned, else IO can hang.
 */
static inline int scsi_host_queue_ready(struct request_queue *q,
				   struct Scsi_Host *shost,
				   struct scsi_device *sdev,
				   struct scsi_cmnd *cmd)
{
	if (scsi_host_in_recovery(shost))
		return 0;

	if (atomic_read(&shost->host_blocked) > 0) {
		if (scsi_host_busy(shost) > 0)
			goto starved;

		/*
		 * unblock after host_blocked iterates to zero
		 */
		if (atomic_dec_return(&shost->host_blocked) > 0)
			goto out_dec;

		SCSI_LOG_MLQUEUE(3,
			shost_printk(KERN_INFO, shost,
				     "unblocking host at zero depth\n"));
	}

	if (shost->host_self_blocked)
		goto starved;

	/* We're OK to process the command, so we can't be starved */
	if (!list_empty(&sdev->starved_entry)) {
		spin_lock_irq(shost->host_lock);
		if (!list_empty(&sdev->starved_entry))
			list_del_init(&sdev->starved_entry);
		spin_unlock_irq(shost->host_lock);
	}

	__set_bit(SCMD_STATE_INFLIGHT, &cmd->state);

	return 1;

starved:
	spin_lock_irq(shost->host_lock);
	if (list_empty(&sdev->starved_entry))
		list_add_tail(&sdev->starved_entry, &shost->starved_list);
	spin_unlock_irq(shost->host_lock);
out_dec:
	scsi_dec_host_busy(shost, cmd);
	return 0;
}

/*
 * Busy state exporting function for request stacking drivers.
 *
 * For efficiency, no lock is taken to check the busy state of
 * shost/starget/sdev, since the returned value is not guaranteed and
 * may be changed after request stacking drivers call the function,
 * regardless of taking lock or not.
 *
 * When scsi can't dispatch I/Os anymore and needs to kill I/Os scsi
 * needs to return 'not busy'. Otherwise, request stacking drivers
 * may hold requests forever.
 */
static bool scsi_mq_lld_busy(struct request_queue *q)
{
	struct scsi_device *sdev = q->queuedata;
	struct Scsi_Host *shost;

	if (blk_queue_dying(q))
		return false;

	shost = sdev->host;

	/*
	 * Ignore host/starget busy state.
	 * Since block layer does not have a concept of fairness across
	 * multiple queues, congestion of host/starget needs to be handled
	 * in SCSI layer.
	 */
	if (scsi_host_in_recovery(shost) || scsi_device_is_busy(sdev))
		return true;

	return false;
}

/*
 * Block layer request completion callback. May be called from interrupt
 * context.
 */
static void scsi_complete(struct request *rq)
{
	struct scsi_cmnd *cmd = blk_mq_rq_to_pdu(rq);
	enum scsi_disposition disposition;

	INIT_LIST_HEAD(&cmd->eh_entry);

	atomic_inc(&cmd->device->iodone_cnt);
	if (cmd->result)
		atomic_inc(&cmd->device->ioerr_cnt);

	disposition = scsi_decide_disposition(cmd);
	if (disposition != SUCCESS && scsi_cmd_runtime_exceeced(cmd))
		disposition = SUCCESS;

	scsi_log_completion(cmd, disposition);

	switch (disposition) {
	case SUCCESS:
		scsi_finish_command(cmd);
		break;
	case NEEDS_RETRY:
		scsi_queue_insert(cmd, SCSI_MLQUEUE_EH_RETRY);
		break;
	case ADD_TO_MLQUEUE:
		scsi_queue_insert(cmd, SCSI_MLQUEUE_DEVICE_BUSY);
		break;
	default:
		scsi_eh_scmd_add(cmd);
		break;
	}
}

/**
 * scsi_dispatch_cmd - Dispatch a command to the low-level driver.
 * @cmd: command block we are dispatching.
 *
 * Return: nonzero return request was rejected and device's queue needs to be
 * plugged.
 */
static int scsi_dispatch_cmd(struct scsi_cmnd *cmd)
{
	struct Scsi_Host *host = cmd->device->host;
	int rtn = 0;

	atomic_inc(&cmd->device->iorequest_cnt);

	/* check if the device is still usable */
	if (unlikely(cmd->device->sdev_state == SDEV_DEL)) {
		/* in SDEV_DEL we error all commands. DID_NO_CONNECT
		 * returns an immediate error upwards, and signals
		 * that the device is no longer present */
		cmd->result = DID_NO_CONNECT << 16;
		goto done;
	}

	/* Check to see if the scsi lld made this device blocked. */
	if (unlikely(scsi_device_blocked(cmd->device))) {
		/*
		 * in blocked state, the command is just put back on
		 * the device queue.  The suspend state has already
		 * blocked the queue so future requests should not
		 * occur until the device transitions out of the
		 * suspend state.
		 */
		SCSI_LOG_MLQUEUE(3, scmd_printk(KERN_INFO, cmd,
			"queuecommand : device blocked\n"));
		return SCSI_MLQUEUE_DEVICE_BUSY;
	}

	/* Store the LUN value in cmnd, if needed. */
	if (cmd->device->lun_in_cdb)
		cmd->cmnd[1] = (cmd->cmnd[1] & 0x1f) |
			       (cmd->device->lun << 5 & 0xe0);

	scsi_log_send(cmd);

	/*
	 * Before we queue this command, check if the command
	 * length exceeds what the host adapter can handle.
	 */
	if (cmd->cmd_len > cmd->device->host->max_cmd_len) {
		SCSI_LOG_MLQUEUE(3, scmd_printk(KERN_INFO, cmd,
			       "queuecommand : command too long. "
			       "cdb_size=%d host->max_cmd_len=%d\n",
			       cmd->cmd_len, cmd->device->host->max_cmd_len));
		cmd->result = (DID_ABORT << 16);
		goto done;
	}

	if (unlikely(host->shost_state == SHOST_DEL)) {
		cmd->result = (DID_NO_CONNECT << 16);
		goto done;

	}

	trace_scsi_dispatch_cmd_start(cmd);
	rtn = host->hostt->queuecommand(host, cmd);
	if (rtn) {
		trace_scsi_dispatch_cmd_error(cmd, rtn);
		if (rtn != SCSI_MLQUEUE_DEVICE_BUSY &&
		    rtn != SCSI_MLQUEUE_TARGET_BUSY)
			rtn = SCSI_MLQUEUE_HOST_BUSY;

		SCSI_LOG_MLQUEUE(3, scmd_printk(KERN_INFO, cmd,
			"queuecommand : request rejected\n"));
	}

	return rtn;
 done:
	cmd->scsi_done(cmd);
	return 0;
}

/* Size in bytes of the sg-list stored in the scsi-mq command-private data. */
static unsigned int scsi_mq_inline_sgl_size(struct Scsi_Host *shost)
{
	return min_t(unsigned int, shost->sg_tablesize, SCSI_INLINE_SG_CNT) *
		sizeof(struct scatterlist);
}

static blk_status_t scsi_prepare_cmd(struct request *req)
{
	struct scsi_cmnd *cmd = blk_mq_rq_to_pdu(req);
	struct scsi_device *sdev = req->q->queuedata;
	struct Scsi_Host *shost = sdev->host;
	struct scatterlist *sg;

	scsi_init_command(sdev, cmd);

	cmd->request = req;
	cmd->tag = req->tag;
	cmd->prot_op = SCSI_PROT_NORMAL;
	if (blk_rq_bytes(req))
		cmd->sc_data_direction = rq_dma_dir(req);
	else
		cmd->sc_data_direction = DMA_NONE;

	sg = (void *)cmd + sizeof(struct scsi_cmnd) + shost->hostt->cmd_size;
	cmd->sdb.table.sgl = sg;

	if (scsi_host_get_prot(shost)) {
		memset(cmd->prot_sdb, 0, sizeof(struct scsi_data_buffer));

		cmd->prot_sdb->table.sgl =
			(struct scatterlist *)(cmd->prot_sdb + 1);
	}

	/*
	 * Special handling for passthrough commands, which don't go to the ULP
	 * at all:
	 */
	if (blk_rq_is_passthrough(req))
		return scsi_setup_scsi_cmnd(sdev, req);

	if (sdev->handler && sdev->handler->prep_fn) {
		blk_status_t ret = sdev->handler->prep_fn(sdev, req);

		if (ret != BLK_STS_OK)
			return ret;
	}

	cmd->cmnd = scsi_req(req)->cmd = scsi_req(req)->__cmd;
	memset(cmd->cmnd, 0, BLK_MAX_CDB);
	return scsi_cmd_to_driver(cmd)->init_command(cmd);
}

static void scsi_mq_done(struct scsi_cmnd *cmd)
{
	if (unlikely(blk_should_fake_timeout(cmd->request->q)))
		return;
	if (unlikely(test_and_set_bit(SCMD_STATE_COMPLETE, &cmd->state)))
		return;
	trace_scsi_dispatch_cmd_done(cmd);
	blk_mq_complete_request(cmd->request);
}

static void scsi_mq_put_budget(struct request_queue *q, int budget_token)
{
	struct scsi_device *sdev = q->queuedata;

	sbitmap_put(&sdev->budget_map, budget_token);
}

static int scsi_mq_get_budget(struct request_queue *q)
{
	struct scsi_device *sdev = q->queuedata;
	int token = scsi_dev_queue_ready(q, sdev);

	if (token >= 0)
		return token;

	atomic_inc(&sdev->restarts);

	/*
	 * Orders atomic_inc(&sdev->restarts) and atomic_read(&sdev->device_busy).
	 * .restarts must be incremented before .device_busy is read because the
	 * code in scsi_run_queue_async() depends on the order of these operations.
	 */
	smp_mb__after_atomic();

	/*
	 * If all in-flight requests originated from this LUN are completed
	 * before reading .device_busy, sdev->device_busy will be observed as
	 * zero, then blk_mq_delay_run_hw_queues() will dispatch this request
	 * soon. Otherwise, completion of one of these requests will observe
	 * the .restarts flag, and the request queue will be run for handling
	 * this request, see scsi_end_request().
	 */
	if (unlikely(scsi_device_busy(sdev) == 0 &&
				!scsi_device_blocked(sdev)))
		blk_mq_delay_run_hw_queues(sdev->request_queue, SCSI_QUEUE_DELAY);
	return -1;
}

static void scsi_mq_set_rq_budget_token(struct request *req, int token)
{
	struct scsi_cmnd *cmd = blk_mq_rq_to_pdu(req);

	cmd->budget_token = token;
}

static int scsi_mq_get_rq_budget_token(struct request *req)
{
	struct scsi_cmnd *cmd = blk_mq_rq_to_pdu(req);

	return cmd->budget_token;
}

static blk_status_t scsi_queue_rq(struct blk_mq_hw_ctx *hctx,
			 const struct blk_mq_queue_data *bd)
{
	struct request *req = bd->rq;
	struct request_queue *q = req->q;
	struct scsi_device *sdev = q->queuedata;
	struct Scsi_Host *shost = sdev->host;
	struct scsi_cmnd *cmd = blk_mq_rq_to_pdu(req);
	blk_status_t ret;
	int reason;

	WARN_ON_ONCE(cmd->budget_token < 0);

	/*
	 * If the device is not in running state we will reject some or all
	 * commands.
	 */
	if (unlikely(sdev->sdev_state != SDEV_RUNNING)) {
		ret = scsi_device_state_check(sdev, req);
		if (ret != BLK_STS_OK)
			goto out_put_budget;
	}

	ret = BLK_STS_RESOURCE;
	if (!scsi_target_queue_ready(shost, sdev))
		goto out_put_budget;
	if (!scsi_host_queue_ready(q, shost, sdev, cmd))
		goto out_dec_target_busy;

	if (!(req->rq_flags & RQF_DONTPREP)) {
		ret = scsi_prepare_cmd(req);
		if (ret != BLK_STS_OK)
			goto out_dec_host_busy;
		req->rq_flags |= RQF_DONTPREP;
	} else {
		clear_bit(SCMD_STATE_COMPLETE, &cmd->state);
	}

	cmd->flags &= SCMD_PRESERVED_FLAGS;
	if (sdev->simple_tags)
		cmd->flags |= SCMD_TAGGED;
	if (bd->last)
		cmd->flags |= SCMD_LAST;

	scsi_set_resid(cmd, 0);
	memset(cmd->sense_buffer, 0, SCSI_SENSE_BUFFERSIZE);
	cmd->scsi_done = scsi_mq_done;

	blk_mq_start_request(req);
	reason = scsi_dispatch_cmd(cmd);
	if (reason) {
		scsi_set_blocked(cmd, reason);
		ret = BLK_STS_RESOURCE;
		goto out_dec_host_busy;
	}

	return BLK_STS_OK;

out_dec_host_busy:
	scsi_dec_host_busy(shost, cmd);
out_dec_target_busy:
	if (scsi_target(sdev)->can_queue > 0)
		atomic_dec(&scsi_target(sdev)->target_busy);
out_put_budget:
	scsi_mq_put_budget(q, cmd->budget_token);
	cmd->budget_token = -1;
	switch (ret) {
	case BLK_STS_OK:
		break;
	case BLK_STS_RESOURCE:
	case BLK_STS_ZONE_RESOURCE:
		if (scsi_device_blocked(sdev))
			ret = BLK_STS_DEV_RESOURCE;
		break;
	case BLK_STS_AGAIN:
		scsi_req(req)->result = DID_BUS_BUSY << 16;
		if (req->rq_flags & RQF_DONTPREP)
			scsi_mq_uninit_cmd(cmd);
		break;
	default:
		if (unlikely(!scsi_device_online(sdev)))
			scsi_req(req)->result = DID_NO_CONNECT << 16;
		else
			scsi_req(req)->result = DID_ERROR << 16;
		/*
		 * Make sure to release all allocated resources when
		 * we hit an error, as we will never see this command
		 * again.
		 */
		if (req->rq_flags & RQF_DONTPREP)
			scsi_mq_uninit_cmd(cmd);
		scsi_run_queue_async(sdev);
		break;
	}
	return ret;
}

static enum blk_eh_timer_return scsi_timeout(struct request *req,
		bool reserved)
{
	if (reserved)
		return BLK_EH_RESET_TIMER;
	return scsi_times_out(req);
}

static int scsi_mq_init_request(struct blk_mq_tag_set *set, struct request *rq,
				unsigned int hctx_idx, unsigned int numa_node)
{
	struct Scsi_Host *shost = set->driver_data;
	struct scsi_cmnd *cmd = blk_mq_rq_to_pdu(rq);
	struct scatterlist *sg;
	int ret = 0;

	cmd->sense_buffer =
		kmem_cache_alloc_node(scsi_sense_cache, GFP_KERNEL, numa_node);
	if (!cmd->sense_buffer)
		return -ENOMEM;
	cmd->req.sense = cmd->sense_buffer;

	if (scsi_host_get_prot(shost)) {
		sg = (void *)cmd + sizeof(struct scsi_cmnd) +
			shost->hostt->cmd_size;
		cmd->prot_sdb = (void *)sg + scsi_mq_inline_sgl_size(shost);
	}

	if (shost->hostt->init_cmd_priv) {
		ret = shost->hostt->init_cmd_priv(shost, cmd);
		if (ret < 0)
			kmem_cache_free(scsi_sense_cache, cmd->sense_buffer);
	}

	return ret;
}

static void scsi_mq_exit_request(struct blk_mq_tag_set *set, struct request *rq,
				 unsigned int hctx_idx)
{
	struct Scsi_Host *shost = set->driver_data;
	struct scsi_cmnd *cmd = blk_mq_rq_to_pdu(rq);

	if (shost->hostt->exit_cmd_priv)
		shost->hostt->exit_cmd_priv(shost, cmd);
	kmem_cache_free(scsi_sense_cache, cmd->sense_buffer);
}


static int scsi_mq_poll(struct blk_mq_hw_ctx *hctx)
{
	struct Scsi_Host *shost = hctx->driver_data;

	if (shost->hostt->mq_poll)
		return shost->hostt->mq_poll(shost, hctx->queue_num);

	return 0;
}

static int scsi_init_hctx(struct blk_mq_hw_ctx *hctx, void *data,
			  unsigned int hctx_idx)
{
	struct Scsi_Host *shost = data;

	hctx->driver_data = shost;
	return 0;
}

static int scsi_map_queues(struct blk_mq_tag_set *set)
{
	struct Scsi_Host *shost = container_of(set, struct Scsi_Host, tag_set);

	if (shost->hostt->map_queues)
		return shost->hostt->map_queues(shost);
	return blk_mq_map_queues(&set->map[HCTX_TYPE_DEFAULT]);
}

void __scsi_init_queue(struct Scsi_Host *shost, struct request_queue *q)
{
	struct device *dev = shost->dma_dev;

	/*
	 * this limit is imposed by hardware restrictions
	 */
	blk_queue_max_segments(q, min_t(unsigned short, shost->sg_tablesize,
					SG_MAX_SEGMENTS));

	if (scsi_host_prot_dma(shost)) {
		shost->sg_prot_tablesize =
			min_not_zero(shost->sg_prot_tablesize,
				     (unsigned short)SCSI_MAX_PROT_SG_SEGMENTS);
		BUG_ON(shost->sg_prot_tablesize < shost->sg_tablesize);
		blk_queue_max_integrity_segments(q, shost->sg_prot_tablesize);
	}

	if (dev->dma_mask) {
		shost->max_sectors = min_t(unsigned int, shost->max_sectors,
				dma_max_mapping_size(dev) >> SECTOR_SHIFT);
	}
	blk_queue_max_hw_sectors(q, shost->max_sectors);
	blk_queue_segment_boundary(q, shost->dma_boundary);
	dma_set_seg_boundary(dev, shost->dma_boundary);

	blk_queue_max_segment_size(q, shost->max_segment_size);
	blk_queue_virt_boundary(q, shost->virt_boundary_mask);
	dma_set_max_seg_size(dev, queue_max_segment_size(q));

	/*
	 * Set a reasonable default alignment:  The larger of 32-byte (dword),
	 * which is a common minimum for HBAs, and the minimum DMA alignment,
	 * which is set by the platform.
	 *
	 * Devices that require a bigger alignment can increase it later.
	 */
	blk_queue_dma_alignment(q, max(4, dma_get_cache_alignment()) - 1);
}
EXPORT_SYMBOL_GPL(__scsi_init_queue);

static const struct blk_mq_ops scsi_mq_ops_no_commit = {
	.get_budget	= scsi_mq_get_budget,
	.put_budget	= scsi_mq_put_budget,
	.queue_rq	= scsi_queue_rq,
	.complete	= scsi_complete,
	.timeout	= scsi_timeout,
#ifdef CONFIG_BLK_DEBUG_FS
	.show_rq	= scsi_show_rq,
#endif
	.init_request	= scsi_mq_init_request,
	.exit_request	= scsi_mq_exit_request,
	.initialize_rq_fn = scsi_initialize_rq,
	.cleanup_rq	= scsi_cleanup_rq,
	.busy		= scsi_mq_lld_busy,
	.map_queues	= scsi_map_queues,
	.init_hctx	= scsi_init_hctx,
	.poll		= scsi_mq_poll,
	.set_rq_budget_token = scsi_mq_set_rq_budget_token,
	.get_rq_budget_token = scsi_mq_get_rq_budget_token,
};


static void scsi_commit_rqs(struct blk_mq_hw_ctx *hctx)
{
	struct Scsi_Host *shost = hctx->driver_data;

	shost->hostt->commit_rqs(shost, hctx->queue_num);
}

static const struct blk_mq_ops scsi_mq_ops = {
	.get_budget	= scsi_mq_get_budget,
	.put_budget	= scsi_mq_put_budget,
	.queue_rq	= scsi_queue_rq,
	.commit_rqs	= scsi_commit_rqs,
	.complete	= scsi_complete,
	.timeout	= scsi_timeout,
#ifdef CONFIG_BLK_DEBUG_FS
	.show_rq	= scsi_show_rq,
#endif
	.init_request	= scsi_mq_init_request,
	.exit_request	= scsi_mq_exit_request,
	.initialize_rq_fn = scsi_initialize_rq,
	.cleanup_rq	= scsi_cleanup_rq,
	.busy		= scsi_mq_lld_busy,
	.map_queues	= scsi_map_queues,
	.init_hctx	= scsi_init_hctx,
	.poll		= scsi_mq_poll,
	.set_rq_budget_token = scsi_mq_set_rq_budget_token,
	.get_rq_budget_token = scsi_mq_get_rq_budget_token,
};

int scsi_mq_setup_tags(struct Scsi_Host *shost)
{
	unsigned int cmd_size, sgl_size;
	struct blk_mq_tag_set *tag_set = &shost->tag_set;

	sgl_size = max_t(unsigned int, sizeof(struct scatterlist),
				scsi_mq_inline_sgl_size(shost));
	cmd_size = sizeof(struct scsi_cmnd) + shost->hostt->cmd_size + sgl_size;
	if (scsi_host_get_prot(shost))
		cmd_size += sizeof(struct scsi_data_buffer) +
			sizeof(struct scatterlist) * SCSI_INLINE_PROT_SG_CNT;

	memset(tag_set, 0, sizeof(*tag_set));
	if (shost->hostt->commit_rqs)
		tag_set->ops = &scsi_mq_ops;
	else
		tag_set->ops = &scsi_mq_ops_no_commit;
	tag_set->nr_hw_queues = shost->nr_hw_queues ? : 1;
	tag_set->nr_maps = shost->nr_maps ? : 1;
	tag_set->queue_depth = shost->can_queue;
	tag_set->cmd_size = cmd_size;
	tag_set->numa_node = NUMA_NO_NODE;
	tag_set->flags = BLK_MQ_F_SHOULD_MERGE;
	tag_set->flags |=
		BLK_ALLOC_POLICY_TO_MQ_FLAG(shost->hostt->tag_alloc_policy);
	tag_set->driver_data = shost;
	if (shost->host_tagset)
		tag_set->flags |= BLK_MQ_F_TAG_HCTX_SHARED;

	return blk_mq_alloc_tag_set(tag_set);
}

void scsi_mq_destroy_tags(struct Scsi_Host *shost)
{
	blk_mq_free_tag_set(&shost->tag_set);
}

/**
 * scsi_device_from_queue - return sdev associated with a request_queue
 * @q: The request queue to return the sdev from
 *
 * Return the sdev associated with a request queue or NULL if the
 * request_queue does not reference a SCSI device.
 */
struct scsi_device *scsi_device_from_queue(struct request_queue *q)
{
	struct scsi_device *sdev = NULL;

	if (q->mq_ops == &scsi_mq_ops_no_commit ||
	    q->mq_ops == &scsi_mq_ops)
		sdev = q->queuedata;
	if (!sdev || !get_device(&sdev->sdev_gendev))
		sdev = NULL;

	return sdev;
}

/**
 * scsi_block_requests - Utility function used by low-level drivers to prevent
 * further commands from being queued to the device.
 * @shost:  host in question
 *
 * There is no timer nor any other means by which the requests get unblocked
 * other than the low-level driver calling scsi_unblock_requests().
 */
void scsi_block_requests(struct Scsi_Host *shost)
{
	shost->host_self_blocked = 1;
}
EXPORT_SYMBOL(scsi_block_requests);

/**
 * scsi_unblock_requests - Utility function used by low-level drivers to allow
 * further commands to be queued to the device.
 * @shost:  host in question
 *
 * There is no timer nor any other means by which the requests get unblocked
 * other than the low-level driver calling scsi_unblock_requests(). This is done
 * as an API function so that changes to the internals of the scsi mid-layer
 * won't require wholesale changes to drivers that use this feature.
 */
void scsi_unblock_requests(struct Scsi_Host *shost)
{
	shost->host_self_blocked = 0;
	scsi_run_host_queues(shost);
}
EXPORT_SYMBOL(scsi_unblock_requests);

void scsi_exit_queue(void)
{
	kmem_cache_destroy(scsi_sense_cache);
}

/**
 *	scsi_mode_select - issue a mode select
 *	@sdev:	SCSI device to be queried
 *	@pf:	Page format bit (1 == standard, 0 == vendor specific)
 *	@sp:	Save page bit (0 == don't save, 1 == save)
 *	@modepage: mode page being requested
 *	@buffer: request buffer (may not be smaller than eight bytes)
 *	@len:	length of request buffer.
 *	@timeout: command timeout
 *	@retries: number of retries before failing
 *	@data: returns a structure abstracting the mode header data
 *	@sshdr: place to put sense data (or NULL if no sense to be collected).
 *		must be SCSI_SENSE_BUFFERSIZE big.
 *
 *	Returns zero if successful; negative error number or scsi
 *	status on error
 *
 */
int
scsi_mode_select(struct scsi_device *sdev, int pf, int sp, int modepage,
		 unsigned char *buffer, int len, int timeout, int retries,
		 struct scsi_mode_data *data, struct scsi_sense_hdr *sshdr)
{
	unsigned char cmd[10];
	unsigned char *real_buffer;
	int ret;

	memset(cmd, 0, sizeof(cmd));
	cmd[1] = (pf ? 0x10 : 0) | (sp ? 0x01 : 0);

	if (sdev->use_10_for_ms) {
		if (len > 65535)
			return -EINVAL;
		real_buffer = kmalloc(8 + len, GFP_KERNEL);
		if (!real_buffer)
			return -ENOMEM;
		memcpy(real_buffer + 8, buffer, len);
		len += 8;
		real_buffer[0] = 0;
		real_buffer[1] = 0;
		real_buffer[2] = data->medium_type;
		real_buffer[3] = data->device_specific;
		real_buffer[4] = data->longlba ? 0x01 : 0;
		real_buffer[5] = 0;
		real_buffer[6] = data->block_descriptor_length >> 8;
		real_buffer[7] = data->block_descriptor_length;

		cmd[0] = MODE_SELECT_10;
		cmd[7] = len >> 8;
		cmd[8] = len;
	} else {
		if (len > 255 || data->block_descriptor_length > 255 ||
		    data->longlba)
			return -EINVAL;

		real_buffer = kmalloc(4 + len, GFP_KERNEL);
		if (!real_buffer)
			return -ENOMEM;
		memcpy(real_buffer + 4, buffer, len);
		len += 4;
		real_buffer[0] = 0;
		real_buffer[1] = data->medium_type;
		real_buffer[2] = data->device_specific;
		real_buffer[3] = data->block_descriptor_length;

		cmd[0] = MODE_SELECT;
		cmd[4] = len;
	}

	ret = scsi_execute_req(sdev, cmd, DMA_TO_DEVICE, real_buffer, len,
			       sshdr, timeout, retries, NULL);
	kfree(real_buffer);
	return ret;
}
EXPORT_SYMBOL_GPL(scsi_mode_select);

/**
 *	scsi_mode_sense - issue a mode sense, falling back from 10 to six bytes if necessary.
 *	@sdev:	SCSI device to be queried
 *	@dbd:	set if mode sense will allow block descriptors to be returned
 *	@modepage: mode page being requested
 *	@buffer: request buffer (may not be smaller than eight bytes)
 *	@len:	length of request buffer.
 *	@timeout: command timeout
 *	@retries: number of retries before failing
 *	@data: returns a structure abstracting the mode header data
 *	@sshdr: place to put sense data (or NULL if no sense to be collected).
 *		must be SCSI_SENSE_BUFFERSIZE big.
 *
 *	Returns zero if successful, or a negative error number on failure
 */
int
scsi_mode_sense(struct scsi_device *sdev, int dbd, int modepage,
		  unsigned char *buffer, int len, int timeout, int retries,
		  struct scsi_mode_data *data, struct scsi_sense_hdr *sshdr)
{
	unsigned char cmd[12];
	int use_10_for_ms;
	int header_length;
	int result, retry_count = retries;
	struct scsi_sense_hdr my_sshdr;

	memset(data, 0, sizeof(*data));
	memset(&cmd[0], 0, 12);

	dbd = sdev->set_dbd_for_ms ? 8 : dbd;
	cmd[1] = dbd & 0x18;	/* allows DBD and LLBA bits */
	cmd[2] = modepage;

	/* caller might not be interested in sense, but we need it */
	if (!sshdr)
		sshdr = &my_sshdr;

 retry:
	use_10_for_ms = sdev->use_10_for_ms;

	if (use_10_for_ms) {
		if (len < 8)
			len = 8;

		cmd[0] = MODE_SENSE_10;
		cmd[8] = len;
		header_length = 8;
	} else {
		if (len < 4)
			len = 4;

		cmd[0] = MODE_SENSE;
		cmd[4] = len;
		header_length = 4;
	}

	memset(buffer, 0, len);

	result = scsi_execute_req(sdev, cmd, DMA_FROM_DEVICE, buffer, len,
				  sshdr, timeout, retries, NULL);
	if (result < 0)
		return result;

	/* This code looks awful: what it's doing is making sure an
	 * ILLEGAL REQUEST sense return identifies the actual command
	 * byte as the problem.  MODE_SENSE commands can return
	 * ILLEGAL REQUEST if the code page isn't supported */

	if (!scsi_status_is_good(result)) {
		if (scsi_sense_valid(sshdr)) {
			if ((sshdr->sense_key == ILLEGAL_REQUEST) &&
			    (sshdr->asc == 0x20) && (sshdr->ascq == 0)) {
				/*
				 * Invalid command operation code
				 */
				if (use_10_for_ms) {
					sdev->use_10_for_ms = 0;
					goto retry;
				}
			}
			if (scsi_status_is_check_condition(result) &&
			    sshdr->sense_key == UNIT_ATTENTION &&
			    retry_count) {
				retry_count--;
				goto retry;
			}
		}
		return -EIO;
	}
	if (unlikely(buffer[0] == 0x86 && buffer[1] == 0x0b &&
		     (modepage == 6 || modepage == 8))) {
		/* Initio breakage? */
		header_length = 0;
		data->length = 13;
		data->medium_type = 0;
		data->device_specific = 0;
		data->longlba = 0;
		data->block_descriptor_length = 0;
	} else if (use_10_for_ms) {
		data->length = buffer[0]*256 + buffer[1] + 2;
		data->medium_type = buffer[2];
		data->device_specific = buffer[3];
		data->longlba = buffer[4] & 0x01;
		data->block_descriptor_length = buffer[6]*256
			+ buffer[7];
	} else {
		data->length = buffer[0] + 1;
		data->medium_type = buffer[1];
		data->device_specific = buffer[2];
		data->block_descriptor_length = buffer[3];
	}
	data->header_length = header_length;

	return 0;
}
EXPORT_SYMBOL(scsi_mode_sense);

/**
 *	scsi_test_unit_ready - test if unit is ready
 *	@sdev:	scsi device to change the state of.
 *	@timeout: command timeout
 *	@retries: number of retries before failing
 *	@sshdr: outpout pointer for decoded sense information.
 *
 *	Returns zero if unsuccessful or an error if TUR failed.  For
 *	removable media, UNIT_ATTENTION sets ->changed flag.
 **/
int
scsi_test_unit_ready(struct scsi_device *sdev, int timeout, int retries,
		     struct scsi_sense_hdr *sshdr)
{
	char cmd[] = {
		TEST_UNIT_READY, 0, 0, 0, 0, 0,
	};
	int result;

	/* try to eat the UNIT_ATTENTION if there are enough retries */
	do {
		result = scsi_execute_req(sdev, cmd, DMA_NONE, NULL, 0, sshdr,
					  timeout, 1, NULL);
		if (sdev->removable && scsi_sense_valid(sshdr) &&
		    sshdr->sense_key == UNIT_ATTENTION)
			sdev->changed = 1;
	} while (scsi_sense_valid(sshdr) &&
		 sshdr->sense_key == UNIT_ATTENTION && --retries);

	return result;
}
EXPORT_SYMBOL(scsi_test_unit_ready);

/**
 *	scsi_device_set_state - Take the given device through the device state model.
 *	@sdev:	scsi device to change the state of.
 *	@state:	state to change to.
 *
 *	Returns zero if successful or an error if the requested
 *	transition is illegal.
 */
int
scsi_device_set_state(struct scsi_device *sdev, enum scsi_device_state state)
{
	enum scsi_device_state oldstate = sdev->sdev_state;

	if (state == oldstate)
		return 0;

	switch (state) {
	case SDEV_CREATED:
		switch (oldstate) {
		case SDEV_CREATED_BLOCK:
			break;
		default:
			goto illegal;
		}
		break;

	case SDEV_RUNNING:
		switch (oldstate) {
		case SDEV_CREATED:
		case SDEV_OFFLINE:
		case SDEV_TRANSPORT_OFFLINE:
		case SDEV_QUIESCE:
		case SDEV_BLOCK:
			break;
		default:
			goto illegal;
		}
		break;

	case SDEV_QUIESCE:
		switch (oldstate) {
		case SDEV_RUNNING:
		case SDEV_OFFLINE:
		case SDEV_TRANSPORT_OFFLINE:
			break;
		default:
			goto illegal;
		}
		break;

	case SDEV_OFFLINE:
	case SDEV_TRANSPORT_OFFLINE:
		switch (oldstate) {
		case SDEV_CREATED:
		case SDEV_RUNNING:
		case SDEV_QUIESCE:
		case SDEV_BLOCK:
			break;
		default:
			goto illegal;
		}
		break;

	case SDEV_BLOCK:
		switch (oldstate) {
		case SDEV_RUNNING:
		case SDEV_CREATED_BLOCK:
		case SDEV_QUIESCE:
		case SDEV_OFFLINE:
			break;
		default:
			goto illegal;
		}
		break;

	case SDEV_CREATED_BLOCK:
		switch (oldstate) {
		case SDEV_CREATED:
			break;
		default:
			goto illegal;
		}
		break;

	case SDEV_CANCEL:
		switch (oldstate) {
		case SDEV_CREATED:
		case SDEV_RUNNING:
		case SDEV_QUIESCE:
		case SDEV_OFFLINE:
		case SDEV_TRANSPORT_OFFLINE:
			break;
		default:
			goto illegal;
		}
		break;

	case SDEV_DEL:
		switch (oldstate) {
		case SDEV_CREATED:
		case SDEV_RUNNING:
		case SDEV_OFFLINE:
		case SDEV_TRANSPORT_OFFLINE:
		case SDEV_CANCEL:
		case SDEV_BLOCK:
		case SDEV_CREATED_BLOCK:
			break;
		default:
			goto illegal;
		}
		break;

	}
	sdev->offline_already = false;
	sdev->sdev_state = state;
	return 0;

 illegal:
	SCSI_LOG_ERROR_RECOVERY(1,
				sdev_printk(KERN_ERR, sdev,
					    "Illegal state transition %s->%s",
					    scsi_device_state_name(oldstate),
					    scsi_device_state_name(state))
				);
	return -EINVAL;
}
EXPORT_SYMBOL(scsi_device_set_state);

/**
 *	scsi_evt_emit - emit a single SCSI device uevent
 *	@sdev: associated SCSI device
 *	@evt: event to emit
 *
 *	Send a single uevent (scsi_event) to the associated scsi_device.
 */
static void scsi_evt_emit(struct scsi_device *sdev, struct scsi_event *evt)
{
	int idx = 0;
	char *envp[3];

	switch (evt->evt_type) {
	case SDEV_EVT_MEDIA_CHANGE:
		envp[idx++] = "SDEV_MEDIA_CHANGE=1";
		break;
	case SDEV_EVT_INQUIRY_CHANGE_REPORTED:
		scsi_rescan_device(&sdev->sdev_gendev);
		envp[idx++] = "SDEV_UA=INQUIRY_DATA_HAS_CHANGED";
		break;
	case SDEV_EVT_CAPACITY_CHANGE_REPORTED:
		envp[idx++] = "SDEV_UA=CAPACITY_DATA_HAS_CHANGED";
		break;
	case SDEV_EVT_SOFT_THRESHOLD_REACHED_REPORTED:
	       envp[idx++] = "SDEV_UA=THIN_PROVISIONING_SOFT_THRESHOLD_REACHED";
		break;
	case SDEV_EVT_MODE_PARAMETER_CHANGE_REPORTED:
		envp[idx++] = "SDEV_UA=MODE_PARAMETERS_CHANGED";
		break;
	case SDEV_EVT_LUN_CHANGE_REPORTED:
		envp[idx++] = "SDEV_UA=REPORTED_LUNS_DATA_HAS_CHANGED";
		break;
	case SDEV_EVT_ALUA_STATE_CHANGE_REPORTED:
		envp[idx++] = "SDEV_UA=ASYMMETRIC_ACCESS_STATE_CHANGED";
		break;
	case SDEV_EVT_POWER_ON_RESET_OCCURRED:
		envp[idx++] = "SDEV_UA=POWER_ON_RESET_OCCURRED";
		break;
	default:
		/* do nothing */
		break;
	}

	envp[idx++] = NULL;

	kobject_uevent_env(&sdev->sdev_gendev.kobj, KOBJ_CHANGE, envp);
}

/**
 *	scsi_evt_thread - send a uevent for each scsi event
 *	@work: work struct for scsi_device
 *
 *	Dispatch queued events to their associated scsi_device kobjects
 *	as uevents.
 */
void scsi_evt_thread(struct work_struct *work)
{
	struct scsi_device *sdev;
	enum scsi_device_event evt_type;
	LIST_HEAD(event_list);

	sdev = container_of(work, struct scsi_device, event_work);

	for (evt_type = SDEV_EVT_FIRST; evt_type <= SDEV_EVT_LAST; evt_type++)
		if (test_and_clear_bit(evt_type, sdev->pending_events))
			sdev_evt_send_simple(sdev, evt_type, GFP_KERNEL);

	while (1) {
		struct scsi_event *evt;
		struct list_head *this, *tmp;
		unsigned long flags;

		spin_lock_irqsave(&sdev->list_lock, flags);
		list_splice_init(&sdev->event_list, &event_list);
		spin_unlock_irqrestore(&sdev->list_lock, flags);

		if (list_empty(&event_list))
			break;

		list_for_each_safe(this, tmp, &event_list) {
			evt = list_entry(this, struct scsi_event, node);
			list_del(&evt->node);
			scsi_evt_emit(sdev, evt);
			kfree(evt);
		}
	}
}

/**
 * 	sdev_evt_send - send asserted event to uevent thread
 *	@sdev: scsi_device event occurred on
 *	@evt: event to send
 *
 *	Assert scsi device event asynchronously.
 */
void sdev_evt_send(struct scsi_device *sdev, struct scsi_event *evt)
{
	unsigned long flags;

#if 0
	/* FIXME: currently this check eliminates all media change events
	 * for polled devices.  Need to update to discriminate between AN
	 * and polled events */
	if (!test_bit(evt->evt_type, sdev->supported_events)) {
		kfree(evt);
		return;
	}
#endif

	spin_lock_irqsave(&sdev->list_lock, flags);
	list_add_tail(&evt->node, &sdev->event_list);
	schedule_work(&sdev->event_work);
	spin_unlock_irqrestore(&sdev->list_lock, flags);
}
EXPORT_SYMBOL_GPL(sdev_evt_send);

/**
 * 	sdev_evt_alloc - allocate a new scsi event
 *	@evt_type: type of event to allocate
 *	@gfpflags: GFP flags for allocation
 *
 *	Allocates and returns a new scsi_event.
 */
struct scsi_event *sdev_evt_alloc(enum scsi_device_event evt_type,
				  gfp_t gfpflags)
{
	struct scsi_event *evt = kzalloc(sizeof(struct scsi_event), gfpflags);
	if (!evt)
		return NULL;

	evt->evt_type = evt_type;
	INIT_LIST_HEAD(&evt->node);

	/* evt_type-specific initialization, if any */
	switch (evt_type) {
	case SDEV_EVT_MEDIA_CHANGE:
	case SDEV_EVT_INQUIRY_CHANGE_REPORTED:
	case SDEV_EVT_CAPACITY_CHANGE_REPORTED:
	case SDEV_EVT_SOFT_THRESHOLD_REACHED_REPORTED:
	case SDEV_EVT_MODE_PARAMETER_CHANGE_REPORTED:
	case SDEV_EVT_LUN_CHANGE_REPORTED:
	case SDEV_EVT_ALUA_STATE_CHANGE_REPORTED:
	case SDEV_EVT_POWER_ON_RESET_OCCURRED:
	default:
		/* do nothing */
		break;
	}

	return evt;
}
EXPORT_SYMBOL_GPL(sdev_evt_alloc);

/**
 * 	sdev_evt_send_simple - send asserted event to uevent thread
 *	@sdev: scsi_device event occurred on
 *	@evt_type: type of event to send
 *	@gfpflags: GFP flags for allocation
 *
 *	Assert scsi device event asynchronously, given an event type.
 */
void sdev_evt_send_simple(struct scsi_device *sdev,
			  enum scsi_device_event evt_type, gfp_t gfpflags)
{
	struct scsi_event *evt = sdev_evt_alloc(evt_type, gfpflags);
	if (!evt) {
		sdev_printk(KERN_ERR, sdev, "event %d eaten due to OOM\n",
			    evt_type);
		return;
	}

	sdev_evt_send(sdev, evt);
}
EXPORT_SYMBOL_GPL(sdev_evt_send_simple);

/**
 *	scsi_device_quiesce - Block all commands except power management.
 *	@sdev:	scsi device to quiesce.
 *
 *	This works by trying to transition to the SDEV_QUIESCE state
 *	(which must be a legal transition).  When the device is in this
 *	state, only power management requests will be accepted, all others will
 *	be deferred.
 *
 *	Must be called with user context, may sleep.
 *
 *	Returns zero if unsuccessful or an error if not.
 */
int
scsi_device_quiesce(struct scsi_device *sdev)
{
	struct request_queue *q = sdev->request_queue;
	int err;

	/*
	 * It is allowed to call scsi_device_quiesce() multiple times from
	 * the same context but concurrent scsi_device_quiesce() calls are
	 * not allowed.
	 */
	WARN_ON_ONCE(sdev->quiesced_by && sdev->quiesced_by != current);

	if (sdev->quiesced_by == current)
		return 0;

	blk_set_pm_only(q);

	blk_mq_freeze_queue(q);
	/*
	 * Ensure that the effect of blk_set_pm_only() will be visible
	 * for percpu_ref_tryget() callers that occur after the queue
	 * unfreeze even if the queue was already frozen before this function
	 * was called. See also https://lwn.net/Articles/573497/.
	 */
	synchronize_rcu();
	blk_mq_unfreeze_queue(q);

	mutex_lock(&sdev->state_mutex);
	err = scsi_device_set_state(sdev, SDEV_QUIESCE);
	if (err == 0)
		sdev->quiesced_by = current;
	else
		blk_clear_pm_only(q);
	mutex_unlock(&sdev->state_mutex);

	return err;
}
EXPORT_SYMBOL(scsi_device_quiesce);

/**
 *	scsi_device_resume - Restart user issued commands to a quiesced device.
 *	@sdev:	scsi device to resume.
 *
 *	Moves the device from quiesced back to running and restarts the
 *	queues.
 *
 *	Must be called with user context, may sleep.
 */
void scsi_device_resume(struct scsi_device *sdev)
{
	/* check if the device state was mutated prior to resume, and if
	 * so assume the state is being managed elsewhere (for example
	 * device deleted during suspend)
	 */
	mutex_lock(&sdev->state_mutex);
	if (sdev->sdev_state == SDEV_QUIESCE)
		scsi_device_set_state(sdev, SDEV_RUNNING);
	if (sdev->quiesced_by) {
		sdev->quiesced_by = NULL;
		blk_clear_pm_only(sdev->request_queue);
	}
	mutex_unlock(&sdev->state_mutex);
}
EXPORT_SYMBOL(scsi_device_resume);

static void
device_quiesce_fn(struct scsi_device *sdev, void *data)
{
	scsi_device_quiesce(sdev);
}

void
scsi_target_quiesce(struct scsi_target *starget)
{
	starget_for_each_device(starget, NULL, device_quiesce_fn);
}
EXPORT_SYMBOL(scsi_target_quiesce);

static void
device_resume_fn(struct scsi_device *sdev, void *data)
{
	scsi_device_resume(sdev);
}

void
scsi_target_resume(struct scsi_target *starget)
{
	starget_for_each_device(starget, NULL, device_resume_fn);
}
EXPORT_SYMBOL(scsi_target_resume);

/**
 * scsi_internal_device_block_nowait - try to transition to the SDEV_BLOCK state
 * @sdev: device to block
 *
 * Pause SCSI command processing on the specified device. Does not sleep.
 *
 * Returns zero if successful or a negative error code upon failure.
 *
 * Notes:
 * This routine transitions the device to the SDEV_BLOCK state (which must be
 * a legal transition). When the device is in this state, command processing
 * is paused until the device leaves the SDEV_BLOCK state. See also
 * scsi_internal_device_unblock_nowait().
 */
int scsi_internal_device_block_nowait(struct scsi_device *sdev)
{
	struct request_queue *q = sdev->request_queue;
	int err = 0;

	err = scsi_device_set_state(sdev, SDEV_BLOCK);
	if (err) {
		err = scsi_device_set_state(sdev, SDEV_CREATED_BLOCK);

		if (err)
			return err;
	}

	/*
	 * The device has transitioned to SDEV_BLOCK.  Stop the
	 * block layer from calling the midlayer with this device's
	 * request queue.
	 */
	blk_mq_quiesce_queue_nowait(q);
	return 0;
}
EXPORT_SYMBOL_GPL(scsi_internal_device_block_nowait);

/**
 * scsi_internal_device_block - try to transition to the SDEV_BLOCK state
 * @sdev: device to block
 *
 * Pause SCSI command processing on the specified device and wait until all
 * ongoing scsi_request_fn() / scsi_queue_rq() calls have finished. May sleep.
 *
 * Returns zero if successful or a negative error code upon failure.
 *
 * Note:
 * This routine transitions the device to the SDEV_BLOCK state (which must be
 * a legal transition). When the device is in this state, command processing
 * is paused until the device leaves the SDEV_BLOCK state. See also
 * scsi_internal_device_unblock().
 */
static int scsi_internal_device_block(struct scsi_device *sdev)
{
	struct request_queue *q = sdev->request_queue;
	int err;

	mutex_lock(&sdev->state_mutex);
	err = scsi_internal_device_block_nowait(sdev);
	if (err == 0)
		blk_mq_quiesce_queue(q);
	mutex_unlock(&sdev->state_mutex);

	return err;
}

void scsi_start_queue(struct scsi_device *sdev)
{
	struct request_queue *q = sdev->request_queue;

	blk_mq_unquiesce_queue(q);
}

/**
 * scsi_internal_device_unblock_nowait - resume a device after a block request
 * @sdev:	device to resume
 * @new_state:	state to set the device to after unblocking
 *
 * Restart the device queue for a previously suspended SCSI device. Does not
 * sleep.
 *
 * Returns zero if successful or a negative error code upon failure.
 *
 * Notes:
 * This routine transitions the device to the SDEV_RUNNING state or to one of
 * the offline states (which must be a legal transition) allowing the midlayer
 * to goose the queue for this device.
 */
int scsi_internal_device_unblock_nowait(struct scsi_device *sdev,
					enum scsi_device_state new_state)
{
	switch (new_state) {
	case SDEV_RUNNING:
	case SDEV_TRANSPORT_OFFLINE:
		break;
	default:
		return -EINVAL;
	}

	/*
	 * Try to transition the scsi device to SDEV_RUNNING or one of the
	 * offlined states and goose the device queue if successful.
	 */
	switch (sdev->sdev_state) {
	case SDEV_BLOCK:
	case SDEV_TRANSPORT_OFFLINE:
		sdev->sdev_state = new_state;
		break;
	case SDEV_CREATED_BLOCK:
		if (new_state == SDEV_TRANSPORT_OFFLINE ||
		    new_state == SDEV_OFFLINE)
			sdev->sdev_state = new_state;
		else
			sdev->sdev_state = SDEV_CREATED;
		break;
	case SDEV_CANCEL:
	case SDEV_OFFLINE:
		break;
	default:
		return -EINVAL;
	}
	scsi_start_queue(sdev);

	return 0;
}
EXPORT_SYMBOL_GPL(scsi_internal_device_unblock_nowait);

/**
 * scsi_internal_device_unblock - resume a device after a block request
 * @sdev:	device to resume
 * @new_state:	state to set the device to after unblocking
 *
 * Restart the device queue for a previously suspended SCSI device. May sleep.
 *
 * Returns zero if successful or a negative error code upon failure.
 *
 * Notes:
 * This routine transitions the device to the SDEV_RUNNING state or to one of
 * the offline states (which must be a legal transition) allowing the midlayer
 * to goose the queue for this device.
 */
static int scsi_internal_device_unblock(struct scsi_device *sdev,
					enum scsi_device_state new_state)
{
	int ret;

	mutex_lock(&sdev->state_mutex);
	ret = scsi_internal_device_unblock_nowait(sdev, new_state);
	mutex_unlock(&sdev->state_mutex);

	return ret;
}

static void
device_block(struct scsi_device *sdev, void *data)
{
	int ret;

	ret = scsi_internal_device_block(sdev);

	WARN_ONCE(ret, "scsi_internal_device_block(%s) failed: ret = %d\n",
		  dev_name(&sdev->sdev_gendev), ret);
}

static int
target_block(struct device *dev, void *data)
{
	if (scsi_is_target_device(dev))
		starget_for_each_device(to_scsi_target(dev), NULL,
					device_block);
	return 0;
}

void
scsi_target_block(struct device *dev)
{
	if (scsi_is_target_device(dev))
		starget_for_each_device(to_scsi_target(dev), NULL,
					device_block);
	else
		device_for_each_child(dev, NULL, target_block);
}
EXPORT_SYMBOL_GPL(scsi_target_block);

static void
device_unblock(struct scsi_device *sdev, void *data)
{
	scsi_internal_device_unblock(sdev, *(enum scsi_device_state *)data);
}

static int
target_unblock(struct device *dev, void *data)
{
	if (scsi_is_target_device(dev))
		starget_for_each_device(to_scsi_target(dev), data,
					device_unblock);
	return 0;
}

void
scsi_target_unblock(struct device *dev, enum scsi_device_state new_state)
{
	if (scsi_is_target_device(dev))
		starget_for_each_device(to_scsi_target(dev), &new_state,
					device_unblock);
	else
		device_for_each_child(dev, &new_state, target_unblock);
}
EXPORT_SYMBOL_GPL(scsi_target_unblock);

int
scsi_host_block(struct Scsi_Host *shost)
{
	struct scsi_device *sdev;
	int ret = 0;

	/*
	 * Call scsi_internal_device_block_nowait so we can avoid
	 * calling synchronize_rcu() for each LUN.
	 */
	shost_for_each_device(sdev, shost) {
		mutex_lock(&sdev->state_mutex);
		ret = scsi_internal_device_block_nowait(sdev);
		mutex_unlock(&sdev->state_mutex);
		if (ret) {
			scsi_device_put(sdev);
			break;
		}
	}

	/*
	 * SCSI never enables blk-mq's BLK_MQ_F_BLOCKING flag so
	 * calling synchronize_rcu() once is enough.
	 */
	WARN_ON_ONCE(shost->tag_set.flags & BLK_MQ_F_BLOCKING);

	if (!ret)
		synchronize_rcu();

	return ret;
}
EXPORT_SYMBOL_GPL(scsi_host_block);

int
scsi_host_unblock(struct Scsi_Host *shost, int new_state)
{
	struct scsi_device *sdev;
	int ret = 0;

	shost_for_each_device(sdev, shost) {
		ret = scsi_internal_device_unblock(sdev, new_state);
		if (ret) {
			scsi_device_put(sdev);
			break;
		}
	}
	return ret;
}
EXPORT_SYMBOL_GPL(scsi_host_unblock);

/**
 * scsi_kmap_atomic_sg - find and atomically map an sg-elemnt
 * @sgl:	scatter-gather list
 * @sg_count:	number of segments in sg
 * @offset:	offset in bytes into sg, on return offset into the mapped area
 * @len:	bytes to map, on return number of bytes mapped
 *
 * Returns virtual address of the start of the mapped page
 */
void *scsi_kmap_atomic_sg(struct scatterlist *sgl, int sg_count,
			  size_t *offset, size_t *len)
{
	int i;
	size_t sg_len = 0, len_complete = 0;
	struct scatterlist *sg;
	struct page *page;

	WARN_ON(!irqs_disabled());

	for_each_sg(sgl, sg, sg_count, i) {
		len_complete = sg_len; /* Complete sg-entries */
		sg_len += sg->length;
		if (sg_len > *offset)
			break;
	}

	if (unlikely(i == sg_count)) {
		printk(KERN_ERR "%s: Bytes in sg: %zu, requested offset %zu, "
			"elements %d\n",
		       __func__, sg_len, *offset, sg_count);
		WARN_ON(1);
		return NULL;
	}

	/* Offset starting from the beginning of first page in this sg-entry */
	*offset = *offset - len_complete + sg->offset;

	/* Assumption: contiguous pages can be accessed as "page + i" */
	page = nth_page(sg_page(sg), (*offset >> PAGE_SHIFT));
	*offset &= ~PAGE_MASK;

	/* Bytes in this sg-entry from *offset to the end of the page */
	sg_len = PAGE_SIZE - *offset;
	if (*len > sg_len)
		*len = sg_len;

	return kmap_atomic(page);
}
EXPORT_SYMBOL(scsi_kmap_atomic_sg);

/**
 * scsi_kunmap_atomic_sg - atomically unmap a virtual address, previously mapped with scsi_kmap_atomic_sg
 * @virt:	virtual address to be unmapped
 */
void scsi_kunmap_atomic_sg(void *virt)
{
	kunmap_atomic(virt);
}
EXPORT_SYMBOL(scsi_kunmap_atomic_sg);

void sdev_disable_disk_events(struct scsi_device *sdev)
{
	atomic_inc(&sdev->disk_events_disable_depth);
}
EXPORT_SYMBOL(sdev_disable_disk_events);

void sdev_enable_disk_events(struct scsi_device *sdev)
{
	if (WARN_ON_ONCE(atomic_read(&sdev->disk_events_disable_depth) <= 0))
		return;
	atomic_dec(&sdev->disk_events_disable_depth);
}
EXPORT_SYMBOL(sdev_enable_disk_events);

static unsigned char designator_prio(const unsigned char *d)
{
	if (d[1] & 0x30)
		/* not associated with LUN */
		return 0;

	if (d[3] == 0)
		/* invalid length */
		return 0;

	/*
	 * Order of preference for lun descriptor:
	 * - SCSI name string
	 * - NAA IEEE Registered Extended
	 * - EUI-64 based 16-byte
	 * - EUI-64 based 12-byte
	 * - NAA IEEE Registered
	 * - NAA IEEE Extended
	 * - EUI-64 based 8-byte
	 * - SCSI name string (truncated)
	 * - T10 Vendor ID
	 * as longer descriptors reduce the likelyhood
	 * of identification clashes.
	 */

	switch (d[1] & 0xf) {
	case 8:
		/* SCSI name string, variable-length UTF-8 */
		return 9;
	case 3:
		switch (d[4] >> 4) {
		case 6:
			/* NAA registered extended */
			return 8;
		case 5:
			/* NAA registered */
			return 5;
		case 4:
			/* NAA extended */
			return 4;
		case 3:
			/* NAA locally assigned */
			return 1;
		default:
			break;
		}
		break;
	case 2:
		switch (d[3]) {
		case 16:
			/* EUI64-based, 16 byte */
			return 7;
		case 12:
			/* EUI64-based, 12 byte */
			return 6;
		case 8:
			/* EUI64-based, 8 byte */
			return 3;
		default:
			break;
		}
		break;
	case 1:
		/* T10 vendor ID */
		return 1;
	default:
		break;
	}

	return 0;
}

/**
 * scsi_vpd_lun_id - return a unique device identification
 * @sdev: SCSI device
 * @id:   buffer for the identification
 * @id_len:  length of the buffer
 *
 * Copies a unique device identification into @id based
 * on the information in the VPD page 0x83 of the device.
 * The string will be formatted as a SCSI name string.
 *
 * Returns the length of the identification or error on failure.
 * If the identifier is longer than the supplied buffer the actual
 * identifier length is returned and the buffer is not zero-padded.
 */
int scsi_vpd_lun_id(struct scsi_device *sdev, char *id, size_t id_len)
{
	u8 cur_id_prio = 0;
	u8 cur_id_size = 0;
	const unsigned char *d, *cur_id_str;
	const struct scsi_vpd *vpd_pg83;
	int id_size = -EINVAL;

	rcu_read_lock();
	vpd_pg83 = rcu_dereference(sdev->vpd_pg83);
	if (!vpd_pg83) {
		rcu_read_unlock();
		return -ENXIO;
	}

	/* The id string must be at least 20 bytes + terminating NULL byte */
	if (id_len < 21) {
		rcu_read_unlock();
		return -EINVAL;
	}

	memset(id, 0, id_len);
<<<<<<< HEAD
	d = vpd_pg83->data + 4;
	while (d < vpd_pg83->data + vpd_pg83->len) {
		u8 prio = designator_prio(d);

		if (prio == 0 || cur_id_prio > prio)
			goto next_desig;
=======
	for (d = vpd_pg83->data + 4;
	     d < vpd_pg83->data + vpd_pg83->len;
	     d += d[3] + 4) {
		u8 prio = designator_prio(d);

		if (prio == 0 || cur_id_prio > prio)
			continue;
>>>>>>> 754a0abe

		switch (d[1] & 0xf) {
		case 0x1:
			/* T10 Vendor ID */
			if (cur_id_size > d[3])
				break;
			cur_id_prio = prio;
			cur_id_size = d[3];
			if (cur_id_size + 4 > id_len)
				cur_id_size = id_len - 4;
			cur_id_str = d + 4;
			id_size = snprintf(id, id_len, "t10.%*pE",
					   cur_id_size, cur_id_str);
			break;
		case 0x2:
			/* EUI-64 */
			cur_id_prio = prio;
			cur_id_size = d[3];
			cur_id_str = d + 4;
			switch (cur_id_size) {
			case 8:
				id_size = snprintf(id, id_len,
						   "eui.%8phN",
						   cur_id_str);
				break;
			case 12:
				id_size = snprintf(id, id_len,
						   "eui.%12phN",
						   cur_id_str);
				break;
			case 16:
				id_size = snprintf(id, id_len,
						   "eui.%16phN",
						   cur_id_str);
				break;
			default:
				break;
			}
			break;
		case 0x3:
			/* NAA */
			cur_id_prio = prio;
			cur_id_size = d[3];
			cur_id_str = d + 4;
			switch (cur_id_size) {
			case 8:
				id_size = snprintf(id, id_len,
						   "naa.%8phN",
						   cur_id_str);
				break;
			case 16:
				id_size = snprintf(id, id_len,
						   "naa.%16phN",
						   cur_id_str);
				break;
			default:
				break;
			}
			break;
		case 0x8:
			/* SCSI name string */
			if (cur_id_size > d[3])
				break;
			/* Prefer others for truncated descriptor */
			if (d[3] > id_len) {
				prio = 2;
				if (cur_id_prio > prio)
					break;
			}
			cur_id_prio = prio;
			cur_id_size = id_size = d[3];
			cur_id_str = d + 4;
			if (cur_id_size >= id_len)
				cur_id_size = id_len - 1;
			memcpy(id, cur_id_str, cur_id_size);
			break;
		default:
			break;
		}
	}
	rcu_read_unlock();

	return id_size;
}
EXPORT_SYMBOL(scsi_vpd_lun_id);

/*
 * scsi_vpd_tpg_id - return a target port group identifier
 * @sdev: SCSI device
 *
 * Returns the Target Port Group identifier from the information
 * froom VPD page 0x83 of the device.
 *
 * Returns the identifier or error on failure.
 */
int scsi_vpd_tpg_id(struct scsi_device *sdev, int *rel_id)
{
	const unsigned char *d;
	const struct scsi_vpd *vpd_pg83;
	int group_id = -EAGAIN, rel_port = -1;

	rcu_read_lock();
	vpd_pg83 = rcu_dereference(sdev->vpd_pg83);
	if (!vpd_pg83) {
		rcu_read_unlock();
		return -ENXIO;
	}

	d = vpd_pg83->data + 4;
	while (d < vpd_pg83->data + vpd_pg83->len) {
		switch (d[1] & 0xf) {
		case 0x4:
			/* Relative target port */
			rel_port = get_unaligned_be16(&d[6]);
			break;
		case 0x5:
			/* Target port group */
			group_id = get_unaligned_be16(&d[6]);
			break;
		default:
			break;
		}
		d += d[3] + 4;
	}
	rcu_read_unlock();

	if (group_id >= 0 && rel_id && rel_port != -1)
		*rel_id = rel_port;

	return group_id;
}
EXPORT_SYMBOL(scsi_vpd_tpg_id);

/**
 * scsi_build_sense - build sense data for a command
 * @scmd:	scsi command for which the sense should be formatted
 * @desc:	Sense format (non-zero == descriptor format,
 *              0 == fixed format)
 * @key:	Sense key
 * @asc:	Additional sense code
 * @ascq:	Additional sense code qualifier
 *
 **/
void scsi_build_sense(struct scsi_cmnd *scmd, int desc, u8 key, u8 asc, u8 ascq)
{
	scsi_build_sense_buffer(desc, scmd->sense_buffer, key, asc, ascq);
	scmd->result = SAM_STAT_CHECK_CONDITION;
}
EXPORT_SYMBOL_GPL(scsi_build_sense);<|MERGE_RESOLUTION|>--- conflicted
+++ resolved
@@ -215,11 +215,7 @@
 
 	req = blk_get_request(sdev->request_queue,
 			data_direction == DMA_TO_DEVICE ?
-<<<<<<< HEAD
-			REQ_OP_SCSI_OUT : REQ_OP_SCSI_IN,
-=======
 			REQ_OP_DRV_OUT : REQ_OP_DRV_IN,
->>>>>>> 754a0abe
 			rq_flags & RQF_PM ? BLK_MQ_REQ_PM : 0);
 	if (IS_ERR(req))
 		return PTR_ERR(req);
@@ -3070,14 +3066,6 @@
 	}
 
 	memset(id, 0, id_len);
-<<<<<<< HEAD
-	d = vpd_pg83->data + 4;
-	while (d < vpd_pg83->data + vpd_pg83->len) {
-		u8 prio = designator_prio(d);
-
-		if (prio == 0 || cur_id_prio > prio)
-			goto next_desig;
-=======
 	for (d = vpd_pg83->data + 4;
 	     d < vpd_pg83->data + vpd_pg83->len;
 	     d += d[3] + 4) {
@@ -3085,7 +3073,6 @@
 
 		if (prio == 0 || cur_id_prio > prio)
 			continue;
->>>>>>> 754a0abe
 
 		switch (d[1] & 0xf) {
 		case 0x1:
