/*
 * originally based on the dummy device.
 *
 * Copyright 1999, Thomas Davis, tadavis@lbl.gov.
 * Licensed under the GPL. Based on dummy.c, and eql.c devices.
 *
 * bonding.c: an Ethernet Bonding driver
 *
 * This is useful to talk to a Cisco EtherChannel compatible equipment:
 *	Cisco 5500
 *	Sun Trunking (Solaris)
 *	Alteon AceDirector Trunks
 *	Linux Bonding
 *	and probably many L2 switches ...
 *
 * How it works:
 *    ifconfig bond0 ipaddress netmask up
 *      will setup a network device, with an ip address.  No mac address
 *	will be assigned at this time.  The hw mac address will come from
 *	the first slave bonded to the channel.  All slaves will then use
 *	this hw mac address.
 *
 *    ifconfig bond0 down
 *         will release all slaves, marking them as down.
 *
 *    ifenslave bond0 eth0
 *	will attach eth0 to bond0 as a slave.  eth0 hw mac address will either
 *	a: be used as initial mac address
 *	b: if a hw mac address already is there, eth0's hw mac address
 *	   will then be set from bond0.
 *
 */

#define pr_fmt(fmt) KBUILD_MODNAME ": " fmt

#include <linux/kernel.h>
#include <linux/module.h>
#include <linux/types.h>
#include <linux/fcntl.h>
#include <linux/interrupt.h>
#include <linux/ptrace.h>
#include <linux/ioport.h>
#include <linux/in.h>
#include <net/ip.h>
#include <linux/ip.h>
#include <linux/tcp.h>
#include <linux/udp.h>
#include <linux/slab.h>
#include <linux/string.h>
#include <linux/init.h>
#include <linux/timer.h>
#include <linux/socket.h>
#include <linux/ctype.h>
#include <linux/inet.h>
#include <linux/bitops.h>
#include <linux/io.h>
#include <asm/system.h>
#include <asm/dma.h>
#include <linux/uaccess.h>
#include <linux/errno.h>
#include <linux/netdevice.h>
#include <linux/inetdevice.h>
#include <linux/igmp.h>
#include <linux/etherdevice.h>
#include <linux/skbuff.h>
#include <net/sock.h>
#include <linux/rtnetlink.h>
#include <linux/proc_fs.h>
#include <linux/seq_file.h>
#include <linux/smp.h>
#include <linux/if_ether.h>
#include <net/arp.h>
#include <linux/mii.h>
#include <linux/ethtool.h>
#include <linux/if_vlan.h>
#include <linux/if_bonding.h>
#include <linux/jiffies.h>
#include <net/route.h>
#include <net/net_namespace.h>
#include <net/netns/generic.h>
#include "bonding.h"
#include "bond_3ad.h"
#include "bond_alb.h"

/*---------------------------- Module parameters ----------------------------*/

/* monitor all links that often (in milliseconds). <=0 disables monitoring */
#define BOND_LINK_MON_INTERV	0
#define BOND_LINK_ARP_INTERV	0

static int max_bonds	= BOND_DEFAULT_MAX_BONDS;
static int num_grat_arp = 1;
static int num_unsol_na = 1;
static int miimon	= BOND_LINK_MON_INTERV;
static int updelay;
static int downdelay;
static int use_carrier	= 1;
static char *mode;
static char *primary;
static char *primary_reselect;
static char *lacp_rate;
static char *ad_select;
static char *xmit_hash_policy;
static int arp_interval = BOND_LINK_ARP_INTERV;
static char *arp_ip_target[BOND_MAX_ARP_TARGETS];
static char *arp_validate;
static char *fail_over_mac;
static struct bond_params bonding_defaults;

module_param(max_bonds, int, 0);
MODULE_PARM_DESC(max_bonds, "Max number of bonded devices");
module_param(num_grat_arp, int, 0644);
MODULE_PARM_DESC(num_grat_arp, "Number of gratuitous ARP packets to send on failover event");
module_param(num_unsol_na, int, 0644);
MODULE_PARM_DESC(num_unsol_na, "Number of unsolicited IPv6 Neighbor Advertisements packets to send on failover event");
module_param(miimon, int, 0);
MODULE_PARM_DESC(miimon, "Link check interval in milliseconds");
module_param(updelay, int, 0);
MODULE_PARM_DESC(updelay, "Delay before considering link up, in milliseconds");
module_param(downdelay, int, 0);
MODULE_PARM_DESC(downdelay, "Delay before considering link down, "
			    "in milliseconds");
module_param(use_carrier, int, 0);
MODULE_PARM_DESC(use_carrier, "Use netif_carrier_ok (vs MII ioctls) in miimon; "
			      "0 for off, 1 for on (default)");
module_param(mode, charp, 0);
MODULE_PARM_DESC(mode, "Mode of operation : 0 for balance-rr, "
		       "1 for active-backup, 2 for balance-xor, "
		       "3 for broadcast, 4 for 802.3ad, 5 for balance-tlb, "
		       "6 for balance-alb");
module_param(primary, charp, 0);
MODULE_PARM_DESC(primary, "Primary network device to use");
module_param(primary_reselect, charp, 0);
MODULE_PARM_DESC(primary_reselect, "Reselect primary slave "
				   "once it comes up; "
				   "0 for always (default), "
				   "1 for only if speed of primary is "
				   "better, "
				   "2 for only on active slave "
				   "failure");
module_param(lacp_rate, charp, 0);
MODULE_PARM_DESC(lacp_rate, "LACPDU tx rate to request from 802.3ad partner "
			    "(slow/fast)");
module_param(ad_select, charp, 0);
MODULE_PARM_DESC(ad_select, "803.ad aggregation selection logic: stable (0, default), bandwidth (1), count (2)");
module_param(xmit_hash_policy, charp, 0);
MODULE_PARM_DESC(xmit_hash_policy, "XOR hashing method: 0 for layer 2 (default)"
				   ", 1 for layer 3+4");
module_param(arp_interval, int, 0);
MODULE_PARM_DESC(arp_interval, "arp interval in milliseconds");
module_param_array(arp_ip_target, charp, NULL, 0);
MODULE_PARM_DESC(arp_ip_target, "arp targets in n.n.n.n form");
module_param(arp_validate, charp, 0);
MODULE_PARM_DESC(arp_validate, "validate src/dst of ARP probes: none (default), active, backup or all");
module_param(fail_over_mac, charp, 0);
MODULE_PARM_DESC(fail_over_mac, "For active-backup, do not set all slaves to the same MAC.  none (default), active or follow");

/*----------------------------- Global variables ----------------------------*/

static const char * const version =
	DRV_DESCRIPTION ": v" DRV_VERSION " (" DRV_RELDATE ")\n";

int bond_net_id __read_mostly;

static __be32 arp_target[BOND_MAX_ARP_TARGETS];
static int arp_ip_count;
static int bond_mode	= BOND_MODE_ROUNDROBIN;
static int xmit_hashtype = BOND_XMIT_POLICY_LAYER2;
static int lacp_fast;


const struct bond_parm_tbl bond_lacp_tbl[] = {
{	"slow",		AD_LACP_SLOW},
{	"fast",		AD_LACP_FAST},
{	NULL,		-1},
};

const struct bond_parm_tbl bond_mode_tbl[] = {
{	"balance-rr",		BOND_MODE_ROUNDROBIN},
{	"active-backup",	BOND_MODE_ACTIVEBACKUP},
{	"balance-xor",		BOND_MODE_XOR},
{	"broadcast",		BOND_MODE_BROADCAST},
{	"802.3ad",		BOND_MODE_8023AD},
{	"balance-tlb",		BOND_MODE_TLB},
{	"balance-alb",		BOND_MODE_ALB},
{	NULL,			-1},
};

const struct bond_parm_tbl xmit_hashtype_tbl[] = {
{	"layer2",		BOND_XMIT_POLICY_LAYER2},
{	"layer3+4",		BOND_XMIT_POLICY_LAYER34},
{	"layer2+3",		BOND_XMIT_POLICY_LAYER23},
{	NULL,			-1},
};

const struct bond_parm_tbl arp_validate_tbl[] = {
{	"none",			BOND_ARP_VALIDATE_NONE},
{	"active",		BOND_ARP_VALIDATE_ACTIVE},
{	"backup",		BOND_ARP_VALIDATE_BACKUP},
{	"all",			BOND_ARP_VALIDATE_ALL},
{	NULL,			-1},
};

const struct bond_parm_tbl fail_over_mac_tbl[] = {
{	"none",			BOND_FOM_NONE},
{	"active",		BOND_FOM_ACTIVE},
{	"follow",		BOND_FOM_FOLLOW},
{	NULL,			-1},
};

const struct bond_parm_tbl pri_reselect_tbl[] = {
{	"always",		BOND_PRI_RESELECT_ALWAYS},
{	"better",		BOND_PRI_RESELECT_BETTER},
{	"failure",		BOND_PRI_RESELECT_FAILURE},
{	NULL,			-1},
};

struct bond_parm_tbl ad_select_tbl[] = {
{	"stable",	BOND_AD_STABLE},
{	"bandwidth",	BOND_AD_BANDWIDTH},
{	"count",	BOND_AD_COUNT},
{	NULL,		-1},
};

/*-------------------------- Forward declarations ---------------------------*/

static void bond_send_gratuitous_arp(struct bonding *bond);
static int bond_init(struct net_device *bond_dev);
static void bond_uninit(struct net_device *bond_dev);

/*---------------------------- General routines -----------------------------*/

static const char *bond_mode_name(int mode)
{
	static const char *names[] = {
		[BOND_MODE_ROUNDROBIN] = "load balancing (round-robin)",
		[BOND_MODE_ACTIVEBACKUP] = "fault-tolerance (active-backup)",
		[BOND_MODE_XOR] = "load balancing (xor)",
		[BOND_MODE_BROADCAST] = "fault-tolerance (broadcast)",
		[BOND_MODE_8023AD] = "IEEE 802.3ad Dynamic link aggregation",
		[BOND_MODE_TLB] = "transmit load balancing",
		[BOND_MODE_ALB] = "adaptive load balancing",
	};

	if (mode < 0 || mode > BOND_MODE_ALB)
		return "unknown";

	return names[mode];
}

/*---------------------------------- VLAN -----------------------------------*/

/**
 * bond_add_vlan - add a new vlan id on bond
 * @bond: bond that got the notification
 * @vlan_id: the vlan id to add
 *
 * Returns -ENOMEM if allocation failed.
 */
static int bond_add_vlan(struct bonding *bond, unsigned short vlan_id)
{
	struct vlan_entry *vlan;

	pr_debug("bond: %s, vlan id %d\n",
		 (bond ? bond->dev->name : "None"), vlan_id);

	vlan = kzalloc(sizeof(struct vlan_entry), GFP_KERNEL);
	if (!vlan)
		return -ENOMEM;

	INIT_LIST_HEAD(&vlan->vlan_list);
	vlan->vlan_id = vlan_id;

	write_lock_bh(&bond->lock);

	list_add_tail(&vlan->vlan_list, &bond->vlan_list);

	write_unlock_bh(&bond->lock);

	pr_debug("added VLAN ID %d on bond %s\n", vlan_id, bond->dev->name);

	return 0;
}

/**
 * bond_del_vlan - delete a vlan id from bond
 * @bond: bond that got the notification
 * @vlan_id: the vlan id to delete
 *
 * returns -ENODEV if @vlan_id was not found in @bond.
 */
static int bond_del_vlan(struct bonding *bond, unsigned short vlan_id)
{
	struct vlan_entry *vlan;
	int res = -ENODEV;

	pr_debug("bond: %s, vlan id %d\n", bond->dev->name, vlan_id);

	write_lock_bh(&bond->lock);

	list_for_each_entry(vlan, &bond->vlan_list, vlan_list) {
		if (vlan->vlan_id == vlan_id) {
			list_del(&vlan->vlan_list);

			if (bond_is_lb(bond))
				bond_alb_clear_vlan(bond, vlan_id);

			pr_debug("removed VLAN ID %d from bond %s\n",
				 vlan_id, bond->dev->name);

			kfree(vlan);

			if (list_empty(&bond->vlan_list) &&
			    (bond->slave_cnt == 0)) {
				/* Last VLAN removed and no slaves, so
				 * restore block on adding VLANs. This will
				 * be removed once new slaves that are not
				 * VLAN challenged will be added.
				 */
				bond->dev->features |= NETIF_F_VLAN_CHALLENGED;
			}

			res = 0;
			goto out;
		}
	}

	pr_debug("couldn't find VLAN ID %d in bond %s\n",
		 vlan_id, bond->dev->name);

out:
	write_unlock_bh(&bond->lock);
	return res;
}

/**
 * bond_has_challenged_slaves
 * @bond: the bond we're working on
 *
 * Searches the slave list. Returns 1 if a vlan challenged slave
 * was found, 0 otherwise.
 *
 * Assumes bond->lock is held.
 */
static int bond_has_challenged_slaves(struct bonding *bond)
{
	struct slave *slave;
	int i;

	bond_for_each_slave(bond, slave, i) {
		if (slave->dev->features & NETIF_F_VLAN_CHALLENGED) {
			pr_debug("found VLAN challenged slave - %s\n",
				 slave->dev->name);
			return 1;
		}
	}

	pr_debug("no VLAN challenged slaves found\n");
	return 0;
}

/**
 * bond_next_vlan - safely skip to the next item in the vlans list.
 * @bond: the bond we're working on
 * @curr: item we're advancing from
 *
 * Returns %NULL if list is empty, bond->next_vlan if @curr is %NULL,
 * or @curr->next otherwise (even if it is @curr itself again).
 *
 * Caller must hold bond->lock
 */
struct vlan_entry *bond_next_vlan(struct bonding *bond, struct vlan_entry *curr)
{
	struct vlan_entry *next, *last;

	if (list_empty(&bond->vlan_list))
		return NULL;

	if (!curr) {
		next = list_entry(bond->vlan_list.next,
				  struct vlan_entry, vlan_list);
	} else {
		last = list_entry(bond->vlan_list.prev,
				  struct vlan_entry, vlan_list);
		if (last == curr) {
			next = list_entry(bond->vlan_list.next,
					  struct vlan_entry, vlan_list);
		} else {
			next = list_entry(curr->vlan_list.next,
					  struct vlan_entry, vlan_list);
		}
	}

	return next;
}

/**
 * bond_dev_queue_xmit - Prepare skb for xmit.
 *
 * @bond: bond device that got this skb for tx.
 * @skb: hw accel VLAN tagged skb to transmit
 * @slave_dev: slave that is supposed to xmit this skbuff
 *
 * When the bond gets an skb to transmit that is
 * already hardware accelerated VLAN tagged, and it
 * needs to relay this skb to a slave that is not
 * hw accel capable, the skb needs to be "unaccelerated",
 * i.e. strip the hwaccel tag and re-insert it as part
 * of the payload.
 */
int bond_dev_queue_xmit(struct bonding *bond, struct sk_buff *skb,
			struct net_device *slave_dev)
{
	unsigned short uninitialized_var(vlan_id);

	if (!list_empty(&bond->vlan_list) &&
	    !(slave_dev->features & NETIF_F_HW_VLAN_TX) &&
	    vlan_get_tag(skb, &vlan_id) == 0) {
		skb->dev = slave_dev;
		skb = vlan_put_tag(skb, vlan_id);
		if (!skb) {
			/* vlan_put_tag() frees the skb in case of error,
			 * so return success here so the calling functions
			 * won't attempt to free is again.
			 */
			return 0;
		}
	} else {
		skb->dev = slave_dev;
	}

	skb->priority = 1;
	dev_queue_xmit(skb);

	return 0;
}

/*
 * In the following 3 functions, bond_vlan_rx_register(), bond_vlan_rx_add_vid
 * and bond_vlan_rx_kill_vid, We don't protect the slave list iteration with a
 * lock because:
 * a. This operation is performed in IOCTL context,
 * b. The operation is protected by the RTNL semaphore in the 8021q code,
 * c. Holding a lock with BH disabled while directly calling a base driver
 *    entry point is generally a BAD idea.
 *
 * The design of synchronization/protection for this operation in the 8021q
 * module is good for one or more VLAN devices over a single physical device
 * and cannot be extended for a teaming solution like bonding, so there is a
 * potential race condition here where a net device from the vlan group might
 * be referenced (either by a base driver or the 8021q code) while it is being
 * removed from the system. However, it turns out we're not making matters
 * worse, and if it works for regular VLAN usage it will work here too.
*/

/**
 * bond_vlan_rx_register - Propagates registration to slaves
 * @bond_dev: bonding net device that got called
 * @grp: vlan group being registered
 */
static void bond_vlan_rx_register(struct net_device *bond_dev,
				  struct vlan_group *grp)
{
	struct bonding *bond = netdev_priv(bond_dev);
	struct slave *slave;
	int i;

	bond->vlgrp = grp;

	bond_for_each_slave(bond, slave, i) {
		struct net_device *slave_dev = slave->dev;
		const struct net_device_ops *slave_ops = slave_dev->netdev_ops;

		if ((slave_dev->features & NETIF_F_HW_VLAN_RX) &&
		    slave_ops->ndo_vlan_rx_register) {
			slave_ops->ndo_vlan_rx_register(slave_dev, grp);
		}
	}
}

/**
 * bond_vlan_rx_add_vid - Propagates adding an id to slaves
 * @bond_dev: bonding net device that got called
 * @vid: vlan id being added
 */
static void bond_vlan_rx_add_vid(struct net_device *bond_dev, uint16_t vid)
{
	struct bonding *bond = netdev_priv(bond_dev);
	struct slave *slave;
	int i, res;

	bond_for_each_slave(bond, slave, i) {
		struct net_device *slave_dev = slave->dev;
		const struct net_device_ops *slave_ops = slave_dev->netdev_ops;

		if ((slave_dev->features & NETIF_F_HW_VLAN_FILTER) &&
		    slave_ops->ndo_vlan_rx_add_vid) {
			slave_ops->ndo_vlan_rx_add_vid(slave_dev, vid);
		}
	}

	res = bond_add_vlan(bond, vid);
	if (res) {
		pr_err("%s: Error: Failed to add vlan id %d\n",
		       bond_dev->name, vid);
	}
}

/**
 * bond_vlan_rx_kill_vid - Propagates deleting an id to slaves
 * @bond_dev: bonding net device that got called
 * @vid: vlan id being removed
 */
static void bond_vlan_rx_kill_vid(struct net_device *bond_dev, uint16_t vid)
{
	struct bonding *bond = netdev_priv(bond_dev);
	struct slave *slave;
	struct net_device *vlan_dev;
	int i, res;

	bond_for_each_slave(bond, slave, i) {
		struct net_device *slave_dev = slave->dev;
		const struct net_device_ops *slave_ops = slave_dev->netdev_ops;

		if ((slave_dev->features & NETIF_F_HW_VLAN_FILTER) &&
		    slave_ops->ndo_vlan_rx_kill_vid) {
			/* Save and then restore vlan_dev in the grp array,
			 * since the slave's driver might clear it.
			 */
			vlan_dev = vlan_group_get_device(bond->vlgrp, vid);
			slave_ops->ndo_vlan_rx_kill_vid(slave_dev, vid);
			vlan_group_set_device(bond->vlgrp, vid, vlan_dev);
		}
	}

	res = bond_del_vlan(bond, vid);
	if (res) {
		pr_err("%s: Error: Failed to remove vlan id %d\n",
		       bond_dev->name, vid);
	}
}

static void bond_add_vlans_on_slave(struct bonding *bond, struct net_device *slave_dev)
{
	struct vlan_entry *vlan;
	const struct net_device_ops *slave_ops = slave_dev->netdev_ops;

	write_lock_bh(&bond->lock);

	if (list_empty(&bond->vlan_list))
		goto out;

	if ((slave_dev->features & NETIF_F_HW_VLAN_RX) &&
	    slave_ops->ndo_vlan_rx_register)
		slave_ops->ndo_vlan_rx_register(slave_dev, bond->vlgrp);

	if (!(slave_dev->features & NETIF_F_HW_VLAN_FILTER) ||
	    !(slave_ops->ndo_vlan_rx_add_vid))
		goto out;

	list_for_each_entry(vlan, &bond->vlan_list, vlan_list)
		slave_ops->ndo_vlan_rx_add_vid(slave_dev, vlan->vlan_id);

out:
	write_unlock_bh(&bond->lock);
}

static void bond_del_vlans_from_slave(struct bonding *bond,
				      struct net_device *slave_dev)
{
	const struct net_device_ops *slave_ops = slave_dev->netdev_ops;
	struct vlan_entry *vlan;
	struct net_device *vlan_dev;

	write_lock_bh(&bond->lock);

	if (list_empty(&bond->vlan_list))
		goto out;

	if (!(slave_dev->features & NETIF_F_HW_VLAN_FILTER) ||
	    !(slave_ops->ndo_vlan_rx_kill_vid))
		goto unreg;

	list_for_each_entry(vlan, &bond->vlan_list, vlan_list) {
		/* Save and then restore vlan_dev in the grp array,
		 * since the slave's driver might clear it.
		 */
		vlan_dev = vlan_group_get_device(bond->vlgrp, vlan->vlan_id);
		slave_ops->ndo_vlan_rx_kill_vid(slave_dev, vlan->vlan_id);
		vlan_group_set_device(bond->vlgrp, vlan->vlan_id, vlan_dev);
	}

unreg:
	if ((slave_dev->features & NETIF_F_HW_VLAN_RX) &&
	    slave_ops->ndo_vlan_rx_register)
		slave_ops->ndo_vlan_rx_register(slave_dev, NULL);

out:
	write_unlock_bh(&bond->lock);
}

/*------------------------------- Link status -------------------------------*/

/*
 * Set the carrier state for the master according to the state of its
 * slaves.  If any slaves are up, the master is up.  In 802.3ad mode,
 * do special 802.3ad magic.
 *
 * Returns zero if carrier state does not change, nonzero if it does.
 */
static int bond_set_carrier(struct bonding *bond)
{
	struct slave *slave;
	int i;

	if (bond->slave_cnt == 0)
		goto down;

	if (bond->params.mode == BOND_MODE_8023AD)
		return bond_3ad_set_carrier(bond);

	bond_for_each_slave(bond, slave, i) {
		if (slave->link == BOND_LINK_UP) {
			if (!netif_carrier_ok(bond->dev)) {
				netif_carrier_on(bond->dev);
				return 1;
			}
			return 0;
		}
	}

down:
	if (netif_carrier_ok(bond->dev)) {
		netif_carrier_off(bond->dev);
		return 1;
	}
	return 0;
}

/*
 * Get link speed and duplex from the slave's base driver
 * using ethtool. If for some reason the call fails or the
 * values are invalid, fake speed and duplex to 100/Full
 * and return error.
 */
static int bond_update_speed_duplex(struct slave *slave)
{
	struct net_device *slave_dev = slave->dev;
	struct ethtool_cmd etool;
	int res;

	/* Fake speed and duplex */
	slave->speed = SPEED_100;
	slave->duplex = DUPLEX_FULL;

	if (!slave_dev->ethtool_ops || !slave_dev->ethtool_ops->get_settings)
		return -1;

	res = slave_dev->ethtool_ops->get_settings(slave_dev, &etool);
	if (res < 0)
		return -1;

	switch (etool.speed) {
	case SPEED_10:
	case SPEED_100:
	case SPEED_1000:
	case SPEED_10000:
		break;
	default:
		return -1;
	}

	switch (etool.duplex) {
	case DUPLEX_FULL:
	case DUPLEX_HALF:
		break;
	default:
		return -1;
	}

	slave->speed = etool.speed;
	slave->duplex = etool.duplex;

	return 0;
}

/*
 * if <dev> supports MII link status reporting, check its link status.
 *
 * We either do MII/ETHTOOL ioctls, or check netif_carrier_ok(),
 * depending upon the setting of the use_carrier parameter.
 *
 * Return either BMSR_LSTATUS, meaning that the link is up (or we
 * can't tell and just pretend it is), or 0, meaning that the link is
 * down.
 *
 * If reporting is non-zero, instead of faking link up, return -1 if
 * both ETHTOOL and MII ioctls fail (meaning the device does not
 * support them).  If use_carrier is set, return whatever it says.
 * It'd be nice if there was a good way to tell if a driver supports
 * netif_carrier, but there really isn't.
 */
static int bond_check_dev_link(struct bonding *bond,
			       struct net_device *slave_dev, int reporting)
{
	const struct net_device_ops *slave_ops = slave_dev->netdev_ops;
	int (*ioctl)(struct net_device *, struct ifreq *, int);
	struct ifreq ifr;
	struct mii_ioctl_data *mii;

	if (!reporting && !netif_running(slave_dev))
		return 0;

	if (bond->params.use_carrier)
		return netif_carrier_ok(slave_dev) ? BMSR_LSTATUS : 0;

	/* Try to get link status using Ethtool first. */
	if (slave_dev->ethtool_ops) {
		if (slave_dev->ethtool_ops->get_link) {
			u32 link;

			link = slave_dev->ethtool_ops->get_link(slave_dev);

			return link ? BMSR_LSTATUS : 0;
		}
	}

	/* Ethtool can't be used, fallback to MII ioctls. */
	ioctl = slave_ops->ndo_do_ioctl;
	if (ioctl) {
		/* TODO: set pointer to correct ioctl on a per team member */
		/*       bases to make this more efficient. that is, once  */
		/*       we determine the correct ioctl, we will always    */
		/*       call it and not the others for that team          */
		/*       member.                                           */

		/*
		 * We cannot assume that SIOCGMIIPHY will also read a
		 * register; not all network drivers (e.g., e100)
		 * support that.
		 */

		/* Yes, the mii is overlaid on the ifreq.ifr_ifru */
		strncpy(ifr.ifr_name, slave_dev->name, IFNAMSIZ);
		mii = if_mii(&ifr);
		if (IOCTL(slave_dev, &ifr, SIOCGMIIPHY) == 0) {
			mii->reg_num = MII_BMSR;
			if (IOCTL(slave_dev, &ifr, SIOCGMIIREG) == 0)
				return mii->val_out & BMSR_LSTATUS;
		}
	}

	/*
	 * If reporting, report that either there's no dev->do_ioctl,
	 * or both SIOCGMIIREG and get_link failed (meaning that we
	 * cannot report link status).  If not reporting, pretend
	 * we're ok.
	 */
	return reporting ? -1 : BMSR_LSTATUS;
}

/*----------------------------- Multicast list ------------------------------*/

/*
 * Returns 0 if dmi1 and dmi2 are the same, non-0 otherwise
 */
static inline int bond_is_dmi_same(const struct dev_mc_list *dmi1,
				   const struct dev_mc_list *dmi2)
{
	return memcmp(dmi1->dmi_addr, dmi2->dmi_addr, dmi1->dmi_addrlen) == 0 &&
			dmi1->dmi_addrlen == dmi2->dmi_addrlen;
}

/*
 * returns dmi entry if found, NULL otherwise
 */
static struct dev_mc_list *bond_mc_list_find_dmi(struct dev_mc_list *dmi,
						 struct dev_mc_list *mc_list)
{
	struct dev_mc_list *idmi;

	for (idmi = mc_list; idmi; idmi = idmi->next) {
		if (bond_is_dmi_same(dmi, idmi))
			return idmi;
	}

	return NULL;
}

/*
 * Push the promiscuity flag down to appropriate slaves
 */
static int bond_set_promiscuity(struct bonding *bond, int inc)
{
	int err = 0;
	if (USES_PRIMARY(bond->params.mode)) {
		/* write lock already acquired */
		if (bond->curr_active_slave) {
			err = dev_set_promiscuity(bond->curr_active_slave->dev,
						  inc);
		}
	} else {
		struct slave *slave;
		int i;
		bond_for_each_slave(bond, slave, i) {
			err = dev_set_promiscuity(slave->dev, inc);
			if (err)
				return err;
		}
	}
	return err;
}

/*
 * Push the allmulti flag down to all slaves
 */
static int bond_set_allmulti(struct bonding *bond, int inc)
{
	int err = 0;
	if (USES_PRIMARY(bond->params.mode)) {
		/* write lock already acquired */
		if (bond->curr_active_slave) {
			err = dev_set_allmulti(bond->curr_active_slave->dev,
					       inc);
		}
	} else {
		struct slave *slave;
		int i;
		bond_for_each_slave(bond, slave, i) {
			err = dev_set_allmulti(slave->dev, inc);
			if (err)
				return err;
		}
	}
	return err;
}

/*
 * Add a Multicast address to slaves
 * according to mode
 */
static void bond_mc_add(struct bonding *bond, void *addr, int alen)
{
	if (USES_PRIMARY(bond->params.mode)) {
		/* write lock already acquired */
		if (bond->curr_active_slave)
			dev_mc_add(bond->curr_active_slave->dev, addr, alen, 0);
	} else {
		struct slave *slave;
		int i;

		bond_for_each_slave(bond, slave, i)
			dev_mc_add(slave->dev, addr, alen, 0);
	}
}

/*
 * Remove a multicast address from slave
 * according to mode
 */
static void bond_mc_delete(struct bonding *bond, void *addr, int alen)
{
	if (USES_PRIMARY(bond->params.mode)) {
		/* write lock already acquired */
		if (bond->curr_active_slave)
			dev_mc_delete(bond->curr_active_slave->dev, addr,
				      alen, 0);
	} else {
		struct slave *slave;
		int i;
		bond_for_each_slave(bond, slave, i) {
			dev_mc_delete(slave->dev, addr, alen, 0);
		}
	}
}


/*
 * Retrieve the list of registered multicast addresses for the bonding
 * device and retransmit an IGMP JOIN request to the current active
 * slave.
 */
static void bond_resend_igmp_join_requests(struct bonding *bond)
{
	struct in_device *in_dev;
	struct ip_mc_list *im;

	rcu_read_lock();
	in_dev = __in_dev_get_rcu(bond->dev);
	if (in_dev) {
		for (im = in_dev->mc_list; im; im = im->next)
			ip_mc_rejoin_group(im);
	}

	rcu_read_unlock();
}

/*
 * Totally destroys the mc_list in bond
 */
static void bond_mc_list_destroy(struct bonding *bond)
{
	struct dev_mc_list *dmi;

	dmi = bond->mc_list;
	while (dmi) {
		bond->mc_list = dmi->next;
		kfree(dmi);
		dmi = bond->mc_list;
	}

	bond->mc_list = NULL;
}

/*
 * Copy all the Multicast addresses from src to the bonding device dst
 */
static int bond_mc_list_copy(struct dev_mc_list *mc_list, struct bonding *bond,
			     gfp_t gfp_flag)
{
	struct dev_mc_list *dmi, *new_dmi;

	for (dmi = mc_list; dmi; dmi = dmi->next) {
		new_dmi = kmalloc(sizeof(struct dev_mc_list), gfp_flag);

		if (!new_dmi) {
			/* FIXME: Potential memory leak !!! */
			return -ENOMEM;
		}

		new_dmi->next = bond->mc_list;
		bond->mc_list = new_dmi;
		new_dmi->dmi_addrlen = dmi->dmi_addrlen;
		memcpy(new_dmi->dmi_addr, dmi->dmi_addr, dmi->dmi_addrlen);
		new_dmi->dmi_users = dmi->dmi_users;
		new_dmi->dmi_gusers = dmi->dmi_gusers;
	}

	return 0;
}

/*
 * flush all members of flush->mc_list from device dev->mc_list
 */
static void bond_mc_list_flush(struct net_device *bond_dev,
			       struct net_device *slave_dev)
{
	struct bonding *bond = netdev_priv(bond_dev);
	struct dev_mc_list *dmi;

	for (dmi = bond_dev->mc_list; dmi; dmi = dmi->next)
		dev_mc_delete(slave_dev, dmi->dmi_addr, dmi->dmi_addrlen, 0);

	if (bond->params.mode == BOND_MODE_8023AD) {
		/* del lacpdu mc addr from mc list */
		u8 lacpdu_multicast[ETH_ALEN] = MULTICAST_LACPDU_ADDR;

		dev_mc_delete(slave_dev, lacpdu_multicast, ETH_ALEN, 0);
	}
}

/*--------------------------- Active slave change ---------------------------*/

/*
 * Update the mc list and multicast-related flags for the new and
 * old active slaves (if any) according to the multicast mode, and
 * promiscuous flags unconditionally.
 */
static void bond_mc_swap(struct bonding *bond, struct slave *new_active,
			 struct slave *old_active)
{
	struct dev_mc_list *dmi;

	if (!USES_PRIMARY(bond->params.mode))
		/* nothing to do -  mc list is already up-to-date on
		 * all slaves
		 */
		return;

	if (old_active) {
		if (bond->dev->flags & IFF_PROMISC)
			dev_set_promiscuity(old_active->dev, -1);

		if (bond->dev->flags & IFF_ALLMULTI)
			dev_set_allmulti(old_active->dev, -1);

		for (dmi = bond->dev->mc_list; dmi; dmi = dmi->next)
			dev_mc_delete(old_active->dev, dmi->dmi_addr,
				      dmi->dmi_addrlen, 0);
	}

	if (new_active) {
		/* FIXME: Signal errors upstream. */
		if (bond->dev->flags & IFF_PROMISC)
			dev_set_promiscuity(new_active->dev, 1);

		if (bond->dev->flags & IFF_ALLMULTI)
			dev_set_allmulti(new_active->dev, 1);

		for (dmi = bond->dev->mc_list; dmi; dmi = dmi->next)
			dev_mc_add(new_active->dev, dmi->dmi_addr,
				   dmi->dmi_addrlen, 0);
		bond_resend_igmp_join_requests(bond);
	}
}

/*
 * bond_do_fail_over_mac
 *
 * Perform special MAC address swapping for fail_over_mac settings
 *
 * Called with RTNL, bond->lock for read, curr_slave_lock for write_bh.
 */
static void bond_do_fail_over_mac(struct bonding *bond,
				  struct slave *new_active,
				  struct slave *old_active)
	__releases(&bond->curr_slave_lock)
	__releases(&bond->lock)
	__acquires(&bond->lock)
	__acquires(&bond->curr_slave_lock)
{
	u8 tmp_mac[ETH_ALEN];
	struct sockaddr saddr;
	int rv;

	switch (bond->params.fail_over_mac) {
	case BOND_FOM_ACTIVE:
		if (new_active)
			memcpy(bond->dev->dev_addr,  new_active->dev->dev_addr,
			       new_active->dev->addr_len);
		break;
	case BOND_FOM_FOLLOW:
		/*
		 * if new_active && old_active, swap them
		 * if just old_active, do nothing (going to no active slave)
		 * if just new_active, set new_active to bond's MAC
		 */
		if (!new_active)
			return;

		write_unlock_bh(&bond->curr_slave_lock);
		read_unlock(&bond->lock);

		if (old_active) {
			memcpy(tmp_mac, new_active->dev->dev_addr, ETH_ALEN);
			memcpy(saddr.sa_data, old_active->dev->dev_addr,
			       ETH_ALEN);
			saddr.sa_family = new_active->dev->type;
		} else {
			memcpy(saddr.sa_data, bond->dev->dev_addr, ETH_ALEN);
			saddr.sa_family = bond->dev->type;
		}

		rv = dev_set_mac_address(new_active->dev, &saddr);
		if (rv) {
			pr_err("%s: Error %d setting MAC of slave %s\n",
			       bond->dev->name, -rv, new_active->dev->name);
			goto out;
		}

		if (!old_active)
			goto out;

		memcpy(saddr.sa_data, tmp_mac, ETH_ALEN);
		saddr.sa_family = old_active->dev->type;

		rv = dev_set_mac_address(old_active->dev, &saddr);
		if (rv)
			pr_err("%s: Error %d setting MAC of slave %s\n",
			       bond->dev->name, -rv, new_active->dev->name);
out:
		read_lock(&bond->lock);
		write_lock_bh(&bond->curr_slave_lock);
		break;
	default:
		pr_err("%s: bond_do_fail_over_mac impossible: bad policy %d\n",
		       bond->dev->name, bond->params.fail_over_mac);
		break;
	}

}

static bool bond_should_change_active(struct bonding *bond)
{
	struct slave *prim = bond->primary_slave;
	struct slave *curr = bond->curr_active_slave;

	if (!prim || !curr || curr->link != BOND_LINK_UP)
		return true;
	if (bond->force_primary) {
		bond->force_primary = false;
		return true;
	}
	if (bond->params.primary_reselect == BOND_PRI_RESELECT_BETTER &&
	    (prim->speed < curr->speed ||
	     (prim->speed == curr->speed && prim->duplex <= curr->duplex)))
		return false;
	if (bond->params.primary_reselect == BOND_PRI_RESELECT_FAILURE)
		return false;
	return true;
}

/**
 * find_best_interface - select the best available slave to be the active one
 * @bond: our bonding struct
 *
 * Warning: Caller must hold curr_slave_lock for writing.
 */
static struct slave *bond_find_best_slave(struct bonding *bond)
{
	struct slave *new_active, *old_active;
	struct slave *bestslave = NULL;
	int mintime = bond->params.updelay;
	int i;

	new_active = bond->curr_active_slave;

	if (!new_active) { /* there were no active slaves left */
		if (bond->slave_cnt > 0)   /* found one slave */
			new_active = bond->first_slave;
		else
			return NULL; /* still no slave, return NULL */
	}

	if ((bond->primary_slave) &&
	    bond->primary_slave->link == BOND_LINK_UP &&
	    bond_should_change_active(bond)) {
		new_active = bond->primary_slave;
	}

	/* remember where to stop iterating over the slaves */
	old_active = new_active;

	bond_for_each_slave_from(bond, new_active, i, old_active) {
		if (new_active->link == BOND_LINK_UP) {
			return new_active;
		} else if (new_active->link == BOND_LINK_BACK &&
			   IS_UP(new_active->dev)) {
			/* link up, but waiting for stabilization */
			if (new_active->delay < mintime) {
				mintime = new_active->delay;
				bestslave = new_active;
			}
		}
	}

	return bestslave;
}

/**
 * change_active_interface - change the active slave into the specified one
 * @bond: our bonding struct
 * @new: the new slave to make the active one
 *
 * Set the new slave to the bond's settings and unset them on the old
 * curr_active_slave.
 * Setting include flags, mc-list, promiscuity, allmulti, etc.
 *
 * If @new's link state is %BOND_LINK_BACK we'll set it to %BOND_LINK_UP,
 * because it is apparently the best available slave we have, even though its
 * updelay hasn't timed out yet.
 *
 * If new_active is not NULL, caller must hold bond->lock for read and
 * curr_slave_lock for write_bh.
 */
void bond_change_active_slave(struct bonding *bond, struct slave *new_active)
{
	struct slave *old_active = bond->curr_active_slave;

	if (old_active == new_active)
		return;

	if (new_active) {
		new_active->jiffies = jiffies;

		if (new_active->link == BOND_LINK_BACK) {
			if (USES_PRIMARY(bond->params.mode)) {
				pr_info("%s: making interface %s the new active one %d ms earlier.\n",
					bond->dev->name, new_active->dev->name,
					(bond->params.updelay - new_active->delay) * bond->params.miimon);
			}

			new_active->delay = 0;
			new_active->link = BOND_LINK_UP;

			if (bond->params.mode == BOND_MODE_8023AD)
				bond_3ad_handle_link_change(new_active, BOND_LINK_UP);

			if (bond_is_lb(bond))
				bond_alb_handle_link_change(bond, new_active, BOND_LINK_UP);
		} else {
			if (USES_PRIMARY(bond->params.mode)) {
				pr_info("%s: making interface %s the new active one.\n",
					bond->dev->name, new_active->dev->name);
			}
		}
	}

	if (USES_PRIMARY(bond->params.mode))
		bond_mc_swap(bond, new_active, old_active);

	if (bond_is_lb(bond)) {
		bond_alb_handle_active_change(bond, new_active);
		if (old_active)
			bond_set_slave_inactive_flags(old_active);
		if (new_active)
			bond_set_slave_active_flags(new_active);
	} else {
		bond->curr_active_slave = new_active;
	}

	if (bond->params.mode == BOND_MODE_ACTIVEBACKUP) {
		if (old_active)
			bond_set_slave_inactive_flags(old_active);

		if (new_active) {
			bond_set_slave_active_flags(new_active);

			if (bond->params.fail_over_mac)
				bond_do_fail_over_mac(bond, new_active,
						      old_active);

			bond->send_grat_arp = bond->params.num_grat_arp;
			bond_send_gratuitous_arp(bond);

			bond->send_unsol_na = bond->params.num_unsol_na;
			bond_send_unsolicited_na(bond);

			write_unlock_bh(&bond->curr_slave_lock);
			read_unlock(&bond->lock);

			netdev_bonding_change(bond->dev, NETDEV_BONDING_FAILOVER);

			read_lock(&bond->lock);
			write_lock_bh(&bond->curr_slave_lock);
		}
	}

	/* resend IGMP joins since all were sent on curr_active_slave */
	if (bond->params.mode == BOND_MODE_ROUNDROBIN) {
		bond_resend_igmp_join_requests(bond);
	}
}

/**
 * bond_select_active_slave - select a new active slave, if needed
 * @bond: our bonding struct
 *
 * This functions should be called when one of the following occurs:
 * - The old curr_active_slave has been released or lost its link.
 * - The primary_slave has got its link back.
 * - A slave has got its link back and there's no old curr_active_slave.
 *
 * Caller must hold bond->lock for read and curr_slave_lock for write_bh.
 */
void bond_select_active_slave(struct bonding *bond)
{
	struct slave *best_slave;
	int rv;

	best_slave = bond_find_best_slave(bond);
	if (best_slave != bond->curr_active_slave) {
		bond_change_active_slave(bond, best_slave);
		rv = bond_set_carrier(bond);
		if (!rv)
			return;

		if (netif_carrier_ok(bond->dev)) {
			pr_info("%s: first active interface up!\n",
				bond->dev->name);
		} else {
			pr_info("%s: now running without any active interface !\n",
				bond->dev->name);
		}
	}
}

/*--------------------------- slave list handling ---------------------------*/

/*
 * This function attaches the slave to the end of list.
 *
 * bond->lock held for writing by caller.
 */
static void bond_attach_slave(struct bonding *bond, struct slave *new_slave)
{
	if (bond->first_slave == NULL) { /* attaching the first slave */
		new_slave->next = new_slave;
		new_slave->prev = new_slave;
		bond->first_slave = new_slave;
	} else {
		new_slave->next = bond->first_slave;
		new_slave->prev = bond->first_slave->prev;
		new_slave->next->prev = new_slave;
		new_slave->prev->next = new_slave;
	}

	bond->slave_cnt++;
}

/*
 * This function detaches the slave from the list.
 * WARNING: no check is made to verify if the slave effectively
 * belongs to <bond>.
 * Nothing is freed on return, structures are just unchained.
 * If any slave pointer in bond was pointing to <slave>,
 * it should be changed by the calling function.
 *
 * bond->lock held for writing by caller.
 */
static void bond_detach_slave(struct bonding *bond, struct slave *slave)
{
	if (slave->next)
		slave->next->prev = slave->prev;

	if (slave->prev)
		slave->prev->next = slave->next;

	if (bond->first_slave == slave) { /* slave is the first slave */
		if (bond->slave_cnt > 1) { /* there are more slave */
			bond->first_slave = slave->next;
		} else {
			bond->first_slave = NULL; /* slave was the last one */
		}
	}

	slave->next = NULL;
	slave->prev = NULL;
	bond->slave_cnt--;
}

/*---------------------------------- IOCTL ----------------------------------*/

static int bond_sethwaddr(struct net_device *bond_dev,
			  struct net_device *slave_dev)
{
	pr_debug("bond_dev=%p\n", bond_dev);
	pr_debug("slave_dev=%p\n", slave_dev);
	pr_debug("slave_dev->addr_len=%d\n", slave_dev->addr_len);
	memcpy(bond_dev->dev_addr, slave_dev->dev_addr, slave_dev->addr_len);
	return 0;
}

#define BOND_VLAN_FEATURES \
	(NETIF_F_VLAN_CHALLENGED | NETIF_F_HW_VLAN_RX | NETIF_F_HW_VLAN_TX | \
	 NETIF_F_HW_VLAN_FILTER)

/*
 * Compute the common dev->feature set available to all slaves.  Some
 * feature bits are managed elsewhere, so preserve those feature bits
 * on the master device.
 */
static int bond_compute_features(struct bonding *bond)
{
	struct slave *slave;
	struct net_device *bond_dev = bond->dev;
	unsigned long features = bond_dev->features;
	unsigned long vlan_features = 0;
	unsigned short max_hard_header_len = max((u16)ETH_HLEN,
						bond_dev->hard_header_len);
	int i;

	features &= ~(NETIF_F_ALL_CSUM | BOND_VLAN_FEATURES);
	features |=  NETIF_F_GSO_MASK | NETIF_F_NO_CSUM;

	if (!bond->first_slave)
		goto done;

	features &= ~NETIF_F_ONE_FOR_ALL;

	vlan_features = bond->first_slave->dev->vlan_features;
	bond_for_each_slave(bond, slave, i) {
		features = netdev_increment_features(features,
						     slave->dev->features,
						     NETIF_F_ONE_FOR_ALL);
		vlan_features = netdev_increment_features(vlan_features,
							slave->dev->vlan_features,
							NETIF_F_ONE_FOR_ALL);
		if (slave->dev->hard_header_len > max_hard_header_len)
			max_hard_header_len = slave->dev->hard_header_len;
	}

done:
	features |= (bond_dev->features & BOND_VLAN_FEATURES);
	bond_dev->features = netdev_fix_features(features, NULL);
	bond_dev->vlan_features = netdev_fix_features(vlan_features, NULL);
	bond_dev->hard_header_len = max_hard_header_len;

	return 0;
}

static void bond_setup_by_slave(struct net_device *bond_dev,
				struct net_device *slave_dev)
{
	struct bonding *bond = netdev_priv(bond_dev);

	bond_dev->header_ops	    = slave_dev->header_ops;

	bond_dev->type		    = slave_dev->type;
	bond_dev->hard_header_len   = slave_dev->hard_header_len;
	bond_dev->addr_len	    = slave_dev->addr_len;

	memcpy(bond_dev->broadcast, slave_dev->broadcast,
		slave_dev->addr_len);
	bond->setup_by_slave = 1;
}

/* enslave device <slave> to bond device <master> */
int bond_enslave(struct net_device *bond_dev, struct net_device *slave_dev)
{
	struct bonding *bond = netdev_priv(bond_dev);
	const struct net_device_ops *slave_ops = slave_dev->netdev_ops;
	struct slave *new_slave = NULL;
	struct dev_mc_list *dmi;
	struct sockaddr addr;
	int link_reporting;
	int old_features = bond_dev->features;
	int res = 0;

	if (!bond->params.use_carrier && slave_dev->ethtool_ops == NULL &&
		slave_ops->ndo_do_ioctl == NULL) {
		pr_warning("%s: Warning: no link monitoring support for %s\n",
			   bond_dev->name, slave_dev->name);
	}

	/* bond must be initialized by bond_open() before enslaving */
	if (!(bond_dev->flags & IFF_UP)) {
		pr_warning("%s: master_dev is not up in bond_enslave\n",
			   bond_dev->name);
	}

	/* already enslaved */
	if (slave_dev->flags & IFF_SLAVE) {
		pr_debug("Error, Device was already enslaved\n");
		return -EBUSY;
	}

	/* vlan challenged mutual exclusion */
	/* no need to lock since we're protected by rtnl_lock */
	if (slave_dev->features & NETIF_F_VLAN_CHALLENGED) {
		pr_debug("%s: NETIF_F_VLAN_CHALLENGED\n", slave_dev->name);
		if (!list_empty(&bond->vlan_list)) {
			pr_err("%s: Error: cannot enslave VLAN challenged slave %s on VLAN enabled bond %s\n",
			       bond_dev->name, slave_dev->name, bond_dev->name);
			return -EPERM;
		} else {
			pr_warning("%s: Warning: enslaved VLAN challenged slave %s. Adding VLANs will be blocked as long as %s is part of bond %s\n",
				   bond_dev->name, slave_dev->name,
				   slave_dev->name, bond_dev->name);
			bond_dev->features |= NETIF_F_VLAN_CHALLENGED;
		}
	} else {
		pr_debug("%s: ! NETIF_F_VLAN_CHALLENGED\n", slave_dev->name);
		if (bond->slave_cnt == 0) {
			/* First slave, and it is not VLAN challenged,
			 * so remove the block of adding VLANs over the bond.
			 */
			bond_dev->features &= ~NETIF_F_VLAN_CHALLENGED;
		}
	}

	/*
	 * Old ifenslave binaries are no longer supported.  These can
	 * be identified with moderate accuracy by the state of the slave:
	 * the current ifenslave will set the interface down prior to
	 * enslaving it; the old ifenslave will not.
	 */
	if ((slave_dev->flags & IFF_UP)) {
		pr_err("%s is up. This may be due to an out of date ifenslave.\n",
		       slave_dev->name);
		res = -EPERM;
		goto err_undo_flags;
	}

	/* set bonding device ether type by slave - bonding netdevices are
	 * created with ether_setup, so when the slave type is not ARPHRD_ETHER
	 * there is a need to override some of the type dependent attribs/funcs.
	 *
	 * bond ether type mutual exclusion - don't allow slaves of dissimilar
	 * ether type (eg ARPHRD_ETHER and ARPHRD_INFINIBAND) share the same bond
	 */
	if (bond->slave_cnt == 0) {
		if (bond_dev->type != slave_dev->type) {
			pr_debug("%s: change device type from %d to %d\n",
				 bond_dev->name,
				 bond_dev->type, slave_dev->type);

			netdev_bonding_change(bond_dev, NETDEV_BONDING_OLDTYPE);

			if (slave_dev->type != ARPHRD_ETHER)
				bond_setup_by_slave(bond_dev, slave_dev);
			else
				ether_setup(bond_dev);

			netdev_bonding_change(bond_dev, NETDEV_BONDING_NEWTYPE);
		}
	} else if (bond_dev->type != slave_dev->type) {
		pr_err("%s ether type (%d) is different from other slaves (%d), can not enslave it.\n",
		       slave_dev->name,
		       slave_dev->type, bond_dev->type);
		res = -EINVAL;
		goto err_undo_flags;
	}

	if (slave_ops->ndo_set_mac_address == NULL) {
		if (bond->slave_cnt == 0) {
			pr_warning("%s: Warning: The first slave device specified does not support setting the MAC address. Setting fail_over_mac to active.",
				   bond_dev->name);
			bond->params.fail_over_mac = BOND_FOM_ACTIVE;
		} else if (bond->params.fail_over_mac != BOND_FOM_ACTIVE) {
			pr_err("%s: Error: The slave device specified does not support setting the MAC address, but fail_over_mac is not set to active.\n",
			       bond_dev->name);
			res = -EOPNOTSUPP;
			goto err_undo_flags;
		}
	}

	new_slave = kzalloc(sizeof(struct slave), GFP_KERNEL);
	if (!new_slave) {
		res = -ENOMEM;
		goto err_undo_flags;
	}

	/* save slave's original flags before calling
	 * netdev_set_master and dev_open
	 */
	new_slave->original_flags = slave_dev->flags;

	/*
	 * Save slave's original ("permanent") mac address for modes
	 * that need it, and for restoring it upon release, and then
	 * set it to the master's address
	 */
	memcpy(new_slave->perm_hwaddr, slave_dev->dev_addr, ETH_ALEN);

	if (!bond->params.fail_over_mac) {
		/*
		 * Set slave to master's mac address.  The application already
		 * set the master's mac address to that of the first slave
		 */
		memcpy(addr.sa_data, bond_dev->dev_addr, bond_dev->addr_len);
		addr.sa_family = slave_dev->type;
		res = dev_set_mac_address(slave_dev, &addr);
		if (res) {
			pr_debug("Error %d calling set_mac_address\n", res);
			goto err_free;
		}
	}

	res = netdev_set_master(slave_dev, bond_dev);
	if (res) {
		pr_debug("Error %d calling netdev_set_master\n", res);
		goto err_restore_mac;
	}
	/* open the slave since the application closed it */
	res = dev_open(slave_dev);
	if (res) {
		pr_debug("Opening slave %s failed\n", slave_dev->name);
		goto err_unset_master;
	}

	new_slave->dev = slave_dev;
	slave_dev->priv_flags |= IFF_BONDING;

	if (bond_is_lb(bond)) {
		/* bond_alb_init_slave() must be called before all other stages since
		 * it might fail and we do not want to have to undo everything
		 */
		res = bond_alb_init_slave(bond, new_slave);
		if (res)
			goto err_close;
	}

	/* If the mode USES_PRIMARY, then the new slave gets the
	 * master's promisc (and mc) settings only if it becomes the
	 * curr_active_slave, and that is taken care of later when calling
	 * bond_change_active()
	 */
	if (!USES_PRIMARY(bond->params.mode)) {
		/* set promiscuity level to new slave */
		if (bond_dev->flags & IFF_PROMISC) {
			res = dev_set_promiscuity(slave_dev, 1);
			if (res)
				goto err_close;
		}

		/* set allmulti level to new slave */
		if (bond_dev->flags & IFF_ALLMULTI) {
			res = dev_set_allmulti(slave_dev, 1);
			if (res)
				goto err_close;
		}

		netif_addr_lock_bh(bond_dev);
		/* upload master's mc_list to new slave */
		for (dmi = bond_dev->mc_list; dmi; dmi = dmi->next)
			dev_mc_add(slave_dev, dmi->dmi_addr,
				   dmi->dmi_addrlen, 0);
		netif_addr_unlock_bh(bond_dev);
	}

	if (bond->params.mode == BOND_MODE_8023AD) {
		/* add lacpdu mc addr to mc list */
		u8 lacpdu_multicast[ETH_ALEN] = MULTICAST_LACPDU_ADDR;

		dev_mc_add(slave_dev, lacpdu_multicast, ETH_ALEN, 0);
	}

	bond_add_vlans_on_slave(bond, slave_dev);

	write_lock_bh(&bond->lock);

	bond_attach_slave(bond, new_slave);

	new_slave->delay = 0;
	new_slave->link_failure_count = 0;

	bond_compute_features(bond);

	write_unlock_bh(&bond->lock);

	read_lock(&bond->lock);

	new_slave->last_arp_rx = jiffies;

	if (bond->params.miimon && !bond->params.use_carrier) {
		link_reporting = bond_check_dev_link(bond, slave_dev, 1);

		if ((link_reporting == -1) && !bond->params.arp_interval) {
			/*
			 * miimon is set but a bonded network driver
			 * does not support ETHTOOL/MII and
			 * arp_interval is not set.  Note: if
			 * use_carrier is enabled, we will never go
			 * here (because netif_carrier is always
			 * supported); thus, we don't need to change
			 * the messages for netif_carrier.
			 */
			pr_warning("%s: Warning: MII and ETHTOOL support not available for interface %s, and arp_interval/arp_ip_target module parameters not specified, thus bonding will not detect link failures! see bonding.txt for details.\n",
			       bond_dev->name, slave_dev->name);
		} else if (link_reporting == -1) {
			/* unable get link status using mii/ethtool */
			pr_warning("%s: Warning: can't get link status from interface %s; the network driver associated with this interface does not support MII or ETHTOOL link status reporting, thus miimon has no effect on this interface.\n",
				   bond_dev->name, slave_dev->name);
		}
	}

	/* check for initial state */
	if (!bond->params.miimon ||
	    (bond_check_dev_link(bond, slave_dev, 0) == BMSR_LSTATUS)) {
		if (bond->params.updelay) {
			pr_debug("Initial state of slave_dev is BOND_LINK_BACK\n");
			new_slave->link  = BOND_LINK_BACK;
			new_slave->delay = bond->params.updelay;
		} else {
			pr_debug("Initial state of slave_dev is BOND_LINK_UP\n");
			new_slave->link  = BOND_LINK_UP;
		}
		new_slave->jiffies = jiffies;
	} else {
		pr_debug("Initial state of slave_dev is BOND_LINK_DOWN\n");
		new_slave->link  = BOND_LINK_DOWN;
	}

	if (bond_update_speed_duplex(new_slave) &&
	    (new_slave->link != BOND_LINK_DOWN)) {
		pr_warning("%s: Warning: failed to get speed and duplex from %s, assumed to be 100Mb/sec and Full.\n",
			   bond_dev->name, new_slave->dev->name);

		if (bond->params.mode == BOND_MODE_8023AD) {
			pr_warning("%s: Warning: Operation of 802.3ad mode requires ETHTOOL support in base driver for proper aggregator selection.\n",
				   bond_dev->name);
		}
	}

	if (USES_PRIMARY(bond->params.mode) && bond->params.primary[0]) {
		/* if there is a primary slave, remember it */
		if (strcmp(bond->params.primary, new_slave->dev->name) == 0) {
			bond->primary_slave = new_slave;
			bond->force_primary = true;
		}
	}

	write_lock_bh(&bond->curr_slave_lock);

	switch (bond->params.mode) {
	case BOND_MODE_ACTIVEBACKUP:
		bond_set_slave_inactive_flags(new_slave);
		bond_select_active_slave(bond);
		break;
	case BOND_MODE_8023AD:
		/* in 802.3ad mode, the internal mechanism
		 * will activate the slaves in the selected
		 * aggregator
		 */
		bond_set_slave_inactive_flags(new_slave);
		/* if this is the first slave */
		if (bond->slave_cnt == 1) {
			SLAVE_AD_INFO(new_slave).id = 1;
			/* Initialize AD with the number of times that the AD timer is called in 1 second
			 * can be called only after the mac address of the bond is set
			 */
			bond_3ad_initialize(bond, 1000/AD_TIMER_INTERVAL,
					    bond->params.lacp_fast);
		} else {
			SLAVE_AD_INFO(new_slave).id =
				SLAVE_AD_INFO(new_slave->prev).id + 1;
		}

		bond_3ad_bind_slave(new_slave);
		break;
	case BOND_MODE_TLB:
	case BOND_MODE_ALB:
		new_slave->state = BOND_STATE_ACTIVE;
		bond_set_slave_inactive_flags(new_slave);
		bond_select_active_slave(bond);
		break;
	default:
		pr_debug("This slave is always active in trunk mode\n");

		/* always active in trunk mode */
		new_slave->state = BOND_STATE_ACTIVE;

		/* In trunking mode there is little meaning to curr_active_slave
		 * anyway (it holds no special properties of the bond device),
		 * so we can change it without calling change_active_interface()
		 */
		if (!bond->curr_active_slave)
			bond->curr_active_slave = new_slave;

		break;
	} /* switch(bond_mode) */

	write_unlock_bh(&bond->curr_slave_lock);

	bond_set_carrier(bond);

	read_unlock(&bond->lock);

	res = bond_create_slave_symlinks(bond_dev, slave_dev);
	if (res)
		goto err_close;

	pr_info("%s: enslaving %s as a%s interface with a%s link.\n",
		bond_dev->name, slave_dev->name,
		new_slave->state == BOND_STATE_ACTIVE ? "n active" : " backup",
		new_slave->link != BOND_LINK_DOWN ? "n up" : " down");

	/* enslave is successful */
	return 0;

/* Undo stages on error */
err_close:
	dev_close(slave_dev);

err_unset_master:
	netdev_set_master(slave_dev, NULL);

err_restore_mac:
	if (!bond->params.fail_over_mac) {
		/* XXX TODO - fom follow mode needs to change master's
		 * MAC if this slave's MAC is in use by the bond, or at
		 * least print a warning.
		 */
		memcpy(addr.sa_data, new_slave->perm_hwaddr, ETH_ALEN);
		addr.sa_family = slave_dev->type;
		dev_set_mac_address(slave_dev, &addr);
	}

err_free:
	kfree(new_slave);

err_undo_flags:
	bond_dev->features = old_features;

	return res;
}

/*
 * Try to release the slave device <slave> from the bond device <master>
 * It is legal to access curr_active_slave without a lock because all the function
 * is write-locked.
 *
 * The rules for slave state should be:
 *   for Active/Backup:
 *     Active stays on all backups go down
 *   for Bonded connections:
 *     The first up interface should be left on and all others downed.
 */
int bond_release(struct net_device *bond_dev, struct net_device *slave_dev)
{
	struct bonding *bond = netdev_priv(bond_dev);
	struct slave *slave, *oldcurrent;
	struct sockaddr addr;

	/* slave is not a slave or master is not master of this slave */
	if (!(slave_dev->flags & IFF_SLAVE) ||
	    (slave_dev->master != bond_dev)) {
		pr_err("%s: Error: cannot release %s.\n",
		       bond_dev->name, slave_dev->name);
		return -EINVAL;
	}

	write_lock_bh(&bond->lock);

	slave = bond_get_slave_by_dev(bond, slave_dev);
	if (!slave) {
		/* not a slave of this bond */
		pr_info("%s: %s not enslaved\n",
			bond_dev->name, slave_dev->name);
		write_unlock_bh(&bond->lock);
		return -EINVAL;
	}

	if (!bond->params.fail_over_mac) {
		if (!compare_ether_addr(bond_dev->dev_addr, slave->perm_hwaddr) &&
		    bond->slave_cnt > 1)
			pr_warning("%s: Warning: the permanent HWaddr of %s - %pM - is still in use by %s. Set the HWaddr of %s to a different address to avoid conflicts.\n",
				   bond_dev->name, slave_dev->name,
				   slave->perm_hwaddr,
				   bond_dev->name, slave_dev->name);
	}

	/* Inform AD package of unbinding of slave. */
	if (bond->params.mode == BOND_MODE_8023AD) {
		/* must be called before the slave is
		 * detached from the list
		 */
		bond_3ad_unbind_slave(slave);
	}

	pr_info("%s: releasing %s interface %s\n",
		bond_dev->name,
		(slave->state == BOND_STATE_ACTIVE) ? "active" : "backup",
		slave_dev->name);

	oldcurrent = bond->curr_active_slave;

	bond->current_arp_slave = NULL;

	/* release the slave from its bond */
	bond_detach_slave(bond, slave);

	bond_compute_features(bond);

	if (bond->primary_slave == slave)
		bond->primary_slave = NULL;

	if (oldcurrent == slave)
		bond_change_active_slave(bond, NULL);

	if (bond_is_lb(bond)) {
		/* Must be called only after the slave has been
		 * detached from the list and the curr_active_slave
		 * has been cleared (if our_slave == old_current),
		 * but before a new active slave is selected.
		 */
		write_unlock_bh(&bond->lock);
		bond_alb_deinit_slave(bond, slave);
		write_lock_bh(&bond->lock);
	}

	if (oldcurrent == slave) {
		/*
		 * Note that we hold RTNL over this sequence, so there
		 * is no concern that another slave add/remove event
		 * will interfere.
		 */
		write_unlock_bh(&bond->lock);
		read_lock(&bond->lock);
		write_lock_bh(&bond->curr_slave_lock);

		bond_select_active_slave(bond);

		write_unlock_bh(&bond->curr_slave_lock);
		read_unlock(&bond->lock);
		write_lock_bh(&bond->lock);
	}

	if (bond->slave_cnt == 0) {
		bond_set_carrier(bond);

		/* if the last slave was removed, zero the mac address
		 * of the master so it will be set by the application
		 * to the mac address of the first slave
		 */
		memset(bond_dev->dev_addr, 0, bond_dev->addr_len);

		if (list_empty(&bond->vlan_list)) {
			bond_dev->features |= NETIF_F_VLAN_CHALLENGED;
		} else {
			pr_warning("%s: Warning: clearing HW address of %s while it still has VLANs.\n",
				   bond_dev->name, bond_dev->name);
			pr_warning("%s: When re-adding slaves, make sure the bond's HW address matches its VLANs'.\n",
				   bond_dev->name);
		}
	} else if ((bond_dev->features & NETIF_F_VLAN_CHALLENGED) &&
		   !bond_has_challenged_slaves(bond)) {
		pr_info("%s: last VLAN challenged slave %s left bond %s. VLAN blocking is removed\n",
			bond_dev->name, slave_dev->name, bond_dev->name);
		bond_dev->features &= ~NETIF_F_VLAN_CHALLENGED;
	}

	write_unlock_bh(&bond->lock);

	/* must do this from outside any spinlocks */
	bond_destroy_slave_symlinks(bond_dev, slave_dev);

	bond_del_vlans_from_slave(bond, slave_dev);

	/* If the mode USES_PRIMARY, then we should only remove its
	 * promisc and mc settings if it was the curr_active_slave, but that was
	 * already taken care of above when we detached the slave
	 */
	if (!USES_PRIMARY(bond->params.mode)) {
		/* unset promiscuity level from slave */
		if (bond_dev->flags & IFF_PROMISC)
			dev_set_promiscuity(slave_dev, -1);

		/* unset allmulti level from slave */
		if (bond_dev->flags & IFF_ALLMULTI)
			dev_set_allmulti(slave_dev, -1);

		/* flush master's mc_list from slave */
		netif_addr_lock_bh(bond_dev);
		bond_mc_list_flush(bond_dev, slave_dev);
		netif_addr_unlock_bh(bond_dev);
	}

	netdev_set_master(slave_dev, NULL);

	/* close slave before restoring its mac address */
	dev_close(slave_dev);

	if (bond->params.fail_over_mac != BOND_FOM_ACTIVE) {
		/* restore original ("permanent") mac address */
		memcpy(addr.sa_data, slave->perm_hwaddr, ETH_ALEN);
		addr.sa_family = slave_dev->type;
		dev_set_mac_address(slave_dev, &addr);
	}

	slave_dev->priv_flags &= ~(IFF_MASTER_8023AD | IFF_MASTER_ALB |
				   IFF_SLAVE_INACTIVE | IFF_BONDING |
				   IFF_SLAVE_NEEDARP);

	kfree(slave);

	return 0;  /* deletion OK */
}

/*
* First release a slave and than destroy the bond if no more slaves are left.
* Must be under rtnl_lock when this function is called.
*/
int  bond_release_and_destroy(struct net_device *bond_dev,
			      struct net_device *slave_dev)
{
	struct bonding *bond = netdev_priv(bond_dev);
	int ret;

	ret = bond_release(bond_dev, slave_dev);
	if ((ret == 0) && (bond->slave_cnt == 0)) {
		pr_info("%s: destroying bond %s.\n",
			bond_dev->name, bond_dev->name);
		unregister_netdevice(bond_dev);
	}
	return ret;
}

/*
 * This function releases all slaves.
 */
static int bond_release_all(struct net_device *bond_dev)
{
	struct bonding *bond = netdev_priv(bond_dev);
	struct slave *slave;
	struct net_device *slave_dev;
	struct sockaddr addr;

	write_lock_bh(&bond->lock);

	netif_carrier_off(bond_dev);

	if (bond->slave_cnt == 0)
		goto out;

	bond->current_arp_slave = NULL;
	bond->primary_slave = NULL;
	bond_change_active_slave(bond, NULL);

	while ((slave = bond->first_slave) != NULL) {
		/* Inform AD package of unbinding of slave
		 * before slave is detached from the list.
		 */
		if (bond->params.mode == BOND_MODE_8023AD)
			bond_3ad_unbind_slave(slave);

		slave_dev = slave->dev;
		bond_detach_slave(bond, slave);

		/* now that the slave is detached, unlock and perform
		 * all the undo steps that should not be called from
		 * within a lock.
		 */
		write_unlock_bh(&bond->lock);

		if (bond_is_lb(bond)) {
			/* must be called only after the slave
			 * has been detached from the list
			 */
			bond_alb_deinit_slave(bond, slave);
		}

		bond_compute_features(bond);

		bond_destroy_slave_symlinks(bond_dev, slave_dev);
		bond_del_vlans_from_slave(bond, slave_dev);

		/* If the mode USES_PRIMARY, then we should only remove its
		 * promisc and mc settings if it was the curr_active_slave, but that was
		 * already taken care of above when we detached the slave
		 */
		if (!USES_PRIMARY(bond->params.mode)) {
			/* unset promiscuity level from slave */
			if (bond_dev->flags & IFF_PROMISC)
				dev_set_promiscuity(slave_dev, -1);

			/* unset allmulti level from slave */
			if (bond_dev->flags & IFF_ALLMULTI)
				dev_set_allmulti(slave_dev, -1);

			/* flush master's mc_list from slave */
			netif_addr_lock_bh(bond_dev);
			bond_mc_list_flush(bond_dev, slave_dev);
			netif_addr_unlock_bh(bond_dev);
		}

		netdev_set_master(slave_dev, NULL);

		/* close slave before restoring its mac address */
		dev_close(slave_dev);

		if (!bond->params.fail_over_mac) {
			/* restore original ("permanent") mac address*/
			memcpy(addr.sa_data, slave->perm_hwaddr, ETH_ALEN);
			addr.sa_family = slave_dev->type;
			dev_set_mac_address(slave_dev, &addr);
		}

		slave_dev->priv_flags &= ~(IFF_MASTER_8023AD | IFF_MASTER_ALB |
					   IFF_SLAVE_INACTIVE);

		kfree(slave);

		/* re-acquire the lock before getting the next slave */
		write_lock_bh(&bond->lock);
	}

	/* zero the mac address of the master so it will be
	 * set by the application to the mac address of the
	 * first slave
	 */
	memset(bond_dev->dev_addr, 0, bond_dev->addr_len);

	if (list_empty(&bond->vlan_list))
		bond_dev->features |= NETIF_F_VLAN_CHALLENGED;
	else {
		pr_warning("%s: Warning: clearing HW address of %s while it still has VLANs.\n",
			   bond_dev->name, bond_dev->name);
		pr_warning("%s: When re-adding slaves, make sure the bond's HW address matches its VLANs'.\n",
			   bond_dev->name);
	}

	pr_info("%s: released all slaves\n", bond_dev->name);

out:
	write_unlock_bh(&bond->lock);

	return 0;
}

/*
 * This function changes the active slave to slave <slave_dev>.
 * It returns -EINVAL in the following cases.
 *  - <slave_dev> is not found in the list.
 *  - There is not active slave now.
 *  - <slave_dev> is already active.
 *  - The link state of <slave_dev> is not BOND_LINK_UP.
 *  - <slave_dev> is not running.
 * In these cases, this function does nothing.
 * In the other cases, current_slave pointer is changed and 0 is returned.
 */
static int bond_ioctl_change_active(struct net_device *bond_dev, struct net_device *slave_dev)
{
	struct bonding *bond = netdev_priv(bond_dev);
	struct slave *old_active = NULL;
	struct slave *new_active = NULL;
	int res = 0;

	if (!USES_PRIMARY(bond->params.mode))
		return -EINVAL;

	/* Verify that master_dev is indeed the master of slave_dev */
	if (!(slave_dev->flags & IFF_SLAVE) || (slave_dev->master != bond_dev))
		return -EINVAL;

	read_lock(&bond->lock);

	read_lock(&bond->curr_slave_lock);
	old_active = bond->curr_active_slave;
	read_unlock(&bond->curr_slave_lock);

	new_active = bond_get_slave_by_dev(bond, slave_dev);

	/*
	 * Changing to the current active: do nothing; return success.
	 */
	if (new_active && (new_active == old_active)) {
		read_unlock(&bond->lock);
		return 0;
	}

	if ((new_active) &&
	    (old_active) &&
	    (new_active->link == BOND_LINK_UP) &&
	    IS_UP(new_active->dev)) {
		write_lock_bh(&bond->curr_slave_lock);
		bond_change_active_slave(bond, new_active);
		write_unlock_bh(&bond->curr_slave_lock);
	} else
		res = -EINVAL;

	read_unlock(&bond->lock);

	return res;
}

static int bond_info_query(struct net_device *bond_dev, struct ifbond *info)
{
	struct bonding *bond = netdev_priv(bond_dev);

	info->bond_mode = bond->params.mode;
	info->miimon = bond->params.miimon;

	read_lock(&bond->lock);
	info->num_slaves = bond->slave_cnt;
	read_unlock(&bond->lock);

	return 0;
}

static int bond_slave_info_query(struct net_device *bond_dev, struct ifslave *info)
{
	struct bonding *bond = netdev_priv(bond_dev);
	struct slave *slave;
	int i, res = -ENODEV;

	read_lock(&bond->lock);

	bond_for_each_slave(bond, slave, i) {
		if (i == (int)info->slave_id) {
			res = 0;
			strcpy(info->slave_name, slave->dev->name);
			info->link = slave->link;
			info->state = slave->state;
			info->link_failure_count = slave->link_failure_count;
			break;
		}
	}

	read_unlock(&bond->lock);

	return res;
}

/*-------------------------------- Monitoring -------------------------------*/


static int bond_miimon_inspect(struct bonding *bond)
{
	struct slave *slave;
	int i, link_state, commit = 0;
	bool ignore_updelay;

	ignore_updelay = !bond->curr_active_slave ? true : false;

	bond_for_each_slave(bond, slave, i) {
		slave->new_link = BOND_LINK_NOCHANGE;

		link_state = bond_check_dev_link(bond, slave->dev, 0);

		switch (slave->link) {
		case BOND_LINK_UP:
			if (link_state)
				continue;

			slave->link = BOND_LINK_FAIL;
			slave->delay = bond->params.downdelay;
			if (slave->delay) {
				pr_info("%s: link status down for %sinterface %s, disabling it in %d ms.\n",
					bond->dev->name,
					(bond->params.mode ==
					 BOND_MODE_ACTIVEBACKUP) ?
					((slave->state == BOND_STATE_ACTIVE) ?
					 "active " : "backup ") : "",
					slave->dev->name,
					bond->params.downdelay * bond->params.miimon);
			}
			/*FALLTHRU*/
		case BOND_LINK_FAIL:
			if (link_state) {
				/*
				 * recovered before downdelay expired
				 */
				slave->link = BOND_LINK_UP;
				slave->jiffies = jiffies;
				pr_info("%s: link status up again after %d ms for interface %s.\n",
					bond->dev->name,
					(bond->params.downdelay - slave->delay) *
					bond->params.miimon,
					slave->dev->name);
				continue;
			}

			if (slave->delay <= 0) {
				slave->new_link = BOND_LINK_DOWN;
				commit++;
				continue;
			}

			slave->delay--;
			break;

		case BOND_LINK_DOWN:
			if (!link_state)
				continue;

			slave->link = BOND_LINK_BACK;
			slave->delay = bond->params.updelay;

			if (slave->delay) {
				pr_info("%s: link status up for interface %s, enabling it in %d ms.\n",
					bond->dev->name, slave->dev->name,
					ignore_updelay ? 0 :
					bond->params.updelay *
					bond->params.miimon);
			}
			/*FALLTHRU*/
		case BOND_LINK_BACK:
			if (!link_state) {
				slave->link = BOND_LINK_DOWN;
				pr_info("%s: link status down again after %d ms for interface %s.\n",
					bond->dev->name,
					(bond->params.updelay - slave->delay) *
					bond->params.miimon,
					slave->dev->name);

				continue;
			}

			if (ignore_updelay)
				slave->delay = 0;

			if (slave->delay <= 0) {
				slave->new_link = BOND_LINK_UP;
				commit++;
				ignore_updelay = false;
				continue;
			}

			slave->delay--;
			break;
		}
	}

	return commit;
}

static void bond_miimon_commit(struct bonding *bond)
{
	struct slave *slave;
	int i;

	bond_for_each_slave(bond, slave, i) {
		switch (slave->new_link) {
		case BOND_LINK_NOCHANGE:
			continue;

		case BOND_LINK_UP:
			slave->link = BOND_LINK_UP;
			slave->jiffies = jiffies;

			if (bond->params.mode == BOND_MODE_8023AD) {
				/* prevent it from being the active one */
				slave->state = BOND_STATE_BACKUP;
			} else if (bond->params.mode != BOND_MODE_ACTIVEBACKUP) {
				/* make it immediately active */
				slave->state = BOND_STATE_ACTIVE;
			} else if (slave != bond->primary_slave) {
				/* prevent it from being the active one */
				slave->state = BOND_STATE_BACKUP;
			}

			pr_info("%s: link status definitely up for interface %s.\n",
				bond->dev->name, slave->dev->name);

			/* notify ad that the link status has changed */
			if (bond->params.mode == BOND_MODE_8023AD)
				bond_3ad_handle_link_change(slave, BOND_LINK_UP);

			if (bond_is_lb(bond))
				bond_alb_handle_link_change(bond, slave,
							    BOND_LINK_UP);

			if (!bond->curr_active_slave ||
			    (slave == bond->primary_slave))
				goto do_failover;

			continue;

		case BOND_LINK_DOWN:
			if (slave->link_failure_count < UINT_MAX)
				slave->link_failure_count++;

			slave->link = BOND_LINK_DOWN;

			if (bond->params.mode == BOND_MODE_ACTIVEBACKUP ||
			    bond->params.mode == BOND_MODE_8023AD)
				bond_set_slave_inactive_flags(slave);

			pr_info("%s: link status definitely down for interface %s, disabling it\n",
				bond->dev->name, slave->dev->name);

			if (bond->params.mode == BOND_MODE_8023AD)
				bond_3ad_handle_link_change(slave,
							    BOND_LINK_DOWN);

			if (bond_is_lb(bond))
				bond_alb_handle_link_change(bond, slave,
							    BOND_LINK_DOWN);

			if (slave == bond->curr_active_slave)
				goto do_failover;

			continue;

		default:
			pr_err("%s: invalid new link %d on slave %s\n",
			       bond->dev->name, slave->new_link,
			       slave->dev->name);
			slave->new_link = BOND_LINK_NOCHANGE;

			continue;
		}

do_failover:
		ASSERT_RTNL();
		write_lock_bh(&bond->curr_slave_lock);
		bond_select_active_slave(bond);
		write_unlock_bh(&bond->curr_slave_lock);
	}

	bond_set_carrier(bond);
}

/*
 * bond_mii_monitor
 *
 * Really a wrapper that splits the mii monitor into two phases: an
 * inspection, then (if inspection indicates something needs to be done)
 * an acquisition of appropriate locks followed by a commit phase to
 * implement whatever link state changes are indicated.
 */
void bond_mii_monitor(struct work_struct *work)
{
	struct bonding *bond = container_of(work, struct bonding,
					    mii_work.work);

	read_lock(&bond->lock);
	if (bond->kill_timers)
		goto out;

	if (bond->slave_cnt == 0)
		goto re_arm;

	if (bond->send_grat_arp) {
		read_lock(&bond->curr_slave_lock);
		bond_send_gratuitous_arp(bond);
		read_unlock(&bond->curr_slave_lock);
	}

	if (bond->send_unsol_na) {
		read_lock(&bond->curr_slave_lock);
		bond_send_unsolicited_na(bond);
		read_unlock(&bond->curr_slave_lock);
	}

	if (bond_miimon_inspect(bond)) {
		read_unlock(&bond->lock);
		rtnl_lock();
		read_lock(&bond->lock);

		bond_miimon_commit(bond);

		read_unlock(&bond->lock);
		rtnl_unlock();	/* might sleep, hold no other locks */
		read_lock(&bond->lock);
	}

re_arm:
	if (bond->params.miimon)
		queue_delayed_work(bond->wq, &bond->mii_work,
				   msecs_to_jiffies(bond->params.miimon));
out:
	read_unlock(&bond->lock);
}

static __be32 bond_glean_dev_ip(struct net_device *dev)
{
	struct in_device *idev;
	struct in_ifaddr *ifa;
	__be32 addr = 0;

	if (!dev)
		return 0;

	rcu_read_lock();
	idev = __in_dev_get_rcu(dev);
	if (!idev)
		goto out;

	ifa = idev->ifa_list;
	if (!ifa)
		goto out;

	addr = ifa->ifa_local;
out:
	rcu_read_unlock();
	return addr;
}

static int bond_has_this_ip(struct bonding *bond, __be32 ip)
{
	struct vlan_entry *vlan;

	if (ip == bond->master_ip)
		return 1;

	list_for_each_entry(vlan, &bond->vlan_list, vlan_list) {
		if (ip == vlan->vlan_ip)
			return 1;
	}

	return 0;
}

/*
 * We go to the (large) trouble of VLAN tagging ARP frames because
 * switches in VLAN mode (especially if ports are configured as
 * "native" to a VLAN) might not pass non-tagged frames.
 */
static void bond_arp_send(struct net_device *slave_dev, int arp_op, __be32 dest_ip, __be32 src_ip, unsigned short vlan_id)
{
	struct sk_buff *skb;

	pr_debug("arp %d on slave %s: dst %x src %x vid %d\n", arp_op,
		 slave_dev->name, dest_ip, src_ip, vlan_id);

	skb = arp_create(arp_op, ETH_P_ARP, dest_ip, slave_dev, src_ip,
			 NULL, slave_dev->dev_addr, NULL);

	if (!skb) {
		pr_err("ARP packet allocation failed\n");
		return;
	}
	if (vlan_id) {
		skb = vlan_put_tag(skb, vlan_id);
		if (!skb) {
			pr_err("failed to insert VLAN tag\n");
			return;
		}
	}
	arp_xmit(skb);
}


static void bond_arp_send_all(struct bonding *bond, struct slave *slave)
{
	int i, vlan_id, rv;
	__be32 *targets = bond->params.arp_targets;
	struct vlan_entry *vlan;
	struct net_device *vlan_dev;
	struct flowi fl;
	struct rtable *rt;

	for (i = 0; (i < BOND_MAX_ARP_TARGETS); i++) {
		if (!targets[i])
			break;
		pr_debug("basa: target %x\n", targets[i]);
		if (list_empty(&bond->vlan_list)) {
			pr_debug("basa: empty vlan: arp_send\n");
			bond_arp_send(slave->dev, ARPOP_REQUEST, targets[i],
				      bond->master_ip, 0);
			continue;
		}

		/*
		 * If VLANs are configured, we do a route lookup to
		 * determine which VLAN interface would be used, so we
		 * can tag the ARP with the proper VLAN tag.
		 */
		memset(&fl, 0, sizeof(fl));
		fl.fl4_dst = targets[i];
		fl.fl4_tos = RTO_ONLINK;

		rv = ip_route_output_key(dev_net(bond->dev), &rt, &fl);
		if (rv) {
			if (net_ratelimit()) {
				pr_warning("%s: no route to arp_ip_target %pI4\n",
					   bond->dev->name, &fl.fl4_dst);
			}
			continue;
		}

		/*
		 * This target is not on a VLAN
		 */
		if (rt->u.dst.dev == bond->dev) {
			ip_rt_put(rt);
			pr_debug("basa: rtdev == bond->dev: arp_send\n");
			bond_arp_send(slave->dev, ARPOP_REQUEST, targets[i],
				      bond->master_ip, 0);
			continue;
		}

		vlan_id = 0;
		list_for_each_entry(vlan, &bond->vlan_list, vlan_list) {
			vlan_dev = vlan_group_get_device(bond->vlgrp, vlan->vlan_id);
			if (vlan_dev == rt->u.dst.dev) {
				vlan_id = vlan->vlan_id;
				pr_debug("basa: vlan match on %s %d\n",
				       vlan_dev->name, vlan_id);
				break;
			}
		}

		if (vlan_id) {
			ip_rt_put(rt);
			bond_arp_send(slave->dev, ARPOP_REQUEST, targets[i],
				      vlan->vlan_ip, vlan_id);
			continue;
		}

		if (net_ratelimit()) {
			pr_warning("%s: no path to arp_ip_target %pI4 via rt.dev %s\n",
				   bond->dev->name, &fl.fl4_dst,
				   rt->u.dst.dev ? rt->u.dst.dev->name : "NULL");
		}
		ip_rt_put(rt);
	}
}

/*
 * Kick out a gratuitous ARP for an IP on the bonding master plus one
 * for each VLAN above us.
 *
 * Caller must hold curr_slave_lock for read or better
 */
static void bond_send_gratuitous_arp(struct bonding *bond)
{
	struct slave *slave = bond->curr_active_slave;
	struct vlan_entry *vlan;
	struct net_device *vlan_dev;

	pr_debug("bond_send_grat_arp: bond %s slave %s\n",
		 bond->dev->name, slave ? slave->dev->name : "NULL");

	if (!slave || !bond->send_grat_arp ||
	    test_bit(__LINK_STATE_LINKWATCH_PENDING, &slave->dev->state))
		return;

	bond->send_grat_arp--;

	if (bond->master_ip) {
		bond_arp_send(slave->dev, ARPOP_REPLY, bond->master_ip,
				bond->master_ip, 0);
	}

	list_for_each_entry(vlan, &bond->vlan_list, vlan_list) {
		vlan_dev = vlan_group_get_device(bond->vlgrp, vlan->vlan_id);
		if (vlan->vlan_ip) {
			bond_arp_send(slave->dev, ARPOP_REPLY, vlan->vlan_ip,
				      vlan->vlan_ip, vlan->vlan_id);
		}
	}
}

static void bond_validate_arp(struct bonding *bond, struct slave *slave, __be32 sip, __be32 tip)
{
	int i;
	__be32 *targets = bond->params.arp_targets;

	for (i = 0; (i < BOND_MAX_ARP_TARGETS) && targets[i]; i++) {
		pr_debug("bva: sip %pI4 tip %pI4 t[%d] %pI4 bhti(tip) %d\n",
			 &sip, &tip, i, &targets[i],
			 bond_has_this_ip(bond, tip));
		if (sip == targets[i]) {
			if (bond_has_this_ip(bond, tip))
				slave->last_arp_rx = jiffies;
			return;
		}
	}
}

static int bond_arp_rcv(struct sk_buff *skb, struct net_device *dev, struct packet_type *pt, struct net_device *orig_dev)
{
	struct arphdr *arp;
	struct slave *slave;
	struct bonding *bond;
	unsigned char *arp_ptr;
	__be32 sip, tip;

	if (dev->priv_flags & IFF_802_1Q_VLAN) {
		/*
		 * When using VLANS and bonding, dev and oriv_dev may be
		 * incorrect if the physical interface supports VLAN
		 * acceleration.  With this change ARP validation now
		 * works for hosts only reachable on the VLAN interface.
		 */
		dev = vlan_dev_real_dev(dev);
		orig_dev = dev_get_by_index_rcu(dev_net(skb->dev),skb->skb_iif);
	}

	if (!(dev->priv_flags & IFF_BONDING) || !(dev->flags & IFF_MASTER))
		goto out;

	bond = netdev_priv(dev);
	read_lock(&bond->lock);

	pr_debug("bond_arp_rcv: bond %s skb->dev %s orig_dev %s\n",
		 bond->dev->name, skb->dev ? skb->dev->name : "NULL",
		 orig_dev ? orig_dev->name : "NULL");

	slave = bond_get_slave_by_dev(bond, orig_dev);
	if (!slave || !slave_do_arp_validate(bond, slave))
		goto out_unlock;

	if (!pskb_may_pull(skb, arp_hdr_len(dev)))
		goto out_unlock;

	arp = arp_hdr(skb);
	if (arp->ar_hln != dev->addr_len ||
	    skb->pkt_type == PACKET_OTHERHOST ||
	    skb->pkt_type == PACKET_LOOPBACK ||
	    arp->ar_hrd != htons(ARPHRD_ETHER) ||
	    arp->ar_pro != htons(ETH_P_IP) ||
	    arp->ar_pln != 4)
		goto out_unlock;

	arp_ptr = (unsigned char *)(arp + 1);
	arp_ptr += dev->addr_len;
	memcpy(&sip, arp_ptr, 4);
	arp_ptr += 4 + dev->addr_len;
	memcpy(&tip, arp_ptr, 4);

	pr_debug("bond_arp_rcv: %s %s/%d av %d sv %d sip %pI4 tip %pI4\n",
		 bond->dev->name, slave->dev->name, slave->state,
		 bond->params.arp_validate, slave_do_arp_validate(bond, slave),
		 &sip, &tip);

	/*
	 * Backup slaves won't see the ARP reply, but do come through
	 * here for each ARP probe (so we swap the sip/tip to validate
	 * the probe).  In a "redundant switch, common router" type of
	 * configuration, the ARP probe will (hopefully) travel from
	 * the active, through one switch, the router, then the other
	 * switch before reaching the backup.
	 */
	if (slave->state == BOND_STATE_ACTIVE)
		bond_validate_arp(bond, slave, sip, tip);
	else
		bond_validate_arp(bond, slave, tip, sip);

out_unlock:
	read_unlock(&bond->lock);
out:
	dev_kfree_skb(skb);
	return NET_RX_SUCCESS;
}

/*
 * this function is called regularly to monitor each slave's link
 * ensuring that traffic is being sent and received when arp monitoring
 * is used in load-balancing mode. if the adapter has been dormant, then an
 * arp is transmitted to generate traffic. see activebackup_arp_monitor for
 * arp monitoring in active backup mode.
 */
void bond_loadbalance_arp_mon(struct work_struct *work)
{
	struct bonding *bond = container_of(work, struct bonding,
					    arp_work.work);
	struct slave *slave, *oldcurrent;
	int do_failover = 0;
	int delta_in_ticks;
	int i;

	read_lock(&bond->lock);

	delta_in_ticks = msecs_to_jiffies(bond->params.arp_interval);

	if (bond->kill_timers)
		goto out;

	if (bond->slave_cnt == 0)
		goto re_arm;

	read_lock(&bond->curr_slave_lock);
	oldcurrent = bond->curr_active_slave;
	read_unlock(&bond->curr_slave_lock);

	/* see if any of the previous devices are up now (i.e. they have
	 * xmt and rcv traffic). the curr_active_slave does not come into
	 * the picture unless it is null. also, slave->jiffies is not needed
	 * here because we send an arp on each slave and give a slave as
	 * long as it needs to get the tx/rx within the delta.
	 * TODO: what about up/down delay in arp mode? it wasn't here before
	 *       so it can wait
	 */
	bond_for_each_slave(bond, slave, i) {
		if (slave->link != BOND_LINK_UP) {
			if (time_before_eq(jiffies, dev_trans_start(slave->dev) + delta_in_ticks) &&
			    time_before_eq(jiffies, slave->dev->last_rx + delta_in_ticks)) {

				slave->link  = BOND_LINK_UP;
				slave->state = BOND_STATE_ACTIVE;

				/* primary_slave has no meaning in round-robin
				 * mode. the window of a slave being up and
				 * curr_active_slave being null after enslaving
				 * is closed.
				 */
				if (!oldcurrent) {
					pr_info("%s: link status definitely up for interface %s, ",
						bond->dev->name,
						slave->dev->name);
					do_failover = 1;
				} else {
					pr_info("%s: interface %s is now up\n",
						bond->dev->name,
						slave->dev->name);
				}
			}
		} else {
			/* slave->link == BOND_LINK_UP */

			/* not all switches will respond to an arp request
			 * when the source ip is 0, so don't take the link down
			 * if we don't know our ip yet
			 */
			if (time_after_eq(jiffies, dev_trans_start(slave->dev) + 2*delta_in_ticks) ||
			    (time_after_eq(jiffies, slave->dev->last_rx + 2*delta_in_ticks))) {

				slave->link  = BOND_LINK_DOWN;
				slave->state = BOND_STATE_BACKUP;

				if (slave->link_failure_count < UINT_MAX)
					slave->link_failure_count++;

				pr_info("%s: interface %s is now down.\n",
					bond->dev->name,
					slave->dev->name);

				if (slave == oldcurrent)
					do_failover = 1;
			}
		}

		/* note: if switch is in round-robin mode, all links
		 * must tx arp to ensure all links rx an arp - otherwise
		 * links may oscillate or not come up at all; if switch is
		 * in something like xor mode, there is nothing we can
		 * do - all replies will be rx'ed on same link causing slaves
		 * to be unstable during low/no traffic periods
		 */
		if (IS_UP(slave->dev))
			bond_arp_send_all(bond, slave);
	}

	if (do_failover) {
		write_lock_bh(&bond->curr_slave_lock);

		bond_select_active_slave(bond);

		write_unlock_bh(&bond->curr_slave_lock);
	}

re_arm:
	if (bond->params.arp_interval)
		queue_delayed_work(bond->wq, &bond->arp_work, delta_in_ticks);
out:
	read_unlock(&bond->lock);
}

/*
 * Called to inspect slaves for active-backup mode ARP monitor link state
 * changes.  Sets new_link in slaves to specify what action should take
 * place for the slave.  Returns 0 if no changes are found, >0 if changes
 * to link states must be committed.
 *
 * Called with bond->lock held for read.
 */
static int bond_ab_arp_inspect(struct bonding *bond, int delta_in_ticks)
{
	struct slave *slave;
	int i, commit = 0;

	bond_for_each_slave(bond, slave, i) {
		slave->new_link = BOND_LINK_NOCHANGE;

		if (slave->link != BOND_LINK_UP) {
			if (time_before_eq(jiffies, slave_last_rx(bond, slave) +
					   delta_in_ticks)) {
				slave->new_link = BOND_LINK_UP;
				commit++;
			}

			continue;
		}

		/*
		 * Give slaves 2*delta after being enslaved or made
		 * active.  This avoids bouncing, as the last receive
		 * times need a full ARP monitor cycle to be updated.
		 */
		if (!time_after_eq(jiffies, slave->jiffies +
				   2 * delta_in_ticks))
			continue;

		/*
		 * Backup slave is down if:
		 * - No current_arp_slave AND
		 * - more than 3*delta since last receive AND
		 * - the bond has an IP address
		 *
		 * Note: a non-null current_arp_slave indicates
		 * the curr_active_slave went down and we are
		 * searching for a new one; under this condition
		 * we only take the curr_active_slave down - this
		 * gives each slave a chance to tx/rx traffic
		 * before being taken out
		 */
		if (slave->state == BOND_STATE_BACKUP &&
		    !bond->current_arp_slave &&
		    time_after(jiffies, slave_last_rx(bond, slave) +
			       3 * delta_in_ticks)) {
			slave->new_link = BOND_LINK_DOWN;
			commit++;
		}

		/*
		 * Active slave is down if:
		 * - more than 2*delta since transmitting OR
		 * - (more than 2*delta since receive AND
		 *    the bond has an IP address)
		 */
		if ((slave->state == BOND_STATE_ACTIVE) &&
		    (time_after_eq(jiffies, dev_trans_start(slave->dev) +
				    2 * delta_in_ticks) ||
		      (time_after_eq(jiffies, slave_last_rx(bond, slave)
				     + 2 * delta_in_ticks)))) {
			slave->new_link = BOND_LINK_DOWN;
			commit++;
		}
	}

	return commit;
}

/*
 * Called to commit link state changes noted by inspection step of
 * active-backup mode ARP monitor.
 *
 * Called with RTNL and bond->lock for read.
 */
static void bond_ab_arp_commit(struct bonding *bond, int delta_in_ticks)
{
	struct slave *slave;
	int i;

	bond_for_each_slave(bond, slave, i) {
		switch (slave->new_link) {
		case BOND_LINK_NOCHANGE:
			continue;

		case BOND_LINK_UP:
			if ((!bond->curr_active_slave &&
			     time_before_eq(jiffies,
					    dev_trans_start(slave->dev) +
					    delta_in_ticks)) ||
			    bond->curr_active_slave != slave) {
				slave->link = BOND_LINK_UP;
				bond->current_arp_slave = NULL;

				pr_info("%s: link status definitely up for interface %s.\n",
					bond->dev->name, slave->dev->name);

				if (!bond->curr_active_slave ||
				    (slave == bond->primary_slave))
					goto do_failover;

			}

			continue;

		case BOND_LINK_DOWN:
			if (slave->link_failure_count < UINT_MAX)
				slave->link_failure_count++;

			slave->link = BOND_LINK_DOWN;
			bond_set_slave_inactive_flags(slave);

			pr_info("%s: link status definitely down for interface %s, disabling it\n",
				bond->dev->name, slave->dev->name);

			if (slave == bond->curr_active_slave) {
				bond->current_arp_slave = NULL;
				goto do_failover;
			}

			continue;

		default:
			pr_err("%s: impossible: new_link %d on slave %s\n",
			       bond->dev->name, slave->new_link,
			       slave->dev->name);
			continue;
		}

do_failover:
		ASSERT_RTNL();
		write_lock_bh(&bond->curr_slave_lock);
		bond_select_active_slave(bond);
		write_unlock_bh(&bond->curr_slave_lock);
	}

	bond_set_carrier(bond);
}

/*
 * Send ARP probes for active-backup mode ARP monitor.
 *
 * Called with bond->lock held for read.
 */
static void bond_ab_arp_probe(struct bonding *bond)
{
	struct slave *slave;
	int i;

	read_lock(&bond->curr_slave_lock);

	if (bond->current_arp_slave && bond->curr_active_slave)
		pr_info("PROBE: c_arp %s && cas %s BAD\n",
			bond->current_arp_slave->dev->name,
			bond->curr_active_slave->dev->name);

	if (bond->curr_active_slave) {
		bond_arp_send_all(bond, bond->curr_active_slave);
		read_unlock(&bond->curr_slave_lock);
		return;
	}

	read_unlock(&bond->curr_slave_lock);

	/* if we don't have a curr_active_slave, search for the next available
	 * backup slave from the current_arp_slave and make it the candidate
	 * for becoming the curr_active_slave
	 */

	if (!bond->current_arp_slave) {
		bond->current_arp_slave = bond->first_slave;
		if (!bond->current_arp_slave)
			return;
	}

	bond_set_slave_inactive_flags(bond->current_arp_slave);

	/* search for next candidate */
	bond_for_each_slave_from(bond, slave, i, bond->current_arp_slave->next) {
		if (IS_UP(slave->dev)) {
			slave->link = BOND_LINK_BACK;
			bond_set_slave_active_flags(slave);
			bond_arp_send_all(bond, slave);
			slave->jiffies = jiffies;
			bond->current_arp_slave = slave;
			break;
		}

		/* if the link state is up at this point, we
		 * mark it down - this can happen if we have
		 * simultaneous link failures and
		 * reselect_active_interface doesn't make this
		 * one the current slave so it is still marked
		 * up when it is actually down
		 */
		if (slave->link == BOND_LINK_UP) {
			slave->link = BOND_LINK_DOWN;
			if (slave->link_failure_count < UINT_MAX)
				slave->link_failure_count++;

			bond_set_slave_inactive_flags(slave);

			pr_info("%s: backup interface %s is now down.\n",
				bond->dev->name, slave->dev->name);
		}
	}
}

void bond_activebackup_arp_mon(struct work_struct *work)
{
	struct bonding *bond = container_of(work, struct bonding,
					    arp_work.work);
	int delta_in_ticks;

	read_lock(&bond->lock);

	if (bond->kill_timers)
		goto out;

	delta_in_ticks = msecs_to_jiffies(bond->params.arp_interval);

	if (bond->slave_cnt == 0)
		goto re_arm;

	if (bond->send_grat_arp) {
		read_lock(&bond->curr_slave_lock);
		bond_send_gratuitous_arp(bond);
		read_unlock(&bond->curr_slave_lock);
	}

	if (bond->send_unsol_na) {
		read_lock(&bond->curr_slave_lock);
		bond_send_unsolicited_na(bond);
		read_unlock(&bond->curr_slave_lock);
	}

	if (bond_ab_arp_inspect(bond, delta_in_ticks)) {
		read_unlock(&bond->lock);
		rtnl_lock();
		read_lock(&bond->lock);

		bond_ab_arp_commit(bond, delta_in_ticks);

		read_unlock(&bond->lock);
		rtnl_unlock();
		read_lock(&bond->lock);
	}

	bond_ab_arp_probe(bond);

re_arm:
	if (bond->params.arp_interval)
		queue_delayed_work(bond->wq, &bond->arp_work, delta_in_ticks);
out:
	read_unlock(&bond->lock);
}

/*------------------------------ proc/seq_file-------------------------------*/

#ifdef CONFIG_PROC_FS

static void *bond_info_seq_start(struct seq_file *seq, loff_t *pos)
	__acquires(&dev_base_lock)
	__acquires(&bond->lock)
{
	struct bonding *bond = seq->private;
	loff_t off = 0;
	struct slave *slave;
	int i;

	/* make sure the bond won't be taken away */
	read_lock(&dev_base_lock);
	read_lock(&bond->lock);

	if (*pos == 0)
		return SEQ_START_TOKEN;

	bond_for_each_slave(bond, slave, i) {
		if (++off == *pos)
			return slave;
	}

	return NULL;
}

static void *bond_info_seq_next(struct seq_file *seq, void *v, loff_t *pos)
{
	struct bonding *bond = seq->private;
	struct slave *slave = v;

	++*pos;
	if (v == SEQ_START_TOKEN)
		return bond->first_slave;

	slave = slave->next;

	return (slave == bond->first_slave) ? NULL : slave;
}

static void bond_info_seq_stop(struct seq_file *seq, void *v)
	__releases(&bond->lock)
	__releases(&dev_base_lock)
{
	struct bonding *bond = seq->private;

	read_unlock(&bond->lock);
	read_unlock(&dev_base_lock);
}

static void bond_info_show_master(struct seq_file *seq)
{
	struct bonding *bond = seq->private;
	struct slave *curr;
	int i;

	read_lock(&bond->curr_slave_lock);
	curr = bond->curr_active_slave;
	read_unlock(&bond->curr_slave_lock);

	seq_printf(seq, "Bonding Mode: %s",
		   bond_mode_name(bond->params.mode));

	if (bond->params.mode == BOND_MODE_ACTIVEBACKUP &&
	    bond->params.fail_over_mac)
		seq_printf(seq, " (fail_over_mac %s)",
		   fail_over_mac_tbl[bond->params.fail_over_mac].modename);

	seq_printf(seq, "\n");

	if (bond->params.mode == BOND_MODE_XOR ||
		bond->params.mode == BOND_MODE_8023AD) {
		seq_printf(seq, "Transmit Hash Policy: %s (%d)\n",
			xmit_hashtype_tbl[bond->params.xmit_policy].modename,
			bond->params.xmit_policy);
	}

	if (USES_PRIMARY(bond->params.mode)) {
		seq_printf(seq, "Primary Slave: %s",
			   (bond->primary_slave) ?
			   bond->primary_slave->dev->name : "None");
		if (bond->primary_slave)
			seq_printf(seq, " (primary_reselect %s)",
		   pri_reselect_tbl[bond->params.primary_reselect].modename);

		seq_printf(seq, "\nCurrently Active Slave: %s\n",
			   (curr) ? curr->dev->name : "None");
	}

	seq_printf(seq, "MII Status: %s\n", netif_carrier_ok(bond->dev) ?
		   "up" : "down");
	seq_printf(seq, "MII Polling Interval (ms): %d\n", bond->params.miimon);
	seq_printf(seq, "Up Delay (ms): %d\n",
		   bond->params.updelay * bond->params.miimon);
	seq_printf(seq, "Down Delay (ms): %d\n",
		   bond->params.downdelay * bond->params.miimon);


	/* ARP information */
	if (bond->params.arp_interval > 0) {
		int printed = 0;
		seq_printf(seq, "ARP Polling Interval (ms): %d\n",
				bond->params.arp_interval);

		seq_printf(seq, "ARP IP target/s (n.n.n.n form):");

		for (i = 0; (i < BOND_MAX_ARP_TARGETS); i++) {
			if (!bond->params.arp_targets[i])
				break;
			if (printed)
				seq_printf(seq, ",");
			seq_printf(seq, " %pI4", &bond->params.arp_targets[i]);
			printed = 1;
		}
		seq_printf(seq, "\n");
	}

	if (bond->params.mode == BOND_MODE_8023AD) {
		struct ad_info ad_info;

		seq_puts(seq, "\n802.3ad info\n");
		seq_printf(seq, "LACP rate: %s\n",
			   (bond->params.lacp_fast) ? "fast" : "slow");
		seq_printf(seq, "Aggregator selection policy (ad_select): %s\n",
			   ad_select_tbl[bond->params.ad_select].modename);

		if (bond_3ad_get_active_agg_info(bond, &ad_info)) {
			seq_printf(seq, "bond %s has no active aggregator\n",
				   bond->dev->name);
		} else {
			seq_printf(seq, "Active Aggregator Info:\n");

			seq_printf(seq, "\tAggregator ID: %d\n",
				   ad_info.aggregator_id);
			seq_printf(seq, "\tNumber of ports: %d\n",
				   ad_info.ports);
			seq_printf(seq, "\tActor Key: %d\n",
				   ad_info.actor_key);
			seq_printf(seq, "\tPartner Key: %d\n",
				   ad_info.partner_key);
			seq_printf(seq, "\tPartner Mac Address: %pM\n",
				   ad_info.partner_system);
		}
	}
}

static void bond_info_show_slave(struct seq_file *seq,
				 const struct slave *slave)
{
	struct bonding *bond = seq->private;

	seq_printf(seq, "\nSlave Interface: %s\n", slave->dev->name);
	seq_printf(seq, "MII Status: %s\n",
		   (slave->link == BOND_LINK_UP) ?  "up" : "down");
	seq_printf(seq, "Link Failure Count: %u\n",
		   slave->link_failure_count);

	seq_printf(seq, "Permanent HW addr: %pM\n", slave->perm_hwaddr);

	if (bond->params.mode == BOND_MODE_8023AD) {
		const struct aggregator *agg
			= SLAVE_AD_INFO(slave).port.aggregator;

		if (agg)
			seq_printf(seq, "Aggregator ID: %d\n",
				   agg->aggregator_identifier);
		else
			seq_puts(seq, "Aggregator ID: N/A\n");
	}
}

static int bond_info_seq_show(struct seq_file *seq, void *v)
{
	if (v == SEQ_START_TOKEN) {
		seq_printf(seq, "%s\n", version);
		bond_info_show_master(seq);
	} else
		bond_info_show_slave(seq, v);

	return 0;
}

static const struct seq_operations bond_info_seq_ops = {
	.start = bond_info_seq_start,
	.next  = bond_info_seq_next,
	.stop  = bond_info_seq_stop,
	.show  = bond_info_seq_show,
};

static int bond_info_open(struct inode *inode, struct file *file)
{
	struct seq_file *seq;
	struct proc_dir_entry *proc;
	int res;

	res = seq_open(file, &bond_info_seq_ops);
	if (!res) {
		/* recover the pointer buried in proc_dir_entry data */
		seq = file->private_data;
		proc = PDE(inode);
		seq->private = proc->data;
	}

	return res;
}

static const struct file_operations bond_info_fops = {
	.owner   = THIS_MODULE,
	.open    = bond_info_open,
	.read    = seq_read,
	.llseek  = seq_lseek,
	.release = seq_release,
};

static void bond_create_proc_entry(struct bonding *bond)
{
	struct net_device *bond_dev = bond->dev;
	struct bond_net *bn = net_generic(dev_net(bond_dev), bond_net_id);

	if (bn->proc_dir) {
		bond->proc_entry = proc_create_data(bond_dev->name,
						    S_IRUGO, bn->proc_dir,
						    &bond_info_fops, bond);
		if (bond->proc_entry == NULL)
			pr_warning("Warning: Cannot create /proc/net/%s/%s\n",
				   DRV_NAME, bond_dev->name);
		else
			memcpy(bond->proc_file_name, bond_dev->name, IFNAMSIZ);
	}
}

static void bond_remove_proc_entry(struct bonding *bond)
{
	struct net_device *bond_dev = bond->dev;
	struct bond_net *bn = net_generic(dev_net(bond_dev), bond_net_id);

	if (bn->proc_dir && bond->proc_entry) {
		remove_proc_entry(bond->proc_file_name, bn->proc_dir);
		memset(bond->proc_file_name, 0, IFNAMSIZ);
		bond->proc_entry = NULL;
	}
}

/* Create the bonding directory under /proc/net, if doesn't exist yet.
 * Caller must hold rtnl_lock.
 */
static void __net_init bond_create_proc_dir(struct bond_net *bn)
{
	if (!bn->proc_dir) {
		bn->proc_dir = proc_mkdir(DRV_NAME, bn->net->proc_net);
		if (!bn->proc_dir)
			pr_warning("Warning: cannot create /proc/net/%s\n",
				   DRV_NAME);
	}
}

/* Destroy the bonding directory under /proc/net, if empty.
 * Caller must hold rtnl_lock.
 */
static void __net_exit bond_destroy_proc_dir(struct bond_net *bn)
{
	if (bn->proc_dir) {
		remove_proc_entry(DRV_NAME, bn->net->proc_net);
		bn->proc_dir = NULL;
	}
}

#else /* !CONFIG_PROC_FS */

static void bond_create_proc_entry(struct bonding *bond)
{
}

static void bond_remove_proc_entry(struct bonding *bond)
{
}

static inline void bond_create_proc_dir(struct bond_net *bn)
{
}

static inline void bond_destroy_proc_dir(struct bond_net *bn)
{
}

#endif /* CONFIG_PROC_FS */


/*-------------------------- netdev event handling --------------------------*/

/*
 * Change device name
 */
static int bond_event_changename(struct bonding *bond)
{
	bond_remove_proc_entry(bond);
	bond_create_proc_entry(bond);

	return NOTIFY_DONE;
}

static int bond_master_netdev_event(unsigned long event,
				    struct net_device *bond_dev)
{
	struct bonding *event_bond = netdev_priv(bond_dev);

	switch (event) {
	case NETDEV_CHANGENAME:
		return bond_event_changename(event_bond);
	default:
		break;
	}

	return NOTIFY_DONE;
}

static int bond_slave_netdev_event(unsigned long event,
				   struct net_device *slave_dev)
{
	struct net_device *bond_dev = slave_dev->master;
	struct bonding *bond = netdev_priv(bond_dev);

	switch (event) {
	case NETDEV_UNREGISTER:
		if (bond_dev) {
			if (bond->setup_by_slave)
				bond_release_and_destroy(bond_dev, slave_dev);
			else
				bond_release(bond_dev, slave_dev);
		}
		break;
	case NETDEV_CHANGE:
		if (bond->params.mode == BOND_MODE_8023AD || bond_is_lb(bond)) {
			struct slave *slave;

			slave = bond_get_slave_by_dev(bond, slave_dev);
			if (slave) {
				u16 old_speed = slave->speed;
				u16 old_duplex = slave->duplex;

				bond_update_speed_duplex(slave);

				if (bond_is_lb(bond))
					break;

				if (old_speed != slave->speed)
					bond_3ad_adapter_speed_changed(slave);
				if (old_duplex != slave->duplex)
					bond_3ad_adapter_duplex_changed(slave);
			}
		}

		break;
	case NETDEV_DOWN:
		/*
		 * ... Or is it this?
		 */
		break;
	case NETDEV_CHANGEMTU:
		/*
		 * TODO: Should slaves be allowed to
		 * independently alter their MTU?  For
		 * an active-backup bond, slaves need
		 * not be the same type of device, so
		 * MTUs may vary.  For other modes,
		 * slaves arguably should have the
		 * same MTUs. To do this, we'd need to
		 * take over the slave's change_mtu
		 * function for the duration of their
		 * servitude.
		 */
		break;
	case NETDEV_CHANGENAME:
		/*
		 * TODO: handle changing the primary's name
		 */
		break;
	case NETDEV_FEAT_CHANGE:
		bond_compute_features(bond);
		break;
	default:
		break;
	}

	return NOTIFY_DONE;
}

/*
 * bond_netdev_event: handle netdev notifier chain events.
 *
 * This function receives events for the netdev chain.  The caller (an
 * ioctl handler calling blocking_notifier_call_chain) holds the necessary
 * locks for us to safely manipulate the slave devices (RTNL lock,
 * dev_probe_lock).
 */
static int bond_netdev_event(struct notifier_block *this,
			     unsigned long event, void *ptr)
{
	struct net_device *event_dev = (struct net_device *)ptr;

	pr_debug("event_dev: %s, event: %lx\n",
		 event_dev ? event_dev->name : "None",
		 event);

	if (!(event_dev->priv_flags & IFF_BONDING))
		return NOTIFY_DONE;

	if (event_dev->flags & IFF_MASTER) {
		pr_debug("IFF_MASTER\n");
		return bond_master_netdev_event(event, event_dev);
	}

	if (event_dev->flags & IFF_SLAVE) {
		pr_debug("IFF_SLAVE\n");
		return bond_slave_netdev_event(event, event_dev);
	}

	return NOTIFY_DONE;
}

/*
 * bond_inetaddr_event: handle inetaddr notifier chain events.
 *
 * We keep track of device IPs primarily to use as source addresses in
 * ARP monitor probes (rather than spewing out broadcasts all the time).
 *
 * We track one IP for the main device (if it has one), plus one per VLAN.
 */
static int bond_inetaddr_event(struct notifier_block *this, unsigned long event, void *ptr)
{
	struct in_ifaddr *ifa = ptr;
	struct net_device *vlan_dev, *event_dev = ifa->ifa_dev->dev;
	struct bond_net *bn = net_generic(dev_net(event_dev), bond_net_id);
	struct bonding *bond;
	struct vlan_entry *vlan;

	list_for_each_entry(bond, &bn->dev_list, bond_list) {
		if (bond->dev == event_dev) {
			switch (event) {
			case NETDEV_UP:
				bond->master_ip = ifa->ifa_local;
				return NOTIFY_OK;
			case NETDEV_DOWN:
				bond->master_ip = bond_glean_dev_ip(bond->dev);
				return NOTIFY_OK;
			default:
				return NOTIFY_DONE;
			}
		}

		list_for_each_entry(vlan, &bond->vlan_list, vlan_list) {
			vlan_dev = vlan_group_get_device(bond->vlgrp, vlan->vlan_id);
			if (vlan_dev == event_dev) {
				switch (event) {
				case NETDEV_UP:
					vlan->vlan_ip = ifa->ifa_local;
					return NOTIFY_OK;
				case NETDEV_DOWN:
					vlan->vlan_ip =
						bond_glean_dev_ip(vlan_dev);
					return NOTIFY_OK;
				default:
					return NOTIFY_DONE;
				}
			}
		}
	}
	return NOTIFY_DONE;
}

static struct notifier_block bond_netdev_notifier = {
	.notifier_call = bond_netdev_event,
};

static struct notifier_block bond_inetaddr_notifier = {
	.notifier_call = bond_inetaddr_event,
};

/*-------------------------- Packet type handling ---------------------------*/

/* register to receive lacpdus on a bond */
static void bond_register_lacpdu(struct bonding *bond)
{
	struct packet_type *pk_type = &(BOND_AD_INFO(bond).ad_pkt_type);

	/* initialize packet type */
	pk_type->type = PKT_TYPE_LACPDU;
	pk_type->dev = bond->dev;
	pk_type->func = bond_3ad_lacpdu_recv;

	dev_add_pack(pk_type);
}

/* unregister to receive lacpdus on a bond */
static void bond_unregister_lacpdu(struct bonding *bond)
{
	dev_remove_pack(&(BOND_AD_INFO(bond).ad_pkt_type));
}

void bond_register_arp(struct bonding *bond)
{
	struct packet_type *pt = &bond->arp_mon_pt;

	if (pt->type)
		return;

	pt->type = htons(ETH_P_ARP);
	pt->dev = bond->dev;
	pt->func = bond_arp_rcv;
	dev_add_pack(pt);
}

void bond_unregister_arp(struct bonding *bond)
{
	struct packet_type *pt = &bond->arp_mon_pt;

	dev_remove_pack(pt);
	pt->type = 0;
}

/*---------------------------- Hashing Policies -----------------------------*/

/*
 * Hash for the output device based upon layer 2 and layer 3 data. If
 * the packet is not IP mimic bond_xmit_hash_policy_l2()
 */
static int bond_xmit_hash_policy_l23(struct sk_buff *skb, int count)
{
	struct ethhdr *data = (struct ethhdr *)skb->data;
	struct iphdr *iph = ip_hdr(skb);

	if (skb->protocol == htons(ETH_P_IP)) {
		return ((ntohl(iph->saddr ^ iph->daddr) & 0xffff) ^
			(data->h_dest[5] ^ data->h_source[5])) % count;
	}

	return (data->h_dest[5] ^ data->h_source[5]) % count;
}

/*
 * Hash for the output device based upon layer 3 and layer 4 data. If
 * the packet is a frag or not TCP or UDP, just use layer 3 data.  If it is
 * altogether not IP, mimic bond_xmit_hash_policy_l2()
 */
static int bond_xmit_hash_policy_l34(struct sk_buff *skb, int count)
{
	struct ethhdr *data = (struct ethhdr *)skb->data;
	struct iphdr *iph = ip_hdr(skb);
	__be16 *layer4hdr = (__be16 *)((u32 *)iph + iph->ihl);
	int layer4_xor = 0;

	if (skb->protocol == htons(ETH_P_IP)) {
		if (!(iph->frag_off & htons(IP_MF|IP_OFFSET)) &&
		    (iph->protocol == IPPROTO_TCP ||
		     iph->protocol == IPPROTO_UDP)) {
			layer4_xor = ntohs((*layer4hdr ^ *(layer4hdr + 1)));
		}
		return (layer4_xor ^
			((ntohl(iph->saddr ^ iph->daddr)) & 0xffff)) % count;

	}

	return (data->h_dest[5] ^ data->h_source[5]) % count;
}

/*
 * Hash for the output device based upon layer 2 data
 */
static int bond_xmit_hash_policy_l2(struct sk_buff *skb, int count)
{
	struct ethhdr *data = (struct ethhdr *)skb->data;

	return (data->h_dest[5] ^ data->h_source[5]) % count;
}

/*-------------------------- Device entry points ----------------------------*/

static int bond_open(struct net_device *bond_dev)
{
	struct bonding *bond = netdev_priv(bond_dev);

	bond->kill_timers = 0;

	if (bond_is_lb(bond)) {
		/* bond_alb_initialize must be called before the timer
		 * is started.
		 */
		if (bond_alb_initialize(bond, (bond->params.mode == BOND_MODE_ALB))) {
			/* something went wrong - fail the open operation */
			return -ENOMEM;
		}

		INIT_DELAYED_WORK(&bond->alb_work, bond_alb_monitor);
		queue_delayed_work(bond->wq, &bond->alb_work, 0);
	}

	if (bond->params.miimon) {  /* link check interval, in milliseconds. */
		INIT_DELAYED_WORK(&bond->mii_work, bond_mii_monitor);
		queue_delayed_work(bond->wq, &bond->mii_work, 0);
	}

	if (bond->params.arp_interval) {  /* arp interval, in milliseconds. */
		if (bond->params.mode == BOND_MODE_ACTIVEBACKUP)
			INIT_DELAYED_WORK(&bond->arp_work,
					  bond_activebackup_arp_mon);
		else
			INIT_DELAYED_WORK(&bond->arp_work,
					  bond_loadbalance_arp_mon);

		queue_delayed_work(bond->wq, &bond->arp_work, 0);
		if (bond->params.arp_validate)
			bond_register_arp(bond);
	}

	if (bond->params.mode == BOND_MODE_8023AD) {
		INIT_DELAYED_WORK(&bond->ad_work, bond_3ad_state_machine_handler);
		queue_delayed_work(bond->wq, &bond->ad_work, 0);
		/* register to receive LACPDUs */
		bond_register_lacpdu(bond);
		bond_3ad_initiate_agg_selection(bond, 1);
	}

	return 0;
}

static int bond_close(struct net_device *bond_dev)
{
	struct bonding *bond = netdev_priv(bond_dev);

	if (bond->params.mode == BOND_MODE_8023AD) {
		/* Unregister the receive of LACPDUs */
		bond_unregister_lacpdu(bond);
	}

	if (bond->params.arp_validate)
		bond_unregister_arp(bond);

	write_lock_bh(&bond->lock);

	bond->send_grat_arp = 0;
	bond->send_unsol_na = 0;

	/* signal timers not to re-arm */
	bond->kill_timers = 1;

	write_unlock_bh(&bond->lock);

	if (bond->params.miimon) {  /* link check interval, in milliseconds. */
		cancel_delayed_work(&bond->mii_work);
	}

	if (bond->params.arp_interval) {  /* arp interval, in milliseconds. */
		cancel_delayed_work(&bond->arp_work);
	}

	switch (bond->params.mode) {
	case BOND_MODE_8023AD:
		cancel_delayed_work(&bond->ad_work);
		break;
	case BOND_MODE_TLB:
	case BOND_MODE_ALB:
		cancel_delayed_work(&bond->alb_work);
		break;
	default:
		break;
	}


	if (bond_is_lb(bond)) {
		/* Must be called only after all
		 * slaves have been released
		 */
		bond_alb_deinitialize(bond);
	}

	return 0;
}

static struct net_device_stats *bond_get_stats(struct net_device *bond_dev)
{
	struct bonding *bond = netdev_priv(bond_dev);
	struct net_device_stats *stats = &bond_dev->stats;
	struct net_device_stats local_stats;
	struct slave *slave;
	int i;

	memset(&local_stats, 0, sizeof(struct net_device_stats));

	read_lock_bh(&bond->lock);

	bond_for_each_slave(bond, slave, i) {
		const struct net_device_stats *sstats = dev_get_stats(slave->dev);

		local_stats.rx_packets += sstats->rx_packets;
		local_stats.rx_bytes += sstats->rx_bytes;
		local_stats.rx_errors += sstats->rx_errors;
		local_stats.rx_dropped += sstats->rx_dropped;

		local_stats.tx_packets += sstats->tx_packets;
		local_stats.tx_bytes += sstats->tx_bytes;
		local_stats.tx_errors += sstats->tx_errors;
		local_stats.tx_dropped += sstats->tx_dropped;

		local_stats.multicast += sstats->multicast;
		local_stats.collisions += sstats->collisions;

		local_stats.rx_length_errors += sstats->rx_length_errors;
		local_stats.rx_over_errors += sstats->rx_over_errors;
		local_stats.rx_crc_errors += sstats->rx_crc_errors;
		local_stats.rx_frame_errors += sstats->rx_frame_errors;
		local_stats.rx_fifo_errors += sstats->rx_fifo_errors;
		local_stats.rx_missed_errors += sstats->rx_missed_errors;

		local_stats.tx_aborted_errors += sstats->tx_aborted_errors;
		local_stats.tx_carrier_errors += sstats->tx_carrier_errors;
		local_stats.tx_fifo_errors += sstats->tx_fifo_errors;
		local_stats.tx_heartbeat_errors += sstats->tx_heartbeat_errors;
		local_stats.tx_window_errors += sstats->tx_window_errors;
	}

	memcpy(stats, &local_stats, sizeof(struct net_device_stats));

	read_unlock_bh(&bond->lock);

	return stats;
}

static int bond_do_ioctl(struct net_device *bond_dev, struct ifreq *ifr, int cmd)
{
	struct net_device *slave_dev = NULL;
	struct ifbond k_binfo;
	struct ifbond __user *u_binfo = NULL;
	struct ifslave k_sinfo;
	struct ifslave __user *u_sinfo = NULL;
	struct mii_ioctl_data *mii = NULL;
	int res = 0;

	pr_debug("bond_ioctl: master=%s, cmd=%d\n", bond_dev->name, cmd);

	switch (cmd) {
	case SIOCGMIIPHY:
		mii = if_mii(ifr);
		if (!mii)
			return -EINVAL;

		mii->phy_id = 0;
		/* Fall Through */
	case SIOCGMIIREG:
		/*
		 * We do this again just in case we were called by SIOCGMIIREG
		 * instead of SIOCGMIIPHY.
		 */
		mii = if_mii(ifr);
		if (!mii)
			return -EINVAL;


		if (mii->reg_num == 1) {
			struct bonding *bond = netdev_priv(bond_dev);
			mii->val_out = 0;
			read_lock(&bond->lock);
			read_lock(&bond->curr_slave_lock);
			if (netif_carrier_ok(bond->dev))
				mii->val_out = BMSR_LSTATUS;

			read_unlock(&bond->curr_slave_lock);
			read_unlock(&bond->lock);
		}

		return 0;
	case BOND_INFO_QUERY_OLD:
	case SIOCBONDINFOQUERY:
		u_binfo = (struct ifbond __user *)ifr->ifr_data;

		if (copy_from_user(&k_binfo, u_binfo, sizeof(ifbond)))
			return -EFAULT;

		res = bond_info_query(bond_dev, &k_binfo);
		if (res == 0 &&
		    copy_to_user(u_binfo, &k_binfo, sizeof(ifbond)))
			return -EFAULT;

		return res;
	case BOND_SLAVE_INFO_QUERY_OLD:
	case SIOCBONDSLAVEINFOQUERY:
		u_sinfo = (struct ifslave __user *)ifr->ifr_data;

		if (copy_from_user(&k_sinfo, u_sinfo, sizeof(ifslave)))
			return -EFAULT;

		res = bond_slave_info_query(bond_dev, &k_sinfo);
		if (res == 0 &&
		    copy_to_user(u_sinfo, &k_sinfo, sizeof(ifslave)))
			return -EFAULT;

		return res;
	default:
		/* Go on */
		break;
	}

	if (!capable(CAP_NET_ADMIN))
		return -EPERM;

	slave_dev = dev_get_by_name(dev_net(bond_dev), ifr->ifr_slave);

	pr_debug("slave_dev=%p:\n", slave_dev);

	if (!slave_dev)
		res = -ENODEV;
	else {
		pr_debug("slave_dev->name=%s:\n", slave_dev->name);
		switch (cmd) {
		case BOND_ENSLAVE_OLD:
		case SIOCBONDENSLAVE:
			res = bond_enslave(bond_dev, slave_dev);
			break;
		case BOND_RELEASE_OLD:
		case SIOCBONDRELEASE:
			res = bond_release(bond_dev, slave_dev);
			break;
		case BOND_SETHWADDR_OLD:
		case SIOCBONDSETHWADDR:
			res = bond_sethwaddr(bond_dev, slave_dev);
			break;
		case BOND_CHANGE_ACTIVE_OLD:
		case SIOCBONDCHANGEACTIVE:
			res = bond_ioctl_change_active(bond_dev, slave_dev);
			break;
		default:
			res = -EOPNOTSUPP;
		}

		dev_put(slave_dev);
	}

	return res;
}

static void bond_set_multicast_list(struct net_device *bond_dev)
{
	struct bonding *bond = netdev_priv(bond_dev);
	struct dev_mc_list *dmi;

	/*
	 * Do promisc before checking multicast_mode
	 */
	if ((bond_dev->flags & IFF_PROMISC) && !(bond->flags & IFF_PROMISC))
		/*
		 * FIXME: Need to handle the error when one of the multi-slaves
		 * encounters error.
		 */
		bond_set_promiscuity(bond, 1);


	if (!(bond_dev->flags & IFF_PROMISC) && (bond->flags & IFF_PROMISC))
		bond_set_promiscuity(bond, -1);


	/* set allmulti flag to slaves */
	if ((bond_dev->flags & IFF_ALLMULTI) && !(bond->flags & IFF_ALLMULTI))
		/*
		 * FIXME: Need to handle the error when one of the multi-slaves
		 * encounters error.
		 */
		bond_set_allmulti(bond, 1);


	if (!(bond_dev->flags & IFF_ALLMULTI) && (bond->flags & IFF_ALLMULTI))
		bond_set_allmulti(bond, -1);


	read_lock(&bond->lock);

	bond->flags = bond_dev->flags;

	/* looking for addresses to add to slaves' mc list */
	for (dmi = bond_dev->mc_list; dmi; dmi = dmi->next) {
		if (!bond_mc_list_find_dmi(dmi, bond->mc_list))
			bond_mc_add(bond, dmi->dmi_addr, dmi->dmi_addrlen);
	}

	/* looking for addresses to delete from slaves' list */
	for (dmi = bond->mc_list; dmi; dmi = dmi->next) {
		if (!bond_mc_list_find_dmi(dmi, bond_dev->mc_list))
			bond_mc_delete(bond, dmi->dmi_addr, dmi->dmi_addrlen);
	}

	/* save master's multicast list */
	bond_mc_list_destroy(bond);
	bond_mc_list_copy(bond_dev->mc_list, bond, GFP_ATOMIC);

	read_unlock(&bond->lock);
}

static int bond_neigh_setup(struct net_device *dev, struct neigh_parms *parms)
{
	struct bonding *bond = netdev_priv(dev);
	struct slave *slave = bond->first_slave;

	if (slave) {
		const struct net_device_ops *slave_ops
			= slave->dev->netdev_ops;
		if (slave_ops->ndo_neigh_setup)
			return slave_ops->ndo_neigh_setup(slave->dev, parms);
	}
	return 0;
}

/*
 * Change the MTU of all of a master's slaves to match the master
 */
static int bond_change_mtu(struct net_device *bond_dev, int new_mtu)
{
	struct bonding *bond = netdev_priv(bond_dev);
	struct slave *slave, *stop_at;
	int res = 0;
	int i;

	pr_debug("bond=%p, name=%s, new_mtu=%d\n", bond,
		 (bond_dev ? bond_dev->name : "None"), new_mtu);

	/* Can't hold bond->lock with bh disabled here since
	 * some base drivers panic. On the other hand we can't
	 * hold bond->lock without bh disabled because we'll
	 * deadlock. The only solution is to rely on the fact
	 * that we're under rtnl_lock here, and the slaves
	 * list won't change. This doesn't solve the problem
	 * of setting the slave's MTU while it is
	 * transmitting, but the assumption is that the base
	 * driver can handle that.
	 *
	 * TODO: figure out a way to safely iterate the slaves
	 * list, but without holding a lock around the actual
	 * call to the base driver.
	 */

	bond_for_each_slave(bond, slave, i) {
		pr_debug("s %p s->p %p c_m %p\n",
			 slave,
			 slave->prev,
			 slave->dev->netdev_ops->ndo_change_mtu);

		res = dev_set_mtu(slave->dev, new_mtu);

		if (res) {
			/* If we failed to set the slave's mtu to the new value
			 * we must abort the operation even in ACTIVE_BACKUP
			 * mode, because if we allow the backup slaves to have
			 * different mtu values than the active slave we'll
			 * need to change their mtu when doing a failover. That
			 * means changing their mtu from timer context, which
			 * is probably not a good idea.
			 */
			pr_debug("err %d %s\n", res, slave->dev->name);
			goto unwind;
		}
	}

	bond_dev->mtu = new_mtu;

	return 0;

unwind:
	/* unwind from head to the slave that failed */
	stop_at = slave;
	bond_for_each_slave_from_to(bond, slave, i, bond->first_slave, stop_at) {
		int tmp_res;

		tmp_res = dev_set_mtu(slave->dev, bond_dev->mtu);
		if (tmp_res) {
			pr_debug("unwind err %d dev %s\n",
				 tmp_res, slave->dev->name);
		}
	}

	return res;
}

/*
 * Change HW address
 *
 * Note that many devices must be down to change the HW address, and
 * downing the master releases all slaves.  We can make bonds full of
 * bonding devices to test this, however.
 */
static int bond_set_mac_address(struct net_device *bond_dev, void *addr)
{
	struct bonding *bond = netdev_priv(bond_dev);
	struct sockaddr *sa = addr, tmp_sa;
	struct slave *slave, *stop_at;
	int res = 0;
	int i;

	if (bond->params.mode == BOND_MODE_ALB)
		return bond_alb_set_mac_address(bond_dev, addr);


	pr_debug("bond=%p, name=%s\n",
		 bond, bond_dev ? bond_dev->name : "None");

	/*
	 * If fail_over_mac is set to active, do nothing and return
	 * success.  Returning an error causes ifenslave to fail.
	 */
	if (bond->params.fail_over_mac == BOND_FOM_ACTIVE)
		return 0;

	if (!is_valid_ether_addr(sa->sa_data))
		return -EADDRNOTAVAIL;

	/* Can't hold bond->lock with bh disabled here since
	 * some base drivers panic. On the other hand we can't
	 * hold bond->lock without bh disabled because we'll
	 * deadlock. The only solution is to rely on the fact
	 * that we're under rtnl_lock here, and the slaves
	 * list won't change. This doesn't solve the problem
	 * of setting the slave's hw address while it is
	 * transmitting, but the assumption is that the base
	 * driver can handle that.
	 *
	 * TODO: figure out a way to safely iterate the slaves
	 * list, but without holding a lock around the actual
	 * call to the base driver.
	 */

	bond_for_each_slave(bond, slave, i) {
		const struct net_device_ops *slave_ops = slave->dev->netdev_ops;
		pr_debug("slave %p %s\n", slave, slave->dev->name);

		if (slave_ops->ndo_set_mac_address == NULL) {
			res = -EOPNOTSUPP;
			pr_debug("EOPNOTSUPP %s\n", slave->dev->name);
			goto unwind;
		}

		res = dev_set_mac_address(slave->dev, addr);
		if (res) {
			/* TODO: consider downing the slave
			 * and retry ?
			 * User should expect communications
			 * breakage anyway until ARP finish
			 * updating, so...
			 */
			pr_debug("err %d %s\n", res, slave->dev->name);
			goto unwind;
		}
	}

	/* success */
	memcpy(bond_dev->dev_addr, sa->sa_data, bond_dev->addr_len);
	return 0;

unwind:
	memcpy(tmp_sa.sa_data, bond_dev->dev_addr, bond_dev->addr_len);
	tmp_sa.sa_family = bond_dev->type;

	/* unwind from head to the slave that failed */
	stop_at = slave;
	bond_for_each_slave_from_to(bond, slave, i, bond->first_slave, stop_at) {
		int tmp_res;

		tmp_res = dev_set_mac_address(slave->dev, &tmp_sa);
		if (tmp_res) {
			pr_debug("unwind err %d dev %s\n",
				 tmp_res, slave->dev->name);
		}
	}

	return res;
}

static int bond_xmit_roundrobin(struct sk_buff *skb, struct net_device *bond_dev)
{
	struct bonding *bond = netdev_priv(bond_dev);
	struct slave *slave, *start_at;
	int i, slave_no, res = 1;
	struct iphdr *iph = ip_hdr(skb);

	read_lock(&bond->lock);

	if (!BOND_IS_OK(bond))
		goto out;
	/*
	 * Start with the curr_active_slave that joined the bond as the
	 * default for sending IGMP traffic.  For failover purposes one
	 * needs to maintain some consistency for the interface that will
	 * send the join/membership reports.  The curr_active_slave found
	 * will send all of this type of traffic.
	 */
<<<<<<< HEAD
	if ((iph->protocol == htons(IPPROTO_IGMP)) &&
=======
	if ((iph->protocol == IPPROTO_IGMP) &&
>>>>>>> 0d0fb0f9
	    (skb->protocol == htons(ETH_P_IP))) {

		read_lock(&bond->curr_slave_lock);
		slave = bond->curr_active_slave;
		read_unlock(&bond->curr_slave_lock);

		if (!slave)
			goto out;
	} else {
		/*
		 * Concurrent TX may collide on rr_tx_counter; we accept
		 * that as being rare enough not to justify using an
		 * atomic op here.
		 */
		slave_no = bond->rr_tx_counter++ % bond->slave_cnt;

		bond_for_each_slave(bond, slave, i) {
			slave_no--;
			if (slave_no < 0)
				break;
		}
	}

	start_at = slave;
	bond_for_each_slave_from(bond, slave, i, start_at) {
		if (IS_UP(slave->dev) &&
		    (slave->link == BOND_LINK_UP) &&
		    (slave->state == BOND_STATE_ACTIVE)) {
			res = bond_dev_queue_xmit(bond, skb, slave->dev);
			break;
		}
	}

out:
	if (res) {
		/* no suitable interface, frame not sent */
		dev_kfree_skb(skb);
	}
	read_unlock(&bond->lock);
	return NETDEV_TX_OK;
}


/*
 * in active-backup mode, we know that bond->curr_active_slave is always valid if
 * the bond has a usable interface.
 */
static int bond_xmit_activebackup(struct sk_buff *skb, struct net_device *bond_dev)
{
	struct bonding *bond = netdev_priv(bond_dev);
	int res = 1;

	read_lock(&bond->lock);
	read_lock(&bond->curr_slave_lock);

	if (!BOND_IS_OK(bond))
		goto out;

	if (!bond->curr_active_slave)
		goto out;

	res = bond_dev_queue_xmit(bond, skb, bond->curr_active_slave->dev);

out:
	if (res)
		/* no suitable interface, frame not sent */
		dev_kfree_skb(skb);

	read_unlock(&bond->curr_slave_lock);
	read_unlock(&bond->lock);
	return NETDEV_TX_OK;
}

/*
 * In bond_xmit_xor() , we determine the output device by using a pre-
 * determined xmit_hash_policy(), If the selected device is not enabled,
 * find the next active slave.
 */
static int bond_xmit_xor(struct sk_buff *skb, struct net_device *bond_dev)
{
	struct bonding *bond = netdev_priv(bond_dev);
	struct slave *slave, *start_at;
	int slave_no;
	int i;
	int res = 1;

	read_lock(&bond->lock);

	if (!BOND_IS_OK(bond))
		goto out;

	slave_no = bond->xmit_hash_policy(skb, bond->slave_cnt);

	bond_for_each_slave(bond, slave, i) {
		slave_no--;
		if (slave_no < 0)
			break;
	}

	start_at = slave;

	bond_for_each_slave_from(bond, slave, i, start_at) {
		if (IS_UP(slave->dev) &&
		    (slave->link == BOND_LINK_UP) &&
		    (slave->state == BOND_STATE_ACTIVE)) {
			res = bond_dev_queue_xmit(bond, skb, slave->dev);
			break;
		}
	}

out:
	if (res) {
		/* no suitable interface, frame not sent */
		dev_kfree_skb(skb);
	}
	read_unlock(&bond->lock);
	return NETDEV_TX_OK;
}

/*
 * in broadcast mode, we send everything to all usable interfaces.
 */
static int bond_xmit_broadcast(struct sk_buff *skb, struct net_device *bond_dev)
{
	struct bonding *bond = netdev_priv(bond_dev);
	struct slave *slave, *start_at;
	struct net_device *tx_dev = NULL;
	int i;
	int res = 1;

	read_lock(&bond->lock);

	if (!BOND_IS_OK(bond))
		goto out;

	read_lock(&bond->curr_slave_lock);
	start_at = bond->curr_active_slave;
	read_unlock(&bond->curr_slave_lock);

	if (!start_at)
		goto out;

	bond_for_each_slave_from(bond, slave, i, start_at) {
		if (IS_UP(slave->dev) &&
		    (slave->link == BOND_LINK_UP) &&
		    (slave->state == BOND_STATE_ACTIVE)) {
			if (tx_dev) {
				struct sk_buff *skb2 = skb_clone(skb, GFP_ATOMIC);
				if (!skb2) {
					pr_err("%s: Error: bond_xmit_broadcast(): skb_clone() failed\n",
					       bond_dev->name);
					continue;
				}

				res = bond_dev_queue_xmit(bond, skb2, tx_dev);
				if (res) {
					dev_kfree_skb(skb2);
					continue;
				}
			}
			tx_dev = slave->dev;
		}
	}

	if (tx_dev)
		res = bond_dev_queue_xmit(bond, skb, tx_dev);

out:
	if (res)
		/* no suitable interface, frame not sent */
		dev_kfree_skb(skb);

	/* frame sent to all suitable interfaces */
	read_unlock(&bond->lock);
	return NETDEV_TX_OK;
}

/*------------------------- Device initialization ---------------------------*/

static void bond_set_xmit_hash_policy(struct bonding *bond)
{
	switch (bond->params.xmit_policy) {
	case BOND_XMIT_POLICY_LAYER23:
		bond->xmit_hash_policy = bond_xmit_hash_policy_l23;
		break;
	case BOND_XMIT_POLICY_LAYER34:
		bond->xmit_hash_policy = bond_xmit_hash_policy_l34;
		break;
	case BOND_XMIT_POLICY_LAYER2:
	default:
		bond->xmit_hash_policy = bond_xmit_hash_policy_l2;
		break;
	}
}

static netdev_tx_t bond_start_xmit(struct sk_buff *skb, struct net_device *dev)
{
	const struct bonding *bond = netdev_priv(dev);

	switch (bond->params.mode) {
	case BOND_MODE_ROUNDROBIN:
		return bond_xmit_roundrobin(skb, dev);
	case BOND_MODE_ACTIVEBACKUP:
		return bond_xmit_activebackup(skb, dev);
	case BOND_MODE_XOR:
		return bond_xmit_xor(skb, dev);
	case BOND_MODE_BROADCAST:
		return bond_xmit_broadcast(skb, dev);
	case BOND_MODE_8023AD:
		return bond_3ad_xmit_xor(skb, dev);
	case BOND_MODE_ALB:
	case BOND_MODE_TLB:
		return bond_alb_xmit(skb, dev);
	default:
		/* Should never happen, mode already checked */
		pr_err("%s: Error: Unknown bonding mode %d\n",
		       dev->name, bond->params.mode);
		WARN_ON_ONCE(1);
		dev_kfree_skb(skb);
		return NETDEV_TX_OK;
	}
}


/*
 * set bond mode specific net device operations
 */
void bond_set_mode_ops(struct bonding *bond, int mode)
{
	struct net_device *bond_dev = bond->dev;

	switch (mode) {
	case BOND_MODE_ROUNDROBIN:
		break;
	case BOND_MODE_ACTIVEBACKUP:
		break;
	case BOND_MODE_XOR:
		bond_set_xmit_hash_policy(bond);
		break;
	case BOND_MODE_BROADCAST:
		break;
	case BOND_MODE_8023AD:
		bond_set_master_3ad_flags(bond);
		bond_set_xmit_hash_policy(bond);
		break;
	case BOND_MODE_ALB:
		bond_set_master_alb_flags(bond);
		/* FALLTHRU */
	case BOND_MODE_TLB:
		break;
	default:
		/* Should never happen, mode already checked */
		pr_err("%s: Error: Unknown bonding mode %d\n",
		       bond_dev->name, mode);
		break;
	}
}

static void bond_ethtool_get_drvinfo(struct net_device *bond_dev,
				    struct ethtool_drvinfo *drvinfo)
{
	strncpy(drvinfo->driver, DRV_NAME, 32);
	strncpy(drvinfo->version, DRV_VERSION, 32);
	snprintf(drvinfo->fw_version, 32, "%d", BOND_ABI_VERSION);
}

static const struct ethtool_ops bond_ethtool_ops = {
	.get_drvinfo		= bond_ethtool_get_drvinfo,
	.get_link		= ethtool_op_get_link,
	.get_tx_csum		= ethtool_op_get_tx_csum,
	.get_sg			= ethtool_op_get_sg,
	.get_tso		= ethtool_op_get_tso,
	.get_ufo		= ethtool_op_get_ufo,
	.get_flags		= ethtool_op_get_flags,
};

static const struct net_device_ops bond_netdev_ops = {
	.ndo_init		= bond_init,
	.ndo_uninit		= bond_uninit,
	.ndo_open		= bond_open,
	.ndo_stop		= bond_close,
	.ndo_start_xmit		= bond_start_xmit,
	.ndo_get_stats		= bond_get_stats,
	.ndo_do_ioctl		= bond_do_ioctl,
	.ndo_set_multicast_list	= bond_set_multicast_list,
	.ndo_change_mtu		= bond_change_mtu,
	.ndo_set_mac_address 	= bond_set_mac_address,
	.ndo_neigh_setup	= bond_neigh_setup,
	.ndo_vlan_rx_register	= bond_vlan_rx_register,
	.ndo_vlan_rx_add_vid 	= bond_vlan_rx_add_vid,
	.ndo_vlan_rx_kill_vid	= bond_vlan_rx_kill_vid,
};

static void bond_destructor(struct net_device *bond_dev)
{
	struct bonding *bond = netdev_priv(bond_dev);
	if (bond->wq)
		destroy_workqueue(bond->wq);
	free_netdev(bond_dev);
}

static void bond_setup(struct net_device *bond_dev)
{
	struct bonding *bond = netdev_priv(bond_dev);

	/* initialize rwlocks */
	rwlock_init(&bond->lock);
	rwlock_init(&bond->curr_slave_lock);

	bond->params = bonding_defaults;

	/* Initialize pointers */
	bond->dev = bond_dev;
	INIT_LIST_HEAD(&bond->vlan_list);

	/* Initialize the device entry points */
	ether_setup(bond_dev);
	bond_dev->netdev_ops = &bond_netdev_ops;
	bond_dev->ethtool_ops = &bond_ethtool_ops;
	bond_set_mode_ops(bond, bond->params.mode);

	bond_dev->destructor = bond_destructor;

	/* Initialize the device options */
	bond_dev->tx_queue_len = 0;
	bond_dev->flags |= IFF_MASTER|IFF_MULTICAST;
	bond_dev->priv_flags |= IFF_BONDING;
	bond_dev->priv_flags &= ~IFF_XMIT_DST_RELEASE;

	if (bond->params.arp_interval)
		bond_dev->priv_flags |= IFF_MASTER_ARPMON;

	/* At first, we block adding VLANs. That's the only way to
	 * prevent problems that occur when adding VLANs over an
	 * empty bond. The block will be removed once non-challenged
	 * slaves are enslaved.
	 */
	bond_dev->features |= NETIF_F_VLAN_CHALLENGED;

	/* don't acquire bond device's netif_tx_lock when
	 * transmitting */
	bond_dev->features |= NETIF_F_LLTX;

	/* By default, we declare the bond to be fully
	 * VLAN hardware accelerated capable. Special
	 * care is taken in the various xmit functions
	 * when there are slaves that are not hw accel
	 * capable
	 */
	bond_dev->features |= (NETIF_F_HW_VLAN_TX |
			       NETIF_F_HW_VLAN_RX |
			       NETIF_F_HW_VLAN_FILTER);

}

static void bond_work_cancel_all(struct bonding *bond)
{
	write_lock_bh(&bond->lock);
	bond->kill_timers = 1;
	write_unlock_bh(&bond->lock);

	if (bond->params.miimon && delayed_work_pending(&bond->mii_work))
		cancel_delayed_work(&bond->mii_work);

	if (bond->params.arp_interval && delayed_work_pending(&bond->arp_work))
		cancel_delayed_work(&bond->arp_work);

	if (bond->params.mode == BOND_MODE_ALB &&
	    delayed_work_pending(&bond->alb_work))
		cancel_delayed_work(&bond->alb_work);

	if (bond->params.mode == BOND_MODE_8023AD &&
	    delayed_work_pending(&bond->ad_work))
		cancel_delayed_work(&bond->ad_work);
}

/*
* Destroy a bonding device.
* Must be under rtnl_lock when this function is called.
*/
static void bond_uninit(struct net_device *bond_dev)
{
	struct bonding *bond = netdev_priv(bond_dev);

	/* Release the bonded slaves */
	bond_release_all(bond_dev);

	list_del(&bond->bond_list);

	bond_work_cancel_all(bond);

	bond_remove_proc_entry(bond);

	netif_addr_lock_bh(bond_dev);
	bond_mc_list_destroy(bond);
	netif_addr_unlock_bh(bond_dev);
}

/*------------------------- Module initialization ---------------------------*/

/*
 * Convert string input module parms.  Accept either the
 * number of the mode or its string name.  A bit complicated because
 * some mode names are substrings of other names, and calls from sysfs
 * may have whitespace in the name (trailing newlines, for example).
 */
int bond_parse_parm(const char *buf, const struct bond_parm_tbl *tbl)
{
	int modeint = -1, i, rv;
	char *p, modestr[BOND_MAX_MODENAME_LEN + 1] = { 0, };

	for (p = (char *)buf; *p; p++)
		if (!(isdigit(*p) || isspace(*p)))
			break;

	if (*p)
		rv = sscanf(buf, "%20s", modestr);
	else
		rv = sscanf(buf, "%d", &modeint);

	if (!rv)
		return -1;

	for (i = 0; tbl[i].modename; i++) {
		if (modeint == tbl[i].mode)
			return tbl[i].mode;
		if (strcmp(modestr, tbl[i].modename) == 0)
			return tbl[i].mode;
	}

	return -1;
}

static int bond_check_params(struct bond_params *params)
{
	int arp_validate_value, fail_over_mac_value, primary_reselect_value;

	/*
	 * Convert string parameters.
	 */
	if (mode) {
		bond_mode = bond_parse_parm(mode, bond_mode_tbl);
		if (bond_mode == -1) {
			pr_err("Error: Invalid bonding mode \"%s\"\n",
			       mode == NULL ? "NULL" : mode);
			return -EINVAL;
		}
	}

	if (xmit_hash_policy) {
		if ((bond_mode != BOND_MODE_XOR) &&
		    (bond_mode != BOND_MODE_8023AD)) {
			pr_info("xmit_hash_policy param is irrelevant in mode %s\n",
			       bond_mode_name(bond_mode));
		} else {
			xmit_hashtype = bond_parse_parm(xmit_hash_policy,
							xmit_hashtype_tbl);
			if (xmit_hashtype == -1) {
				pr_err("Error: Invalid xmit_hash_policy \"%s\"\n",
				       xmit_hash_policy == NULL ? "NULL" :
				       xmit_hash_policy);
				return -EINVAL;
			}
		}
	}

	if (lacp_rate) {
		if (bond_mode != BOND_MODE_8023AD) {
			pr_info("lacp_rate param is irrelevant in mode %s\n",
				bond_mode_name(bond_mode));
		} else {
			lacp_fast = bond_parse_parm(lacp_rate, bond_lacp_tbl);
			if (lacp_fast == -1) {
				pr_err("Error: Invalid lacp rate \"%s\"\n",
				       lacp_rate == NULL ? "NULL" : lacp_rate);
				return -EINVAL;
			}
		}
	}

	if (ad_select) {
		params->ad_select = bond_parse_parm(ad_select, ad_select_tbl);
		if (params->ad_select == -1) {
			pr_err("Error: Invalid ad_select \"%s\"\n",
			       ad_select == NULL ? "NULL" : ad_select);
			return -EINVAL;
		}

		if (bond_mode != BOND_MODE_8023AD) {
			pr_warning("ad_select param only affects 802.3ad mode\n");
		}
	} else {
		params->ad_select = BOND_AD_STABLE;
	}

	if (max_bonds < 0) {
		pr_warning("Warning: max_bonds (%d) not in range %d-%d, so it was reset to BOND_DEFAULT_MAX_BONDS (%d)\n",
			   max_bonds, 0, INT_MAX, BOND_DEFAULT_MAX_BONDS);
		max_bonds = BOND_DEFAULT_MAX_BONDS;
	}

	if (miimon < 0) {
		pr_warning("Warning: miimon module parameter (%d), not in range 0-%d, so it was reset to %d\n",
			   miimon, INT_MAX, BOND_LINK_MON_INTERV);
		miimon = BOND_LINK_MON_INTERV;
	}

	if (updelay < 0) {
		pr_warning("Warning: updelay module parameter (%d), not in range 0-%d, so it was reset to 0\n",
			   updelay, INT_MAX);
		updelay = 0;
	}

	if (downdelay < 0) {
		pr_warning("Warning: downdelay module parameter (%d), not in range 0-%d, so it was reset to 0\n",
			   downdelay, INT_MAX);
		downdelay = 0;
	}

	if ((use_carrier != 0) && (use_carrier != 1)) {
		pr_warning("Warning: use_carrier module parameter (%d), not of valid value (0/1), so it was set to 1\n",
			   use_carrier);
		use_carrier = 1;
	}

	if (num_grat_arp < 0 || num_grat_arp > 255) {
		pr_warning("Warning: num_grat_arp (%d) not in range 0-255 so it was reset to 1 \n",
			   num_grat_arp);
		num_grat_arp = 1;
	}

	if (num_unsol_na < 0 || num_unsol_na > 255) {
		pr_warning("Warning: num_unsol_na (%d) not in range 0-255 so it was reset to 1 \n",
			   num_unsol_na);
		num_unsol_na = 1;
	}

	/* reset values for 802.3ad */
	if (bond_mode == BOND_MODE_8023AD) {
		if (!miimon) {
			pr_warning("Warning: miimon must be specified, otherwise bonding will not detect link failure, speed and duplex which are essential for 802.3ad operation\n");
			pr_warning("Forcing miimon to 100msec\n");
			miimon = 100;
		}
	}

	/* reset values for TLB/ALB */
	if ((bond_mode == BOND_MODE_TLB) ||
	    (bond_mode == BOND_MODE_ALB)) {
		if (!miimon) {
			pr_warning("Warning: miimon must be specified, otherwise bonding will not detect link failure and link speed which are essential for TLB/ALB load balancing\n");
			pr_warning("Forcing miimon to 100msec\n");
			miimon = 100;
		}
	}

	if (bond_mode == BOND_MODE_ALB) {
		pr_notice("In ALB mode you might experience client disconnections upon reconnection of a link if the bonding module updelay parameter (%d msec) is incompatible with the forwarding delay time of the switch\n",
			  updelay);
	}

	if (!miimon) {
		if (updelay || downdelay) {
			/* just warn the user the up/down delay will have
			 * no effect since miimon is zero...
			 */
			pr_warning("Warning: miimon module parameter not set and updelay (%d) or downdelay (%d) module parameter is set; updelay and downdelay have no effect unless miimon is set\n",
				   updelay, downdelay);
		}
	} else {
		/* don't allow arp monitoring */
		if (arp_interval) {
			pr_warning("Warning: miimon (%d) and arp_interval (%d) can't be used simultaneously, disabling ARP monitoring\n",
				   miimon, arp_interval);
			arp_interval = 0;
		}

		if ((updelay % miimon) != 0) {
			pr_warning("Warning: updelay (%d) is not a multiple of miimon (%d), updelay rounded to %d ms\n",
				   updelay, miimon,
				   (updelay / miimon) * miimon);
		}

		updelay /= miimon;

		if ((downdelay % miimon) != 0) {
			pr_warning("Warning: downdelay (%d) is not a multiple of miimon (%d), downdelay rounded to %d ms\n",
				   downdelay, miimon,
				   (downdelay / miimon) * miimon);
		}

		downdelay /= miimon;
	}

	if (arp_interval < 0) {
		pr_warning("Warning: arp_interval module parameter (%d) , not in range 0-%d, so it was reset to %d\n",
			   arp_interval, INT_MAX, BOND_LINK_ARP_INTERV);
		arp_interval = BOND_LINK_ARP_INTERV;
	}

	for (arp_ip_count = 0;
	     (arp_ip_count < BOND_MAX_ARP_TARGETS) && arp_ip_target[arp_ip_count];
	     arp_ip_count++) {
		/* not complete check, but should be good enough to
		   catch mistakes */
		if (!isdigit(arp_ip_target[arp_ip_count][0])) {
			pr_warning("Warning: bad arp_ip_target module parameter (%s), ARP monitoring will not be performed\n",
				   arp_ip_target[arp_ip_count]);
			arp_interval = 0;
		} else {
			__be32 ip = in_aton(arp_ip_target[arp_ip_count]);
			arp_target[arp_ip_count] = ip;
		}
	}

	if (arp_interval && !arp_ip_count) {
		/* don't allow arping if no arp_ip_target given... */
		pr_warning("Warning: arp_interval module parameter (%d) specified without providing an arp_ip_target parameter, arp_interval was reset to 0\n",
			   arp_interval);
		arp_interval = 0;
	}

	if (arp_validate) {
		if (bond_mode != BOND_MODE_ACTIVEBACKUP) {
			pr_err("arp_validate only supported in active-backup mode\n");
			return -EINVAL;
		}
		if (!arp_interval) {
			pr_err("arp_validate requires arp_interval\n");
			return -EINVAL;
		}

		arp_validate_value = bond_parse_parm(arp_validate,
						     arp_validate_tbl);
		if (arp_validate_value == -1) {
			pr_err("Error: invalid arp_validate \"%s\"\n",
			       arp_validate == NULL ? "NULL" : arp_validate);
			return -EINVAL;
		}
	} else
		arp_validate_value = 0;

	if (miimon) {
		pr_info("MII link monitoring set to %d ms\n", miimon);
	} else if (arp_interval) {
		int i;

		pr_info("ARP monitoring set to %d ms, validate %s, with %d target(s):",
			arp_interval,
			arp_validate_tbl[arp_validate_value].modename,
			arp_ip_count);

		for (i = 0; i < arp_ip_count; i++)
			pr_info(" %s", arp_ip_target[i]);

		pr_info("\n");

	} else if (max_bonds) {
		/* miimon and arp_interval not set, we need one so things
		 * work as expected, see bonding.txt for details
		 */
		pr_warning("Warning: either miimon or arp_interval and arp_ip_target module parameters must be specified, otherwise bonding will not detect link failures! see bonding.txt for details.\n");
	}

	if (primary && !USES_PRIMARY(bond_mode)) {
		/* currently, using a primary only makes sense
		 * in active backup, TLB or ALB modes
		 */
		pr_warning("Warning: %s primary device specified but has no effect in %s mode\n",
			   primary, bond_mode_name(bond_mode));
		primary = NULL;
	}

	if (primary && primary_reselect) {
		primary_reselect_value = bond_parse_parm(primary_reselect,
							 pri_reselect_tbl);
		if (primary_reselect_value == -1) {
			pr_err("Error: Invalid primary_reselect \"%s\"\n",
			       primary_reselect ==
					NULL ? "NULL" : primary_reselect);
			return -EINVAL;
		}
	} else {
		primary_reselect_value = BOND_PRI_RESELECT_ALWAYS;
	}

	if (fail_over_mac) {
		fail_over_mac_value = bond_parse_parm(fail_over_mac,
						      fail_over_mac_tbl);
		if (fail_over_mac_value == -1) {
			pr_err("Error: invalid fail_over_mac \"%s\"\n",
			       arp_validate == NULL ? "NULL" : arp_validate);
			return -EINVAL;
		}

		if (bond_mode != BOND_MODE_ACTIVEBACKUP)
			pr_warning("Warning: fail_over_mac only affects active-backup mode.\n");
	} else {
		fail_over_mac_value = BOND_FOM_NONE;
	}

	/* fill params struct with the proper values */
	params->mode = bond_mode;
	params->xmit_policy = xmit_hashtype;
	params->miimon = miimon;
	params->num_grat_arp = num_grat_arp;
	params->num_unsol_na = num_unsol_na;
	params->arp_interval = arp_interval;
	params->arp_validate = arp_validate_value;
	params->updelay = updelay;
	params->downdelay = downdelay;
	params->use_carrier = use_carrier;
	params->lacp_fast = lacp_fast;
	params->primary[0] = 0;
	params->primary_reselect = primary_reselect_value;
	params->fail_over_mac = fail_over_mac_value;

	if (primary) {
		strncpy(params->primary, primary, IFNAMSIZ);
		params->primary[IFNAMSIZ - 1] = 0;
	}

	memcpy(params->arp_targets, arp_target, sizeof(arp_target));

	return 0;
}

static struct lock_class_key bonding_netdev_xmit_lock_key;
static struct lock_class_key bonding_netdev_addr_lock_key;

static void bond_set_lockdep_class_one(struct net_device *dev,
				       struct netdev_queue *txq,
				       void *_unused)
{
	lockdep_set_class(&txq->_xmit_lock,
			  &bonding_netdev_xmit_lock_key);
}

static void bond_set_lockdep_class(struct net_device *dev)
{
	lockdep_set_class(&dev->addr_list_lock,
			  &bonding_netdev_addr_lock_key);
	netdev_for_each_tx_queue(dev, bond_set_lockdep_class_one, NULL);
}

/*
 * Called from registration process
 */
static int bond_init(struct net_device *bond_dev)
{
	struct bonding *bond = netdev_priv(bond_dev);
	struct bond_net *bn = net_generic(dev_net(bond_dev), bond_net_id);

	pr_debug("Begin bond_init for %s\n", bond_dev->name);

	bond->wq = create_singlethread_workqueue(bond_dev->name);
	if (!bond->wq)
		return -ENOMEM;

	bond_set_lockdep_class(bond_dev);

	netif_carrier_off(bond_dev);

	bond_create_proc_entry(bond);
	list_add_tail(&bond->bond_list, &bn->dev_list);

	bond_prepare_sysfs_group(bond);
	return 0;
}

static int bond_validate(struct nlattr *tb[], struct nlattr *data[])
{
	if (tb[IFLA_ADDRESS]) {
		if (nla_len(tb[IFLA_ADDRESS]) != ETH_ALEN)
			return -EINVAL;
		if (!is_valid_ether_addr(nla_data(tb[IFLA_ADDRESS])))
			return -EADDRNOTAVAIL;
	}
	return 0;
}

static struct rtnl_link_ops bond_link_ops __read_mostly = {
	.kind		= "bond",
	.priv_size	= sizeof(struct bonding),
	.setup		= bond_setup,
	.validate	= bond_validate,
};

/* Create a new bond based on the specified name and bonding parameters.
 * If name is NULL, obtain a suitable "bond%d" name for us.
 * Caller must NOT hold rtnl_lock; we need to release it here before we
 * set up our sysfs entries.
 */
int bond_create(struct net *net, const char *name)
{
	struct net_device *bond_dev;
	int res;

	rtnl_lock();

	bond_dev = alloc_netdev(sizeof(struct bonding), name ? name : "",
				bond_setup);
	if (!bond_dev) {
		pr_err("%s: eek! can't alloc netdev!\n", name);
		rtnl_unlock();
		return -ENOMEM;
	}

	dev_net_set(bond_dev, net);
	bond_dev->rtnl_link_ops = &bond_link_ops;

	if (!name) {
		res = dev_alloc_name(bond_dev, "bond%d");
		if (res < 0)
			goto out;
	}

	res = register_netdevice(bond_dev);

out:
	rtnl_unlock();
	if (res < 0)
		bond_destructor(bond_dev);
	return res;
}

static int __net_init bond_net_init(struct net *net)
{
	struct bond_net *bn = net_generic(net, bond_net_id);

	bn->net = net;
	INIT_LIST_HEAD(&bn->dev_list);

	bond_create_proc_dir(bn);
	
	return 0;
}

static void __net_exit bond_net_exit(struct net *net)
{
	struct bond_net *bn = net_generic(net, bond_net_id);

	bond_destroy_proc_dir(bn);
}

static struct pernet_operations bond_net_ops = {
	.init = bond_net_init,
	.exit = bond_net_exit,
	.id   = &bond_net_id,
	.size = sizeof(struct bond_net),
};

static int __init bonding_init(void)
{
	int i;
	int res;

	pr_info("%s", version);

	res = bond_check_params(&bonding_defaults);
	if (res)
		goto out;

	res = register_pernet_subsys(&bond_net_ops);
	if (res)
		goto out;

	res = rtnl_link_register(&bond_link_ops);
	if (res)
		goto err_link;

	for (i = 0; i < max_bonds; i++) {
		res = bond_create(&init_net, NULL);
		if (res)
			goto err;
	}

	res = bond_create_sysfs();
	if (res)
		goto err;

	register_netdevice_notifier(&bond_netdev_notifier);
	register_inetaddr_notifier(&bond_inetaddr_notifier);
	bond_register_ipv6_notifier();
out:
	return res;
err:
	rtnl_link_unregister(&bond_link_ops);
err_link:
	unregister_pernet_subsys(&bond_net_ops);
	goto out;

}

static void __exit bonding_exit(void)
{
	unregister_netdevice_notifier(&bond_netdev_notifier);
	unregister_inetaddr_notifier(&bond_inetaddr_notifier);
	bond_unregister_ipv6_notifier();

	bond_destroy_sysfs();

	rtnl_link_unregister(&bond_link_ops);
	unregister_pernet_subsys(&bond_net_ops);
}

module_init(bonding_init);
module_exit(bonding_exit);
MODULE_LICENSE("GPL");
MODULE_VERSION(DRV_VERSION);
MODULE_DESCRIPTION(DRV_DESCRIPTION ", v" DRV_VERSION);
MODULE_AUTHOR("Thomas Davis, tadavis@lbl.gov and many others");
MODULE_ALIAS_RTNL_LINK("bond");<|MERGE_RESOLUTION|>--- conflicted
+++ resolved
@@ -4156,11 +4156,7 @@
 	 * send the join/membership reports.  The curr_active_slave found
 	 * will send all of this type of traffic.
 	 */
-<<<<<<< HEAD
-	if ((iph->protocol == htons(IPPROTO_IGMP)) &&
-=======
 	if ((iph->protocol == IPPROTO_IGMP) &&
->>>>>>> 0d0fb0f9
 	    (skb->protocol == htons(ETH_P_IP))) {
 
 		read_lock(&bond->curr_slave_lock);
