--- conflicted
+++ resolved
@@ -130,18 +130,7 @@
 	link_up = link_status == IONIC_PORT_OPER_STATUS_UP;
 
 	if (link_up) {
-<<<<<<< HEAD
-		if (lif->netdev->flags & IFF_UP && netif_running(lif->netdev)) {
-			mutex_lock(&lif->queue_lock);
-			ionic_start_queues(lif);
-			mutex_unlock(&lif->queue_lock);
-		}
-
-		if (!netif_carrier_ok(netdev)) {
-			u32 link_speed;
-=======
 		int err = 0;
->>>>>>> 754a0abe
 
 		if (netdev->flags & IFF_UP && netif_running(netdev)) {
 			mutex_lock(&lif->queue_lock);
@@ -1473,11 +1462,7 @@
 		if (!can_sleep) {
 			work = kzalloc(sizeof(*work), GFP_ATOMIC);
 			if (!work) {
-<<<<<<< HEAD
-				netdev_err(lif->netdev, "%s OOM\n", __func__);
-=======
 				netdev_err(lif->netdev, "rxmode change dropped\n");
->>>>>>> 754a0abe
 				return;
 			}
 			work->type = IONIC_DW_TYPE_RX_MODE;
@@ -1492,11 +1477,7 @@
 
 static void ionic_ndo_set_rx_mode(struct net_device *netdev)
 {
-<<<<<<< HEAD
-	ionic_set_rx_mode(netdev, false);
-=======
 	ionic_set_rx_mode(netdev, CAN_NOT_SLEEP);
->>>>>>> 754a0abe
 }
 
 static __le64 ionic_netdev_features_to_nic(netdev_features_t features)
@@ -2130,11 +2111,7 @@
 	if (lif->netdev->features & NETIF_F_RXHASH)
 		ionic_lif_rss_init(lif);
 
-<<<<<<< HEAD
-	ionic_set_rx_mode(lif->netdev, true);
-=======
 	ionic_set_rx_mode(lif->netdev, CAN_SLEEP);
->>>>>>> 754a0abe
 
 	return 0;
 
