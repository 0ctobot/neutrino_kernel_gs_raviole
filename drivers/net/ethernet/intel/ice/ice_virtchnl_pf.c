// SPDX-License-Identifier: GPL-2.0
/* Copyright (c) 2018, Intel Corporation. */

#include "ice.h"
#include "ice_base.h"
#include "ice_lib.h"
#include "ice_fltr.h"
#include "ice_flow.h"
#include "ice_virtchnl_allowlist.h"

#define FIELD_SELECTOR(proto_hdr_field) \
		BIT((proto_hdr_field) & PROTO_HDR_FIELD_MASK)

struct ice_vc_hdr_match_type {
	u32 vc_hdr;	/* virtchnl headers (VIRTCHNL_PROTO_HDR_XXX) */
	u32 ice_hdr;	/* ice headers (ICE_FLOW_SEG_HDR_XXX) */
};

static const struct ice_vc_hdr_match_type ice_vc_hdr_list_os[] = {
	{VIRTCHNL_PROTO_HDR_NONE,	ICE_FLOW_SEG_HDR_NONE},
	{VIRTCHNL_PROTO_HDR_IPV4,	ICE_FLOW_SEG_HDR_IPV4 |
					ICE_FLOW_SEG_HDR_IPV_OTHER},
	{VIRTCHNL_PROTO_HDR_IPV6,	ICE_FLOW_SEG_HDR_IPV6 |
					ICE_FLOW_SEG_HDR_IPV_OTHER},
	{VIRTCHNL_PROTO_HDR_TCP,	ICE_FLOW_SEG_HDR_TCP},
	{VIRTCHNL_PROTO_HDR_UDP,	ICE_FLOW_SEG_HDR_UDP},
	{VIRTCHNL_PROTO_HDR_SCTP,	ICE_FLOW_SEG_HDR_SCTP},
};

static const struct ice_vc_hdr_match_type ice_vc_hdr_list_comms[] = {
	{VIRTCHNL_PROTO_HDR_NONE,	ICE_FLOW_SEG_HDR_NONE},
	{VIRTCHNL_PROTO_HDR_ETH,	ICE_FLOW_SEG_HDR_ETH},
	{VIRTCHNL_PROTO_HDR_S_VLAN,	ICE_FLOW_SEG_HDR_VLAN},
	{VIRTCHNL_PROTO_HDR_C_VLAN,	ICE_FLOW_SEG_HDR_VLAN},
	{VIRTCHNL_PROTO_HDR_IPV4,	ICE_FLOW_SEG_HDR_IPV4 |
					ICE_FLOW_SEG_HDR_IPV_OTHER},
	{VIRTCHNL_PROTO_HDR_IPV6,	ICE_FLOW_SEG_HDR_IPV6 |
					ICE_FLOW_SEG_HDR_IPV_OTHER},
	{VIRTCHNL_PROTO_HDR_TCP,	ICE_FLOW_SEG_HDR_TCP},
	{VIRTCHNL_PROTO_HDR_UDP,	ICE_FLOW_SEG_HDR_UDP},
	{VIRTCHNL_PROTO_HDR_SCTP,	ICE_FLOW_SEG_HDR_SCTP},
	{VIRTCHNL_PROTO_HDR_PPPOE,	ICE_FLOW_SEG_HDR_PPPOE},
	{VIRTCHNL_PROTO_HDR_GTPU_IP,	ICE_FLOW_SEG_HDR_GTPU_IP},
	{VIRTCHNL_PROTO_HDR_GTPU_EH,	ICE_FLOW_SEG_HDR_GTPU_EH},
	{VIRTCHNL_PROTO_HDR_GTPU_EH_PDU_DWN,
					ICE_FLOW_SEG_HDR_GTPU_DWN},
	{VIRTCHNL_PROTO_HDR_GTPU_EH_PDU_UP,
					ICE_FLOW_SEG_HDR_GTPU_UP},
	{VIRTCHNL_PROTO_HDR_L2TPV3,	ICE_FLOW_SEG_HDR_L2TPV3},
	{VIRTCHNL_PROTO_HDR_ESP,	ICE_FLOW_SEG_HDR_ESP},
	{VIRTCHNL_PROTO_HDR_AH,		ICE_FLOW_SEG_HDR_AH},
	{VIRTCHNL_PROTO_HDR_PFCP,	ICE_FLOW_SEG_HDR_PFCP_SESSION},
};

struct ice_vc_hash_field_match_type {
	u32 vc_hdr;		/* virtchnl headers
				 * (VIRTCHNL_PROTO_HDR_XXX)
				 */
	u32 vc_hash_field;	/* virtchnl hash fields selector
				 * FIELD_SELECTOR((VIRTCHNL_PROTO_HDR_ETH_XXX))
				 */
	u64 ice_hash_field;	/* ice hash fields
				 * (BIT_ULL(ICE_FLOW_FIELD_IDX_XXX))
				 */
};

static const struct
ice_vc_hash_field_match_type ice_vc_hash_field_list_os[] = {
	{VIRTCHNL_PROTO_HDR_IPV4, FIELD_SELECTOR(VIRTCHNL_PROTO_HDR_IPV4_SRC),
		BIT_ULL(ICE_FLOW_FIELD_IDX_IPV4_SA)},
	{VIRTCHNL_PROTO_HDR_IPV4, FIELD_SELECTOR(VIRTCHNL_PROTO_HDR_IPV4_DST),
		BIT_ULL(ICE_FLOW_FIELD_IDX_IPV4_DA)},
	{VIRTCHNL_PROTO_HDR_IPV4, FIELD_SELECTOR(VIRTCHNL_PROTO_HDR_IPV4_SRC) |
		FIELD_SELECTOR(VIRTCHNL_PROTO_HDR_IPV4_DST),
		ICE_FLOW_HASH_IPV4},
	{VIRTCHNL_PROTO_HDR_IPV4, FIELD_SELECTOR(VIRTCHNL_PROTO_HDR_IPV4_SRC) |
		FIELD_SELECTOR(VIRTCHNL_PROTO_HDR_IPV4_PROT),
		BIT_ULL(ICE_FLOW_FIELD_IDX_IPV4_SA) |
		BIT_ULL(ICE_FLOW_FIELD_IDX_IPV4_PROT)},
	{VIRTCHNL_PROTO_HDR_IPV4, FIELD_SELECTOR(VIRTCHNL_PROTO_HDR_IPV4_DST) |
		FIELD_SELECTOR(VIRTCHNL_PROTO_HDR_IPV4_PROT),
		BIT_ULL(ICE_FLOW_FIELD_IDX_IPV4_DA) |
		BIT_ULL(ICE_FLOW_FIELD_IDX_IPV4_PROT)},
	{VIRTCHNL_PROTO_HDR_IPV4, FIELD_SELECTOR(VIRTCHNL_PROTO_HDR_IPV4_SRC) |
		FIELD_SELECTOR(VIRTCHNL_PROTO_HDR_IPV4_DST) |
		FIELD_SELECTOR(VIRTCHNL_PROTO_HDR_IPV4_PROT),
		ICE_FLOW_HASH_IPV4 | BIT_ULL(ICE_FLOW_FIELD_IDX_IPV4_PROT)},
	{VIRTCHNL_PROTO_HDR_IPV4, FIELD_SELECTOR(VIRTCHNL_PROTO_HDR_IPV4_PROT),
		BIT_ULL(ICE_FLOW_FIELD_IDX_IPV4_PROT)},
	{VIRTCHNL_PROTO_HDR_IPV6, FIELD_SELECTOR(VIRTCHNL_PROTO_HDR_IPV6_SRC),
		BIT_ULL(ICE_FLOW_FIELD_IDX_IPV6_SA)},
	{VIRTCHNL_PROTO_HDR_IPV6, FIELD_SELECTOR(VIRTCHNL_PROTO_HDR_IPV6_DST),
		BIT_ULL(ICE_FLOW_FIELD_IDX_IPV6_DA)},
	{VIRTCHNL_PROTO_HDR_IPV6, FIELD_SELECTOR(VIRTCHNL_PROTO_HDR_IPV6_SRC) |
		FIELD_SELECTOR(VIRTCHNL_PROTO_HDR_IPV6_DST),
		ICE_FLOW_HASH_IPV6},
	{VIRTCHNL_PROTO_HDR_IPV6, FIELD_SELECTOR(VIRTCHNL_PROTO_HDR_IPV6_SRC) |
		FIELD_SELECTOR(VIRTCHNL_PROTO_HDR_IPV6_PROT),
		BIT_ULL(ICE_FLOW_FIELD_IDX_IPV6_SA) |
		BIT_ULL(ICE_FLOW_FIELD_IDX_IPV6_PROT)},
	{VIRTCHNL_PROTO_HDR_IPV6, FIELD_SELECTOR(VIRTCHNL_PROTO_HDR_IPV6_DST) |
		FIELD_SELECTOR(VIRTCHNL_PROTO_HDR_IPV6_PROT),
		BIT_ULL(ICE_FLOW_FIELD_IDX_IPV6_DA) |
		BIT_ULL(ICE_FLOW_FIELD_IDX_IPV6_PROT)},
	{VIRTCHNL_PROTO_HDR_IPV6, FIELD_SELECTOR(VIRTCHNL_PROTO_HDR_IPV6_SRC) |
		FIELD_SELECTOR(VIRTCHNL_PROTO_HDR_IPV6_DST) |
		FIELD_SELECTOR(VIRTCHNL_PROTO_HDR_IPV6_PROT),
		ICE_FLOW_HASH_IPV6 | BIT_ULL(ICE_FLOW_FIELD_IDX_IPV6_PROT)},
	{VIRTCHNL_PROTO_HDR_IPV6, FIELD_SELECTOR(VIRTCHNL_PROTO_HDR_IPV6_PROT),
		BIT_ULL(ICE_FLOW_FIELD_IDX_IPV6_PROT)},
	{VIRTCHNL_PROTO_HDR_TCP,
		FIELD_SELECTOR(VIRTCHNL_PROTO_HDR_TCP_SRC_PORT),
		BIT_ULL(ICE_FLOW_FIELD_IDX_TCP_SRC_PORT)},
	{VIRTCHNL_PROTO_HDR_TCP,
		FIELD_SELECTOR(VIRTCHNL_PROTO_HDR_TCP_DST_PORT),
		BIT_ULL(ICE_FLOW_FIELD_IDX_TCP_DST_PORT)},
	{VIRTCHNL_PROTO_HDR_TCP,
		FIELD_SELECTOR(VIRTCHNL_PROTO_HDR_TCP_SRC_PORT) |
		FIELD_SELECTOR(VIRTCHNL_PROTO_HDR_TCP_DST_PORT),
		ICE_FLOW_HASH_TCP_PORT},
	{VIRTCHNL_PROTO_HDR_UDP,
		FIELD_SELECTOR(VIRTCHNL_PROTO_HDR_UDP_SRC_PORT),
		BIT_ULL(ICE_FLOW_FIELD_IDX_UDP_SRC_PORT)},
	{VIRTCHNL_PROTO_HDR_UDP,
		FIELD_SELECTOR(VIRTCHNL_PROTO_HDR_UDP_DST_PORT),
		BIT_ULL(ICE_FLOW_FIELD_IDX_UDP_DST_PORT)},
	{VIRTCHNL_PROTO_HDR_UDP,
		FIELD_SELECTOR(VIRTCHNL_PROTO_HDR_UDP_SRC_PORT) |
		FIELD_SELECTOR(VIRTCHNL_PROTO_HDR_UDP_DST_PORT),
		ICE_FLOW_HASH_UDP_PORT},
	{VIRTCHNL_PROTO_HDR_SCTP,
		FIELD_SELECTOR(VIRTCHNL_PROTO_HDR_SCTP_SRC_PORT),
		BIT_ULL(ICE_FLOW_FIELD_IDX_SCTP_SRC_PORT)},
	{VIRTCHNL_PROTO_HDR_SCTP,
		FIELD_SELECTOR(VIRTCHNL_PROTO_HDR_SCTP_DST_PORT),
		BIT_ULL(ICE_FLOW_FIELD_IDX_SCTP_DST_PORT)},
	{VIRTCHNL_PROTO_HDR_SCTP,
		FIELD_SELECTOR(VIRTCHNL_PROTO_HDR_SCTP_SRC_PORT) |
		FIELD_SELECTOR(VIRTCHNL_PROTO_HDR_SCTP_DST_PORT),
		ICE_FLOW_HASH_SCTP_PORT},
};

static const struct
ice_vc_hash_field_match_type ice_vc_hash_field_list_comms[] = {
	{VIRTCHNL_PROTO_HDR_ETH, FIELD_SELECTOR(VIRTCHNL_PROTO_HDR_ETH_SRC),
		BIT_ULL(ICE_FLOW_FIELD_IDX_ETH_SA)},
	{VIRTCHNL_PROTO_HDR_ETH, FIELD_SELECTOR(VIRTCHNL_PROTO_HDR_ETH_DST),
		BIT_ULL(ICE_FLOW_FIELD_IDX_ETH_DA)},
	{VIRTCHNL_PROTO_HDR_ETH, FIELD_SELECTOR(VIRTCHNL_PROTO_HDR_ETH_SRC) |
		FIELD_SELECTOR(VIRTCHNL_PROTO_HDR_ETH_DST),
		ICE_FLOW_HASH_ETH},
	{VIRTCHNL_PROTO_HDR_ETH,
		FIELD_SELECTOR(VIRTCHNL_PROTO_HDR_ETH_ETHERTYPE),
		BIT_ULL(ICE_FLOW_FIELD_IDX_ETH_TYPE)},
	{VIRTCHNL_PROTO_HDR_S_VLAN,
		FIELD_SELECTOR(VIRTCHNL_PROTO_HDR_S_VLAN_ID),
		BIT_ULL(ICE_FLOW_FIELD_IDX_S_VLAN)},
	{VIRTCHNL_PROTO_HDR_C_VLAN,
		FIELD_SELECTOR(VIRTCHNL_PROTO_HDR_C_VLAN_ID),
		BIT_ULL(ICE_FLOW_FIELD_IDX_C_VLAN)},
	{VIRTCHNL_PROTO_HDR_IPV4, FIELD_SELECTOR(VIRTCHNL_PROTO_HDR_IPV4_SRC),
		BIT_ULL(ICE_FLOW_FIELD_IDX_IPV4_SA)},
	{VIRTCHNL_PROTO_HDR_IPV4, FIELD_SELECTOR(VIRTCHNL_PROTO_HDR_IPV4_DST),
		BIT_ULL(ICE_FLOW_FIELD_IDX_IPV4_DA)},
	{VIRTCHNL_PROTO_HDR_IPV4, FIELD_SELECTOR(VIRTCHNL_PROTO_HDR_IPV4_SRC) |
		FIELD_SELECTOR(VIRTCHNL_PROTO_HDR_IPV4_DST),
		ICE_FLOW_HASH_IPV4},
	{VIRTCHNL_PROTO_HDR_IPV4, FIELD_SELECTOR(VIRTCHNL_PROTO_HDR_IPV4_SRC) |
		FIELD_SELECTOR(VIRTCHNL_PROTO_HDR_IPV4_PROT),
		BIT_ULL(ICE_FLOW_FIELD_IDX_IPV4_SA) |
		BIT_ULL(ICE_FLOW_FIELD_IDX_IPV4_PROT)},
	{VIRTCHNL_PROTO_HDR_IPV4, FIELD_SELECTOR(VIRTCHNL_PROTO_HDR_IPV4_DST) |
		FIELD_SELECTOR(VIRTCHNL_PROTO_HDR_IPV4_PROT),
		BIT_ULL(ICE_FLOW_FIELD_IDX_IPV4_DA) |
		BIT_ULL(ICE_FLOW_FIELD_IDX_IPV4_PROT)},
	{VIRTCHNL_PROTO_HDR_IPV4, FIELD_SELECTOR(VIRTCHNL_PROTO_HDR_IPV4_SRC) |
		FIELD_SELECTOR(VIRTCHNL_PROTO_HDR_IPV4_DST) |
		FIELD_SELECTOR(VIRTCHNL_PROTO_HDR_IPV4_PROT),
		ICE_FLOW_HASH_IPV4 | BIT_ULL(ICE_FLOW_FIELD_IDX_IPV4_PROT)},
	{VIRTCHNL_PROTO_HDR_IPV4, FIELD_SELECTOR(VIRTCHNL_PROTO_HDR_IPV4_PROT),
		BIT_ULL(ICE_FLOW_FIELD_IDX_IPV4_PROT)},
	{VIRTCHNL_PROTO_HDR_IPV6, FIELD_SELECTOR(VIRTCHNL_PROTO_HDR_IPV6_SRC),
		BIT_ULL(ICE_FLOW_FIELD_IDX_IPV6_SA)},
	{VIRTCHNL_PROTO_HDR_IPV6, FIELD_SELECTOR(VIRTCHNL_PROTO_HDR_IPV6_DST),
		BIT_ULL(ICE_FLOW_FIELD_IDX_IPV6_DA)},
	{VIRTCHNL_PROTO_HDR_IPV6, FIELD_SELECTOR(VIRTCHNL_PROTO_HDR_IPV6_SRC) |
		FIELD_SELECTOR(VIRTCHNL_PROTO_HDR_IPV6_DST),
		ICE_FLOW_HASH_IPV6},
	{VIRTCHNL_PROTO_HDR_IPV6, FIELD_SELECTOR(VIRTCHNL_PROTO_HDR_IPV6_SRC) |
		FIELD_SELECTOR(VIRTCHNL_PROTO_HDR_IPV6_PROT),
		BIT_ULL(ICE_FLOW_FIELD_IDX_IPV6_SA) |
		BIT_ULL(ICE_FLOW_FIELD_IDX_IPV6_PROT)},
	{VIRTCHNL_PROTO_HDR_IPV6, FIELD_SELECTOR(VIRTCHNL_PROTO_HDR_IPV6_DST) |
		FIELD_SELECTOR(VIRTCHNL_PROTO_HDR_IPV6_PROT),
		BIT_ULL(ICE_FLOW_FIELD_IDX_IPV6_DA) |
		BIT_ULL(ICE_FLOW_FIELD_IDX_IPV6_PROT)},
	{VIRTCHNL_PROTO_HDR_IPV6, FIELD_SELECTOR(VIRTCHNL_PROTO_HDR_IPV6_SRC) |
		FIELD_SELECTOR(VIRTCHNL_PROTO_HDR_IPV6_DST) |
		FIELD_SELECTOR(VIRTCHNL_PROTO_HDR_IPV6_PROT),
		ICE_FLOW_HASH_IPV6 | BIT_ULL(ICE_FLOW_FIELD_IDX_IPV6_PROT)},
	{VIRTCHNL_PROTO_HDR_IPV6, FIELD_SELECTOR(VIRTCHNL_PROTO_HDR_IPV6_PROT),
		BIT_ULL(ICE_FLOW_FIELD_IDX_IPV6_PROT)},
	{VIRTCHNL_PROTO_HDR_TCP,
		FIELD_SELECTOR(VIRTCHNL_PROTO_HDR_TCP_SRC_PORT),
		BIT_ULL(ICE_FLOW_FIELD_IDX_TCP_SRC_PORT)},
	{VIRTCHNL_PROTO_HDR_TCP,
		FIELD_SELECTOR(VIRTCHNL_PROTO_HDR_TCP_DST_PORT),
		BIT_ULL(ICE_FLOW_FIELD_IDX_TCP_DST_PORT)},
	{VIRTCHNL_PROTO_HDR_TCP,
		FIELD_SELECTOR(VIRTCHNL_PROTO_HDR_TCP_SRC_PORT) |
		FIELD_SELECTOR(VIRTCHNL_PROTO_HDR_TCP_DST_PORT),
		ICE_FLOW_HASH_TCP_PORT},
	{VIRTCHNL_PROTO_HDR_UDP,
		FIELD_SELECTOR(VIRTCHNL_PROTO_HDR_UDP_SRC_PORT),
		BIT_ULL(ICE_FLOW_FIELD_IDX_UDP_SRC_PORT)},
	{VIRTCHNL_PROTO_HDR_UDP,
		FIELD_SELECTOR(VIRTCHNL_PROTO_HDR_UDP_DST_PORT),
		BIT_ULL(ICE_FLOW_FIELD_IDX_UDP_DST_PORT)},
	{VIRTCHNL_PROTO_HDR_UDP,
		FIELD_SELECTOR(VIRTCHNL_PROTO_HDR_UDP_SRC_PORT) |
		FIELD_SELECTOR(VIRTCHNL_PROTO_HDR_UDP_DST_PORT),
		ICE_FLOW_HASH_UDP_PORT},
	{VIRTCHNL_PROTO_HDR_SCTP,
		FIELD_SELECTOR(VIRTCHNL_PROTO_HDR_SCTP_SRC_PORT),
		BIT_ULL(ICE_FLOW_FIELD_IDX_SCTP_SRC_PORT)},
	{VIRTCHNL_PROTO_HDR_SCTP,
		FIELD_SELECTOR(VIRTCHNL_PROTO_HDR_SCTP_DST_PORT),
		BIT_ULL(ICE_FLOW_FIELD_IDX_SCTP_DST_PORT)},
	{VIRTCHNL_PROTO_HDR_SCTP,
		FIELD_SELECTOR(VIRTCHNL_PROTO_HDR_SCTP_SRC_PORT) |
		FIELD_SELECTOR(VIRTCHNL_PROTO_HDR_SCTP_DST_PORT),
		ICE_FLOW_HASH_SCTP_PORT},
	{VIRTCHNL_PROTO_HDR_PPPOE,
		FIELD_SELECTOR(VIRTCHNL_PROTO_HDR_PPPOE_SESS_ID),
		BIT_ULL(ICE_FLOW_FIELD_IDX_PPPOE_SESS_ID)},
	{VIRTCHNL_PROTO_HDR_GTPU_IP,
		FIELD_SELECTOR(VIRTCHNL_PROTO_HDR_GTPU_IP_TEID),
		BIT_ULL(ICE_FLOW_FIELD_IDX_GTPU_IP_TEID)},
	{VIRTCHNL_PROTO_HDR_L2TPV3,
		FIELD_SELECTOR(VIRTCHNL_PROTO_HDR_L2TPV3_SESS_ID),
		BIT_ULL(ICE_FLOW_FIELD_IDX_L2TPV3_SESS_ID)},
	{VIRTCHNL_PROTO_HDR_ESP, FIELD_SELECTOR(VIRTCHNL_PROTO_HDR_ESP_SPI),
		BIT_ULL(ICE_FLOW_FIELD_IDX_ESP_SPI)},
	{VIRTCHNL_PROTO_HDR_AH, FIELD_SELECTOR(VIRTCHNL_PROTO_HDR_AH_SPI),
		BIT_ULL(ICE_FLOW_FIELD_IDX_AH_SPI)},
	{VIRTCHNL_PROTO_HDR_PFCP, FIELD_SELECTOR(VIRTCHNL_PROTO_HDR_PFCP_SEID),
		BIT_ULL(ICE_FLOW_FIELD_IDX_PFCP_SEID)},
};

/**
 * ice_get_vf_vsi - get VF's VSI based on the stored index
 * @vf: VF used to get VSI
 */
static struct ice_vsi *ice_get_vf_vsi(struct ice_vf *vf)
{
	return vf->pf->vsi[vf->lan_vsi_idx];
}

/**
 * ice_validate_vf_id - helper to check if VF ID is valid
 * @pf: pointer to the PF structure
 * @vf_id: the ID of the VF to check
 */
static int ice_validate_vf_id(struct ice_pf *pf, u16 vf_id)
{
	/* vf_id range is only valid for 0-255, and should always be unsigned */
	if (vf_id >= pf->num_alloc_vfs) {
		dev_err(ice_pf_to_dev(pf), "Invalid VF ID: %u\n", vf_id);
		return -EINVAL;
	}
	return 0;
}

/**
 * ice_check_vf_init - helper to check if VF init complete
 * @pf: pointer to the PF structure
 * @vf: the pointer to the VF to check
 */
static int ice_check_vf_init(struct ice_pf *pf, struct ice_vf *vf)
{
	if (!test_bit(ICE_VF_STATE_INIT, vf->vf_states)) {
		dev_err(ice_pf_to_dev(pf), "VF ID: %u in reset. Try again.\n",
			vf->vf_id);
		return -EBUSY;
	}
	return 0;
}

/**
 * ice_err_to_virt_err - translate errors for VF return code
 * @ice_err: error return code
 */
static enum virtchnl_status_code ice_err_to_virt_err(enum ice_status ice_err)
{
	switch (ice_err) {
	case ICE_SUCCESS:
		return VIRTCHNL_STATUS_SUCCESS;
	case ICE_ERR_BAD_PTR:
	case ICE_ERR_INVAL_SIZE:
	case ICE_ERR_DEVICE_NOT_SUPPORTED:
	case ICE_ERR_PARAM:
	case ICE_ERR_CFG:
		return VIRTCHNL_STATUS_ERR_PARAM;
	case ICE_ERR_NO_MEMORY:
		return VIRTCHNL_STATUS_ERR_NO_MEMORY;
	case ICE_ERR_NOT_READY:
	case ICE_ERR_RESET_FAILED:
	case ICE_ERR_FW_API_VER:
	case ICE_ERR_AQ_ERROR:
	case ICE_ERR_AQ_TIMEOUT:
	case ICE_ERR_AQ_FULL:
	case ICE_ERR_AQ_NO_WORK:
	case ICE_ERR_AQ_EMPTY:
		return VIRTCHNL_STATUS_ERR_ADMIN_QUEUE_ERROR;
	default:
		return VIRTCHNL_STATUS_ERR_NOT_SUPPORTED;
	}
}

/**
 * ice_vc_vf_broadcast - Broadcast a message to all VFs on PF
 * @pf: pointer to the PF structure
 * @v_opcode: operation code
 * @v_retval: return value
 * @msg: pointer to the msg buffer
 * @msglen: msg length
 */
static void
ice_vc_vf_broadcast(struct ice_pf *pf, enum virtchnl_ops v_opcode,
		    enum virtchnl_status_code v_retval, u8 *msg, u16 msglen)
{
	struct ice_hw *hw = &pf->hw;
	unsigned int i;

	ice_for_each_vf(pf, i) {
		struct ice_vf *vf = &pf->vf[i];

		/* Not all vfs are enabled so skip the ones that are not */
		if (!test_bit(ICE_VF_STATE_INIT, vf->vf_states) &&
		    !test_bit(ICE_VF_STATE_ACTIVE, vf->vf_states))
			continue;

		/* Ignore return value on purpose - a given VF may fail, but
		 * we need to keep going and send to all of them
		 */
		ice_aq_send_msg_to_vf(hw, vf->vf_id, v_opcode, v_retval, msg,
				      msglen, NULL);
	}
}

/**
 * ice_set_pfe_link - Set the link speed/status of the virtchnl_pf_event
 * @vf: pointer to the VF structure
 * @pfe: pointer to the virtchnl_pf_event to set link speed/status for
 * @ice_link_speed: link speed specified by ICE_AQ_LINK_SPEED_*
 * @link_up: whether or not to set the link up/down
 */
static void
ice_set_pfe_link(struct ice_vf *vf, struct virtchnl_pf_event *pfe,
		 int ice_link_speed, bool link_up)
{
	if (vf->driver_caps & VIRTCHNL_VF_CAP_ADV_LINK_SPEED) {
		pfe->event_data.link_event_adv.link_status = link_up;
		/* Speed in Mbps */
		pfe->event_data.link_event_adv.link_speed =
			ice_conv_link_speed_to_virtchnl(true, ice_link_speed);
	} else {
		pfe->event_data.link_event.link_status = link_up;
		/* Legacy method for virtchnl link speeds */
		pfe->event_data.link_event.link_speed =
			(enum virtchnl_link_speed)
			ice_conv_link_speed_to_virtchnl(false, ice_link_speed);
	}
}

/**
 * ice_vf_has_no_qs_ena - check if the VF has any Rx or Tx queues enabled
 * @vf: the VF to check
 *
 * Returns true if the VF has no Rx and no Tx queues enabled and returns false
 * otherwise
 */
static bool ice_vf_has_no_qs_ena(struct ice_vf *vf)
{
	return (!bitmap_weight(vf->rxq_ena, ICE_MAX_RSS_QS_PER_VF) &&
		!bitmap_weight(vf->txq_ena, ICE_MAX_RSS_QS_PER_VF));
}

/**
 * ice_is_vf_link_up - check if the VF's link is up
 * @vf: VF to check if link is up
 */
static bool ice_is_vf_link_up(struct ice_vf *vf)
{
	struct ice_pf *pf = vf->pf;

	if (ice_check_vf_init(pf, vf))
		return false;

	if (ice_vf_has_no_qs_ena(vf))
		return false;
	else if (vf->link_forced)
		return vf->link_up;
	else
		return pf->hw.port_info->phy.link_info.link_info &
			ICE_AQ_LINK_UP;
}

/**
 * ice_vc_notify_vf_link_state - Inform a VF of link status
 * @vf: pointer to the VF structure
 *
 * send a link status message to a single VF
 */
static void ice_vc_notify_vf_link_state(struct ice_vf *vf)
{
	struct virtchnl_pf_event pfe = { 0 };
	struct ice_hw *hw = &vf->pf->hw;

	pfe.event = VIRTCHNL_EVENT_LINK_CHANGE;
	pfe.severity = PF_EVENT_SEVERITY_INFO;

	if (ice_is_vf_link_up(vf))
		ice_set_pfe_link(vf, &pfe,
				 hw->port_info->phy.link_info.link_speed, true);
	else
		ice_set_pfe_link(vf, &pfe, ICE_AQ_LINK_SPEED_UNKNOWN, false);

	ice_aq_send_msg_to_vf(hw, vf->vf_id, VIRTCHNL_OP_EVENT,
			      VIRTCHNL_STATUS_SUCCESS, (u8 *)&pfe,
			      sizeof(pfe), NULL);
}

/**
 * ice_vf_invalidate_vsi - invalidate vsi_idx/vsi_num to remove VSI access
 * @vf: VF to remove access to VSI for
 */
static void ice_vf_invalidate_vsi(struct ice_vf *vf)
{
	vf->lan_vsi_idx = ICE_NO_VSI;
	vf->lan_vsi_num = ICE_NO_VSI;
}

/**
 * ice_vf_vsi_release - invalidate the VF's VSI after freeing it
 * @vf: invalidate this VF's VSI after freeing it
 */
static void ice_vf_vsi_release(struct ice_vf *vf)
{
	ice_vsi_release(ice_get_vf_vsi(vf));
	ice_vf_invalidate_vsi(vf);
}

/**
 * ice_vf_ctrl_invalidate_vsi - invalidate ctrl_vsi_idx to remove VSI access
 * @vf: VF that control VSI is being invalidated on
 */
static void ice_vf_ctrl_invalidate_vsi(struct ice_vf *vf)
{
	vf->ctrl_vsi_idx = ICE_NO_VSI;
}

/**
 * ice_vf_ctrl_vsi_release - invalidate the VF's control VSI after freeing it
 * @vf: VF that control VSI is being released on
 */
static void ice_vf_ctrl_vsi_release(struct ice_vf *vf)
{
	ice_vsi_release(vf->pf->vsi[vf->ctrl_vsi_idx]);
	ice_vf_ctrl_invalidate_vsi(vf);
}

/**
 * ice_free_vf_res - Free a VF's resources
 * @vf: pointer to the VF info
 */
static void ice_free_vf_res(struct ice_vf *vf)
{
	struct ice_pf *pf = vf->pf;
	int i, last_vector_idx;

	/* First, disable VF's configuration API to prevent OS from
	 * accessing the VF's VSI after it's freed or invalidated.
	 */
	clear_bit(ICE_VF_STATE_INIT, vf->vf_states);
	ice_vf_fdir_exit(vf);
	/* free VF control VSI */
	if (vf->ctrl_vsi_idx != ICE_NO_VSI)
		ice_vf_ctrl_vsi_release(vf);

	/* free VSI and disconnect it from the parent uplink */
	if (vf->lan_vsi_idx != ICE_NO_VSI) {
		ice_vf_vsi_release(vf);
		vf->num_mac = 0;
	}

	last_vector_idx = vf->first_vector_idx + pf->num_msix_per_vf - 1;

	/* clear VF MDD event information */
	memset(&vf->mdd_tx_events, 0, sizeof(vf->mdd_tx_events));
	memset(&vf->mdd_rx_events, 0, sizeof(vf->mdd_rx_events));

	/* Disable interrupts so that VF starts in a known state */
	for (i = vf->first_vector_idx; i <= last_vector_idx; i++) {
		wr32(&pf->hw, GLINT_DYN_CTL(i), GLINT_DYN_CTL_CLEARPBA_M);
		ice_flush(&pf->hw);
	}
	/* reset some of the state variables keeping track of the resources */
	clear_bit(ICE_VF_STATE_MC_PROMISC, vf->vf_states);
	clear_bit(ICE_VF_STATE_UC_PROMISC, vf->vf_states);
}

/**
 * ice_dis_vf_mappings
 * @vf: pointer to the VF structure
 */
static void ice_dis_vf_mappings(struct ice_vf *vf)
{
	struct ice_pf *pf = vf->pf;
	struct ice_vsi *vsi;
	struct device *dev;
	int first, last, v;
	struct ice_hw *hw;

	hw = &pf->hw;
	vsi = ice_get_vf_vsi(vf);

	dev = ice_pf_to_dev(pf);
	wr32(hw, VPINT_ALLOC(vf->vf_id), 0);
	wr32(hw, VPINT_ALLOC_PCI(vf->vf_id), 0);

	first = vf->first_vector_idx;
	last = first + pf->num_msix_per_vf - 1;
	for (v = first; v <= last; v++) {
		u32 reg;

		reg = (((1 << GLINT_VECT2FUNC_IS_PF_S) &
			GLINT_VECT2FUNC_IS_PF_M) |
		       ((hw->pf_id << GLINT_VECT2FUNC_PF_NUM_S) &
			GLINT_VECT2FUNC_PF_NUM_M));
		wr32(hw, GLINT_VECT2FUNC(v), reg);
	}

	if (vsi->tx_mapping_mode == ICE_VSI_MAP_CONTIG)
		wr32(hw, VPLAN_TX_QBASE(vf->vf_id), 0);
	else
		dev_err(dev, "Scattered mode for VF Tx queues is not yet implemented\n");

	if (vsi->rx_mapping_mode == ICE_VSI_MAP_CONTIG)
		wr32(hw, VPLAN_RX_QBASE(vf->vf_id), 0);
	else
		dev_err(dev, "Scattered mode for VF Rx queues is not yet implemented\n");
}

/**
 * ice_sriov_free_msix_res - Reset/free any used MSIX resources
 * @pf: pointer to the PF structure
 *
 * Since no MSIX entries are taken from the pf->irq_tracker then just clear
 * the pf->sriov_base_vector.
 *
 * Returns 0 on success, and -EINVAL on error.
 */
static int ice_sriov_free_msix_res(struct ice_pf *pf)
{
	struct ice_res_tracker *res;

	if (!pf)
		return -EINVAL;

	res = pf->irq_tracker;
	if (!res)
		return -EINVAL;

	/* give back irq_tracker resources used */
	WARN_ON(pf->sriov_base_vector < res->num_entries);

	pf->sriov_base_vector = 0;

	return 0;
}

/**
 * ice_set_vf_state_qs_dis - Set VF queues state to disabled
 * @vf: pointer to the VF structure
 */
void ice_set_vf_state_qs_dis(struct ice_vf *vf)
{
	/* Clear Rx/Tx enabled queues flag */
	bitmap_zero(vf->txq_ena, ICE_MAX_RSS_QS_PER_VF);
	bitmap_zero(vf->rxq_ena, ICE_MAX_RSS_QS_PER_VF);
	clear_bit(ICE_VF_STATE_QS_ENA, vf->vf_states);
}

/**
 * ice_dis_vf_qs - Disable the VF queues
 * @vf: pointer to the VF structure
 */
static void ice_dis_vf_qs(struct ice_vf *vf)
{
	struct ice_vsi *vsi = ice_get_vf_vsi(vf);

	ice_vsi_stop_lan_tx_rings(vsi, ICE_NO_RESET, vf->vf_id);
	ice_vsi_stop_all_rx_rings(vsi);
	ice_set_vf_state_qs_dis(vf);
}

/**
 * ice_free_vfs - Free all VFs
 * @pf: pointer to the PF structure
 */
void ice_free_vfs(struct ice_pf *pf)
{
	struct device *dev = ice_pf_to_dev(pf);
	struct ice_hw *hw = &pf->hw;
	unsigned int tmp, i;

	if (!pf->vf)
		return;

	while (test_and_set_bit(ICE_VF_DIS, pf->state))
		usleep_range(1000, 2000);

	/* Disable IOV before freeing resources. This lets any VF drivers
	 * running in the host get themselves cleaned up before we yank
	 * the carpet out from underneath their feet.
	 */
	if (!pci_vfs_assigned(pf->pdev))
		pci_disable_sriov(pf->pdev);
	else
		dev_warn(dev, "VFs are assigned - not disabling SR-IOV\n");

	/* Avoid wait time by stopping all VFs at the same time */
	ice_for_each_vf(pf, i)
		if (test_bit(ICE_VF_STATE_QS_ENA, pf->vf[i].vf_states))
			ice_dis_vf_qs(&pf->vf[i]);

	tmp = pf->num_alloc_vfs;
	pf->num_qps_per_vf = 0;
	pf->num_alloc_vfs = 0;
	for (i = 0; i < tmp; i++) {
		if (test_bit(ICE_VF_STATE_INIT, pf->vf[i].vf_states)) {
			/* disable VF qp mappings and set VF disable state */
			ice_dis_vf_mappings(&pf->vf[i]);
			set_bit(ICE_VF_STATE_DIS, pf->vf[i].vf_states);
			ice_free_vf_res(&pf->vf[i]);
		}
	}

	if (ice_sriov_free_msix_res(pf))
		dev_err(dev, "Failed to free MSIX resources used by SR-IOV\n");

	devm_kfree(dev, pf->vf);
	pf->vf = NULL;

	/* This check is for when the driver is unloaded while VFs are
	 * assigned. Setting the number of VFs to 0 through sysfs is caught
	 * before this function ever gets called.
	 */
	if (!pci_vfs_assigned(pf->pdev)) {
		unsigned int vf_id;

		/* Acknowledge VFLR for all VFs. Without this, VFs will fail to
		 * work correctly when SR-IOV gets re-enabled.
		 */
		for (vf_id = 0; vf_id < tmp; vf_id++) {
			u32 reg_idx, bit_idx;

			reg_idx = (hw->func_caps.vf_base_id + vf_id) / 32;
			bit_idx = (hw->func_caps.vf_base_id + vf_id) % 32;
			wr32(hw, GLGEN_VFLRSTAT(reg_idx), BIT(bit_idx));
		}
	}

	/* clear malicious info if the VFs are getting released */
	for (i = 0; i < tmp; i++)
		if (ice_mbx_clear_malvf(&hw->mbx_snapshot, pf->malvfs,
					ICE_MAX_VF_COUNT, i))
			dev_dbg(dev, "failed to clear malicious VF state for VF %u\n",
				i);

	clear_bit(ICE_VF_DIS, pf->state);
	clear_bit(ICE_FLAG_SRIOV_ENA, pf->flags);
}

/**
 * ice_trigger_vf_reset - Reset a VF on HW
 * @vf: pointer to the VF structure
 * @is_vflr: true if VFLR was issued, false if not
 * @is_pfr: true if the reset was triggered due to a previous PFR
 *
 * Trigger hardware to start a reset for a particular VF. Expects the caller
 * to wait the proper amount of time to allow hardware to reset the VF before
 * it cleans up and restores VF functionality.
 */
static void ice_trigger_vf_reset(struct ice_vf *vf, bool is_vflr, bool is_pfr)
{
	struct ice_pf *pf = vf->pf;
	u32 reg, reg_idx, bit_idx;
	unsigned int vf_abs_id, i;
	struct device *dev;
	struct ice_hw *hw;

	dev = ice_pf_to_dev(pf);
	hw = &pf->hw;
	vf_abs_id = vf->vf_id + hw->func_caps.vf_base_id;

	/* Inform VF that it is no longer active, as a warning */
	clear_bit(ICE_VF_STATE_ACTIVE, vf->vf_states);

	/* Disable VF's configuration API during reset. The flag is re-enabled
	 * when it's safe again to access VF's VSI.
	 */
	clear_bit(ICE_VF_STATE_INIT, vf->vf_states);

	/* VF_MBX_ARQLEN and VF_MBX_ATQLEN are cleared by PFR, so the driver
	 * needs to clear them in the case of VFR/VFLR. If this is done for
	 * PFR, it can mess up VF resets because the VF driver may already
	 * have started cleanup by the time we get here.
	 */
	if (!is_pfr) {
		wr32(hw, VF_MBX_ARQLEN(vf->vf_id), 0);
		wr32(hw, VF_MBX_ATQLEN(vf->vf_id), 0);
	}

	/* In the case of a VFLR, the HW has already reset the VF and we
	 * just need to clean up, so don't hit the VFRTRIG register.
	 */
	if (!is_vflr) {
		/* reset VF using VPGEN_VFRTRIG reg */
		reg = rd32(hw, VPGEN_VFRTRIG(vf->vf_id));
		reg |= VPGEN_VFRTRIG_VFSWR_M;
		wr32(hw, VPGEN_VFRTRIG(vf->vf_id), reg);
	}
	/* clear the VFLR bit in GLGEN_VFLRSTAT */
	reg_idx = (vf_abs_id) / 32;
	bit_idx = (vf_abs_id) % 32;
	wr32(hw, GLGEN_VFLRSTAT(reg_idx), BIT(bit_idx));
	ice_flush(hw);

	wr32(hw, PF_PCI_CIAA,
	     VF_DEVICE_STATUS | (vf_abs_id << PF_PCI_CIAA_VF_NUM_S));
	for (i = 0; i < ICE_PCI_CIAD_WAIT_COUNT; i++) {
		reg = rd32(hw, PF_PCI_CIAD);
		/* no transactions pending so stop polling */
		if ((reg & VF_TRANS_PENDING_M) == 0)
			break;

		dev_err(dev, "VF %u PCI transactions stuck\n", vf->vf_id);
		udelay(ICE_PCI_CIAD_WAIT_DELAY_US);
	}
}

/**
 * ice_vsi_manage_pvid - Enable or disable port VLAN for VSI
 * @vsi: the VSI to update
 * @pvid_info: VLAN ID and QoS used to set the PVID VSI context field
 * @enable: true for enable PVID false for disable
 */
static int ice_vsi_manage_pvid(struct ice_vsi *vsi, u16 pvid_info, bool enable)
{
	struct ice_hw *hw = &vsi->back->hw;
	struct ice_aqc_vsi_props *info;
	struct ice_vsi_ctx *ctxt;
	enum ice_status status;
	int ret = 0;

	ctxt = kzalloc(sizeof(*ctxt), GFP_KERNEL);
	if (!ctxt)
		return -ENOMEM;

	ctxt->info = vsi->info;
	info = &ctxt->info;
	if (enable) {
		info->vlan_flags = ICE_AQ_VSI_VLAN_MODE_UNTAGGED |
			ICE_AQ_VSI_PVLAN_INSERT_PVID |
			ICE_AQ_VSI_VLAN_EMOD_STR;
		info->sw_flags2 |= ICE_AQ_VSI_SW_FLAG_RX_VLAN_PRUNE_ENA;
	} else {
		info->vlan_flags = ICE_AQ_VSI_VLAN_EMOD_NOTHING |
			ICE_AQ_VSI_VLAN_MODE_ALL;
		info->sw_flags2 &= ~ICE_AQ_VSI_SW_FLAG_RX_VLAN_PRUNE_ENA;
	}

	info->pvid = cpu_to_le16(pvid_info);
	info->valid_sections = cpu_to_le16(ICE_AQ_VSI_PROP_VLAN_VALID |
					   ICE_AQ_VSI_PROP_SW_VALID);

	status = ice_update_vsi(hw, vsi->idx, ctxt, NULL);
	if (status) {
		dev_info(ice_hw_to_dev(hw), "update VSI for port VLAN failed, err %s aq_err %s\n",
			 ice_stat_str(status),
			 ice_aq_str(hw->adminq.sq_last_status));
		ret = -EIO;
		goto out;
	}

	vsi->info.vlan_flags = info->vlan_flags;
	vsi->info.sw_flags2 = info->sw_flags2;
	vsi->info.pvid = info->pvid;
out:
	kfree(ctxt);
	return ret;
}

/**
 * ice_vf_get_port_info - Get the VF's port info structure
 * @vf: VF used to get the port info structure for
 */
static struct ice_port_info *ice_vf_get_port_info(struct ice_vf *vf)
{
	return vf->pf->hw.port_info;
}

/**
 * ice_vf_vsi_setup - Set up a VF VSI
 * @vf: VF to setup VSI for
 *
 * Returns pointer to the successfully allocated VSI struct on success,
 * otherwise returns NULL on failure.
 */
static struct ice_vsi *ice_vf_vsi_setup(struct ice_vf *vf)
{
	struct ice_port_info *pi = ice_vf_get_port_info(vf);
	struct ice_pf *pf = vf->pf;
	struct ice_vsi *vsi;

	vsi = ice_vsi_setup(pf, pi, ICE_VSI_VF, vf->vf_id);

	if (!vsi) {
		dev_err(ice_pf_to_dev(pf), "Failed to create VF VSI\n");
		ice_vf_invalidate_vsi(vf);
		return NULL;
	}

	vf->lan_vsi_idx = vsi->idx;
	vf->lan_vsi_num = vsi->vsi_num;

	return vsi;
}

/**
 * ice_vf_ctrl_vsi_setup - Set up a VF control VSI
 * @vf: VF to setup control VSI for
 *
 * Returns pointer to the successfully allocated VSI struct on success,
 * otherwise returns NULL on failure.
 */
struct ice_vsi *ice_vf_ctrl_vsi_setup(struct ice_vf *vf)
{
	struct ice_port_info *pi = ice_vf_get_port_info(vf);
	struct ice_pf *pf = vf->pf;
	struct ice_vsi *vsi;

	vsi = ice_vsi_setup(pf, pi, ICE_VSI_CTRL, vf->vf_id);
	if (!vsi) {
		dev_err(ice_pf_to_dev(pf), "Failed to create VF control VSI\n");
		ice_vf_ctrl_invalidate_vsi(vf);
	}

	return vsi;
}

/**
 * ice_calc_vf_first_vector_idx - Calculate MSIX vector index in the PF space
 * @pf: pointer to PF structure
 * @vf: pointer to VF that the first MSIX vector index is being calculated for
 *
 * This returns the first MSIX vector index in PF space that is used by this VF.
 * This index is used when accessing PF relative registers such as
 * GLINT_VECT2FUNC and GLINT_DYN_CTL.
 * This will always be the OICR index in the AVF driver so any functionality
 * using vf->first_vector_idx for queue configuration will have to increment by
 * 1 to avoid meddling with the OICR index.
 */
static int ice_calc_vf_first_vector_idx(struct ice_pf *pf, struct ice_vf *vf)
{
	return pf->sriov_base_vector + vf->vf_id * pf->num_msix_per_vf;
}

/**
 * ice_vf_rebuild_host_vlan_cfg - add VLAN 0 filter or rebuild the Port VLAN
 * @vf: VF to add MAC filters for
 *
 * Called after a VF VSI has been re-added/rebuilt during reset. The PF driver
 * always re-adds either a VLAN 0 or port VLAN based filter after reset.
 */
static int ice_vf_rebuild_host_vlan_cfg(struct ice_vf *vf)
{
	struct device *dev = ice_pf_to_dev(vf->pf);
	struct ice_vsi *vsi = ice_get_vf_vsi(vf);
	u16 vlan_id = 0;
	int err;

	if (vf->port_vlan_info) {
		err = ice_vsi_manage_pvid(vsi, vf->port_vlan_info, true);
		if (err) {
			dev_err(dev, "failed to configure port VLAN via VSI parameters for VF %u, error %d\n",
				vf->vf_id, err);
			return err;
		}

		vlan_id = vf->port_vlan_info & VLAN_VID_MASK;
	}

	/* vlan_id will either be 0 or the port VLAN number */
	err = ice_vsi_add_vlan(vsi, vlan_id, ICE_FWD_TO_VSI);
	if (err) {
		dev_err(dev, "failed to add %s VLAN %u filter for VF %u, error %d\n",
			vf->port_vlan_info ? "port" : "", vlan_id, vf->vf_id,
			err);
		return err;
	}

	return 0;
}

/**
 * ice_vf_rebuild_host_mac_cfg - add broadcast and the VF's perm_addr/LAA
 * @vf: VF to add MAC filters for
 *
 * Called after a VF VSI has been re-added/rebuilt during reset. The PF driver
 * always re-adds a broadcast filter and the VF's perm_addr/LAA after reset.
 */
static int ice_vf_rebuild_host_mac_cfg(struct ice_vf *vf)
{
	struct device *dev = ice_pf_to_dev(vf->pf);
	struct ice_vsi *vsi = ice_get_vf_vsi(vf);
	enum ice_status status;
	u8 broadcast[ETH_ALEN];

	eth_broadcast_addr(broadcast);
	status = ice_fltr_add_mac(vsi, broadcast, ICE_FWD_TO_VSI);
	if (status) {
		dev_err(dev, "failed to add broadcast MAC filter for VF %u, error %s\n",
			vf->vf_id, ice_stat_str(status));
		return ice_status_to_errno(status);
	}

	vf->num_mac++;

	if (is_valid_ether_addr(vf->hw_lan_addr.addr)) {
		status = ice_fltr_add_mac(vsi, vf->hw_lan_addr.addr,
					  ICE_FWD_TO_VSI);
		if (status) {
			dev_err(dev, "failed to add default unicast MAC filter %pM for VF %u, error %s\n",
				&vf->hw_lan_addr.addr[0], vf->vf_id,
				ice_stat_str(status));
			return ice_status_to_errno(status);
		}
		vf->num_mac++;

		ether_addr_copy(vf->dev_lan_addr.addr, vf->hw_lan_addr.addr);
	}

	return 0;
}

/**
 * ice_vf_set_host_trust_cfg - set trust setting based on pre-reset value
 * @vf: VF to configure trust setting for
 */
static void ice_vf_set_host_trust_cfg(struct ice_vf *vf)
{
	if (vf->trusted)
		set_bit(ICE_VIRTCHNL_VF_CAP_PRIVILEGE, &vf->vf_caps);
	else
		clear_bit(ICE_VIRTCHNL_VF_CAP_PRIVILEGE, &vf->vf_caps);
}

/**
 * ice_ena_vf_msix_mappings - enable VF MSIX mappings in hardware
 * @vf: VF to enable MSIX mappings for
 *
 * Some of the registers need to be indexed/configured using hardware global
 * device values and other registers need 0-based values, which represent PF
 * based values.
 */
static void ice_ena_vf_msix_mappings(struct ice_vf *vf)
{
	int device_based_first_msix, device_based_last_msix;
	int pf_based_first_msix, pf_based_last_msix, v;
	struct ice_pf *pf = vf->pf;
	int device_based_vf_id;
	struct ice_hw *hw;
	u32 reg;

	hw = &pf->hw;
	pf_based_first_msix = vf->first_vector_idx;
	pf_based_last_msix = (pf_based_first_msix + pf->num_msix_per_vf) - 1;

	device_based_first_msix = pf_based_first_msix +
		pf->hw.func_caps.common_cap.msix_vector_first_id;
	device_based_last_msix =
		(device_based_first_msix + pf->num_msix_per_vf) - 1;
	device_based_vf_id = vf->vf_id + hw->func_caps.vf_base_id;

	reg = (((device_based_first_msix << VPINT_ALLOC_FIRST_S) &
		VPINT_ALLOC_FIRST_M) |
	       ((device_based_last_msix << VPINT_ALLOC_LAST_S) &
		VPINT_ALLOC_LAST_M) | VPINT_ALLOC_VALID_M);
	wr32(hw, VPINT_ALLOC(vf->vf_id), reg);

	reg = (((device_based_first_msix << VPINT_ALLOC_PCI_FIRST_S)
		 & VPINT_ALLOC_PCI_FIRST_M) |
	       ((device_based_last_msix << VPINT_ALLOC_PCI_LAST_S) &
		VPINT_ALLOC_PCI_LAST_M) | VPINT_ALLOC_PCI_VALID_M);
	wr32(hw, VPINT_ALLOC_PCI(vf->vf_id), reg);

	/* map the interrupts to its functions */
	for (v = pf_based_first_msix; v <= pf_based_last_msix; v++) {
		reg = (((device_based_vf_id << GLINT_VECT2FUNC_VF_NUM_S) &
			GLINT_VECT2FUNC_VF_NUM_M) |
		       ((hw->pf_id << GLINT_VECT2FUNC_PF_NUM_S) &
			GLINT_VECT2FUNC_PF_NUM_M));
		wr32(hw, GLINT_VECT2FUNC(v), reg);
	}

	/* Map mailbox interrupt to VF MSI-X vector 0 */
	wr32(hw, VPINT_MBX_CTL(device_based_vf_id), VPINT_MBX_CTL_CAUSE_ENA_M);
}

/**
 * ice_ena_vf_q_mappings - enable Rx/Tx queue mappings for a VF
 * @vf: VF to enable the mappings for
 * @max_txq: max Tx queues allowed on the VF's VSI
 * @max_rxq: max Rx queues allowed on the VF's VSI
 */
static void ice_ena_vf_q_mappings(struct ice_vf *vf, u16 max_txq, u16 max_rxq)
{
	struct device *dev = ice_pf_to_dev(vf->pf);
	struct ice_vsi *vsi = ice_get_vf_vsi(vf);
	struct ice_hw *hw = &vf->pf->hw;
	u32 reg;

	/* set regardless of mapping mode */
	wr32(hw, VPLAN_TXQ_MAPENA(vf->vf_id), VPLAN_TXQ_MAPENA_TX_ENA_M);

	/* VF Tx queues allocation */
	if (vsi->tx_mapping_mode == ICE_VSI_MAP_CONTIG) {
		/* set the VF PF Tx queue range
		 * VFNUMQ value should be set to (number of queues - 1). A value
		 * of 0 means 1 queue and a value of 255 means 256 queues
		 */
		reg = (((vsi->txq_map[0] << VPLAN_TX_QBASE_VFFIRSTQ_S) &
			VPLAN_TX_QBASE_VFFIRSTQ_M) |
		       (((max_txq - 1) << VPLAN_TX_QBASE_VFNUMQ_S) &
			VPLAN_TX_QBASE_VFNUMQ_M));
		wr32(hw, VPLAN_TX_QBASE(vf->vf_id), reg);
	} else {
		dev_err(dev, "Scattered mode for VF Tx queues is not yet implemented\n");
	}

	/* set regardless of mapping mode */
	wr32(hw, VPLAN_RXQ_MAPENA(vf->vf_id), VPLAN_RXQ_MAPENA_RX_ENA_M);

	/* VF Rx queues allocation */
	if (vsi->rx_mapping_mode == ICE_VSI_MAP_CONTIG) {
		/* set the VF PF Rx queue range
		 * VFNUMQ value should be set to (number of queues - 1). A value
		 * of 0 means 1 queue and a value of 255 means 256 queues
		 */
		reg = (((vsi->rxq_map[0] << VPLAN_RX_QBASE_VFFIRSTQ_S) &
			VPLAN_RX_QBASE_VFFIRSTQ_M) |
		       (((max_rxq - 1) << VPLAN_RX_QBASE_VFNUMQ_S) &
			VPLAN_RX_QBASE_VFNUMQ_M));
		wr32(hw, VPLAN_RX_QBASE(vf->vf_id), reg);
	} else {
		dev_err(dev, "Scattered mode for VF Rx queues is not yet implemented\n");
	}
}

/**
 * ice_ena_vf_mappings - enable VF MSIX and queue mapping
 * @vf: pointer to the VF structure
 */
static void ice_ena_vf_mappings(struct ice_vf *vf)
{
	struct ice_vsi *vsi = ice_get_vf_vsi(vf);

	ice_ena_vf_msix_mappings(vf);
	ice_ena_vf_q_mappings(vf, vsi->alloc_txq, vsi->alloc_rxq);
}

/**
 * ice_determine_res
 * @pf: pointer to the PF structure
 * @avail_res: available resources in the PF structure
 * @max_res: maximum resources that can be given per VF
 * @min_res: minimum resources that can be given per VF
 *
 * Returns non-zero value if resources (queues/vectors) are available or
 * returns zero if PF cannot accommodate for all num_alloc_vfs.
 */
static int
ice_determine_res(struct ice_pf *pf, u16 avail_res, u16 max_res, u16 min_res)
{
	bool checked_min_res = false;
	int res;

	/* start by checking if PF can assign max number of resources for
	 * all num_alloc_vfs.
	 * if yes, return number per VF
	 * If no, divide by 2 and roundup, check again
	 * repeat the loop till we reach a point where even minimum resources
	 * are not available, in that case return 0
	 */
	res = max_res;
	while ((res >= min_res) && !checked_min_res) {
		int num_all_res;

		num_all_res = pf->num_alloc_vfs * res;
		if (num_all_res <= avail_res)
			return res;

		if (res == min_res)
			checked_min_res = true;

		res = DIV_ROUND_UP(res, 2);
	}
	return 0;
}

/**
 * ice_calc_vf_reg_idx - Calculate the VF's register index in the PF space
 * @vf: VF to calculate the register index for
 * @q_vector: a q_vector associated to the VF
 */
int ice_calc_vf_reg_idx(struct ice_vf *vf, struct ice_q_vector *q_vector)
{
	struct ice_pf *pf;

	if (!vf || !q_vector)
		return -EINVAL;

	pf = vf->pf;

	/* always add one to account for the OICR being the first MSIX */
	return pf->sriov_base_vector + pf->num_msix_per_vf * vf->vf_id +
		q_vector->v_idx + 1;
}

/**
 * ice_get_max_valid_res_idx - Get the max valid resource index
 * @res: pointer to the resource to find the max valid index for
 *
 * Start from the end of the ice_res_tracker and return right when we find the
 * first res->list entry with the ICE_RES_VALID_BIT set. This function is only
 * valid for SR-IOV because it is the only consumer that manipulates the
 * res->end and this is always called when res->end is set to res->num_entries.
 */
static int ice_get_max_valid_res_idx(struct ice_res_tracker *res)
{
	int i;

	if (!res)
		return -EINVAL;

	for (i = res->num_entries - 1; i >= 0; i--)
		if (res->list[i] & ICE_RES_VALID_BIT)
			return i;

	return 0;
}

/**
 * ice_sriov_set_msix_res - Set any used MSIX resources
 * @pf: pointer to PF structure
 * @num_msix_needed: number of MSIX vectors needed for all SR-IOV VFs
 *
 * This function allows SR-IOV resources to be taken from the end of the PF's
 * allowed HW MSIX vectors so that the irq_tracker will not be affected. We
 * just set the pf->sriov_base_vector and return success.
 *
 * If there are not enough resources available, return an error. This should
 * always be caught by ice_set_per_vf_res().
 *
 * Return 0 on success, and -EINVAL when there are not enough MSIX vectors
 * in the PF's space available for SR-IOV.
 */
static int ice_sriov_set_msix_res(struct ice_pf *pf, u16 num_msix_needed)
{
	u16 total_vectors = pf->hw.func_caps.common_cap.num_msix_vectors;
	int vectors_used = pf->irq_tracker->num_entries;
	int sriov_base_vector;

	sriov_base_vector = total_vectors - num_msix_needed;

	/* make sure we only grab irq_tracker entries from the list end and
	 * that we have enough available MSIX vectors
	 */
	if (sriov_base_vector < vectors_used)
		return -EINVAL;

	pf->sriov_base_vector = sriov_base_vector;

	return 0;
}

/**
 * ice_set_per_vf_res - check if vectors and queues are available
 * @pf: pointer to the PF structure
 *
 * First, determine HW interrupts from common pool. If we allocate fewer VFs, we
 * get more vectors and can enable more queues per VF. Note that this does not
 * grab any vectors from the SW pool already allocated. Also note, that all
 * vector counts include one for each VF's miscellaneous interrupt vector
 * (i.e. OICR).
 *
 * Minimum VFs - 2 vectors, 1 queue pair
 * Small VFs - 5 vectors, 4 queue pairs
 * Medium VFs - 17 vectors, 16 queue pairs
 *
 * Second, determine number of queue pairs per VF by starting with a pre-defined
 * maximum each VF supports. If this is not possible, then we adjust based on
 * queue pairs available on the device.
 *
 * Lastly, set queue and MSI-X VF variables tracked by the PF so it can be used
 * by each VF during VF initialization and reset.
 */
static int ice_set_per_vf_res(struct ice_pf *pf)
{
	int max_valid_res_idx = ice_get_max_valid_res_idx(pf->irq_tracker);
	int msix_avail_per_vf, msix_avail_for_sriov;
	struct device *dev = ice_pf_to_dev(pf);
	u16 num_msix_per_vf, num_txq, num_rxq;

	if (!pf->num_alloc_vfs || max_valid_res_idx < 0)
		return -EINVAL;

	/* determine MSI-X resources per VF */
	msix_avail_for_sriov = pf->hw.func_caps.common_cap.num_msix_vectors -
		pf->irq_tracker->num_entries;
	msix_avail_per_vf = msix_avail_for_sriov / pf->num_alloc_vfs;
	if (msix_avail_per_vf >= ICE_NUM_VF_MSIX_MED) {
		num_msix_per_vf = ICE_NUM_VF_MSIX_MED;
	} else if (msix_avail_per_vf >= ICE_NUM_VF_MSIX_SMALL) {
		num_msix_per_vf = ICE_NUM_VF_MSIX_SMALL;
	} else if (msix_avail_per_vf >= ICE_NUM_VF_MSIX_MULTIQ_MIN) {
		num_msix_per_vf = ICE_NUM_VF_MSIX_MULTIQ_MIN;
	} else if (msix_avail_per_vf >= ICE_MIN_INTR_PER_VF) {
		num_msix_per_vf = ICE_MIN_INTR_PER_VF;
	} else {
		dev_err(dev, "Only %d MSI-X interrupts available for SR-IOV. Not enough to support minimum of %d MSI-X interrupts per VF for %d VFs\n",
			msix_avail_for_sriov, ICE_MIN_INTR_PER_VF,
			pf->num_alloc_vfs);
		return -EIO;
	}

	/* determine queue resources per VF */
	num_txq = ice_determine_res(pf, ice_get_avail_txq_count(pf),
				    min_t(u16,
					  num_msix_per_vf - ICE_NONQ_VECS_VF,
					  ICE_MAX_RSS_QS_PER_VF),
				    ICE_MIN_QS_PER_VF);

	num_rxq = ice_determine_res(pf, ice_get_avail_rxq_count(pf),
				    min_t(u16,
					  num_msix_per_vf - ICE_NONQ_VECS_VF,
					  ICE_MAX_RSS_QS_PER_VF),
				    ICE_MIN_QS_PER_VF);

	if (!num_txq || !num_rxq) {
		dev_err(dev, "Not enough queues to support minimum of %d queue pairs per VF for %d VFs\n",
			ICE_MIN_QS_PER_VF, pf->num_alloc_vfs);
		return -EIO;
	}

	if (ice_sriov_set_msix_res(pf, num_msix_per_vf * pf->num_alloc_vfs)) {
		dev_err(dev, "Unable to set MSI-X resources for %d VFs\n",
			pf->num_alloc_vfs);
		return -EINVAL;
	}

	/* only allow equal Tx/Rx queue count (i.e. queue pairs) */
	pf->num_qps_per_vf = min_t(int, num_txq, num_rxq);
	pf->num_msix_per_vf = num_msix_per_vf;
	dev_info(dev, "Enabling %d VFs with %d vectors and %d queues per VF\n",
		 pf->num_alloc_vfs, pf->num_msix_per_vf, pf->num_qps_per_vf);

	return 0;
}

/**
 * ice_clear_vf_reset_trigger - enable VF to access hardware
 * @vf: VF to enabled hardware access for
 */
static void ice_clear_vf_reset_trigger(struct ice_vf *vf)
{
	struct ice_hw *hw = &vf->pf->hw;
	u32 reg;

	reg = rd32(hw, VPGEN_VFRTRIG(vf->vf_id));
	reg &= ~VPGEN_VFRTRIG_VFSWR_M;
	wr32(hw, VPGEN_VFRTRIG(vf->vf_id), reg);
	ice_flush(hw);
}

/**
 * ice_vf_set_vsi_promisc - set given VF VSI to given promiscuous mode(s)
 * @vf: pointer to the VF info
 * @vsi: the VSI being configured
 * @promisc_m: mask of promiscuous config bits
 * @rm_promisc: promisc flag request from the VF to remove or add filter
 *
 * This function configures VF VSI promiscuous mode, based on the VF requests,
 * for Unicast, Multicast and VLAN
 */
static enum ice_status
ice_vf_set_vsi_promisc(struct ice_vf *vf, struct ice_vsi *vsi, u8 promisc_m,
		       bool rm_promisc)
{
	struct ice_pf *pf = vf->pf;
	enum ice_status status = 0;
	struct ice_hw *hw;

	hw = &pf->hw;
	if (vsi->num_vlan) {
		status = ice_set_vlan_vsi_promisc(hw, vsi->idx, promisc_m,
						  rm_promisc);
	} else if (vf->port_vlan_info) {
		if (rm_promisc)
			status = ice_clear_vsi_promisc(hw, vsi->idx, promisc_m,
						       vf->port_vlan_info);
		else
			status = ice_set_vsi_promisc(hw, vsi->idx, promisc_m,
						     vf->port_vlan_info);
	} else {
		if (rm_promisc)
			status = ice_clear_vsi_promisc(hw, vsi->idx, promisc_m,
						       0);
		else
			status = ice_set_vsi_promisc(hw, vsi->idx, promisc_m,
						     0);
	}

	return status;
}

static void ice_vf_clear_counters(struct ice_vf *vf)
{
	struct ice_vsi *vsi = ice_get_vf_vsi(vf);

	vf->num_mac = 0;
	vsi->num_vlan = 0;
	memset(&vf->mdd_tx_events, 0, sizeof(vf->mdd_tx_events));
	memset(&vf->mdd_rx_events, 0, sizeof(vf->mdd_rx_events));
}

/**
 * ice_vf_pre_vsi_rebuild - tasks to be done prior to VSI rebuild
 * @vf: VF to perform pre VSI rebuild tasks
 *
 * These tasks are items that don't need to be amortized since they are most
 * likely called in a for loop with all VF(s) in the reset_all_vfs() case.
 */
static void ice_vf_pre_vsi_rebuild(struct ice_vf *vf)
{
	ice_vf_clear_counters(vf);
	ice_clear_vf_reset_trigger(vf);
}

/**
 * ice_vf_rebuild_aggregator_node_cfg - rebuild aggregator node config
 * @vsi: Pointer to VSI
 *
 * This function moves VSI into corresponding scheduler aggregator node
 * based on cached value of "aggregator node info" per VSI
 */
static void ice_vf_rebuild_aggregator_node_cfg(struct ice_vsi *vsi)
{
	struct ice_pf *pf = vsi->back;
	enum ice_status status;
	struct device *dev;

	if (!vsi->agg_node)
		return;

	dev = ice_pf_to_dev(pf);
	if (vsi->agg_node->num_vsis == ICE_MAX_VSIS_IN_AGG_NODE) {
		dev_dbg(dev,
			"agg_id %u already has reached max_num_vsis %u\n",
			vsi->agg_node->agg_id, vsi->agg_node->num_vsis);
		return;
	}

	status = ice_move_vsi_to_agg(pf->hw.port_info, vsi->agg_node->agg_id,
				     vsi->idx, vsi->tc_cfg.ena_tc);
	if (status)
		dev_dbg(dev, "unable to move VSI idx %u into aggregator %u node",
			vsi->idx, vsi->agg_node->agg_id);
	else
		vsi->agg_node->num_vsis++;
}

/**
 * ice_vf_rebuild_host_cfg - host admin configuration is persistent across reset
 * @vf: VF to rebuild host configuration on
 */
static void ice_vf_rebuild_host_cfg(struct ice_vf *vf)
{
	struct device *dev = ice_pf_to_dev(vf->pf);
	struct ice_vsi *vsi = ice_get_vf_vsi(vf);

	ice_vf_set_host_trust_cfg(vf);

	if (ice_vf_rebuild_host_mac_cfg(vf))
		dev_err(dev, "failed to rebuild default MAC configuration for VF %d\n",
			vf->vf_id);

	if (ice_vf_rebuild_host_vlan_cfg(vf))
		dev_err(dev, "failed to rebuild VLAN configuration for VF %u\n",
			vf->vf_id);
	/* rebuild aggregator node config for main VF VSI */
	ice_vf_rebuild_aggregator_node_cfg(vsi);
}

/**
 * ice_vf_rebuild_vsi_with_release - release and setup the VF's VSI
 * @vf: VF to release and setup the VSI for
 *
 * This is only called when a single VF is being reset (i.e. VFR, VFLR, host VF
 * configuration change, etc.).
 */
static int ice_vf_rebuild_vsi_with_release(struct ice_vf *vf)
{
	ice_vf_vsi_release(vf);
	if (!ice_vf_vsi_setup(vf))
		return -ENOMEM;

	return 0;
}

/**
 * ice_vf_rebuild_vsi - rebuild the VF's VSI
 * @vf: VF to rebuild the VSI for
 *
 * This is only called when all VF(s) are being reset (i.e. PCIe Reset on the
 * host, PFR, CORER, etc.).
 */
static int ice_vf_rebuild_vsi(struct ice_vf *vf)
{
	struct ice_vsi *vsi = ice_get_vf_vsi(vf);
	struct ice_pf *pf = vf->pf;

	if (ice_vsi_rebuild(vsi, true)) {
		dev_err(ice_pf_to_dev(pf), "failed to rebuild VF %d VSI\n",
			vf->vf_id);
		return -EIO;
	}
	/* vsi->idx will remain the same in this case so don't update
	 * vf->lan_vsi_idx
	 */
	vsi->vsi_num = ice_get_hw_vsi_num(&pf->hw, vsi->idx);
	vf->lan_vsi_num = vsi->vsi_num;

	return 0;
}

/**
 * ice_vf_set_initialized - VF is ready for VIRTCHNL communication
 * @vf: VF to set in initialized state
 *
 * After this function the VF will be ready to receive/handle the
 * VIRTCHNL_OP_GET_VF_RESOURCES message
 */
static void ice_vf_set_initialized(struct ice_vf *vf)
{
	ice_set_vf_state_qs_dis(vf);
	clear_bit(ICE_VF_STATE_MC_PROMISC, vf->vf_states);
	clear_bit(ICE_VF_STATE_UC_PROMISC, vf->vf_states);
	clear_bit(ICE_VF_STATE_DIS, vf->vf_states);
	set_bit(ICE_VF_STATE_INIT, vf->vf_states);
}

/**
 * ice_vf_post_vsi_rebuild - tasks to do after the VF's VSI have been rebuilt
 * @vf: VF to perform tasks on
 */
static void ice_vf_post_vsi_rebuild(struct ice_vf *vf)
{
	struct ice_pf *pf = vf->pf;
	struct ice_hw *hw;

	hw = &pf->hw;

	ice_vf_rebuild_host_cfg(vf);

	ice_vf_set_initialized(vf);
	ice_ena_vf_mappings(vf);
	wr32(hw, VFGEN_RSTAT(vf->vf_id), VIRTCHNL_VFR_VFACTIVE);
}

/**
 * ice_reset_all_vfs - reset all allocated VFs in one go
 * @pf: pointer to the PF structure
 * @is_vflr: true if VFLR was issued, false if not
 *
 * First, tell the hardware to reset each VF, then do all the waiting in one
 * chunk, and finally finish restoring each VF after the wait. This is useful
 * during PF routines which need to reset all VFs, as otherwise it must perform
 * these resets in a serialized fashion.
 *
 * Returns true if any VFs were reset, and false otherwise.
 */
bool ice_reset_all_vfs(struct ice_pf *pf, bool is_vflr)
{
	struct device *dev = ice_pf_to_dev(pf);
	struct ice_hw *hw = &pf->hw;
	struct ice_vf *vf;
	int v, i;

	/* If we don't have any VFs, then there is nothing to reset */
	if (!pf->num_alloc_vfs)
		return false;

	/* clear all malicious info if the VFs are getting reset */
	ice_for_each_vf(pf, i)
		if (ice_mbx_clear_malvf(&hw->mbx_snapshot, pf->malvfs, ICE_MAX_VF_COUNT, i))
			dev_dbg(dev, "failed to clear malicious VF state for VF %u\n", i);

	/* If VFs have been disabled, there is no need to reset */
	if (test_and_set_bit(ICE_VF_DIS, pf->state))
		return false;

	/* Begin reset on all VFs at once */
	ice_for_each_vf(pf, v)
		ice_trigger_vf_reset(&pf->vf[v], is_vflr, true);

	/* HW requires some time to make sure it can flush the FIFO for a VF
	 * when it resets it. Poll the VPGEN_VFRSTAT register for each VF in
	 * sequence to make sure that it has completed. We'll keep track of
	 * the VFs using a simple iterator that increments once that VF has
	 * finished resetting.
	 */
	for (i = 0, v = 0; i < 10 && v < pf->num_alloc_vfs; i++) {
		/* Check each VF in sequence */
		while (v < pf->num_alloc_vfs) {
			u32 reg;

			vf = &pf->vf[v];
			reg = rd32(hw, VPGEN_VFRSTAT(vf->vf_id));
			if (!(reg & VPGEN_VFRSTAT_VFRD_M)) {
				/* only delay if the check failed */
				usleep_range(10, 20);
				break;
			}

			/* If the current VF has finished resetting, move on
			 * to the next VF in sequence.
			 */
			v++;
		}
	}

	/* Display a warning if at least one VF didn't manage to reset in
	 * time, but continue on with the operation.
	 */
	if (v < pf->num_alloc_vfs)
		dev_warn(dev, "VF reset check timeout\n");

	/* free VF resources to begin resetting the VSI state */
	ice_for_each_vf(pf, v) {
		vf = &pf->vf[v];

		vf->driver_caps = 0;
		ice_vc_set_default_allowlist(vf);

		ice_vf_fdir_exit(vf);
		/* clean VF control VSI when resetting VFs since it should be
		 * setup only when VF creates its first FDIR rule.
		 */
		if (vf->ctrl_vsi_idx != ICE_NO_VSI)
			ice_vf_ctrl_invalidate_vsi(vf);

		ice_vf_pre_vsi_rebuild(vf);
		ice_vf_rebuild_vsi(vf);
		ice_vf_post_vsi_rebuild(vf);
	}

	ice_flush(hw);
	clear_bit(ICE_VF_DIS, pf->state);

	return true;
}

/**
 * ice_is_vf_disabled
 * @vf: pointer to the VF info
 *
 * Returns true if the PF or VF is disabled, false otherwise.
 */
static bool ice_is_vf_disabled(struct ice_vf *vf)
{
	struct ice_pf *pf = vf->pf;

	/* If the PF has been disabled, there is no need resetting VF until
	 * PF is active again. Similarly, if the VF has been disabled, this
	 * means something else is resetting the VF, so we shouldn't continue.
	 * Otherwise, set disable VF state bit for actual reset, and continue.
	 */
	return (test_bit(ICE_VF_DIS, pf->state) ||
		test_bit(ICE_VF_STATE_DIS, vf->vf_states));
}

/**
 * ice_reset_vf - Reset a particular VF
 * @vf: pointer to the VF structure
 * @is_vflr: true if VFLR was issued, false if not
 *
 * Returns true if the VF is currently in reset, resets successfully, or resets
 * are disabled and false otherwise.
 */
bool ice_reset_vf(struct ice_vf *vf, bool is_vflr)
{
	struct ice_pf *pf = vf->pf;
	struct ice_vsi *vsi;
	struct device *dev;
	struct ice_hw *hw;
	bool rsd = false;
	u8 promisc_m;
	u32 reg;
	int i;

	dev = ice_pf_to_dev(pf);

	if (test_bit(ICE_VF_RESETS_DISABLED, pf->state)) {
		dev_dbg(dev, "Trying to reset VF %d, but all VF resets are disabled\n",
			vf->vf_id);
		return true;
	}

	if (ice_is_vf_disabled(vf)) {
		dev_dbg(dev, "VF is already disabled, there is no need for resetting it, telling VM, all is fine %d\n",
			vf->vf_id);
		return true;
	}

	/* Set VF disable bit state here, before triggering reset */
	set_bit(ICE_VF_STATE_DIS, vf->vf_states);
	ice_trigger_vf_reset(vf, is_vflr, false);

	vsi = ice_get_vf_vsi(vf);

	if (test_bit(ICE_VF_STATE_QS_ENA, vf->vf_states))
		ice_dis_vf_qs(vf);

	/* Call Disable LAN Tx queue AQ whether or not queues are
	 * enabled. This is needed for successful completion of VFR.
	 */
	ice_dis_vsi_txq(vsi->port_info, vsi->idx, 0, 0, NULL, NULL,
			NULL, ICE_VF_RESET, vf->vf_id, NULL);

	hw = &pf->hw;
	/* poll VPGEN_VFRSTAT reg to make sure
	 * that reset is complete
	 */
	for (i = 0; i < 10; i++) {
		/* VF reset requires driver to first reset the VF and then
		 * poll the status register to make sure that the reset
		 * completed successfully.
		 */
		reg = rd32(hw, VPGEN_VFRSTAT(vf->vf_id));
		if (reg & VPGEN_VFRSTAT_VFRD_M) {
			rsd = true;
			break;
		}

		/* only sleep if the reset is not done */
		usleep_range(10, 20);
	}

	vf->driver_caps = 0;
	ice_vc_set_default_allowlist(vf);

	/* Display a warning if VF didn't manage to reset in time, but need to
	 * continue on with the operation.
	 */
	if (!rsd)
		dev_warn(dev, "VF reset check timeout on VF %d\n", vf->vf_id);

	/* disable promiscuous modes in case they were enabled
	 * ignore any error if disabling process failed
	 */
	if (test_bit(ICE_VF_STATE_UC_PROMISC, vf->vf_states) ||
	    test_bit(ICE_VF_STATE_MC_PROMISC, vf->vf_states)) {
		if (vf->port_vlan_info || vsi->num_vlan)
			promisc_m = ICE_UCAST_VLAN_PROMISC_BITS;
		else
			promisc_m = ICE_UCAST_PROMISC_BITS;

		if (ice_vf_set_vsi_promisc(vf, vsi, promisc_m, true))
			dev_err(dev, "disabling promiscuous mode failed\n");
	}

	ice_vf_fdir_exit(vf);
	/* clean VF control VSI when resetting VF since it should be setup
	 * only when VF creates its first FDIR rule.
	 */
	if (vf->ctrl_vsi_idx != ICE_NO_VSI)
		ice_vf_ctrl_vsi_release(vf);

	ice_vf_pre_vsi_rebuild(vf);

	if (ice_vf_rebuild_vsi_with_release(vf)) {
		dev_err(dev, "Failed to release and setup the VF%u's VSI\n", vf->vf_id);
		return false;
	}

	ice_vf_post_vsi_rebuild(vf);

	/* if the VF has been reset allow it to come up again */
	if (ice_mbx_clear_malvf(&hw->mbx_snapshot, pf->malvfs, ICE_MAX_VF_COUNT, vf->vf_id))
		dev_dbg(dev, "failed to clear malicious VF state for VF %u\n", i);

	return true;
}

/**
 * ice_vc_notify_link_state - Inform all VFs on a PF of link status
 * @pf: pointer to the PF structure
 */
void ice_vc_notify_link_state(struct ice_pf *pf)
{
	int i;

	ice_for_each_vf(pf, i)
		ice_vc_notify_vf_link_state(&pf->vf[i]);
}

/**
 * ice_vc_notify_reset - Send pending reset message to all VFs
 * @pf: pointer to the PF structure
 *
 * indicate a pending reset to all VFs on a given PF
 */
void ice_vc_notify_reset(struct ice_pf *pf)
{
	struct virtchnl_pf_event pfe;

	if (!pf->num_alloc_vfs)
		return;

	pfe.event = VIRTCHNL_EVENT_RESET_IMPENDING;
	pfe.severity = PF_EVENT_SEVERITY_CERTAIN_DOOM;
	ice_vc_vf_broadcast(pf, VIRTCHNL_OP_EVENT, VIRTCHNL_STATUS_SUCCESS,
			    (u8 *)&pfe, sizeof(struct virtchnl_pf_event));
}

/**
 * ice_vc_notify_vf_reset - Notify VF of a reset event
 * @vf: pointer to the VF structure
 */
static void ice_vc_notify_vf_reset(struct ice_vf *vf)
{
	struct virtchnl_pf_event pfe;
	struct ice_pf *pf;

	if (!vf)
		return;

	pf = vf->pf;
	if (ice_validate_vf_id(pf, vf->vf_id))
		return;

	/* Bail out if VF is in disabled state, neither initialized, nor active
	 * state - otherwise proceed with notifications
	 */
	if ((!test_bit(ICE_VF_STATE_INIT, vf->vf_states) &&
	     !test_bit(ICE_VF_STATE_ACTIVE, vf->vf_states)) ||
	    test_bit(ICE_VF_STATE_DIS, vf->vf_states))
		return;

	pfe.event = VIRTCHNL_EVENT_RESET_IMPENDING;
	pfe.severity = PF_EVENT_SEVERITY_CERTAIN_DOOM;
	ice_aq_send_msg_to_vf(&pf->hw, vf->vf_id, VIRTCHNL_OP_EVENT,
			      VIRTCHNL_STATUS_SUCCESS, (u8 *)&pfe, sizeof(pfe),
			      NULL);
}

/**
 * ice_init_vf_vsi_res - initialize/setup VF VSI resources
 * @vf: VF to initialize/setup the VSI for
 *
 * This function creates a VSI for the VF, adds a VLAN 0 filter, and sets up the
 * VF VSI's broadcast filter and is only used during initial VF creation.
 */
static int ice_init_vf_vsi_res(struct ice_vf *vf)
{
	struct ice_pf *pf = vf->pf;
	u8 broadcast[ETH_ALEN];
	enum ice_status status;
	struct ice_vsi *vsi;
	struct device *dev;
	int err;

	vf->first_vector_idx = ice_calc_vf_first_vector_idx(pf, vf);

	dev = ice_pf_to_dev(pf);
	vsi = ice_vf_vsi_setup(vf);
	if (!vsi)
		return -ENOMEM;

	err = ice_vsi_add_vlan(vsi, 0, ICE_FWD_TO_VSI);
	if (err) {
		dev_warn(dev, "Failed to add VLAN 0 filter for VF %d\n",
			 vf->vf_id);
		goto release_vsi;
	}

	eth_broadcast_addr(broadcast);
	status = ice_fltr_add_mac(vsi, broadcast, ICE_FWD_TO_VSI);
	if (status) {
		dev_err(dev, "Failed to add broadcast MAC filter for VF %d, status %s\n",
			vf->vf_id, ice_stat_str(status));
		err = ice_status_to_errno(status);
		goto release_vsi;
	}

	vf->num_mac = 1;

	return 0;

release_vsi:
	ice_vf_vsi_release(vf);
	return err;
}

/**
 * ice_start_vfs - start VFs so they are ready to be used by SR-IOV
 * @pf: PF the VFs are associated with
 */
static int ice_start_vfs(struct ice_pf *pf)
{
	struct ice_hw *hw = &pf->hw;
	int retval, i;

	ice_for_each_vf(pf, i) {
		struct ice_vf *vf = &pf->vf[i];

		ice_clear_vf_reset_trigger(vf);

		retval = ice_init_vf_vsi_res(vf);
		if (retval) {
			dev_err(ice_pf_to_dev(pf), "Failed to initialize VSI resources for VF %d, error %d\n",
				vf->vf_id, retval);
			goto teardown;
		}

		set_bit(ICE_VF_STATE_INIT, vf->vf_states);
		ice_ena_vf_mappings(vf);
		wr32(hw, VFGEN_RSTAT(vf->vf_id), VIRTCHNL_VFR_VFACTIVE);
	}

	ice_flush(hw);
	return 0;

teardown:
	for (i = i - 1; i >= 0; i--) {
		struct ice_vf *vf = &pf->vf[i];

		ice_dis_vf_mappings(vf);
		ice_vf_vsi_release(vf);
	}

	return retval;
}

/**
 * ice_set_dflt_settings_vfs - set VF defaults during initialization/creation
 * @pf: PF holding reference to all VFs for default configuration
 */
static void ice_set_dflt_settings_vfs(struct ice_pf *pf)
{
	int i;

	ice_for_each_vf(pf, i) {
		struct ice_vf *vf = &pf->vf[i];

		vf->pf = pf;
		vf->vf_id = i;
		vf->vf_sw_id = pf->first_sw;
		/* assign default capabilities */
		set_bit(ICE_VIRTCHNL_VF_CAP_L2, &vf->vf_caps);
		vf->spoofchk = true;
		vf->num_vf_qs = pf->num_qps_per_vf;
		ice_vc_set_default_allowlist(vf);

		/* ctrl_vsi_idx will be set to a valid value only when VF
		 * creates its first fdir rule.
		 */
		ice_vf_ctrl_invalidate_vsi(vf);
		ice_vf_fdir_init(vf);
	}
}

/**
 * ice_alloc_vfs - allocate num_vfs in the PF structure
 * @pf: PF to store the allocated VFs in
 * @num_vfs: number of VFs to allocate
 */
static int ice_alloc_vfs(struct ice_pf *pf, int num_vfs)
{
	struct ice_vf *vfs;

	vfs = devm_kcalloc(ice_pf_to_dev(pf), num_vfs, sizeof(*vfs),
			   GFP_KERNEL);
	if (!vfs)
		return -ENOMEM;

	pf->vf = vfs;
	pf->num_alloc_vfs = num_vfs;

	return 0;
}

/**
 * ice_ena_vfs - enable VFs so they are ready to be used
 * @pf: pointer to the PF structure
 * @num_vfs: number of VFs to enable
 */
static int ice_ena_vfs(struct ice_pf *pf, u16 num_vfs)
{
	struct device *dev = ice_pf_to_dev(pf);
	struct ice_hw *hw = &pf->hw;
	int ret;

	/* Disable global interrupt 0 so we don't try to handle the VFLR. */
	wr32(hw, GLINT_DYN_CTL(pf->oicr_idx),
	     ICE_ITR_NONE << GLINT_DYN_CTL_ITR_INDX_S);
	set_bit(ICE_OICR_INTR_DIS, pf->state);
	ice_flush(hw);

	ret = pci_enable_sriov(pf->pdev, num_vfs);
	if (ret) {
		pf->num_alloc_vfs = 0;
		goto err_unroll_intr;
	}

	ret = ice_alloc_vfs(pf, num_vfs);
	if (ret)
		goto err_pci_disable_sriov;

	if (ice_set_per_vf_res(pf)) {
		dev_err(dev, "Not enough resources for %d VFs, try with fewer number of VFs\n",
			num_vfs);
		ret = -ENOSPC;
		goto err_unroll_sriov;
	}

	ice_set_dflt_settings_vfs(pf);

	if (ice_start_vfs(pf)) {
		dev_err(dev, "Failed to start VF(s)\n");
		ret = -EAGAIN;
		goto err_unroll_sriov;
	}

	clear_bit(ICE_VF_DIS, pf->state);
	return 0;

err_unroll_sriov:
	devm_kfree(dev, pf->vf);
	pf->vf = NULL;
	pf->num_alloc_vfs = 0;
err_pci_disable_sriov:
	pci_disable_sriov(pf->pdev);
err_unroll_intr:
	/* rearm interrupts here */
	ice_irq_dynamic_ena(hw, NULL, NULL);
	clear_bit(ICE_OICR_INTR_DIS, pf->state);
	return ret;
}

/**
 * ice_pci_sriov_ena - Enable or change number of VFs
 * @pf: pointer to the PF structure
 * @num_vfs: number of VFs to allocate
 *
 * Returns 0 on success and negative on failure
 */
static int ice_pci_sriov_ena(struct ice_pf *pf, int num_vfs)
{
	int pre_existing_vfs = pci_num_vf(pf->pdev);
	struct device *dev = ice_pf_to_dev(pf);
	int err;

	if (pre_existing_vfs && pre_existing_vfs != num_vfs)
		ice_free_vfs(pf);
	else if (pre_existing_vfs && pre_existing_vfs == num_vfs)
		return 0;

	if (num_vfs > pf->num_vfs_supported) {
		dev_err(dev, "Can't enable %d VFs, max VFs supported is %d\n",
			num_vfs, pf->num_vfs_supported);
		return -EOPNOTSUPP;
	}

	dev_info(dev, "Enabling %d VFs\n", num_vfs);
	err = ice_ena_vfs(pf, num_vfs);
	if (err) {
		dev_err(dev, "Failed to enable SR-IOV: %d\n", err);
		return err;
	}

	set_bit(ICE_FLAG_SRIOV_ENA, pf->flags);
	return 0;
}

/**
 * ice_check_sriov_allowed - check if SR-IOV is allowed based on various checks
 * @pf: PF to enabled SR-IOV on
 */
static int ice_check_sriov_allowed(struct ice_pf *pf)
{
	struct device *dev = ice_pf_to_dev(pf);

	if (!test_bit(ICE_FLAG_SRIOV_CAPABLE, pf->flags)) {
		dev_err(dev, "This device is not capable of SR-IOV\n");
		return -EOPNOTSUPP;
	}

	if (ice_is_safe_mode(pf)) {
		dev_err(dev, "SR-IOV cannot be configured - Device is in Safe Mode\n");
		return -EOPNOTSUPP;
	}

	if (!ice_pf_state_is_nominal(pf)) {
		dev_err(dev, "Cannot enable SR-IOV, device not ready\n");
		return -EBUSY;
	}

	return 0;
}

/**
 * ice_sriov_configure - Enable or change number of VFs via sysfs
 * @pdev: pointer to a pci_dev structure
 * @num_vfs: number of VFs to allocate or 0 to free VFs
 *
 * This function is called when the user updates the number of VFs in sysfs. On
 * success return whatever num_vfs was set to by the caller. Return negative on
 * failure.
 */
int ice_sriov_configure(struct pci_dev *pdev, int num_vfs)
{
	struct ice_pf *pf = pci_get_drvdata(pdev);
	struct device *dev = ice_pf_to_dev(pf);
	enum ice_status status;
	int err;

	err = ice_check_sriov_allowed(pf);
	if (err)
		return err;

	if (!num_vfs) {
		if (!pci_vfs_assigned(pdev)) {
			ice_mbx_deinit_snapshot(&pf->hw);
			ice_free_vfs(pf);
			if (pf->lag)
				ice_enable_lag(pf->lag);
			return 0;
		}

		dev_err(dev, "can't free VFs because some are assigned to VMs.\n");
		return -EBUSY;
	}

	status = ice_mbx_init_snapshot(&pf->hw, num_vfs);
	if (status)
		return ice_status_to_errno(status);

	err = ice_pci_sriov_ena(pf, num_vfs);
	if (err) {
		ice_mbx_deinit_snapshot(&pf->hw);
		return err;
	}

	if (pf->lag)
		ice_disable_lag(pf->lag);
	return num_vfs;
}

/**
 * ice_process_vflr_event - Free VF resources via IRQ calls
 * @pf: pointer to the PF structure
 *
 * called from the VFLR IRQ handler to
 * free up VF resources and state variables
 */
void ice_process_vflr_event(struct ice_pf *pf)
{
	struct ice_hw *hw = &pf->hw;
	unsigned int vf_id;
	u32 reg;

	if (!test_and_clear_bit(ICE_VFLR_EVENT_PENDING, pf->state) ||
	    !pf->num_alloc_vfs)
		return;

	ice_for_each_vf(pf, vf_id) {
		struct ice_vf *vf = &pf->vf[vf_id];
		u32 reg_idx, bit_idx;

		reg_idx = (hw->func_caps.vf_base_id + vf_id) / 32;
		bit_idx = (hw->func_caps.vf_base_id + vf_id) % 32;
		/* read GLGEN_VFLRSTAT register to find out the flr VFs */
		reg = rd32(hw, GLGEN_VFLRSTAT(reg_idx));
		if (reg & BIT(bit_idx))
			/* GLGEN_VFLRSTAT bit will be cleared in ice_reset_vf */
			ice_reset_vf(vf, true);
	}
}

/**
 * ice_vc_reset_vf - Perform software reset on the VF after informing the AVF
 * @vf: pointer to the VF info
 */
static void ice_vc_reset_vf(struct ice_vf *vf)
{
	ice_vc_notify_vf_reset(vf);
	ice_reset_vf(vf, false);
}

/**
 * ice_get_vf_from_pfq - get the VF who owns the PF space queue passed in
 * @pf: PF used to index all VFs
 * @pfq: queue index relative to the PF's function space
 *
 * If no VF is found who owns the pfq then return NULL, otherwise return a
 * pointer to the VF who owns the pfq
 */
static struct ice_vf *ice_get_vf_from_pfq(struct ice_pf *pf, u16 pfq)
{
	unsigned int vf_id;

	ice_for_each_vf(pf, vf_id) {
		struct ice_vf *vf = &pf->vf[vf_id];
		struct ice_vsi *vsi;
		u16 rxq_idx;

		vsi = ice_get_vf_vsi(vf);

		ice_for_each_rxq(vsi, rxq_idx)
			if (vsi->rxq_map[rxq_idx] == pfq)
				return vf;
	}

	return NULL;
}

/**
 * ice_globalq_to_pfq - convert from global queue index to PF space queue index
 * @pf: PF used for conversion
 * @globalq: global queue index used to convert to PF space queue index
 */
static u32 ice_globalq_to_pfq(struct ice_pf *pf, u32 globalq)
{
	return globalq - pf->hw.func_caps.common_cap.rxq_first_id;
}

/**
 * ice_vf_lan_overflow_event - handle LAN overflow event for a VF
 * @pf: PF that the LAN overflow event happened on
 * @event: structure holding the event information for the LAN overflow event
 *
 * Determine if the LAN overflow event was caused by a VF queue. If it was not
 * caused by a VF, do nothing. If a VF caused this LAN overflow event trigger a
 * reset on the offending VF.
 */
void
ice_vf_lan_overflow_event(struct ice_pf *pf, struct ice_rq_event_info *event)
{
	u32 gldcb_rtctq, queue;
	struct ice_vf *vf;

	gldcb_rtctq = le32_to_cpu(event->desc.params.lan_overflow.prtdcb_ruptq);
	dev_dbg(ice_pf_to_dev(pf), "GLDCB_RTCTQ: 0x%08x\n", gldcb_rtctq);

	/* event returns device global Rx queue number */
	queue = (gldcb_rtctq & GLDCB_RTCTQ_RXQNUM_M) >>
		GLDCB_RTCTQ_RXQNUM_S;

	vf = ice_get_vf_from_pfq(pf, ice_globalq_to_pfq(pf, queue));
	if (!vf)
		return;

	ice_vc_reset_vf(vf);
}

/**
 * ice_vc_send_msg_to_vf - Send message to VF
 * @vf: pointer to the VF info
 * @v_opcode: virtual channel opcode
 * @v_retval: virtual channel return value
 * @msg: pointer to the msg buffer
 * @msglen: msg length
 *
 * send msg to VF
 */
int
ice_vc_send_msg_to_vf(struct ice_vf *vf, u32 v_opcode,
		      enum virtchnl_status_code v_retval, u8 *msg, u16 msglen)
{
	enum ice_status aq_ret;
	struct device *dev;
	struct ice_pf *pf;

	if (!vf)
		return -EINVAL;

	pf = vf->pf;
	if (ice_validate_vf_id(pf, vf->vf_id))
		return -EINVAL;

	dev = ice_pf_to_dev(pf);

	/* single place to detect unsuccessful return values */
	if (v_retval) {
		vf->num_inval_msgs++;
		dev_info(dev, "VF %d failed opcode %d, retval: %d\n", vf->vf_id,
			 v_opcode, v_retval);
		if (vf->num_inval_msgs > ICE_DFLT_NUM_INVAL_MSGS_ALLOWED) {
			dev_err(dev, "Number of invalid messages exceeded for VF %d\n",
				vf->vf_id);
			dev_err(dev, "Use PF Control I/F to enable the VF\n");
			set_bit(ICE_VF_STATE_DIS, vf->vf_states);
			return -EIO;
		}
	} else {
		vf->num_valid_msgs++;
		/* reset the invalid counter, if a valid message is received. */
		vf->num_inval_msgs = 0;
	}

	aq_ret = ice_aq_send_msg_to_vf(&pf->hw, vf->vf_id, v_opcode, v_retval,
				       msg, msglen, NULL);
	if (aq_ret && pf->hw.mailboxq.sq_last_status != ICE_AQ_RC_ENOSYS) {
		dev_info(dev, "Unable to send the message to VF %d ret %s aq_err %s\n",
			 vf->vf_id, ice_stat_str(aq_ret),
			 ice_aq_str(pf->hw.mailboxq.sq_last_status));
		return -EIO;
	}

	return 0;
}

/**
 * ice_vc_get_ver_msg
 * @vf: pointer to the VF info
 * @msg: pointer to the msg buffer
 *
 * called from the VF to request the API version used by the PF
 */
static int ice_vc_get_ver_msg(struct ice_vf *vf, u8 *msg)
{
	struct virtchnl_version_info info = {
		VIRTCHNL_VERSION_MAJOR, VIRTCHNL_VERSION_MINOR
	};

	vf->vf_ver = *(struct virtchnl_version_info *)msg;
	/* VFs running the 1.0 API expect to get 1.0 back or they will cry. */
	if (VF_IS_V10(&vf->vf_ver))
		info.minor = VIRTCHNL_VERSION_MINOR_NO_VF_CAPS;

	return ice_vc_send_msg_to_vf(vf, VIRTCHNL_OP_VERSION,
				     VIRTCHNL_STATUS_SUCCESS, (u8 *)&info,
				     sizeof(struct virtchnl_version_info));
}

/**
 * ice_vc_get_max_frame_size - get max frame size allowed for VF
 * @vf: VF used to determine max frame size
 *
 * Max frame size is determined based on the current port's max frame size and
 * whether a port VLAN is configured on this VF. The VF is not aware whether
 * it's in a port VLAN so the PF needs to account for this in max frame size
 * checks and sending the max frame size to the VF.
 */
static u16 ice_vc_get_max_frame_size(struct ice_vf *vf)
{
<<<<<<< HEAD
	struct ice_vsi *vsi = vf->pf->vsi[vf->lan_vsi_idx];
	struct ice_port_info *pi = vsi->port_info;
=======
	struct ice_port_info *pi = ice_vf_get_port_info(vf);
>>>>>>> 754a0abe
	u16 max_frame_size;

	max_frame_size = pi->phy.link_info.max_frame_size;

	if (vf->port_vlan_info)
		max_frame_size -= VLAN_HLEN;

	return max_frame_size;
}

/**
 * ice_vc_get_vf_res_msg
 * @vf: pointer to the VF info
 * @msg: pointer to the msg buffer
 *
 * called from the VF to request its resources
 */
static int ice_vc_get_vf_res_msg(struct ice_vf *vf, u8 *msg)
{
	enum virtchnl_status_code v_ret = VIRTCHNL_STATUS_SUCCESS;
	struct virtchnl_vf_resource *vfres = NULL;
	struct ice_pf *pf = vf->pf;
	struct ice_vsi *vsi;
	int len = 0;
	int ret;

	if (ice_check_vf_init(pf, vf)) {
		v_ret = VIRTCHNL_STATUS_ERR_PARAM;
		goto err;
	}

	len = sizeof(struct virtchnl_vf_resource);

	vfres = kzalloc(len, GFP_KERNEL);
	if (!vfres) {
		v_ret = VIRTCHNL_STATUS_ERR_NO_MEMORY;
		len = 0;
		goto err;
	}
	if (VF_IS_V11(&vf->vf_ver))
		vf->driver_caps = *(u32 *)msg;
	else
		vf->driver_caps = VIRTCHNL_VF_OFFLOAD_L2 |
				  VIRTCHNL_VF_OFFLOAD_RSS_REG |
				  VIRTCHNL_VF_OFFLOAD_VLAN;

	vfres->vf_cap_flags = VIRTCHNL_VF_OFFLOAD_L2;
	vsi = ice_get_vf_vsi(vf);
	if (!vsi) {
		v_ret = VIRTCHNL_STATUS_ERR_PARAM;
		goto err;
	}

	if (!vsi->info.pvid)
		vfres->vf_cap_flags |= VIRTCHNL_VF_OFFLOAD_VLAN;

	if (vf->driver_caps & VIRTCHNL_VF_OFFLOAD_RSS_PF) {
		vfres->vf_cap_flags |= VIRTCHNL_VF_OFFLOAD_RSS_PF;
	} else {
		if (vf->driver_caps & VIRTCHNL_VF_OFFLOAD_RSS_AQ)
			vfres->vf_cap_flags |= VIRTCHNL_VF_OFFLOAD_RSS_AQ;
		else
			vfres->vf_cap_flags |= VIRTCHNL_VF_OFFLOAD_RSS_REG;
	}

	if (vf->driver_caps & VIRTCHNL_VF_OFFLOAD_FDIR_PF)
		vfres->vf_cap_flags |= VIRTCHNL_VF_OFFLOAD_FDIR_PF;

	if (vf->driver_caps & VIRTCHNL_VF_OFFLOAD_RSS_PCTYPE_V2)
		vfres->vf_cap_flags |= VIRTCHNL_VF_OFFLOAD_RSS_PCTYPE_V2;

	if (vf->driver_caps & VIRTCHNL_VF_OFFLOAD_ENCAP)
		vfres->vf_cap_flags |= VIRTCHNL_VF_OFFLOAD_ENCAP;

	if (vf->driver_caps & VIRTCHNL_VF_OFFLOAD_ENCAP_CSUM)
		vfres->vf_cap_flags |= VIRTCHNL_VF_OFFLOAD_ENCAP_CSUM;

	if (vf->driver_caps & VIRTCHNL_VF_OFFLOAD_RX_POLLING)
		vfres->vf_cap_flags |= VIRTCHNL_VF_OFFLOAD_RX_POLLING;

	if (vf->driver_caps & VIRTCHNL_VF_OFFLOAD_WB_ON_ITR)
		vfres->vf_cap_flags |= VIRTCHNL_VF_OFFLOAD_WB_ON_ITR;

	if (vf->driver_caps & VIRTCHNL_VF_OFFLOAD_REQ_QUEUES)
		vfres->vf_cap_flags |= VIRTCHNL_VF_OFFLOAD_REQ_QUEUES;

	if (vf->driver_caps & VIRTCHNL_VF_CAP_ADV_LINK_SPEED)
		vfres->vf_cap_flags |= VIRTCHNL_VF_CAP_ADV_LINK_SPEED;

	if (vf->driver_caps & VIRTCHNL_VF_OFFLOAD_ADV_RSS_PF)
		vfres->vf_cap_flags |= VIRTCHNL_VF_OFFLOAD_ADV_RSS_PF;

	if (vf->driver_caps & VIRTCHNL_VF_OFFLOAD_USO)
		vfres->vf_cap_flags |= VIRTCHNL_VF_OFFLOAD_USO;

	vfres->num_vsis = 1;
	/* Tx and Rx queue are equal for VF */
	vfres->num_queue_pairs = vsi->num_txq;
	vfres->max_vectors = pf->num_msix_per_vf;
	vfres->rss_key_size = ICE_VSIQF_HKEY_ARRAY_SIZE;
	vfres->rss_lut_size = ICE_VSIQF_HLUT_ARRAY_SIZE;
	vfres->max_mtu = ice_vc_get_max_frame_size(vf);

	vfres->vsi_res[0].vsi_id = vf->lan_vsi_num;
	vfres->vsi_res[0].vsi_type = VIRTCHNL_VSI_SRIOV;
	vfres->vsi_res[0].num_queue_pairs = vsi->num_txq;
	ether_addr_copy(vfres->vsi_res[0].default_mac_addr,
			vf->hw_lan_addr.addr);

	/* match guest capabilities */
	vf->driver_caps = vfres->vf_cap_flags;

	ice_vc_set_caps_allowlist(vf);
	ice_vc_set_working_allowlist(vf);

	set_bit(ICE_VF_STATE_ACTIVE, vf->vf_states);

err:
	/* send the response back to the VF */
	ret = ice_vc_send_msg_to_vf(vf, VIRTCHNL_OP_GET_VF_RESOURCES, v_ret,
				    (u8 *)vfres, len);

	kfree(vfres);
	return ret;
}

/**
 * ice_vc_reset_vf_msg
 * @vf: pointer to the VF info
 *
 * called from the VF to reset itself,
 * unlike other virtchnl messages, PF driver
 * doesn't send the response back to the VF
 */
static void ice_vc_reset_vf_msg(struct ice_vf *vf)
{
	if (test_bit(ICE_VF_STATE_INIT, vf->vf_states))
		ice_reset_vf(vf, false);
}

/**
 * ice_find_vsi_from_id
 * @pf: the PF structure to search for the VSI
 * @id: ID of the VSI it is searching for
 *
 * searches for the VSI with the given ID
 */
static struct ice_vsi *ice_find_vsi_from_id(struct ice_pf *pf, u16 id)
{
	int i;

	ice_for_each_vsi(pf, i)
		if (pf->vsi[i] && pf->vsi[i]->vsi_num == id)
			return pf->vsi[i];

	return NULL;
}

/**
 * ice_vc_isvalid_vsi_id
 * @vf: pointer to the VF info
 * @vsi_id: VF relative VSI ID
 *
 * check for the valid VSI ID
 */
bool ice_vc_isvalid_vsi_id(struct ice_vf *vf, u16 vsi_id)
{
	struct ice_pf *pf = vf->pf;
	struct ice_vsi *vsi;

	vsi = ice_find_vsi_from_id(pf, vsi_id);

	return (vsi && (vsi->vf_id == vf->vf_id));
}

/**
 * ice_vc_isvalid_q_id
 * @vf: pointer to the VF info
 * @vsi_id: VSI ID
 * @qid: VSI relative queue ID
 *
 * check for the valid queue ID
 */
static bool ice_vc_isvalid_q_id(struct ice_vf *vf, u16 vsi_id, u8 qid)
{
	struct ice_vsi *vsi = ice_find_vsi_from_id(vf->pf, vsi_id);
	/* allocated Tx and Rx queues should be always equal for VF VSI */
	return (vsi && (qid < vsi->alloc_txq));
}

/**
 * ice_vc_isvalid_ring_len
 * @ring_len: length of ring
 *
 * check for the valid ring count, should be multiple of ICE_REQ_DESC_MULTIPLE
 * or zero
 */
static bool ice_vc_isvalid_ring_len(u16 ring_len)
{
	return ring_len == 0 ||
	       (ring_len >= ICE_MIN_NUM_DESC &&
		ring_len <= ICE_MAX_NUM_DESC &&
		!(ring_len % ICE_REQ_DESC_MULTIPLE));
}

/**
 * ice_vc_parse_rss_cfg - parses hash fields and headers from
 * a specific virtchnl RSS cfg
 * @hw: pointer to the hardware
 * @rss_cfg: pointer to the virtchnl RSS cfg
 * @addl_hdrs: pointer to the protocol header fields (ICE_FLOW_SEG_HDR_*)
 * to configure
 * @hash_flds: pointer to the hash bit fields (ICE_FLOW_HASH_*) to configure
 *
 * Return true if all the protocol header and hash fields in the RSS cfg could
 * be parsed, else return false
 *
 * This function parses the virtchnl RSS cfg to be the intended
 * hash fields and the intended header for RSS configuration
 */
static bool
ice_vc_parse_rss_cfg(struct ice_hw *hw, struct virtchnl_rss_cfg *rss_cfg,
		     u32 *addl_hdrs, u64 *hash_flds)
{
	const struct ice_vc_hash_field_match_type *hf_list;
	const struct ice_vc_hdr_match_type *hdr_list;
	int i, hf_list_len, hdr_list_len;

	if (!strncmp(hw->active_pkg_name, "ICE COMMS Package",
		     sizeof(hw->active_pkg_name))) {
		hf_list = ice_vc_hash_field_list_comms;
		hf_list_len = ARRAY_SIZE(ice_vc_hash_field_list_comms);
		hdr_list = ice_vc_hdr_list_comms;
		hdr_list_len = ARRAY_SIZE(ice_vc_hdr_list_comms);
	} else {
		hf_list = ice_vc_hash_field_list_os;
		hf_list_len = ARRAY_SIZE(ice_vc_hash_field_list_os);
		hdr_list = ice_vc_hdr_list_os;
		hdr_list_len = ARRAY_SIZE(ice_vc_hdr_list_os);
	}

	for (i = 0; i < rss_cfg->proto_hdrs.count; i++) {
		struct virtchnl_proto_hdr *proto_hdr =
					&rss_cfg->proto_hdrs.proto_hdr[i];
		bool hdr_found = false;
		int j;

		/* Find matched ice headers according to virtchnl headers. */
		for (j = 0; j < hdr_list_len; j++) {
			struct ice_vc_hdr_match_type hdr_map = hdr_list[j];

			if (proto_hdr->type == hdr_map.vc_hdr) {
				*addl_hdrs |= hdr_map.ice_hdr;
				hdr_found = true;
			}
		}

		if (!hdr_found)
			return false;

		/* Find matched ice hash fields according to
		 * virtchnl hash fields.
		 */
		for (j = 0; j < hf_list_len; j++) {
			struct ice_vc_hash_field_match_type hf_map = hf_list[j];

			if (proto_hdr->type == hf_map.vc_hdr &&
			    proto_hdr->field_selector == hf_map.vc_hash_field) {
				*hash_flds |= hf_map.ice_hash_field;
				break;
			}
		}
	}

	return true;
}

/**
 * ice_vf_adv_rss_offload_ena - determine if capabilities support advanced
 * RSS offloads
 * @caps: VF driver negotiated capabilities
 *
 * Return true if VIRTCHNL_VF_OFFLOAD_ADV_RSS_PF capability is set,
 * else return false
 */
static bool ice_vf_adv_rss_offload_ena(u32 caps)
{
	return !!(caps & VIRTCHNL_VF_OFFLOAD_ADV_RSS_PF);
}

/**
 * ice_vc_handle_rss_cfg
 * @vf: pointer to the VF info
 * @msg: pointer to the message buffer
 * @add: add a RSS config if true, otherwise delete a RSS config
 *
 * This function adds/deletes a RSS config
 */
static int ice_vc_handle_rss_cfg(struct ice_vf *vf, u8 *msg, bool add)
{
	u32 v_opcode = add ? VIRTCHNL_OP_ADD_RSS_CFG : VIRTCHNL_OP_DEL_RSS_CFG;
	struct virtchnl_rss_cfg *rss_cfg = (struct virtchnl_rss_cfg *)msg;
	enum virtchnl_status_code v_ret = VIRTCHNL_STATUS_SUCCESS;
	struct device *dev = ice_pf_to_dev(vf->pf);
	struct ice_hw *hw = &vf->pf->hw;
	struct ice_vsi *vsi;

	if (!test_bit(ICE_FLAG_RSS_ENA, vf->pf->flags)) {
		dev_dbg(dev, "VF %d attempting to configure RSS, but RSS is not supported by the PF\n",
			vf->vf_id);
		v_ret = VIRTCHNL_STATUS_ERR_NOT_SUPPORTED;
		goto error_param;
	}

	if (!ice_vf_adv_rss_offload_ena(vf->driver_caps)) {
		dev_dbg(dev, "VF %d attempting to configure RSS, but Advanced RSS offload is not supported\n",
			vf->vf_id);
		v_ret = VIRTCHNL_STATUS_ERR_PARAM;
		goto error_param;
	}

	if (!test_bit(ICE_VF_STATE_ACTIVE, vf->vf_states)) {
		v_ret = VIRTCHNL_STATUS_ERR_PARAM;
		goto error_param;
	}

	if (rss_cfg->proto_hdrs.count > VIRTCHNL_MAX_NUM_PROTO_HDRS ||
	    rss_cfg->rss_algorithm < VIRTCHNL_RSS_ALG_TOEPLITZ_ASYMMETRIC ||
	    rss_cfg->rss_algorithm > VIRTCHNL_RSS_ALG_XOR_SYMMETRIC) {
		dev_dbg(dev, "VF %d attempting to configure RSS, but RSS configuration is not valid\n",
			vf->vf_id);
		v_ret = VIRTCHNL_STATUS_ERR_PARAM;
		goto error_param;
	}

	vsi = ice_get_vf_vsi(vf);
	if (!vsi) {
		v_ret = VIRTCHNL_STATUS_ERR_PARAM;
		goto error_param;
	}

	if (rss_cfg->rss_algorithm == VIRTCHNL_RSS_ALG_R_ASYMMETRIC) {
		struct ice_vsi_ctx *ctx;
		enum ice_status status;
		u8 lut_type, hash_type;

		lut_type = ICE_AQ_VSI_Q_OPT_RSS_LUT_VSI;
		hash_type = add ? ICE_AQ_VSI_Q_OPT_RSS_XOR :
				ICE_AQ_VSI_Q_OPT_RSS_TPLZ;

		ctx = kzalloc(sizeof(*ctx), GFP_KERNEL);
		if (!ctx) {
			v_ret = VIRTCHNL_STATUS_ERR_NO_MEMORY;
			goto error_param;
		}

		ctx->info.q_opt_rss = ((lut_type <<
					ICE_AQ_VSI_Q_OPT_RSS_LUT_S) &
				       ICE_AQ_VSI_Q_OPT_RSS_LUT_M) |
				       (hash_type &
					ICE_AQ_VSI_Q_OPT_RSS_HASH_M);

		/* Preserve existing queueing option setting */
		ctx->info.q_opt_rss |= (vsi->info.q_opt_rss &
					  ICE_AQ_VSI_Q_OPT_RSS_GBL_LUT_M);
		ctx->info.q_opt_tc = vsi->info.q_opt_tc;
		ctx->info.q_opt_flags = vsi->info.q_opt_rss;

		ctx->info.valid_sections =
				cpu_to_le16(ICE_AQ_VSI_PROP_Q_OPT_VALID);

		status = ice_update_vsi(hw, vsi->idx, ctx, NULL);
		if (status) {
			dev_err(dev, "update VSI for RSS failed, err %s aq_err %s\n",
				ice_stat_str(status),
				ice_aq_str(hw->adminq.sq_last_status));
			v_ret = VIRTCHNL_STATUS_ERR_PARAM;
		} else {
			vsi->info.q_opt_rss = ctx->info.q_opt_rss;
		}

		kfree(ctx);
	} else {
		u32 addl_hdrs = ICE_FLOW_SEG_HDR_NONE;
		u64 hash_flds = ICE_HASH_INVALID;

		if (!ice_vc_parse_rss_cfg(hw, rss_cfg, &addl_hdrs,
					  &hash_flds)) {
			v_ret = VIRTCHNL_STATUS_ERR_PARAM;
			goto error_param;
		}

		if (add) {
			if (ice_add_rss_cfg(hw, vsi->idx, hash_flds,
					    addl_hdrs)) {
				v_ret = VIRTCHNL_STATUS_ERR_PARAM;
				dev_err(dev, "ice_add_rss_cfg failed for vsi = %d, v_ret = %d\n",
					vsi->vsi_num, v_ret);
			}
		} else {
			enum ice_status status;

			status = ice_rem_rss_cfg(hw, vsi->idx, hash_flds,
						 addl_hdrs);
			/* We just ignore ICE_ERR_DOES_NOT_EXIST, because
			 * if two configurations share the same profile remove
			 * one of them actually removes both, since the
			 * profile is deleted.
			 */
			if (status && status != ICE_ERR_DOES_NOT_EXIST) {
				v_ret = VIRTCHNL_STATUS_ERR_PARAM;
				dev_err(dev, "ice_rem_rss_cfg failed for VF ID:%d, error:%s\n",
					vf->vf_id, ice_stat_str(status));
			}
		}
	}

error_param:
	return ice_vc_send_msg_to_vf(vf, v_opcode, v_ret, NULL, 0);
}

/**
 * ice_vc_config_rss_key
 * @vf: pointer to the VF info
 * @msg: pointer to the msg buffer
 *
 * Configure the VF's RSS key
 */
static int ice_vc_config_rss_key(struct ice_vf *vf, u8 *msg)
{
	enum virtchnl_status_code v_ret = VIRTCHNL_STATUS_SUCCESS;
	struct virtchnl_rss_key *vrk =
		(struct virtchnl_rss_key *)msg;
	struct ice_vsi *vsi;

	if (!test_bit(ICE_VF_STATE_ACTIVE, vf->vf_states)) {
		v_ret = VIRTCHNL_STATUS_ERR_PARAM;
		goto error_param;
	}

	if (!ice_vc_isvalid_vsi_id(vf, vrk->vsi_id)) {
		v_ret = VIRTCHNL_STATUS_ERR_PARAM;
		goto error_param;
	}

	if (vrk->key_len != ICE_VSIQF_HKEY_ARRAY_SIZE) {
		v_ret = VIRTCHNL_STATUS_ERR_PARAM;
		goto error_param;
	}

	if (!test_bit(ICE_FLAG_RSS_ENA, vf->pf->flags)) {
		v_ret = VIRTCHNL_STATUS_ERR_PARAM;
		goto error_param;
	}

	vsi = ice_get_vf_vsi(vf);
	if (!vsi) {
		v_ret = VIRTCHNL_STATUS_ERR_PARAM;
		goto error_param;
	}

	if (ice_set_rss_key(vsi, vrk->key))
		v_ret = VIRTCHNL_STATUS_ERR_ADMIN_QUEUE_ERROR;
error_param:
	return ice_vc_send_msg_to_vf(vf, VIRTCHNL_OP_CONFIG_RSS_KEY, v_ret,
				     NULL, 0);
}

/**
 * ice_vc_config_rss_lut
 * @vf: pointer to the VF info
 * @msg: pointer to the msg buffer
 *
 * Configure the VF's RSS LUT
 */
static int ice_vc_config_rss_lut(struct ice_vf *vf, u8 *msg)
{
	struct virtchnl_rss_lut *vrl = (struct virtchnl_rss_lut *)msg;
	enum virtchnl_status_code v_ret = VIRTCHNL_STATUS_SUCCESS;
	struct ice_vsi *vsi;

	if (!test_bit(ICE_VF_STATE_ACTIVE, vf->vf_states)) {
		v_ret = VIRTCHNL_STATUS_ERR_PARAM;
		goto error_param;
	}

	if (!ice_vc_isvalid_vsi_id(vf, vrl->vsi_id)) {
		v_ret = VIRTCHNL_STATUS_ERR_PARAM;
		goto error_param;
	}

	if (vrl->lut_entries != ICE_VSIQF_HLUT_ARRAY_SIZE) {
		v_ret = VIRTCHNL_STATUS_ERR_PARAM;
		goto error_param;
	}

	if (!test_bit(ICE_FLAG_RSS_ENA, vf->pf->flags)) {
		v_ret = VIRTCHNL_STATUS_ERR_PARAM;
		goto error_param;
	}

	vsi = ice_get_vf_vsi(vf);
	if (!vsi) {
		v_ret = VIRTCHNL_STATUS_ERR_PARAM;
		goto error_param;
	}

	if (ice_set_rss_lut(vsi, vrl->lut, ICE_VSIQF_HLUT_ARRAY_SIZE))
		v_ret = VIRTCHNL_STATUS_ERR_ADMIN_QUEUE_ERROR;
error_param:
	return ice_vc_send_msg_to_vf(vf, VIRTCHNL_OP_CONFIG_RSS_LUT, v_ret,
				     NULL, 0);
}

/**
 * ice_wait_on_vf_reset - poll to make sure a given VF is ready after reset
 * @vf: The VF being resseting
 *
 * The max poll time is about ~800ms, which is about the maximum time it takes
 * for a VF to be reset and/or a VF driver to be removed.
 */
static void ice_wait_on_vf_reset(struct ice_vf *vf)
{
	int i;

	for (i = 0; i < ICE_MAX_VF_RESET_TRIES; i++) {
		if (test_bit(ICE_VF_STATE_INIT, vf->vf_states))
			break;
		msleep(ICE_MAX_VF_RESET_SLEEP_MS);
	}
}

/**
 * ice_check_vf_ready_for_cfg - check if VF is ready to be configured/queried
 * @vf: VF to check if it's ready to be configured/queried
 *
 * The purpose of this function is to make sure the VF is not in reset, not
 * disabled, and initialized so it can be configured and/or queried by a host
 * administrator.
 */
static int ice_check_vf_ready_for_cfg(struct ice_vf *vf)
{
	struct ice_pf *pf;

	ice_wait_on_vf_reset(vf);

	if (ice_is_vf_disabled(vf))
		return -EINVAL;

	pf = vf->pf;
	if (ice_check_vf_init(pf, vf))
		return -EBUSY;

	return 0;
}

/**
 * ice_set_vf_spoofchk
 * @netdev: network interface device structure
 * @vf_id: VF identifier
 * @ena: flag to enable or disable feature
 *
 * Enable or disable VF spoof checking
 */
int ice_set_vf_spoofchk(struct net_device *netdev, int vf_id, bool ena)
{
	struct ice_netdev_priv *np = netdev_priv(netdev);
	struct ice_pf *pf = np->vsi->back;
	struct ice_vsi_ctx *ctx;
	struct ice_vsi *vf_vsi;
	enum ice_status status;
	struct device *dev;
	struct ice_vf *vf;
	int ret;

	dev = ice_pf_to_dev(pf);
	if (ice_validate_vf_id(pf, vf_id))
		return -EINVAL;

	vf = &pf->vf[vf_id];
	ret = ice_check_vf_ready_for_cfg(vf);
	if (ret)
		return ret;

	vf_vsi = ice_get_vf_vsi(vf);
	if (!vf_vsi) {
		netdev_err(netdev, "VSI %d for VF %d is null\n",
			   vf->lan_vsi_idx, vf->vf_id);
		return -EINVAL;
	}

	if (vf_vsi->type != ICE_VSI_VF) {
		netdev_err(netdev, "Type %d of VSI %d for VF %d is no ICE_VSI_VF\n",
			   vf_vsi->type, vf_vsi->vsi_num, vf->vf_id);
		return -ENODEV;
	}

	if (ena == vf->spoofchk) {
		dev_dbg(dev, "VF spoofchk already %s\n", ena ? "ON" : "OFF");
		return 0;
	}

	ctx = kzalloc(sizeof(*ctx), GFP_KERNEL);
	if (!ctx)
		return -ENOMEM;

	ctx->info.sec_flags = vf_vsi->info.sec_flags;
	ctx->info.valid_sections = cpu_to_le16(ICE_AQ_VSI_PROP_SECURITY_VALID);
	if (ena) {
		ctx->info.sec_flags |=
			ICE_AQ_VSI_SEC_FLAG_ENA_MAC_ANTI_SPOOF |
			(ICE_AQ_VSI_SEC_TX_VLAN_PRUNE_ENA <<
			 ICE_AQ_VSI_SEC_TX_PRUNE_ENA_S);
	} else {
		ctx->info.sec_flags &=
			~(ICE_AQ_VSI_SEC_FLAG_ENA_MAC_ANTI_SPOOF |
			  (ICE_AQ_VSI_SEC_TX_VLAN_PRUNE_ENA <<
			   ICE_AQ_VSI_SEC_TX_PRUNE_ENA_S));
	}

	status = ice_update_vsi(&pf->hw, vf_vsi->idx, ctx, NULL);
	if (status) {
		dev_err(dev, "Failed to %sable spoofchk on VF %d VSI %d\n error %s\n",
			ena ? "en" : "dis", vf->vf_id, vf_vsi->vsi_num,
			ice_stat_str(status));
		ret = -EIO;
		goto out;
	}

	/* only update spoofchk state and VSI context on success */
	vf_vsi->info.sec_flags = ctx->info.sec_flags;
	vf->spoofchk = ena;

out:
	kfree(ctx);
	return ret;
}

/**
 * ice_is_any_vf_in_promisc - check if any VF(s) are in promiscuous mode
 * @pf: PF structure for accessing VF(s)
 *
 * Return false if no VF(s) are in unicast and/or multicast promiscuous mode,
 * else return true
 */
bool ice_is_any_vf_in_promisc(struct ice_pf *pf)
{
	int vf_idx;

	ice_for_each_vf(pf, vf_idx) {
		struct ice_vf *vf = &pf->vf[vf_idx];

		/* found a VF that has promiscuous mode configured */
		if (test_bit(ICE_VF_STATE_UC_PROMISC, vf->vf_states) ||
		    test_bit(ICE_VF_STATE_MC_PROMISC, vf->vf_states))
			return true;
	}

	return false;
}

/**
 * ice_vc_cfg_promiscuous_mode_msg
 * @vf: pointer to the VF info
 * @msg: pointer to the msg buffer
 *
 * called from the VF to configure VF VSIs promiscuous mode
 */
static int ice_vc_cfg_promiscuous_mode_msg(struct ice_vf *vf, u8 *msg)
{
	enum virtchnl_status_code v_ret = VIRTCHNL_STATUS_SUCCESS;
	bool rm_promisc, alluni = false, allmulti = false;
	struct virtchnl_promisc_info *info =
	    (struct virtchnl_promisc_info *)msg;
	struct ice_pf *pf = vf->pf;
	struct ice_vsi *vsi;
	struct device *dev;
	int ret = 0;

	if (!test_bit(ICE_VF_STATE_ACTIVE, vf->vf_states)) {
		v_ret = VIRTCHNL_STATUS_ERR_PARAM;
		goto error_param;
	}

	if (!ice_vc_isvalid_vsi_id(vf, info->vsi_id)) {
		v_ret = VIRTCHNL_STATUS_ERR_PARAM;
		goto error_param;
	}

	vsi = ice_get_vf_vsi(vf);
	if (!vsi) {
		v_ret = VIRTCHNL_STATUS_ERR_PARAM;
		goto error_param;
	}

	dev = ice_pf_to_dev(pf);
	if (!test_bit(ICE_VIRTCHNL_VF_CAP_PRIVILEGE, &vf->vf_caps)) {
		dev_err(dev, "Unprivileged VF %d is attempting to configure promiscuous mode\n",
			vf->vf_id);
		/* Leave v_ret alone, lie to the VF on purpose. */
		goto error_param;
	}

	if (info->flags & FLAG_VF_UNICAST_PROMISC)
		alluni = true;

	if (info->flags & FLAG_VF_MULTICAST_PROMISC)
		allmulti = true;

	rm_promisc = !allmulti && !alluni;

	if (vsi->num_vlan || vf->port_vlan_info) {
		struct ice_vsi *pf_vsi = ice_get_main_vsi(pf);
		struct net_device *pf_netdev;

		if (!pf_vsi) {
			v_ret = VIRTCHNL_STATUS_ERR_PARAM;
			goto error_param;
		}

		pf_netdev = pf_vsi->netdev;

		ret = ice_set_vf_spoofchk(pf_netdev, vf->vf_id, rm_promisc);
		if (ret) {
			dev_err(dev, "Failed to update spoofchk to %s for VF %d VSI %d when setting promiscuous mode\n",
				rm_promisc ? "ON" : "OFF", vf->vf_id,
				vsi->vsi_num);
			v_ret = VIRTCHNL_STATUS_ERR_PARAM;
		}

		ret = ice_cfg_vlan_pruning(vsi, true, !rm_promisc);
		if (ret) {
			dev_err(dev, "Failed to configure VLAN pruning in promiscuous mode\n");
			v_ret = VIRTCHNL_STATUS_ERR_PARAM;
			goto error_param;
		}
	}

	if (!test_bit(ICE_FLAG_VF_TRUE_PROMISC_ENA, pf->flags)) {
		bool set_dflt_vsi = alluni || allmulti;

		if (set_dflt_vsi && !ice_is_dflt_vsi_in_use(pf->first_sw))
			/* only attempt to set the default forwarding VSI if
			 * it's not currently set
			 */
			ret = ice_set_dflt_vsi(pf->first_sw, vsi);
		else if (!set_dflt_vsi &&
			 ice_is_vsi_dflt_vsi(pf->first_sw, vsi))
			/* only attempt to free the default forwarding VSI if we
			 * are the owner
			 */
			ret = ice_clear_dflt_vsi(pf->first_sw);

		if (ret) {
			dev_err(dev, "%sable VF %d as the default VSI failed, error %d\n",
				set_dflt_vsi ? "en" : "dis", vf->vf_id, ret);
			v_ret = VIRTCHNL_STATUS_ERR_ADMIN_QUEUE_ERROR;
			goto error_param;
		}
	} else {
		enum ice_status status;
		u8 promisc_m;

		if (alluni) {
			if (vf->port_vlan_info || vsi->num_vlan)
				promisc_m = ICE_UCAST_VLAN_PROMISC_BITS;
			else
				promisc_m = ICE_UCAST_PROMISC_BITS;
		} else if (allmulti) {
			if (vf->port_vlan_info || vsi->num_vlan)
				promisc_m = ICE_MCAST_VLAN_PROMISC_BITS;
			else
				promisc_m = ICE_MCAST_PROMISC_BITS;
		} else {
			if (vf->port_vlan_info || vsi->num_vlan)
				promisc_m = ICE_UCAST_VLAN_PROMISC_BITS;
			else
				promisc_m = ICE_UCAST_PROMISC_BITS;
		}

		/* Configure multicast/unicast with or without VLAN promiscuous
		 * mode
		 */
		status = ice_vf_set_vsi_promisc(vf, vsi, promisc_m, rm_promisc);
		if (status) {
			dev_err(dev, "%sable Tx/Rx filter promiscuous mode on VF-%d failed, error: %s\n",
				rm_promisc ? "dis" : "en", vf->vf_id,
				ice_stat_str(status));
			v_ret = ice_err_to_virt_err(status);
			goto error_param;
		} else {
			dev_dbg(dev, "%sable Tx/Rx filter promiscuous mode on VF-%d succeeded\n",
				rm_promisc ? "dis" : "en", vf->vf_id);
		}
	}

	if (allmulti &&
	    !test_and_set_bit(ICE_VF_STATE_MC_PROMISC, vf->vf_states))
		dev_info(dev, "VF %u successfully set multicast promiscuous mode\n", vf->vf_id);
	else if (!allmulti && test_and_clear_bit(ICE_VF_STATE_MC_PROMISC, vf->vf_states))
		dev_info(dev, "VF %u successfully unset multicast promiscuous mode\n", vf->vf_id);

	if (alluni && !test_and_set_bit(ICE_VF_STATE_UC_PROMISC, vf->vf_states))
		dev_info(dev, "VF %u successfully set unicast promiscuous mode\n", vf->vf_id);
	else if (!alluni && test_and_clear_bit(ICE_VF_STATE_UC_PROMISC, vf->vf_states))
		dev_info(dev, "VF %u successfully unset unicast promiscuous mode\n", vf->vf_id);

error_param:
	return ice_vc_send_msg_to_vf(vf, VIRTCHNL_OP_CONFIG_PROMISCUOUS_MODE,
				     v_ret, NULL, 0);
}

/**
 * ice_vc_get_stats_msg
 * @vf: pointer to the VF info
 * @msg: pointer to the msg buffer
 *
 * called from the VF to get VSI stats
 */
static int ice_vc_get_stats_msg(struct ice_vf *vf, u8 *msg)
{
	enum virtchnl_status_code v_ret = VIRTCHNL_STATUS_SUCCESS;
	struct virtchnl_queue_select *vqs =
		(struct virtchnl_queue_select *)msg;
	struct ice_eth_stats stats = { 0 };
	struct ice_vsi *vsi;

	if (!test_bit(ICE_VF_STATE_ACTIVE, vf->vf_states)) {
		v_ret = VIRTCHNL_STATUS_ERR_PARAM;
		goto error_param;
	}

	if (!ice_vc_isvalid_vsi_id(vf, vqs->vsi_id)) {
		v_ret = VIRTCHNL_STATUS_ERR_PARAM;
		goto error_param;
	}

	vsi = ice_get_vf_vsi(vf);
	if (!vsi) {
		v_ret = VIRTCHNL_STATUS_ERR_PARAM;
		goto error_param;
	}

	ice_update_eth_stats(vsi);

	stats = vsi->eth_stats;

error_param:
	/* send the response to the VF */
	return ice_vc_send_msg_to_vf(vf, VIRTCHNL_OP_GET_STATS, v_ret,
				     (u8 *)&stats, sizeof(stats));
}

/**
 * ice_vc_validate_vqs_bitmaps - validate Rx/Tx queue bitmaps from VIRTCHNL
 * @vqs: virtchnl_queue_select structure containing bitmaps to validate
 *
 * Return true on successful validation, else false
 */
static bool ice_vc_validate_vqs_bitmaps(struct virtchnl_queue_select *vqs)
{
	if ((!vqs->rx_queues && !vqs->tx_queues) ||
	    vqs->rx_queues >= BIT(ICE_MAX_RSS_QS_PER_VF) ||
	    vqs->tx_queues >= BIT(ICE_MAX_RSS_QS_PER_VF))
		return false;

	return true;
}

/**
 * ice_vf_ena_txq_interrupt - enable Tx queue interrupt via QINT_TQCTL
 * @vsi: VSI of the VF to configure
 * @q_idx: VF queue index used to determine the queue in the PF's space
 */
static void ice_vf_ena_txq_interrupt(struct ice_vsi *vsi, u32 q_idx)
{
	struct ice_hw *hw = &vsi->back->hw;
	u32 pfq = vsi->txq_map[q_idx];
	u32 reg;

	reg = rd32(hw, QINT_TQCTL(pfq));

	/* MSI-X index 0 in the VF's space is always for the OICR, which means
	 * this is most likely a poll mode VF driver, so don't enable an
	 * interrupt that was never configured via VIRTCHNL_OP_CONFIG_IRQ_MAP
	 */
	if (!(reg & QINT_TQCTL_MSIX_INDX_M))
		return;

	wr32(hw, QINT_TQCTL(pfq), reg | QINT_TQCTL_CAUSE_ENA_M);
}

/**
 * ice_vf_ena_rxq_interrupt - enable Tx queue interrupt via QINT_RQCTL
 * @vsi: VSI of the VF to configure
 * @q_idx: VF queue index used to determine the queue in the PF's space
 */
static void ice_vf_ena_rxq_interrupt(struct ice_vsi *vsi, u32 q_idx)
{
	struct ice_hw *hw = &vsi->back->hw;
	u32 pfq = vsi->rxq_map[q_idx];
	u32 reg;

	reg = rd32(hw, QINT_RQCTL(pfq));

	/* MSI-X index 0 in the VF's space is always for the OICR, which means
	 * this is most likely a poll mode VF driver, so don't enable an
	 * interrupt that was never configured via VIRTCHNL_OP_CONFIG_IRQ_MAP
	 */
	if (!(reg & QINT_RQCTL_MSIX_INDX_M))
		return;

	wr32(hw, QINT_RQCTL(pfq), reg | QINT_RQCTL_CAUSE_ENA_M);
}

/**
 * ice_vc_ena_qs_msg
 * @vf: pointer to the VF info
 * @msg: pointer to the msg buffer
 *
 * called from the VF to enable all or specific queue(s)
 */
static int ice_vc_ena_qs_msg(struct ice_vf *vf, u8 *msg)
{
	enum virtchnl_status_code v_ret = VIRTCHNL_STATUS_SUCCESS;
	struct virtchnl_queue_select *vqs =
	    (struct virtchnl_queue_select *)msg;
	struct ice_vsi *vsi;
	unsigned long q_map;
	u16 vf_q_id;

	if (!test_bit(ICE_VF_STATE_ACTIVE, vf->vf_states)) {
		v_ret = VIRTCHNL_STATUS_ERR_PARAM;
		goto error_param;
	}

	if (!ice_vc_isvalid_vsi_id(vf, vqs->vsi_id)) {
		v_ret = VIRTCHNL_STATUS_ERR_PARAM;
		goto error_param;
	}

	if (!ice_vc_validate_vqs_bitmaps(vqs)) {
		v_ret = VIRTCHNL_STATUS_ERR_PARAM;
		goto error_param;
	}

	vsi = ice_get_vf_vsi(vf);
	if (!vsi) {
		v_ret = VIRTCHNL_STATUS_ERR_PARAM;
		goto error_param;
	}

	/* Enable only Rx rings, Tx rings were enabled by the FW when the
	 * Tx queue group list was configured and the context bits were
	 * programmed using ice_vsi_cfg_txqs
	 */
	q_map = vqs->rx_queues;
	for_each_set_bit(vf_q_id, &q_map, ICE_MAX_RSS_QS_PER_VF) {
		if (!ice_vc_isvalid_q_id(vf, vqs->vsi_id, vf_q_id)) {
			v_ret = VIRTCHNL_STATUS_ERR_PARAM;
			goto error_param;
		}

		/* Skip queue if enabled */
		if (test_bit(vf_q_id, vf->rxq_ena))
			continue;

		if (ice_vsi_ctrl_one_rx_ring(vsi, true, vf_q_id, true)) {
			dev_err(ice_pf_to_dev(vsi->back), "Failed to enable Rx ring %d on VSI %d\n",
				vf_q_id, vsi->vsi_num);
			v_ret = VIRTCHNL_STATUS_ERR_PARAM;
			goto error_param;
		}

		ice_vf_ena_rxq_interrupt(vsi, vf_q_id);
		set_bit(vf_q_id, vf->rxq_ena);
	}

	q_map = vqs->tx_queues;
	for_each_set_bit(vf_q_id, &q_map, ICE_MAX_RSS_QS_PER_VF) {
		if (!ice_vc_isvalid_q_id(vf, vqs->vsi_id, vf_q_id)) {
			v_ret = VIRTCHNL_STATUS_ERR_PARAM;
			goto error_param;
		}

		/* Skip queue if enabled */
		if (test_bit(vf_q_id, vf->txq_ena))
			continue;

		ice_vf_ena_txq_interrupt(vsi, vf_q_id);
		set_bit(vf_q_id, vf->txq_ena);
	}

	/* Set flag to indicate that queues are enabled */
	if (v_ret == VIRTCHNL_STATUS_SUCCESS)
		set_bit(ICE_VF_STATE_QS_ENA, vf->vf_states);

error_param:
	/* send the response to the VF */
	return ice_vc_send_msg_to_vf(vf, VIRTCHNL_OP_ENABLE_QUEUES, v_ret,
				     NULL, 0);
}

/**
 * ice_vc_dis_qs_msg
 * @vf: pointer to the VF info
 * @msg: pointer to the msg buffer
 *
 * called from the VF to disable all or specific
 * queue(s)
 */
static int ice_vc_dis_qs_msg(struct ice_vf *vf, u8 *msg)
{
	enum virtchnl_status_code v_ret = VIRTCHNL_STATUS_SUCCESS;
	struct virtchnl_queue_select *vqs =
	    (struct virtchnl_queue_select *)msg;
	struct ice_vsi *vsi;
	unsigned long q_map;
	u16 vf_q_id;

	if (!test_bit(ICE_VF_STATE_ACTIVE, vf->vf_states) &&
	    !test_bit(ICE_VF_STATE_QS_ENA, vf->vf_states)) {
		v_ret = VIRTCHNL_STATUS_ERR_PARAM;
		goto error_param;
	}

	if (!ice_vc_isvalid_vsi_id(vf, vqs->vsi_id)) {
		v_ret = VIRTCHNL_STATUS_ERR_PARAM;
		goto error_param;
	}

	if (!ice_vc_validate_vqs_bitmaps(vqs)) {
		v_ret = VIRTCHNL_STATUS_ERR_PARAM;
		goto error_param;
	}

	vsi = ice_get_vf_vsi(vf);
	if (!vsi) {
		v_ret = VIRTCHNL_STATUS_ERR_PARAM;
		goto error_param;
	}

	if (vqs->tx_queues) {
		q_map = vqs->tx_queues;

		for_each_set_bit(vf_q_id, &q_map, ICE_MAX_RSS_QS_PER_VF) {
			struct ice_ring *ring = vsi->tx_rings[vf_q_id];
			struct ice_txq_meta txq_meta = { 0 };

			if (!ice_vc_isvalid_q_id(vf, vqs->vsi_id, vf_q_id)) {
				v_ret = VIRTCHNL_STATUS_ERR_PARAM;
				goto error_param;
			}

			/* Skip queue if not enabled */
			if (!test_bit(vf_q_id, vf->txq_ena))
				continue;

			ice_fill_txq_meta(vsi, ring, &txq_meta);

			if (ice_vsi_stop_tx_ring(vsi, ICE_NO_RESET, vf->vf_id,
						 ring, &txq_meta)) {
				dev_err(ice_pf_to_dev(vsi->back), "Failed to stop Tx ring %d on VSI %d\n",
					vf_q_id, vsi->vsi_num);
				v_ret = VIRTCHNL_STATUS_ERR_PARAM;
				goto error_param;
			}

			/* Clear enabled queues flag */
			clear_bit(vf_q_id, vf->txq_ena);
		}
	}

	q_map = vqs->rx_queues;
	/* speed up Rx queue disable by batching them if possible */
	if (q_map &&
	    bitmap_equal(&q_map, vf->rxq_ena, ICE_MAX_RSS_QS_PER_VF)) {
		if (ice_vsi_stop_all_rx_rings(vsi)) {
			dev_err(ice_pf_to_dev(vsi->back), "Failed to stop all Rx rings on VSI %d\n",
				vsi->vsi_num);
			v_ret = VIRTCHNL_STATUS_ERR_PARAM;
			goto error_param;
		}

		bitmap_zero(vf->rxq_ena, ICE_MAX_RSS_QS_PER_VF);
	} else if (q_map) {
		for_each_set_bit(vf_q_id, &q_map, ICE_MAX_RSS_QS_PER_VF) {
			if (!ice_vc_isvalid_q_id(vf, vqs->vsi_id, vf_q_id)) {
				v_ret = VIRTCHNL_STATUS_ERR_PARAM;
				goto error_param;
			}

			/* Skip queue if not enabled */
			if (!test_bit(vf_q_id, vf->rxq_ena))
				continue;

			if (ice_vsi_ctrl_one_rx_ring(vsi, false, vf_q_id,
						     true)) {
				dev_err(ice_pf_to_dev(vsi->back), "Failed to stop Rx ring %d on VSI %d\n",
					vf_q_id, vsi->vsi_num);
				v_ret = VIRTCHNL_STATUS_ERR_PARAM;
				goto error_param;
			}

			/* Clear enabled queues flag */
			clear_bit(vf_q_id, vf->rxq_ena);
		}
	}

	/* Clear enabled queues flag */
	if (v_ret == VIRTCHNL_STATUS_SUCCESS && ice_vf_has_no_qs_ena(vf))
		clear_bit(ICE_VF_STATE_QS_ENA, vf->vf_states);

error_param:
	/* send the response to the VF */
	return ice_vc_send_msg_to_vf(vf, VIRTCHNL_OP_DISABLE_QUEUES, v_ret,
				     NULL, 0);
}

/**
 * ice_cfg_interrupt
 * @vf: pointer to the VF info
 * @vsi: the VSI being configured
 * @vector_id: vector ID
 * @map: vector map for mapping vectors to queues
 * @q_vector: structure for interrupt vector
 * configure the IRQ to queue map
 */
static int
ice_cfg_interrupt(struct ice_vf *vf, struct ice_vsi *vsi, u16 vector_id,
		  struct virtchnl_vector_map *map,
		  struct ice_q_vector *q_vector)
{
	u16 vsi_q_id, vsi_q_id_idx;
	unsigned long qmap;

	q_vector->num_ring_rx = 0;
	q_vector->num_ring_tx = 0;

	qmap = map->rxq_map;
	for_each_set_bit(vsi_q_id_idx, &qmap, ICE_MAX_RSS_QS_PER_VF) {
		vsi_q_id = vsi_q_id_idx;

		if (!ice_vc_isvalid_q_id(vf, vsi->vsi_num, vsi_q_id))
			return VIRTCHNL_STATUS_ERR_PARAM;

		q_vector->num_ring_rx++;
		q_vector->rx.itr_idx = map->rxitr_idx;
		vsi->rx_rings[vsi_q_id]->q_vector = q_vector;
		ice_cfg_rxq_interrupt(vsi, vsi_q_id, vector_id,
				      q_vector->rx.itr_idx);
	}

	qmap = map->txq_map;
	for_each_set_bit(vsi_q_id_idx, &qmap, ICE_MAX_RSS_QS_PER_VF) {
		vsi_q_id = vsi_q_id_idx;

		if (!ice_vc_isvalid_q_id(vf, vsi->vsi_num, vsi_q_id))
			return VIRTCHNL_STATUS_ERR_PARAM;

		q_vector->num_ring_tx++;
		q_vector->tx.itr_idx = map->txitr_idx;
		vsi->tx_rings[vsi_q_id]->q_vector = q_vector;
		ice_cfg_txq_interrupt(vsi, vsi_q_id, vector_id,
				      q_vector->tx.itr_idx);
	}

	return VIRTCHNL_STATUS_SUCCESS;
}

/**
 * ice_vc_cfg_irq_map_msg
 * @vf: pointer to the VF info
 * @msg: pointer to the msg buffer
 *
 * called from the VF to configure the IRQ to queue map
 */
static int ice_vc_cfg_irq_map_msg(struct ice_vf *vf, u8 *msg)
{
	enum virtchnl_status_code v_ret = VIRTCHNL_STATUS_SUCCESS;
	u16 num_q_vectors_mapped, vsi_id, vector_id;
	struct virtchnl_irq_map_info *irqmap_info;
	struct virtchnl_vector_map *map;
	struct ice_pf *pf = vf->pf;
	struct ice_vsi *vsi;
	int i;

	irqmap_info = (struct virtchnl_irq_map_info *)msg;
	num_q_vectors_mapped = irqmap_info->num_vectors;

	/* Check to make sure number of VF vectors mapped is not greater than
	 * number of VF vectors originally allocated, and check that
	 * there is actually at least a single VF queue vector mapped
	 */
	if (!test_bit(ICE_VF_STATE_ACTIVE, vf->vf_states) ||
	    pf->num_msix_per_vf < num_q_vectors_mapped ||
	    !num_q_vectors_mapped) {
		v_ret = VIRTCHNL_STATUS_ERR_PARAM;
		goto error_param;
	}

	vsi = ice_get_vf_vsi(vf);
	if (!vsi) {
		v_ret = VIRTCHNL_STATUS_ERR_PARAM;
		goto error_param;
	}

	for (i = 0; i < num_q_vectors_mapped; i++) {
		struct ice_q_vector *q_vector;

		map = &irqmap_info->vecmap[i];

		vector_id = map->vector_id;
		vsi_id = map->vsi_id;
		/* vector_id is always 0-based for each VF, and can never be
		 * larger than or equal to the max allowed interrupts per VF
		 */
		if (!(vector_id < pf->num_msix_per_vf) ||
		    !ice_vc_isvalid_vsi_id(vf, vsi_id) ||
		    (!vector_id && (map->rxq_map || map->txq_map))) {
			v_ret = VIRTCHNL_STATUS_ERR_PARAM;
			goto error_param;
		}

		/* No need to map VF miscellaneous or rogue vector */
		if (!vector_id)
			continue;

		/* Subtract non queue vector from vector_id passed by VF
		 * to get actual number of VSI queue vector array index
		 */
		q_vector = vsi->q_vectors[vector_id - ICE_NONQ_VECS_VF];
		if (!q_vector) {
			v_ret = VIRTCHNL_STATUS_ERR_PARAM;
			goto error_param;
		}

		/* lookout for the invalid queue index */
		v_ret = (enum virtchnl_status_code)
			ice_cfg_interrupt(vf, vsi, vector_id, map, q_vector);
		if (v_ret)
			goto error_param;
	}

error_param:
	/* send the response to the VF */
	return ice_vc_send_msg_to_vf(vf, VIRTCHNL_OP_CONFIG_IRQ_MAP, v_ret,
				     NULL, 0);
}

/**
 * ice_vc_cfg_qs_msg
 * @vf: pointer to the VF info
 * @msg: pointer to the msg buffer
 *
 * called from the VF to configure the Rx/Tx queues
 */
static int ice_vc_cfg_qs_msg(struct ice_vf *vf, u8 *msg)
{
	enum virtchnl_status_code v_ret = VIRTCHNL_STATUS_SUCCESS;
	struct virtchnl_vsi_queue_config_info *qci =
	    (struct virtchnl_vsi_queue_config_info *)msg;
	struct virtchnl_queue_pair_info *qpi;
	struct ice_pf *pf = vf->pf;
	struct ice_vsi *vsi;
	int i, q_idx;

	if (!test_bit(ICE_VF_STATE_ACTIVE, vf->vf_states)) {
		v_ret = VIRTCHNL_STATUS_ERR_PARAM;
		goto error_param;
	}

	if (!ice_vc_isvalid_vsi_id(vf, qci->vsi_id)) {
		v_ret = VIRTCHNL_STATUS_ERR_PARAM;
		goto error_param;
	}

	vsi = ice_get_vf_vsi(vf);
	if (!vsi) {
		v_ret = VIRTCHNL_STATUS_ERR_PARAM;
		goto error_param;
	}

	if (qci->num_queue_pairs > ICE_MAX_RSS_QS_PER_VF ||
	    qci->num_queue_pairs > min_t(u16, vsi->alloc_txq, vsi->alloc_rxq)) {
		dev_err(ice_pf_to_dev(pf), "VF-%d requesting more than supported number of queues: %d\n",
			vf->vf_id, min_t(u16, vsi->alloc_txq, vsi->alloc_rxq));
		v_ret = VIRTCHNL_STATUS_ERR_PARAM;
		goto error_param;
	}

	for (i = 0; i < qci->num_queue_pairs; i++) {
		qpi = &qci->qpair[i];
		if (qpi->txq.vsi_id != qci->vsi_id ||
		    qpi->rxq.vsi_id != qci->vsi_id ||
		    qpi->rxq.queue_id != qpi->txq.queue_id ||
		    qpi->txq.headwb_enabled ||
		    !ice_vc_isvalid_ring_len(qpi->txq.ring_len) ||
		    !ice_vc_isvalid_ring_len(qpi->rxq.ring_len) ||
		    !ice_vc_isvalid_q_id(vf, qci->vsi_id, qpi->txq.queue_id)) {
			v_ret = VIRTCHNL_STATUS_ERR_PARAM;
			goto error_param;
		}

		q_idx = qpi->rxq.queue_id;

		/* make sure selected "q_idx" is in valid range of queues
		 * for selected "vsi"
		 */
		if (q_idx >= vsi->alloc_txq || q_idx >= vsi->alloc_rxq) {
			v_ret = VIRTCHNL_STATUS_ERR_PARAM;
			goto error_param;
		}

		/* copy Tx queue info from VF into VSI */
		if (qpi->txq.ring_len > 0) {
			vsi->tx_rings[i]->dma = qpi->txq.dma_ring_addr;
			vsi->tx_rings[i]->count = qpi->txq.ring_len;
			if (ice_vsi_cfg_single_txq(vsi, vsi->tx_rings, q_idx)) {
				v_ret = VIRTCHNL_STATUS_ERR_PARAM;
				goto error_param;
			}
		}

		/* copy Rx queue info from VF into VSI */
		if (qpi->rxq.ring_len > 0) {
			u16 max_frame_size = ice_vc_get_max_frame_size(vf);

<<<<<<< HEAD
			num_rxq++;
=======
>>>>>>> 754a0abe
			vsi->rx_rings[i]->dma = qpi->rxq.dma_ring_addr;
			vsi->rx_rings[i]->count = qpi->rxq.ring_len;

			if (qpi->rxq.databuffer_size != 0 &&
			    (qpi->rxq.databuffer_size > ((16 * 1024) - 128) ||
			     qpi->rxq.databuffer_size < 1024)) {
				v_ret = VIRTCHNL_STATUS_ERR_PARAM;
				goto error_param;
			}
			vsi->rx_buf_len = qpi->rxq.databuffer_size;
			vsi->rx_rings[i]->rx_buf_len = vsi->rx_buf_len;
			if (qpi->rxq.max_pkt_size > max_frame_size ||
			    qpi->rxq.max_pkt_size < 64) {
				v_ret = VIRTCHNL_STATUS_ERR_PARAM;
				goto error_param;
			}
<<<<<<< HEAD
		}

		vsi->max_frame = qpi->rxq.max_pkt_size;
		/* add space for the port VLAN since the VF driver is not
		 * expected to account for it in the MTU calculation
		 */
		if (vf->port_vlan_info)
			vsi->max_frame += VLAN_HLEN;
	}
=======
>>>>>>> 754a0abe

			vsi->max_frame = qpi->rxq.max_pkt_size;
			/* add space for the port VLAN since the VF driver is not
			 * expected to account for it in the MTU calculation
			 */
			if (vf->port_vlan_info)
				vsi->max_frame += VLAN_HLEN;

			if (ice_vsi_cfg_single_rxq(vsi, q_idx)) {
				v_ret = VIRTCHNL_STATUS_ERR_PARAM;
				goto error_param;
			}
		}
	}

error_param:
	/* send the response to the VF */
	return ice_vc_send_msg_to_vf(vf, VIRTCHNL_OP_CONFIG_VSI_QUEUES, v_ret,
				     NULL, 0);
}

/**
 * ice_is_vf_trusted
 * @vf: pointer to the VF info
 */
static bool ice_is_vf_trusted(struct ice_vf *vf)
{
	return test_bit(ICE_VIRTCHNL_VF_CAP_PRIVILEGE, &vf->vf_caps);
}

/**
 * ice_can_vf_change_mac
 * @vf: pointer to the VF info
 *
 * Return true if the VF is allowed to change its MAC filters, false otherwise
 */
static bool ice_can_vf_change_mac(struct ice_vf *vf)
{
	/* If the VF MAC address has been set administratively (via the
	 * ndo_set_vf_mac command), then deny permission to the VF to
	 * add/delete unicast MAC addresses, unless the VF is trusted
	 */
	if (vf->pf_set_mac && !ice_is_vf_trusted(vf))
		return false;

	return true;
}

/**
 * ice_vc_ether_addr_type - get type of virtchnl_ether_addr
 * @vc_ether_addr: used to extract the type
 */
static u8
ice_vc_ether_addr_type(struct virtchnl_ether_addr *vc_ether_addr)
{
	return (vc_ether_addr->type & VIRTCHNL_ETHER_ADDR_TYPE_MASK);
}

/**
 * ice_is_vc_addr_legacy - check if the MAC address is from an older VF
 * @vc_ether_addr: VIRTCHNL structure that contains MAC and type
 */
static bool
ice_is_vc_addr_legacy(struct virtchnl_ether_addr *vc_ether_addr)
{
	u8 type = ice_vc_ether_addr_type(vc_ether_addr);

	return (type == VIRTCHNL_ETHER_ADDR_LEGACY);
}

/**
 * ice_is_vc_addr_primary - check if the MAC address is the VF's primary MAC
 * @vc_ether_addr: VIRTCHNL structure that contains MAC and type
 *
 * This function should only be called when the MAC address in
 * virtchnl_ether_addr is a valid unicast MAC
 */
static bool
ice_is_vc_addr_primary(struct virtchnl_ether_addr __maybe_unused *vc_ether_addr)
{
	u8 type = ice_vc_ether_addr_type(vc_ether_addr);

	return (type == VIRTCHNL_ETHER_ADDR_PRIMARY);
}

/**
 * ice_vfhw_mac_add - update the VF's cached hardware MAC if allowed
 * @vf: VF to update
 * @vc_ether_addr: structure from VIRTCHNL with MAC to add
 */
static void
ice_vfhw_mac_add(struct ice_vf *vf, struct virtchnl_ether_addr *vc_ether_addr)
{
	u8 *mac_addr = vc_ether_addr->addr;

	if (!is_valid_ether_addr(mac_addr))
		return;

	/* only allow legacy VF drivers to set the device and hardware MAC if it
	 * is zero and allow new VF drivers to set the hardware MAC if the type
	 * was correctly specified over VIRTCHNL
	 */
	if ((ice_is_vc_addr_legacy(vc_ether_addr) &&
	     is_zero_ether_addr(vf->hw_lan_addr.addr)) ||
	    ice_is_vc_addr_primary(vc_ether_addr)) {
		ether_addr_copy(vf->dev_lan_addr.addr, mac_addr);
		ether_addr_copy(vf->hw_lan_addr.addr, mac_addr);
	}

	/* hardware and device MACs are already set, but its possible that the
	 * VF driver sent the VIRTCHNL_OP_ADD_ETH_ADDR message before the
	 * VIRTCHNL_OP_DEL_ETH_ADDR when trying to update its MAC, so save it
	 * away for the legacy VF driver case as it will be updated in the
	 * delete flow for this case
	 */
	if (ice_is_vc_addr_legacy(vc_ether_addr)) {
		ether_addr_copy(vf->legacy_last_added_umac.addr,
				mac_addr);
		vf->legacy_last_added_umac.time_modified = jiffies;
	}
}

/**
 * ice_vc_add_mac_addr - attempt to add the MAC address passed in
 * @vf: pointer to the VF info
 * @vsi: pointer to the VF's VSI
 * @vc_ether_addr: VIRTCHNL MAC address structure used to add MAC
 */
static int
ice_vc_add_mac_addr(struct ice_vf *vf, struct ice_vsi *vsi,
		    struct virtchnl_ether_addr *vc_ether_addr)
{
	struct device *dev = ice_pf_to_dev(vf->pf);
	u8 *mac_addr = vc_ether_addr->addr;
	enum ice_status status;

	/* device MAC already added */
	if (ether_addr_equal(mac_addr, vf->dev_lan_addr.addr))
		return 0;

	if (is_unicast_ether_addr(mac_addr) && !ice_can_vf_change_mac(vf)) {
		dev_err(dev, "VF attempting to override administratively set MAC address, bring down and up the VF interface to resume normal operation\n");
		return -EPERM;
	}

	status = ice_fltr_add_mac(vsi, mac_addr, ICE_FWD_TO_VSI);
	if (status == ICE_ERR_ALREADY_EXISTS) {
		dev_err(dev, "MAC %pM already exists for VF %d\n", mac_addr,
			vf->vf_id);
		return -EEXIST;
	} else if (status) {
		dev_err(dev, "Failed to add MAC %pM for VF %d\n, error %s\n",
			mac_addr, vf->vf_id, ice_stat_str(status));
		return -EIO;
	}

	ice_vfhw_mac_add(vf, vc_ether_addr);

	vf->num_mac++;

	return 0;
}

/**
 * ice_is_legacy_umac_expired - check if last added legacy unicast MAC expired
 * @last_added_umac: structure used to check expiration
 */
static bool ice_is_legacy_umac_expired(struct ice_time_mac *last_added_umac)
{
#define ICE_LEGACY_VF_MAC_CHANGE_EXPIRE_TIME	msecs_to_jiffies(3000)
	return time_is_before_jiffies(last_added_umac->time_modified +
				      ICE_LEGACY_VF_MAC_CHANGE_EXPIRE_TIME);
}

/**
 * ice_vfhw_mac_del - update the VF's cached hardware MAC if allowed
 * @vf: VF to update
 * @vc_ether_addr: structure from VIRTCHNL with MAC to delete
 */
static void
ice_vfhw_mac_del(struct ice_vf *vf, struct virtchnl_ether_addr *vc_ether_addr)
{
	u8 *mac_addr = vc_ether_addr->addr;

	if (!is_valid_ether_addr(mac_addr) ||
	    !ether_addr_equal(vf->dev_lan_addr.addr, mac_addr))
		return;

	/* allow the device MAC to be repopulated in the add flow and don't
	 * clear the hardware MAC (i.e. hw_lan_addr.addr) here as that is meant
	 * to be persistent on VM reboot and across driver unload/load, which
	 * won't work if we clear the hardware MAC here
	 */
	eth_zero_addr(vf->dev_lan_addr.addr);

	/* only update cached hardware MAC for legacy VF drivers on delete
	 * because we cannot guarantee order/type of MAC from the VF driver
	 */
	if (ice_is_vc_addr_legacy(vc_ether_addr) &&
	    !ice_is_legacy_umac_expired(&vf->legacy_last_added_umac)) {
		ether_addr_copy(vf->dev_lan_addr.addr,
				vf->legacy_last_added_umac.addr);
		ether_addr_copy(vf->hw_lan_addr.addr,
				vf->legacy_last_added_umac.addr);
	}
}

/**
 * ice_vc_del_mac_addr - attempt to delete the MAC address passed in
 * @vf: pointer to the VF info
 * @vsi: pointer to the VF's VSI
 * @vc_ether_addr: VIRTCHNL MAC address structure used to delete MAC
 */
static int
ice_vc_del_mac_addr(struct ice_vf *vf, struct ice_vsi *vsi,
		    struct virtchnl_ether_addr *vc_ether_addr)
{
	struct device *dev = ice_pf_to_dev(vf->pf);
	u8 *mac_addr = vc_ether_addr->addr;
	enum ice_status status;

	if (!ice_can_vf_change_mac(vf) &&
	    ether_addr_equal(vf->dev_lan_addr.addr, mac_addr))
		return 0;

	status = ice_fltr_remove_mac(vsi, mac_addr, ICE_FWD_TO_VSI);
	if (status == ICE_ERR_DOES_NOT_EXIST) {
		dev_err(dev, "MAC %pM does not exist for VF %d\n", mac_addr,
			vf->vf_id);
		return -ENOENT;
	} else if (status) {
		dev_err(dev, "Failed to delete MAC %pM for VF %d, error %s\n",
			mac_addr, vf->vf_id, ice_stat_str(status));
		return -EIO;
	}

	ice_vfhw_mac_del(vf, vc_ether_addr);

	vf->num_mac--;

	return 0;
}

/**
 * ice_vc_handle_mac_addr_msg
 * @vf: pointer to the VF info
 * @msg: pointer to the msg buffer
 * @set: true if MAC filters are being set, false otherwise
 *
 * add guest MAC address filter
 */
static int
ice_vc_handle_mac_addr_msg(struct ice_vf *vf, u8 *msg, bool set)
{
	int (*ice_vc_cfg_mac)
		(struct ice_vf *vf, struct ice_vsi *vsi,
		 struct virtchnl_ether_addr *virtchnl_ether_addr);
	enum virtchnl_status_code v_ret = VIRTCHNL_STATUS_SUCCESS;
	struct virtchnl_ether_addr_list *al =
	    (struct virtchnl_ether_addr_list *)msg;
	struct ice_pf *pf = vf->pf;
	enum virtchnl_ops vc_op;
	struct ice_vsi *vsi;
	int i;

	if (set) {
		vc_op = VIRTCHNL_OP_ADD_ETH_ADDR;
		ice_vc_cfg_mac = ice_vc_add_mac_addr;
	} else {
		vc_op = VIRTCHNL_OP_DEL_ETH_ADDR;
		ice_vc_cfg_mac = ice_vc_del_mac_addr;
	}

	if (!test_bit(ICE_VF_STATE_ACTIVE, vf->vf_states) ||
	    !ice_vc_isvalid_vsi_id(vf, al->vsi_id)) {
		v_ret = VIRTCHNL_STATUS_ERR_PARAM;
		goto handle_mac_exit;
	}

	/* If this VF is not privileged, then we can't add more than a
	 * limited number of addresses. Check to make sure that the
	 * additions do not push us over the limit.
	 */
	if (set && !ice_is_vf_trusted(vf) &&
	    (vf->num_mac + al->num_elements) > ICE_MAX_MACADDR_PER_VF) {
		dev_err(ice_pf_to_dev(pf), "Can't add more MAC addresses, because VF-%d is not trusted, switch the VF to trusted mode in order to add more functionalities\n",
			vf->vf_id);
		v_ret = VIRTCHNL_STATUS_ERR_PARAM;
		goto handle_mac_exit;
	}

	vsi = ice_get_vf_vsi(vf);
	if (!vsi) {
		v_ret = VIRTCHNL_STATUS_ERR_PARAM;
		goto handle_mac_exit;
	}

	for (i = 0; i < al->num_elements; i++) {
		u8 *mac_addr = al->list[i].addr;
		int result;

		if (is_broadcast_ether_addr(mac_addr) ||
		    is_zero_ether_addr(mac_addr))
			continue;

		result = ice_vc_cfg_mac(vf, vsi, &al->list[i]);
		if (result == -EEXIST || result == -ENOENT) {
			continue;
		} else if (result) {
			v_ret = VIRTCHNL_STATUS_ERR_ADMIN_QUEUE_ERROR;
			goto handle_mac_exit;
		}
	}

handle_mac_exit:
	/* send the response to the VF */
	return ice_vc_send_msg_to_vf(vf, vc_op, v_ret, NULL, 0);
}

/**
 * ice_vc_add_mac_addr_msg
 * @vf: pointer to the VF info
 * @msg: pointer to the msg buffer
 *
 * add guest MAC address filter
 */
static int ice_vc_add_mac_addr_msg(struct ice_vf *vf, u8 *msg)
{
	return ice_vc_handle_mac_addr_msg(vf, msg, true);
}

/**
 * ice_vc_del_mac_addr_msg
 * @vf: pointer to the VF info
 * @msg: pointer to the msg buffer
 *
 * remove guest MAC address filter
 */
static int ice_vc_del_mac_addr_msg(struct ice_vf *vf, u8 *msg)
{
	return ice_vc_handle_mac_addr_msg(vf, msg, false);
}

/**
 * ice_vc_request_qs_msg
 * @vf: pointer to the VF info
 * @msg: pointer to the msg buffer
 *
 * VFs get a default number of queues but can use this message to request a
 * different number. If the request is successful, PF will reset the VF and
 * return 0. If unsuccessful, PF will send message informing VF of number of
 * available queue pairs via virtchnl message response to VF.
 */
static int ice_vc_request_qs_msg(struct ice_vf *vf, u8 *msg)
{
	enum virtchnl_status_code v_ret = VIRTCHNL_STATUS_SUCCESS;
	struct virtchnl_vf_res_request *vfres =
		(struct virtchnl_vf_res_request *)msg;
	u16 req_queues = vfres->num_queue_pairs;
	struct ice_pf *pf = vf->pf;
	u16 max_allowed_vf_queues;
	u16 tx_rx_queue_left;
	struct device *dev;
	u16 cur_queues;

	dev = ice_pf_to_dev(pf);
	if (!test_bit(ICE_VF_STATE_ACTIVE, vf->vf_states)) {
		v_ret = VIRTCHNL_STATUS_ERR_PARAM;
		goto error_param;
	}

	cur_queues = vf->num_vf_qs;
	tx_rx_queue_left = min_t(u16, ice_get_avail_txq_count(pf),
				 ice_get_avail_rxq_count(pf));
	max_allowed_vf_queues = tx_rx_queue_left + cur_queues;
	if (!req_queues) {
		dev_err(dev, "VF %d tried to request 0 queues. Ignoring.\n",
			vf->vf_id);
	} else if (req_queues > ICE_MAX_RSS_QS_PER_VF) {
		dev_err(dev, "VF %d tried to request more than %d queues.\n",
			vf->vf_id, ICE_MAX_RSS_QS_PER_VF);
		vfres->num_queue_pairs = ICE_MAX_RSS_QS_PER_VF;
	} else if (req_queues > cur_queues &&
		   req_queues - cur_queues > tx_rx_queue_left) {
		dev_warn(dev, "VF %d requested %u more queues, but only %u left.\n",
			 vf->vf_id, req_queues - cur_queues, tx_rx_queue_left);
		vfres->num_queue_pairs = min_t(u16, max_allowed_vf_queues,
					       ICE_MAX_RSS_QS_PER_VF);
	} else {
		/* request is successful, then reset VF */
		vf->num_req_qs = req_queues;
		ice_vc_reset_vf(vf);
		dev_info(dev, "VF %d granted request of %u queues.\n",
			 vf->vf_id, req_queues);
		return 0;
	}

error_param:
	/* send the response to the VF */
	return ice_vc_send_msg_to_vf(vf, VIRTCHNL_OP_REQUEST_QUEUES,
				     v_ret, (u8 *)vfres, sizeof(*vfres));
}

/**
 * ice_set_vf_port_vlan
 * @netdev: network interface device structure
 * @vf_id: VF identifier
 * @vlan_id: VLAN ID being set
 * @qos: priority setting
 * @vlan_proto: VLAN protocol
 *
 * program VF Port VLAN ID and/or QoS
 */
int
ice_set_vf_port_vlan(struct net_device *netdev, int vf_id, u16 vlan_id, u8 qos,
		     __be16 vlan_proto)
{
	struct ice_pf *pf = ice_netdev_to_pf(netdev);
	struct device *dev;
	struct ice_vf *vf;
	u16 vlanprio;
	int ret;

	dev = ice_pf_to_dev(pf);
	if (ice_validate_vf_id(pf, vf_id))
		return -EINVAL;

	if (vlan_id >= VLAN_N_VID || qos > 7) {
		dev_err(dev, "Invalid Port VLAN parameters for VF %d, ID %d, QoS %d\n",
			vf_id, vlan_id, qos);
		return -EINVAL;
	}

	if (vlan_proto != htons(ETH_P_8021Q)) {
		dev_err(dev, "VF VLAN protocol is not supported\n");
		return -EPROTONOSUPPORT;
	}

	vf = &pf->vf[vf_id];
	ret = ice_check_vf_ready_for_cfg(vf);
	if (ret)
		return ret;

	vlanprio = vlan_id | (qos << VLAN_PRIO_SHIFT);

	if (vf->port_vlan_info == vlanprio) {
		/* duplicate request, so just return success */
		dev_dbg(dev, "Duplicate pvid %d request\n", vlanprio);
		return 0;
	}

	vf->port_vlan_info = vlanprio;

	if (vf->port_vlan_info)
		dev_info(dev, "Setting VLAN %d, QoS 0x%x on VF %d\n",
			 vlan_id, qos, vf_id);
	else
		dev_info(dev, "Clearing port VLAN on VF %d\n", vf_id);

	ice_vc_reset_vf(vf);

	return 0;
}

/**
 * ice_vf_vlan_offload_ena - determine if capabilities support VLAN offloads
 * @caps: VF driver negotiated capabilities
 *
 * Return true if VIRTCHNL_VF_OFFLOAD_VLAN capability is set, else return false
 */
static bool ice_vf_vlan_offload_ena(u32 caps)
{
	return !!(caps & VIRTCHNL_VF_OFFLOAD_VLAN);
}

/**
 * ice_vc_process_vlan_msg
 * @vf: pointer to the VF info
 * @msg: pointer to the msg buffer
 * @add_v: Add VLAN if true, otherwise delete VLAN
 *
 * Process virtchnl op to add or remove programmed guest VLAN ID
 */
static int ice_vc_process_vlan_msg(struct ice_vf *vf, u8 *msg, bool add_v)
{
	enum virtchnl_status_code v_ret = VIRTCHNL_STATUS_SUCCESS;
	struct virtchnl_vlan_filter_list *vfl =
	    (struct virtchnl_vlan_filter_list *)msg;
	struct ice_pf *pf = vf->pf;
	bool vlan_promisc = false;
	struct ice_vsi *vsi;
	struct device *dev;
	struct ice_hw *hw;
	int status = 0;
	u8 promisc_m;
	int i;

	dev = ice_pf_to_dev(pf);
	if (!test_bit(ICE_VF_STATE_ACTIVE, vf->vf_states)) {
		v_ret = VIRTCHNL_STATUS_ERR_PARAM;
		goto error_param;
	}

	if (!ice_vf_vlan_offload_ena(vf->driver_caps)) {
		v_ret = VIRTCHNL_STATUS_ERR_PARAM;
		goto error_param;
	}

	if (!ice_vc_isvalid_vsi_id(vf, vfl->vsi_id)) {
		v_ret = VIRTCHNL_STATUS_ERR_PARAM;
		goto error_param;
	}

	for (i = 0; i < vfl->num_elements; i++) {
		if (vfl->vlan_id[i] >= VLAN_N_VID) {
			v_ret = VIRTCHNL_STATUS_ERR_PARAM;
			dev_err(dev, "invalid VF VLAN id %d\n",
				vfl->vlan_id[i]);
			goto error_param;
		}
	}

	hw = &pf->hw;
	vsi = ice_get_vf_vsi(vf);
	if (!vsi) {
		v_ret = VIRTCHNL_STATUS_ERR_PARAM;
		goto error_param;
	}

	if (add_v && !ice_is_vf_trusted(vf) &&
	    vsi->num_vlan >= ICE_MAX_VLAN_PER_VF) {
		dev_info(dev, "VF-%d is not trusted, switch the VF to trusted mode, in order to add more VLAN addresses\n",
			 vf->vf_id);
		/* There is no need to let VF know about being not trusted,
		 * so we can just return success message here
		 */
		goto error_param;
	}

	if (vsi->info.pvid) {
		v_ret = VIRTCHNL_STATUS_ERR_PARAM;
		goto error_param;
	}

	if ((test_bit(ICE_VF_STATE_UC_PROMISC, vf->vf_states) ||
	     test_bit(ICE_VF_STATE_MC_PROMISC, vf->vf_states)) &&
	    test_bit(ICE_FLAG_VF_TRUE_PROMISC_ENA, pf->flags))
		vlan_promisc = true;

	if (add_v) {
		for (i = 0; i < vfl->num_elements; i++) {
			u16 vid = vfl->vlan_id[i];

			if (!ice_is_vf_trusted(vf) &&
			    vsi->num_vlan >= ICE_MAX_VLAN_PER_VF) {
				dev_info(dev, "VF-%d is not trusted, switch the VF to trusted mode, in order to add more VLAN addresses\n",
					 vf->vf_id);
				/* There is no need to let VF know about being
				 * not trusted, so we can just return success
				 * message here as well.
				 */
				goto error_param;
			}

			/* we add VLAN 0 by default for each VF so we can enable
			 * Tx VLAN anti-spoof without triggering MDD events so
			 * we don't need to add it again here
			 */
			if (!vid)
				continue;

			status = ice_vsi_add_vlan(vsi, vid, ICE_FWD_TO_VSI);
			if (status) {
				v_ret = VIRTCHNL_STATUS_ERR_PARAM;
				goto error_param;
			}

			/* Enable VLAN pruning when non-zero VLAN is added */
			if (!vlan_promisc && vid &&
			    !ice_vsi_is_vlan_pruning_ena(vsi)) {
				status = ice_cfg_vlan_pruning(vsi, true, false);
				if (status) {
					v_ret = VIRTCHNL_STATUS_ERR_PARAM;
					dev_err(dev, "Enable VLAN pruning on VLAN ID: %d failed error-%d\n",
						vid, status);
					goto error_param;
				}
			} else if (vlan_promisc) {
				/* Enable Ucast/Mcast VLAN promiscuous mode */
				promisc_m = ICE_PROMISC_VLAN_TX |
					    ICE_PROMISC_VLAN_RX;

				status = ice_set_vsi_promisc(hw, vsi->idx,
							     promisc_m, vid);
				if (status) {
					v_ret = VIRTCHNL_STATUS_ERR_PARAM;
					dev_err(dev, "Enable Unicast/multicast promiscuous mode on VLAN ID:%d failed error-%d\n",
						vid, status);
				}
			}
		}
	} else {
		/* In case of non_trusted VF, number of VLAN elements passed
		 * to PF for removal might be greater than number of VLANs
		 * filter programmed for that VF - So, use actual number of
		 * VLANS added earlier with add VLAN opcode. In order to avoid
		 * removing VLAN that doesn't exist, which result to sending
		 * erroneous failed message back to the VF
		 */
		int num_vf_vlan;

		num_vf_vlan = vsi->num_vlan;
		for (i = 0; i < vfl->num_elements && i < num_vf_vlan; i++) {
			u16 vid = vfl->vlan_id[i];

			/* we add VLAN 0 by default for each VF so we can enable
			 * Tx VLAN anti-spoof without triggering MDD events so
			 * we don't want a VIRTCHNL request to remove it
			 */
			if (!vid)
				continue;

			/* Make sure ice_vsi_kill_vlan is successful before
			 * updating VLAN information
			 */
			status = ice_vsi_kill_vlan(vsi, vid);
			if (status) {
				v_ret = VIRTCHNL_STATUS_ERR_PARAM;
				goto error_param;
			}

			/* Disable VLAN pruning when only VLAN 0 is left */
			if (vsi->num_vlan == 1 &&
			    ice_vsi_is_vlan_pruning_ena(vsi))
				ice_cfg_vlan_pruning(vsi, false, false);

			/* Disable Unicast/Multicast VLAN promiscuous mode */
			if (vlan_promisc) {
				promisc_m = ICE_PROMISC_VLAN_TX |
					    ICE_PROMISC_VLAN_RX;

				ice_clear_vsi_promisc(hw, vsi->idx,
						      promisc_m, vid);
			}
		}
	}

error_param:
	/* send the response to the VF */
	if (add_v)
		return ice_vc_send_msg_to_vf(vf, VIRTCHNL_OP_ADD_VLAN, v_ret,
					     NULL, 0);
	else
		return ice_vc_send_msg_to_vf(vf, VIRTCHNL_OP_DEL_VLAN, v_ret,
					     NULL, 0);
}

/**
 * ice_vc_add_vlan_msg
 * @vf: pointer to the VF info
 * @msg: pointer to the msg buffer
 *
 * Add and program guest VLAN ID
 */
static int ice_vc_add_vlan_msg(struct ice_vf *vf, u8 *msg)
{
	return ice_vc_process_vlan_msg(vf, msg, true);
}

/**
 * ice_vc_remove_vlan_msg
 * @vf: pointer to the VF info
 * @msg: pointer to the msg buffer
 *
 * remove programmed guest VLAN ID
 */
static int ice_vc_remove_vlan_msg(struct ice_vf *vf, u8 *msg)
{
	return ice_vc_process_vlan_msg(vf, msg, false);
}

/**
 * ice_vc_ena_vlan_stripping
 * @vf: pointer to the VF info
 *
 * Enable VLAN header stripping for a given VF
 */
static int ice_vc_ena_vlan_stripping(struct ice_vf *vf)
{
	enum virtchnl_status_code v_ret = VIRTCHNL_STATUS_SUCCESS;
	struct ice_vsi *vsi;

	if (!test_bit(ICE_VF_STATE_ACTIVE, vf->vf_states)) {
		v_ret = VIRTCHNL_STATUS_ERR_PARAM;
		goto error_param;
	}

	if (!ice_vf_vlan_offload_ena(vf->driver_caps)) {
		v_ret = VIRTCHNL_STATUS_ERR_PARAM;
		goto error_param;
	}

	vsi = ice_get_vf_vsi(vf);
	if (ice_vsi_manage_vlan_stripping(vsi, true))
		v_ret = VIRTCHNL_STATUS_ERR_PARAM;

error_param:
	return ice_vc_send_msg_to_vf(vf, VIRTCHNL_OP_ENABLE_VLAN_STRIPPING,
				     v_ret, NULL, 0);
}

/**
 * ice_vc_dis_vlan_stripping
 * @vf: pointer to the VF info
 *
 * Disable VLAN header stripping for a given VF
 */
static int ice_vc_dis_vlan_stripping(struct ice_vf *vf)
{
	enum virtchnl_status_code v_ret = VIRTCHNL_STATUS_SUCCESS;
	struct ice_vsi *vsi;

	if (!test_bit(ICE_VF_STATE_ACTIVE, vf->vf_states)) {
		v_ret = VIRTCHNL_STATUS_ERR_PARAM;
		goto error_param;
	}

	if (!ice_vf_vlan_offload_ena(vf->driver_caps)) {
		v_ret = VIRTCHNL_STATUS_ERR_PARAM;
		goto error_param;
	}

	vsi = ice_get_vf_vsi(vf);
	if (!vsi) {
		v_ret = VIRTCHNL_STATUS_ERR_PARAM;
		goto error_param;
	}

	if (ice_vsi_manage_vlan_stripping(vsi, false))
		v_ret = VIRTCHNL_STATUS_ERR_PARAM;

error_param:
	return ice_vc_send_msg_to_vf(vf, VIRTCHNL_OP_DISABLE_VLAN_STRIPPING,
				     v_ret, NULL, 0);
}

/**
 * ice_vf_init_vlan_stripping - enable/disable VLAN stripping on initialization
 * @vf: VF to enable/disable VLAN stripping for on initialization
 *
 * If the VIRTCHNL_VF_OFFLOAD_VLAN flag is set enable VLAN stripping, else if
 * the flag is cleared then we want to disable stripping. For example, the flag
 * will be cleared when port VLANs are configured by the administrator before
 * passing the VF to the guest or if the AVF driver doesn't support VLAN
 * offloads.
 */
static int ice_vf_init_vlan_stripping(struct ice_vf *vf)
{
	struct ice_vsi *vsi = ice_get_vf_vsi(vf);

	if (!vsi)
		return -EINVAL;

	/* don't modify stripping if port VLAN is configured */
	if (vsi->info.pvid)
		return 0;

	if (ice_vf_vlan_offload_ena(vf->driver_caps))
		return ice_vsi_manage_vlan_stripping(vsi, true);
	else
		return ice_vsi_manage_vlan_stripping(vsi, false);
}

/**
 * ice_vc_process_vf_msg - Process request from VF
 * @pf: pointer to the PF structure
 * @event: pointer to the AQ event
 *
 * called from the common asq/arq handler to
 * process request from VF
 */
void ice_vc_process_vf_msg(struct ice_pf *pf, struct ice_rq_event_info *event)
{
	u32 v_opcode = le32_to_cpu(event->desc.cookie_high);
	s16 vf_id = le16_to_cpu(event->desc.retval);
	u16 msglen = event->msg_len;
	u8 *msg = event->msg_buf;
	struct ice_vf *vf = NULL;
	struct device *dev;
	int err = 0;

	dev = ice_pf_to_dev(pf);
	if (ice_validate_vf_id(pf, vf_id)) {
		err = -EINVAL;
		goto error_handler;
	}

	vf = &pf->vf[vf_id];

	/* Check if VF is disabled. */
	if (test_bit(ICE_VF_STATE_DIS, vf->vf_states)) {
		err = -EPERM;
		goto error_handler;
	}

	/* Perform basic checks on the msg */
	err = virtchnl_vc_validate_vf_msg(&vf->vf_ver, v_opcode, msg, msglen);
	if (err) {
		if (err == VIRTCHNL_STATUS_ERR_PARAM)
			err = -EPERM;
		else
			err = -EINVAL;
	}

	if (!ice_vc_is_opcode_allowed(vf, v_opcode)) {
		ice_vc_send_msg_to_vf(vf, v_opcode,
				      VIRTCHNL_STATUS_ERR_NOT_SUPPORTED, NULL,
				      0);
		return;
	}

error_handler:
	if (err) {
		ice_vc_send_msg_to_vf(vf, v_opcode, VIRTCHNL_STATUS_ERR_PARAM,
				      NULL, 0);
		dev_err(dev, "Invalid message from VF %d, opcode %d, len %d, error %d\n",
			vf_id, v_opcode, msglen, err);
		return;
	}

	switch (v_opcode) {
	case VIRTCHNL_OP_VERSION:
		err = ice_vc_get_ver_msg(vf, msg);
		break;
	case VIRTCHNL_OP_GET_VF_RESOURCES:
		err = ice_vc_get_vf_res_msg(vf, msg);
		if (ice_vf_init_vlan_stripping(vf))
			dev_err(dev, "Failed to initialize VLAN stripping for VF %d\n",
				vf->vf_id);
		ice_vc_notify_vf_link_state(vf);
		break;
	case VIRTCHNL_OP_RESET_VF:
		ice_vc_reset_vf_msg(vf);
		break;
	case VIRTCHNL_OP_ADD_ETH_ADDR:
		err = ice_vc_add_mac_addr_msg(vf, msg);
		break;
	case VIRTCHNL_OP_DEL_ETH_ADDR:
		err = ice_vc_del_mac_addr_msg(vf, msg);
		break;
	case VIRTCHNL_OP_CONFIG_VSI_QUEUES:
		err = ice_vc_cfg_qs_msg(vf, msg);
		break;
	case VIRTCHNL_OP_ENABLE_QUEUES:
		err = ice_vc_ena_qs_msg(vf, msg);
		ice_vc_notify_vf_link_state(vf);
		break;
	case VIRTCHNL_OP_DISABLE_QUEUES:
		err = ice_vc_dis_qs_msg(vf, msg);
		break;
	case VIRTCHNL_OP_REQUEST_QUEUES:
		err = ice_vc_request_qs_msg(vf, msg);
		break;
	case VIRTCHNL_OP_CONFIG_IRQ_MAP:
		err = ice_vc_cfg_irq_map_msg(vf, msg);
		break;
	case VIRTCHNL_OP_CONFIG_RSS_KEY:
		err = ice_vc_config_rss_key(vf, msg);
		break;
	case VIRTCHNL_OP_CONFIG_RSS_LUT:
		err = ice_vc_config_rss_lut(vf, msg);
		break;
	case VIRTCHNL_OP_GET_STATS:
		err = ice_vc_get_stats_msg(vf, msg);
		break;
	case VIRTCHNL_OP_CONFIG_PROMISCUOUS_MODE:
		err = ice_vc_cfg_promiscuous_mode_msg(vf, msg);
		break;
	case VIRTCHNL_OP_ADD_VLAN:
		err = ice_vc_add_vlan_msg(vf, msg);
		break;
	case VIRTCHNL_OP_DEL_VLAN:
		err = ice_vc_remove_vlan_msg(vf, msg);
		break;
	case VIRTCHNL_OP_ENABLE_VLAN_STRIPPING:
		err = ice_vc_ena_vlan_stripping(vf);
		break;
	case VIRTCHNL_OP_DISABLE_VLAN_STRIPPING:
		err = ice_vc_dis_vlan_stripping(vf);
		break;
	case VIRTCHNL_OP_ADD_FDIR_FILTER:
		err = ice_vc_add_fdir_fltr(vf, msg);
		break;
	case VIRTCHNL_OP_DEL_FDIR_FILTER:
		err = ice_vc_del_fdir_fltr(vf, msg);
		break;
	case VIRTCHNL_OP_ADD_RSS_CFG:
		err = ice_vc_handle_rss_cfg(vf, msg, true);
		break;
	case VIRTCHNL_OP_DEL_RSS_CFG:
		err = ice_vc_handle_rss_cfg(vf, msg, false);
		break;
	case VIRTCHNL_OP_UNKNOWN:
	default:
		dev_err(dev, "Unsupported opcode %d from VF %d\n", v_opcode,
			vf_id);
		err = ice_vc_send_msg_to_vf(vf, v_opcode,
					    VIRTCHNL_STATUS_ERR_NOT_SUPPORTED,
					    NULL, 0);
		break;
	}
	if (err) {
		/* Helper function cares less about error return values here
		 * as it is busy with pending work.
		 */
		dev_info(dev, "PF failed to honor VF %d, opcode %d, error %d\n",
			 vf_id, v_opcode, err);
	}
}

/**
 * ice_get_vf_cfg
 * @netdev: network interface device structure
 * @vf_id: VF identifier
 * @ivi: VF configuration structure
 *
 * return VF configuration
 */
int
ice_get_vf_cfg(struct net_device *netdev, int vf_id, struct ifla_vf_info *ivi)
{
	struct ice_pf *pf = ice_netdev_to_pf(netdev);
	struct ice_vf *vf;

	if (ice_validate_vf_id(pf, vf_id))
		return -EINVAL;

	vf = &pf->vf[vf_id];

	if (ice_check_vf_init(pf, vf))
		return -EBUSY;

	ivi->vf = vf_id;
	ether_addr_copy(ivi->mac, vf->hw_lan_addr.addr);

	/* VF configuration for VLAN and applicable QoS */
	ivi->vlan = vf->port_vlan_info & VLAN_VID_MASK;
	ivi->qos = (vf->port_vlan_info & VLAN_PRIO_MASK) >> VLAN_PRIO_SHIFT;

	ivi->trusted = vf->trusted;
	ivi->spoofchk = vf->spoofchk;
	if (!vf->link_forced)
		ivi->linkstate = IFLA_VF_LINK_STATE_AUTO;
	else if (vf->link_up)
		ivi->linkstate = IFLA_VF_LINK_STATE_ENABLE;
	else
		ivi->linkstate = IFLA_VF_LINK_STATE_DISABLE;
	ivi->max_tx_rate = vf->tx_rate;
	ivi->min_tx_rate = 0;
	return 0;
}

/**
 * ice_unicast_mac_exists - check if the unicast MAC exists on the PF's switch
 * @pf: PF used to reference the switch's rules
 * @umac: unicast MAC to compare against existing switch rules
 *
 * Return true on the first/any match, else return false
 */
static bool ice_unicast_mac_exists(struct ice_pf *pf, u8 *umac)
{
	struct ice_sw_recipe *mac_recipe_list =
		&pf->hw.switch_info->recp_list[ICE_SW_LKUP_MAC];
	struct ice_fltr_mgmt_list_entry *list_itr;
	struct list_head *rule_head;
	struct mutex *rule_lock; /* protect MAC filter list access */

	rule_head = &mac_recipe_list->filt_rules;
	rule_lock = &mac_recipe_list->filt_rule_lock;

	mutex_lock(rule_lock);
	list_for_each_entry(list_itr, rule_head, list_entry) {
		u8 *existing_mac = &list_itr->fltr_info.l_data.mac.mac_addr[0];

		if (ether_addr_equal(existing_mac, umac)) {
			mutex_unlock(rule_lock);
			return true;
		}
	}

	mutex_unlock(rule_lock);

	return false;
}

/**
 * ice_set_vf_mac
 * @netdev: network interface device structure
 * @vf_id: VF identifier
 * @mac: MAC address
 *
 * program VF MAC address
 */
int ice_set_vf_mac(struct net_device *netdev, int vf_id, u8 *mac)
{
	struct ice_pf *pf = ice_netdev_to_pf(netdev);
	struct ice_vf *vf;
	int ret;

	if (ice_validate_vf_id(pf, vf_id))
		return -EINVAL;

	if (is_multicast_ether_addr(mac)) {
		netdev_err(netdev, "%pM not a valid unicast address\n", mac);
		return -EINVAL;
	}

	vf = &pf->vf[vf_id];
	/* nothing left to do, unicast MAC already set */
	if (ether_addr_equal(vf->dev_lan_addr.addr, mac) &&
	    ether_addr_equal(vf->hw_lan_addr.addr, mac))
		return 0;

	ret = ice_check_vf_ready_for_cfg(vf);
	if (ret)
		return ret;

	if (ice_unicast_mac_exists(pf, mac)) {
		netdev_err(netdev, "Unicast MAC %pM already exists on this PF. Preventing setting VF %u unicast MAC address to %pM\n",
			   mac, vf_id, mac);
		return -EINVAL;
	}

	/* VF is notified of its new MAC via the PF's response to the
	 * VIRTCHNL_OP_GET_VF_RESOURCES message after the VF has been reset
	 */
	ether_addr_copy(vf->dev_lan_addr.addr, mac);
	ether_addr_copy(vf->hw_lan_addr.addr, mac);
	if (is_zero_ether_addr(mac)) {
		/* VF will send VIRTCHNL_OP_ADD_ETH_ADDR message with its MAC */
		vf->pf_set_mac = false;
		netdev_info(netdev, "Removing MAC on VF %d. VF driver will be reinitialized\n",
			    vf->vf_id);
	} else {
		/* PF will add MAC rule for the VF */
		vf->pf_set_mac = true;
		netdev_info(netdev, "Setting MAC %pM on VF %d. VF driver will be reinitialized\n",
			    mac, vf_id);
	}

	ice_vc_reset_vf(vf);
	return 0;
}

/**
 * ice_set_vf_trust
 * @netdev: network interface device structure
 * @vf_id: VF identifier
 * @trusted: Boolean value to enable/disable trusted VF
 *
 * Enable or disable a given VF as trusted
 */
int ice_set_vf_trust(struct net_device *netdev, int vf_id, bool trusted)
{
	struct ice_pf *pf = ice_netdev_to_pf(netdev);
	struct ice_vf *vf;
	int ret;

	if (ice_validate_vf_id(pf, vf_id))
		return -EINVAL;

	vf = &pf->vf[vf_id];
	ret = ice_check_vf_ready_for_cfg(vf);
	if (ret)
		return ret;

	/* Check if already trusted */
	if (trusted == vf->trusted)
		return 0;

	vf->trusted = trusted;
	ice_vc_reset_vf(vf);
	dev_info(ice_pf_to_dev(pf), "VF %u is now %strusted\n",
		 vf_id, trusted ? "" : "un");

	return 0;
}

/**
 * ice_set_vf_link_state
 * @netdev: network interface device structure
 * @vf_id: VF identifier
 * @link_state: required link state
 *
 * Set VF's link state, irrespective of physical link state status
 */
int ice_set_vf_link_state(struct net_device *netdev, int vf_id, int link_state)
{
	struct ice_pf *pf = ice_netdev_to_pf(netdev);
	struct ice_vf *vf;
	int ret;

	if (ice_validate_vf_id(pf, vf_id))
		return -EINVAL;

	vf = &pf->vf[vf_id];
	ret = ice_check_vf_ready_for_cfg(vf);
	if (ret)
		return ret;

	switch (link_state) {
	case IFLA_VF_LINK_STATE_AUTO:
		vf->link_forced = false;
		break;
	case IFLA_VF_LINK_STATE_ENABLE:
		vf->link_forced = true;
		vf->link_up = true;
		break;
	case IFLA_VF_LINK_STATE_DISABLE:
		vf->link_forced = true;
		vf->link_up = false;
		break;
	default:
		return -EINVAL;
	}

	ice_vc_notify_vf_link_state(vf);

	return 0;
}

/**
 * ice_get_vf_stats - populate some stats for the VF
 * @netdev: the netdev of the PF
 * @vf_id: the host OS identifier (0-255)
 * @vf_stats: pointer to the OS memory to be initialized
 */
int ice_get_vf_stats(struct net_device *netdev, int vf_id,
		     struct ifla_vf_stats *vf_stats)
{
	struct ice_pf *pf = ice_netdev_to_pf(netdev);
	struct ice_eth_stats *stats;
	struct ice_vsi *vsi;
	struct ice_vf *vf;
	int ret;

	if (ice_validate_vf_id(pf, vf_id))
		return -EINVAL;

	vf = &pf->vf[vf_id];
	ret = ice_check_vf_ready_for_cfg(vf);
	if (ret)
		return ret;

	vsi = ice_get_vf_vsi(vf);
	if (!vsi)
		return -EINVAL;

	ice_update_eth_stats(vsi);
	stats = &vsi->eth_stats;

	memset(vf_stats, 0, sizeof(*vf_stats));

	vf_stats->rx_packets = stats->rx_unicast + stats->rx_broadcast +
		stats->rx_multicast;
	vf_stats->tx_packets = stats->tx_unicast + stats->tx_broadcast +
		stats->tx_multicast;
	vf_stats->rx_bytes   = stats->rx_bytes;
	vf_stats->tx_bytes   = stats->tx_bytes;
	vf_stats->broadcast  = stats->rx_broadcast;
	vf_stats->multicast  = stats->rx_multicast;
	vf_stats->rx_dropped = stats->rx_discards;
	vf_stats->tx_dropped = stats->tx_discards;

	return 0;
}

/**
 * ice_print_vf_rx_mdd_event - print VF Rx malicious driver detect event
 * @vf: pointer to the VF structure
 */
void ice_print_vf_rx_mdd_event(struct ice_vf *vf)
{
	struct ice_pf *pf = vf->pf;
	struct device *dev;

	dev = ice_pf_to_dev(pf);

	dev_info(dev, "%d Rx Malicious Driver Detection events detected on PF %d VF %d MAC %pM. mdd-auto-reset-vfs=%s\n",
		 vf->mdd_rx_events.count, pf->hw.pf_id, vf->vf_id,
		 vf->dev_lan_addr.addr,
		 test_bit(ICE_FLAG_MDD_AUTO_RESET_VF, pf->flags)
			  ? "on" : "off");
}

/**
 * ice_print_vfs_mdd_events - print VFs malicious driver detect event
 * @pf: pointer to the PF structure
 *
 * Called from ice_handle_mdd_event to rate limit and print VFs MDD events.
 */
void ice_print_vfs_mdd_events(struct ice_pf *pf)
{
	struct device *dev = ice_pf_to_dev(pf);
	struct ice_hw *hw = &pf->hw;
	int i;

	/* check that there are pending MDD events to print */
	if (!test_and_clear_bit(ICE_MDD_VF_PRINT_PENDING, pf->state))
		return;

	/* VF MDD event logs are rate limited to one second intervals */
	if (time_is_after_jiffies(pf->last_printed_mdd_jiffies + HZ * 1))
		return;

	pf->last_printed_mdd_jiffies = jiffies;

	ice_for_each_vf(pf, i) {
		struct ice_vf *vf = &pf->vf[i];

		/* only print Rx MDD event message if there are new events */
		if (vf->mdd_rx_events.count != vf->mdd_rx_events.last_printed) {
			vf->mdd_rx_events.last_printed =
							vf->mdd_rx_events.count;
			ice_print_vf_rx_mdd_event(vf);
		}

		/* only print Tx MDD event message if there are new events */
		if (vf->mdd_tx_events.count != vf->mdd_tx_events.last_printed) {
			vf->mdd_tx_events.last_printed =
							vf->mdd_tx_events.count;

			dev_info(dev, "%d Tx Malicious Driver Detection events detected on PF %d VF %d MAC %pM.\n",
				 vf->mdd_tx_events.count, hw->pf_id, i,
				 vf->dev_lan_addr.addr);
		}
	}
}

/**
 * ice_restore_all_vfs_msi_state - restore VF MSI state after PF FLR
 * @pdev: pointer to a pci_dev structure
 *
 * Called when recovering from a PF FLR to restore interrupt capability to
 * the VFs.
 */
void ice_restore_all_vfs_msi_state(struct pci_dev *pdev)
{
	u16 vf_id;
	int pos;

	if (!pci_num_vf(pdev))
		return;

	pos = pci_find_ext_capability(pdev, PCI_EXT_CAP_ID_SRIOV);
	if (pos) {
		struct pci_dev *vfdev;

		pci_read_config_word(pdev, pos + PCI_SRIOV_VF_DID,
				     &vf_id);
		vfdev = pci_get_device(pdev->vendor, vf_id, NULL);
		while (vfdev) {
			if (vfdev->is_virtfn && vfdev->physfn == pdev)
				pci_restore_msi_state(vfdev);
			vfdev = pci_get_device(pdev->vendor, vf_id,
					       vfdev);
		}
	}
}

/**
 * ice_is_malicious_vf - helper function to detect a malicious VF
 * @pf: ptr to struct ice_pf
 * @event: pointer to the AQ event
 * @num_msg_proc: the number of messages processed so far
 * @num_msg_pending: the number of messages peinding in admin queue
 */
bool
ice_is_malicious_vf(struct ice_pf *pf, struct ice_rq_event_info *event,
		    u16 num_msg_proc, u16 num_msg_pending)
{
	s16 vf_id = le16_to_cpu(event->desc.retval);
	struct device *dev = ice_pf_to_dev(pf);
	struct ice_mbx_data mbxdata;
	enum ice_status status;
	bool malvf = false;
	struct ice_vf *vf;

	if (ice_validate_vf_id(pf, vf_id))
		return false;

	vf = &pf->vf[vf_id];
	/* Check if VF is disabled. */
	if (test_bit(ICE_VF_STATE_DIS, vf->vf_states))
		return false;

	mbxdata.num_msg_proc = num_msg_proc;
	mbxdata.num_pending_arq = num_msg_pending;
	mbxdata.max_num_msgs_mbx = pf->hw.mailboxq.num_rq_entries;
#define ICE_MBX_OVERFLOW_WATERMARK 64
	mbxdata.async_watermark_val = ICE_MBX_OVERFLOW_WATERMARK;

	/* check to see if we have a malicious VF */
	status = ice_mbx_vf_state_handler(&pf->hw, &mbxdata, vf_id, &malvf);
	if (status)
		return false;

	if (malvf) {
		bool report_vf = false;

		/* if the VF is malicious and we haven't let the user
		 * know about it, then let them know now
		 */
		status = ice_mbx_report_malvf(&pf->hw, pf->malvfs,
					      ICE_MAX_VF_COUNT, vf_id,
					      &report_vf);
		if (status)
			dev_dbg(dev, "Error reporting malicious VF\n");

		if (report_vf) {
			struct ice_vsi *pf_vsi = ice_get_main_vsi(pf);

			if (pf_vsi)
				dev_warn(dev, "VF MAC %pM on PF MAC %pM is generating asynchronous messages and may be overflowing the PF message queue. Please see the Adapter User Guide for more information\n",
					 &vf->dev_lan_addr.addr[0],
					 pf_vsi->netdev->dev_addr);
		}

		return true;
	}

	/* if there was an error in detection or the VF is not malicious then
	 * return false
	 */
	return false;
}<|MERGE_RESOLUTION|>--- conflicted
+++ resolved
@@ -2279,12 +2279,7 @@
  */
 static u16 ice_vc_get_max_frame_size(struct ice_vf *vf)
 {
-<<<<<<< HEAD
-	struct ice_vsi *vsi = vf->pf->vsi[vf->lan_vsi_idx];
-	struct ice_port_info *pi = vsi->port_info;
-=======
 	struct ice_port_info *pi = ice_vf_get_port_info(vf);
->>>>>>> 754a0abe
 	u16 max_frame_size;
 
 	max_frame_size = pi->phy.link_info.max_frame_size;
@@ -3613,10 +3608,6 @@
 		if (qpi->rxq.ring_len > 0) {
 			u16 max_frame_size = ice_vc_get_max_frame_size(vf);
 
-<<<<<<< HEAD
-			num_rxq++;
-=======
->>>>>>> 754a0abe
 			vsi->rx_rings[i]->dma = qpi->rxq.dma_ring_addr;
 			vsi->rx_rings[i]->count = qpi->rxq.ring_len;
 
@@ -3633,18 +3624,6 @@
 				v_ret = VIRTCHNL_STATUS_ERR_PARAM;
 				goto error_param;
 			}
-<<<<<<< HEAD
-		}
-
-		vsi->max_frame = qpi->rxq.max_pkt_size;
-		/* add space for the port VLAN since the VF driver is not
-		 * expected to account for it in the MTU calculation
-		 */
-		if (vf->port_vlan_info)
-			vsi->max_frame += VLAN_HLEN;
-	}
-=======
->>>>>>> 754a0abe
 
 			vsi->max_frame = qpi->rxq.max_pkt_size;
 			/* add space for the port VLAN since the VF driver is not
