--- conflicted
+++ resolved
@@ -2452,16 +2452,6 @@
 		return -EOPNOTSUPP;
 	}
 
-	/* Currenlty supported only for MPLS over UDP */
-	if (flow_rule_match_key(rule, FLOW_DISSECTOR_KEY_MPLS) &&
-	    !netif_is_bareudp(filter_dev)) {
-		NL_SET_ERR_MSG_MOD(extack,
-				   "Matching on MPLS is supported only for MPLS over UDP");
-		netdev_err(priv->netdev,
-			   "Matching on MPLS is supported only for MPLS over UDP\n");
-		return -EOPNOTSUPP;
-	}
-
 	return 0;
 }
 
@@ -4682,12 +4672,8 @@
 	 */
 	if (rate) {
 		rate = (rate * BITS_PER_BYTE) + 500000;
-<<<<<<< HEAD
-		rate_mbps = max_t(u32, do_div(rate, 1000000), 1);
-=======
 		do_div(rate, 1000000);
 		rate_mbps = max_t(u32, rate, 1);
->>>>>>> 754a0abe
 	}
 
 	err = mlx5_esw_modify_vport_rate(esw, vport_num, rate_mbps);
@@ -5139,12 +5125,8 @@
 		return false;
 	}
 
-<<<<<<< HEAD
-	if (chain) {
-=======
 	if (mapped_obj.type == MLX5_MAPPED_OBJ_CHAIN) {
 		chain = mapped_obj.chain;
->>>>>>> 754a0abe
 		tc_skb_ext = tc_skb_ext_alloc(skb);
 		if (WARN_ON(!tc_skb_ext))
 			return false;
