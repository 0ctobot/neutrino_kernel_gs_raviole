/*
 * This file is part of the Chelsio T4 Ethernet driver for Linux.
 *
 * Copyright (c) 2003-2016 Chelsio Communications, Inc. All rights reserved.
 *
 * This software is available to you under a choice of one of two
 * licenses.  You may choose to be licensed under the terms of the GNU
 * General Public License (GPL) Version 2, available from the file
 * COPYING in the main directory of this source tree, or the
 * OpenIB.org BSD license below:
 *
 *     Redistribution and use in source and binary forms, with or
 *     without modification, are permitted provided that the following
 *     conditions are met:
 *
 *      - Redistributions of source code must retain the above
 *        copyright notice, this list of conditions and the following
 *        disclaimer.
 *
 *      - Redistributions in binary form must reproduce the above
 *        copyright notice, this list of conditions and the following
 *        disclaimer in the documentation and/or other materials
 *        provided with the distribution.
 *
 * THE SOFTWARE IS PROVIDED "AS IS", WITHOUT WARRANTY OF ANY KIND,
 * EXPRESS OR IMPLIED, INCLUDING BUT NOT LIMITED TO THE WARRANTIES OF
 * MERCHANTABILITY, FITNESS FOR A PARTICULAR PURPOSE AND
 * NONINFRINGEMENT. IN NO EVENT SHALL THE AUTHORS OR COPYRIGHT HOLDERS
 * BE LIABLE FOR ANY CLAIM, DAMAGES OR OTHER LIABILITY, WHETHER IN AN
 * ACTION OF CONTRACT, TORT OR OTHERWISE, ARISING FROM, OUT OF OR IN
 * CONNECTION WITH THE SOFTWARE OR THE USE OR OTHER DEALINGS IN THE
 * SOFTWARE.
 */
#include <net/ipv6.h>

#include "cxgb4.h"
#include "t4_regs.h"
#include "t4_tcb.h"
#include "t4_values.h"
#include "clip_tbl.h"
#include "l2t.h"
#include "smt.h"
#include "t4fw_api.h"
#include "cxgb4_filter.h"

static inline bool is_field_set(u32 val, u32 mask)
{
	return val || mask;
}

static inline bool unsupported(u32 conf, u32 conf_mask, u32 val, u32 mask)
{
	return !(conf & conf_mask) && is_field_set(val, mask);
}

static int set_tcb_field(struct adapter *adap, struct filter_entry *f,
			 unsigned int ftid,  u16 word, u64 mask, u64 val,
			 int no_reply)
{
	struct cpl_set_tcb_field *req;
	struct sk_buff *skb;

	skb = alloc_skb(sizeof(struct cpl_set_tcb_field), GFP_ATOMIC);
	if (!skb)
		return -ENOMEM;

	req = (struct cpl_set_tcb_field *)__skb_put_zero(skb, sizeof(*req));
	INIT_TP_WR_CPL(req, CPL_SET_TCB_FIELD, ftid);
	req->reply_ctrl = htons(REPLY_CHAN_V(0) |
				QUEUENO_V(adap->sge.fw_evtq.abs_id) |
				NO_REPLY_V(no_reply));
	req->word_cookie = htons(TCB_WORD_V(word) | TCB_COOKIE_V(ftid));
	req->mask = cpu_to_be64(mask);
	req->val = cpu_to_be64(val);
	set_wr_txq(skb, CPL_PRIORITY_CONTROL, f->fs.val.iport & 0x3);
	t4_ofld_send(adap, skb);
	return 0;
}

/* Set one of the t_flags bits in the TCB.
 */
static int set_tcb_tflag(struct adapter *adap, struct filter_entry *f,
			 unsigned int ftid, unsigned int bit_pos,
			 unsigned int val, int no_reply)
{
	return set_tcb_field(adap, f, ftid,  TCB_T_FLAGS_W, 1ULL << bit_pos,
			     (unsigned long long)val << bit_pos, no_reply);
}

static void mk_abort_req_ulp(struct cpl_abort_req *abort_req, unsigned int tid)
{
	struct ulp_txpkt *txpkt = (struct ulp_txpkt *)abort_req;
	struct ulptx_idata *sc = (struct ulptx_idata *)(txpkt + 1);

	txpkt->cmd_dest = htonl(ULPTX_CMD_V(ULP_TX_PKT) | ULP_TXPKT_DEST_V(0));
	txpkt->len = htonl(DIV_ROUND_UP(sizeof(*abort_req), 16));
	sc->cmd_more = htonl(ULPTX_CMD_V(ULP_TX_SC_IMM));
	sc->len = htonl(sizeof(*abort_req) - sizeof(struct work_request_hdr));
	OPCODE_TID(abort_req) = htonl(MK_OPCODE_TID(CPL_ABORT_REQ, tid));
	abort_req->rsvd0 = htonl(0);
	abort_req->rsvd1 = 0;
	abort_req->cmd = CPL_ABORT_NO_RST;
}

static void mk_abort_rpl_ulp(struct cpl_abort_rpl *abort_rpl, unsigned int tid)
{
	struct ulp_txpkt *txpkt = (struct ulp_txpkt *)abort_rpl;
	struct ulptx_idata *sc = (struct ulptx_idata *)(txpkt + 1);

	txpkt->cmd_dest = htonl(ULPTX_CMD_V(ULP_TX_PKT) | ULP_TXPKT_DEST_V(0));
	txpkt->len = htonl(DIV_ROUND_UP(sizeof(*abort_rpl), 16));
	sc->cmd_more = htonl(ULPTX_CMD_V(ULP_TX_SC_IMM));
	sc->len = htonl(sizeof(*abort_rpl) - sizeof(struct work_request_hdr));
	OPCODE_TID(abort_rpl) = htonl(MK_OPCODE_TID(CPL_ABORT_RPL, tid));
	abort_rpl->rsvd0 = htonl(0);
	abort_rpl->rsvd1 = 0;
	abort_rpl->cmd = CPL_ABORT_NO_RST;
}

static void mk_set_tcb_ulp(struct filter_entry *f,
			   struct cpl_set_tcb_field *req,
			   unsigned int word, u64 mask, u64 val,
			   u8 cookie, int no_reply)
{
	struct ulp_txpkt *txpkt = (struct ulp_txpkt *)req;
	struct ulptx_idata *sc = (struct ulptx_idata *)(txpkt + 1);

	txpkt->cmd_dest = htonl(ULPTX_CMD_V(ULP_TX_PKT) | ULP_TXPKT_DEST_V(0));
	txpkt->len = htonl(DIV_ROUND_UP(sizeof(*req), 16));
	sc->cmd_more = htonl(ULPTX_CMD_V(ULP_TX_SC_IMM));
	sc->len = htonl(sizeof(*req) - sizeof(struct work_request_hdr));
	OPCODE_TID(req) = htonl(MK_OPCODE_TID(CPL_SET_TCB_FIELD, f->tid));
	req->reply_ctrl = htons(NO_REPLY_V(no_reply) | REPLY_CHAN_V(0) |
				QUEUENO_V(0));
	req->word_cookie = htons(TCB_WORD_V(word) | TCB_COOKIE_V(cookie));
	req->mask = cpu_to_be64(mask);
	req->val = cpu_to_be64(val);
	sc = (struct ulptx_idata *)(req + 1);
	sc->cmd_more = htonl(ULPTX_CMD_V(ULP_TX_SC_NOOP));
	sc->len = htonl(0);
}

static int configure_filter_smac(struct adapter *adap, struct filter_entry *f)
{
	int err;

	/* do a set-tcb for smac-sel and CWR bit.. */
	err = set_tcb_field(adap, f, f->tid, TCB_SMAC_SEL_W,
			    TCB_SMAC_SEL_V(TCB_SMAC_SEL_M),
			    TCB_SMAC_SEL_V(f->smt->idx), 1);
	if (err)
		goto smac_err;

	err = set_tcb_tflag(adap, f, f->tid, TF_CCTRL_CWR_S, 1, 1);
	if (!err)
		return 0;

smac_err:
	dev_err(adap->pdev_dev, "filter %u smac config failed with error %u\n",
		f->tid, err);
	return err;
}

static void set_nat_params(struct adapter *adap, struct filter_entry *f,
			   unsigned int tid, bool dip, bool sip, bool dp,
			   bool sp)
{
	u8 *nat_lp = (u8 *)&f->fs.nat_lport;
	u8 *nat_fp = (u8 *)&f->fs.nat_fport;

	if (dip) {
		if (f->fs.type) {
			set_tcb_field(adap, f, tid, TCB_SND_UNA_RAW_W,
				      WORD_MASK, f->fs.nat_lip[15] |
				      f->fs.nat_lip[14] << 8 |
				      f->fs.nat_lip[13] << 16 |
				      (u64)f->fs.nat_lip[12] << 24, 1);

			set_tcb_field(adap, f, tid, TCB_SND_UNA_RAW_W + 1,
				      WORD_MASK, f->fs.nat_lip[11] |
				      f->fs.nat_lip[10] << 8 |
				      f->fs.nat_lip[9] << 16 |
				      (u64)f->fs.nat_lip[8] << 24, 1);

			set_tcb_field(adap, f, tid, TCB_SND_UNA_RAW_W + 2,
				      WORD_MASK, f->fs.nat_lip[7] |
				      f->fs.nat_lip[6] << 8 |
				      f->fs.nat_lip[5] << 16 |
				      (u64)f->fs.nat_lip[4] << 24, 1);

			set_tcb_field(adap, f, tid, TCB_SND_UNA_RAW_W + 3,
				      WORD_MASK, f->fs.nat_lip[3] |
				      f->fs.nat_lip[2] << 8 |
				      f->fs.nat_lip[1] << 16 |
				      (u64)f->fs.nat_lip[0] << 24, 1);
		} else {
			set_tcb_field(adap, f, tid, TCB_RX_FRAG3_LEN_RAW_W,
				      WORD_MASK, f->fs.nat_lip[3] |
				      f->fs.nat_lip[2] << 8 |
				      f->fs.nat_lip[1] << 16 |
<<<<<<< HEAD
				      (u64)f->fs.nat_lip[0] << 25, 1);
=======
				      (u64)f->fs.nat_lip[0] << 24, 1);
>>>>>>> 754a0abe
		}
	}

	if (sip) {
		if (f->fs.type) {
			set_tcb_field(adap, f, tid, TCB_RX_FRAG2_PTR_RAW_W,
				      WORD_MASK, f->fs.nat_fip[15] |
				      f->fs.nat_fip[14] << 8 |
				      f->fs.nat_fip[13] << 16 |
				      (u64)f->fs.nat_fip[12] << 24, 1);

			set_tcb_field(adap, f, tid, TCB_RX_FRAG2_PTR_RAW_W + 1,
				      WORD_MASK, f->fs.nat_fip[11] |
				      f->fs.nat_fip[10] << 8 |
				      f->fs.nat_fip[9] << 16 |
				      (u64)f->fs.nat_fip[8] << 24, 1);

			set_tcb_field(adap, f, tid, TCB_RX_FRAG2_PTR_RAW_W + 2,
				      WORD_MASK, f->fs.nat_fip[7] |
				      f->fs.nat_fip[6] << 8 |
				      f->fs.nat_fip[5] << 16 |
				      (u64)f->fs.nat_fip[4] << 24, 1);

			set_tcb_field(adap, f, tid, TCB_RX_FRAG2_PTR_RAW_W + 3,
				      WORD_MASK, f->fs.nat_fip[3] |
				      f->fs.nat_fip[2] << 8 |
				      f->fs.nat_fip[1] << 16 |
				      (u64)f->fs.nat_fip[0] << 24, 1);

		} else {
			set_tcb_field(adap, f, tid,
				      TCB_RX_FRAG3_START_IDX_OFFSET_RAW_W,
				      WORD_MASK, f->fs.nat_fip[3] |
				      f->fs.nat_fip[2] << 8 |
				      f->fs.nat_fip[1] << 16 |
				      (u64)f->fs.nat_fip[0] << 24, 1);
		}
	}

	set_tcb_field(adap, f, tid, TCB_PDU_HDR_LEN_W, WORD_MASK,
		      (dp ? (nat_lp[1] | nat_lp[0] << 8) : 0) |
		      (sp ? (nat_fp[1] << 16 | (u64)nat_fp[0] << 24) : 0),
		      1);
}

/* Validate filter spec against configuration done on the card. */
static int validate_filter(struct net_device *dev,
			   struct ch_filter_specification *fs)
{
	struct adapter *adapter = netdev2adap(dev);
	u32 fconf, iconf;

	/* Check for unconfigured fields being used. */
	iconf = adapter->params.tp.ingress_config;
	fconf = fs->hash ? adapter->params.tp.filter_mask :
			   adapter->params.tp.vlan_pri_map;

	if (unsupported(fconf, FCOE_F, fs->val.fcoe, fs->mask.fcoe) ||
	    unsupported(fconf, PORT_F, fs->val.iport, fs->mask.iport) ||
	    unsupported(fconf, TOS_F, fs->val.tos, fs->mask.tos) ||
	    unsupported(fconf, ETHERTYPE_F, fs->val.ethtype,
			fs->mask.ethtype) ||
	    unsupported(fconf, MACMATCH_F, fs->val.macidx, fs->mask.macidx) ||
	    unsupported(fconf, MPSHITTYPE_F, fs->val.matchtype,
			fs->mask.matchtype) ||
	    unsupported(fconf, FRAGMENTATION_F, fs->val.frag, fs->mask.frag) ||
	    unsupported(fconf, PROTOCOL_F, fs->val.proto, fs->mask.proto) ||
	    unsupported(fconf, VNIC_ID_F, fs->val.pfvf_vld,
			fs->mask.pfvf_vld) ||
	    unsupported(fconf, VNIC_ID_F, fs->val.ovlan_vld,
			fs->mask.ovlan_vld) ||
	    unsupported(fconf, VNIC_ID_F, fs->val.encap_vld,
			fs->mask.encap_vld) ||
	    unsupported(fconf, VLAN_F, fs->val.ivlan_vld, fs->mask.ivlan_vld))
		return -EOPNOTSUPP;

	/* T4 inconveniently uses the same FT_VNIC_ID_W bits for both the Outer
	 * VLAN Tag and PF/VF/VFvld fields based on VNIC_F being set
	 * in TP_INGRESS_CONFIG.  Hense the somewhat crazy checks
	 * below.  Additionally, since the T4 firmware interface also
	 * carries that overlap, we need to translate any PF/VF
	 * specification into that internal format below.
	 */
	if ((is_field_set(fs->val.pfvf_vld, fs->mask.pfvf_vld) &&
	     is_field_set(fs->val.ovlan_vld, fs->mask.ovlan_vld)) ||
	    (is_field_set(fs->val.pfvf_vld, fs->mask.pfvf_vld) &&
	     is_field_set(fs->val.encap_vld, fs->mask.encap_vld)) ||
	    (is_field_set(fs->val.ovlan_vld, fs->mask.ovlan_vld) &&
	     is_field_set(fs->val.encap_vld, fs->mask.encap_vld)))
		return -EOPNOTSUPP;
	if (unsupported(iconf, VNIC_F, fs->val.pfvf_vld, fs->mask.pfvf_vld) ||
	    (is_field_set(fs->val.ovlan_vld, fs->mask.ovlan_vld) &&
	     (iconf & VNIC_F)))
		return -EOPNOTSUPP;
	if (fs->val.pf > 0x7 || fs->val.vf > 0x7f)
		return -ERANGE;
	fs->mask.pf &= 0x7;
	fs->mask.vf &= 0x7f;

	/* If the user is requesting that the filter action loop
	 * matching packets back out one of our ports, make sure that
	 * the egress port is in range.
	 */
	if (fs->action == FILTER_SWITCH &&
	    fs->eport >= adapter->params.nports)
		return -ERANGE;

	/* Don't allow various trivially obvious bogus out-of-range values... */
	if (fs->val.iport >= adapter->params.nports)
		return -ERANGE;

	/* T4 doesn't support removing VLAN Tags for loop back filters. */
	if (is_t4(adapter->params.chip) &&
	    fs->action == FILTER_SWITCH &&
	    (fs->newvlan == VLAN_REMOVE ||
	     fs->newvlan == VLAN_REWRITE))
		return -EOPNOTSUPP;

	if (fs->val.encap_vld &&
	    CHELSIO_CHIP_VERSION(adapter->params.chip) < CHELSIO_T6)
		return -EOPNOTSUPP;
	return 0;
}

static int get_filter_steerq(struct net_device *dev,
			     struct ch_filter_specification *fs)
{
	struct adapter *adapter = netdev2adap(dev);
	int iq;

	/* If the user has requested steering matching Ingress Packets
	 * to a specific Queue Set, we need to make sure it's in range
	 * for the port and map that into the Absolute Queue ID of the
	 * Queue Set's Response Queue.
	 */
	if (!fs->dirsteer) {
		if (fs->iq)
			return -EINVAL;
		iq = 0;
	} else {
		struct port_info *pi = netdev_priv(dev);

		/* If the iq id is greater than the number of qsets,
		 * then assume it is an absolute qid.
		 */
		if (fs->iq < pi->nqsets)
			iq = adapter->sge.ethrxq[pi->first_qset +
						 fs->iq].rspq.abs_id;
		else
			iq = fs->iq;
	}

	return iq;
}

static int get_filter_count(struct adapter *adapter, unsigned int fidx,
			    u64 *pkts, u64 *bytes, bool hash)
{
	unsigned int tcb_base, tcbaddr;
	unsigned int word_offset;
	struct filter_entry *f;
	__be64 be64_byte_count;
	int ret;

	tcb_base = t4_read_reg(adapter, TP_CMM_TCB_BASE_A);
	if (is_hashfilter(adapter) && hash) {
		if (tid_out_of_range(&adapter->tids, fidx))
			return -E2BIG;
		f = adapter->tids.tid_tab[fidx - adapter->tids.tid_base];
		if (!f)
			return -EINVAL;
	} else {
		if ((fidx != (adapter->tids.nftids + adapter->tids.nsftids +
			      adapter->tids.nhpftids - 1)) &&
		    fidx >= (adapter->tids.nftids + adapter->tids.nhpftids))
			return -E2BIG;

		if (fidx < adapter->tids.nhpftids)
			f = &adapter->tids.hpftid_tab[fidx];
		else
			f = &adapter->tids.ftid_tab[fidx -
						    adapter->tids.nhpftids];
		if (!f->valid)
			return -EINVAL;
	}
	tcbaddr = tcb_base + f->tid * TCB_SIZE;

	spin_lock(&adapter->win0_lock);
	if (is_t4(adapter->params.chip)) {
		__be64 be64_count;

		/* T4 doesn't maintain byte counts in hw */
		*bytes = 0;

		/* Get pkts */
		word_offset = 4;
		ret = t4_memory_rw(adapter, MEMWIN_NIC, MEM_EDC0,
				   tcbaddr + (word_offset * sizeof(__be32)),
				   sizeof(be64_count),
				   (__be32 *)&be64_count,
				   T4_MEMORY_READ);
		if (ret < 0)
			goto out;
		*pkts = be64_to_cpu(be64_count);
	} else {
		__be32 be32_count;

		/* Get bytes */
		word_offset = 4;
		ret = t4_memory_rw(adapter, MEMWIN_NIC, MEM_EDC0,
				   tcbaddr + (word_offset * sizeof(__be32)),
				   sizeof(be64_byte_count),
				   &be64_byte_count,
				   T4_MEMORY_READ);
		if (ret < 0)
			goto out;
		*bytes = be64_to_cpu(be64_byte_count);

		/* Get pkts */
		word_offset = 6;
		ret = t4_memory_rw(adapter, MEMWIN_NIC, MEM_EDC0,
				   tcbaddr + (word_offset * sizeof(__be32)),
				   sizeof(be32_count),
				   &be32_count,
				   T4_MEMORY_READ);
		if (ret < 0)
			goto out;
		*pkts = (u64)be32_to_cpu(be32_count);
	}

out:
	spin_unlock(&adapter->win0_lock);
	return ret;
}

int cxgb4_get_filter_counters(struct net_device *dev, unsigned int fidx,
			      u64 *hitcnt, u64 *bytecnt, bool hash)
{
	struct adapter *adapter = netdev2adap(dev);

	return get_filter_count(adapter, fidx, hitcnt, bytecnt, hash);
}

static bool cxgb4_filter_prio_in_range(struct tid_info *t, u32 idx, u8 nslots,
				       u32 prio)
{
	struct filter_entry *prev_tab, *next_tab, *prev_fe, *next_fe;
	u32 prev_ftid, next_ftid;

	/* Only insert the rule if both of the following conditions
	 * are met:
	 * 1. The immediate previous rule has priority <= @prio.
	 * 2. The immediate next rule has priority >= @prio.
	 */

	/* High Priority (HPFILTER) region always has higher priority
	 * than normal FILTER region. So, all rules in HPFILTER region
	 * must have prio value <= rules in normal FILTER region.
	 */
	if (idx < t->nhpftids) {
		/* Don't insert if there's a rule already present at @idx
		 * in HPFILTER region.
		 */
		if (test_bit(idx, t->hpftid_bmap))
			return false;

		next_tab = t->hpftid_tab;
		next_ftid = find_next_bit(t->hpftid_bmap, t->nhpftids, idx);
		if (next_ftid >= t->nhpftids) {
			/* No next entry found in HPFILTER region.
			 * See if there's any next entry in normal
			 * FILTER region.
			 */
			next_ftid = find_first_bit(t->ftid_bmap, t->nftids);
			if (next_ftid >= t->nftids)
				next_ftid = idx;
			else
				next_tab = t->ftid_tab;
		}

		/* Search for the closest previous filter entry in HPFILTER
		 * region. No need to search in normal FILTER region because
		 * there can never be any entry in normal FILTER region whose
		 * prio value is < last entry in HPFILTER region.
		 */
		prev_ftid = find_last_bit(t->hpftid_bmap, idx);
		if (prev_ftid >= idx)
			prev_ftid = idx;

		prev_tab = t->hpftid_tab;
	} else {
		idx -= t->nhpftids;

		/* Don't insert if there's a rule already present at @idx
		 * in normal FILTER region.
		 */
		if (test_bit(idx, t->ftid_bmap))
			return false;

		prev_tab = t->ftid_tab;
		prev_ftid = find_last_bit(t->ftid_bmap, idx);
		if (prev_ftid >= idx) {
			/* No previous entry found in normal FILTER
			 * region. See if there's any previous entry
			 * in HPFILTER region.
			 */
			prev_ftid = find_last_bit(t->hpftid_bmap, t->nhpftids);
			if (prev_ftid >= t->nhpftids)
				prev_ftid = idx;
			else
				prev_tab = t->hpftid_tab;
		}

		/* Search for the closest next filter entry in normal
		 * FILTER region. No need to search in HPFILTER region
		 * because there can never be any entry in HPFILTER
		 * region whose prio value is > first entry in normal
		 * FILTER region.
		 */
		next_ftid = find_next_bit(t->ftid_bmap, t->nftids, idx);
		if (next_ftid >= t->nftids)
			next_ftid = idx;

		next_tab = t->ftid_tab;
	}

	next_fe = &next_tab[next_ftid];

	/* See if the filter entry belongs to an IPv6 rule, which
	 * occupy 4 slots on T5 and 2 slots on T6. Adjust the
	 * reference to the previously inserted filter entry
	 * accordingly.
	 */
	prev_fe = &prev_tab[prev_ftid & ~(nslots - 1)];
	if (!prev_fe->fs.type)
		prev_fe = &prev_tab[prev_ftid];

	if ((prev_fe->valid && prev_fe->fs.tc_prio > prio) ||
	    (next_fe->valid && next_fe->fs.tc_prio < prio))
		return false;

	return true;
}

int cxgb4_get_free_ftid(struct net_device *dev, u8 family, bool hash_en,
			u32 tc_prio)
{
	struct adapter *adap = netdev2adap(dev);
	struct tid_info *t = &adap->tids;
	u32 bmap_ftid, max_ftid;
	struct filter_entry *f;
	unsigned long *bmap;
	bool found = false;
	u8 i, cnt, n;
	int ftid = 0;

	/* IPv4 occupy 1 slot. IPv6 occupy 2 slots on T6 and 4 slots
	 * on T5.
	 */
	n = 1;
	if (family == PF_INET6) {
		n++;
		if (CHELSIO_CHIP_VERSION(adap->params.chip) < CHELSIO_T6)
			n += 2;
	}

	/* There are 3 filter regions available in hardware in
	 * following order of priority:
	 *
	 * 1. High Priority (HPFILTER) region (Highest Priority).
	 * 2. HASH region.
	 * 3. Normal FILTER region (Lowest Priority).
	 *
	 * Entries in HPFILTER and normal FILTER region have index
	 * 0 as the highest priority and the rules will be scanned
	 * in ascending order until either a rule hits or end of
	 * the region is reached.
	 *
	 * All HASH region entries have same priority. The set of
	 * fields to match in headers are pre-determined. The same
	 * set of header match fields must be compulsorily specified
	 * in all the rules wanting to get inserted in HASH region.
	 * Hence, HASH region is an exact-match region. A HASH is
	 * generated for a rule based on the values in the
	 * pre-determined set of header match fields. The generated
	 * HASH serves as an index into the HASH region. There can
	 * never be 2 rules having the same HASH. Hardware will
	 * compute a HASH for every incoming packet based on the
	 * values in the pre-determined set of header match fields
	 * and uses it as an index to check if there's a rule
	 * inserted in the HASH region at the specified index. If
	 * there's a rule inserted, then it's considered as a filter
	 * hit. Otherwise, it's a filter miss and normal FILTER region
	 * is scanned afterwards.
	 */

	spin_lock_bh(&t->ftid_lock);

	ftid = (tc_prio <= t->nhpftids) ? 0 : t->nhpftids;
	max_ftid = t->nftids + t->nhpftids;
	while (ftid < max_ftid) {
		if (ftid < t->nhpftids) {
			/* If the new rule wants to get inserted into
			 * HPFILTER region, but its prio is greater
			 * than the rule with the highest prio in HASH
			 * region, or if there's not enough slots
			 * available in HPFILTER region, then skip
			 * trying to insert this rule into HPFILTER
			 * region and directly go to the next region.
			 */
			if ((t->tc_hash_tids_max_prio &&
			     tc_prio > t->tc_hash_tids_max_prio) ||
			     (ftid + n) > t->nhpftids) {
				ftid = t->nhpftids;
				continue;
			}

			bmap = t->hpftid_bmap;
			bmap_ftid = ftid;
		} else if (hash_en) {
			/* Ensure priority is >= last rule in HPFILTER
			 * region.
			 */
			ftid = find_last_bit(t->hpftid_bmap, t->nhpftids);
			if (ftid < t->nhpftids) {
				f = &t->hpftid_tab[ftid];
				if (f->valid && tc_prio < f->fs.tc_prio)
					break;
			}

			/* Ensure priority is <= first rule in normal
			 * FILTER region.
			 */
			ftid = find_first_bit(t->ftid_bmap, t->nftids);
			if (ftid < t->nftids) {
				f = &t->ftid_tab[ftid];
				if (f->valid && tc_prio > f->fs.tc_prio)
					break;
			}

			found = true;
			ftid = t->nhpftids;
			goto out_unlock;
		} else {
			/* If the new rule wants to get inserted into
			 * normal FILTER region, but its prio is less
			 * than the rule with the highest prio in HASH
			 * region, then reject the rule.
			 */
			if (t->tc_hash_tids_max_prio &&
			    tc_prio < t->tc_hash_tids_max_prio)
				break;

			if (ftid + n > max_ftid)
				break;

			bmap = t->ftid_bmap;
			bmap_ftid = ftid - t->nhpftids;
		}

		cnt = 0;
		for (i = 0; i < n; i++) {
			if (test_bit(bmap_ftid + i, bmap))
				break;
			cnt++;
		}

		if (cnt == n) {
			/* Ensure the new rule's prio doesn't conflict
			 * with existing rules.
			 */
			if (cxgb4_filter_prio_in_range(t, ftid, n,
						       tc_prio)) {
				ftid &= ~(n - 1);
				found = true;
				break;
			}
		}

		ftid += n;
	}

out_unlock:
	spin_unlock_bh(&t->ftid_lock);
	return found ? ftid : -ENOMEM;
}

static int cxgb4_set_ftid(struct tid_info *t, int fidx, int family,
			  unsigned int chip_ver)
{
	spin_lock_bh(&t->ftid_lock);

	if (test_bit(fidx, t->ftid_bmap)) {
		spin_unlock_bh(&t->ftid_lock);
		return -EBUSY;
	}

	if (family == PF_INET) {
		__set_bit(fidx, t->ftid_bmap);
	} else {
		if (chip_ver < CHELSIO_T6)
			bitmap_allocate_region(t->ftid_bmap, fidx, 2);
		else
			bitmap_allocate_region(t->ftid_bmap, fidx, 1);
	}

	spin_unlock_bh(&t->ftid_lock);
	return 0;
}

static int cxgb4_set_hpftid(struct tid_info *t, int fidx, int family)
{
	spin_lock_bh(&t->ftid_lock);

	if (test_bit(fidx, t->hpftid_bmap)) {
		spin_unlock_bh(&t->ftid_lock);
		return -EBUSY;
	}

	if (family == PF_INET)
		__set_bit(fidx, t->hpftid_bmap);
	else
		bitmap_allocate_region(t->hpftid_bmap, fidx, 1);

	spin_unlock_bh(&t->ftid_lock);
	return 0;
}

static void cxgb4_clear_ftid(struct tid_info *t, int fidx, int family,
			     unsigned int chip_ver)
{
	spin_lock_bh(&t->ftid_lock);
	if (family == PF_INET) {
		__clear_bit(fidx, t->ftid_bmap);
	} else {
		if (chip_ver < CHELSIO_T6)
			bitmap_release_region(t->ftid_bmap, fidx, 2);
		else
			bitmap_release_region(t->ftid_bmap, fidx, 1);
	}
	spin_unlock_bh(&t->ftid_lock);
}

static void cxgb4_clear_hpftid(struct tid_info *t, int fidx, int family)
{
	spin_lock_bh(&t->ftid_lock);

	if (family == PF_INET)
		__clear_bit(fidx, t->hpftid_bmap);
	else
		bitmap_release_region(t->hpftid_bmap, fidx, 1);

	spin_unlock_bh(&t->ftid_lock);
}

/* Delete the filter at a specified index. */
static int del_filter_wr(struct adapter *adapter, int fidx)
{
	struct fw_filter_wr *fwr;
	struct filter_entry *f;
	struct sk_buff *skb;
	unsigned int len;

	if (fidx < adapter->tids.nhpftids)
		f = &adapter->tids.hpftid_tab[fidx];
	else
		f = &adapter->tids.ftid_tab[fidx - adapter->tids.nhpftids];

	len = sizeof(*fwr);

	skb = alloc_skb(len, GFP_KERNEL);
	if (!skb)
		return -ENOMEM;

	fwr = __skb_put(skb, len);
	t4_mk_filtdelwr(f->tid, fwr, adapter->sge.fw_evtq.abs_id);

	/* Mark the filter as "pending" and ship off the Filter Work Request.
	 * When we get the Work Request Reply we'll clear the pending status.
	 */
	f->pending = 1;
	t4_mgmt_tx(adapter, skb);
	return 0;
}

/* Send a Work Request to write the filter at a specified index.  We construct
 * a Firmware Filter Work Request to have the work done and put the indicated
 * filter into "pending" mode which will prevent any further actions against
 * it till we get a reply from the firmware on the completion status of the
 * request.
 */
int set_filter_wr(struct adapter *adapter, int fidx)
{
	struct fw_filter2_wr *fwr;
	struct filter_entry *f;
	struct sk_buff *skb;

	if (fidx < adapter->tids.nhpftids)
		f = &adapter->tids.hpftid_tab[fidx];
	else
		f = &adapter->tids.ftid_tab[fidx - adapter->tids.nhpftids];

	skb = alloc_skb(sizeof(*fwr), GFP_KERNEL);
	if (!skb)
		return -ENOMEM;

	/* If the new filter requires loopback Destination MAC and/or VLAN
	 * rewriting then we need to allocate a Layer 2 Table (L2T) entry for
	 * the filter.
	 */
	if (f->fs.newdmac || f->fs.newvlan) {
		/* allocate L2T entry for new filter */
		f->l2t = t4_l2t_alloc_switching(adapter, f->fs.vlan,
						f->fs.eport, f->fs.dmac);
		if (!f->l2t) {
			kfree_skb(skb);
			return -ENOMEM;
		}
	}

	/* If the new filter requires loopback Source MAC rewriting then
	 * we need to allocate a SMT entry for the filter.
	 */
	if (f->fs.newsmac) {
		f->smt = cxgb4_smt_alloc_switching(f->dev, f->fs.smac);
		if (!f->smt) {
			if (f->l2t) {
				cxgb4_l2t_release(f->l2t);
				f->l2t = NULL;
			}
			kfree_skb(skb);
			return -ENOMEM;
		}
	}

	fwr = __skb_put_zero(skb, sizeof(*fwr));

	/* It would be nice to put most of the following in t4_hw.c but most
	 * of the work is translating the cxgbtool ch_filter_specification
	 * into the Work Request and the definition of that structure is
	 * currently in cxgbtool.h which isn't appropriate to pull into the
	 * common code.  We may eventually try to come up with a more neutral
	 * filter specification structure but for now it's easiest to simply
	 * put this fairly direct code in line ...
	 */
	if (adapter->params.filter2_wr_support)
		fwr->op_pkd = htonl(FW_WR_OP_V(FW_FILTER2_WR));
	else
		fwr->op_pkd = htonl(FW_WR_OP_V(FW_FILTER_WR));
	fwr->len16_pkd = htonl(FW_WR_LEN16_V(sizeof(*fwr) / 16));
	fwr->tid_to_iq =
		htonl(FW_FILTER_WR_TID_V(f->tid) |
		      FW_FILTER_WR_RQTYPE_V(f->fs.type) |
		      FW_FILTER_WR_NOREPLY_V(0) |
		      FW_FILTER_WR_IQ_V(f->fs.iq));
	fwr->del_filter_to_l2tix =
		htonl(FW_FILTER_WR_RPTTID_V(f->fs.rpttid) |
		      FW_FILTER_WR_DROP_V(f->fs.action == FILTER_DROP) |
		      FW_FILTER_WR_DIRSTEER_V(f->fs.dirsteer) |
		      FW_FILTER_WR_MASKHASH_V(f->fs.maskhash) |
		      FW_FILTER_WR_DIRSTEERHASH_V(f->fs.dirsteerhash) |
		      FW_FILTER_WR_LPBK_V(f->fs.action == FILTER_SWITCH) |
		      FW_FILTER_WR_DMAC_V(f->fs.newdmac) |
		      FW_FILTER_WR_SMAC_V(f->fs.newsmac) |
		      FW_FILTER_WR_INSVLAN_V(f->fs.newvlan == VLAN_INSERT ||
					     f->fs.newvlan == VLAN_REWRITE) |
		      FW_FILTER_WR_RMVLAN_V(f->fs.newvlan == VLAN_REMOVE ||
					    f->fs.newvlan == VLAN_REWRITE) |
		      FW_FILTER_WR_HITCNTS_V(f->fs.hitcnts) |
		      FW_FILTER_WR_TXCHAN_V(f->fs.eport) |
		      FW_FILTER_WR_PRIO_V(f->fs.prio) |
		      FW_FILTER_WR_L2TIX_V(f->l2t ? f->l2t->idx : 0));
	fwr->ethtype = htons(f->fs.val.ethtype);
	fwr->ethtypem = htons(f->fs.mask.ethtype);
	fwr->frag_to_ovlan_vldm =
		(FW_FILTER_WR_FRAG_V(f->fs.val.frag) |
		 FW_FILTER_WR_FRAGM_V(f->fs.mask.frag) |
		 FW_FILTER_WR_IVLAN_VLD_V(f->fs.val.ivlan_vld) |
		 FW_FILTER_WR_OVLAN_VLD_V(f->fs.val.ovlan_vld) |
		 FW_FILTER_WR_IVLAN_VLDM_V(f->fs.mask.ivlan_vld) |
		 FW_FILTER_WR_OVLAN_VLDM_V(f->fs.mask.ovlan_vld));
	if (f->fs.newsmac)
		fwr->smac_sel = f->smt->idx;
	fwr->rx_chan_rx_rpl_iq =
		htons(FW_FILTER_WR_RX_CHAN_V(0) |
		      FW_FILTER_WR_RX_RPL_IQ_V(adapter->sge.fw_evtq.abs_id));
	fwr->maci_to_matchtypem =
		htonl(FW_FILTER_WR_MACI_V(f->fs.val.macidx) |
		      FW_FILTER_WR_MACIM_V(f->fs.mask.macidx) |
		      FW_FILTER_WR_FCOE_V(f->fs.val.fcoe) |
		      FW_FILTER_WR_FCOEM_V(f->fs.mask.fcoe) |
		      FW_FILTER_WR_PORT_V(f->fs.val.iport) |
		      FW_FILTER_WR_PORTM_V(f->fs.mask.iport) |
		      FW_FILTER_WR_MATCHTYPE_V(f->fs.val.matchtype) |
		      FW_FILTER_WR_MATCHTYPEM_V(f->fs.mask.matchtype));
	fwr->ptcl = f->fs.val.proto;
	fwr->ptclm = f->fs.mask.proto;
	fwr->ttyp = f->fs.val.tos;
	fwr->ttypm = f->fs.mask.tos;
	fwr->ivlan = htons(f->fs.val.ivlan);
	fwr->ivlanm = htons(f->fs.mask.ivlan);
	fwr->ovlan = htons(f->fs.val.ovlan);
	fwr->ovlanm = htons(f->fs.mask.ovlan);
	memcpy(fwr->lip, f->fs.val.lip, sizeof(fwr->lip));
	memcpy(fwr->lipm, f->fs.mask.lip, sizeof(fwr->lipm));
	memcpy(fwr->fip, f->fs.val.fip, sizeof(fwr->fip));
	memcpy(fwr->fipm, f->fs.mask.fip, sizeof(fwr->fipm));
	fwr->lp = htons(f->fs.val.lport);
	fwr->lpm = htons(f->fs.mask.lport);
	fwr->fp = htons(f->fs.val.fport);
	fwr->fpm = htons(f->fs.mask.fport);

	if (adapter->params.filter2_wr_support) {
		u8 *nat_lp = (u8 *)&f->fs.nat_lport;
		u8 *nat_fp = (u8 *)&f->fs.nat_fport;

		fwr->natmode_to_ulp_type =
			FW_FILTER2_WR_ULP_TYPE_V(f->fs.nat_mode ?
						 ULP_MODE_TCPDDP :
						 ULP_MODE_NONE) |
			FW_FILTER2_WR_NATMODE_V(f->fs.nat_mode);
		memcpy(fwr->newlip, f->fs.nat_lip, sizeof(fwr->newlip));
		memcpy(fwr->newfip, f->fs.nat_fip, sizeof(fwr->newfip));
		fwr->newlport = htons(nat_lp[1] | nat_lp[0] << 8);
		fwr->newfport = htons(nat_fp[1] | nat_fp[0] << 8);
	}

	/* Mark the filter as "pending" and ship off the Filter Work Request.
	 * When we get the Work Request Reply we'll clear the pending status.
	 */
	f->pending = 1;
	set_wr_txq(skb, CPL_PRIORITY_CONTROL, f->fs.val.iport & 0x3);
	t4_ofld_send(adapter, skb);
	return 0;
}

/* Return an error number if the indicated filter isn't writable ... */
int writable_filter(struct filter_entry *f)
{
	if (f->locked)
		return -EPERM;
	if (f->pending)
		return -EBUSY;

	return 0;
}

/* Delete the filter at the specified index (if valid).  The checks for all
 * the common problems with doing this like the filter being locked, currently
 * pending in another operation, etc.
 */
int delete_filter(struct adapter *adapter, unsigned int fidx)
{
	struct filter_entry *f;
	int ret;

	if (fidx >= adapter->tids.nftids + adapter->tids.nsftids +
		    adapter->tids.nhpftids)
		return -EINVAL;

	if (fidx < adapter->tids.nhpftids)
		f = &adapter->tids.hpftid_tab[fidx];
	else
		f = &adapter->tids.ftid_tab[fidx - adapter->tids.nhpftids];
	ret = writable_filter(f);
	if (ret)
		return ret;
	if (f->valid)
		return del_filter_wr(adapter, fidx);

	return 0;
}

/* Clear a filter and release any of its resources that we own.  This also
 * clears the filter's "pending" status.
 */
void clear_filter(struct adapter *adap, struct filter_entry *f)
{
	struct port_info *pi = netdev_priv(f->dev);

	/* If the new or old filter have loopback rewriting rules then we'll
	 * need to free any existing L2T, SMT, CLIP entries of filter
	 * rule.
	 */
	if (f->l2t)
		cxgb4_l2t_release(f->l2t);

	if (f->smt)
		cxgb4_smt_release(f->smt);

	if (f->fs.val.encap_vld && f->fs.val.ovlan_vld)
		t4_free_encap_mac_filt(adap, pi->viid,
				       f->fs.val.ovlan & 0x1ff, 0);

	if ((f->fs.hash || is_t6(adap->params.chip)) && f->fs.type)
		cxgb4_clip_release(f->dev, (const u32 *)&f->fs.val.lip, 1);

	/* The zeroing of the filter rule below clears the filter valid,
	 * pending, locked flags, l2t pointer, etc. so it's all we need for
	 * this operation.
	 */
	memset(f, 0, sizeof(*f));
}

void clear_all_filters(struct adapter *adapter)
{
	struct net_device *dev = adapter->port[0];
	unsigned int i;

	if (adapter->tids.hpftid_tab) {
		struct filter_entry *f = &adapter->tids.hpftid_tab[0];

		for (i = 0; i < adapter->tids.nhpftids; i++, f++)
			if (f->valid || f->pending)
				cxgb4_del_filter(dev, i, &f->fs);
	}

	if (adapter->tids.ftid_tab) {
		struct filter_entry *f = &adapter->tids.ftid_tab[0];
		unsigned int max_ftid = adapter->tids.nftids +
					adapter->tids.nsftids +
					adapter->tids.nhpftids;

		/* Clear all TCAM filters */
		for (i = adapter->tids.nhpftids; i < max_ftid; i++, f++)
			if (f->valid || f->pending)
				cxgb4_del_filter(dev, i, &f->fs);
	}

	/* Clear all hash filters */
	if (is_hashfilter(adapter) && adapter->tids.tid_tab) {
		struct filter_entry *f;
		unsigned int sb;

		for (i = adapter->tids.hash_base;
		     i <= adapter->tids.ntids; i++) {
			f = (struct filter_entry *)
				adapter->tids.tid_tab[i];

			if (f && (f->valid || f->pending))
				cxgb4_del_filter(dev, f->tid, &f->fs);
		}

		sb = adapter->tids.stid_base;
		for (i = 0; i < sb; i++) {
			f = (struct filter_entry *)adapter->tids.tid_tab[i];

			if (f && (f->valid || f->pending))
				cxgb4_del_filter(dev, f->tid, &f->fs);
		}
	}
}

/* Fill up default masks for set match fields. */
static void fill_default_mask(struct ch_filter_specification *fs)
{
	unsigned int lip = 0, lip_mask = 0;
	unsigned int fip = 0, fip_mask = 0;
	unsigned int i;

	if (fs->val.iport && !fs->mask.iport)
		fs->mask.iport |= ~0;
	if (fs->val.fcoe && !fs->mask.fcoe)
		fs->mask.fcoe |= ~0;
	if (fs->val.matchtype && !fs->mask.matchtype)
		fs->mask.matchtype |= ~0;
	if (fs->val.macidx && !fs->mask.macidx)
		fs->mask.macidx |= ~0;
	if (fs->val.ethtype && !fs->mask.ethtype)
		fs->mask.ethtype |= ~0;
	if (fs->val.ivlan && !fs->mask.ivlan)
		fs->mask.ivlan |= ~0;
	if (fs->val.ovlan && !fs->mask.ovlan)
		fs->mask.ovlan |= ~0;
	if (fs->val.frag && !fs->mask.frag)
		fs->mask.frag |= ~0;
	if (fs->val.tos && !fs->mask.tos)
		fs->mask.tos |= ~0;
	if (fs->val.proto && !fs->mask.proto)
		fs->mask.proto |= ~0;
	if (fs->val.pfvf_vld && !fs->mask.pfvf_vld)
		fs->mask.pfvf_vld |= ~0;
	if (fs->val.pf && !fs->mask.pf)
		fs->mask.pf |= ~0;
	if (fs->val.vf && !fs->mask.vf)
		fs->mask.vf |= ~0;

	for (i = 0; i < ARRAY_SIZE(fs->val.lip); i++) {
		lip |= fs->val.lip[i];
		lip_mask |= fs->mask.lip[i];
		fip |= fs->val.fip[i];
		fip_mask |= fs->mask.fip[i];
	}

	if (lip && !lip_mask)
		memset(fs->mask.lip, ~0, sizeof(fs->mask.lip));

	if (fip && !fip_mask)
		memset(fs->mask.fip, ~0, sizeof(fs->mask.lip));

	if (fs->val.lport && !fs->mask.lport)
		fs->mask.lport = ~0;
	if (fs->val.fport && !fs->mask.fport)
		fs->mask.fport = ~0;
}

static bool is_addr_all_mask(u8 *ipmask, int family)
{
	if (family == AF_INET) {
		struct in_addr *addr;

		addr = (struct in_addr *)ipmask;
		if (addr->s_addr == htonl(0xffffffff))
			return true;
	} else if (family == AF_INET6) {
		struct in6_addr *addr6;

		addr6 = (struct in6_addr *)ipmask;
		if (addr6->s6_addr32[0] == htonl(0xffffffff) &&
		    addr6->s6_addr32[1] == htonl(0xffffffff) &&
		    addr6->s6_addr32[2] == htonl(0xffffffff) &&
		    addr6->s6_addr32[3] == htonl(0xffffffff))
			return true;
	}
	return false;
}

static bool is_inaddr_any(u8 *ip, int family)
{
	int addr_type;

	if (family == AF_INET) {
		struct in_addr *addr;

		addr = (struct in_addr *)ip;
		if (addr->s_addr == htonl(INADDR_ANY))
			return true;
	} else if (family == AF_INET6) {
		struct in6_addr *addr6;

		addr6 = (struct in6_addr *)ip;
		addr_type = ipv6_addr_type((const struct in6_addr *)
					   &addr6);
		if (addr_type == IPV6_ADDR_ANY)
			return true;
	}
	return false;
}

bool is_filter_exact_match(struct adapter *adap,
			   struct ch_filter_specification *fs)
{
	struct tp_params *tp = &adap->params.tp;
	u64 hash_filter_mask = tp->hash_filter_mask;
	u64 ntuple_mask = 0;

	if (!is_hashfilter(adap))
		return false;

	if ((atomic_read(&adap->tids.hash_tids_in_use) +
	     atomic_read(&adap->tids.tids_in_use)) >=
	    (adap->tids.nhash + (adap->tids.stid_base - adap->tids.tid_base)))
		return false;

	 /* Keep tunnel VNI match disabled for hash-filters for now */
	if (fs->mask.encap_vld)
		return false;

	if (fs->type) {
		if (is_inaddr_any(fs->val.fip, AF_INET6) ||
		    !is_addr_all_mask(fs->mask.fip, AF_INET6))
			return false;

		if (is_inaddr_any(fs->val.lip, AF_INET6) ||
		    !is_addr_all_mask(fs->mask.lip, AF_INET6))
			return false;
	} else {
		if (is_inaddr_any(fs->val.fip, AF_INET) ||
		    !is_addr_all_mask(fs->mask.fip, AF_INET))
			return false;

		if (is_inaddr_any(fs->val.lip, AF_INET) ||
		    !is_addr_all_mask(fs->mask.lip, AF_INET))
			return false;
	}

	if (!fs->val.lport || fs->mask.lport != 0xffff)
		return false;

	if (!fs->val.fport || fs->mask.fport != 0xffff)
		return false;

	/* calculate tuple mask and compare with mask configured in hw */
	if (tp->fcoe_shift >= 0)
		ntuple_mask |= (u64)fs->mask.fcoe << tp->fcoe_shift;

	if (tp->port_shift >= 0)
		ntuple_mask |= (u64)fs->mask.iport << tp->port_shift;

	if (tp->vnic_shift >= 0) {
		if ((adap->params.tp.ingress_config & VNIC_F))
			ntuple_mask |= (u64)fs->mask.pfvf_vld << tp->vnic_shift;
		else
			ntuple_mask |= (u64)fs->mask.ovlan_vld <<
				tp->vnic_shift;
	}

	if (tp->vlan_shift >= 0)
		ntuple_mask |= (u64)fs->mask.ivlan << tp->vlan_shift;

	if (tp->tos_shift >= 0)
		ntuple_mask |= (u64)fs->mask.tos << tp->tos_shift;

	if (tp->protocol_shift >= 0)
		ntuple_mask |= (u64)fs->mask.proto << tp->protocol_shift;

	if (tp->ethertype_shift >= 0)
		ntuple_mask |= (u64)fs->mask.ethtype << tp->ethertype_shift;

	if (tp->macmatch_shift >= 0)
		ntuple_mask |= (u64)fs->mask.macidx << tp->macmatch_shift;

	if (tp->matchtype_shift >= 0)
		ntuple_mask |= (u64)fs->mask.matchtype << tp->matchtype_shift;

	if (tp->frag_shift >= 0)
		ntuple_mask |= (u64)fs->mask.frag << tp->frag_shift;

	if (ntuple_mask != hash_filter_mask)
		return false;

	return true;
}

static u64 hash_filter_ntuple(struct ch_filter_specification *fs,
			      struct net_device *dev)
{
	struct adapter *adap = netdev2adap(dev);
	struct tp_params *tp = &adap->params.tp;
	u64 ntuple = 0;

	/* Initialize each of the fields which we care about which are present
	 * in the Compressed Filter Tuple.
	 */
	if (tp->vlan_shift >= 0 && fs->mask.ivlan)
		ntuple |= (FT_VLAN_VLD_F | fs->val.ivlan) << tp->vlan_shift;

	if (tp->port_shift >= 0 && fs->mask.iport)
		ntuple |= (u64)fs->val.iport << tp->port_shift;

	if (tp->protocol_shift >= 0) {
		if (!fs->val.proto)
			ntuple |= (u64)IPPROTO_TCP << tp->protocol_shift;
		else
			ntuple |= (u64)fs->val.proto << tp->protocol_shift;
	}

	if (tp->tos_shift >= 0 && fs->mask.tos)
		ntuple |= (u64)(fs->val.tos) << tp->tos_shift;

	if (tp->vnic_shift >= 0) {
		if ((adap->params.tp.ingress_config & USE_ENC_IDX_F) &&
		    fs->mask.encap_vld)
			ntuple |= (u64)((fs->val.encap_vld << 16) |
					(fs->val.ovlan)) << tp->vnic_shift;
		else if ((adap->params.tp.ingress_config & VNIC_F) &&
			 fs->mask.pfvf_vld)
			ntuple |= (u64)((fs->val.pfvf_vld << 16) |
					(fs->val.pf << 13) |
					(fs->val.vf)) << tp->vnic_shift;
		else
			ntuple |= (u64)((fs->val.ovlan_vld << 16) |
					(fs->val.ovlan)) << tp->vnic_shift;
	}

	if (tp->macmatch_shift >= 0 && fs->mask.macidx)
		ntuple |= (u64)(fs->val.macidx) << tp->macmatch_shift;

	if (tp->ethertype_shift >= 0 && fs->mask.ethtype)
		ntuple |= (u64)(fs->val.ethtype) << tp->ethertype_shift;

	if (tp->matchtype_shift >= 0 && fs->mask.matchtype)
		ntuple |= (u64)(fs->val.matchtype) << tp->matchtype_shift;

	if (tp->frag_shift >= 0 && fs->mask.frag)
		ntuple |= (u64)(fs->val.frag) << tp->frag_shift;

	if (tp->fcoe_shift >= 0 && fs->mask.fcoe)
		ntuple |= (u64)(fs->val.fcoe) << tp->fcoe_shift;
	return ntuple;
}

static void mk_act_open_req6(struct filter_entry *f, struct sk_buff *skb,
			     unsigned int qid_filterid, struct adapter *adap)
{
	struct cpl_t6_act_open_req6 *t6req = NULL;
	struct cpl_act_open_req6 *req = NULL;

	t6req = (struct cpl_t6_act_open_req6 *)__skb_put(skb, sizeof(*t6req));
	INIT_TP_WR(t6req, 0);
	req = (struct cpl_act_open_req6 *)t6req;
	OPCODE_TID(req) = htonl(MK_OPCODE_TID(CPL_ACT_OPEN_REQ6, qid_filterid));
	req->local_port = cpu_to_be16(f->fs.val.lport);
	req->peer_port = cpu_to_be16(f->fs.val.fport);
	req->local_ip_hi = *(__be64 *)(&f->fs.val.lip);
	req->local_ip_lo = *(((__be64 *)&f->fs.val.lip) + 1);
	req->peer_ip_hi = *(__be64 *)(&f->fs.val.fip);
	req->peer_ip_lo = *(((__be64 *)&f->fs.val.fip) + 1);
	req->opt0 = cpu_to_be64(NAGLE_V(f->fs.newvlan == VLAN_REMOVE ||
					f->fs.newvlan == VLAN_REWRITE) |
				DELACK_V(f->fs.hitcnts) |
				L2T_IDX_V(f->l2t ? f->l2t->idx : 0) |
				SMAC_SEL_V((cxgb4_port_viid(f->dev) &
					    0x7F) << 1) |
				TX_CHAN_V(f->fs.eport) |
				NO_CONG_V(f->fs.rpttid) |
				ULP_MODE_V(f->fs.nat_mode ?
					   ULP_MODE_TCPDDP : ULP_MODE_NONE) |
				TCAM_BYPASS_F | NON_OFFLOAD_F);
	t6req->params = cpu_to_be64(FILTER_TUPLE_V(hash_filter_ntuple(&f->fs,
								      f->dev)));
	t6req->opt2 = htonl(RSS_QUEUE_VALID_F |
			    RSS_QUEUE_V(f->fs.iq) |
			    TX_QUEUE_V(f->fs.nat_mode) |
			    T5_OPT_2_VALID_F |
			    RX_CHANNEL_V(cxgb4_port_e2cchan(f->dev)) |
			    PACE_V((f->fs.maskhash) |
				   ((f->fs.dirsteerhash) << 1)));
}

static void mk_act_open_req(struct filter_entry *f, struct sk_buff *skb,
			    unsigned int qid_filterid, struct adapter *adap)
{
	struct cpl_t6_act_open_req *t6req = NULL;
	struct cpl_act_open_req *req = NULL;

	t6req = (struct cpl_t6_act_open_req *)__skb_put(skb, sizeof(*t6req));
	INIT_TP_WR(t6req, 0);
	req = (struct cpl_act_open_req *)t6req;
	OPCODE_TID(req) = htonl(MK_OPCODE_TID(CPL_ACT_OPEN_REQ, qid_filterid));
	req->local_port = cpu_to_be16(f->fs.val.lport);
	req->peer_port = cpu_to_be16(f->fs.val.fport);
	memcpy(&req->local_ip, f->fs.val.lip, 4);
	memcpy(&req->peer_ip, f->fs.val.fip, 4);
	req->opt0 = cpu_to_be64(NAGLE_V(f->fs.newvlan == VLAN_REMOVE ||
					f->fs.newvlan == VLAN_REWRITE) |
				DELACK_V(f->fs.hitcnts) |
				L2T_IDX_V(f->l2t ? f->l2t->idx : 0) |
				SMAC_SEL_V((cxgb4_port_viid(f->dev) &
					    0x7F) << 1) |
				TX_CHAN_V(f->fs.eport) |
				NO_CONG_V(f->fs.rpttid) |
				ULP_MODE_V(f->fs.nat_mode ?
					   ULP_MODE_TCPDDP : ULP_MODE_NONE) |
				TCAM_BYPASS_F | NON_OFFLOAD_F);

	t6req->params = cpu_to_be64(FILTER_TUPLE_V(hash_filter_ntuple(&f->fs,
								      f->dev)));
	t6req->opt2 = htonl(RSS_QUEUE_VALID_F |
			    RSS_QUEUE_V(f->fs.iq) |
			    TX_QUEUE_V(f->fs.nat_mode) |
			    T5_OPT_2_VALID_F |
			    RX_CHANNEL_V(cxgb4_port_e2cchan(f->dev)) |
			    PACE_V((f->fs.maskhash) |
				   ((f->fs.dirsteerhash) << 1)));
}

static int cxgb4_set_hash_filter(struct net_device *dev,
				 struct ch_filter_specification *fs,
				 struct filter_ctx *ctx)
{
	struct adapter *adapter = netdev2adap(dev);
	struct port_info *pi = netdev_priv(dev);
	struct tid_info *t = &adapter->tids;
	struct filter_entry *f;
	struct sk_buff *skb;
	int iq, atid, size;
	int ret = 0;
	u32 iconf;

	fill_default_mask(fs);
	ret = validate_filter(dev, fs);
	if (ret)
		return ret;

	iq = get_filter_steerq(dev, fs);
	if (iq < 0)
		return iq;

	f = kzalloc(sizeof(*f), GFP_KERNEL);
	if (!f)
		return -ENOMEM;

	f->fs = *fs;
	f->ctx = ctx;
	f->dev = dev;
	f->fs.iq = iq;

	/* If the new filter requires loopback Destination MAC and/or VLAN
	 * rewriting then we need to allocate a Layer 2 Table (L2T) entry for
	 * the filter.
	 */
	if (f->fs.newdmac || f->fs.newvlan) {
		/* allocate L2T entry for new filter */
		f->l2t = t4_l2t_alloc_switching(adapter, f->fs.vlan,
						f->fs.eport, f->fs.dmac);
		if (!f->l2t) {
			ret = -ENOMEM;
			goto out_err;
		}
	}

	/* If the new filter requires loopback Source MAC rewriting then
	 * we need to allocate a SMT entry for the filter.
	 */
	if (f->fs.newsmac) {
		f->smt = cxgb4_smt_alloc_switching(f->dev, f->fs.smac);
		if (!f->smt) {
			if (f->l2t) {
				cxgb4_l2t_release(f->l2t);
				f->l2t = NULL;
			}
			ret = -ENOMEM;
			goto free_l2t;
		}
	}

	atid = cxgb4_alloc_atid(t, f);
	if (atid < 0) {
		ret = atid;
		goto free_smt;
	}

	iconf = adapter->params.tp.ingress_config;
	if (iconf & VNIC_F) {
		f->fs.val.ovlan = (fs->val.pf << 13) | fs->val.vf;
		f->fs.mask.ovlan = (fs->mask.pf << 13) | fs->mask.vf;
		f->fs.val.ovlan_vld = fs->val.pfvf_vld;
		f->fs.mask.ovlan_vld = fs->mask.pfvf_vld;
	} else if (iconf & USE_ENC_IDX_F) {
		if (f->fs.val.encap_vld) {
			struct port_info *pi = netdev_priv(f->dev);
			u8 match_all_mac[] = { 0, 0, 0, 0, 0, 0 };

			/* allocate MPS TCAM entry */
			ret = t4_alloc_encap_mac_filt(adapter, pi->viid,
						      match_all_mac,
						      match_all_mac,
						      f->fs.val.vni,
						      f->fs.mask.vni,
						      0, 1, 1);
			if (ret < 0)
				goto free_atid;

			f->fs.val.ovlan = ret;
			f->fs.mask.ovlan = 0xffff;
			f->fs.val.ovlan_vld = 1;
			f->fs.mask.ovlan_vld = 1;
		}
	}

	size = sizeof(struct cpl_t6_act_open_req);
	if (f->fs.type) {
		ret = cxgb4_clip_get(f->dev, (const u32 *)&f->fs.val.lip, 1);
		if (ret)
			goto free_mps;

		skb = alloc_skb(size, GFP_KERNEL);
		if (!skb) {
			ret = -ENOMEM;
			goto free_clip;
		}

		mk_act_open_req6(f, skb,
				 ((adapter->sge.fw_evtq.abs_id << 14) | atid),
				 adapter);
	} else {
		skb = alloc_skb(size, GFP_KERNEL);
		if (!skb) {
			ret = -ENOMEM;
			goto free_mps;
		}

		mk_act_open_req(f, skb,
				((adapter->sge.fw_evtq.abs_id << 14) | atid),
				adapter);
	}

	f->pending = 1;
	set_wr_txq(skb, CPL_PRIORITY_SETUP, f->fs.val.iport & 0x3);
	t4_ofld_send(adapter, skb);
	return 0;

free_clip:
	cxgb4_clip_release(f->dev, (const u32 *)&f->fs.val.lip, 1);

free_mps:
	if (f->fs.val.encap_vld && f->fs.val.ovlan_vld)
		t4_free_encap_mac_filt(adapter, pi->viid, f->fs.val.ovlan, 1);

free_atid:
	cxgb4_free_atid(t, atid);

free_smt:
	if (f->smt) {
		cxgb4_smt_release(f->smt);
		f->smt = NULL;
	}

free_l2t:
	if (f->l2t) {
		cxgb4_l2t_release(f->l2t);
		f->l2t = NULL;
	}

out_err:
	kfree(f);
	return ret;
}

/* Check a Chelsio Filter Request for validity, convert it into our internal
 * format and send it to the hardware.  Return 0 on success, an error number
 * otherwise.  We attach any provided filter operation context to the internal
 * filter specification in order to facilitate signaling completion of the
 * operation.
 */
int __cxgb4_set_filter(struct net_device *dev, int ftid,
		       struct ch_filter_specification *fs,
		       struct filter_ctx *ctx)
{
	struct adapter *adapter = netdev2adap(dev);
	unsigned int max_fidx, fidx, chip_ver;
	int iq, ret, filter_id = ftid;
	struct filter_entry *f, *tab;
	u32 iconf;

	chip_ver = CHELSIO_CHIP_VERSION(adapter->params.chip);
	if (fs->hash) {
		if (is_hashfilter(adapter))
			return cxgb4_set_hash_filter(dev, fs, ctx);
		netdev_err(dev, "%s: Exact-match filters only supported with Hash Filter configuration\n",
			   __func__);
		return -EINVAL;
	}

	max_fidx = adapter->tids.nftids + adapter->tids.nhpftids;
	if (filter_id != (max_fidx + adapter->tids.nsftids - 1) &&
	    filter_id >= max_fidx)
		return -E2BIG;

	fill_default_mask(fs);

	ret = validate_filter(dev, fs);
	if (ret)
		return ret;

	iq = get_filter_steerq(dev, fs);
	if (iq < 0)
		return iq;

	if (fs->prio) {
		tab = &adapter->tids.hpftid_tab[0];
	} else {
		tab = &adapter->tids.ftid_tab[0];
		filter_id = ftid - adapter->tids.nhpftids;
	}

	/* IPv6 filters occupy four slots and must be aligned on
	 * four-slot boundaries.  IPv4 filters only occupy a single
	 * slot and have no alignment requirements but writing a new
	 * IPv4 filter into the middle of an existing IPv6 filter
	 * requires clearing the old IPv6 filter and hence we prevent
	 * insertion.
	 */
	if (fs->type == 0) { /* IPv4 */
		/* For T6, If our IPv4 filter isn't being written to a
		 * multiple of two filter index and there's an IPv6
		 * filter at the multiple of 2 base slot, then we need
		 * to delete that IPv6 filter ...
		 * For adapters below T6, IPv6 filter occupies 4 entries.
		 * Hence we need to delete the filter in multiple of 4 slot.
		 */
		if (chip_ver < CHELSIO_T6)
			fidx = filter_id & ~0x3;
		else
			fidx = filter_id & ~0x1;

		if (fidx != filter_id && tab[fidx].fs.type) {
			f = &tab[fidx];
			if (f->valid) {
				dev_err(adapter->pdev_dev,
					"Invalid location. IPv6 requires 4 slots and is occupying slots %u to %u\n",
					fidx, fidx + 3);
				return -EINVAL;
			}
		}
	} else { /* IPv6 */
		if (chip_ver < CHELSIO_T6) {
			/* Ensure that the IPv6 filter is aligned on a
			 * multiple of 4 boundary.
			 */
			if (filter_id & 0x3) {
				dev_err(adapter->pdev_dev,
					"Invalid location. IPv6 must be aligned on a 4-slot boundary\n");
				return -EINVAL;
			}

			/* Check all except the base overlapping IPv4 filter
			 * slots.
			 */
			for (fidx = filter_id + 1; fidx < filter_id + 4;
			     fidx++) {
				f = &tab[fidx];
				if (f->valid) {
					dev_err(adapter->pdev_dev,
						"Invalid location.  IPv6 requires 4 slots and an IPv4 filter exists at %u\n",
						fidx);
					return -EBUSY;
				}
			}
		} else {
			/* For T6, CLIP being enabled, IPv6 filter would occupy
			 * 2 entries.
			 */
			if (filter_id & 0x1)
				return -EINVAL;
			/* Check overlapping IPv4 filter slot */
			fidx = filter_id + 1;
			f = &tab[fidx];
			if (f->valid) {
				pr_err("%s: IPv6 filter requires 2 indices. IPv4 filter already present at %d. Please remove IPv4 filter first.\n",
				       __func__, fidx);
				return -EBUSY;
			}
		}
	}

	/* Check to make sure that provided filter index is not
	 * already in use by someone else
	 */
	f = &tab[filter_id];
	if (f->valid)
		return -EBUSY;

	if (fs->prio) {
		fidx = filter_id + adapter->tids.hpftid_base;
		ret = cxgb4_set_hpftid(&adapter->tids, filter_id,
				       fs->type ? PF_INET6 : PF_INET);
	} else {
		fidx = filter_id + adapter->tids.ftid_base;
		ret = cxgb4_set_ftid(&adapter->tids, filter_id,
				     fs->type ? PF_INET6 : PF_INET,
				     chip_ver);
	}

	if (ret)
		return ret;

	/* Check t  make sure the filter requested is writable ... */
	ret = writable_filter(f);
	if (ret)
		goto free_tid;

	if (is_t6(adapter->params.chip) && fs->type &&
	    ipv6_addr_type((const struct in6_addr *)fs->val.lip) !=
	    IPV6_ADDR_ANY) {
		ret = cxgb4_clip_get(dev, (const u32 *)&fs->val.lip, 1);
		if (ret)
			goto free_tid;
	}

	/* Convert the filter specification into our internal format.
	 * We copy the PF/VF specification into the Outer VLAN field
	 * here so the rest of the code -- including the interface to
	 * the firmware -- doesn't have to constantly do these checks.
	 */
	f->fs = *fs;
	f->fs.iq = iq;
	f->dev = dev;

	iconf = adapter->params.tp.ingress_config;
	if (iconf & VNIC_F) {
		f->fs.val.ovlan = (fs->val.pf << 13) | fs->val.vf;
		f->fs.mask.ovlan = (fs->mask.pf << 13) | fs->mask.vf;
		f->fs.val.ovlan_vld = fs->val.pfvf_vld;
		f->fs.mask.ovlan_vld = fs->mask.pfvf_vld;
	} else if (iconf & USE_ENC_IDX_F) {
		if (f->fs.val.encap_vld) {
			struct port_info *pi = netdev_priv(f->dev);
			u8 match_all_mac[] = { 0, 0, 0, 0, 0, 0 };

			/* allocate MPS TCAM entry */
			ret = t4_alloc_encap_mac_filt(adapter, pi->viid,
						      match_all_mac,
						      match_all_mac,
						      f->fs.val.vni,
						      f->fs.mask.vni,
						      0, 1, 1);
			if (ret < 0)
				goto free_tid;

			f->fs.val.ovlan = ret;
			f->fs.mask.ovlan = 0x1ff;
			f->fs.val.ovlan_vld = 1;
			f->fs.mask.ovlan_vld = 1;
		}
	}

	/* Attempt to set the filter.  If we don't succeed, we clear
	 * it and return the failure.
	 */
	f->ctx = ctx;
	f->tid = fidx; /* Save the actual tid */
	ret = set_filter_wr(adapter, ftid);
	if (ret)
		goto free_tid;

	return ret;

free_tid:
	if (f->fs.prio)
		cxgb4_clear_hpftid(&adapter->tids, filter_id,
				   fs->type ? PF_INET6 : PF_INET);
	else
		cxgb4_clear_ftid(&adapter->tids, filter_id,
				 fs->type ? PF_INET6 : PF_INET,
				 chip_ver);

	clear_filter(adapter, f);
	return ret;
}

static int cxgb4_del_hash_filter(struct net_device *dev, int filter_id,
				 struct filter_ctx *ctx)
{
	struct adapter *adapter = netdev2adap(dev);
	struct tid_info *t = &adapter->tids;
	struct cpl_abort_req *abort_req;
	struct cpl_abort_rpl *abort_rpl;
	struct cpl_set_tcb_field *req;
	struct ulptx_idata *aligner;
	struct work_request_hdr *wr;
	struct filter_entry *f;
	struct sk_buff *skb;
	unsigned int wrlen;
	int ret;

	netdev_dbg(dev, "%s: filter_id = %d ; nftids = %d\n",
		   __func__, filter_id, adapter->tids.nftids);

	if (tid_out_of_range(t, filter_id))
		return -E2BIG;

	f = lookup_tid(t, filter_id);
	if (!f) {
		netdev_err(dev, "%s: no filter entry for filter_id = %d",
			   __func__, filter_id);
		return -EINVAL;
	}

	ret = writable_filter(f);
	if (ret)
		return ret;

	if (!f->valid)
		return -EINVAL;

	f->ctx = ctx;
	f->pending = 1;
	wrlen = roundup(sizeof(*wr) + (sizeof(*req) + sizeof(*aligner))
			+ sizeof(*abort_req) + sizeof(*abort_rpl), 16);
	skb = alloc_skb(wrlen, GFP_KERNEL);
	if (!skb) {
		netdev_err(dev, "%s: could not allocate skb ..\n", __func__);
		return -ENOMEM;
	}
	set_wr_txq(skb, CPL_PRIORITY_CONTROL, f->fs.val.iport & 0x3);
	req = (struct cpl_set_tcb_field *)__skb_put(skb, wrlen);
	INIT_ULPTX_WR(req, wrlen, 0, 0);
	wr = (struct work_request_hdr *)req;
	wr++;
	req = (struct cpl_set_tcb_field *)wr;
	mk_set_tcb_ulp(f, req, TCB_RSS_INFO_W, TCB_RSS_INFO_V(TCB_RSS_INFO_M),
		       TCB_RSS_INFO_V(adapter->sge.fw_evtq.abs_id), 0, 1);
	aligner = (struct ulptx_idata *)(req + 1);
	abort_req = (struct cpl_abort_req *)(aligner + 1);
	mk_abort_req_ulp(abort_req, f->tid);
	abort_rpl = (struct cpl_abort_rpl *)(abort_req + 1);
	mk_abort_rpl_ulp(abort_rpl, f->tid);
	t4_ofld_send(adapter, skb);
	return 0;
}

/* Check a delete filter request for validity and send it to the hardware.
 * Return 0 on success, an error number otherwise.  We attach any provided
 * filter operation context to the internal filter specification in order to
 * facilitate signaling completion of the operation.
 */
int __cxgb4_del_filter(struct net_device *dev, int filter_id,
		       struct ch_filter_specification *fs,
		       struct filter_ctx *ctx)
{
	struct adapter *adapter = netdev2adap(dev);
	unsigned int max_fidx, chip_ver;
	struct filter_entry *f;
	int ret;

	chip_ver = CHELSIO_CHIP_VERSION(adapter->params.chip);
	if (fs && fs->hash) {
		if (is_hashfilter(adapter))
			return cxgb4_del_hash_filter(dev, filter_id, ctx);
		netdev_err(dev, "%s: Exact-match filters only supported with Hash Filter configuration\n",
			   __func__);
		return -EINVAL;
	}

	max_fidx = adapter->tids.nftids + adapter->tids.nhpftids;
	if (filter_id != (max_fidx + adapter->tids.nsftids - 1) &&
	    filter_id >= max_fidx)
		return -E2BIG;

	if (filter_id < adapter->tids.nhpftids)
		f = &adapter->tids.hpftid_tab[filter_id];
	else
		f = &adapter->tids.ftid_tab[filter_id - adapter->tids.nhpftids];

	ret = writable_filter(f);
	if (ret)
		return ret;

	if (f->valid) {
		f->ctx = ctx;
		if (f->fs.prio)
			cxgb4_clear_hpftid(&adapter->tids,
					   f->tid - adapter->tids.hpftid_base,
					   f->fs.type ? PF_INET6 : PF_INET);
		else
			cxgb4_clear_ftid(&adapter->tids,
					 f->tid - adapter->tids.ftid_base,
					 f->fs.type ? PF_INET6 : PF_INET,
					 chip_ver);
		return del_filter_wr(adapter, filter_id);
	}

	/* If the caller has passed in a Completion Context then we need to
	 * mark it as a successful completion so they don't stall waiting
	 * for it.
	 */
	if (ctx) {
		ctx->result = 0;
		complete(&ctx->completion);
	}
	return ret;
}

int cxgb4_set_filter(struct net_device *dev, int filter_id,
		     struct ch_filter_specification *fs)
{
	struct filter_ctx ctx;
	int ret;

	init_completion(&ctx.completion);

	ret = __cxgb4_set_filter(dev, filter_id, fs, &ctx);
	if (ret)
		goto out;

	/* Wait for reply */
	ret = wait_for_completion_timeout(&ctx.completion, 10 * HZ);
	if (!ret)
		return -ETIMEDOUT;

	ret = ctx.result;
out:
	return ret;
}

int cxgb4_del_filter(struct net_device *dev, int filter_id,
		     struct ch_filter_specification *fs)
{
	struct filter_ctx ctx;
	int ret;

	if (netdev2adap(dev)->flags & CXGB4_SHUTTING_DOWN)
		return 0;

	init_completion(&ctx.completion);

	ret = __cxgb4_del_filter(dev, filter_id, fs, &ctx);
	if (ret)
		goto out;

	/* Wait for reply */
	ret = wait_for_completion_timeout(&ctx.completion, 10 * HZ);
	if (!ret)
		return -ETIMEDOUT;

	ret = ctx.result;
out:
	return ret;
}

static int configure_filter_tcb(struct adapter *adap, unsigned int tid,
				struct filter_entry *f)
{
	if (f->fs.hitcnts) {
		set_tcb_field(adap, f, tid, TCB_TIMESTAMP_W,
			      TCB_TIMESTAMP_V(TCB_TIMESTAMP_M),
			      TCB_TIMESTAMP_V(0ULL),
			      1);
		set_tcb_field(adap, f, tid, TCB_RTT_TS_RECENT_AGE_W,
			      TCB_RTT_TS_RECENT_AGE_V(TCB_RTT_TS_RECENT_AGE_M),
			      TCB_RTT_TS_RECENT_AGE_V(0ULL),
			      1);
	}

	if (f->fs.newdmac)
		set_tcb_tflag(adap, f, tid, TF_CCTRL_ECE_S, 1,
			      1);

	if (f->fs.newvlan == VLAN_INSERT ||
	    f->fs.newvlan == VLAN_REWRITE)
		set_tcb_tflag(adap, f, tid, TF_CCTRL_RFR_S, 1,
			      1);
	if (f->fs.newsmac)
		configure_filter_smac(adap, f);

	if (f->fs.nat_mode) {
		switch (f->fs.nat_mode) {
		case NAT_MODE_DIP:
			set_nat_params(adap, f, tid, true, false, false, false);
			break;

		case NAT_MODE_DIP_DP:
			set_nat_params(adap, f, tid, true, false, true, false);
			break;

		case NAT_MODE_DIP_DP_SIP:
			set_nat_params(adap, f, tid, true, true, true, false);
			break;
		case NAT_MODE_DIP_DP_SP:
			set_nat_params(adap, f, tid, true, false, true, true);
			break;

		case NAT_MODE_SIP_SP:
			set_nat_params(adap, f, tid, false, true, false, true);
			break;

		case NAT_MODE_DIP_SIP_SP:
			set_nat_params(adap, f, tid, true, true, false, true);
			break;

		case NAT_MODE_ALL:
			set_nat_params(adap, f, tid, true, true, true, true);
			break;

		default:
			pr_err("%s: Invalid NAT mode: %d\n",
			       __func__, f->fs.nat_mode);
			return -EINVAL;
		}
	}
	return 0;
}

void hash_del_filter_rpl(struct adapter *adap,
			 const struct cpl_abort_rpl_rss *rpl)
{
	unsigned int status = rpl->status;
	struct tid_info *t = &adap->tids;
	unsigned int tid = GET_TID(rpl);
	struct filter_ctx *ctx = NULL;
	struct filter_entry *f;

	dev_dbg(adap->pdev_dev, "%s: status = %u; tid = %u\n",
		__func__, status, tid);

	f = lookup_tid(t, tid);
	if (!f) {
		dev_err(adap->pdev_dev, "%s:could not find filter entry",
			__func__);
		return;
	}
	ctx = f->ctx;
	f->ctx = NULL;
	clear_filter(adap, f);
	cxgb4_remove_tid(t, 0, tid, 0);
	kfree(f);
	if (ctx) {
		ctx->result = 0;
		complete(&ctx->completion);
	}
}

void hash_filter_rpl(struct adapter *adap, const struct cpl_act_open_rpl *rpl)
{
	unsigned int ftid = TID_TID_G(AOPEN_ATID_G(ntohl(rpl->atid_status)));
	unsigned int status  = AOPEN_STATUS_G(ntohl(rpl->atid_status));
	struct tid_info *t = &adap->tids;
	unsigned int tid = GET_TID(rpl);
	struct filter_ctx *ctx = NULL;
	struct filter_entry *f;

	dev_dbg(adap->pdev_dev, "%s: tid = %u; atid = %u; status = %u\n",
		__func__, tid, ftid, status);

	f = lookup_atid(t, ftid);
	if (!f) {
		dev_err(adap->pdev_dev, "%s:could not find filter entry",
			__func__);
		return;
	}
	ctx = f->ctx;
	f->ctx = NULL;

	switch (status) {
	case CPL_ERR_NONE:
		f->tid = tid;
		f->pending = 0;
		f->valid = 1;
		cxgb4_insert_tid(t, f, f->tid, 0);
		cxgb4_free_atid(t, ftid);
		if (ctx) {
			ctx->tid = f->tid;
			ctx->result = 0;
		}
		if (configure_filter_tcb(adap, tid, f)) {
			clear_filter(adap, f);
			cxgb4_remove_tid(t, 0, tid, 0);
			kfree(f);
			if (ctx) {
				ctx->result = -EINVAL;
				complete(&ctx->completion);
			}
			return;
		}
		switch (f->fs.action) {
		case FILTER_PASS:
			if (f->fs.dirsteer)
				set_tcb_tflag(adap, f, tid,
					      TF_DIRECT_STEER_S, 1, 1);
			break;
		case FILTER_DROP:
			set_tcb_tflag(adap, f, tid, TF_DROP_S, 1, 1);
			break;
		case FILTER_SWITCH:
			set_tcb_tflag(adap, f, tid, TF_LPBK_S, 1, 1);
			break;
		}

		break;

	default:
		if (status != CPL_ERR_TCAM_FULL)
			dev_err(adap->pdev_dev, "%s: filter creation PROBLEM; status = %u\n",
				__func__, status);

		if (ctx) {
			if (status == CPL_ERR_TCAM_FULL)
				ctx->result = -ENOSPC;
			else
				ctx->result = -EINVAL;
		}
		clear_filter(adap, f);
		cxgb4_free_atid(t, ftid);
		kfree(f);
	}
	if (ctx)
		complete(&ctx->completion);
}

/* Handle a filter write/deletion reply. */
void filter_rpl(struct adapter *adap, const struct cpl_set_tcb_rpl *rpl)
{
	unsigned int tid = GET_TID(rpl);
	struct filter_entry *f = NULL;
	unsigned int max_fidx;
	int idx;

	max_fidx = adap->tids.nftids + adap->tids.nsftids;
	/* Get the corresponding filter entry for this tid */
	if (adap->tids.ftid_tab) {
		idx = tid - adap->tids.hpftid_base;
		if (idx < adap->tids.nhpftids) {
			f = &adap->tids.hpftid_tab[idx];
		} else {
			/* Check this in normal filter region */
			idx = tid - adap->tids.ftid_base;
			if (idx >= max_fidx)
				return;
			f = &adap->tids.ftid_tab[idx];
			idx += adap->tids.nhpftids;
		}

		if (f->tid != tid)
			return;
	}

	/* We found the filter entry for this tid */
	if (f) {
		unsigned int ret = TCB_COOKIE_G(rpl->cookie);
		struct filter_ctx *ctx;

		/* Pull off any filter operation context attached to the
		 * filter.
		 */
		ctx = f->ctx;
		f->ctx = NULL;

		if (ret == FW_FILTER_WR_FLT_DELETED) {
			/* Clear the filter when we get confirmation from the
			 * hardware that the filter has been deleted.
			 */
			clear_filter(adap, f);
			if (ctx)
				ctx->result = 0;
		} else if (ret == FW_FILTER_WR_FLT_ADDED) {
			f->pending = 0;  /* async setup completed */
			f->valid = 1;
			if (ctx) {
				ctx->result = 0;
				ctx->tid = idx;
			}
		} else {
			/* Something went wrong.  Issue a warning about the
			 * problem and clear everything out.
			 */
			dev_err(adap->pdev_dev, "filter %u setup failed with error %u\n",
				idx, ret);
			clear_filter(adap, f);
			if (ctx)
				ctx->result = -EINVAL;
		}
		if (ctx)
			complete(&ctx->completion);
	}
}

void init_hash_filter(struct adapter *adap)
{
	u32 reg;

	/* On T6, verify the necessary register configs and warn the user in
	 * case of improper config
	 */
	if (is_t6(adap->params.chip)) {
		if (is_offload(adap)) {
			if (!(t4_read_reg(adap, TP_GLOBAL_CONFIG_A)
			   & ACTIVEFILTERCOUNTS_F)) {
				dev_err(adap->pdev_dev, "Invalid hash filter + ofld config\n");
				return;
			}
		} else {
			reg = t4_read_reg(adap, LE_DB_RSP_CODE_0_A);
			if (TCAM_ACTV_HIT_G(reg) != 4) {
				dev_err(adap->pdev_dev, "Invalid hash filter config\n");
				return;
			}

			reg = t4_read_reg(adap, LE_DB_RSP_CODE_1_A);
			if (HASH_ACTV_HIT_G(reg) != 4) {
				dev_err(adap->pdev_dev, "Invalid hash filter config\n");
				return;
			}
		}

	} else {
		dev_err(adap->pdev_dev, "Hash filter supported only on T6\n");
		return;
	}

	adap->params.hash_filter = 1;
}<|MERGE_RESOLUTION|>--- conflicted
+++ resolved
@@ -198,11 +198,7 @@
 				      WORD_MASK, f->fs.nat_lip[3] |
 				      f->fs.nat_lip[2] << 8 |
 				      f->fs.nat_lip[1] << 16 |
-<<<<<<< HEAD
-				      (u64)f->fs.nat_lip[0] << 25, 1);
-=======
 				      (u64)f->fs.nat_lip[0] << 24, 1);
->>>>>>> 754a0abe
 		}
 	}
 
