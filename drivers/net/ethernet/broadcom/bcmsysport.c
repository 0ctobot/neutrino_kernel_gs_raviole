// SPDX-License-Identifier: GPL-2.0-only
/*
 * Broadcom BCM7xxx System Port Ethernet MAC driver
 *
 * Copyright (C) 2014 Broadcom Corporation
 */

#define pr_fmt(fmt)	KBUILD_MODNAME ": " fmt

#include <linux/init.h>
#include <linux/interrupt.h>
#include <linux/module.h>
#include <linux/kernel.h>
#include <linux/netdevice.h>
#include <linux/etherdevice.h>
#include <linux/platform_device.h>
#include <linux/of.h>
#include <linux/of_net.h>
#include <linux/of_mdio.h>
#include <linux/phy.h>
#include <linux/phy_fixed.h>
#include <net/dsa.h>
#include <linux/clk.h>
#include <net/ip.h>
#include <net/ipv6.h>

#include "bcmsysport.h"

/* I/O accessors register helpers */
#define BCM_SYSPORT_IO_MACRO(name, offset) \
static inline u32 name##_readl(struct bcm_sysport_priv *priv, u32 off)	\
{									\
	u32 reg = readl_relaxed(priv->base + offset + off);		\
	return reg;							\
}									\
static inline void name##_writel(struct bcm_sysport_priv *priv,		\
				  u32 val, u32 off)			\
{									\
	writel_relaxed(val, priv->base + offset + off);			\
}									\

BCM_SYSPORT_IO_MACRO(intrl2_0, SYS_PORT_INTRL2_0_OFFSET);
BCM_SYSPORT_IO_MACRO(intrl2_1, SYS_PORT_INTRL2_1_OFFSET);
BCM_SYSPORT_IO_MACRO(umac, SYS_PORT_UMAC_OFFSET);
BCM_SYSPORT_IO_MACRO(gib, SYS_PORT_GIB_OFFSET);
BCM_SYSPORT_IO_MACRO(tdma, SYS_PORT_TDMA_OFFSET);
BCM_SYSPORT_IO_MACRO(rxchk, SYS_PORT_RXCHK_OFFSET);
BCM_SYSPORT_IO_MACRO(txchk, SYS_PORT_TXCHK_OFFSET);
BCM_SYSPORT_IO_MACRO(rbuf, SYS_PORT_RBUF_OFFSET);
BCM_SYSPORT_IO_MACRO(tbuf, SYS_PORT_TBUF_OFFSET);
BCM_SYSPORT_IO_MACRO(topctrl, SYS_PORT_TOPCTRL_OFFSET);

/* On SYSTEMPORT Lite, any register after RDMA_STATUS has the exact
 * same layout, except it has been moved by 4 bytes up, *sigh*
 */
static inline u32 rdma_readl(struct bcm_sysport_priv *priv, u32 off)
{
	if (priv->is_lite && off >= RDMA_STATUS)
		off += 4;
	return readl_relaxed(priv->base + SYS_PORT_RDMA_OFFSET + off);
}

static inline void rdma_writel(struct bcm_sysport_priv *priv, u32 val, u32 off)
{
	if (priv->is_lite && off >= RDMA_STATUS)
		off += 4;
	writel_relaxed(val, priv->base + SYS_PORT_RDMA_OFFSET + off);
}

static inline u32 tdma_control_bit(struct bcm_sysport_priv *priv, u32 bit)
{
	if (!priv->is_lite) {
		return BIT(bit);
	} else {
		if (bit >= ACB_ALGO)
			return BIT(bit + 1);
		else
			return BIT(bit);
	}
}

/* L2-interrupt masking/unmasking helpers, does automatic saving of the applied
 * mask in a software copy to avoid CPU_MASK_STATUS reads in hot-paths.
  */
#define BCM_SYSPORT_INTR_L2(which)	\
static inline void intrl2_##which##_mask_clear(struct bcm_sysport_priv *priv, \
						u32 mask)		\
{									\
	priv->irq##which##_mask &= ~(mask);				\
	intrl2_##which##_writel(priv, mask, INTRL2_CPU_MASK_CLEAR);	\
}									\
static inline void intrl2_##which##_mask_set(struct bcm_sysport_priv *priv, \
						u32 mask)		\
{									\
	intrl2_## which##_writel(priv, mask, INTRL2_CPU_MASK_SET);	\
	priv->irq##which##_mask |= (mask);				\
}									\

BCM_SYSPORT_INTR_L2(0)
BCM_SYSPORT_INTR_L2(1)

/* Register accesses to GISB/RBUS registers are expensive (few hundred
 * nanoseconds), so keep the check for 64-bits explicit here to save
 * one register write per-packet on 32-bits platforms.
 */
static inline void dma_desc_set_addr(struct bcm_sysport_priv *priv,
				     void __iomem *d,
				     dma_addr_t addr)
{
#ifdef CONFIG_PHYS_ADDR_T_64BIT
	writel_relaxed(upper_32_bits(addr) & DESC_ADDR_HI_MASK,
		     d + DESC_ADDR_HI_STATUS_LEN);
#endif
	writel_relaxed(lower_32_bits(addr), d + DESC_ADDR_LO);
}

/* Ethtool operations */
static void bcm_sysport_set_rx_csum(struct net_device *dev,
				    netdev_features_t wanted)
{
	struct bcm_sysport_priv *priv = netdev_priv(dev);
	u32 reg;

	priv->rx_chk_en = !!(wanted & NETIF_F_RXCSUM);
	reg = rxchk_readl(priv, RXCHK_CONTROL);
	/* Clear L2 header checks, which would prevent BPDUs
	 * from being received.
	 */
	reg &= ~RXCHK_L2_HDR_DIS;
	if (priv->rx_chk_en)
		reg |= RXCHK_EN;
	else
		reg &= ~RXCHK_EN;

	/* If UniMAC forwards CRC, we need to skip over it to get
	 * a valid CHK bit to be set in the per-packet status word
	 */
	if (priv->rx_chk_en && priv->crc_fwd)
		reg |= RXCHK_SKIP_FCS;
	else
		reg &= ~RXCHK_SKIP_FCS;

	/* If Broadcom tags are enabled (e.g: using a switch), make
	 * sure we tell the RXCHK hardware to expect a 4-bytes Broadcom
	 * tag after the Ethernet MAC Source Address.
	 */
	if (netdev_uses_dsa(dev))
		reg |= RXCHK_BRCM_TAG_EN;
	else
		reg &= ~RXCHK_BRCM_TAG_EN;

	rxchk_writel(priv, reg, RXCHK_CONTROL);
}

static void bcm_sysport_set_tx_csum(struct net_device *dev,
				    netdev_features_t wanted)
{
	struct bcm_sysport_priv *priv = netdev_priv(dev);
	u32 reg;

	/* Hardware transmit checksum requires us to enable the Transmit status
	 * block prepended to the packet contents
	 */
	priv->tsb_en = !!(wanted & (NETIF_F_IP_CSUM | NETIF_F_IPV6_CSUM |
				    NETIF_F_HW_VLAN_CTAG_TX));
	reg = tdma_readl(priv, TDMA_CONTROL);
	if (priv->tsb_en)
		reg |= tdma_control_bit(priv, TSB_EN);
	else
		reg &= ~tdma_control_bit(priv, TSB_EN);
	/* Indicating that software inserts Broadcom tags is needed for the TX
	 * checksum to be computed correctly when using VLAN HW acceleration,
	 * else it has no effect, so it can always be turned on.
	 */
	if (netdev_uses_dsa(dev))
		reg |= tdma_control_bit(priv, SW_BRCM_TAG);
	else
		reg &= ~tdma_control_bit(priv, SW_BRCM_TAG);
	tdma_writel(priv, reg, TDMA_CONTROL);

	/* Default TPID is ETH_P_8021AD, change to ETH_P_8021Q */
	if (wanted & NETIF_F_HW_VLAN_CTAG_TX)
		tdma_writel(priv, ETH_P_8021Q, TDMA_TPID);
}

static int bcm_sysport_set_features(struct net_device *dev,
				    netdev_features_t features)
{
	struct bcm_sysport_priv *priv = netdev_priv(dev);
	int ret;

	ret = clk_prepare_enable(priv->clk);
	if (ret)
		return ret;

	/* Read CRC forward */
	if (!priv->is_lite)
		priv->crc_fwd = !!(umac_readl(priv, UMAC_CMD) & CMD_CRC_FWD);
	else
		priv->crc_fwd = !((gib_readl(priv, GIB_CONTROL) &
				  GIB_FCS_STRIP) >> GIB_FCS_STRIP_SHIFT);

	bcm_sysport_set_rx_csum(dev, features);
	bcm_sysport_set_tx_csum(dev, features);

	clk_disable_unprepare(priv->clk);

	return 0;
}

/* Hardware counters must be kept in sync because the order/offset
 * is important here (order in structure declaration = order in hardware)
 */
static const struct bcm_sysport_stats bcm_sysport_gstrings_stats[] = {
	/* general stats */
	STAT_NETDEV64(rx_packets),
	STAT_NETDEV64(tx_packets),
	STAT_NETDEV64(rx_bytes),
	STAT_NETDEV64(tx_bytes),
	STAT_NETDEV(rx_errors),
	STAT_NETDEV(tx_errors),
	STAT_NETDEV(rx_dropped),
	STAT_NETDEV(tx_dropped),
	STAT_NETDEV(multicast),
	/* UniMAC RSV counters */
	STAT_MIB_RX("rx_64_octets", mib.rx.pkt_cnt.cnt_64),
	STAT_MIB_RX("rx_65_127_oct", mib.rx.pkt_cnt.cnt_127),
	STAT_MIB_RX("rx_128_255_oct", mib.rx.pkt_cnt.cnt_255),
	STAT_MIB_RX("rx_256_511_oct", mib.rx.pkt_cnt.cnt_511),
	STAT_MIB_RX("rx_512_1023_oct", mib.rx.pkt_cnt.cnt_1023),
	STAT_MIB_RX("rx_1024_1518_oct", mib.rx.pkt_cnt.cnt_1518),
	STAT_MIB_RX("rx_vlan_1519_1522_oct", mib.rx.pkt_cnt.cnt_mgv),
	STAT_MIB_RX("rx_1522_2047_oct", mib.rx.pkt_cnt.cnt_2047),
	STAT_MIB_RX("rx_2048_4095_oct", mib.rx.pkt_cnt.cnt_4095),
	STAT_MIB_RX("rx_4096_9216_oct", mib.rx.pkt_cnt.cnt_9216),
	STAT_MIB_RX("rx_pkts", mib.rx.pkt),
	STAT_MIB_RX("rx_bytes", mib.rx.bytes),
	STAT_MIB_RX("rx_multicast", mib.rx.mca),
	STAT_MIB_RX("rx_broadcast", mib.rx.bca),
	STAT_MIB_RX("rx_fcs", mib.rx.fcs),
	STAT_MIB_RX("rx_control", mib.rx.cf),
	STAT_MIB_RX("rx_pause", mib.rx.pf),
	STAT_MIB_RX("rx_unknown", mib.rx.uo),
	STAT_MIB_RX("rx_align", mib.rx.aln),
	STAT_MIB_RX("rx_outrange", mib.rx.flr),
	STAT_MIB_RX("rx_code", mib.rx.cde),
	STAT_MIB_RX("rx_carrier", mib.rx.fcr),
	STAT_MIB_RX("rx_oversize", mib.rx.ovr),
	STAT_MIB_RX("rx_jabber", mib.rx.jbr),
	STAT_MIB_RX("rx_mtu_err", mib.rx.mtue),
	STAT_MIB_RX("rx_good_pkts", mib.rx.pok),
	STAT_MIB_RX("rx_unicast", mib.rx.uc),
	STAT_MIB_RX("rx_ppp", mib.rx.ppp),
	STAT_MIB_RX("rx_crc", mib.rx.rcrc),
	/* UniMAC TSV counters */
	STAT_MIB_TX("tx_64_octets", mib.tx.pkt_cnt.cnt_64),
	STAT_MIB_TX("tx_65_127_oct", mib.tx.pkt_cnt.cnt_127),
	STAT_MIB_TX("tx_128_255_oct", mib.tx.pkt_cnt.cnt_255),
	STAT_MIB_TX("tx_256_511_oct", mib.tx.pkt_cnt.cnt_511),
	STAT_MIB_TX("tx_512_1023_oct", mib.tx.pkt_cnt.cnt_1023),
	STAT_MIB_TX("tx_1024_1518_oct", mib.tx.pkt_cnt.cnt_1518),
	STAT_MIB_TX("tx_vlan_1519_1522_oct", mib.tx.pkt_cnt.cnt_mgv),
	STAT_MIB_TX("tx_1522_2047_oct", mib.tx.pkt_cnt.cnt_2047),
	STAT_MIB_TX("tx_2048_4095_oct", mib.tx.pkt_cnt.cnt_4095),
	STAT_MIB_TX("tx_4096_9216_oct", mib.tx.pkt_cnt.cnt_9216),
	STAT_MIB_TX("tx_pkts", mib.tx.pkts),
	STAT_MIB_TX("tx_multicast", mib.tx.mca),
	STAT_MIB_TX("tx_broadcast", mib.tx.bca),
	STAT_MIB_TX("tx_pause", mib.tx.pf),
	STAT_MIB_TX("tx_control", mib.tx.cf),
	STAT_MIB_TX("tx_fcs_err", mib.tx.fcs),
	STAT_MIB_TX("tx_oversize", mib.tx.ovr),
	STAT_MIB_TX("tx_defer", mib.tx.drf),
	STAT_MIB_TX("tx_excess_defer", mib.tx.edf),
	STAT_MIB_TX("tx_single_col", mib.tx.scl),
	STAT_MIB_TX("tx_multi_col", mib.tx.mcl),
	STAT_MIB_TX("tx_late_col", mib.tx.lcl),
	STAT_MIB_TX("tx_excess_col", mib.tx.ecl),
	STAT_MIB_TX("tx_frags", mib.tx.frg),
	STAT_MIB_TX("tx_total_col", mib.tx.ncl),
	STAT_MIB_TX("tx_jabber", mib.tx.jbr),
	STAT_MIB_TX("tx_bytes", mib.tx.bytes),
	STAT_MIB_TX("tx_good_pkts", mib.tx.pok),
	STAT_MIB_TX("tx_unicast", mib.tx.uc),
	/* UniMAC RUNT counters */
	STAT_RUNT("rx_runt_pkts", mib.rx_runt_cnt),
	STAT_RUNT("rx_runt_valid_fcs", mib.rx_runt_fcs),
	STAT_RUNT("rx_runt_inval_fcs_align", mib.rx_runt_fcs_align),
	STAT_RUNT("rx_runt_bytes", mib.rx_runt_bytes),
	/* RXCHK misc statistics */
	STAT_RXCHK("rxchk_bad_csum", mib.rxchk_bad_csum, RXCHK_BAD_CSUM_CNTR),
	STAT_RXCHK("rxchk_other_pkt_disc", mib.rxchk_other_pkt_disc,
		   RXCHK_OTHER_DISC_CNTR),
	/* RBUF misc statistics */
	STAT_RBUF("rbuf_ovflow_cnt", mib.rbuf_ovflow_cnt, RBUF_OVFL_DISC_CNTR),
	STAT_RBUF("rbuf_err_cnt", mib.rbuf_err_cnt, RBUF_ERR_PKT_CNTR),
	STAT_MIB_SOFT("alloc_rx_buff_failed", mib.alloc_rx_buff_failed),
	STAT_MIB_SOFT("rx_dma_failed", mib.rx_dma_failed),
	STAT_MIB_SOFT("tx_dma_failed", mib.tx_dma_failed),
	STAT_MIB_SOFT("tx_realloc_tsb", mib.tx_realloc_tsb),
	STAT_MIB_SOFT("tx_realloc_tsb_failed", mib.tx_realloc_tsb_failed),
	/* Per TX-queue statistics are dynamically appended */
};

#define BCM_SYSPORT_STATS_LEN	ARRAY_SIZE(bcm_sysport_gstrings_stats)

static void bcm_sysport_get_drvinfo(struct net_device *dev,
				    struct ethtool_drvinfo *info)
{
	strlcpy(info->driver, KBUILD_MODNAME, sizeof(info->driver));
	strlcpy(info->bus_info, "platform", sizeof(info->bus_info));
}

static u32 bcm_sysport_get_msglvl(struct net_device *dev)
{
	struct bcm_sysport_priv *priv = netdev_priv(dev);

	return priv->msg_enable;
}

static void bcm_sysport_set_msglvl(struct net_device *dev, u32 enable)
{
	struct bcm_sysport_priv *priv = netdev_priv(dev);

	priv->msg_enable = enable;
}

static inline bool bcm_sysport_lite_stat_valid(enum bcm_sysport_stat_type type)
{
	switch (type) {
	case BCM_SYSPORT_STAT_NETDEV:
	case BCM_SYSPORT_STAT_NETDEV64:
	case BCM_SYSPORT_STAT_RXCHK:
	case BCM_SYSPORT_STAT_RBUF:
	case BCM_SYSPORT_STAT_SOFT:
		return true;
	default:
		return false;
	}
}

static int bcm_sysport_get_sset_count(struct net_device *dev, int string_set)
{
	struct bcm_sysport_priv *priv = netdev_priv(dev);
	const struct bcm_sysport_stats *s;
	unsigned int i, j;

	switch (string_set) {
	case ETH_SS_STATS:
		for (i = 0, j = 0; i < BCM_SYSPORT_STATS_LEN; i++) {
			s = &bcm_sysport_gstrings_stats[i];
			if (priv->is_lite &&
			    !bcm_sysport_lite_stat_valid(s->type))
				continue;
			j++;
		}
		/* Include per-queue statistics */
		return j + dev->num_tx_queues * NUM_SYSPORT_TXQ_STAT;
	default:
		return -EOPNOTSUPP;
	}
}

static void bcm_sysport_get_strings(struct net_device *dev,
				    u32 stringset, u8 *data)
{
	struct bcm_sysport_priv *priv = netdev_priv(dev);
	const struct bcm_sysport_stats *s;
	char buf[128];
	int i, j;

	switch (stringset) {
	case ETH_SS_STATS:
		for (i = 0, j = 0; i < BCM_SYSPORT_STATS_LEN; i++) {
			s = &bcm_sysport_gstrings_stats[i];
			if (priv->is_lite &&
			    !bcm_sysport_lite_stat_valid(s->type))
				continue;

			memcpy(data + j * ETH_GSTRING_LEN, s->stat_string,
			       ETH_GSTRING_LEN);
			j++;
		}

		for (i = 0; i < dev->num_tx_queues; i++) {
			snprintf(buf, sizeof(buf), "txq%d_packets", i);
			memcpy(data + j * ETH_GSTRING_LEN, buf,
			       ETH_GSTRING_LEN);
			j++;

			snprintf(buf, sizeof(buf), "txq%d_bytes", i);
			memcpy(data + j * ETH_GSTRING_LEN, buf,
			       ETH_GSTRING_LEN);
			j++;
		}
		break;
	default:
		break;
	}
}

static void bcm_sysport_update_mib_counters(struct bcm_sysport_priv *priv)
{
	int i, j = 0;

	for (i = 0; i < BCM_SYSPORT_STATS_LEN; i++) {
		const struct bcm_sysport_stats *s;
		u8 offset = 0;
		u32 val = 0;
		char *p;

		s = &bcm_sysport_gstrings_stats[i];
		switch (s->type) {
		case BCM_SYSPORT_STAT_NETDEV:
		case BCM_SYSPORT_STAT_NETDEV64:
		case BCM_SYSPORT_STAT_SOFT:
			continue;
		case BCM_SYSPORT_STAT_MIB_RX:
		case BCM_SYSPORT_STAT_MIB_TX:
		case BCM_SYSPORT_STAT_RUNT:
			if (priv->is_lite)
				continue;

			if (s->type != BCM_SYSPORT_STAT_MIB_RX)
				offset = UMAC_MIB_STAT_OFFSET;
			val = umac_readl(priv, UMAC_MIB_START + j + offset);
			break;
		case BCM_SYSPORT_STAT_RXCHK:
			val = rxchk_readl(priv, s->reg_offset);
			if (val == ~0)
				rxchk_writel(priv, 0, s->reg_offset);
			break;
		case BCM_SYSPORT_STAT_RBUF:
			val = rbuf_readl(priv, s->reg_offset);
			if (val == ~0)
				rbuf_writel(priv, 0, s->reg_offset);
			break;
		}

		j += s->stat_sizeof;
		p = (char *)priv + s->stat_offset;
		*(u32 *)p = val;
	}

	netif_dbg(priv, hw, priv->netdev, "updated MIB counters\n");
}

static void bcm_sysport_update_tx_stats(struct bcm_sysport_priv *priv,
					u64 *tx_bytes, u64 *tx_packets)
{
	struct bcm_sysport_tx_ring *ring;
	u64 bytes = 0, packets = 0;
	unsigned int start;
	unsigned int q;

	for (q = 0; q < priv->netdev->num_tx_queues; q++) {
		ring = &priv->tx_rings[q];
		do {
			start = u64_stats_fetch_begin_irq(&priv->syncp);
			bytes = ring->bytes;
			packets = ring->packets;
		} while (u64_stats_fetch_retry_irq(&priv->syncp, start));

		*tx_bytes += bytes;
		*tx_packets += packets;
	}
}

static void bcm_sysport_get_stats(struct net_device *dev,
				  struct ethtool_stats *stats, u64 *data)
{
	struct bcm_sysport_priv *priv = netdev_priv(dev);
	struct bcm_sysport_stats64 *stats64 = &priv->stats64;
	struct u64_stats_sync *syncp = &priv->syncp;
	struct bcm_sysport_tx_ring *ring;
	u64 tx_bytes = 0, tx_packets = 0;
	unsigned int start;
	int i, j;

	if (netif_running(dev)) {
		bcm_sysport_update_mib_counters(priv);
		bcm_sysport_update_tx_stats(priv, &tx_bytes, &tx_packets);
		stats64->tx_bytes = tx_bytes;
		stats64->tx_packets = tx_packets;
	}

	for (i =  0, j = 0; i < BCM_SYSPORT_STATS_LEN; i++) {
		const struct bcm_sysport_stats *s;
		char *p;

		s = &bcm_sysport_gstrings_stats[i];
		if (s->type == BCM_SYSPORT_STAT_NETDEV)
			p = (char *)&dev->stats;
		else if (s->type == BCM_SYSPORT_STAT_NETDEV64)
			p = (char *)stats64;
		else
			p = (char *)priv;

		if (priv->is_lite && !bcm_sysport_lite_stat_valid(s->type))
			continue;
		p += s->stat_offset;

		if (s->stat_sizeof == sizeof(u64) &&
		    s->type == BCM_SYSPORT_STAT_NETDEV64) {
			do {
				start = u64_stats_fetch_begin_irq(syncp);
				data[i] = *(u64 *)p;
			} while (u64_stats_fetch_retry_irq(syncp, start));
		} else
			data[i] = *(u32 *)p;
		j++;
	}

	/* For SYSTEMPORT Lite since we have holes in our statistics, j would
	 * be equal to BCM_SYSPORT_STATS_LEN at the end of the loop, but it
	 * needs to point to how many total statistics we have minus the
	 * number of per TX queue statistics
	 */
	j = bcm_sysport_get_sset_count(dev, ETH_SS_STATS) -
	    dev->num_tx_queues * NUM_SYSPORT_TXQ_STAT;

	for (i = 0; i < dev->num_tx_queues; i++) {
		ring = &priv->tx_rings[i];
		data[j] = ring->packets;
		j++;
		data[j] = ring->bytes;
		j++;
	}
}

static void bcm_sysport_get_wol(struct net_device *dev,
				struct ethtool_wolinfo *wol)
{
	struct bcm_sysport_priv *priv = netdev_priv(dev);

	wol->supported = WAKE_MAGIC | WAKE_MAGICSECURE | WAKE_FILTER;
	wol->wolopts = priv->wolopts;

	if (!(priv->wolopts & WAKE_MAGICSECURE))
		return;

	memcpy(wol->sopass, priv->sopass, sizeof(priv->sopass));
}

static int bcm_sysport_set_wol(struct net_device *dev,
			       struct ethtool_wolinfo *wol)
{
	struct bcm_sysport_priv *priv = netdev_priv(dev);
	struct device *kdev = &priv->pdev->dev;
	u32 supported = WAKE_MAGIC | WAKE_MAGICSECURE | WAKE_FILTER;

	if (!device_can_wakeup(kdev))
		return -ENOTSUPP;

	if (wol->wolopts & ~supported)
		return -EINVAL;

	if (wol->wolopts & WAKE_MAGICSECURE)
		memcpy(priv->sopass, wol->sopass, sizeof(priv->sopass));

	/* Flag the device and relevant IRQ as wakeup capable */
	if (wol->wolopts) {
		device_set_wakeup_enable(kdev, 1);
		if (priv->wol_irq_disabled)
			enable_irq_wake(priv->wol_irq);
		priv->wol_irq_disabled = 0;
	} else {
		device_set_wakeup_enable(kdev, 0);
		/* Avoid unbalanced disable_irq_wake calls */
		if (!priv->wol_irq_disabled)
			disable_irq_wake(priv->wol_irq);
		priv->wol_irq_disabled = 1;
	}

	priv->wolopts = wol->wolopts;

	return 0;
}

static void bcm_sysport_set_rx_coalesce(struct bcm_sysport_priv *priv,
					u32 usecs, u32 pkts)
{
	u32 reg;

	reg = rdma_readl(priv, RDMA_MBDONE_INTR);
	reg &= ~(RDMA_INTR_THRESH_MASK |
		 RDMA_TIMEOUT_MASK << RDMA_TIMEOUT_SHIFT);
	reg |= pkts;
	reg |= DIV_ROUND_UP(usecs * 1000, 8192) << RDMA_TIMEOUT_SHIFT;
	rdma_writel(priv, reg, RDMA_MBDONE_INTR);
}

static void bcm_sysport_set_tx_coalesce(struct bcm_sysport_tx_ring *ring,
					struct ethtool_coalesce *ec)
{
	struct bcm_sysport_priv *priv = ring->priv;
	u32 reg;

	reg = tdma_readl(priv, TDMA_DESC_RING_INTR_CONTROL(ring->index));
	reg &= ~(RING_INTR_THRESH_MASK |
		 RING_TIMEOUT_MASK << RING_TIMEOUT_SHIFT);
	reg |= ec->tx_max_coalesced_frames;
	reg |= DIV_ROUND_UP(ec->tx_coalesce_usecs * 1000, 8192) <<
			    RING_TIMEOUT_SHIFT;
	tdma_writel(priv, reg, TDMA_DESC_RING_INTR_CONTROL(ring->index));
}

static int bcm_sysport_get_coalesce(struct net_device *dev,
				    struct ethtool_coalesce *ec)
{
	struct bcm_sysport_priv *priv = netdev_priv(dev);
	u32 reg;

	reg = tdma_readl(priv, TDMA_DESC_RING_INTR_CONTROL(0));

	ec->tx_coalesce_usecs = (reg >> RING_TIMEOUT_SHIFT) * 8192 / 1000;
	ec->tx_max_coalesced_frames = reg & RING_INTR_THRESH_MASK;

	reg = rdma_readl(priv, RDMA_MBDONE_INTR);

	ec->rx_coalesce_usecs = (reg >> RDMA_TIMEOUT_SHIFT) * 8192 / 1000;
	ec->rx_max_coalesced_frames = reg & RDMA_INTR_THRESH_MASK;
	ec->use_adaptive_rx_coalesce = priv->dim.use_dim;

	return 0;
}

static int bcm_sysport_set_coalesce(struct net_device *dev,
				    struct ethtool_coalesce *ec)
{
	struct bcm_sysport_priv *priv = netdev_priv(dev);
	struct dim_cq_moder moder;
	u32 usecs, pkts;
	unsigned int i;

	/* Base system clock is 125Mhz, DMA timeout is this reference clock
	 * divided by 1024, which yield roughly 8.192 us, our maximum value has
	 * to fit in the RING_TIMEOUT_MASK (16 bits).
	 */
	if (ec->tx_max_coalesced_frames > RING_INTR_THRESH_MASK ||
	    ec->tx_coalesce_usecs > (RING_TIMEOUT_MASK * 8) + 1 ||
	    ec->rx_max_coalesced_frames > RDMA_INTR_THRESH_MASK ||
	    ec->rx_coalesce_usecs > (RDMA_TIMEOUT_MASK * 8) + 1)
		return -EINVAL;

	if ((ec->tx_coalesce_usecs == 0 && ec->tx_max_coalesced_frames == 0) ||
	    (ec->rx_coalesce_usecs == 0 && ec->rx_max_coalesced_frames == 0))
		return -EINVAL;

	for (i = 0; i < dev->num_tx_queues; i++)
		bcm_sysport_set_tx_coalesce(&priv->tx_rings[i], ec);

	priv->rx_coalesce_usecs = ec->rx_coalesce_usecs;
	priv->rx_max_coalesced_frames = ec->rx_max_coalesced_frames;
	usecs = priv->rx_coalesce_usecs;
	pkts = priv->rx_max_coalesced_frames;

	if (ec->use_adaptive_rx_coalesce && !priv->dim.use_dim) {
		moder = net_dim_get_def_rx_moderation(priv->dim.dim.mode);
		usecs = moder.usec;
		pkts = moder.pkts;
	}

	priv->dim.use_dim = ec->use_adaptive_rx_coalesce;

	/* Apply desired coalescing parameters */
	bcm_sysport_set_rx_coalesce(priv, usecs, pkts);

	return 0;
}

static void bcm_sysport_free_cb(struct bcm_sysport_cb *cb)
{
	dev_consume_skb_any(cb->skb);
	cb->skb = NULL;
	dma_unmap_addr_set(cb, dma_addr, 0);
}

static struct sk_buff *bcm_sysport_rx_refill(struct bcm_sysport_priv *priv,
					     struct bcm_sysport_cb *cb)
{
	struct device *kdev = &priv->pdev->dev;
	struct net_device *ndev = priv->netdev;
	struct sk_buff *skb, *rx_skb;
	dma_addr_t mapping;

	/* Allocate a new SKB for a new packet */
	skb = __netdev_alloc_skb(priv->netdev, RX_BUF_LENGTH,
				 GFP_ATOMIC | __GFP_NOWARN);
	if (!skb) {
		priv->mib.alloc_rx_buff_failed++;
		netif_err(priv, rx_err, ndev, "SKB alloc failed\n");
		return NULL;
	}

	mapping = dma_map_single(kdev, skb->data,
				 RX_BUF_LENGTH, DMA_FROM_DEVICE);
	if (dma_mapping_error(kdev, mapping)) {
		priv->mib.rx_dma_failed++;
		dev_kfree_skb_any(skb);
		netif_err(priv, rx_err, ndev, "DMA mapping failure\n");
		return NULL;
	}

	/* Grab the current SKB on the ring */
	rx_skb = cb->skb;
	if (likely(rx_skb))
		dma_unmap_single(kdev, dma_unmap_addr(cb, dma_addr),
				 RX_BUF_LENGTH, DMA_FROM_DEVICE);

	/* Put the new SKB on the ring */
	cb->skb = skb;
	dma_unmap_addr_set(cb, dma_addr, mapping);
	dma_desc_set_addr(priv, cb->bd_addr, mapping);

	netif_dbg(priv, rx_status, ndev, "RX refill\n");

	/* Return the current SKB to the caller */
	return rx_skb;
}

static int bcm_sysport_alloc_rx_bufs(struct bcm_sysport_priv *priv)
{
	struct bcm_sysport_cb *cb;
	struct sk_buff *skb;
	unsigned int i;

	for (i = 0; i < priv->num_rx_bds; i++) {
		cb = &priv->rx_cbs[i];
		skb = bcm_sysport_rx_refill(priv, cb);
		dev_kfree_skb(skb);
		if (!cb->skb)
			return -ENOMEM;
	}

	return 0;
}

/* Poll the hardware for up to budget packets to process */
static unsigned int bcm_sysport_desc_rx(struct bcm_sysport_priv *priv,
					unsigned int budget)
{
	struct bcm_sysport_stats64 *stats64 = &priv->stats64;
	struct net_device *ndev = priv->netdev;
	unsigned int processed = 0, to_process;
	unsigned int processed_bytes = 0;
	struct bcm_sysport_cb *cb;
	struct sk_buff *skb;
	unsigned int p_index;
	u16 len, status;
	struct bcm_rsb *rsb;

	/* Clear status before servicing to reduce spurious interrupts */
	intrl2_0_writel(priv, INTRL2_0_RDMA_MBDONE, INTRL2_CPU_CLEAR);

	/* Determine how much we should process since last call, SYSTEMPORT Lite
	 * groups the producer and consumer indexes into the same 32-bit
	 * which we access using RDMA_CONS_INDEX
	 */
	if (!priv->is_lite)
		p_index = rdma_readl(priv, RDMA_PROD_INDEX);
	else
		p_index = rdma_readl(priv, RDMA_CONS_INDEX);
	p_index &= RDMA_PROD_INDEX_MASK;

	to_process = (p_index - priv->rx_c_index) & RDMA_CONS_INDEX_MASK;

	netif_dbg(priv, rx_status, ndev,
		  "p_index=%d rx_c_index=%d to_process=%d\n",
		  p_index, priv->rx_c_index, to_process);

	while ((processed < to_process) && (processed < budget)) {
		cb = &priv->rx_cbs[priv->rx_read_ptr];
		skb = bcm_sysport_rx_refill(priv, cb);


		/* We do not have a backing SKB, so we do not a corresponding
		 * DMA mapping for this incoming packet since
		 * bcm_sysport_rx_refill always either has both skb and mapping
		 * or none.
		 */
		if (unlikely(!skb)) {
			netif_err(priv, rx_err, ndev, "out of memory!\n");
			ndev->stats.rx_dropped++;
			ndev->stats.rx_errors++;
			goto next;
		}

		/* Extract the Receive Status Block prepended */
		rsb = (struct bcm_rsb *)skb->data;
		len = (rsb->rx_status_len >> DESC_LEN_SHIFT) & DESC_LEN_MASK;
		status = (rsb->rx_status_len >> DESC_STATUS_SHIFT) &
			  DESC_STATUS_MASK;

		netif_dbg(priv, rx_status, ndev,
			  "p=%d, c=%d, rd_ptr=%d, len=%d, flag=0x%04x\n",
			  p_index, priv->rx_c_index, priv->rx_read_ptr,
			  len, status);

		if (unlikely(len > RX_BUF_LENGTH)) {
			netif_err(priv, rx_status, ndev, "oversized packet\n");
			ndev->stats.rx_length_errors++;
			ndev->stats.rx_errors++;
			dev_kfree_skb_any(skb);
			goto next;
		}

		if (unlikely(!(status & DESC_EOP) || !(status & DESC_SOP))) {
			netif_err(priv, rx_status, ndev, "fragmented packet!\n");
			ndev->stats.rx_dropped++;
			ndev->stats.rx_errors++;
			dev_kfree_skb_any(skb);
			goto next;
		}

		if (unlikely(status & (RX_STATUS_ERR | RX_STATUS_OVFLOW))) {
			netif_err(priv, rx_err, ndev, "error packet\n");
			if (status & RX_STATUS_OVFLOW)
				ndev->stats.rx_over_errors++;
			ndev->stats.rx_dropped++;
			ndev->stats.rx_errors++;
			dev_kfree_skb_any(skb);
			goto next;
		}

		skb_put(skb, len);

		/* Hardware validated our checksum */
		if (likely(status & DESC_L4_CSUM))
			skb->ip_summed = CHECKSUM_UNNECESSARY;

		/* Hardware pre-pends packets with 2bytes before Ethernet
		 * header plus we have the Receive Status Block, strip off all
		 * of this from the SKB.
		 */
		skb_pull(skb, sizeof(*rsb) + 2);
		len -= (sizeof(*rsb) + 2);
		processed_bytes += len;

		/* UniMAC may forward CRC */
		if (priv->crc_fwd) {
			skb_trim(skb, len - ETH_FCS_LEN);
			len -= ETH_FCS_LEN;
		}

		skb->protocol = eth_type_trans(skb, ndev);
		ndev->stats.rx_packets++;
		ndev->stats.rx_bytes += len;
		u64_stats_update_begin(&priv->syncp);
		stats64->rx_packets++;
		stats64->rx_bytes += len;
		u64_stats_update_end(&priv->syncp);

		napi_gro_receive(&priv->napi, skb);
next:
		processed++;
		priv->rx_read_ptr++;

		if (priv->rx_read_ptr == priv->num_rx_bds)
			priv->rx_read_ptr = 0;
	}

	priv->dim.packets = processed;
	priv->dim.bytes = processed_bytes;

	return processed;
}

static void bcm_sysport_tx_reclaim_one(struct bcm_sysport_tx_ring *ring,
				       struct bcm_sysport_cb *cb,
				       unsigned int *bytes_compl,
				       unsigned int *pkts_compl)
{
	struct bcm_sysport_priv *priv = ring->priv;
	struct device *kdev = &priv->pdev->dev;

	if (cb->skb) {
		*bytes_compl += cb->skb->len;
		dma_unmap_single(kdev, dma_unmap_addr(cb, dma_addr),
				 dma_unmap_len(cb, dma_len),
				 DMA_TO_DEVICE);
		(*pkts_compl)++;
		bcm_sysport_free_cb(cb);
	/* SKB fragment */
	} else if (dma_unmap_addr(cb, dma_addr)) {
		*bytes_compl += dma_unmap_len(cb, dma_len);
		dma_unmap_page(kdev, dma_unmap_addr(cb, dma_addr),
			       dma_unmap_len(cb, dma_len), DMA_TO_DEVICE);
		dma_unmap_addr_set(cb, dma_addr, 0);
	}
}

/* Reclaim queued SKBs for transmission completion, lockless version */
static unsigned int __bcm_sysport_tx_reclaim(struct bcm_sysport_priv *priv,
					     struct bcm_sysport_tx_ring *ring)
{
	unsigned int pkts_compl = 0, bytes_compl = 0;
	struct net_device *ndev = priv->netdev;
	unsigned int txbds_processed = 0;
	struct bcm_sysport_cb *cb;
	unsigned int txbds_ready;
	unsigned int c_index;
	u32 hw_ind;

	/* Clear status before servicing to reduce spurious interrupts */
	if (!ring->priv->is_lite)
		intrl2_1_writel(ring->priv, BIT(ring->index), INTRL2_CPU_CLEAR);
	else
		intrl2_0_writel(ring->priv, BIT(ring->index +
				INTRL2_0_TDMA_MBDONE_SHIFT), INTRL2_CPU_CLEAR);

	/* Compute how many descriptors have been processed since last call */
	hw_ind = tdma_readl(priv, TDMA_DESC_RING_PROD_CONS_INDEX(ring->index));
	c_index = (hw_ind >> RING_CONS_INDEX_SHIFT) & RING_CONS_INDEX_MASK;
	txbds_ready = (c_index - ring->c_index) & RING_CONS_INDEX_MASK;

	netif_dbg(priv, tx_done, ndev,
		  "ring=%d old_c_index=%u c_index=%u txbds_ready=%u\n",
		  ring->index, ring->c_index, c_index, txbds_ready);

	while (txbds_processed < txbds_ready) {
		cb = &ring->cbs[ring->clean_index];
		bcm_sysport_tx_reclaim_one(ring, cb, &bytes_compl, &pkts_compl);

		ring->desc_count++;
		txbds_processed++;

		if (likely(ring->clean_index < ring->size - 1))
			ring->clean_index++;
		else
			ring->clean_index = 0;
	}

	u64_stats_update_begin(&priv->syncp);
	ring->packets += pkts_compl;
	ring->bytes += bytes_compl;
	u64_stats_update_end(&priv->syncp);

	ring->c_index = c_index;

	netif_dbg(priv, tx_done, ndev,
		  "ring=%d c_index=%d pkts_compl=%d, bytes_compl=%d\n",
		  ring->index, ring->c_index, pkts_compl, bytes_compl);

	return pkts_compl;
}

/* Locked version of the per-ring TX reclaim routine */
static unsigned int bcm_sysport_tx_reclaim(struct bcm_sysport_priv *priv,
					   struct bcm_sysport_tx_ring *ring)
{
	struct netdev_queue *txq;
	unsigned int released;
	unsigned long flags;

	txq = netdev_get_tx_queue(priv->netdev, ring->index);

	spin_lock_irqsave(&ring->lock, flags);
	released = __bcm_sysport_tx_reclaim(priv, ring);
	if (released)
		netif_tx_wake_queue(txq);

	spin_unlock_irqrestore(&ring->lock, flags);

	return released;
}

/* Locked version of the per-ring TX reclaim, but does not wake the queue */
static void bcm_sysport_tx_clean(struct bcm_sysport_priv *priv,
				 struct bcm_sysport_tx_ring *ring)
{
	unsigned long flags;

	spin_lock_irqsave(&ring->lock, flags);
	__bcm_sysport_tx_reclaim(priv, ring);
	spin_unlock_irqrestore(&ring->lock, flags);
}

static int bcm_sysport_tx_poll(struct napi_struct *napi, int budget)
{
	struct bcm_sysport_tx_ring *ring =
		container_of(napi, struct bcm_sysport_tx_ring, napi);
	unsigned int work_done = 0;

	work_done = bcm_sysport_tx_reclaim(ring->priv, ring);

	if (work_done == 0) {
		napi_complete(napi);
		/* re-enable TX interrupt */
		if (!ring->priv->is_lite)
			intrl2_1_mask_clear(ring->priv, BIT(ring->index));
		else
			intrl2_0_mask_clear(ring->priv, BIT(ring->index +
					    INTRL2_0_TDMA_MBDONE_SHIFT));

		return 0;
	}

	return budget;
}

static void bcm_sysport_tx_reclaim_all(struct bcm_sysport_priv *priv)
{
	unsigned int q;

	for (q = 0; q < priv->netdev->num_tx_queues; q++)
		bcm_sysport_tx_reclaim(priv, &priv->tx_rings[q]);
}

static int bcm_sysport_poll(struct napi_struct *napi, int budget)
{
	struct bcm_sysport_priv *priv =
		container_of(napi, struct bcm_sysport_priv, napi);
	struct dim_sample dim_sample = {};
	unsigned int work_done = 0;

	work_done = bcm_sysport_desc_rx(priv, budget);

	priv->rx_c_index += work_done;
	priv->rx_c_index &= RDMA_CONS_INDEX_MASK;

	/* SYSTEMPORT Lite groups the producer/consumer index, producer is
	 * maintained by HW, but writes to it will be ignore while RDMA
	 * is active
	 */
	if (!priv->is_lite)
		rdma_writel(priv, priv->rx_c_index, RDMA_CONS_INDEX);
	else
		rdma_writel(priv, priv->rx_c_index << 16, RDMA_CONS_INDEX);

	if (work_done < budget) {
		napi_complete_done(napi, work_done);
		/* re-enable RX interrupts */
		intrl2_0_mask_clear(priv, INTRL2_0_RDMA_MBDONE);
	}

	if (priv->dim.use_dim) {
		dim_update_sample(priv->dim.event_ctr, priv->dim.packets,
				  priv->dim.bytes, &dim_sample);
		net_dim(&priv->dim.dim, dim_sample);
	}

	return work_done;
}

static void mpd_enable_set(struct bcm_sysport_priv *priv, bool enable)
{
	u32 reg, bit;

	reg = umac_readl(priv, UMAC_MPD_CTRL);
	if (enable)
		reg |= MPD_EN;
	else
		reg &= ~MPD_EN;
	umac_writel(priv, reg, UMAC_MPD_CTRL);

	if (priv->is_lite)
		bit = RBUF_ACPI_EN_LITE;
	else
		bit = RBUF_ACPI_EN;

	reg = rbuf_readl(priv, RBUF_CONTROL);
	if (enable)
		reg |= bit;
	else
		reg &= ~bit;
	rbuf_writel(priv, reg, RBUF_CONTROL);
}

static void bcm_sysport_resume_from_wol(struct bcm_sysport_priv *priv)
{
	unsigned int index;
	u32 reg;

	/* Disable RXCHK, active filters and Broadcom tag matching */
	reg = rxchk_readl(priv, RXCHK_CONTROL);
	reg &= ~(RXCHK_BRCM_TAG_MATCH_MASK <<
		 RXCHK_BRCM_TAG_MATCH_SHIFT | RXCHK_EN | RXCHK_BRCM_TAG_EN);
	rxchk_writel(priv, reg, RXCHK_CONTROL);

	/* Make sure we restore correct CID index in case HW lost
	 * its context during deep idle state
	 */
	for_each_set_bit(index, priv->filters, RXCHK_BRCM_TAG_MAX) {
		rxchk_writel(priv, priv->filters_loc[index] <<
			     RXCHK_BRCM_TAG_CID_SHIFT, RXCHK_BRCM_TAG(index));
		rxchk_writel(priv, 0xff00ffff, RXCHK_BRCM_TAG_MASK(index));
	}

	/* Clear the MagicPacket detection logic */
	mpd_enable_set(priv, false);

	reg = intrl2_0_readl(priv, INTRL2_CPU_STATUS);
	if (reg & INTRL2_0_MPD)
		netdev_info(priv->netdev, "Wake-on-LAN (MPD) interrupt!\n");

	if (reg & INTRL2_0_BRCM_MATCH_TAG) {
		reg = rxchk_readl(priv, RXCHK_BRCM_TAG_MATCH_STATUS) &
				  RXCHK_BRCM_TAG_MATCH_MASK;
		netdev_info(priv->netdev,
			    "Wake-on-LAN (filters 0x%02x) interrupt!\n", reg);
	}

	netif_dbg(priv, wol, priv->netdev, "resumed from WOL\n");
}

static void bcm_sysport_dim_work(struct work_struct *work)
{
	struct dim *dim = container_of(work, struct dim, work);
	struct bcm_sysport_net_dim *ndim =
			container_of(dim, struct bcm_sysport_net_dim, dim);
	struct bcm_sysport_priv *priv =
			container_of(ndim, struct bcm_sysport_priv, dim);
	struct dim_cq_moder cur_profile = net_dim_get_rx_moderation(dim->mode,
								    dim->profile_ix);

	bcm_sysport_set_rx_coalesce(priv, cur_profile.usec, cur_profile.pkts);
	dim->state = DIM_START_MEASURE;
}

/* RX and misc interrupt routine */
static irqreturn_t bcm_sysport_rx_isr(int irq, void *dev_id)
{
	struct net_device *dev = dev_id;
	struct bcm_sysport_priv *priv = netdev_priv(dev);
	struct bcm_sysport_tx_ring *txr;
	unsigned int ring, ring_bit;

	priv->irq0_stat = intrl2_0_readl(priv, INTRL2_CPU_STATUS) &
			  ~intrl2_0_readl(priv, INTRL2_CPU_MASK_STATUS);
	intrl2_0_writel(priv, priv->irq0_stat, INTRL2_CPU_CLEAR);

	if (unlikely(priv->irq0_stat == 0)) {
		netdev_warn(priv->netdev, "spurious RX interrupt\n");
		return IRQ_NONE;
	}

	if (priv->irq0_stat & INTRL2_0_RDMA_MBDONE) {
		priv->dim.event_ctr++;
		if (likely(napi_schedule_prep(&priv->napi))) {
			/* disable RX interrupts */
			intrl2_0_mask_set(priv, INTRL2_0_RDMA_MBDONE);
			__napi_schedule_irqoff(&priv->napi);
		}
	}

	/* TX ring is full, perform a full reclaim since we do not know
	 * which one would trigger this interrupt
	 */
	if (priv->irq0_stat & INTRL2_0_TX_RING_FULL)
		bcm_sysport_tx_reclaim_all(priv);

	if (!priv->is_lite)
		goto out;

	for (ring = 0; ring < dev->num_tx_queues; ring++) {
		ring_bit = BIT(ring + INTRL2_0_TDMA_MBDONE_SHIFT);
		if (!(priv->irq0_stat & ring_bit))
			continue;

		txr = &priv->tx_rings[ring];

		if (likely(napi_schedule_prep(&txr->napi))) {
			intrl2_0_mask_set(priv, ring_bit);
			__napi_schedule(&txr->napi);
		}
	}
out:
	return IRQ_HANDLED;
}

/* TX interrupt service routine */
static irqreturn_t bcm_sysport_tx_isr(int irq, void *dev_id)
{
	struct net_device *dev = dev_id;
	struct bcm_sysport_priv *priv = netdev_priv(dev);
	struct bcm_sysport_tx_ring *txr;
	unsigned int ring;

	priv->irq1_stat = intrl2_1_readl(priv, INTRL2_CPU_STATUS) &
				~intrl2_1_readl(priv, INTRL2_CPU_MASK_STATUS);
	intrl2_1_writel(priv, 0xffffffff, INTRL2_CPU_CLEAR);

	if (unlikely(priv->irq1_stat == 0)) {
		netdev_warn(priv->netdev, "spurious TX interrupt\n");
		return IRQ_NONE;
	}

	for (ring = 0; ring < dev->num_tx_queues; ring++) {
		if (!(priv->irq1_stat & BIT(ring)))
			continue;

		txr = &priv->tx_rings[ring];

		if (likely(napi_schedule_prep(&txr->napi))) {
			intrl2_1_mask_set(priv, BIT(ring));
			__napi_schedule_irqoff(&txr->napi);
		}
	}

	return IRQ_HANDLED;
}

static irqreturn_t bcm_sysport_wol_isr(int irq, void *dev_id)
{
	struct bcm_sysport_priv *priv = dev_id;

	pm_wakeup_event(&priv->pdev->dev, 0);

	return IRQ_HANDLED;
}

#ifdef CONFIG_NET_POLL_CONTROLLER
static void bcm_sysport_poll_controller(struct net_device *dev)
{
	struct bcm_sysport_priv *priv = netdev_priv(dev);

	disable_irq(priv->irq0);
	bcm_sysport_rx_isr(priv->irq0, priv);
	enable_irq(priv->irq0);

	if (!priv->is_lite) {
		disable_irq(priv->irq1);
		bcm_sysport_tx_isr(priv->irq1, priv);
		enable_irq(priv->irq1);
	}
}
#endif

static struct sk_buff *bcm_sysport_insert_tsb(struct sk_buff *skb,
					      struct net_device *dev)
{
	struct bcm_sysport_priv *priv = netdev_priv(dev);
	struct sk_buff *nskb;
	struct bcm_tsb *tsb;
	u32 csum_info;
	u8 ip_proto;
	u16 csum_start;
	__be16 ip_ver;

	/* Re-allocate SKB if needed */
	if (unlikely(skb_headroom(skb) < sizeof(*tsb))) {
		nskb = skb_realloc_headroom(skb, sizeof(*tsb));
		if (!nskb) {
			dev_kfree_skb_any(skb);
			priv->mib.tx_realloc_tsb_failed++;
			dev->stats.tx_errors++;
			dev->stats.tx_dropped++;
			return NULL;
		}
		dev_consume_skb_any(skb);
		skb = nskb;
		priv->mib.tx_realloc_tsb++;
	}

	tsb = skb_push(skb, sizeof(*tsb));
	/* Zero-out TSB by default */
	memset(tsb, 0, sizeof(*tsb));

	if (skb_vlan_tag_present(skb)) {
		tsb->pcp_dei_vid = skb_vlan_tag_get_prio(skb) & PCP_DEI_MASK;
		tsb->pcp_dei_vid |= (u32)skb_vlan_tag_get_id(skb) << VID_SHIFT;
	}

	if (skb->ip_summed == CHECKSUM_PARTIAL) {
		ip_ver = skb->protocol;
		switch (ip_ver) {
		case htons(ETH_P_IP):
			ip_proto = ip_hdr(skb)->protocol;
			break;
		case htons(ETH_P_IPV6):
			ip_proto = ipv6_hdr(skb)->nexthdr;
			break;
		default:
			return skb;
		}

		/* Get the checksum offset and the L4 (transport) offset */
		csum_start = skb_checksum_start_offset(skb) - sizeof(*tsb);
		/* Account for the HW inserted VLAN tag */
		if (skb_vlan_tag_present(skb))
			csum_start += VLAN_HLEN;
		csum_info = (csum_start + skb->csum_offset) & L4_CSUM_PTR_MASK;
		csum_info |= (csum_start << L4_PTR_SHIFT);

		if (ip_proto == IPPROTO_TCP || ip_proto == IPPROTO_UDP) {
			csum_info |= L4_LENGTH_VALID;
			if (ip_proto == IPPROTO_UDP &&
			    ip_ver == htons(ETH_P_IP))
				csum_info |= L4_UDP;
		} else {
			csum_info = 0;
		}

		tsb->l4_ptr_dest_map = csum_info;
	}

	return skb;
}

static netdev_tx_t bcm_sysport_xmit(struct sk_buff *skb,
				    struct net_device *dev)
{
	struct bcm_sysport_priv *priv = netdev_priv(dev);
	struct device *kdev = &priv->pdev->dev;
	struct bcm_sysport_tx_ring *ring;
	struct bcm_sysport_cb *cb;
	struct netdev_queue *txq;
	u32 len_status, addr_lo;
	unsigned int skb_len;
	unsigned long flags;
	dma_addr_t mapping;
	u16 queue;
	int ret;

	queue = skb_get_queue_mapping(skb);
	txq = netdev_get_tx_queue(dev, queue);
	ring = &priv->tx_rings[queue];

	/* lock against tx reclaim in BH context and TX ring full interrupt */
	spin_lock_irqsave(&ring->lock, flags);
	if (unlikely(ring->desc_count == 0)) {
		netif_tx_stop_queue(txq);
		netdev_err(dev, "queue %d awake and ring full!\n", queue);
		ret = NETDEV_TX_BUSY;
		goto out;
	}

	/* Insert TSB and checksum infos */
	if (priv->tsb_en) {
		skb = bcm_sysport_insert_tsb(skb, dev);
		if (!skb) {
			ret = NETDEV_TX_OK;
			goto out;
		}
	}

	skb_len = skb->len;

	mapping = dma_map_single(kdev, skb->data, skb_len, DMA_TO_DEVICE);
	if (dma_mapping_error(kdev, mapping)) {
		priv->mib.tx_dma_failed++;
		netif_err(priv, tx_err, dev, "DMA map failed at %p (len=%d)\n",
			  skb->data, skb_len);
		ret = NETDEV_TX_OK;
		goto out;
	}

	/* Remember the SKB for future freeing */
	cb = &ring->cbs[ring->curr_desc];
	cb->skb = skb;
	dma_unmap_addr_set(cb, dma_addr, mapping);
	dma_unmap_len_set(cb, dma_len, skb_len);

	addr_lo = lower_32_bits(mapping);
	len_status = upper_32_bits(mapping) & DESC_ADDR_HI_MASK;
	len_status |= (skb_len << DESC_LEN_SHIFT);
	len_status |= (DESC_SOP | DESC_EOP | TX_STATUS_APP_CRC) <<
		       DESC_STATUS_SHIFT;
	if (skb->ip_summed == CHECKSUM_PARTIAL)
		len_status |= (DESC_L4_CSUM << DESC_STATUS_SHIFT);
	if (skb_vlan_tag_present(skb))
		len_status |= (TX_STATUS_VLAN_VID_TSB << DESC_STATUS_SHIFT);

	ring->curr_desc++;
	if (ring->curr_desc == ring->size)
		ring->curr_desc = 0;
	ring->desc_count--;

	/* Ports are latched, so write upper address first */
	tdma_writel(priv, len_status, TDMA_WRITE_PORT_HI(ring->index));
	tdma_writel(priv, addr_lo, TDMA_WRITE_PORT_LO(ring->index));

	/* Check ring space and update SW control flow */
	if (ring->desc_count == 0)
		netif_tx_stop_queue(txq);

	netif_dbg(priv, tx_queued, dev, "ring=%d desc_count=%d, curr_desc=%d\n",
		  ring->index, ring->desc_count, ring->curr_desc);

	ret = NETDEV_TX_OK;
out:
	spin_unlock_irqrestore(&ring->lock, flags);
	return ret;
}

static void bcm_sysport_tx_timeout(struct net_device *dev, unsigned int txqueue)
{
	netdev_warn(dev, "transmit timeout!\n");

	netif_trans_update(dev);
	dev->stats.tx_errors++;

	netif_tx_wake_all_queues(dev);
}

/* phylib adjust link callback */
static void bcm_sysport_adj_link(struct net_device *dev)
{
	struct bcm_sysport_priv *priv = netdev_priv(dev);
	struct phy_device *phydev = dev->phydev;
	unsigned int changed = 0;
	u32 cmd_bits = 0, reg;

	if (priv->old_link != phydev->link) {
		changed = 1;
		priv->old_link = phydev->link;
	}

	if (priv->old_duplex != phydev->duplex) {
		changed = 1;
		priv->old_duplex = phydev->duplex;
	}

	if (priv->is_lite)
		goto out;

	switch (phydev->speed) {
	case SPEED_2500:
		cmd_bits = CMD_SPEED_2500;
		break;
	case SPEED_1000:
		cmd_bits = CMD_SPEED_1000;
		break;
	case SPEED_100:
		cmd_bits = CMD_SPEED_100;
		break;
	case SPEED_10:
		cmd_bits = CMD_SPEED_10;
		break;
	default:
		break;
	}
	cmd_bits <<= CMD_SPEED_SHIFT;

	if (phydev->duplex == DUPLEX_HALF)
		cmd_bits |= CMD_HD_EN;

	if (priv->old_pause != phydev->pause) {
		changed = 1;
		priv->old_pause = phydev->pause;
	}

	if (!phydev->pause)
		cmd_bits |= CMD_RX_PAUSE_IGNORE | CMD_TX_PAUSE_IGNORE;

	if (!changed)
		return;

	if (phydev->link) {
		reg = umac_readl(priv, UMAC_CMD);
		reg &= ~((CMD_SPEED_MASK << CMD_SPEED_SHIFT) |
			CMD_HD_EN | CMD_RX_PAUSE_IGNORE |
			CMD_TX_PAUSE_IGNORE);
		reg |= cmd_bits;
		umac_writel(priv, reg, UMAC_CMD);
	}
out:
	if (changed)
		phy_print_status(phydev);
}

static void bcm_sysport_init_dim(struct bcm_sysport_priv *priv,
				 void (*cb)(struct work_struct *work))
{
	struct bcm_sysport_net_dim *dim = &priv->dim;

	INIT_WORK(&dim->dim.work, cb);
	dim->dim.mode = DIM_CQ_PERIOD_MODE_START_FROM_EQE;
	dim->event_ctr = 0;
	dim->packets = 0;
	dim->bytes = 0;
}

static void bcm_sysport_init_rx_coalesce(struct bcm_sysport_priv *priv)
{
	struct bcm_sysport_net_dim *dim = &priv->dim;
	struct dim_cq_moder moder;
	u32 usecs, pkts;

	usecs = priv->rx_coalesce_usecs;
	pkts = priv->rx_max_coalesced_frames;

	/* If DIM was enabled, re-apply default parameters */
	if (dim->use_dim) {
		moder = net_dim_get_def_rx_moderation(dim->dim.mode);
		usecs = moder.usec;
		pkts = moder.pkts;
	}

	bcm_sysport_set_rx_coalesce(priv, usecs, pkts);
}

static int bcm_sysport_init_tx_ring(struct bcm_sysport_priv *priv,
				    unsigned int index)
{
	struct bcm_sysport_tx_ring *ring = &priv->tx_rings[index];
	size_t size;
	u32 reg;

	/* Simple descriptors partitioning for now */
	size = 256;

	ring->cbs = kcalloc(size, sizeof(struct bcm_sysport_cb), GFP_KERNEL);
	if (!ring->cbs) {
		netif_err(priv, hw, priv->netdev, "CB allocation failed\n");
		return -ENOMEM;
	}

	/* Initialize SW view of the ring */
	spin_lock_init(&ring->lock);
	ring->priv = priv;
	netif_tx_napi_add(priv->netdev, &ring->napi, bcm_sysport_tx_poll, 64);
	ring->index = index;
	ring->size = size;
	ring->clean_index = 0;
	ring->alloc_size = ring->size;
	ring->desc_count = ring->size;
	ring->curr_desc = 0;

	/* Initialize HW ring */
	tdma_writel(priv, RING_EN, TDMA_DESC_RING_HEAD_TAIL_PTR(index));
	tdma_writel(priv, 0, TDMA_DESC_RING_COUNT(index));
	tdma_writel(priv, 1, TDMA_DESC_RING_INTR_CONTROL(index));
	tdma_writel(priv, 0, TDMA_DESC_RING_PROD_CONS_INDEX(index));

	/* Configure QID and port mapping */
	reg = tdma_readl(priv, TDMA_DESC_RING_MAPPING(index));
	reg &= ~(RING_QID_MASK | RING_PORT_ID_MASK << RING_PORT_ID_SHIFT);
	if (ring->inspect) {
		reg |= ring->switch_queue & RING_QID_MASK;
		reg |= ring->switch_port << RING_PORT_ID_SHIFT;
	} else {
		reg |= RING_IGNORE_STATUS;
	}
	tdma_writel(priv, reg, TDMA_DESC_RING_MAPPING(index));
	reg = 0;
	/* Adjust the packet size calculations if SYSTEMPORT is responsible
	 * for HW insertion of VLAN tags
	 */
	if (priv->netdev->features & NETIF_F_HW_VLAN_CTAG_TX)
		reg = VLAN_HLEN << RING_PKT_SIZE_ADJ_SHIFT;
	tdma_writel(priv, reg, TDMA_DESC_RING_PCP_DEI_VID(index));

	/* Enable ACB algorithm 2 */
	reg = tdma_readl(priv, TDMA_CONTROL);
	reg |= tdma_control_bit(priv, ACB_ALGO);
	tdma_writel(priv, reg, TDMA_CONTROL);

	/* Do not use tdma_control_bit() here because TSB_SWAP1 collides
	 * with the original definition of ACB_ALGO
	 */
	reg = tdma_readl(priv, TDMA_CONTROL);
	if (priv->is_lite)
		reg &= ~BIT(TSB_SWAP1);
	/* Set a correct TSB format based on host endian */
	if (!IS_ENABLED(CONFIG_CPU_BIG_ENDIAN))
		reg |= tdma_control_bit(priv, TSB_SWAP0);
	else
		reg &= ~tdma_control_bit(priv, TSB_SWAP0);
	tdma_writel(priv, reg, TDMA_CONTROL);

	/* Program the number of descriptors as MAX_THRESHOLD and half of
	 * its size for the hysteresis trigger
	 */
	tdma_writel(priv, ring->size |
			1 << RING_HYST_THRESH_SHIFT,
			TDMA_DESC_RING_MAX_HYST(index));

	/* Enable the ring queue in the arbiter */
	reg = tdma_readl(priv, TDMA_TIER1_ARB_0_QUEUE_EN);
	reg |= (1 << index);
	tdma_writel(priv, reg, TDMA_TIER1_ARB_0_QUEUE_EN);

	napi_enable(&ring->napi);

	netif_dbg(priv, hw, priv->netdev,
		  "TDMA cfg, size=%d, switch q=%d,port=%d\n",
		  ring->size, ring->switch_queue,
		  ring->switch_port);

	return 0;
}

static void bcm_sysport_fini_tx_ring(struct bcm_sysport_priv *priv,
				     unsigned int index)
{
	struct bcm_sysport_tx_ring *ring = &priv->tx_rings[index];
	u32 reg;

	/* Caller should stop the TDMA engine */
	reg = tdma_readl(priv, TDMA_STATUS);
	if (!(reg & TDMA_DISABLED))
		netdev_warn(priv->netdev, "TDMA not stopped!\n");

	/* ring->cbs is the last part in bcm_sysport_init_tx_ring which could
	 * fail, so by checking this pointer we know whether the TX ring was
	 * fully initialized or not.
	 */
	if (!ring->cbs)
		return;

	napi_disable(&ring->napi);
	netif_napi_del(&ring->napi);

	bcm_sysport_tx_clean(priv, ring);

	kfree(ring->cbs);
	ring->cbs = NULL;
	ring->size = 0;
	ring->alloc_size = 0;

	netif_dbg(priv, hw, priv->netdev, "TDMA fini done\n");
}

/* RDMA helper */
static inline int rdma_enable_set(struct bcm_sysport_priv *priv,
				  unsigned int enable)
{
	unsigned int timeout = 1000;
	u32 reg;

	reg = rdma_readl(priv, RDMA_CONTROL);
	if (enable)
		reg |= RDMA_EN;
	else
		reg &= ~RDMA_EN;
	rdma_writel(priv, reg, RDMA_CONTROL);

	/* Poll for RMDA disabling completion */
	do {
		reg = rdma_readl(priv, RDMA_STATUS);
		if (!!(reg & RDMA_DISABLED) == !enable)
			return 0;
		usleep_range(1000, 2000);
	} while (timeout-- > 0);

	netdev_err(priv->netdev, "timeout waiting for RDMA to finish\n");

	return -ETIMEDOUT;
}

/* TDMA helper */
static inline int tdma_enable_set(struct bcm_sysport_priv *priv,
				  unsigned int enable)
{
	unsigned int timeout = 1000;
	u32 reg;

	reg = tdma_readl(priv, TDMA_CONTROL);
	if (enable)
		reg |= tdma_control_bit(priv, TDMA_EN);
	else
		reg &= ~tdma_control_bit(priv, TDMA_EN);
	tdma_writel(priv, reg, TDMA_CONTROL);

	/* Poll for TMDA disabling completion */
	do {
		reg = tdma_readl(priv, TDMA_STATUS);
		if (!!(reg & TDMA_DISABLED) == !enable)
			return 0;

		usleep_range(1000, 2000);
	} while (timeout-- > 0);

	netdev_err(priv->netdev, "timeout waiting for TDMA to finish\n");

	return -ETIMEDOUT;
}

static int bcm_sysport_init_rx_ring(struct bcm_sysport_priv *priv)
{
	struct bcm_sysport_cb *cb;
	u32 reg;
	int ret;
	int i;

	/* Initialize SW view of the RX ring */
	priv->num_rx_bds = priv->num_rx_desc_words / WORDS_PER_DESC;
	priv->rx_bds = priv->base + SYS_PORT_RDMA_OFFSET;
	priv->rx_c_index = 0;
	priv->rx_read_ptr = 0;
	priv->rx_cbs = kcalloc(priv->num_rx_bds, sizeof(struct bcm_sysport_cb),
				GFP_KERNEL);
	if (!priv->rx_cbs) {
		netif_err(priv, hw, priv->netdev, "CB allocation failed\n");
		return -ENOMEM;
	}

	for (i = 0; i < priv->num_rx_bds; i++) {
		cb = priv->rx_cbs + i;
		cb->bd_addr = priv->rx_bds + i * DESC_SIZE;
	}

	ret = bcm_sysport_alloc_rx_bufs(priv);
	if (ret) {
		netif_err(priv, hw, priv->netdev, "SKB allocation failed\n");
		return ret;
	}

	/* Initialize HW, ensure RDMA is disabled */
	reg = rdma_readl(priv, RDMA_STATUS);
	if (!(reg & RDMA_DISABLED))
		rdma_enable_set(priv, 0);

	rdma_writel(priv, 0, RDMA_WRITE_PTR_LO);
	rdma_writel(priv, 0, RDMA_WRITE_PTR_HI);
	rdma_writel(priv, 0, RDMA_PROD_INDEX);
	rdma_writel(priv, 0, RDMA_CONS_INDEX);
	rdma_writel(priv, priv->num_rx_bds << RDMA_RING_SIZE_SHIFT |
			  RX_BUF_LENGTH, RDMA_RING_BUF_SIZE);
	/* Operate the queue in ring mode */
	rdma_writel(priv, 0, RDMA_START_ADDR_HI);
	rdma_writel(priv, 0, RDMA_START_ADDR_LO);
	rdma_writel(priv, 0, RDMA_END_ADDR_HI);
	rdma_writel(priv, priv->num_rx_desc_words - 1, RDMA_END_ADDR_LO);

	netif_dbg(priv, hw, priv->netdev,
		  "RDMA cfg, num_rx_bds=%d, rx_bds=%p\n",
		  priv->num_rx_bds, priv->rx_bds);

	return 0;
}

static void bcm_sysport_fini_rx_ring(struct bcm_sysport_priv *priv)
{
	struct bcm_sysport_cb *cb;
	unsigned int i;
	u32 reg;

	/* Caller should ensure RDMA is disabled */
	reg = rdma_readl(priv, RDMA_STATUS);
	if (!(reg & RDMA_DISABLED))
		netdev_warn(priv->netdev, "RDMA not stopped!\n");

	for (i = 0; i < priv->num_rx_bds; i++) {
		cb = &priv->rx_cbs[i];
		if (dma_unmap_addr(cb, dma_addr))
			dma_unmap_single(&priv->pdev->dev,
					 dma_unmap_addr(cb, dma_addr),
					 RX_BUF_LENGTH, DMA_FROM_DEVICE);
		bcm_sysport_free_cb(cb);
	}

	kfree(priv->rx_cbs);
	priv->rx_cbs = NULL;

	netif_dbg(priv, hw, priv->netdev, "RDMA fini done\n");
}

static void bcm_sysport_set_rx_mode(struct net_device *dev)
{
	struct bcm_sysport_priv *priv = netdev_priv(dev);
	u32 reg;

	if (priv->is_lite)
		return;

	reg = umac_readl(priv, UMAC_CMD);
	if (dev->flags & IFF_PROMISC)
		reg |= CMD_PROMISC;
	else
		reg &= ~CMD_PROMISC;
	umac_writel(priv, reg, UMAC_CMD);

	/* No support for ALLMULTI */
	if (dev->flags & IFF_ALLMULTI)
		return;
}

static inline void umac_enable_set(struct bcm_sysport_priv *priv,
				   u32 mask, unsigned int enable)
{
	u32 reg;

	if (!priv->is_lite) {
		reg = umac_readl(priv, UMAC_CMD);
		if (enable)
			reg |= mask;
		else
			reg &= ~mask;
		umac_writel(priv, reg, UMAC_CMD);
	} else {
		reg = gib_readl(priv, GIB_CONTROL);
		if (enable)
			reg |= mask;
		else
			reg &= ~mask;
		gib_writel(priv, reg, GIB_CONTROL);
	}

	/* UniMAC stops on a packet boundary, wait for a full-sized packet
	 * to be processed (1 msec).
	 */
	if (enable == 0)
		usleep_range(1000, 2000);
}

static inline void umac_reset(struct bcm_sysport_priv *priv)
{
	u32 reg;

	if (priv->is_lite)
		return;

	reg = umac_readl(priv, UMAC_CMD);
	reg |= CMD_SW_RESET;
	umac_writel(priv, reg, UMAC_CMD);
	udelay(10);
	reg = umac_readl(priv, UMAC_CMD);
	reg &= ~CMD_SW_RESET;
	umac_writel(priv, reg, UMAC_CMD);
}

static void umac_set_hw_addr(struct bcm_sysport_priv *priv,
			     unsigned char *addr)
{
	u32 mac0 = (addr[0] << 24) | (addr[1] << 16) | (addr[2] << 8) |
		    addr[3];
	u32 mac1 = (addr[4] << 8) | addr[5];

	if (!priv->is_lite) {
		umac_writel(priv, mac0, UMAC_MAC0);
		umac_writel(priv, mac1, UMAC_MAC1);
	} else {
		gib_writel(priv, mac0, GIB_MAC0);
		gib_writel(priv, mac1, GIB_MAC1);
	}
}

static void topctrl_flush(struct bcm_sysport_priv *priv)
{
	topctrl_writel(priv, RX_FLUSH, RX_FLUSH_CNTL);
	topctrl_writel(priv, TX_FLUSH, TX_FLUSH_CNTL);
	mdelay(1);
	topctrl_writel(priv, 0, RX_FLUSH_CNTL);
	topctrl_writel(priv, 0, TX_FLUSH_CNTL);
}

static int bcm_sysport_change_mac(struct net_device *dev, void *p)
{
	struct bcm_sysport_priv *priv = netdev_priv(dev);
	struct sockaddr *addr = p;

	if (!is_valid_ether_addr(addr->sa_data))
		return -EINVAL;

	memcpy(dev->dev_addr, addr->sa_data, dev->addr_len);

	/* interface is disabled, changes to MAC will be reflected on next
	 * open call
	 */
	if (!netif_running(dev))
		return 0;

	umac_set_hw_addr(priv, dev->dev_addr);

	return 0;
}

static void bcm_sysport_get_stats64(struct net_device *dev,
				    struct rtnl_link_stats64 *stats)
{
	struct bcm_sysport_priv *priv = netdev_priv(dev);
	struct bcm_sysport_stats64 *stats64 = &priv->stats64;
	unsigned int start;

	netdev_stats_to_stats64(stats, &dev->stats);

	bcm_sysport_update_tx_stats(priv, &stats->tx_bytes,
				    &stats->tx_packets);

	do {
		start = u64_stats_fetch_begin_irq(&priv->syncp);
		stats->rx_packets = stats64->rx_packets;
		stats->rx_bytes = stats64->rx_bytes;
	} while (u64_stats_fetch_retry_irq(&priv->syncp, start));
}

static void bcm_sysport_netif_start(struct net_device *dev)
{
	struct bcm_sysport_priv *priv = netdev_priv(dev);

	/* Enable NAPI */
	bcm_sysport_init_dim(priv, bcm_sysport_dim_work);
	bcm_sysport_init_rx_coalesce(priv);
	napi_enable(&priv->napi);

	/* Enable RX interrupt and TX ring full interrupt */
	intrl2_0_mask_clear(priv, INTRL2_0_RDMA_MBDONE | INTRL2_0_TX_RING_FULL);

	phy_start(dev->phydev);

	/* Enable TX interrupts for the TXQs */
	if (!priv->is_lite)
		intrl2_1_mask_clear(priv, 0xffffffff);
	else
		intrl2_0_mask_clear(priv, INTRL2_0_TDMA_MBDONE_MASK);
}

static void rbuf_init(struct bcm_sysport_priv *priv)
{
	u32 reg;

	reg = rbuf_readl(priv, RBUF_CONTROL);
	reg |= RBUF_4B_ALGN | RBUF_RSB_EN;
	/* Set a correct RSB format on SYSTEMPORT Lite */
	if (priv->is_lite)
		reg &= ~RBUF_RSB_SWAP1;

	/* Set a correct RSB format based on host endian */
	if (!IS_ENABLED(CONFIG_CPU_BIG_ENDIAN))
		reg |= RBUF_RSB_SWAP0;
	else
		reg &= ~RBUF_RSB_SWAP0;
	rbuf_writel(priv, reg, RBUF_CONTROL);
}

static inline void bcm_sysport_mask_all_intrs(struct bcm_sysport_priv *priv)
{
	intrl2_0_mask_set(priv, 0xffffffff);
	intrl2_0_writel(priv, 0xffffffff, INTRL2_CPU_CLEAR);
	if (!priv->is_lite) {
		intrl2_1_mask_set(priv, 0xffffffff);
		intrl2_1_writel(priv, 0xffffffff, INTRL2_CPU_CLEAR);
	}
}

static inline void gib_set_pad_extension(struct bcm_sysport_priv *priv)
{
	u32 reg;

	reg = gib_readl(priv, GIB_CONTROL);
	/* Include Broadcom tag in pad extension and fix up IPG_LENGTH */
	if (netdev_uses_dsa(priv->netdev)) {
		reg &= ~(GIB_PAD_EXTENSION_MASK << GIB_PAD_EXTENSION_SHIFT);
		reg |= ENET_BRCM_TAG_LEN << GIB_PAD_EXTENSION_SHIFT;
	}
	reg &= ~(GIB_IPG_LEN_MASK << GIB_IPG_LEN_SHIFT);
	reg |= 12 << GIB_IPG_LEN_SHIFT;
	gib_writel(priv, reg, GIB_CONTROL);
}

static int bcm_sysport_open(struct net_device *dev)
{
	struct bcm_sysport_priv *priv = netdev_priv(dev);
	struct phy_device *phydev;
	unsigned int i;
	int ret;

	clk_prepare_enable(priv->clk);

	/* Reset UniMAC */
	umac_reset(priv);

	/* Flush TX and RX FIFOs at TOPCTRL level */
	topctrl_flush(priv);

	/* Disable the UniMAC RX/TX */
	umac_enable_set(priv, CMD_RX_EN | CMD_TX_EN, 0);

	/* Enable RBUF 2bytes alignment and Receive Status Block */
	rbuf_init(priv);

	/* Set maximum frame length */
	if (!priv->is_lite)
		umac_writel(priv, UMAC_MAX_MTU_SIZE, UMAC_MAX_FRAME_LEN);
	else
		gib_set_pad_extension(priv);

	/* Apply features again in case we changed them while interface was
	 * down
	 */
	bcm_sysport_set_features(dev, dev->features);

	/* Set MAC address */
	umac_set_hw_addr(priv, dev->dev_addr);

	phydev = of_phy_connect(dev, priv->phy_dn, bcm_sysport_adj_link,
				0, priv->phy_interface);
	if (!phydev) {
		netdev_err(dev, "could not attach to PHY\n");
		ret = -ENODEV;
		goto out_clk_disable;
	}

	/* Reset house keeping link status */
	priv->old_duplex = -1;
	priv->old_link = -1;
	priv->old_pause = -1;

	/* mask all interrupts and request them */
	bcm_sysport_mask_all_intrs(priv);

	ret = request_irq(priv->irq0, bcm_sysport_rx_isr, 0, dev->name, dev);
	if (ret) {
		netdev_err(dev, "failed to request RX interrupt\n");
		goto out_phy_disconnect;
	}

	if (!priv->is_lite) {
		ret = request_irq(priv->irq1, bcm_sysport_tx_isr, 0,
				  dev->name, dev);
		if (ret) {
			netdev_err(dev, "failed to request TX interrupt\n");
			goto out_free_irq0;
		}
	}

	/* Initialize both hardware and software ring */
	for (i = 0; i < dev->num_tx_queues; i++) {
		ret = bcm_sysport_init_tx_ring(priv, i);
		if (ret) {
			netdev_err(dev, "failed to initialize TX ring %d\n",
				   i);
			goto out_free_tx_ring;
		}
	}

	/* Initialize linked-list */
	tdma_writel(priv, TDMA_LL_RAM_INIT_BUSY, TDMA_STATUS);

	/* Initialize RX ring */
	ret = bcm_sysport_init_rx_ring(priv);
	if (ret) {
		netdev_err(dev, "failed to initialize RX ring\n");
		goto out_free_rx_ring;
	}

	/* Turn on RDMA */
	ret = rdma_enable_set(priv, 1);
	if (ret)
		goto out_free_rx_ring;

	/* Turn on TDMA */
	ret = tdma_enable_set(priv, 1);
	if (ret)
		goto out_clear_rx_int;

	/* Turn on UniMAC TX/RX */
	umac_enable_set(priv, CMD_RX_EN | CMD_TX_EN, 1);

	bcm_sysport_netif_start(dev);

	netif_tx_start_all_queues(dev);

	return 0;

out_clear_rx_int:
	intrl2_0_mask_set(priv, INTRL2_0_RDMA_MBDONE | INTRL2_0_TX_RING_FULL);
out_free_rx_ring:
	bcm_sysport_fini_rx_ring(priv);
out_free_tx_ring:
	for (i = 0; i < dev->num_tx_queues; i++)
		bcm_sysport_fini_tx_ring(priv, i);
	if (!priv->is_lite)
		free_irq(priv->irq1, dev);
out_free_irq0:
	free_irq(priv->irq0, dev);
out_phy_disconnect:
	phy_disconnect(phydev);
out_clk_disable:
	clk_disable_unprepare(priv->clk);
	return ret;
}

static void bcm_sysport_netif_stop(struct net_device *dev)
{
	struct bcm_sysport_priv *priv = netdev_priv(dev);

	/* stop all software from updating hardware */
	netif_tx_disable(dev);
	napi_disable(&priv->napi);
	cancel_work_sync(&priv->dim.dim.work);
	phy_stop(dev->phydev);

	/* mask all interrupts */
	bcm_sysport_mask_all_intrs(priv);
}

static int bcm_sysport_stop(struct net_device *dev)
{
	struct bcm_sysport_priv *priv = netdev_priv(dev);
	unsigned int i;
	int ret;

	bcm_sysport_netif_stop(dev);

	/* Disable UniMAC RX */
	umac_enable_set(priv, CMD_RX_EN, 0);

	ret = tdma_enable_set(priv, 0);
	if (ret) {
		netdev_err(dev, "timeout disabling RDMA\n");
		return ret;
	}

	/* Wait for a maximum packet size to be drained */
	usleep_range(2000, 3000);

	ret = rdma_enable_set(priv, 0);
	if (ret) {
		netdev_err(dev, "timeout disabling TDMA\n");
		return ret;
	}

	/* Disable UniMAC TX */
	umac_enable_set(priv, CMD_TX_EN, 0);

	/* Free RX/TX rings SW structures */
	for (i = 0; i < dev->num_tx_queues; i++)
		bcm_sysport_fini_tx_ring(priv, i);
	bcm_sysport_fini_rx_ring(priv);

	free_irq(priv->irq0, dev);
	if (!priv->is_lite)
		free_irq(priv->irq1, dev);

	/* Disconnect from PHY */
	phy_disconnect(dev->phydev);

	clk_disable_unprepare(priv->clk);

	return 0;
}

static int bcm_sysport_rule_find(struct bcm_sysport_priv *priv,
				 u64 location)
{
	unsigned int index;
	u32 reg;

	for_each_set_bit(index, priv->filters, RXCHK_BRCM_TAG_MAX) {
		reg = rxchk_readl(priv, RXCHK_BRCM_TAG(index));
		reg >>= RXCHK_BRCM_TAG_CID_SHIFT;
		reg &= RXCHK_BRCM_TAG_CID_MASK;
		if (reg == location)
			return index;
	}

	return -EINVAL;
}

static int bcm_sysport_rule_get(struct bcm_sysport_priv *priv,
				struct ethtool_rxnfc *nfc)
{
	int index;

	/* This is not a rule that we know about */
	index = bcm_sysport_rule_find(priv, nfc->fs.location);
	if (index < 0)
		return -EOPNOTSUPP;

	nfc->fs.ring_cookie = RX_CLS_FLOW_WAKE;

	return 0;
}

static int bcm_sysport_rule_set(struct bcm_sysport_priv *priv,
				struct ethtool_rxnfc *nfc)
{
	unsigned int index;
	u32 reg;

	/* We cannot match locations greater than what the classification ID
	 * permits (256 entries)
	 */
	if (nfc->fs.location > RXCHK_BRCM_TAG_CID_MASK)
		return -E2BIG;

	/* We cannot support flows that are not destined for a wake-up */
	if (nfc->fs.ring_cookie != RX_CLS_FLOW_WAKE)
		return -EOPNOTSUPP;

	/* All filters are already in use, we cannot match more rules */
	if (bitmap_weight(priv->filters, RXCHK_BRCM_TAG_MAX) ==
	    RXCHK_BRCM_TAG_MAX)
		return -ENOSPC;

	index = find_first_zero_bit(priv->filters, RXCHK_BRCM_TAG_MAX);
	if (index >= RXCHK_BRCM_TAG_MAX)
		return -ENOSPC;

	/* Location is the classification ID, and index is the position
	 * within one of our 8 possible filters to be programmed
	 */
	reg = rxchk_readl(priv, RXCHK_BRCM_TAG(index));
	reg &= ~(RXCHK_BRCM_TAG_CID_MASK << RXCHK_BRCM_TAG_CID_SHIFT);
	reg |= nfc->fs.location << RXCHK_BRCM_TAG_CID_SHIFT;
	rxchk_writel(priv, reg, RXCHK_BRCM_TAG(index));
	rxchk_writel(priv, 0xff00ffff, RXCHK_BRCM_TAG_MASK(index));

	priv->filters_loc[index] = nfc->fs.location;
	set_bit(index, priv->filters);

	return 0;
}

static int bcm_sysport_rule_del(struct bcm_sysport_priv *priv,
				u64 location)
{
	int index;

	/* This is not a rule that we know about */
	index = bcm_sysport_rule_find(priv, location);
	if (index < 0)
		return -EOPNOTSUPP;

	/* No need to disable this filter if it was enabled, this will
	 * be taken care of during suspend time by bcm_sysport_suspend_to_wol
	 */
	clear_bit(index, priv->filters);
	priv->filters_loc[index] = 0;

	return 0;
}

static int bcm_sysport_get_rxnfc(struct net_device *dev,
				 struct ethtool_rxnfc *nfc, u32 *rule_locs)
{
	struct bcm_sysport_priv *priv = netdev_priv(dev);
	int ret = -EOPNOTSUPP;

	switch (nfc->cmd) {
	case ETHTOOL_GRXCLSRULE:
		ret = bcm_sysport_rule_get(priv, nfc);
		break;
	default:
		break;
	}

	return ret;
}

static int bcm_sysport_set_rxnfc(struct net_device *dev,
				 struct ethtool_rxnfc *nfc)
{
	struct bcm_sysport_priv *priv = netdev_priv(dev);
	int ret = -EOPNOTSUPP;

	switch (nfc->cmd) {
	case ETHTOOL_SRXCLSRLINS:
		ret = bcm_sysport_rule_set(priv, nfc);
		break;
	case ETHTOOL_SRXCLSRLDEL:
		ret = bcm_sysport_rule_del(priv, nfc->fs.location);
		break;
	default:
		break;
	}

	return ret;
}

static const struct ethtool_ops bcm_sysport_ethtool_ops = {
	.supported_coalesce_params = ETHTOOL_COALESCE_USECS |
				     ETHTOOL_COALESCE_MAX_FRAMES |
				     ETHTOOL_COALESCE_USE_ADAPTIVE_RX,
	.get_drvinfo		= bcm_sysport_get_drvinfo,
	.get_msglevel		= bcm_sysport_get_msglvl,
	.set_msglevel		= bcm_sysport_set_msglvl,
	.get_link		= ethtool_op_get_link,
	.get_strings		= bcm_sysport_get_strings,
	.get_ethtool_stats	= bcm_sysport_get_stats,
	.get_sset_count		= bcm_sysport_get_sset_count,
	.get_wol		= bcm_sysport_get_wol,
	.set_wol		= bcm_sysport_set_wol,
	.get_coalesce		= bcm_sysport_get_coalesce,
	.set_coalesce		= bcm_sysport_set_coalesce,
	.get_link_ksettings     = phy_ethtool_get_link_ksettings,
	.set_link_ksettings     = phy_ethtool_set_link_ksettings,
	.get_rxnfc		= bcm_sysport_get_rxnfc,
	.set_rxnfc		= bcm_sysport_set_rxnfc,
};

static u16 bcm_sysport_select_queue(struct net_device *dev, struct sk_buff *skb,
				    struct net_device *sb_dev)
{
	struct bcm_sysport_priv *priv = netdev_priv(dev);
	u16 queue = skb_get_queue_mapping(skb);
	struct bcm_sysport_tx_ring *tx_ring;
	unsigned int q, port;

	if (!netdev_uses_dsa(dev))
		return netdev_pick_tx(dev, skb, NULL);

	/* DSA tagging layer will have configured the correct queue */
	q = BRCM_TAG_GET_QUEUE(queue);
	port = BRCM_TAG_GET_PORT(queue);
	tx_ring = priv->ring_map[q + port * priv->per_port_num_tx_queues];

	if (unlikely(!tx_ring))
		return netdev_pick_tx(dev, skb, NULL);

	return tx_ring->index;
}

static const struct net_device_ops bcm_sysport_netdev_ops = {
	.ndo_start_xmit		= bcm_sysport_xmit,
	.ndo_tx_timeout		= bcm_sysport_tx_timeout,
	.ndo_open		= bcm_sysport_open,
	.ndo_stop		= bcm_sysport_stop,
	.ndo_set_features	= bcm_sysport_set_features,
	.ndo_set_rx_mode	= bcm_sysport_set_rx_mode,
	.ndo_set_mac_address	= bcm_sysport_change_mac,
#ifdef CONFIG_NET_POLL_CONTROLLER
	.ndo_poll_controller	= bcm_sysport_poll_controller,
#endif
	.ndo_get_stats64	= bcm_sysport_get_stats64,
	.ndo_select_queue	= bcm_sysport_select_queue,
};

static int bcm_sysport_map_queues(struct notifier_block *nb,
				  struct dsa_notifier_register_info *info)
{
	struct bcm_sysport_tx_ring *ring;
	struct bcm_sysport_priv *priv;
	struct net_device *slave_dev;
	unsigned int num_tx_queues;
	unsigned int q, qp, port;
	struct net_device *dev;

	priv = container_of(nb, struct bcm_sysport_priv, dsa_notifier);
	if (priv->netdev != info->master)
		return 0;

	dev = info->master;

	/* We can't be setting up queue inspection for non directly attached
	 * switches
	 */
	if (info->switch_number)
		return 0;

	if (dev->netdev_ops != &bcm_sysport_netdev_ops)
		return 0;

	port = info->port_number;
	slave_dev = info->info.dev;

	/* On SYSTEMPORT Lite we have twice as less queues, so we cannot do a
	 * 1:1 mapping, we can only do a 2:1 mapping. By reducing the number of
	 * per-port (slave_dev) network devices queue, we achieve just that.
	 * This need to happen now before any slave network device is used such
	 * it accurately reflects the number of real TX queues.
	 */
	if (priv->is_lite)
		netif_set_real_num_tx_queues(slave_dev,
					     slave_dev->num_tx_queues / 2);

	num_tx_queues = slave_dev->real_num_tx_queues;

	if (priv->per_port_num_tx_queues &&
	    priv->per_port_num_tx_queues != num_tx_queues)
		netdev_warn(slave_dev, "asymmetric number of per-port queues\n");

	priv->per_port_num_tx_queues = num_tx_queues;

	for (q = 0, qp = 0; q < dev->num_tx_queues && qp < num_tx_queues;
	     q++) {
		ring = &priv->tx_rings[q];

		if (ring->inspect)
			continue;

		/* Just remember the mapping actual programming done
		 * during bcm_sysport_init_tx_ring
		 */
		ring->switch_queue = qp;
		ring->switch_port = port;
		ring->inspect = true;
		priv->ring_map[qp + port * num_tx_queues] = ring;
		qp++;
	}

	return 0;
}

static int bcm_sysport_unmap_queues(struct notifier_block *nb,
				    struct dsa_notifier_register_info *info)
{
	struct bcm_sysport_tx_ring *ring;
	struct bcm_sysport_priv *priv;
	struct net_device *slave_dev;
	unsigned int num_tx_queues;
	struct net_device *dev;
	unsigned int q, qp, port;

	priv = container_of(nb, struct bcm_sysport_priv, dsa_notifier);
	if (priv->netdev != info->master)
		return 0;

	dev = info->master;

	if (dev->netdev_ops != &bcm_sysport_netdev_ops)
		return 0;

	port = info->port_number;
	slave_dev = info->info.dev;

	num_tx_queues = slave_dev->real_num_tx_queues;

	for (q = 0; q < dev->num_tx_queues; q++) {
		ring = &priv->tx_rings[q];

		if (ring->switch_port != port)
			continue;

		if (!ring->inspect)
			continue;

		ring->inspect = false;
		qp = ring->switch_queue;
		priv->ring_map[qp + port * num_tx_queues] = NULL;
	}

	return 0;
}

static int bcm_sysport_dsa_notifier(struct notifier_block *nb,
				    unsigned long event, void *ptr)
{
	int ret = NOTIFY_DONE;

	switch (event) {
	case DSA_PORT_REGISTER:
		ret = bcm_sysport_map_queues(nb, ptr);
		break;
	case DSA_PORT_UNREGISTER:
		ret = bcm_sysport_unmap_queues(nb, ptr);
		break;
	}

	return notifier_from_errno(ret);
}

#define REV_FMT	"v%2x.%02x"

static const struct bcm_sysport_hw_params bcm_sysport_params[] = {
	[SYSTEMPORT] = {
		.is_lite = false,
		.num_rx_desc_words = SP_NUM_HW_RX_DESC_WORDS,
	},
	[SYSTEMPORT_LITE] = {
		.is_lite = true,
		.num_rx_desc_words = SP_LT_NUM_HW_RX_DESC_WORDS,
	},
};

static const struct of_device_id bcm_sysport_of_match[] = {
	{ .compatible = "brcm,systemportlite-v1.00",
	  .data = &bcm_sysport_params[SYSTEMPORT_LITE] },
	{ .compatible = "brcm,systemport-v1.00",
	  .data = &bcm_sysport_params[SYSTEMPORT] },
	{ .compatible = "brcm,systemport",
	  .data = &bcm_sysport_params[SYSTEMPORT] },
	{ /* sentinel */ }
};
MODULE_DEVICE_TABLE(of, bcm_sysport_of_match);

static int bcm_sysport_probe(struct platform_device *pdev)
{
	const struct bcm_sysport_hw_params *params;
	const struct of_device_id *of_id = NULL;
	struct bcm_sysport_priv *priv;
	struct device_node *dn;
	struct net_device *dev;
	const void *macaddr;
	u32 txq, rxq;
	int ret;

	dn = pdev->dev.of_node;
	of_id = of_match_node(bcm_sysport_of_match, dn);
	if (!of_id || !of_id->data)
		return -EINVAL;

	ret = dma_set_mask_and_coherent(&pdev->dev, DMA_BIT_MASK(40));
	if (ret)
		ret = dma_set_mask_and_coherent(&pdev->dev, DMA_BIT_MASK(32));
	if (ret) {
		dev_err(&pdev->dev, "unable to set DMA mask: %d\n", ret);
		return ret;
	}

	/* Fairly quickly we need to know the type of adapter we have */
	params = of_id->data;

	/* Read the Transmit/Receive Queue properties */
	if (of_property_read_u32(dn, "systemport,num-txq", &txq))
		txq = TDMA_NUM_RINGS;
	if (of_property_read_u32(dn, "systemport,num-rxq", &rxq))
		rxq = 1;

	/* Sanity check the number of transmit queues */
	if (!txq || txq > TDMA_NUM_RINGS)
		return -EINVAL;

	dev = alloc_etherdev_mqs(sizeof(*priv), txq, rxq);
	if (!dev)
		return -ENOMEM;

	/* Initialize private members */
	priv = netdev_priv(dev);

	priv->clk = devm_clk_get_optional(&pdev->dev, "sw_sysport");
<<<<<<< HEAD
	if (IS_ERR(priv->clk))
		return PTR_ERR(priv->clk);
=======
	if (IS_ERR(priv->clk)) {
		ret = PTR_ERR(priv->clk);
		goto err_free_netdev;
	}
>>>>>>> c70595ea

	/* Allocate number of TX rings */
	priv->tx_rings = devm_kcalloc(&pdev->dev, txq,
				      sizeof(struct bcm_sysport_tx_ring),
				      GFP_KERNEL);
	if (!priv->tx_rings) {
		ret = -ENOMEM;
		goto err_free_netdev;
	}

	priv->is_lite = params->is_lite;
	priv->num_rx_desc_words = params->num_rx_desc_words;

	priv->irq0 = platform_get_irq(pdev, 0);
	if (!priv->is_lite) {
		priv->irq1 = platform_get_irq(pdev, 1);
		priv->wol_irq = platform_get_irq(pdev, 2);
	} else {
		priv->wol_irq = platform_get_irq(pdev, 1);
	}
	if (priv->irq0 <= 0 || (priv->irq1 <= 0 && !priv->is_lite)) {
		ret = -EINVAL;
		goto err_free_netdev;
	}

	priv->base = devm_platform_ioremap_resource(pdev, 0);
	if (IS_ERR(priv->base)) {
		ret = PTR_ERR(priv->base);
		goto err_free_netdev;
	}

	priv->netdev = dev;
	priv->pdev = pdev;

	ret = of_get_phy_mode(dn, &priv->phy_interface);
	/* Default to GMII interface mode */
	if (ret)
		priv->phy_interface = PHY_INTERFACE_MODE_GMII;

	/* In the case of a fixed PHY, the DT node associated
	 * to the PHY is the Ethernet MAC DT node.
	 */
	if (of_phy_is_fixed_link(dn)) {
		ret = of_phy_register_fixed_link(dn);
		if (ret) {
			dev_err(&pdev->dev, "failed to register fixed PHY\n");
			goto err_free_netdev;
		}

		priv->phy_dn = dn;
	}

	/* Initialize netdevice members */
	macaddr = of_get_mac_address(dn);
	if (IS_ERR(macaddr)) {
		dev_warn(&pdev->dev, "using random Ethernet MAC\n");
		eth_hw_addr_random(dev);
	} else {
		ether_addr_copy(dev->dev_addr, macaddr);
	}

	SET_NETDEV_DEV(dev, &pdev->dev);
	dev_set_drvdata(&pdev->dev, dev);
	dev->ethtool_ops = &bcm_sysport_ethtool_ops;
	dev->netdev_ops = &bcm_sysport_netdev_ops;
	netif_napi_add(dev, &priv->napi, bcm_sysport_poll, 64);

	dev->features |= NETIF_F_RXCSUM | NETIF_F_HIGHDMA |
			 NETIF_F_IP_CSUM | NETIF_F_IPV6_CSUM |
			 NETIF_F_HW_VLAN_CTAG_TX;
	dev->hw_features |= dev->features;
	dev->vlan_features |= dev->features;
	dev->max_mtu = UMAC_MAX_MTU_SIZE;

	/* Request the WOL interrupt and advertise suspend if available */
	priv->wol_irq_disabled = 1;
	ret = devm_request_irq(&pdev->dev, priv->wol_irq,
			       bcm_sysport_wol_isr, 0, dev->name, priv);
	if (!ret)
		device_set_wakeup_capable(&pdev->dev, 1);

	priv->wol_clk = devm_clk_get_optional(&pdev->dev, "sw_sysportwol");
	if (IS_ERR(priv->wol_clk))
		return PTR_ERR(priv->wol_clk);

	/* Set the needed headroom once and for all */
	BUILD_BUG_ON(sizeof(struct bcm_tsb) != 8);
	dev->needed_headroom += sizeof(struct bcm_tsb);

	/* libphy will adjust the link state accordingly */
	netif_carrier_off(dev);

	priv->rx_max_coalesced_frames = 1;
	u64_stats_init(&priv->syncp);

	priv->dsa_notifier.notifier_call = bcm_sysport_dsa_notifier;

	ret = register_dsa_notifier(&priv->dsa_notifier);
	if (ret) {
		dev_err(&pdev->dev, "failed to register DSA notifier\n");
		goto err_deregister_fixed_link;
	}

	ret = register_netdev(dev);
	if (ret) {
		dev_err(&pdev->dev, "failed to register net_device\n");
		goto err_deregister_notifier;
	}

	clk_prepare_enable(priv->clk);

	priv->rev = topctrl_readl(priv, REV_CNTL) & REV_MASK;
	dev_info(&pdev->dev,
		 "Broadcom SYSTEMPORT%s " REV_FMT
		 " (irqs: %d, %d, TXQs: %d, RXQs: %d)\n",
		 priv->is_lite ? " Lite" : "",
		 (priv->rev >> 8) & 0xff, priv->rev & 0xff,
		 priv->irq0, priv->irq1, txq, rxq);

	clk_disable_unprepare(priv->clk);

	return 0;

err_deregister_notifier:
	unregister_dsa_notifier(&priv->dsa_notifier);
err_deregister_fixed_link:
	if (of_phy_is_fixed_link(dn))
		of_phy_deregister_fixed_link(dn);
err_free_netdev:
	free_netdev(dev);
	return ret;
}

static int bcm_sysport_remove(struct platform_device *pdev)
{
	struct net_device *dev = dev_get_drvdata(&pdev->dev);
	struct bcm_sysport_priv *priv = netdev_priv(dev);
	struct device_node *dn = pdev->dev.of_node;

	/* Not much to do, ndo_close has been called
	 * and we use managed allocations
	 */
	unregister_dsa_notifier(&priv->dsa_notifier);
	unregister_netdev(dev);
	if (of_phy_is_fixed_link(dn))
		of_phy_deregister_fixed_link(dn);
	free_netdev(dev);
	dev_set_drvdata(&pdev->dev, NULL);

	return 0;
}

static int bcm_sysport_suspend_to_wol(struct bcm_sysport_priv *priv)
{
	struct net_device *ndev = priv->netdev;
	unsigned int timeout = 1000;
	unsigned int index, i = 0;
	u32 reg;

	reg = umac_readl(priv, UMAC_MPD_CTRL);
	if (priv->wolopts & (WAKE_MAGIC | WAKE_MAGICSECURE))
		reg |= MPD_EN;
	reg &= ~PSW_EN;
	if (priv->wolopts & WAKE_MAGICSECURE) {
		/* Program the SecureOn password */
		umac_writel(priv, get_unaligned_be16(&priv->sopass[0]),
			    UMAC_PSW_MS);
		umac_writel(priv, get_unaligned_be32(&priv->sopass[2]),
			    UMAC_PSW_LS);
		reg |= PSW_EN;
	}
	umac_writel(priv, reg, UMAC_MPD_CTRL);

	if (priv->wolopts & WAKE_FILTER) {
		/* Turn on ACPI matching to steal packets from RBUF */
		reg = rbuf_readl(priv, RBUF_CONTROL);
		if (priv->is_lite)
			reg |= RBUF_ACPI_EN_LITE;
		else
			reg |= RBUF_ACPI_EN;
		rbuf_writel(priv, reg, RBUF_CONTROL);

		/* Enable RXCHK, active filters and Broadcom tag matching */
		reg = rxchk_readl(priv, RXCHK_CONTROL);
		reg &= ~(RXCHK_BRCM_TAG_MATCH_MASK <<
			 RXCHK_BRCM_TAG_MATCH_SHIFT);
		for_each_set_bit(index, priv->filters, RXCHK_BRCM_TAG_MAX) {
			reg |= BIT(RXCHK_BRCM_TAG_MATCH_SHIFT + i);
			i++;
		}
		reg |= RXCHK_EN | RXCHK_BRCM_TAG_EN;
		rxchk_writel(priv, reg, RXCHK_CONTROL);
	}

	/* Make sure RBUF entered WoL mode as result */
	do {
		reg = rbuf_readl(priv, RBUF_STATUS);
		if (reg & RBUF_WOL_MODE)
			break;

		udelay(10);
	} while (timeout-- > 0);

	/* Do not leave the UniMAC RBUF matching only MPD packets */
	if (!timeout) {
		mpd_enable_set(priv, false);
		netif_err(priv, wol, ndev, "failed to enter WOL mode\n");
		return -ETIMEDOUT;
	}

	/* UniMAC receive needs to be turned on */
	umac_enable_set(priv, CMD_RX_EN, 1);

	netif_dbg(priv, wol, ndev, "entered WOL mode\n");

	return 0;
}

static int __maybe_unused bcm_sysport_suspend(struct device *d)
{
	struct net_device *dev = dev_get_drvdata(d);
	struct bcm_sysport_priv *priv = netdev_priv(dev);
	unsigned int i;
	int ret = 0;
	u32 reg;

	if (!netif_running(dev))
		return 0;

	netif_device_detach(dev);

	bcm_sysport_netif_stop(dev);

	phy_suspend(dev->phydev);

	/* Disable UniMAC RX */
	umac_enable_set(priv, CMD_RX_EN, 0);

	ret = rdma_enable_set(priv, 0);
	if (ret) {
		netdev_err(dev, "RDMA timeout!\n");
		return ret;
	}

	/* Disable RXCHK if enabled */
	if (priv->rx_chk_en) {
		reg = rxchk_readl(priv, RXCHK_CONTROL);
		reg &= ~RXCHK_EN;
		rxchk_writel(priv, reg, RXCHK_CONTROL);
	}

	/* Flush RX pipe */
	if (!priv->wolopts)
		topctrl_writel(priv, RX_FLUSH, RX_FLUSH_CNTL);

	ret = tdma_enable_set(priv, 0);
	if (ret) {
		netdev_err(dev, "TDMA timeout!\n");
		return ret;
	}

	/* Wait for a packet boundary */
	usleep_range(2000, 3000);

	umac_enable_set(priv, CMD_TX_EN, 0);

	topctrl_writel(priv, TX_FLUSH, TX_FLUSH_CNTL);

	/* Free RX/TX rings SW structures */
	for (i = 0; i < dev->num_tx_queues; i++)
		bcm_sysport_fini_tx_ring(priv, i);
	bcm_sysport_fini_rx_ring(priv);

	/* Get prepared for Wake-on-LAN */
	if (device_may_wakeup(d) && priv->wolopts) {
		clk_prepare_enable(priv->wol_clk);
		ret = bcm_sysport_suspend_to_wol(priv);
	}

	clk_disable_unprepare(priv->clk);

	return ret;
}

static int __maybe_unused bcm_sysport_resume(struct device *d)
{
	struct net_device *dev = dev_get_drvdata(d);
	struct bcm_sysport_priv *priv = netdev_priv(dev);
	unsigned int i;
	int ret;

	if (!netif_running(dev))
		return 0;

	clk_prepare_enable(priv->clk);
	if (priv->wolopts)
		clk_disable_unprepare(priv->wol_clk);

	umac_reset(priv);

	/* Disable the UniMAC RX/TX */
	umac_enable_set(priv, CMD_RX_EN | CMD_TX_EN, 0);

	/* We may have been suspended and never received a WOL event that
	 * would turn off MPD detection, take care of that now
	 */
	bcm_sysport_resume_from_wol(priv);

	/* Initialize both hardware and software ring */
	for (i = 0; i < dev->num_tx_queues; i++) {
		ret = bcm_sysport_init_tx_ring(priv, i);
		if (ret) {
			netdev_err(dev, "failed to initialize TX ring %d\n",
				   i);
			goto out_free_tx_rings;
		}
	}

	/* Initialize linked-list */
	tdma_writel(priv, TDMA_LL_RAM_INIT_BUSY, TDMA_STATUS);

	/* Initialize RX ring */
	ret = bcm_sysport_init_rx_ring(priv);
	if (ret) {
		netdev_err(dev, "failed to initialize RX ring\n");
		goto out_free_rx_ring;
	}

	/* RX pipe enable */
	topctrl_writel(priv, 0, RX_FLUSH_CNTL);

	ret = rdma_enable_set(priv, 1);
	if (ret) {
		netdev_err(dev, "failed to enable RDMA\n");
		goto out_free_rx_ring;
	}

	/* Restore enabled features */
	bcm_sysport_set_features(dev, dev->features);

	rbuf_init(priv);

	/* Set maximum frame length */
	if (!priv->is_lite)
		umac_writel(priv, UMAC_MAX_MTU_SIZE, UMAC_MAX_FRAME_LEN);
	else
		gib_set_pad_extension(priv);

	/* Set MAC address */
	umac_set_hw_addr(priv, dev->dev_addr);

	umac_enable_set(priv, CMD_RX_EN, 1);

	/* TX pipe enable */
	topctrl_writel(priv, 0, TX_FLUSH_CNTL);

	umac_enable_set(priv, CMD_TX_EN, 1);

	ret = tdma_enable_set(priv, 1);
	if (ret) {
		netdev_err(dev, "TDMA timeout!\n");
		goto out_free_rx_ring;
	}

	phy_resume(dev->phydev);

	bcm_sysport_netif_start(dev);

	netif_device_attach(dev);

	return 0;

out_free_rx_ring:
	bcm_sysport_fini_rx_ring(priv);
out_free_tx_rings:
	for (i = 0; i < dev->num_tx_queues; i++)
		bcm_sysport_fini_tx_ring(priv, i);
	clk_disable_unprepare(priv->clk);
	return ret;
}

static SIMPLE_DEV_PM_OPS(bcm_sysport_pm_ops,
		bcm_sysport_suspend, bcm_sysport_resume);

static struct platform_driver bcm_sysport_driver = {
	.probe	= bcm_sysport_probe,
	.remove	= bcm_sysport_remove,
	.driver =  {
		.name = "brcm-systemport",
		.of_match_table = bcm_sysport_of_match,
		.pm = &bcm_sysport_pm_ops,
	},
};
module_platform_driver(bcm_sysport_driver);

MODULE_AUTHOR("Broadcom Corporation");
MODULE_DESCRIPTION("Broadcom System Port Ethernet MAC driver");
MODULE_ALIAS("platform:brcm-systemport");
MODULE_LICENSE("GPL");<|MERGE_RESOLUTION|>--- conflicted
+++ resolved
@@ -2503,15 +2503,10 @@
 	priv = netdev_priv(dev);
 
 	priv->clk = devm_clk_get_optional(&pdev->dev, "sw_sysport");
-<<<<<<< HEAD
-	if (IS_ERR(priv->clk))
-		return PTR_ERR(priv->clk);
-=======
 	if (IS_ERR(priv->clk)) {
 		ret = PTR_ERR(priv->clk);
 		goto err_free_netdev;
 	}
->>>>>>> c70595ea
 
 	/* Allocate number of TX rings */
 	priv->tx_rings = devm_kcalloc(&pdev->dev, txq,
