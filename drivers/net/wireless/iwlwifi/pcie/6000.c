/******************************************************************************
 *
 * Copyright(c) 2008 - 2012 Intel Corporation. All rights reserved.
 *
 * This program is free software; you can redistribute it and/or modify it
 * under the terms of version 2 of the GNU General Public License as
 * published by the Free Software Foundation.
 *
 * This program is distributed in the hope that it will be useful, but WITHOUT
 * ANY WARRANTY; without even the implied warranty of MERCHANTABILITY or
 * FITNESS FOR A PARTICULAR PURPOSE.  See the GNU General Public License for
 * more details.
 *
 * You should have received a copy of the GNU General Public License along with
 * this program; if not, write to the Free Software Foundation, Inc.,
 * 51 Franklin Street, Fifth Floor, Boston, MA 02110, USA
 *
 * The full GNU General Public License is included in this distribution in the
 * file called LICENSE.
 *
 * Contact Information:
 *  Intel Linux Wireless <ilw@linux.intel.com>
 * Intel Corporation, 5200 N.E. Elam Young Parkway, Hillsboro, OR 97124-6497
 *
 *****************************************************************************/

#include <linux/module.h>
#include <linux/stringify.h>
#include "iwl-config.h"
#include "iwl-agn-hw.h"
#include "cfg.h"
#include "dvm/commands.h" /* needed for BT for now */

/* Highest firmware API version supported */
#define IWL6000_UCODE_API_MAX 6
#define IWL6050_UCODE_API_MAX 5
#define IWL6000G2_UCODE_API_MAX 6
#define IWL6035_UCODE_API_MAX 6

/* Oldest version we won't warn about */
#define IWL6000_UCODE_API_OK 4
#define IWL6000G2_UCODE_API_OK 5
#define IWL6050_UCODE_API_OK 5
#define IWL6000G2B_UCODE_API_OK 6
#define IWL6035_UCODE_API_OK 6

/* Lowest firmware API version supported */
#define IWL6000_UCODE_API_MIN 4
#define IWL6050_UCODE_API_MIN 4
#define IWL6000G2_UCODE_API_MIN 5
#define IWL6035_UCODE_API_MIN 6

/* EEPROM versions */
#define EEPROM_6000_TX_POWER_VERSION	(4)
#define EEPROM_6000_EEPROM_VERSION	(0x423)
#define EEPROM_6050_TX_POWER_VERSION	(4)
#define EEPROM_6050_EEPROM_VERSION	(0x532)
#define EEPROM_6150_TX_POWER_VERSION	(6)
#define EEPROM_6150_EEPROM_VERSION	(0x553)
#define EEPROM_6005_TX_POWER_VERSION	(6)
#define EEPROM_6005_EEPROM_VERSION	(0x709)
#define EEPROM_6030_TX_POWER_VERSION	(6)
#define EEPROM_6030_EEPROM_VERSION	(0x709)
#define EEPROM_6035_TX_POWER_VERSION	(6)
#define EEPROM_6035_EEPROM_VERSION	(0x753)

#define IWL6000_FW_PRE "iwlwifi-6000-"
#define IWL6000_MODULE_FIRMWARE(api) IWL6000_FW_PRE __stringify(api) ".ucode"

#define IWL6050_FW_PRE "iwlwifi-6050-"
#define IWL6050_MODULE_FIRMWARE(api) IWL6050_FW_PRE __stringify(api) ".ucode"

#define IWL6005_FW_PRE "iwlwifi-6000g2a-"
#define IWL6005_MODULE_FIRMWARE(api) IWL6005_FW_PRE __stringify(api) ".ucode"

#define IWL6030_FW_PRE "iwlwifi-6000g2b-"
#define IWL6030_MODULE_FIRMWARE(api) IWL6030_FW_PRE __stringify(api) ".ucode"

static const struct iwl_base_params iwl6000_base_params = {
	.eeprom_size = OTP_LOW_IMAGE_SIZE,
	.num_of_queues = IWLAGN_NUM_QUEUES,
	.pll_cfg_val = 0,
	.max_ll_items = OTP_MAX_LL_ITEMS_6x00,
	.shadow_ram_support = true,
	.led_compensation = 51,
	.adv_thermal_throttle = true,
	.support_ct_kill_exit = true,
	.plcp_delta_threshold = IWL_MAX_PLCP_ERR_THRESHOLD_DEF,
	.chain_noise_scale = 1000,
	.wd_timeout = IWL_DEF_WD_TIMEOUT,
	.max_event_log_size = 512,
	.shadow_reg_enable = false, /* TODO: fix bugs using this feature */
};

static const struct iwl_base_params iwl6050_base_params = {
	.eeprom_size = OTP_LOW_IMAGE_SIZE,
	.num_of_queues = IWLAGN_NUM_QUEUES,
	.pll_cfg_val = 0,
	.max_ll_items = OTP_MAX_LL_ITEMS_6x50,
	.shadow_ram_support = true,
	.led_compensation = 51,
	.adv_thermal_throttle = true,
	.support_ct_kill_exit = true,
	.plcp_delta_threshold = IWL_MAX_PLCP_ERR_THRESHOLD_DEF,
	.chain_noise_scale = 1500,
	.wd_timeout = IWL_DEF_WD_TIMEOUT,
	.max_event_log_size = 1024,
	.shadow_reg_enable = false, /* TODO: fix bugs using this feature */
};

static const struct iwl_base_params iwl6000_g2_base_params = {
	.eeprom_size = OTP_LOW_IMAGE_SIZE,
	.num_of_queues = IWLAGN_NUM_QUEUES,
	.pll_cfg_val = 0,
	.max_ll_items = OTP_MAX_LL_ITEMS_6x00,
	.shadow_ram_support = true,
	.led_compensation = 57,
	.adv_thermal_throttle = true,
	.support_ct_kill_exit = true,
	.plcp_delta_threshold = IWL_MAX_PLCP_ERR_THRESHOLD_DEF,
	.chain_noise_scale = 1000,
	.wd_timeout = IWL_LONG_WD_TIMEOUT,
	.max_event_log_size = 512,
	.shadow_reg_enable = false, /* TODO: fix bugs using this feature */
};

static const struct iwl_ht_params iwl6000_ht_params = {
	.ht_greenfield_support = true,
	.use_rts_for_aggregation = true, /* use rts/cts protection */
	.ht40_bands = BIT(IEEE80211_BAND_2GHZ) | BIT(IEEE80211_BAND_5GHZ),
};

static const struct iwl_bt_params iwl6000_bt_params = {
	/* Due to bluetooth, we transmit 2.4 GHz probes only on antenna A */
	.advanced_bt_coexist = true,
	.agg_time_limit = BT_AGG_THRESHOLD_DEF,
	.bt_init_traffic_load = IWL_BT_COEX_TRAFFIC_LOAD_NONE,
	.bt_prio_boost = IWLAGN_BT_PRIO_BOOST_DEFAULT,
	.bt_sco_disable = true,
};

static const struct iwl_eeprom_params iwl6000_eeprom_params = {
	.regulatory_bands = {
		EEPROM_REG_BAND_1_CHANNELS,
		EEPROM_REG_BAND_2_CHANNELS,
		EEPROM_REG_BAND_3_CHANNELS,
		EEPROM_REG_BAND_4_CHANNELS,
		EEPROM_REG_BAND_5_CHANNELS,
		EEPROM_6000_REG_BAND_24_HT40_CHANNELS,
		EEPROM_REG_BAND_52_HT40_CHANNELS
	},
	.enhanced_txpower = true,
};

#define IWL_DEVICE_6005						\
	.fw_name_pre = IWL6005_FW_PRE,				\
	.ucode_api_max = IWL6000G2_UCODE_API_MAX,		\
	.ucode_api_ok = IWL6000G2_UCODE_API_OK,			\
	.ucode_api_min = IWL6000G2_UCODE_API_MIN,		\
	.device_family = IWL_DEVICE_FAMILY_6005,		\
	.max_inst_size = IWL60_RTC_INST_SIZE,			\
	.max_data_size = IWL60_RTC_DATA_SIZE,			\
	.eeprom_ver = EEPROM_6005_EEPROM_VERSION,		\
	.eeprom_calib_ver = EEPROM_6005_TX_POWER_VERSION,	\
	.base_params = &iwl6000_g2_base_params,			\
	.eeprom_params = &iwl6000_eeprom_params,		\
	.need_temp_offset_calib = true,				\
	.led_mode = IWL_LED_RF_STATE

const struct iwl_cfg iwl6005_2agn_cfg = {
	.name = "Intel(R) Centrino(R) Advanced-N 6205 AGN",
	IWL_DEVICE_6005,
	.ht_params = &iwl6000_ht_params,
};

const struct iwl_cfg iwl6005_2abg_cfg = {
	.name = "Intel(R) Centrino(R) Advanced-N 6205 ABG",
	IWL_DEVICE_6005,
};

const struct iwl_cfg iwl6005_2bg_cfg = {
	.name = "Intel(R) Centrino(R) Advanced-N 6205 BG",
	IWL_DEVICE_6005,
};

const struct iwl_cfg iwl6005_2agn_sff_cfg = {
	.name = "Intel(R) Centrino(R) Advanced-N 6205S AGN",
	IWL_DEVICE_6005,
	.ht_params = &iwl6000_ht_params,
};

const struct iwl_cfg iwl6005_2agn_d_cfg = {
	.name = "Intel(R) Centrino(R) Advanced-N 6205D AGN",
	IWL_DEVICE_6005,
	.ht_params = &iwl6000_ht_params,
};

const struct iwl_cfg iwl6005_2agn_mow1_cfg = {
	.name = "Intel(R) Centrino(R) Advanced-N 6206 AGN",
	IWL_DEVICE_6005,
	.ht_params = &iwl6000_ht_params,
};

const struct iwl_cfg iwl6005_2agn_mow2_cfg = {
	.name = "Intel(R) Centrino(R) Advanced-N 6207 AGN",
	IWL_DEVICE_6005,
	.ht_params = &iwl6000_ht_params,
};

#define IWL_DEVICE_6030						\
	.fw_name_pre = IWL6030_FW_PRE,				\
	.ucode_api_max = IWL6000G2_UCODE_API_MAX,		\
	.ucode_api_ok = IWL6000G2B_UCODE_API_OK,		\
	.ucode_api_min = IWL6000G2_UCODE_API_MIN,		\
	.device_family = IWL_DEVICE_FAMILY_6030,		\
	.max_inst_size = IWL60_RTC_INST_SIZE,			\
	.max_data_size = IWL60_RTC_DATA_SIZE,			\
	.eeprom_ver = EEPROM_6030_EEPROM_VERSION,		\
	.eeprom_calib_ver = EEPROM_6030_TX_POWER_VERSION,	\
	.base_params = &iwl6000_g2_base_params,			\
	.bt_params = &iwl6000_bt_params,			\
	.eeprom_params = &iwl6000_eeprom_params,		\
	.need_temp_offset_calib = true,				\
	.led_mode = IWL_LED_RF_STATE,				\
	.adv_pm = true						\

const struct iwl_cfg iwl6030_2agn_cfg = {
	.name = "Intel(R) Centrino(R) Advanced-N 6230 AGN",
	IWL_DEVICE_6030,
	.ht_params = &iwl6000_ht_params,
};

const struct iwl_cfg iwl6030_2abg_cfg = {
	.name = "Intel(R) Centrino(R) Advanced-N 6230 ABG",
	IWL_DEVICE_6030,
};

const struct iwl_cfg iwl6030_2bgn_cfg = {
	.name = "Intel(R) Centrino(R) Advanced-N 6230 BGN",
	IWL_DEVICE_6030,
	.ht_params = &iwl6000_ht_params,
};

const struct iwl_cfg iwl6030_2bg_cfg = {
	.name = "Intel(R) Centrino(R) Advanced-N 6230 BG",
	IWL_DEVICE_6030,
};

#define IWL_DEVICE_6035						\
	.fw_name_pre = IWL6030_FW_PRE,				\
	.ucode_api_max = IWL6035_UCODE_API_MAX,			\
	.ucode_api_ok = IWL6035_UCODE_API_OK,			\
	.ucode_api_min = IWL6035_UCODE_API_MIN,			\
	.device_family = IWL_DEVICE_FAMILY_6030,		\
	.max_inst_size = IWL60_RTC_INST_SIZE,			\
	.max_data_size = IWL60_RTC_DATA_SIZE,			\
	.eeprom_ver = EEPROM_6030_EEPROM_VERSION,		\
	.eeprom_calib_ver = EEPROM_6030_TX_POWER_VERSION,	\
	.base_params = &iwl6000_g2_base_params,			\
	.bt_params = &iwl6000_bt_params,			\
<<<<<<< HEAD
=======
	.eeprom_params = &iwl6000_eeprom_params,		\
>>>>>>> daf67ce8
	.need_temp_offset_calib = true,				\
	.led_mode = IWL_LED_RF_STATE,				\
	.adv_pm = true

const struct iwl_cfg iwl6035_2agn_cfg = {
	.name = "Intel(R) Centrino(R) Advanced-N 6235 AGN",
	IWL_DEVICE_6035,
	.ht_params = &iwl6000_ht_params,
};

const struct iwl_cfg iwl1030_bgn_cfg = {
	.name = "Intel(R) Centrino(R) Wireless-N 1030 BGN",
	IWL_DEVICE_6030,
	.ht_params = &iwl6000_ht_params,
};

const struct iwl_cfg iwl1030_bg_cfg = {
	.name = "Intel(R) Centrino(R) Wireless-N 1030 BG",
	IWL_DEVICE_6030,
};

const struct iwl_cfg iwl130_bgn_cfg = {
	.name = "Intel(R) Centrino(R) Wireless-N 130 BGN",
	IWL_DEVICE_6030,
	.ht_params = &iwl6000_ht_params,
	.rx_with_siso_diversity = true,
};

const struct iwl_cfg iwl130_bg_cfg = {
	.name = "Intel(R) Centrino(R) Wireless-N 130 BG",
	IWL_DEVICE_6030,
	.rx_with_siso_diversity = true,
};

/*
 * "i": Internal configuration, use internal Power Amplifier
 */
#define IWL_DEVICE_6000i					\
	.fw_name_pre = IWL6000_FW_PRE,				\
	.ucode_api_max = IWL6000_UCODE_API_MAX,			\
	.ucode_api_ok = IWL6000_UCODE_API_OK,			\
	.ucode_api_min = IWL6000_UCODE_API_MIN,			\
	.device_family = IWL_DEVICE_FAMILY_6000i,		\
	.max_inst_size = IWL60_RTC_INST_SIZE,			\
	.max_data_size = IWL60_RTC_DATA_SIZE,			\
	.valid_tx_ant = ANT_BC,		/* .cfg overwrite */	\
	.valid_rx_ant = ANT_BC,		/* .cfg overwrite */	\
	.eeprom_ver = EEPROM_6000_EEPROM_VERSION,		\
	.eeprom_calib_ver = EEPROM_6000_TX_POWER_VERSION,	\
	.base_params = &iwl6000_base_params,			\
	.eeprom_params = &iwl6000_eeprom_params,		\
	.led_mode = IWL_LED_BLINK

const struct iwl_cfg iwl6000i_2agn_cfg = {
	.name = "Intel(R) Centrino(R) Advanced-N 6200 AGN",
	IWL_DEVICE_6000i,
	.ht_params = &iwl6000_ht_params,
};

const struct iwl_cfg iwl6000i_2abg_cfg = {
	.name = "Intel(R) Centrino(R) Advanced-N 6200 ABG",
	IWL_DEVICE_6000i,
};

const struct iwl_cfg iwl6000i_2bg_cfg = {
	.name = "Intel(R) Centrino(R) Advanced-N 6200 BG",
	IWL_DEVICE_6000i,
};

#define IWL_DEVICE_6050						\
	.fw_name_pre = IWL6050_FW_PRE,				\
	.ucode_api_max = IWL6050_UCODE_API_MAX,			\
	.ucode_api_min = IWL6050_UCODE_API_MIN,			\
	.device_family = IWL_DEVICE_FAMILY_6050,		\
	.max_inst_size = IWL60_RTC_INST_SIZE,			\
	.max_data_size = IWL60_RTC_DATA_SIZE,			\
	.valid_tx_ant = ANT_AB,		/* .cfg overwrite */	\
	.valid_rx_ant = ANT_AB,		/* .cfg overwrite */	\
	.eeprom_ver = EEPROM_6050_EEPROM_VERSION,		\
	.eeprom_calib_ver = EEPROM_6050_TX_POWER_VERSION,	\
	.base_params = &iwl6050_base_params,			\
	.eeprom_params = &iwl6000_eeprom_params,		\
	.led_mode = IWL_LED_BLINK,				\
	.internal_wimax_coex = true

const struct iwl_cfg iwl6050_2agn_cfg = {
	.name = "Intel(R) Centrino(R) Advanced-N + WiMAX 6250 AGN",
	IWL_DEVICE_6050,
	.ht_params = &iwl6000_ht_params,
};

const struct iwl_cfg iwl6050_2abg_cfg = {
	.name = "Intel(R) Centrino(R) Advanced-N + WiMAX 6250 ABG",
	IWL_DEVICE_6050,
};

#define IWL_DEVICE_6150						\
	.fw_name_pre = IWL6050_FW_PRE,				\
	.ucode_api_max = IWL6050_UCODE_API_MAX,			\
	.ucode_api_min = IWL6050_UCODE_API_MIN,			\
	.device_family = IWL_DEVICE_FAMILY_6150,		\
	.max_inst_size = IWL60_RTC_INST_SIZE,			\
	.max_data_size = IWL60_RTC_DATA_SIZE,			\
	.eeprom_ver = EEPROM_6150_EEPROM_VERSION,		\
	.eeprom_calib_ver = EEPROM_6150_TX_POWER_VERSION,	\
	.base_params = &iwl6050_base_params,			\
	.eeprom_params = &iwl6000_eeprom_params,		\
	.led_mode = IWL_LED_BLINK,				\
	.internal_wimax_coex = true

const struct iwl_cfg iwl6150_bgn_cfg = {
	.name = "Intel(R) Centrino(R) Wireless-N + WiMAX 6150 BGN",
	IWL_DEVICE_6150,
	.ht_params = &iwl6000_ht_params,
};

const struct iwl_cfg iwl6150_bg_cfg = {
	.name = "Intel(R) Centrino(R) Wireless-N + WiMAX 6150 BG",
	IWL_DEVICE_6150,
};

const struct iwl_cfg iwl6000_3agn_cfg = {
	.name = "Intel(R) Centrino(R) Ultimate-N 6300 AGN",
	.fw_name_pre = IWL6000_FW_PRE,
	.ucode_api_max = IWL6000_UCODE_API_MAX,
	.ucode_api_ok = IWL6000_UCODE_API_OK,
	.ucode_api_min = IWL6000_UCODE_API_MIN,
	.device_family = IWL_DEVICE_FAMILY_6000,
	.max_inst_size = IWL60_RTC_INST_SIZE,
	.max_data_size = IWL60_RTC_DATA_SIZE,
	.eeprom_ver = EEPROM_6000_EEPROM_VERSION,
	.eeprom_calib_ver = EEPROM_6000_TX_POWER_VERSION,
	.base_params = &iwl6000_base_params,
	.eeprom_params = &iwl6000_eeprom_params,
	.ht_params = &iwl6000_ht_params,
	.led_mode = IWL_LED_BLINK,
};

MODULE_FIRMWARE(IWL6000_MODULE_FIRMWARE(IWL6000_UCODE_API_OK));
MODULE_FIRMWARE(IWL6050_MODULE_FIRMWARE(IWL6050_UCODE_API_OK));
MODULE_FIRMWARE(IWL6005_MODULE_FIRMWARE(IWL6000G2_UCODE_API_OK));
MODULE_FIRMWARE(IWL6030_MODULE_FIRMWARE(IWL6000G2B_UCODE_API_OK));<|MERGE_RESOLUTION|>--- conflicted
+++ resolved
@@ -258,10 +258,7 @@
 	.eeprom_calib_ver = EEPROM_6030_TX_POWER_VERSION,	\
 	.base_params = &iwl6000_g2_base_params,			\
 	.bt_params = &iwl6000_bt_params,			\
-<<<<<<< HEAD
-=======
-	.eeprom_params = &iwl6000_eeprom_params,		\
->>>>>>> daf67ce8
+	.eeprom_params = &iwl6000_eeprom_params,		\
 	.need_temp_offset_calib = true,				\
 	.led_mode = IWL_LED_RF_STATE,				\
 	.adv_pm = true
