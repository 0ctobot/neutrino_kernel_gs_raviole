--- conflicted
+++ resolved
@@ -537,8 +537,6 @@
 	/* Since setting the TXPOWER may have been deferred while
 	 * performing the scan, fire one off */
 	iwl_set_tx_power(priv, priv->tx_power_user_lmt, true);
-<<<<<<< HEAD
-=======
 
 	/*
 	 * Since setting the RXON may have been deferred while
@@ -548,7 +546,6 @@
 		   &priv->staging_rxon, sizeof(priv->staging_rxon)))
 		iwlcore_commit_rxon(priv);
 
->>>>>>> 88c1f4f6
  out:
 	mutex_unlock(&priv->mutex);
 
