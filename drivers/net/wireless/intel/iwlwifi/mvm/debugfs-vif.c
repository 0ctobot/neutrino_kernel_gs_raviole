// SPDX-License-Identifier: GPL-2.0 OR BSD-3-Clause
/*
 * Copyright (C) 2012-2014, 2018-2021 Intel Corporation
 * Copyright (C) 2013-2015 Intel Mobile Communications GmbH
 * Copyright (C) 2016-2017 Intel Deutschland GmbH
 */
#include "mvm.h"
#include "debugfs.h"

static void iwl_dbgfs_update_pm(struct iwl_mvm *mvm,
				 struct ieee80211_vif *vif,
				 enum iwl_dbgfs_pm_mask param, int val)
{
	struct iwl_mvm_vif *mvmvif = iwl_mvm_vif_from_mac80211(vif);
	struct iwl_dbgfs_pm *dbgfs_pm = &mvmvif->dbgfs_pm;

	dbgfs_pm->mask |= param;

	switch (param) {
	case MVM_DEBUGFS_PM_KEEP_ALIVE: {
		int dtimper = vif->bss_conf.dtim_period ?: 1;
		int dtimper_msec = dtimper * vif->bss_conf.beacon_int;

		IWL_DEBUG_POWER(mvm, "debugfs: set keep_alive= %d sec\n", val);
		if (val * MSEC_PER_SEC < 3 * dtimper_msec)
			IWL_WARN(mvm,
				 "debugfs: keep alive period (%ld msec) is less than minimum required (%d msec)\n",
				 val * MSEC_PER_SEC, 3 * dtimper_msec);
		dbgfs_pm->keep_alive_seconds = val;
		break;
	}
	case MVM_DEBUGFS_PM_SKIP_OVER_DTIM:
		IWL_DEBUG_POWER(mvm, "skip_over_dtim %s\n",
				val ? "enabled" : "disabled");
		dbgfs_pm->skip_over_dtim = val;
		break;
	case MVM_DEBUGFS_PM_SKIP_DTIM_PERIODS:
		IWL_DEBUG_POWER(mvm, "skip_dtim_periods=%d\n", val);
		dbgfs_pm->skip_dtim_periods = val;
		break;
	case MVM_DEBUGFS_PM_RX_DATA_TIMEOUT:
		IWL_DEBUG_POWER(mvm, "rx_data_timeout=%d\n", val);
		dbgfs_pm->rx_data_timeout = val;
		break;
	case MVM_DEBUGFS_PM_TX_DATA_TIMEOUT:
		IWL_DEBUG_POWER(mvm, "tx_data_timeout=%d\n", val);
		dbgfs_pm->tx_data_timeout = val;
		break;
	case MVM_DEBUGFS_PM_LPRX_ENA:
		IWL_DEBUG_POWER(mvm, "lprx %s\n", val ? "enabled" : "disabled");
		dbgfs_pm->lprx_ena = val;
		break;
	case MVM_DEBUGFS_PM_LPRX_RSSI_THRESHOLD:
		IWL_DEBUG_POWER(mvm, "lprx_rssi_threshold=%d\n", val);
		dbgfs_pm->lprx_rssi_threshold = val;
		break;
	case MVM_DEBUGFS_PM_SNOOZE_ENABLE:
		IWL_DEBUG_POWER(mvm, "snooze_enable=%d\n", val);
		dbgfs_pm->snooze_ena = val;
		break;
	case MVM_DEBUGFS_PM_UAPSD_MISBEHAVING:
		IWL_DEBUG_POWER(mvm, "uapsd_misbehaving_enable=%d\n", val);
		dbgfs_pm->uapsd_misbehaving = val;
		break;
	case MVM_DEBUGFS_PM_USE_PS_POLL:
		IWL_DEBUG_POWER(mvm, "use_ps_poll=%d\n", val);
		dbgfs_pm->use_ps_poll = val;
		break;
	}
}

static ssize_t iwl_dbgfs_pm_params_write(struct ieee80211_vif *vif, char *buf,
					 size_t count, loff_t *ppos)
{
	struct iwl_mvm_vif *mvmvif = iwl_mvm_vif_from_mac80211(vif);
	struct iwl_mvm *mvm = mvmvif->mvm;
	enum iwl_dbgfs_pm_mask param;
	int val, ret;

	if (!strncmp("keep_alive=", buf, 11)) {
		if (sscanf(buf + 11, "%d", &val) != 1)
			return -EINVAL;
		param = MVM_DEBUGFS_PM_KEEP_ALIVE;
	} else if (!strncmp("skip_over_dtim=", buf, 15)) {
		if (sscanf(buf + 15, "%d", &val) != 1)
			return -EINVAL;
		param = MVM_DEBUGFS_PM_SKIP_OVER_DTIM;
	} else if (!strncmp("skip_dtim_periods=", buf, 18)) {
		if (sscanf(buf + 18, "%d", &val) != 1)
			return -EINVAL;
		param = MVM_DEBUGFS_PM_SKIP_DTIM_PERIODS;
	} else if (!strncmp("rx_data_timeout=", buf, 16)) {
		if (sscanf(buf + 16, "%d", &val) != 1)
			return -EINVAL;
		param = MVM_DEBUGFS_PM_RX_DATA_TIMEOUT;
	} else if (!strncmp("tx_data_timeout=", buf, 16)) {
		if (sscanf(buf + 16, "%d", &val) != 1)
			return -EINVAL;
		param = MVM_DEBUGFS_PM_TX_DATA_TIMEOUT;
	} else if (!strncmp("lprx=", buf, 5)) {
		if (sscanf(buf + 5, "%d", &val) != 1)
			return -EINVAL;
		param = MVM_DEBUGFS_PM_LPRX_ENA;
	} else if (!strncmp("lprx_rssi_threshold=", buf, 20)) {
		if (sscanf(buf + 20, "%d", &val) != 1)
			return -EINVAL;
		if (val > POWER_LPRX_RSSI_THRESHOLD_MAX || val <
		    POWER_LPRX_RSSI_THRESHOLD_MIN)
			return -EINVAL;
		param = MVM_DEBUGFS_PM_LPRX_RSSI_THRESHOLD;
	} else if (!strncmp("snooze_enable=", buf, 14)) {
		if (sscanf(buf + 14, "%d", &val) != 1)
			return -EINVAL;
		param = MVM_DEBUGFS_PM_SNOOZE_ENABLE;
	} else if (!strncmp("uapsd_misbehaving=", buf, 18)) {
		if (sscanf(buf + 18, "%d", &val) != 1)
			return -EINVAL;
		param = MVM_DEBUGFS_PM_UAPSD_MISBEHAVING;
	} else if (!strncmp("use_ps_poll=", buf, 12)) {
		if (sscanf(buf + 12, "%d", &val) != 1)
			return -EINVAL;
		param = MVM_DEBUGFS_PM_USE_PS_POLL;
	} else {
		return -EINVAL;
	}

	mutex_lock(&mvm->mutex);
	iwl_dbgfs_update_pm(mvm, vif, param, val);
	ret = iwl_mvm_power_update_mac(mvm);
	mutex_unlock(&mvm->mutex);

	return ret ?: count;
}

static ssize_t iwl_dbgfs_tx_pwr_lmt_read(struct file *file,
					 char __user *user_buf,
					 size_t count, loff_t *ppos)
{
	struct ieee80211_vif *vif = file->private_data;
	char buf[64];
	int bufsz = sizeof(buf);
	int pos;

	pos = scnprintf(buf, bufsz, "bss limit = %d\n",
			vif->bss_conf.txpower);

	return simple_read_from_buffer(user_buf, count, ppos, buf, pos);
}

static ssize_t iwl_dbgfs_pm_params_read(struct file *file,
					char __user *user_buf,
					size_t count, loff_t *ppos)
{
	struct ieee80211_vif *vif = file->private_data;
	struct iwl_mvm_vif *mvmvif = iwl_mvm_vif_from_mac80211(vif);
	struct iwl_mvm *mvm = mvmvif->mvm;
	char buf[512];
	int bufsz = sizeof(buf);
	int pos;

	pos = iwl_mvm_power_mac_dbgfs_read(mvm, vif, buf, bufsz);

	return simple_read_from_buffer(user_buf, count, ppos, buf, pos);
}

static ssize_t iwl_dbgfs_mac_params_read(struct file *file,
					 char __user *user_buf,
					 size_t count, loff_t *ppos)
{
	struct ieee80211_vif *vif = file->private_data;
	struct iwl_mvm_vif *mvmvif = iwl_mvm_vif_from_mac80211(vif);
	struct iwl_mvm *mvm = mvmvif->mvm;
	u8 ap_sta_id;
	struct ieee80211_chanctx_conf *chanctx_conf;
	char buf[512];
	int bufsz = sizeof(buf);
	int pos = 0;
	int i;

	mutex_lock(&mvm->mutex);

	ap_sta_id = mvmvif->ap_sta_id;

	switch (ieee80211_vif_type_p2p(vif)) {
	case NL80211_IFTYPE_ADHOC:
		pos += scnprintf(buf+pos, bufsz-pos, "type: ibss\n");
		break;
	case NL80211_IFTYPE_STATION:
		pos += scnprintf(buf+pos, bufsz-pos, "type: bss\n");
		break;
	case NL80211_IFTYPE_AP:
		pos += scnprintf(buf+pos, bufsz-pos, "type: ap\n");
		break;
	case NL80211_IFTYPE_P2P_CLIENT:
		pos += scnprintf(buf+pos, bufsz-pos, "type: p2p client\n");
		break;
	case NL80211_IFTYPE_P2P_GO:
		pos += scnprintf(buf+pos, bufsz-pos, "type: p2p go\n");
		break;
	case NL80211_IFTYPE_P2P_DEVICE:
		pos += scnprintf(buf+pos, bufsz-pos, "type: p2p dev\n");
		break;
	default:
		break;
	}

	pos += scnprintf(buf+pos, bufsz-pos, "mac id/color: %d / %d\n",
			 mvmvif->id, mvmvif->color);
	pos += scnprintf(buf+pos, bufsz-pos, "bssid: %pM\n",
			 vif->bss_conf.bssid);
	pos += scnprintf(buf+pos, bufsz-pos, "Load: %d\n",
			 mvm->tcm.result.load[mvmvif->id]);
	pos += scnprintf(buf+pos, bufsz-pos, "QoS:\n");
	for (i = 0; i < ARRAY_SIZE(mvmvif->queue_params); i++)
		pos += scnprintf(buf+pos, bufsz-pos,
				 "\t%d: txop:%d - cw_min:%d - cw_max = %d - aifs = %d upasd = %d\n",
				 i, mvmvif->queue_params[i].txop,
				 mvmvif->queue_params[i].cw_min,
				 mvmvif->queue_params[i].cw_max,
				 mvmvif->queue_params[i].aifs,
				 mvmvif->queue_params[i].uapsd);

	if (vif->type == NL80211_IFTYPE_STATION &&
	    ap_sta_id != IWL_MVM_INVALID_STA) {
		struct iwl_mvm_sta *mvm_sta;

		mvm_sta = iwl_mvm_sta_from_staid_protected(mvm, ap_sta_id);
		if (mvm_sta) {
			pos += scnprintf(buf+pos, bufsz-pos,
					 "ap_sta_id %d - reduced Tx power %d\n",
					 ap_sta_id,
					 mvm_sta->bt_reduced_txpower);
		}
	}

	rcu_read_lock();
	chanctx_conf = rcu_dereference(vif->chanctx_conf);
	if (chanctx_conf)
		pos += scnprintf(buf+pos, bufsz-pos,
				 "idle rx chains %d, active rx chains: %d\n",
				 chanctx_conf->rx_chains_static,
				 chanctx_conf->rx_chains_dynamic);
	rcu_read_unlock();

	mutex_unlock(&mvm->mutex);

	return simple_read_from_buffer(user_buf, count, ppos, buf, pos);
}

static void iwl_dbgfs_update_bf(struct ieee80211_vif *vif,
				enum iwl_dbgfs_bf_mask param, int value)
{
	struct iwl_mvm_vif *mvmvif = iwl_mvm_vif_from_mac80211(vif);
	struct iwl_dbgfs_bf *dbgfs_bf = &mvmvif->dbgfs_bf;

	dbgfs_bf->mask |= param;

	switch (param) {
	case MVM_DEBUGFS_BF_ENERGY_DELTA:
		dbgfs_bf->bf_energy_delta = value;
		break;
	case MVM_DEBUGFS_BF_ROAMING_ENERGY_DELTA:
		dbgfs_bf->bf_roaming_energy_delta = value;
		break;
	case MVM_DEBUGFS_BF_ROAMING_STATE:
		dbgfs_bf->bf_roaming_state = value;
		break;
	case MVM_DEBUGFS_BF_TEMP_THRESHOLD:
		dbgfs_bf->bf_temp_threshold = value;
		break;
	case MVM_DEBUGFS_BF_TEMP_FAST_FILTER:
		dbgfs_bf->bf_temp_fast_filter = value;
		break;
	case MVM_DEBUGFS_BF_TEMP_SLOW_FILTER:
		dbgfs_bf->bf_temp_slow_filter = value;
		break;
	case MVM_DEBUGFS_BF_ENABLE_BEACON_FILTER:
		dbgfs_bf->bf_enable_beacon_filter = value;
		break;
	case MVM_DEBUGFS_BF_DEBUG_FLAG:
		dbgfs_bf->bf_debug_flag = value;
		break;
	case MVM_DEBUGFS_BF_ESCAPE_TIMER:
		dbgfs_bf->bf_escape_timer = value;
		break;
	case MVM_DEBUGFS_BA_ENABLE_BEACON_ABORT:
		dbgfs_bf->ba_enable_beacon_abort = value;
		break;
	case MVM_DEBUGFS_BA_ESCAPE_TIMER:
		dbgfs_bf->ba_escape_timer = value;
		break;
	}
}

static ssize_t iwl_dbgfs_bf_params_write(struct ieee80211_vif *vif, char *buf,
					 size_t count, loff_t *ppos)
{
	struct iwl_mvm_vif *mvmvif = iwl_mvm_vif_from_mac80211(vif);
	struct iwl_mvm *mvm = mvmvif->mvm;
	enum iwl_dbgfs_bf_mask param;
	int value, ret = 0;

	if (!strncmp("bf_energy_delta=", buf, 16)) {
		if (sscanf(buf+16, "%d", &value) != 1)
			return -EINVAL;
		if (value < IWL_BF_ENERGY_DELTA_MIN ||
		    value > IWL_BF_ENERGY_DELTA_MAX)
			return -EINVAL;
		param = MVM_DEBUGFS_BF_ENERGY_DELTA;
	} else if (!strncmp("bf_roaming_energy_delta=", buf, 24)) {
		if (sscanf(buf+24, "%d", &value) != 1)
			return -EINVAL;
		if (value < IWL_BF_ROAMING_ENERGY_DELTA_MIN ||
		    value > IWL_BF_ROAMING_ENERGY_DELTA_MAX)
			return -EINVAL;
		param = MVM_DEBUGFS_BF_ROAMING_ENERGY_DELTA;
	} else if (!strncmp("bf_roaming_state=", buf, 17)) {
		if (sscanf(buf+17, "%d", &value) != 1)
			return -EINVAL;
		if (value < IWL_BF_ROAMING_STATE_MIN ||
		    value > IWL_BF_ROAMING_STATE_MAX)
			return -EINVAL;
		param = MVM_DEBUGFS_BF_ROAMING_STATE;
	} else if (!strncmp("bf_temp_threshold=", buf, 18)) {
		if (sscanf(buf+18, "%d", &value) != 1)
			return -EINVAL;
		if (value < IWL_BF_TEMP_THRESHOLD_MIN ||
		    value > IWL_BF_TEMP_THRESHOLD_MAX)
			return -EINVAL;
		param = MVM_DEBUGFS_BF_TEMP_THRESHOLD;
	} else if (!strncmp("bf_temp_fast_filter=", buf, 20)) {
		if (sscanf(buf+20, "%d", &value) != 1)
			return -EINVAL;
		if (value < IWL_BF_TEMP_FAST_FILTER_MIN ||
		    value > IWL_BF_TEMP_FAST_FILTER_MAX)
			return -EINVAL;
		param = MVM_DEBUGFS_BF_TEMP_FAST_FILTER;
	} else if (!strncmp("bf_temp_slow_filter=", buf, 20)) {
		if (sscanf(buf+20, "%d", &value) != 1)
			return -EINVAL;
		if (value < IWL_BF_TEMP_SLOW_FILTER_MIN ||
		    value > IWL_BF_TEMP_SLOW_FILTER_MAX)
			return -EINVAL;
		param = MVM_DEBUGFS_BF_TEMP_SLOW_FILTER;
	} else if (!strncmp("bf_enable_beacon_filter=", buf, 24)) {
		if (sscanf(buf+24, "%d", &value) != 1)
			return -EINVAL;
		if (value < 0 || value > 1)
			return -EINVAL;
		param = MVM_DEBUGFS_BF_ENABLE_BEACON_FILTER;
	} else if (!strncmp("bf_debug_flag=", buf, 14)) {
		if (sscanf(buf+14, "%d", &value) != 1)
			return -EINVAL;
		if (value < 0 || value > 1)
			return -EINVAL;
		param = MVM_DEBUGFS_BF_DEBUG_FLAG;
	} else if (!strncmp("bf_escape_timer=", buf, 16)) {
		if (sscanf(buf+16, "%d", &value) != 1)
			return -EINVAL;
		if (value < IWL_BF_ESCAPE_TIMER_MIN ||
		    value > IWL_BF_ESCAPE_TIMER_MAX)
			return -EINVAL;
		param = MVM_DEBUGFS_BF_ESCAPE_TIMER;
	} else if (!strncmp("ba_escape_timer=", buf, 16)) {
		if (sscanf(buf+16, "%d", &value) != 1)
			return -EINVAL;
		if (value < IWL_BA_ESCAPE_TIMER_MIN ||
		    value > IWL_BA_ESCAPE_TIMER_MAX)
			return -EINVAL;
		param = MVM_DEBUGFS_BA_ESCAPE_TIMER;
	} else if (!strncmp("ba_enable_beacon_abort=", buf, 23)) {
		if (sscanf(buf+23, "%d", &value) != 1)
			return -EINVAL;
		if (value < 0 || value > 1)
			return -EINVAL;
		param = MVM_DEBUGFS_BA_ENABLE_BEACON_ABORT;
	} else {
		return -EINVAL;
	}

	mutex_lock(&mvm->mutex);
	iwl_dbgfs_update_bf(vif, param, value);
	if (param == MVM_DEBUGFS_BF_ENABLE_BEACON_FILTER && !value)
		ret = iwl_mvm_disable_beacon_filter(mvm, vif, 0);
	else
		ret = iwl_mvm_enable_beacon_filter(mvm, vif, 0);
	mutex_unlock(&mvm->mutex);

	return ret ?: count;
}

static ssize_t iwl_dbgfs_bf_params_read(struct file *file,
					char __user *user_buf,
					size_t count, loff_t *ppos)
{
	struct ieee80211_vif *vif = file->private_data;
	struct iwl_mvm_vif *mvmvif = iwl_mvm_vif_from_mac80211(vif);
	char buf[256];
	int pos = 0;
	const size_t bufsz = sizeof(buf);
	struct iwl_beacon_filter_cmd cmd = {
		IWL_BF_CMD_CONFIG_DEFAULTS,
		.bf_enable_beacon_filter =
			cpu_to_le32(IWL_BF_ENABLE_BEACON_FILTER_DEFAULT),
		.ba_enable_beacon_abort =
			cpu_to_le32(IWL_BA_ENABLE_BEACON_ABORT_DEFAULT),
	};

	iwl_mvm_beacon_filter_debugfs_parameters(vif, &cmd);
	if (mvmvif->bf_data.bf_enabled)
		cmd.bf_enable_beacon_filter = cpu_to_le32(1);
	else
		cmd.bf_enable_beacon_filter = 0;

	pos += scnprintf(buf+pos, bufsz-pos, "bf_energy_delta = %d\n",
			 le32_to_cpu(cmd.bf_energy_delta));
	pos += scnprintf(buf+pos, bufsz-pos, "bf_roaming_energy_delta = %d\n",
			 le32_to_cpu(cmd.bf_roaming_energy_delta));
	pos += scnprintf(buf+pos, bufsz-pos, "bf_roaming_state = %d\n",
			 le32_to_cpu(cmd.bf_roaming_state));
	pos += scnprintf(buf+pos, bufsz-pos, "bf_temp_threshold = %d\n",
			 le32_to_cpu(cmd.bf_temp_threshold));
	pos += scnprintf(buf+pos, bufsz-pos, "bf_temp_fast_filter = %d\n",
			 le32_to_cpu(cmd.bf_temp_fast_filter));
	pos += scnprintf(buf+pos, bufsz-pos, "bf_temp_slow_filter = %d\n",
			 le32_to_cpu(cmd.bf_temp_slow_filter));
	pos += scnprintf(buf+pos, bufsz-pos, "bf_enable_beacon_filter = %d\n",
			 le32_to_cpu(cmd.bf_enable_beacon_filter));
	pos += scnprintf(buf+pos, bufsz-pos, "bf_debug_flag = %d\n",
			 le32_to_cpu(cmd.bf_debug_flag));
	pos += scnprintf(buf+pos, bufsz-pos, "bf_escape_timer = %d\n",
			 le32_to_cpu(cmd.bf_escape_timer));
	pos += scnprintf(buf+pos, bufsz-pos, "ba_escape_timer = %d\n",
			 le32_to_cpu(cmd.ba_escape_timer));
	pos += scnprintf(buf+pos, bufsz-pos, "ba_enable_beacon_abort = %d\n",
			 le32_to_cpu(cmd.ba_enable_beacon_abort));

	return simple_read_from_buffer(user_buf, count, ppos, buf, pos);
}

static inline char *iwl_dbgfs_is_match(char *name, char *buf)
{
	int len = strlen(name);

	return !strncmp(name, buf, len) ? buf + len : NULL;
}

static ssize_t iwl_dbgfs_os_device_timediff_read(struct file *file,
						 char __user *user_buf,
						 size_t count, loff_t *ppos)
{
	struct ieee80211_vif *vif = file->private_data;
	struct iwl_mvm_vif *mvmvif = iwl_mvm_vif_from_mac80211(vif);
	struct iwl_mvm *mvm = mvmvif->mvm;
	u32 curr_gp2;
	u64 curr_os;
	s64 diff;
	char buf[64];
	const size_t bufsz = sizeof(buf);
	int pos = 0;

	mutex_lock(&mvm->mutex);
<<<<<<< HEAD
	iwl_mvm_get_sync_time(mvm, &curr_gp2, &curr_os);
=======
	iwl_mvm_get_sync_time(mvm, CLOCK_BOOTTIME, &curr_gp2, &curr_os, NULL);
>>>>>>> 754a0abe
	mutex_unlock(&mvm->mutex);

	do_div(curr_os, NSEC_PER_USEC);
	diff = curr_os - curr_gp2;
	pos += scnprintf(buf + pos, bufsz - pos, "diff=%lld\n", diff);

	return simple_read_from_buffer(user_buf, count, ppos, buf, pos);
}

static ssize_t iwl_dbgfs_low_latency_write(struct ieee80211_vif *vif, char *buf,
					   size_t count, loff_t *ppos)
{
	struct iwl_mvm_vif *mvmvif = iwl_mvm_vif_from_mac80211(vif);
	struct iwl_mvm *mvm = mvmvif->mvm;
	u8 value;
	int ret;

	ret = kstrtou8(buf, 0, &value);
	if (ret)
		return ret;
	if (value > 1)
		return -EINVAL;

	mutex_lock(&mvm->mutex);
	iwl_mvm_update_low_latency(mvm, vif, value, LOW_LATENCY_DEBUGFS);
	mutex_unlock(&mvm->mutex);

	return count;
}

static ssize_t
iwl_dbgfs_low_latency_force_write(struct ieee80211_vif *vif, char *buf,
				  size_t count, loff_t *ppos)
{
	struct iwl_mvm_vif *mvmvif = iwl_mvm_vif_from_mac80211(vif);
	struct iwl_mvm *mvm = mvmvif->mvm;
	u8 value;
	int ret;

	ret = kstrtou8(buf, 0, &value);
	if (ret)
		return ret;

	if (value > NUM_LOW_LATENCY_FORCE)
		return -EINVAL;

	mutex_lock(&mvm->mutex);
	if (value == LOW_LATENCY_FORCE_UNSET) {
		iwl_mvm_update_low_latency(mvm, vif, false,
					   LOW_LATENCY_DEBUGFS_FORCE);
		iwl_mvm_update_low_latency(mvm, vif, false,
					   LOW_LATENCY_DEBUGFS_FORCE_ENABLE);
	} else {
		iwl_mvm_update_low_latency(mvm, vif,
					   value == LOW_LATENCY_FORCE_ON,
					   LOW_LATENCY_DEBUGFS_FORCE);
		iwl_mvm_update_low_latency(mvm, vif, true,
					   LOW_LATENCY_DEBUGFS_FORCE_ENABLE);
	}
	mutex_unlock(&mvm->mutex);
	return count;
}

static ssize_t iwl_dbgfs_low_latency_read(struct file *file,
					  char __user *user_buf,
					  size_t count, loff_t *ppos)
{
	struct ieee80211_vif *vif = file->private_data;
	struct iwl_mvm_vif *mvmvif = iwl_mvm_vif_from_mac80211(vif);
	char format[] = "traffic=%d\ndbgfs=%d\nvcmd=%d\nvif_type=%d\n"
			"dbgfs_force_enable=%d\ndbgfs_force=%d\nactual=%d\n";

	/*
	 * all values in format are boolean so the size of format is enough
	 * for holding the result string
	 */
	char buf[sizeof(format) + 1] = {};
	int len;

	len = scnprintf(buf, sizeof(buf) - 1, format,
			!!(mvmvif->low_latency & LOW_LATENCY_TRAFFIC),
			!!(mvmvif->low_latency & LOW_LATENCY_DEBUGFS),
			!!(mvmvif->low_latency & LOW_LATENCY_VCMD),
			!!(mvmvif->low_latency & LOW_LATENCY_VIF_TYPE),
			!!(mvmvif->low_latency &
			   LOW_LATENCY_DEBUGFS_FORCE_ENABLE),
			!!(mvmvif->low_latency & LOW_LATENCY_DEBUGFS_FORCE),
			!!(mvmvif->low_latency_actual));
	return simple_read_from_buffer(user_buf, count, ppos, buf, len);
}

static ssize_t iwl_dbgfs_uapsd_misbehaving_read(struct file *file,
						char __user *user_buf,
						size_t count, loff_t *ppos)
{
	struct ieee80211_vif *vif = file->private_data;
	struct iwl_mvm_vif *mvmvif = iwl_mvm_vif_from_mac80211(vif);
	char buf[20];
	int len;

	len = sprintf(buf, "%pM\n", mvmvif->uapsd_misbehaving_bssid);
	return simple_read_from_buffer(user_buf, count, ppos, buf, len);
}

static ssize_t iwl_dbgfs_uapsd_misbehaving_write(struct ieee80211_vif *vif,
						 char *buf, size_t count,
						 loff_t *ppos)
{
	struct iwl_mvm_vif *mvmvif = iwl_mvm_vif_from_mac80211(vif);
	struct iwl_mvm *mvm = mvmvif->mvm;
	bool ret;

	mutex_lock(&mvm->mutex);
	ret = mac_pton(buf, mvmvif->uapsd_misbehaving_bssid);
	mutex_unlock(&mvm->mutex);

	return ret ? count : -EINVAL;
}

static ssize_t iwl_dbgfs_rx_phyinfo_write(struct ieee80211_vif *vif, char *buf,
					  size_t count, loff_t *ppos)
{
	struct iwl_mvm_vif *mvmvif = iwl_mvm_vif_from_mac80211(vif);
	struct iwl_mvm *mvm = mvmvif->mvm;
	struct ieee80211_chanctx_conf *chanctx_conf;
	struct iwl_mvm_phy_ctxt *phy_ctxt;
	u16 value;
	int ret;

	ret = kstrtou16(buf, 0, &value);
	if (ret)
		return ret;

	mutex_lock(&mvm->mutex);
	rcu_read_lock();

	chanctx_conf = rcu_dereference(vif->chanctx_conf);
	/* make sure the channel context is assigned */
	if (!chanctx_conf) {
		rcu_read_unlock();
		mutex_unlock(&mvm->mutex);
		return -EINVAL;
	}

	phy_ctxt = &mvm->phy_ctxts[*(u16 *)chanctx_conf->drv_priv];
	rcu_read_unlock();

	mvm->dbgfs_rx_phyinfo = value;

	ret = iwl_mvm_phy_ctxt_changed(mvm, phy_ctxt, &chanctx_conf->min_def,
				       chanctx_conf->rx_chains_static,
				       chanctx_conf->rx_chains_dynamic);
	mutex_unlock(&mvm->mutex);

	return ret ?: count;
}

static ssize_t iwl_dbgfs_rx_phyinfo_read(struct file *file,
					 char __user *user_buf,
					 size_t count, loff_t *ppos)
{
	struct ieee80211_vif *vif = file->private_data;
	struct iwl_mvm_vif *mvmvif = iwl_mvm_vif_from_mac80211(vif);
	char buf[8];
	int len;

	len = scnprintf(buf, sizeof(buf), "0x%04x\n",
			mvmvif->mvm->dbgfs_rx_phyinfo);

	return simple_read_from_buffer(user_buf, count, ppos, buf, len);
}

static void iwl_dbgfs_quota_check(void *data, u8 *mac,
				  struct ieee80211_vif *vif)
{
	struct iwl_mvm_vif *mvmvif = iwl_mvm_vif_from_mac80211(vif);
	int *ret = data;

	if (mvmvif->dbgfs_quota_min)
		*ret = -EINVAL;
}

static ssize_t iwl_dbgfs_quota_min_write(struct ieee80211_vif *vif, char *buf,
					 size_t count, loff_t *ppos)
{
	struct iwl_mvm_vif *mvmvif = iwl_mvm_vif_from_mac80211(vif);
	struct iwl_mvm *mvm = mvmvif->mvm;
	u16 value;
	int ret;

	ret = kstrtou16(buf, 0, &value);
	if (ret)
		return ret;

	if (value > 95)
		return -EINVAL;

	mutex_lock(&mvm->mutex);

	mvmvif->dbgfs_quota_min = 0;
	ieee80211_iterate_interfaces(mvm->hw, IEEE80211_IFACE_ITER_NORMAL,
				     iwl_dbgfs_quota_check, &ret);
	if (ret == 0) {
		mvmvif->dbgfs_quota_min = value;
		iwl_mvm_update_quotas(mvm, false, NULL);
	}
	mutex_unlock(&mvm->mutex);

	return ret ?: count;
}

static ssize_t iwl_dbgfs_quota_min_read(struct file *file,
					char __user *user_buf,
					size_t count, loff_t *ppos)
{
	struct ieee80211_vif *vif = file->private_data;
	struct iwl_mvm_vif *mvmvif = iwl_mvm_vif_from_mac80211(vif);
	char buf[10];
	int len;

	len = scnprintf(buf, sizeof(buf), "%d\n", mvmvif->dbgfs_quota_min);

	return simple_read_from_buffer(user_buf, count, ppos, buf, len);
}

#define MVM_DEBUGFS_WRITE_FILE_OPS(name, bufsz) \
	_MVM_DEBUGFS_WRITE_FILE_OPS(name, bufsz, struct ieee80211_vif)
#define MVM_DEBUGFS_READ_WRITE_FILE_OPS(name, bufsz) \
	_MVM_DEBUGFS_READ_WRITE_FILE_OPS(name, bufsz, struct ieee80211_vif)
#define MVM_DEBUGFS_ADD_FILE_VIF(name, parent, mode) do {		\
		debugfs_create_file(#name, mode, parent, vif,		\
				    &iwl_dbgfs_##name##_ops);		\
	} while (0)

MVM_DEBUGFS_READ_FILE_OPS(mac_params);
MVM_DEBUGFS_READ_FILE_OPS(tx_pwr_lmt);
MVM_DEBUGFS_READ_WRITE_FILE_OPS(pm_params, 32);
MVM_DEBUGFS_READ_WRITE_FILE_OPS(bf_params, 256);
MVM_DEBUGFS_READ_WRITE_FILE_OPS(low_latency, 10);
MVM_DEBUGFS_WRITE_FILE_OPS(low_latency_force, 10);
MVM_DEBUGFS_READ_WRITE_FILE_OPS(uapsd_misbehaving, 20);
MVM_DEBUGFS_READ_WRITE_FILE_OPS(rx_phyinfo, 10);
MVM_DEBUGFS_READ_WRITE_FILE_OPS(quota_min, 32);
MVM_DEBUGFS_READ_FILE_OPS(os_device_timediff);


void iwl_mvm_vif_dbgfs_register(struct iwl_mvm *mvm, struct ieee80211_vif *vif)
{
	struct dentry *dbgfs_dir = vif->debugfs_dir;
	struct iwl_mvm_vif *mvmvif = iwl_mvm_vif_from_mac80211(vif);
	char buf[100];

	/*
	 * Check if debugfs directory already exist before creating it.
	 * This may happen when, for example, resetting hw or suspend-resume
	 */
	if (!dbgfs_dir || mvmvif->dbgfs_dir)
		return;

	mvmvif->dbgfs_dir = debugfs_create_dir("iwlmvm", dbgfs_dir);
	if (IS_ERR_OR_NULL(mvmvif->dbgfs_dir)) {
		IWL_ERR(mvm, "Failed to create debugfs directory under %pd\n",
			dbgfs_dir);
		return;
	}

	if (iwlmvm_mod_params.power_scheme != IWL_POWER_SCHEME_CAM &&
	    ((vif->type == NL80211_IFTYPE_STATION && !vif->p2p) ||
	     (vif->type == NL80211_IFTYPE_STATION && vif->p2p)))
		MVM_DEBUGFS_ADD_FILE_VIF(pm_params, mvmvif->dbgfs_dir, 0600);

	MVM_DEBUGFS_ADD_FILE_VIF(tx_pwr_lmt, mvmvif->dbgfs_dir, 0400);
	MVM_DEBUGFS_ADD_FILE_VIF(mac_params, mvmvif->dbgfs_dir, 0400);
	MVM_DEBUGFS_ADD_FILE_VIF(low_latency, mvmvif->dbgfs_dir, 0600);
	MVM_DEBUGFS_ADD_FILE_VIF(low_latency_force, mvmvif->dbgfs_dir, 0600);
	MVM_DEBUGFS_ADD_FILE_VIF(uapsd_misbehaving, mvmvif->dbgfs_dir, 0600);
	MVM_DEBUGFS_ADD_FILE_VIF(rx_phyinfo, mvmvif->dbgfs_dir, 0600);
	MVM_DEBUGFS_ADD_FILE_VIF(quota_min, mvmvif->dbgfs_dir, 0600);
	MVM_DEBUGFS_ADD_FILE_VIF(os_device_timediff, mvmvif->dbgfs_dir, 0400);

	if (vif->type == NL80211_IFTYPE_STATION && !vif->p2p &&
	    mvmvif == mvm->bf_allowed_vif)
		MVM_DEBUGFS_ADD_FILE_VIF(bf_params, mvmvif->dbgfs_dir, 0600);

	/*
	 * Create symlink for convenience pointing to interface specific
	 * debugfs entries for the driver. For example, under
	 * /sys/kernel/debug/iwlwifi/0000\:02\:00.0/iwlmvm/
	 * find
	 * netdev:wlan0 -> ../../../ieee80211/phy0/netdev:wlan0/iwlmvm/
	 */
	snprintf(buf, 100, "../../../%pd3/%pd",
		 dbgfs_dir,
		 mvmvif->dbgfs_dir);

	mvmvif->dbgfs_slink = debugfs_create_symlink(dbgfs_dir->d_name.name,
						     mvm->debugfs_dir, buf);
}

void iwl_mvm_vif_dbgfs_clean(struct iwl_mvm *mvm, struct ieee80211_vif *vif)
{
	struct iwl_mvm_vif *mvmvif = iwl_mvm_vif_from_mac80211(vif);

	debugfs_remove(mvmvif->dbgfs_slink);
	mvmvif->dbgfs_slink = NULL;

	debugfs_remove_recursive(mvmvif->dbgfs_dir);
	mvmvif->dbgfs_dir = NULL;
}<|MERGE_RESOLUTION|>--- conflicted
+++ resolved
@@ -460,11 +460,7 @@
 	int pos = 0;
 
 	mutex_lock(&mvm->mutex);
-<<<<<<< HEAD
-	iwl_mvm_get_sync_time(mvm, &curr_gp2, &curr_os);
-=======
 	iwl_mvm_get_sync_time(mvm, CLOCK_BOOTTIME, &curr_gp2, &curr_os, NULL);
->>>>>>> 754a0abe
 	mutex_unlock(&mvm->mutex);
 
 	do_div(curr_os, NSEC_PER_USEC);
