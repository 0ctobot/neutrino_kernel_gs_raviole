--- conflicted
+++ resolved
@@ -607,8 +607,6 @@
 	IWL_DEV_INFO(0x4DF0, 0x2074, iwl_ax201_cfg_qu_hr, NULL),
 	IWL_DEV_INFO(0x4DF0, 0x4070, iwl_ax201_cfg_qu_hr, NULL),
 	IWL_DEV_INFO(0x4DF0, 0x6074, iwl_ax201_cfg_qu_hr, NULL),
-<<<<<<< HEAD
-=======
 
 	/* So with HR */
 	IWL_DEV_INFO(0x2725, 0x0090, iwlax211_2ax_cfg_so_gf_a0, NULL),
@@ -647,7 +645,6 @@
 	IWL_DEV_INFO(0x2726, 0x0510, iwlax211_cfg_snj_gf_a0, NULL),
 	IWL_DEV_INFO(0x2726, 0x1651, iwl_cfg_snj_hr_b0, iwl_ax201_killer_1650s_name),
 	IWL_DEV_INFO(0x2726, 0x1652, iwl_cfg_snj_hr_b0, iwl_ax201_killer_1650i_name),
->>>>>>> 754a0abe
 
 	_IWL_DEV_INFO(IWL_CFG_ANY, IWL_CFG_ANY,
 		      IWL_CFG_MAC_TYPE_PU, IWL_CFG_ANY,
@@ -933,11 +930,7 @@
 	_IWL_DEV_INFO(IWL_CFG_ANY, IWL_CFG_ANY,
 		      IWL_CFG_MAC_TYPE_QU, SILICON_C_STEP,
 		      IWL_CFG_RF_TYPE_HR2, IWL_CFG_ANY,
-<<<<<<< HEAD
-		      IWL_CFG_ANY, IWL_CFG_ANY,
-=======
-		      IWL_CFG_ANY, IWL_CFG_ANY, IWL_CFG_NO_CDB,
->>>>>>> 754a0abe
+		      IWL_CFG_ANY, IWL_CFG_ANY, IWL_CFG_NO_CDB,
 		      iwl_qu_b0_hr_b0, iwl_ax203_name),
 
 	/* Qu C step */
@@ -949,11 +942,7 @@
 	_IWL_DEV_INFO(IWL_CFG_ANY, IWL_CFG_ANY,
 		      IWL_CFG_MAC_TYPE_QU, SILICON_C_STEP,
 		      IWL_CFG_RF_TYPE_HR2, IWL_CFG_ANY,
-<<<<<<< HEAD
-		      IWL_CFG_ANY, IWL_CFG_ANY,
-=======
-		      IWL_CFG_ANY, IWL_CFG_ANY, IWL_CFG_NO_CDB,
->>>>>>> 754a0abe
+		      IWL_CFG_ANY, IWL_CFG_ANY, IWL_CFG_NO_CDB,
 		      iwl_qu_c0_hr_b0, iwl_ax203_name),
 
 	/* QuZ */
@@ -1050,16 +1039,6 @@
 	_IWL_DEV_INFO(IWL_CFG_ANY, IWL_CFG_ANY,
 		      IWL_CFG_MAC_TYPE_SNJ, IWL_CFG_ANY,
 		      IWL_CFG_RF_TYPE_MR, IWL_CFG_ANY,
-<<<<<<< HEAD
-		      IWL_CFG_ANY, IWL_CFG_ANY,
-		      iwl_cfg_ma_a0_mr_a0, iwl_ma_name),
-	_IWL_DEV_INFO(IWL_CFG_ANY, IWL_CFG_ANY,
-		      IWL_CFG_MAC_TYPE_SNJ, IWL_CFG_ANY,
-		      IWL_CFG_RF_TYPE_MR, IWL_CFG_ANY,
-		      IWL_CFG_ANY, IWL_CFG_ANY,
-		      iwl_cfg_snj_a0_mr_a0, iwl_ma_name),
-
-=======
 		      IWL_CFG_ANY, IWL_CFG_ANY, IWL_CFG_NO_CDB,
 		      iwl_cfg_snj_a0_mr_a0, iwl_ax221_name),
 
@@ -1137,7 +1116,6 @@
 		      IWL_CFG_RF_TYPE_GF, IWL_CFG_ANY,
 		      IWL_CFG_160, IWL_CFG_ANY, IWL_CFG_NO_CDB,
 		      iwlax211_2ax_cfg_so_gf_a0, iwl_ax211_name)
->>>>>>> 754a0abe
 
 #endif /* CONFIG_IWLMVM */
 };
