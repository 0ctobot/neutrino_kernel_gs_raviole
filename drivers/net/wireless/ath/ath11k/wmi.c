--- conflicted
+++ resolved
@@ -5958,8 +5958,6 @@
 	rcu_read_unlock();
 	ath11k_dbg(ab, ATH11K_DBG_WMI, "peer delete resp for vdev id %d addr %pM\n",
 		   peer_del_resp.vdev_id, peer_del_resp.peer_macaddr.addr);
-<<<<<<< HEAD
-=======
 }
 
 static void ath11k_vdev_delete_resp_event(struct ath11k_base *ab,
@@ -5988,7 +5986,6 @@
 
 	ath11k_dbg(ab, ATH11K_DBG_WMI, "vdev delete resp for vdev id %d\n",
 		   vdev_id);
->>>>>>> 754a0abe
 }
 
 static inline const char *ath11k_wmi_vdev_resp_print(u32 vdev_resp_status)
@@ -6825,7 +6822,6 @@
 	const void **tb;
 	const struct wmi_pdev_temperature_event *ev;
 	int ret;
-<<<<<<< HEAD
 
 	tb = ath11k_wmi_tlv_parse_alloc(ab, skb->data, skb->len, GFP_ATOMIC);
 	if (IS_ERR(tb)) {
@@ -6834,16 +6830,6 @@
 		return;
 	}
 
-=======
-
-	tb = ath11k_wmi_tlv_parse_alloc(ab, skb->data, skb->len, GFP_ATOMIC);
-	if (IS_ERR(tb)) {
-		ret = PTR_ERR(tb);
-		ath11k_warn(ab, "failed to parse tlv: %d\n", ret);
-		return;
-	}
-
->>>>>>> 754a0abe
 	ev = tb[WMI_TAG_PDEV_TEMPERATURE_EVENT];
 	if (!ev) {
 		ath11k_warn(ab, "failed to fetch pdev temp ev");
@@ -6864,8 +6850,6 @@
 	ath11k_thermal_event_temperature(ar, ev->temp);
 
 	kfree(tb);
-<<<<<<< HEAD
-=======
 }
 
 static void ath11k_fils_discovery_event(struct ath11k_base *ab,
@@ -6981,7 +6965,6 @@
 	}
 
 	complete(&ab->wow.wakeup_completed);
->>>>>>> 754a0abe
 }
 
 static void ath11k_wmi_tlv_op_rx(struct ath11k_base *ab, struct sk_buff *skb)
