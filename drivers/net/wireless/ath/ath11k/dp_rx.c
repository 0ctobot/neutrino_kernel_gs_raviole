// SPDX-License-Identifier: BSD-3-Clause-Clear
/*
 * Copyright (c) 2018-2019 The Linux Foundation. All rights reserved.
 */

#include <linux/ieee80211.h>
#include <linux/kernel.h>
#include <linux/skbuff.h>
#include <crypto/hash.h>
#include "core.h"
#include "debug.h"
#include "debugfs_htt_stats.h"
#include "debugfs_sta.h"
#include "hal_desc.h"
#include "hw.h"
#include "dp_rx.h"
#include "hal_rx.h"
#include "dp_tx.h"
#include "peer.h"

#define ATH11K_DP_RX_FRAGMENT_TIMEOUT_MS (2 * HZ)

static u8 *ath11k_dp_rx_h_80211_hdr(struct ath11k_base *ab, struct hal_rx_desc *desc)
{
	return ab->hw_params.hw_ops->rx_desc_get_hdr_status(desc);
}

static enum hal_encrypt_type ath11k_dp_rx_h_mpdu_start_enctype(struct ath11k_base *ab,
							       struct hal_rx_desc *desc)
{
	if (!ab->hw_params.hw_ops->rx_desc_encrypt_valid(desc))
		return HAL_ENCRYPT_TYPE_OPEN;

	return ab->hw_params.hw_ops->rx_desc_get_encrypt_type(desc);
}

static u8 ath11k_dp_rx_h_msdu_start_decap_type(struct ath11k_base *ab,
					       struct hal_rx_desc *desc)
{
	return ab->hw_params.hw_ops->rx_desc_get_decap_type(desc);
}

static u8 ath11k_dp_rx_h_msdu_start_mesh_ctl_present(struct ath11k_base *ab,
						     struct hal_rx_desc *desc)
{
	return ab->hw_params.hw_ops->rx_desc_get_mesh_ctl(desc);
}

static bool ath11k_dp_rx_h_mpdu_start_seq_ctrl_valid(struct ath11k_base *ab,
						     struct hal_rx_desc *desc)
{
	return ab->hw_params.hw_ops->rx_desc_get_mpdu_seq_ctl_vld(desc);
}

static bool ath11k_dp_rx_h_mpdu_start_fc_valid(struct ath11k_base *ab,
					       struct hal_rx_desc *desc)
{
	return ab->hw_params.hw_ops->rx_desc_get_mpdu_fc_valid(desc);
}

static bool ath11k_dp_rx_h_mpdu_start_more_frags(struct ath11k_base *ab,
						 struct sk_buff *skb)
{
	struct ieee80211_hdr *hdr;

	hdr = (struct ieee80211_hdr *)(skb->data + ab->hw_params.hal_desc_sz);
	return ieee80211_has_morefrags(hdr->frame_control);
}

static u16 ath11k_dp_rx_h_mpdu_start_frag_no(struct ath11k_base *ab,
					     struct sk_buff *skb)
{
	struct ieee80211_hdr *hdr;

	hdr = (struct ieee80211_hdr *)(skb->data + ab->hw_params.hal_desc_sz);
	return le16_to_cpu(hdr->seq_ctrl) & IEEE80211_SCTL_FRAG;
}

static u16 ath11k_dp_rx_h_mpdu_start_seq_no(struct ath11k_base *ab,
					    struct hal_rx_desc *desc)
{
	return ab->hw_params.hw_ops->rx_desc_get_mpdu_start_seq_no(desc);
}

static void *ath11k_dp_rx_get_attention(struct ath11k_base *ab,
					struct hal_rx_desc *desc)
{
	return ab->hw_params.hw_ops->rx_desc_get_attention(desc);
}

static bool ath11k_dp_rx_h_attn_msdu_done(struct rx_attention *attn)
{
	return !!FIELD_GET(RX_ATTENTION_INFO2_MSDU_DONE,
			   __le32_to_cpu(attn->info2));
}

static bool ath11k_dp_rx_h_attn_l4_cksum_fail(struct rx_attention *attn)
{
	return !!FIELD_GET(RX_ATTENTION_INFO1_TCP_UDP_CKSUM_FAIL,
			   __le32_to_cpu(attn->info1));
}

static bool ath11k_dp_rx_h_attn_ip_cksum_fail(struct rx_attention *attn)
{
	return !!FIELD_GET(RX_ATTENTION_INFO1_IP_CKSUM_FAIL,
			   __le32_to_cpu(attn->info1));
}

static bool ath11k_dp_rx_h_attn_is_decrypted(struct rx_attention *attn)
{
	return (FIELD_GET(RX_ATTENTION_INFO2_DCRYPT_STATUS_CODE,
			  __le32_to_cpu(attn->info2)) ==
		RX_DESC_DECRYPT_STATUS_CODE_OK);
}

static u32 ath11k_dp_rx_h_attn_mpdu_err(struct rx_attention *attn)
{
	u32 info = __le32_to_cpu(attn->info1);
	u32 errmap = 0;

	if (info & RX_ATTENTION_INFO1_FCS_ERR)
		errmap |= DP_RX_MPDU_ERR_FCS;

	if (info & RX_ATTENTION_INFO1_DECRYPT_ERR)
		errmap |= DP_RX_MPDU_ERR_DECRYPT;

	if (info & RX_ATTENTION_INFO1_TKIP_MIC_ERR)
		errmap |= DP_RX_MPDU_ERR_TKIP_MIC;

	if (info & RX_ATTENTION_INFO1_A_MSDU_ERROR)
		errmap |= DP_RX_MPDU_ERR_AMSDU_ERR;

	if (info & RX_ATTENTION_INFO1_OVERFLOW_ERR)
		errmap |= DP_RX_MPDU_ERR_OVERFLOW;

	if (info & RX_ATTENTION_INFO1_MSDU_LEN_ERR)
		errmap |= DP_RX_MPDU_ERR_MSDU_LEN;

	if (info & RX_ATTENTION_INFO1_MPDU_LEN_ERR)
		errmap |= DP_RX_MPDU_ERR_MPDU_LEN;

	return errmap;
}

static u16 ath11k_dp_rx_h_msdu_start_msdu_len(struct ath11k_base *ab,
					      struct hal_rx_desc *desc)
{
	return ab->hw_params.hw_ops->rx_desc_get_msdu_len(desc);
}

static u8 ath11k_dp_rx_h_msdu_start_sgi(struct ath11k_base *ab,
					struct hal_rx_desc *desc)
{
	return ab->hw_params.hw_ops->rx_desc_get_msdu_sgi(desc);
}

static u8 ath11k_dp_rx_h_msdu_start_rate_mcs(struct ath11k_base *ab,
					     struct hal_rx_desc *desc)
{
	return ab->hw_params.hw_ops->rx_desc_get_msdu_rate_mcs(desc);
}

static u8 ath11k_dp_rx_h_msdu_start_rx_bw(struct ath11k_base *ab,
					  struct hal_rx_desc *desc)
{
	return ab->hw_params.hw_ops->rx_desc_get_msdu_rx_bw(desc);
}

static u32 ath11k_dp_rx_h_msdu_start_freq(struct ath11k_base *ab,
					  struct hal_rx_desc *desc)
{
	return ab->hw_params.hw_ops->rx_desc_get_msdu_freq(desc);
}

static u8 ath11k_dp_rx_h_msdu_start_pkt_type(struct ath11k_base *ab,
					     struct hal_rx_desc *desc)
{
	return ab->hw_params.hw_ops->rx_desc_get_msdu_pkt_type(desc);
}

static u8 ath11k_dp_rx_h_msdu_start_nss(struct ath11k_base *ab,
					struct hal_rx_desc *desc)
{
	return hweight8(ab->hw_params.hw_ops->rx_desc_get_msdu_nss(desc));
}

static u8 ath11k_dp_rx_h_mpdu_start_tid(struct ath11k_base *ab,
					struct hal_rx_desc *desc)
{
	return ab->hw_params.hw_ops->rx_desc_get_mpdu_tid(desc);
}

static u16 ath11k_dp_rx_h_mpdu_start_peer_id(struct ath11k_base *ab,
					     struct hal_rx_desc *desc)
{
	return ab->hw_params.hw_ops->rx_desc_get_mpdu_peer_id(desc);
}

static u8 ath11k_dp_rx_h_msdu_end_l3pad(struct ath11k_base *ab,
					struct hal_rx_desc *desc)
{
	return ab->hw_params.hw_ops->rx_desc_get_l3_pad_bytes(desc);
}

static bool ath11k_dp_rx_h_msdu_end_first_msdu(struct ath11k_base *ab,
					       struct hal_rx_desc *desc)
{
	return ab->hw_params.hw_ops->rx_desc_get_first_msdu(desc);
}

static bool ath11k_dp_rx_h_msdu_end_last_msdu(struct ath11k_base *ab,
					      struct hal_rx_desc *desc)
{
	return ab->hw_params.hw_ops->rx_desc_get_last_msdu(desc);
}

static void ath11k_dp_rx_desc_end_tlv_copy(struct ath11k_base *ab,
					   struct hal_rx_desc *fdesc,
					   struct hal_rx_desc *ldesc)
{
	ab->hw_params.hw_ops->rx_desc_copy_attn_end_tlv(fdesc, ldesc);
}

static u32 ath11k_dp_rxdesc_get_mpdulen_err(struct rx_attention *attn)
{
	return FIELD_GET(RX_ATTENTION_INFO1_MPDU_LEN_ERR,
			 __le32_to_cpu(attn->info1));
}

static u8 *ath11k_dp_rxdesc_get_80211hdr(struct ath11k_base *ab,
					 struct hal_rx_desc *rx_desc)
{
	u8 *rx_pkt_hdr;

	rx_pkt_hdr = ab->hw_params.hw_ops->rx_desc_get_msdu_payload(rx_desc);

	return rx_pkt_hdr;
}

static bool ath11k_dp_rxdesc_mpdu_valid(struct ath11k_base *ab,
					struct hal_rx_desc *rx_desc)
{
	u32 tlv_tag;

	tlv_tag = ab->hw_params.hw_ops->rx_desc_get_mpdu_start_tag(rx_desc);

	return tlv_tag == HAL_RX_MPDU_START;
}

static u32 ath11k_dp_rxdesc_get_ppduid(struct ath11k_base *ab,
				       struct hal_rx_desc *rx_desc)
{
	return ab->hw_params.hw_ops->rx_desc_get_mpdu_ppdu_id(rx_desc);
}

static void ath11k_dp_rxdesc_set_msdu_len(struct ath11k_base *ab,
					  struct hal_rx_desc *desc,
					  u16 len)
{
	ab->hw_params.hw_ops->rx_desc_set_msdu_len(desc, len);
}

static bool ath11k_dp_rx_h_attn_is_mcbc(struct ath11k_base *ab,
					struct hal_rx_desc *desc)
{
	struct rx_attention *attn = ath11k_dp_rx_get_attention(ab, desc);

	return ath11k_dp_rx_h_msdu_end_first_msdu(ab, desc) &&
		(!!FIELD_GET(RX_ATTENTION_INFO1_MCAST_BCAST,
		 __le32_to_cpu(attn->info1)));
}

static void ath11k_dp_service_mon_ring(struct timer_list *t)
{
	struct ath11k_base *ab = from_timer(ab, t, mon_reap_timer);
	int i;

	for (i = 0; i < ab->hw_params.num_rxmda_per_pdev; i++)
		ath11k_dp_rx_process_mon_rings(ab, i, NULL, DP_MON_SERVICE_BUDGET);

	mod_timer(&ab->mon_reap_timer, jiffies +
		  msecs_to_jiffies(ATH11K_MON_TIMER_INTERVAL));
}

static int ath11k_dp_purge_mon_ring(struct ath11k_base *ab)
{
	int i, reaped = 0;
	unsigned long timeout = jiffies + msecs_to_jiffies(DP_MON_PURGE_TIMEOUT_MS);

	do {
		for (i = 0; i < ab->hw_params.num_rxmda_per_pdev; i++)
			reaped += ath11k_dp_rx_process_mon_rings(ab, i,
								 NULL,
								 DP_MON_SERVICE_BUDGET);

		/* nothing more to reap */
		if (reaped < DP_MON_SERVICE_BUDGET)
			return 0;

	} while (time_before(jiffies, timeout));

	ath11k_warn(ab, "dp mon ring purge timeout");

	return -ETIMEDOUT;
}

/* Returns number of Rx buffers replenished */
int ath11k_dp_rxbufs_replenish(struct ath11k_base *ab, int mac_id,
			       struct dp_rxdma_ring *rx_ring,
			       int req_entries,
			       enum hal_rx_buf_return_buf_manager mgr)
{
	struct hal_srng *srng;
	u32 *desc;
	struct sk_buff *skb;
	int num_free;
	int num_remain;
	int buf_id;
	u32 cookie;
	dma_addr_t paddr;

	req_entries = min(req_entries, rx_ring->bufs_max);

	srng = &ab->hal.srng_list[rx_ring->refill_buf_ring.ring_id];

	spin_lock_bh(&srng->lock);

	ath11k_hal_srng_access_begin(ab, srng);

	num_free = ath11k_hal_srng_src_num_free(ab, srng, true);
	if (!req_entries && (num_free > (rx_ring->bufs_max * 3) / 4))
		req_entries = num_free;

	req_entries = min(num_free, req_entries);
	num_remain = req_entries;

	while (num_remain > 0) {
		skb = dev_alloc_skb(DP_RX_BUFFER_SIZE +
				    DP_RX_BUFFER_ALIGN_SIZE);
		if (!skb)
			break;

		if (!IS_ALIGNED((unsigned long)skb->data,
				DP_RX_BUFFER_ALIGN_SIZE)) {
			skb_pull(skb,
				 PTR_ALIGN(skb->data, DP_RX_BUFFER_ALIGN_SIZE) -
				 skb->data);
		}

		paddr = dma_map_single(ab->dev, skb->data,
				       skb->len + skb_tailroom(skb),
				       DMA_FROM_DEVICE);
		if (dma_mapping_error(ab->dev, paddr))
			goto fail_free_skb;

		spin_lock_bh(&rx_ring->idr_lock);
		buf_id = idr_alloc(&rx_ring->bufs_idr, skb, 0,
				   rx_ring->bufs_max * 3, GFP_ATOMIC);
		spin_unlock_bh(&rx_ring->idr_lock);
		if (buf_id < 0)
			goto fail_dma_unmap;

		desc = ath11k_hal_srng_src_get_next_entry(ab, srng);
		if (!desc)
			goto fail_idr_remove;

		ATH11K_SKB_RXCB(skb)->paddr = paddr;

		cookie = FIELD_PREP(DP_RXDMA_BUF_COOKIE_PDEV_ID, mac_id) |
			 FIELD_PREP(DP_RXDMA_BUF_COOKIE_BUF_ID, buf_id);

		num_remain--;

		ath11k_hal_rx_buf_addr_info_set(desc, paddr, cookie, mgr);
	}

	ath11k_hal_srng_access_end(ab, srng);

	spin_unlock_bh(&srng->lock);

	return req_entries - num_remain;

fail_idr_remove:
	spin_lock_bh(&rx_ring->idr_lock);
	idr_remove(&rx_ring->bufs_idr, buf_id);
	spin_unlock_bh(&rx_ring->idr_lock);
fail_dma_unmap:
	dma_unmap_single(ab->dev, paddr, skb->len + skb_tailroom(skb),
			 DMA_FROM_DEVICE);
fail_free_skb:
	dev_kfree_skb_any(skb);

	ath11k_hal_srng_access_end(ab, srng);

	spin_unlock_bh(&srng->lock);

	return req_entries - num_remain;
}

static int ath11k_dp_rxdma_buf_ring_free(struct ath11k *ar,
					 struct dp_rxdma_ring *rx_ring)
{
	struct ath11k_pdev_dp *dp = &ar->dp;
	struct sk_buff *skb;
	int buf_id;

	spin_lock_bh(&rx_ring->idr_lock);
	idr_for_each_entry(&rx_ring->bufs_idr, skb, buf_id) {
		idr_remove(&rx_ring->bufs_idr, buf_id);
		/* TODO: Understand where internal driver does this dma_unmap
		 * of rxdma_buffer.
		 */
		dma_unmap_single(ar->ab->dev, ATH11K_SKB_RXCB(skb)->paddr,
				 skb->len + skb_tailroom(skb), DMA_FROM_DEVICE);
		dev_kfree_skb_any(skb);
	}

	idr_destroy(&rx_ring->bufs_idr);
	spin_unlock_bh(&rx_ring->idr_lock);

	/* if rxdma1_enable is false, mon_status_refill_ring
	 * isn't setup, so don't clean.
	 */
	if (!ar->ab->hw_params.rxdma1_enable)
		return 0;

	rx_ring = &dp->rx_mon_status_refill_ring[0];

	spin_lock_bh(&rx_ring->idr_lock);
	idr_for_each_entry(&rx_ring->bufs_idr, skb, buf_id) {
		idr_remove(&rx_ring->bufs_idr, buf_id);
		/* XXX: Understand where internal driver does this dma_unmap
		 * of rxdma_buffer.
		 */
		dma_unmap_single(ar->ab->dev, ATH11K_SKB_RXCB(skb)->paddr,
				 skb->len + skb_tailroom(skb), DMA_BIDIRECTIONAL);
		dev_kfree_skb_any(skb);
	}

	idr_destroy(&rx_ring->bufs_idr);
	spin_unlock_bh(&rx_ring->idr_lock);

	return 0;
}

static int ath11k_dp_rxdma_pdev_buf_free(struct ath11k *ar)
{
	struct ath11k_pdev_dp *dp = &ar->dp;
	struct ath11k_base *ab = ar->ab;
	struct dp_rxdma_ring *rx_ring = &dp->rx_refill_buf_ring;
	int i;

	ath11k_dp_rxdma_buf_ring_free(ar, rx_ring);

	rx_ring = &dp->rxdma_mon_buf_ring;
	ath11k_dp_rxdma_buf_ring_free(ar, rx_ring);

	for (i = 0; i < ab->hw_params.num_rxmda_per_pdev; i++) {
		rx_ring = &dp->rx_mon_status_refill_ring[i];
		ath11k_dp_rxdma_buf_ring_free(ar, rx_ring);
	}

	return 0;
}

static int ath11k_dp_rxdma_ring_buf_setup(struct ath11k *ar,
					  struct dp_rxdma_ring *rx_ring,
					  u32 ringtype)
{
	struct ath11k_pdev_dp *dp = &ar->dp;
	int num_entries;

	num_entries = rx_ring->refill_buf_ring.size /
		ath11k_hal_srng_get_entrysize(ar->ab, ringtype);

	rx_ring->bufs_max = num_entries;
	ath11k_dp_rxbufs_replenish(ar->ab, dp->mac_id, rx_ring, num_entries,
				   HAL_RX_BUF_RBM_SW3_BM);
	return 0;
}

static int ath11k_dp_rxdma_pdev_buf_setup(struct ath11k *ar)
{
	struct ath11k_pdev_dp *dp = &ar->dp;
	struct ath11k_base *ab = ar->ab;
	struct dp_rxdma_ring *rx_ring = &dp->rx_refill_buf_ring;
	int i;

	ath11k_dp_rxdma_ring_buf_setup(ar, rx_ring, HAL_RXDMA_BUF);

	if (ar->ab->hw_params.rxdma1_enable) {
		rx_ring = &dp->rxdma_mon_buf_ring;
		ath11k_dp_rxdma_ring_buf_setup(ar, rx_ring, HAL_RXDMA_MONITOR_BUF);
	}

	for (i = 0; i < ab->hw_params.num_rxmda_per_pdev; i++) {
		rx_ring = &dp->rx_mon_status_refill_ring[i];
		ath11k_dp_rxdma_ring_buf_setup(ar, rx_ring, HAL_RXDMA_MONITOR_STATUS);
	}

	return 0;
}

static void ath11k_dp_rx_pdev_srng_free(struct ath11k *ar)
{
	struct ath11k_pdev_dp *dp = &ar->dp;
	struct ath11k_base *ab = ar->ab;
	int i;

	ath11k_dp_srng_cleanup(ab, &dp->rx_refill_buf_ring.refill_buf_ring);

	for (i = 0; i < ab->hw_params.num_rxmda_per_pdev; i++) {
		if (ab->hw_params.rx_mac_buf_ring)
			ath11k_dp_srng_cleanup(ab, &dp->rx_mac_buf_ring[i]);

		ath11k_dp_srng_cleanup(ab, &dp->rxdma_err_dst_ring[i]);
		ath11k_dp_srng_cleanup(ab,
				       &dp->rx_mon_status_refill_ring[i].refill_buf_ring);
	}

	ath11k_dp_srng_cleanup(ab, &dp->rxdma_mon_buf_ring.refill_buf_ring);
}

void ath11k_dp_pdev_reo_cleanup(struct ath11k_base *ab)
{
	struct ath11k_dp *dp = &ab->dp;
	int i;

	for (i = 0; i < DP_REO_DST_RING_MAX; i++)
		ath11k_dp_srng_cleanup(ab, &dp->reo_dst_ring[i]);
}

int ath11k_dp_pdev_reo_setup(struct ath11k_base *ab)
{
	struct ath11k_dp *dp = &ab->dp;
	int ret;
	int i;

	for (i = 0; i < DP_REO_DST_RING_MAX; i++) {
		ret = ath11k_dp_srng_setup(ab, &dp->reo_dst_ring[i],
					   HAL_REO_DST, i, 0,
					   DP_REO_DST_RING_SIZE);
		if (ret) {
			ath11k_warn(ab, "failed to setup reo_dst_ring\n");
			goto err_reo_cleanup;
		}
	}

	return 0;

err_reo_cleanup:
	ath11k_dp_pdev_reo_cleanup(ab);

	return ret;
}

static int ath11k_dp_rx_pdev_srng_alloc(struct ath11k *ar)
{
	struct ath11k_pdev_dp *dp = &ar->dp;
	struct ath11k_base *ab = ar->ab;
	struct dp_srng *srng = NULL;
	int i;
	int ret;

	ret = ath11k_dp_srng_setup(ar->ab,
				   &dp->rx_refill_buf_ring.refill_buf_ring,
				   HAL_RXDMA_BUF, 0,
				   dp->mac_id, DP_RXDMA_BUF_RING_SIZE);
	if (ret) {
		ath11k_warn(ar->ab, "failed to setup rx_refill_buf_ring\n");
		return ret;
	}

	if (ar->ab->hw_params.rx_mac_buf_ring) {
		for (i = 0; i < ab->hw_params.num_rxmda_per_pdev; i++) {
			ret = ath11k_dp_srng_setup(ar->ab,
						   &dp->rx_mac_buf_ring[i],
						   HAL_RXDMA_BUF, 1,
						   dp->mac_id + i, 1024);
			if (ret) {
				ath11k_warn(ar->ab, "failed to setup rx_mac_buf_ring %d\n",
					    i);
				return ret;
			}
		}
	}

	for (i = 0; i < ab->hw_params.num_rxmda_per_pdev; i++) {
		ret = ath11k_dp_srng_setup(ar->ab, &dp->rxdma_err_dst_ring[i],
					   HAL_RXDMA_DST, 0, dp->mac_id + i,
					   DP_RXDMA_ERR_DST_RING_SIZE);
		if (ret) {
			ath11k_warn(ar->ab, "failed to setup rxdma_err_dst_ring %d\n", i);
			return ret;
		}
	}

	for (i = 0; i < ab->hw_params.num_rxmda_per_pdev; i++) {
		srng = &dp->rx_mon_status_refill_ring[i].refill_buf_ring;
		ret = ath11k_dp_srng_setup(ar->ab,
					   srng,
					   HAL_RXDMA_MONITOR_STATUS, 0, dp->mac_id + i,
					   DP_RXDMA_MON_STATUS_RING_SIZE);
		if (ret) {
			ath11k_warn(ar->ab,
				    "failed to setup rx_mon_status_refill_ring %d\n", i);
			return ret;
		}
	}

	/* if rxdma1_enable is false, then it doesn't need
	 * to setup rxdam_mon_buf_ring, rxdma_mon_dst_ring
	 * and rxdma_mon_desc_ring.
	 * init reap timer for QCA6390.
	 */
	if (!ar->ab->hw_params.rxdma1_enable) {
		//init mon status buffer reap timer
		timer_setup(&ar->ab->mon_reap_timer,
			    ath11k_dp_service_mon_ring, 0);
		return 0;
	}

	ret = ath11k_dp_srng_setup(ar->ab,
				   &dp->rxdma_mon_buf_ring.refill_buf_ring,
				   HAL_RXDMA_MONITOR_BUF, 0, dp->mac_id,
				   DP_RXDMA_MONITOR_BUF_RING_SIZE);
	if (ret) {
		ath11k_warn(ar->ab,
			    "failed to setup HAL_RXDMA_MONITOR_BUF\n");
		return ret;
	}

	ret = ath11k_dp_srng_setup(ar->ab, &dp->rxdma_mon_dst_ring,
				   HAL_RXDMA_MONITOR_DST, 0, dp->mac_id,
				   DP_RXDMA_MONITOR_DST_RING_SIZE);
	if (ret) {
		ath11k_warn(ar->ab,
			    "failed to setup HAL_RXDMA_MONITOR_DST\n");
		return ret;
	}

	ret = ath11k_dp_srng_setup(ar->ab, &dp->rxdma_mon_desc_ring,
				   HAL_RXDMA_MONITOR_DESC, 0, dp->mac_id,
				   DP_RXDMA_MONITOR_DESC_RING_SIZE);
	if (ret) {
		ath11k_warn(ar->ab,
			    "failed to setup HAL_RXDMA_MONITOR_DESC\n");
		return ret;
	}

	return 0;
}

void ath11k_dp_reo_cmd_list_cleanup(struct ath11k_base *ab)
{
	struct ath11k_dp *dp = &ab->dp;
	struct dp_reo_cmd *cmd, *tmp;
	struct dp_reo_cache_flush_elem *cmd_cache, *tmp_cache;

	spin_lock_bh(&dp->reo_cmd_lock);
	list_for_each_entry_safe(cmd, tmp, &dp->reo_cmd_list, list) {
		list_del(&cmd->list);
		dma_unmap_single(ab->dev, cmd->data.paddr,
				 cmd->data.size, DMA_BIDIRECTIONAL);
		kfree(cmd->data.vaddr);
		kfree(cmd);
	}

	list_for_each_entry_safe(cmd_cache, tmp_cache,
				 &dp->reo_cmd_cache_flush_list, list) {
		list_del(&cmd_cache->list);
		dp->reo_cmd_cache_flush_count--;
		dma_unmap_single(ab->dev, cmd_cache->data.paddr,
				 cmd_cache->data.size, DMA_BIDIRECTIONAL);
		kfree(cmd_cache->data.vaddr);
		kfree(cmd_cache);
	}
	spin_unlock_bh(&dp->reo_cmd_lock);
}

static void ath11k_dp_reo_cmd_free(struct ath11k_dp *dp, void *ctx,
				   enum hal_reo_cmd_status status)
{
	struct dp_rx_tid *rx_tid = ctx;

	if (status != HAL_REO_CMD_SUCCESS)
		ath11k_warn(dp->ab, "failed to flush rx tid hw desc, tid %d status %d\n",
			    rx_tid->tid, status);

	dma_unmap_single(dp->ab->dev, rx_tid->paddr, rx_tid->size,
			 DMA_BIDIRECTIONAL);
	kfree(rx_tid->vaddr);
}

static void ath11k_dp_reo_cache_flush(struct ath11k_base *ab,
				      struct dp_rx_tid *rx_tid)
{
	struct ath11k_hal_reo_cmd cmd = {0};
	unsigned long tot_desc_sz, desc_sz;
	int ret;

	tot_desc_sz = rx_tid->size;
	desc_sz = ath11k_hal_reo_qdesc_size(0, HAL_DESC_REO_NON_QOS_TID);

	while (tot_desc_sz > desc_sz) {
		tot_desc_sz -= desc_sz;
		cmd.addr_lo = lower_32_bits(rx_tid->paddr + tot_desc_sz);
		cmd.addr_hi = upper_32_bits(rx_tid->paddr);
		ret = ath11k_dp_tx_send_reo_cmd(ab, rx_tid,
						HAL_REO_CMD_FLUSH_CACHE, &cmd,
						NULL);
		if (ret)
			ath11k_warn(ab,
				    "failed to send HAL_REO_CMD_FLUSH_CACHE, tid %d (%d)\n",
				    rx_tid->tid, ret);
	}

	memset(&cmd, 0, sizeof(cmd));
	cmd.addr_lo = lower_32_bits(rx_tid->paddr);
	cmd.addr_hi = upper_32_bits(rx_tid->paddr);
	cmd.flag |= HAL_REO_CMD_FLG_NEED_STATUS;
	ret = ath11k_dp_tx_send_reo_cmd(ab, rx_tid,
					HAL_REO_CMD_FLUSH_CACHE,
					&cmd, ath11k_dp_reo_cmd_free);
	if (ret) {
		ath11k_err(ab, "failed to send HAL_REO_CMD_FLUSH_CACHE cmd, tid %d (%d)\n",
			   rx_tid->tid, ret);
		dma_unmap_single(ab->dev, rx_tid->paddr, rx_tid->size,
				 DMA_BIDIRECTIONAL);
		kfree(rx_tid->vaddr);
	}
}

static void ath11k_dp_rx_tid_del_func(struct ath11k_dp *dp, void *ctx,
				      enum hal_reo_cmd_status status)
{
	struct ath11k_base *ab = dp->ab;
	struct dp_rx_tid *rx_tid = ctx;
	struct dp_reo_cache_flush_elem *elem, *tmp;

	if (status == HAL_REO_CMD_DRAIN) {
		goto free_desc;
	} else if (status != HAL_REO_CMD_SUCCESS) {
		/* Shouldn't happen! Cleanup in case of other failure? */
		ath11k_warn(ab, "failed to delete rx tid %d hw descriptor %d\n",
			    rx_tid->tid, status);
		return;
	}

	elem = kzalloc(sizeof(*elem), GFP_ATOMIC);
	if (!elem)
		goto free_desc;

	elem->ts = jiffies;
	memcpy(&elem->data, rx_tid, sizeof(*rx_tid));

	spin_lock_bh(&dp->reo_cmd_lock);
	list_add_tail(&elem->list, &dp->reo_cmd_cache_flush_list);
	dp->reo_cmd_cache_flush_count++;

	/* Flush and invalidate aged REO desc from HW cache */
	list_for_each_entry_safe(elem, tmp, &dp->reo_cmd_cache_flush_list,
				 list) {
		if (dp->reo_cmd_cache_flush_count > DP_REO_DESC_FREE_THRESHOLD ||
		    time_after(jiffies, elem->ts +
			       msecs_to_jiffies(DP_REO_DESC_FREE_TIMEOUT_MS))) {
			list_del(&elem->list);
			dp->reo_cmd_cache_flush_count--;
			spin_unlock_bh(&dp->reo_cmd_lock);

			ath11k_dp_reo_cache_flush(ab, &elem->data);
			kfree(elem);
			spin_lock_bh(&dp->reo_cmd_lock);
		}
	}
	spin_unlock_bh(&dp->reo_cmd_lock);

	return;
free_desc:
	dma_unmap_single(ab->dev, rx_tid->paddr, rx_tid->size,
			 DMA_BIDIRECTIONAL);
	kfree(rx_tid->vaddr);
}

void ath11k_peer_rx_tid_delete(struct ath11k *ar,
			       struct ath11k_peer *peer, u8 tid)
{
	struct ath11k_hal_reo_cmd cmd = {0};
	struct dp_rx_tid *rx_tid = &peer->rx_tid[tid];
	int ret;

	if (!rx_tid->active)
		return;

	cmd.flag = HAL_REO_CMD_FLG_NEED_STATUS;
	cmd.addr_lo = lower_32_bits(rx_tid->paddr);
	cmd.addr_hi = upper_32_bits(rx_tid->paddr);
	cmd.upd0 |= HAL_REO_CMD_UPD0_VLD;
	ret = ath11k_dp_tx_send_reo_cmd(ar->ab, rx_tid,
					HAL_REO_CMD_UPDATE_RX_QUEUE, &cmd,
					ath11k_dp_rx_tid_del_func);
	if (ret) {
		ath11k_err(ar->ab, "failed to send HAL_REO_CMD_UPDATE_RX_QUEUE cmd, tid %d (%d)\n",
			   tid, ret);
		dma_unmap_single(ar->ab->dev, rx_tid->paddr, rx_tid->size,
				 DMA_BIDIRECTIONAL);
		kfree(rx_tid->vaddr);
	}

	rx_tid->active = false;
}

static int ath11k_dp_rx_link_desc_return(struct ath11k_base *ab,
					 u32 *link_desc,
					 enum hal_wbm_rel_bm_act action)
{
	struct ath11k_dp *dp = &ab->dp;
	struct hal_srng *srng;
	u32 *desc;
	int ret = 0;

	srng = &ab->hal.srng_list[dp->wbm_desc_rel_ring.ring_id];

	spin_lock_bh(&srng->lock);

	ath11k_hal_srng_access_begin(ab, srng);

	desc = ath11k_hal_srng_src_get_next_entry(ab, srng);
	if (!desc) {
		ret = -ENOBUFS;
		goto exit;
	}

	ath11k_hal_rx_msdu_link_desc_set(ab, (void *)desc, (void *)link_desc,
					 action);

exit:
	ath11k_hal_srng_access_end(ab, srng);

	spin_unlock_bh(&srng->lock);

	return ret;
}

static void ath11k_dp_rx_frags_cleanup(struct dp_rx_tid *rx_tid, bool rel_link_desc)
{
	struct ath11k_base *ab = rx_tid->ab;

	lockdep_assert_held(&ab->base_lock);

	if (rx_tid->dst_ring_desc) {
		if (rel_link_desc)
			ath11k_dp_rx_link_desc_return(ab, (u32 *)rx_tid->dst_ring_desc,
						      HAL_WBM_REL_BM_ACT_PUT_IN_IDLE);
		kfree(rx_tid->dst_ring_desc);
		rx_tid->dst_ring_desc = NULL;
	}

	rx_tid->cur_sn = 0;
	rx_tid->last_frag_no = 0;
	rx_tid->rx_frag_bitmap = 0;
	__skb_queue_purge(&rx_tid->rx_frags);
}

void ath11k_peer_frags_flush(struct ath11k *ar, struct ath11k_peer *peer)
{
	struct dp_rx_tid *rx_tid;
	int i;

	lockdep_assert_held(&ar->ab->base_lock);

	for (i = 0; i <= IEEE80211_NUM_TIDS; i++) {
		rx_tid = &peer->rx_tid[i];

		spin_unlock_bh(&ar->ab->base_lock);
		del_timer_sync(&rx_tid->frag_timer);
		spin_lock_bh(&ar->ab->base_lock);

		ath11k_dp_rx_frags_cleanup(rx_tid, true);
	}
}

void ath11k_peer_rx_tid_cleanup(struct ath11k *ar, struct ath11k_peer *peer)
{
	struct dp_rx_tid *rx_tid;
	int i;

	lockdep_assert_held(&ar->ab->base_lock);

	for (i = 0; i <= IEEE80211_NUM_TIDS; i++) {
		rx_tid = &peer->rx_tid[i];

		ath11k_peer_rx_tid_delete(ar, peer, i);
		ath11k_dp_rx_frags_cleanup(rx_tid, true);

		spin_unlock_bh(&ar->ab->base_lock);
		del_timer_sync(&rx_tid->frag_timer);
		spin_lock_bh(&ar->ab->base_lock);
	}
}

static int ath11k_peer_rx_tid_reo_update(struct ath11k *ar,
					 struct ath11k_peer *peer,
					 struct dp_rx_tid *rx_tid,
					 u32 ba_win_sz, u16 ssn,
					 bool update_ssn)
{
	struct ath11k_hal_reo_cmd cmd = {0};
	int ret;

	cmd.addr_lo = lower_32_bits(rx_tid->paddr);
	cmd.addr_hi = upper_32_bits(rx_tid->paddr);
	cmd.flag = HAL_REO_CMD_FLG_NEED_STATUS;
	cmd.upd0 = HAL_REO_CMD_UPD0_BA_WINDOW_SIZE;
	cmd.ba_window_size = ba_win_sz;

	if (update_ssn) {
		cmd.upd0 |= HAL_REO_CMD_UPD0_SSN;
		cmd.upd2 = FIELD_PREP(HAL_REO_CMD_UPD2_SSN, ssn);
	}

	ret = ath11k_dp_tx_send_reo_cmd(ar->ab, rx_tid,
					HAL_REO_CMD_UPDATE_RX_QUEUE, &cmd,
					NULL);
	if (ret) {
		ath11k_warn(ar->ab, "failed to update rx tid queue, tid %d (%d)\n",
			    rx_tid->tid, ret);
		return ret;
	}

	rx_tid->ba_win_sz = ba_win_sz;

	return 0;
}

static void ath11k_dp_rx_tid_mem_free(struct ath11k_base *ab,
				      const u8 *peer_mac, int vdev_id, u8 tid)
{
	struct ath11k_peer *peer;
	struct dp_rx_tid *rx_tid;

	spin_lock_bh(&ab->base_lock);

	peer = ath11k_peer_find(ab, vdev_id, peer_mac);
	if (!peer) {
		ath11k_warn(ab, "failed to find the peer to free up rx tid mem\n");
		goto unlock_exit;
	}

	rx_tid = &peer->rx_tid[tid];
	if (!rx_tid->active)
		goto unlock_exit;

	dma_unmap_single(ab->dev, rx_tid->paddr, rx_tid->size,
			 DMA_BIDIRECTIONAL);
	kfree(rx_tid->vaddr);

	rx_tid->active = false;

unlock_exit:
	spin_unlock_bh(&ab->base_lock);
}

int ath11k_peer_rx_tid_setup(struct ath11k *ar, const u8 *peer_mac, int vdev_id,
			     u8 tid, u32 ba_win_sz, u16 ssn,
			     enum hal_pn_type pn_type)
{
	struct ath11k_base *ab = ar->ab;
	struct ath11k_peer *peer;
	struct dp_rx_tid *rx_tid;
	u32 hw_desc_sz;
	u32 *addr_aligned;
	void *vaddr;
	dma_addr_t paddr;
	int ret;

	spin_lock_bh(&ab->base_lock);

	peer = ath11k_peer_find(ab, vdev_id, peer_mac);
	if (!peer) {
		ath11k_warn(ab, "failed to find the peer to set up rx tid\n");
		spin_unlock_bh(&ab->base_lock);
		return -ENOENT;
	}

	rx_tid = &peer->rx_tid[tid];
	/* Update the tid queue if it is already setup */
	if (rx_tid->active) {
		paddr = rx_tid->paddr;
		ret = ath11k_peer_rx_tid_reo_update(ar, peer, rx_tid,
						    ba_win_sz, ssn, true);
		spin_unlock_bh(&ab->base_lock);
		if (ret) {
			ath11k_warn(ab, "failed to update reo for rx tid %d\n", tid);
			return ret;
		}

		ret = ath11k_wmi_peer_rx_reorder_queue_setup(ar, vdev_id,
							     peer_mac, paddr,
							     tid, 1, ba_win_sz);
		if (ret)
			ath11k_warn(ab, "failed to send wmi command to update rx reorder queue, tid :%d (%d)\n",
				    tid, ret);
		return ret;
	}

	rx_tid->tid = tid;

	rx_tid->ba_win_sz = ba_win_sz;

	/* TODO: Optimize the memory allocation for qos tid based on
	 * the actual BA window size in REO tid update path.
	 */
	if (tid == HAL_DESC_REO_NON_QOS_TID)
		hw_desc_sz = ath11k_hal_reo_qdesc_size(ba_win_sz, tid);
	else
		hw_desc_sz = ath11k_hal_reo_qdesc_size(DP_BA_WIN_SZ_MAX, tid);

	vaddr = kzalloc(hw_desc_sz + HAL_LINK_DESC_ALIGN - 1, GFP_ATOMIC);
	if (!vaddr) {
		spin_unlock_bh(&ab->base_lock);
		return -ENOMEM;
	}

	addr_aligned = PTR_ALIGN(vaddr, HAL_LINK_DESC_ALIGN);

	ath11k_hal_reo_qdesc_setup(addr_aligned, tid, ba_win_sz,
				   ssn, pn_type);

	paddr = dma_map_single(ab->dev, addr_aligned, hw_desc_sz,
			       DMA_BIDIRECTIONAL);

	ret = dma_mapping_error(ab->dev, paddr);
	if (ret) {
		spin_unlock_bh(&ab->base_lock);
		goto err_mem_free;
	}

	rx_tid->vaddr = vaddr;
	rx_tid->paddr = paddr;
	rx_tid->size = hw_desc_sz;
	rx_tid->active = true;

	spin_unlock_bh(&ab->base_lock);

	ret = ath11k_wmi_peer_rx_reorder_queue_setup(ar, vdev_id, peer_mac,
						     paddr, tid, 1, ba_win_sz);
	if (ret) {
		ath11k_warn(ar->ab, "failed to setup rx reorder queue, tid :%d (%d)\n",
			    tid, ret);
		ath11k_dp_rx_tid_mem_free(ab, peer_mac, vdev_id, tid);
	}

	return ret;

err_mem_free:
	kfree(vaddr);

	return ret;
}

int ath11k_dp_rx_ampdu_start(struct ath11k *ar,
			     struct ieee80211_ampdu_params *params)
{
	struct ath11k_base *ab = ar->ab;
	struct ath11k_sta *arsta = (void *)params->sta->drv_priv;
	int vdev_id = arsta->arvif->vdev_id;
	int ret;

	ret = ath11k_peer_rx_tid_setup(ar, params->sta->addr, vdev_id,
				       params->tid, params->buf_size,
				       params->ssn, arsta->pn_type);
	if (ret)
		ath11k_warn(ab, "failed to setup rx tid %d\n", ret);

	return ret;
}

int ath11k_dp_rx_ampdu_stop(struct ath11k *ar,
			    struct ieee80211_ampdu_params *params)
{
	struct ath11k_base *ab = ar->ab;
	struct ath11k_peer *peer;
	struct ath11k_sta *arsta = (void *)params->sta->drv_priv;
	int vdev_id = arsta->arvif->vdev_id;
	dma_addr_t paddr;
	bool active;
	int ret;

	spin_lock_bh(&ab->base_lock);

	peer = ath11k_peer_find(ab, vdev_id, params->sta->addr);
	if (!peer) {
		ath11k_warn(ab, "failed to find the peer to stop rx aggregation\n");
		spin_unlock_bh(&ab->base_lock);
		return -ENOENT;
	}

	paddr = peer->rx_tid[params->tid].paddr;
	active = peer->rx_tid[params->tid].active;

	if (!active) {
		spin_unlock_bh(&ab->base_lock);
		return 0;
	}

	ret = ath11k_peer_rx_tid_reo_update(ar, peer, peer->rx_tid, 1, 0, false);
	spin_unlock_bh(&ab->base_lock);
	if (ret) {
		ath11k_warn(ab, "failed to update reo for rx tid %d: %d\n",
			    params->tid, ret);
		return ret;
	}

	ret = ath11k_wmi_peer_rx_reorder_queue_setup(ar, vdev_id,
						     params->sta->addr, paddr,
						     params->tid, 1, 1);
	if (ret)
		ath11k_warn(ab, "failed to send wmi to delete rx tid %d\n",
			    ret);

	return ret;
}

int ath11k_dp_peer_rx_pn_replay_config(struct ath11k_vif *arvif,
				       const u8 *peer_addr,
				       enum set_key_cmd key_cmd,
				       struct ieee80211_key_conf *key)
{
	struct ath11k *ar = arvif->ar;
	struct ath11k_base *ab = ar->ab;
	struct ath11k_hal_reo_cmd cmd = {0};
	struct ath11k_peer *peer;
	struct dp_rx_tid *rx_tid;
	u8 tid;
	int ret = 0;

	/* NOTE: Enable PN/TSC replay check offload only for unicast frames.
	 * We use mac80211 PN/TSC replay check functionality for bcast/mcast
	 * for now.
	 */
	if (!(key->flags & IEEE80211_KEY_FLAG_PAIRWISE))
		return 0;

	cmd.flag |= HAL_REO_CMD_FLG_NEED_STATUS;
	cmd.upd0 |= HAL_REO_CMD_UPD0_PN |
		    HAL_REO_CMD_UPD0_PN_SIZE |
		    HAL_REO_CMD_UPD0_PN_VALID |
		    HAL_REO_CMD_UPD0_PN_CHECK |
		    HAL_REO_CMD_UPD0_SVLD;

	switch (key->cipher) {
	case WLAN_CIPHER_SUITE_TKIP:
	case WLAN_CIPHER_SUITE_CCMP:
	case WLAN_CIPHER_SUITE_CCMP_256:
	case WLAN_CIPHER_SUITE_GCMP:
	case WLAN_CIPHER_SUITE_GCMP_256:
		if (key_cmd == SET_KEY) {
			cmd.upd1 |= HAL_REO_CMD_UPD1_PN_CHECK;
			cmd.pn_size = 48;
		}
		break;
	default:
		break;
	}

	spin_lock_bh(&ab->base_lock);

	peer = ath11k_peer_find(ab, arvif->vdev_id, peer_addr);
	if (!peer) {
		ath11k_warn(ab, "failed to find the peer to configure pn replay detection\n");
		spin_unlock_bh(&ab->base_lock);
		return -ENOENT;
	}

	for (tid = 0; tid <= IEEE80211_NUM_TIDS; tid++) {
		rx_tid = &peer->rx_tid[tid];
		if (!rx_tid->active)
			continue;
		cmd.addr_lo = lower_32_bits(rx_tid->paddr);
		cmd.addr_hi = upper_32_bits(rx_tid->paddr);
		ret = ath11k_dp_tx_send_reo_cmd(ab, rx_tid,
						HAL_REO_CMD_UPDATE_RX_QUEUE,
						&cmd, NULL);
		if (ret) {
			ath11k_warn(ab, "failed to configure rx tid %d queue for pn replay detection %d\n",
				    tid, ret);
			break;
		}
	}

	spin_unlock_bh(&ab->base_lock);

	return ret;
}

static inline int ath11k_get_ppdu_user_index(struct htt_ppdu_stats *ppdu_stats,
					     u16 peer_id)
{
	int i;

	for (i = 0; i < HTT_PPDU_STATS_MAX_USERS - 1; i++) {
		if (ppdu_stats->user_stats[i].is_valid_peer_id) {
			if (peer_id == ppdu_stats->user_stats[i].peer_id)
				return i;
		} else {
			return i;
		}
	}

	return -EINVAL;
}

static int ath11k_htt_tlv_ppdu_stats_parse(struct ath11k_base *ab,
					   u16 tag, u16 len, const void *ptr,
					   void *data)
{
	struct htt_ppdu_stats_info *ppdu_info;
	struct htt_ppdu_user_stats *user_stats;
	int cur_user;
	u16 peer_id;

	ppdu_info = (struct htt_ppdu_stats_info *)data;

	switch (tag) {
	case HTT_PPDU_STATS_TAG_COMMON:
		if (len < sizeof(struct htt_ppdu_stats_common)) {
			ath11k_warn(ab, "Invalid len %d for the tag 0x%x\n",
				    len, tag);
			return -EINVAL;
		}
		memcpy((void *)&ppdu_info->ppdu_stats.common, ptr,
		       sizeof(struct htt_ppdu_stats_common));
		break;
	case HTT_PPDU_STATS_TAG_USR_RATE:
		if (len < sizeof(struct htt_ppdu_stats_user_rate)) {
			ath11k_warn(ab, "Invalid len %d for the tag 0x%x\n",
				    len, tag);
			return -EINVAL;
		}

		peer_id = ((struct htt_ppdu_stats_user_rate *)ptr)->sw_peer_id;
		cur_user = ath11k_get_ppdu_user_index(&ppdu_info->ppdu_stats,
						      peer_id);
		if (cur_user < 0)
			return -EINVAL;
		user_stats = &ppdu_info->ppdu_stats.user_stats[cur_user];
		user_stats->peer_id = peer_id;
		user_stats->is_valid_peer_id = true;
		memcpy((void *)&user_stats->rate, ptr,
		       sizeof(struct htt_ppdu_stats_user_rate));
		user_stats->tlv_flags |= BIT(tag);
		break;
	case HTT_PPDU_STATS_TAG_USR_COMPLTN_COMMON:
		if (len < sizeof(struct htt_ppdu_stats_usr_cmpltn_cmn)) {
			ath11k_warn(ab, "Invalid len %d for the tag 0x%x\n",
				    len, tag);
			return -EINVAL;
		}

		peer_id = ((struct htt_ppdu_stats_usr_cmpltn_cmn *)ptr)->sw_peer_id;
		cur_user = ath11k_get_ppdu_user_index(&ppdu_info->ppdu_stats,
						      peer_id);
		if (cur_user < 0)
			return -EINVAL;
		user_stats = &ppdu_info->ppdu_stats.user_stats[cur_user];
		user_stats->peer_id = peer_id;
		user_stats->is_valid_peer_id = true;
		memcpy((void *)&user_stats->cmpltn_cmn, ptr,
		       sizeof(struct htt_ppdu_stats_usr_cmpltn_cmn));
		user_stats->tlv_flags |= BIT(tag);
		break;
	case HTT_PPDU_STATS_TAG_USR_COMPLTN_ACK_BA_STATUS:
		if (len <
		    sizeof(struct htt_ppdu_stats_usr_cmpltn_ack_ba_status)) {
			ath11k_warn(ab, "Invalid len %d for the tag 0x%x\n",
				    len, tag);
			return -EINVAL;
		}

		peer_id =
		((struct htt_ppdu_stats_usr_cmpltn_ack_ba_status *)ptr)->sw_peer_id;
		cur_user = ath11k_get_ppdu_user_index(&ppdu_info->ppdu_stats,
						      peer_id);
		if (cur_user < 0)
			return -EINVAL;
		user_stats = &ppdu_info->ppdu_stats.user_stats[cur_user];
		user_stats->peer_id = peer_id;
		user_stats->is_valid_peer_id = true;
		memcpy((void *)&user_stats->ack_ba, ptr,
		       sizeof(struct htt_ppdu_stats_usr_cmpltn_ack_ba_status));
		user_stats->tlv_flags |= BIT(tag);
		break;
	}
	return 0;
}

int ath11k_dp_htt_tlv_iter(struct ath11k_base *ab, const void *ptr, size_t len,
			   int (*iter)(struct ath11k_base *ar, u16 tag, u16 len,
				       const void *ptr, void *data),
			   void *data)
{
	const struct htt_tlv *tlv;
	const void *begin = ptr;
	u16 tlv_tag, tlv_len;
	int ret = -EINVAL;

	while (len > 0) {
		if (len < sizeof(*tlv)) {
			ath11k_err(ab, "htt tlv parse failure at byte %zd (%zu bytes left, %zu expected)\n",
				   ptr - begin, len, sizeof(*tlv));
			return -EINVAL;
		}
		tlv = (struct htt_tlv *)ptr;
		tlv_tag = FIELD_GET(HTT_TLV_TAG, tlv->header);
		tlv_len = FIELD_GET(HTT_TLV_LEN, tlv->header);
		ptr += sizeof(*tlv);
		len -= sizeof(*tlv);

		if (tlv_len > len) {
			ath11k_err(ab, "htt tlv parse failure of tag %u at byte %zd (%zu bytes left, %u expected)\n",
				   tlv_tag, ptr - begin, len, tlv_len);
			return -EINVAL;
		}
		ret = iter(ab, tlv_tag, tlv_len, ptr, data);
		if (ret == -ENOMEM)
			return ret;

		ptr += tlv_len;
		len -= tlv_len;
	}
	return 0;
}

static inline u32 ath11k_he_gi_to_nl80211_he_gi(u8 sgi)
{
	u32 ret = 0;

	switch (sgi) {
	case RX_MSDU_START_SGI_0_8_US:
		ret = NL80211_RATE_INFO_HE_GI_0_8;
		break;
	case RX_MSDU_START_SGI_1_6_US:
		ret = NL80211_RATE_INFO_HE_GI_1_6;
		break;
	case RX_MSDU_START_SGI_3_2_US:
		ret = NL80211_RATE_INFO_HE_GI_3_2;
		break;
	}

	return ret;
}

static void
ath11k_update_per_peer_tx_stats(struct ath11k *ar,
				struct htt_ppdu_stats *ppdu_stats, u8 user)
{
	struct ath11k_base *ab = ar->ab;
	struct ath11k_peer *peer;
	struct ieee80211_sta *sta;
	struct ath11k_sta *arsta;
	struct htt_ppdu_stats_user_rate *user_rate;
	struct ath11k_per_peer_tx_stats *peer_stats = &ar->peer_tx_stats;
	struct htt_ppdu_user_stats *usr_stats = &ppdu_stats->user_stats[user];
	struct htt_ppdu_stats_common *common = &ppdu_stats->common;
	int ret;
	u8 flags, mcs, nss, bw, sgi, dcm, rate_idx = 0;
	u32 succ_bytes = 0;
	u16 rate = 0, succ_pkts = 0;
	u32 tx_duration = 0;
	u8 tid = HTT_PPDU_STATS_NON_QOS_TID;
	bool is_ampdu = false;

	if (!usr_stats)
		return;

	if (!(usr_stats->tlv_flags & BIT(HTT_PPDU_STATS_TAG_USR_RATE)))
		return;

	if (usr_stats->tlv_flags & BIT(HTT_PPDU_STATS_TAG_USR_COMPLTN_COMMON))
		is_ampdu =
			HTT_USR_CMPLTN_IS_AMPDU(usr_stats->cmpltn_cmn.flags);

	if (usr_stats->tlv_flags &
	    BIT(HTT_PPDU_STATS_TAG_USR_COMPLTN_ACK_BA_STATUS)) {
		succ_bytes = usr_stats->ack_ba.success_bytes;
		succ_pkts = FIELD_GET(HTT_PPDU_STATS_ACK_BA_INFO_NUM_MSDU_M,
				      usr_stats->ack_ba.info);
		tid = FIELD_GET(HTT_PPDU_STATS_ACK_BA_INFO_TID_NUM,
				usr_stats->ack_ba.info);
	}

	if (common->fes_duration_us)
		tx_duration = common->fes_duration_us;

	user_rate = &usr_stats->rate;
	flags = HTT_USR_RATE_PREAMBLE(user_rate->rate_flags);
	bw = HTT_USR_RATE_BW(user_rate->rate_flags) - 2;
	nss = HTT_USR_RATE_NSS(user_rate->rate_flags) + 1;
	mcs = HTT_USR_RATE_MCS(user_rate->rate_flags);
	sgi = HTT_USR_RATE_GI(user_rate->rate_flags);
	dcm = HTT_USR_RATE_DCM(user_rate->rate_flags);

	/* Note: If host configured fixed rates and in some other special
	 * cases, the broadcast/management frames are sent in different rates.
	 * Firmware rate's control to be skipped for this?
	 */

	if (flags == WMI_RATE_PREAMBLE_HE && mcs > 11) {
		ath11k_warn(ab, "Invalid HE mcs %d peer stats",  mcs);
		return;
	}

	if (flags == WMI_RATE_PREAMBLE_HE && mcs > ATH11K_HE_MCS_MAX) {
		ath11k_warn(ab, "Invalid HE mcs %d peer stats",  mcs);
		return;
	}

	if (flags == WMI_RATE_PREAMBLE_VHT && mcs > ATH11K_VHT_MCS_MAX) {
		ath11k_warn(ab, "Invalid VHT mcs %d peer stats",  mcs);
		return;
	}

	if (flags == WMI_RATE_PREAMBLE_HT && (mcs > ATH11K_HT_MCS_MAX || nss < 1)) {
		ath11k_warn(ab, "Invalid HT mcs %d nss %d peer stats",
			    mcs, nss);
		return;
	}

	if (flags == WMI_RATE_PREAMBLE_CCK || flags == WMI_RATE_PREAMBLE_OFDM) {
		ret = ath11k_mac_hw_ratecode_to_legacy_rate(mcs,
							    flags,
							    &rate_idx,
							    &rate);
		if (ret < 0)
			return;
	}

	rcu_read_lock();
	spin_lock_bh(&ab->base_lock);
	peer = ath11k_peer_find_by_id(ab, usr_stats->peer_id);

	if (!peer || !peer->sta) {
		spin_unlock_bh(&ab->base_lock);
		rcu_read_unlock();
		return;
	}

	sta = peer->sta;
	arsta = (struct ath11k_sta *)sta->drv_priv;

	memset(&arsta->txrate, 0, sizeof(arsta->txrate));

	switch (flags) {
	case WMI_RATE_PREAMBLE_OFDM:
		arsta->txrate.legacy = rate;
		break;
	case WMI_RATE_PREAMBLE_CCK:
		arsta->txrate.legacy = rate;
		break;
	case WMI_RATE_PREAMBLE_HT:
		arsta->txrate.mcs = mcs + 8 * (nss - 1);
		arsta->txrate.flags = RATE_INFO_FLAGS_MCS;
		if (sgi)
			arsta->txrate.flags |= RATE_INFO_FLAGS_SHORT_GI;
		break;
	case WMI_RATE_PREAMBLE_VHT:
		arsta->txrate.mcs = mcs;
		arsta->txrate.flags = RATE_INFO_FLAGS_VHT_MCS;
		if (sgi)
			arsta->txrate.flags |= RATE_INFO_FLAGS_SHORT_GI;
		break;
	case WMI_RATE_PREAMBLE_HE:
		arsta->txrate.mcs = mcs;
		arsta->txrate.flags = RATE_INFO_FLAGS_HE_MCS;
		arsta->txrate.he_dcm = dcm;
		arsta->txrate.he_gi = ath11k_he_gi_to_nl80211_he_gi(sgi);
		arsta->txrate.he_ru_alloc = ath11k_he_ru_tones_to_nl80211_he_ru_alloc(
						(user_rate->ru_end -
						 user_rate->ru_start) + 1);
		break;
	}

	arsta->txrate.nss = nss;
	arsta->txrate.bw = ath11k_mac_bw_to_mac80211_bw(bw);
	arsta->tx_duration += tx_duration;
	memcpy(&arsta->last_txrate, &arsta->txrate, sizeof(struct rate_info));

	/* PPDU stats reported for mgmt packet doesn't have valid tx bytes.
	 * So skip peer stats update for mgmt packets.
	 */
	if (tid < HTT_PPDU_STATS_NON_QOS_TID) {
		memset(peer_stats, 0, sizeof(*peer_stats));
		peer_stats->succ_pkts = succ_pkts;
		peer_stats->succ_bytes = succ_bytes;
		peer_stats->is_ampdu = is_ampdu;
		peer_stats->duration = tx_duration;
		peer_stats->ba_fails =
			HTT_USR_CMPLTN_LONG_RETRY(usr_stats->cmpltn_cmn.flags) +
			HTT_USR_CMPLTN_SHORT_RETRY(usr_stats->cmpltn_cmn.flags);

		if (ath11k_debugfs_is_extd_tx_stats_enabled(ar))
			ath11k_debugfs_sta_add_tx_stats(arsta, peer_stats, rate_idx);
	}

	spin_unlock_bh(&ab->base_lock);
	rcu_read_unlock();
}

static void ath11k_htt_update_ppdu_stats(struct ath11k *ar,
					 struct htt_ppdu_stats *ppdu_stats)
{
	u8 user;

	for (user = 0; user < HTT_PPDU_STATS_MAX_USERS - 1; user++)
		ath11k_update_per_peer_tx_stats(ar, ppdu_stats, user);
}

static
struct htt_ppdu_stats_info *ath11k_dp_htt_get_ppdu_desc(struct ath11k *ar,
							u32 ppdu_id)
{
	struct htt_ppdu_stats_info *ppdu_info;

	spin_lock_bh(&ar->data_lock);
	if (!list_empty(&ar->ppdu_stats_info)) {
		list_for_each_entry(ppdu_info, &ar->ppdu_stats_info, list) {
			if (ppdu_info->ppdu_id == ppdu_id) {
				spin_unlock_bh(&ar->data_lock);
				return ppdu_info;
			}
		}

		if (ar->ppdu_stat_list_depth > HTT_PPDU_DESC_MAX_DEPTH) {
			ppdu_info = list_first_entry(&ar->ppdu_stats_info,
						     typeof(*ppdu_info), list);
			list_del(&ppdu_info->list);
			ar->ppdu_stat_list_depth--;
			ath11k_htt_update_ppdu_stats(ar, &ppdu_info->ppdu_stats);
			kfree(ppdu_info);
		}
	}
	spin_unlock_bh(&ar->data_lock);

	ppdu_info = kzalloc(sizeof(*ppdu_info), GFP_ATOMIC);
	if (!ppdu_info)
		return NULL;

	spin_lock_bh(&ar->data_lock);
	list_add_tail(&ppdu_info->list, &ar->ppdu_stats_info);
	ar->ppdu_stat_list_depth++;
	spin_unlock_bh(&ar->data_lock);

	return ppdu_info;
}

static int ath11k_htt_pull_ppdu_stats(struct ath11k_base *ab,
				      struct sk_buff *skb)
{
	struct ath11k_htt_ppdu_stats_msg *msg;
	struct htt_ppdu_stats_info *ppdu_info;
	struct ath11k *ar;
	int ret;
	u8 pdev_id;
	u32 ppdu_id, len;

	msg = (struct ath11k_htt_ppdu_stats_msg *)skb->data;
	len = FIELD_GET(HTT_T2H_PPDU_STATS_INFO_PAYLOAD_SIZE, msg->info);
	pdev_id = FIELD_GET(HTT_T2H_PPDU_STATS_INFO_PDEV_ID, msg->info);
	ppdu_id = msg->ppdu_id;

	rcu_read_lock();
	ar = ath11k_mac_get_ar_by_pdev_id(ab, pdev_id);
	if (!ar) {
		ret = -EINVAL;
		goto exit;
	}

	if (ath11k_debugfs_is_pktlog_lite_mode_enabled(ar))
		trace_ath11k_htt_ppdu_stats(ar, skb->data, len);

	ppdu_info = ath11k_dp_htt_get_ppdu_desc(ar, ppdu_id);
	if (!ppdu_info) {
		ret = -EINVAL;
		goto exit;
	}

	ppdu_info->ppdu_id = ppdu_id;
	ret = ath11k_dp_htt_tlv_iter(ab, msg->data, len,
				     ath11k_htt_tlv_ppdu_stats_parse,
				     (void *)ppdu_info);
	if (ret) {
		ath11k_warn(ab, "Failed to parse tlv %d\n", ret);
		goto exit;
	}

exit:
	rcu_read_unlock();

	return ret;
}

static void ath11k_htt_pktlog(struct ath11k_base *ab, struct sk_buff *skb)
{
	struct htt_pktlog_msg *data = (struct htt_pktlog_msg *)skb->data;
	struct ath_pktlog_hdr *hdr = (struct ath_pktlog_hdr *)data;
	struct ath11k *ar;
	u8 pdev_id;

	pdev_id = FIELD_GET(HTT_T2H_PPDU_STATS_INFO_PDEV_ID, data->hdr);
	ar = ath11k_mac_get_ar_by_pdev_id(ab, pdev_id);
	if (!ar) {
		ath11k_warn(ab, "invalid pdev id %d on htt pktlog\n", pdev_id);
		return;
	}

	trace_ath11k_htt_pktlog(ar, data->payload, hdr->size,
				ar->ab->pktlog_defs_checksum);
}

static void ath11k_htt_backpressure_event_handler(struct ath11k_base *ab,
						  struct sk_buff *skb)
{
	u32 *data = (u32 *)skb->data;
	u8 pdev_id, ring_type, ring_id, pdev_idx;
	u16 hp, tp;
	u32 backpressure_time;
	struct ath11k_bp_stats *bp_stats;

	pdev_id = FIELD_GET(HTT_BACKPRESSURE_EVENT_PDEV_ID_M, *data);
	ring_type = FIELD_GET(HTT_BACKPRESSURE_EVENT_RING_TYPE_M, *data);
	ring_id = FIELD_GET(HTT_BACKPRESSURE_EVENT_RING_ID_M, *data);
	++data;

	hp = FIELD_GET(HTT_BACKPRESSURE_EVENT_HP_M, *data);
	tp = FIELD_GET(HTT_BACKPRESSURE_EVENT_TP_M, *data);
	++data;

	backpressure_time = *data;

	ath11k_dbg(ab, ATH11K_DBG_DP_HTT, "htt backpressure event, pdev %d, ring type %d,ring id %d, hp %d tp %d, backpressure time %d\n",
		   pdev_id, ring_type, ring_id, hp, tp, backpressure_time);

	if (ring_type == HTT_BACKPRESSURE_UMAC_RING_TYPE) {
		if (ring_id >= HTT_SW_UMAC_RING_IDX_MAX)
			return;

		bp_stats = &ab->soc_stats.bp_stats.umac_ring_bp_stats[ring_id];
	} else if (ring_type == HTT_BACKPRESSURE_LMAC_RING_TYPE) {
		pdev_idx = DP_HW2SW_MACID(pdev_id);

		if (ring_id >= HTT_SW_LMAC_RING_IDX_MAX || pdev_idx >= MAX_RADIOS)
			return;

		bp_stats = &ab->soc_stats.bp_stats.lmac_ring_bp_stats[ring_id][pdev_idx];
	} else {
		ath11k_warn(ab, "unknown ring type received in htt bp event %d\n",
			    ring_type);
		return;
	}

	spin_lock_bh(&ab->base_lock);
	bp_stats->hp = hp;
	bp_stats->tp = tp;
	bp_stats->count++;
	bp_stats->jiffies = jiffies;
	spin_unlock_bh(&ab->base_lock);
}

void ath11k_dp_htt_htc_t2h_msg_handler(struct ath11k_base *ab,
				       struct sk_buff *skb)
{
	struct ath11k_dp *dp = &ab->dp;
	struct htt_resp_msg *resp = (struct htt_resp_msg *)skb->data;
	enum htt_t2h_msg_type type = FIELD_GET(HTT_T2H_MSG_TYPE, *(u32 *)resp);
	u16 peer_id;
	u8 vdev_id;
	u8 mac_addr[ETH_ALEN];
	u16 peer_mac_h16;
	u16 ast_hash;
	u16 hw_peer_id;

	ath11k_dbg(ab, ATH11K_DBG_DP_HTT, "dp_htt rx msg type :0x%0x\n", type);

	switch (type) {
	case HTT_T2H_MSG_TYPE_VERSION_CONF:
		dp->htt_tgt_ver_major = FIELD_GET(HTT_T2H_VERSION_CONF_MAJOR,
						  resp->version_msg.version);
		dp->htt_tgt_ver_minor = FIELD_GET(HTT_T2H_VERSION_CONF_MINOR,
						  resp->version_msg.version);
		complete(&dp->htt_tgt_version_received);
		break;
	case HTT_T2H_MSG_TYPE_PEER_MAP:
		vdev_id = FIELD_GET(HTT_T2H_PEER_MAP_INFO_VDEV_ID,
				    resp->peer_map_ev.info);
		peer_id = FIELD_GET(HTT_T2H_PEER_MAP_INFO_PEER_ID,
				    resp->peer_map_ev.info);
		peer_mac_h16 = FIELD_GET(HTT_T2H_PEER_MAP_INFO1_MAC_ADDR_H16,
					 resp->peer_map_ev.info1);
		ath11k_dp_get_mac_addr(resp->peer_map_ev.mac_addr_l32,
				       peer_mac_h16, mac_addr);
		ath11k_peer_map_event(ab, vdev_id, peer_id, mac_addr, 0, 0);
		break;
	case HTT_T2H_MSG_TYPE_PEER_MAP2:
		vdev_id = FIELD_GET(HTT_T2H_PEER_MAP_INFO_VDEV_ID,
				    resp->peer_map_ev.info);
		peer_id = FIELD_GET(HTT_T2H_PEER_MAP_INFO_PEER_ID,
				    resp->peer_map_ev.info);
		peer_mac_h16 = FIELD_GET(HTT_T2H_PEER_MAP_INFO1_MAC_ADDR_H16,
					 resp->peer_map_ev.info1);
		ath11k_dp_get_mac_addr(resp->peer_map_ev.mac_addr_l32,
				       peer_mac_h16, mac_addr);
		ast_hash = FIELD_GET(HTT_T2H_PEER_MAP_INFO2_AST_HASH_VAL,
				     resp->peer_map_ev.info2);
		hw_peer_id = FIELD_GET(HTT_T2H_PEER_MAP_INFO1_HW_PEER_ID,
				       resp->peer_map_ev.info1);
		ath11k_peer_map_event(ab, vdev_id, peer_id, mac_addr, ast_hash,
				      hw_peer_id);
		break;
	case HTT_T2H_MSG_TYPE_PEER_UNMAP:
	case HTT_T2H_MSG_TYPE_PEER_UNMAP2:
		peer_id = FIELD_GET(HTT_T2H_PEER_UNMAP_INFO_PEER_ID,
				    resp->peer_unmap_ev.info);
		ath11k_peer_unmap_event(ab, peer_id);
		break;
	case HTT_T2H_MSG_TYPE_PPDU_STATS_IND:
		ath11k_htt_pull_ppdu_stats(ab, skb);
		break;
	case HTT_T2H_MSG_TYPE_EXT_STATS_CONF:
		ath11k_debugfs_htt_ext_stats_handler(ab, skb);
		break;
	case HTT_T2H_MSG_TYPE_PKTLOG:
		ath11k_htt_pktlog(ab, skb);
		break;
	case HTT_T2H_MSG_TYPE_BKPRESSURE_EVENT_IND:
		ath11k_htt_backpressure_event_handler(ab, skb);
		break;
	default:
		ath11k_warn(ab, "htt event %d not handled\n", type);
		break;
	}

	dev_kfree_skb_any(skb);
}

static int ath11k_dp_rx_msdu_coalesce(struct ath11k *ar,
				      struct sk_buff_head *msdu_list,
				      struct sk_buff *first, struct sk_buff *last,
				      u8 l3pad_bytes, int msdu_len)
{
	struct ath11k_base *ab = ar->ab;
	struct sk_buff *skb;
	struct ath11k_skb_rxcb *rxcb = ATH11K_SKB_RXCB(first);
	int buf_first_hdr_len, buf_first_len;
	struct hal_rx_desc *ldesc;
	int space_extra, rem_len, buf_len;
	u32 hal_rx_desc_sz = ar->ab->hw_params.hal_desc_sz;

	/* As the msdu is spread across multiple rx buffers,
	 * find the offset to the start of msdu for computing
	 * the length of the msdu in the first buffer.
	 */
	buf_first_hdr_len = hal_rx_desc_sz + l3pad_bytes;
	buf_first_len = DP_RX_BUFFER_SIZE - buf_first_hdr_len;

	if (WARN_ON_ONCE(msdu_len <= buf_first_len)) {
		skb_put(first, buf_first_hdr_len + msdu_len);
		skb_pull(first, buf_first_hdr_len);
		return 0;
	}

	ldesc = (struct hal_rx_desc *)last->data;
	rxcb->is_first_msdu = ath11k_dp_rx_h_msdu_end_first_msdu(ab, ldesc);
	rxcb->is_last_msdu = ath11k_dp_rx_h_msdu_end_last_msdu(ab, ldesc);

	/* MSDU spans over multiple buffers because the length of the MSDU
	 * exceeds DP_RX_BUFFER_SIZE - HAL_RX_DESC_SIZE. So assume the data
	 * in the first buf is of length DP_RX_BUFFER_SIZE - HAL_RX_DESC_SIZE.
	 */
	skb_put(first, DP_RX_BUFFER_SIZE);
	skb_pull(first, buf_first_hdr_len);

	/* When an MSDU spread over multiple buffers attention, MSDU_END and
	 * MPDU_END tlvs are valid only in the last buffer. Copy those tlvs.
	 */
	ath11k_dp_rx_desc_end_tlv_copy(ab, rxcb->rx_desc, ldesc);

	space_extra = msdu_len - (buf_first_len + skb_tailroom(first));
	if (space_extra > 0 &&
	    (pskb_expand_head(first, 0, space_extra, GFP_ATOMIC) < 0)) {
		/* Free up all buffers of the MSDU */
		while ((skb = __skb_dequeue(msdu_list)) != NULL) {
			rxcb = ATH11K_SKB_RXCB(skb);
			if (!rxcb->is_continuation) {
				dev_kfree_skb_any(skb);
				break;
			}
			dev_kfree_skb_any(skb);
		}
		return -ENOMEM;
	}

	rem_len = msdu_len - buf_first_len;
	while ((skb = __skb_dequeue(msdu_list)) != NULL && rem_len > 0) {
		rxcb = ATH11K_SKB_RXCB(skb);
		if (rxcb->is_continuation)
			buf_len = DP_RX_BUFFER_SIZE - hal_rx_desc_sz;
		else
			buf_len = rem_len;

		if (buf_len > (DP_RX_BUFFER_SIZE - hal_rx_desc_sz)) {
			WARN_ON_ONCE(1);
			dev_kfree_skb_any(skb);
			return -EINVAL;
		}

		skb_put(skb, buf_len + hal_rx_desc_sz);
		skb_pull(skb, hal_rx_desc_sz);
		skb_copy_from_linear_data(skb, skb_put(first, buf_len),
					  buf_len);
		dev_kfree_skb_any(skb);

		rem_len -= buf_len;
		if (!rxcb->is_continuation)
			break;
	}

	return 0;
}

static struct sk_buff *ath11k_dp_rx_get_msdu_last_buf(struct sk_buff_head *msdu_list,
						      struct sk_buff *first)
{
	struct sk_buff *skb;
	struct ath11k_skb_rxcb *rxcb = ATH11K_SKB_RXCB(first);

	if (!rxcb->is_continuation)
		return first;

	skb_queue_walk(msdu_list, skb) {
		rxcb = ATH11K_SKB_RXCB(skb);
		if (!rxcb->is_continuation)
			return skb;
	}

	return NULL;
}

static void ath11k_dp_rx_h_csum_offload(struct ath11k *ar, struct sk_buff *msdu)
{
	struct ath11k_skb_rxcb *rxcb = ATH11K_SKB_RXCB(msdu);
	struct rx_attention *rx_attention;
	bool ip_csum_fail, l4_csum_fail;

	rx_attention = ath11k_dp_rx_get_attention(ar->ab, rxcb->rx_desc);
	ip_csum_fail = ath11k_dp_rx_h_attn_ip_cksum_fail(rx_attention);
	l4_csum_fail = ath11k_dp_rx_h_attn_l4_cksum_fail(rx_attention);

	msdu->ip_summed = (ip_csum_fail || l4_csum_fail) ?
			  CHECKSUM_NONE : CHECKSUM_UNNECESSARY;
}

static int ath11k_dp_rx_crypto_mic_len(struct ath11k *ar,
				       enum hal_encrypt_type enctype)
{
	switch (enctype) {
	case HAL_ENCRYPT_TYPE_OPEN:
	case HAL_ENCRYPT_TYPE_TKIP_NO_MIC:
	case HAL_ENCRYPT_TYPE_TKIP_MIC:
		return 0;
	case HAL_ENCRYPT_TYPE_CCMP_128:
		return IEEE80211_CCMP_MIC_LEN;
	case HAL_ENCRYPT_TYPE_CCMP_256:
		return IEEE80211_CCMP_256_MIC_LEN;
	case HAL_ENCRYPT_TYPE_GCMP_128:
	case HAL_ENCRYPT_TYPE_AES_GCMP_256:
		return IEEE80211_GCMP_MIC_LEN;
	case HAL_ENCRYPT_TYPE_WEP_40:
	case HAL_ENCRYPT_TYPE_WEP_104:
	case HAL_ENCRYPT_TYPE_WEP_128:
	case HAL_ENCRYPT_TYPE_WAPI_GCM_SM4:
	case HAL_ENCRYPT_TYPE_WAPI:
		break;
	}

	ath11k_warn(ar->ab, "unsupported encryption type %d for mic len\n", enctype);
	return 0;
}

static int ath11k_dp_rx_crypto_param_len(struct ath11k *ar,
					 enum hal_encrypt_type enctype)
{
	switch (enctype) {
	case HAL_ENCRYPT_TYPE_OPEN:
		return 0;
	case HAL_ENCRYPT_TYPE_TKIP_NO_MIC:
	case HAL_ENCRYPT_TYPE_TKIP_MIC:
		return IEEE80211_TKIP_IV_LEN;
	case HAL_ENCRYPT_TYPE_CCMP_128:
		return IEEE80211_CCMP_HDR_LEN;
	case HAL_ENCRYPT_TYPE_CCMP_256:
		return IEEE80211_CCMP_256_HDR_LEN;
	case HAL_ENCRYPT_TYPE_GCMP_128:
	case HAL_ENCRYPT_TYPE_AES_GCMP_256:
		return IEEE80211_GCMP_HDR_LEN;
	case HAL_ENCRYPT_TYPE_WEP_40:
	case HAL_ENCRYPT_TYPE_WEP_104:
	case HAL_ENCRYPT_TYPE_WEP_128:
	case HAL_ENCRYPT_TYPE_WAPI_GCM_SM4:
	case HAL_ENCRYPT_TYPE_WAPI:
		break;
	}

	ath11k_warn(ar->ab, "unsupported encryption type %d\n", enctype);
	return 0;
}

static int ath11k_dp_rx_crypto_icv_len(struct ath11k *ar,
				       enum hal_encrypt_type enctype)
{
	switch (enctype) {
	case HAL_ENCRYPT_TYPE_OPEN:
	case HAL_ENCRYPT_TYPE_CCMP_128:
	case HAL_ENCRYPT_TYPE_CCMP_256:
	case HAL_ENCRYPT_TYPE_GCMP_128:
	case HAL_ENCRYPT_TYPE_AES_GCMP_256:
		return 0;
	case HAL_ENCRYPT_TYPE_TKIP_NO_MIC:
	case HAL_ENCRYPT_TYPE_TKIP_MIC:
		return IEEE80211_TKIP_ICV_LEN;
	case HAL_ENCRYPT_TYPE_WEP_40:
	case HAL_ENCRYPT_TYPE_WEP_104:
	case HAL_ENCRYPT_TYPE_WEP_128:
	case HAL_ENCRYPT_TYPE_WAPI_GCM_SM4:
	case HAL_ENCRYPT_TYPE_WAPI:
		break;
	}

	ath11k_warn(ar->ab, "unsupported encryption type %d\n", enctype);
	return 0;
}

static void ath11k_dp_rx_h_undecap_nwifi(struct ath11k *ar,
					 struct sk_buff *msdu,
					 u8 *first_hdr,
					 enum hal_encrypt_type enctype,
					 struct ieee80211_rx_status *status)
{
	struct ath11k_skb_rxcb *rxcb = ATH11K_SKB_RXCB(msdu);
	u8 decap_hdr[DP_MAX_NWIFI_HDR_LEN];
	struct ieee80211_hdr *hdr;
	size_t hdr_len;
	u8 da[ETH_ALEN];
	u8 sa[ETH_ALEN];
	u16 qos_ctl = 0;
	u8 *qos;

	/* copy SA & DA and pull decapped header */
	hdr = (struct ieee80211_hdr *)msdu->data;
	hdr_len = ieee80211_hdrlen(hdr->frame_control);
	ether_addr_copy(da, ieee80211_get_DA(hdr));
	ether_addr_copy(sa, ieee80211_get_SA(hdr));
	skb_pull(msdu, ieee80211_hdrlen(hdr->frame_control));

	if (rxcb->is_first_msdu) {
		/* original 802.11 header is valid for the first msdu
		 * hence we can reuse the same header
		 */
		hdr = (struct ieee80211_hdr *)first_hdr;
		hdr_len = ieee80211_hdrlen(hdr->frame_control);

		/* Each A-MSDU subframe will be reported as a separate MSDU,
		 * so strip the A-MSDU bit from QoS Ctl.
		 */
		if (ieee80211_is_data_qos(hdr->frame_control)) {
			qos = ieee80211_get_qos_ctl(hdr);
			qos[0] &= ~IEEE80211_QOS_CTL_A_MSDU_PRESENT;
		}
	} else {
		/*  Rebuild qos header if this is a middle/last msdu */
		hdr->frame_control |= __cpu_to_le16(IEEE80211_STYPE_QOS_DATA);

		/* Reset the order bit as the HT_Control header is stripped */
		hdr->frame_control &= ~(__cpu_to_le16(IEEE80211_FCTL_ORDER));

		qos_ctl = rxcb->tid;

		if (ath11k_dp_rx_h_msdu_start_mesh_ctl_present(ar->ab, rxcb->rx_desc))
			qos_ctl |= IEEE80211_QOS_CTL_MESH_CONTROL_PRESENT;

		/* TODO Add other QoS ctl fields when required */

		/* copy decap header before overwriting for reuse below */
		memcpy(decap_hdr, (uint8_t *)hdr, hdr_len);
	}

	if (!(status->flag & RX_FLAG_IV_STRIPPED)) {
		memcpy(skb_push(msdu,
				ath11k_dp_rx_crypto_param_len(ar, enctype)),
		       (void *)hdr + hdr_len,
		       ath11k_dp_rx_crypto_param_len(ar, enctype));
	}

	if (!rxcb->is_first_msdu) {
		memcpy(skb_push(msdu,
				IEEE80211_QOS_CTL_LEN), &qos_ctl,
				IEEE80211_QOS_CTL_LEN);
		memcpy(skb_push(msdu, hdr_len), decap_hdr, hdr_len);
		return;
	}

	memcpy(skb_push(msdu, hdr_len), hdr, hdr_len);

	/* original 802.11 header has a different DA and in
	 * case of 4addr it may also have different SA
	 */
	hdr = (struct ieee80211_hdr *)msdu->data;
	ether_addr_copy(ieee80211_get_DA(hdr), da);
	ether_addr_copy(ieee80211_get_SA(hdr), sa);
}

static void ath11k_dp_rx_h_undecap_raw(struct ath11k *ar, struct sk_buff *msdu,
				       enum hal_encrypt_type enctype,
				       struct ieee80211_rx_status *status,
				       bool decrypted)
{
	struct ath11k_skb_rxcb *rxcb = ATH11K_SKB_RXCB(msdu);
	struct ieee80211_hdr *hdr;
	size_t hdr_len;
	size_t crypto_len;

	if (!rxcb->is_first_msdu ||
	    !(rxcb->is_first_msdu && rxcb->is_last_msdu)) {
		WARN_ON_ONCE(1);
		return;
	}

	skb_trim(msdu, msdu->len - FCS_LEN);

	if (!decrypted)
		return;

	hdr = (void *)msdu->data;

	/* Tail */
	if (status->flag & RX_FLAG_IV_STRIPPED) {
		skb_trim(msdu, msdu->len -
			 ath11k_dp_rx_crypto_mic_len(ar, enctype));

		skb_trim(msdu, msdu->len -
			 ath11k_dp_rx_crypto_icv_len(ar, enctype));
	} else {
		/* MIC */
		if (status->flag & RX_FLAG_MIC_STRIPPED)
			skb_trim(msdu, msdu->len -
				 ath11k_dp_rx_crypto_mic_len(ar, enctype));

		/* ICV */
		if (status->flag & RX_FLAG_ICV_STRIPPED)
			skb_trim(msdu, msdu->len -
				 ath11k_dp_rx_crypto_icv_len(ar, enctype));
	}

	/* MMIC */
	if ((status->flag & RX_FLAG_MMIC_STRIPPED) &&
	    !ieee80211_has_morefrags(hdr->frame_control) &&
	    enctype == HAL_ENCRYPT_TYPE_TKIP_MIC)
		skb_trim(msdu, msdu->len - IEEE80211_CCMP_MIC_LEN);

	/* Head */
	if (status->flag & RX_FLAG_IV_STRIPPED) {
		hdr_len = ieee80211_hdrlen(hdr->frame_control);
		crypto_len = ath11k_dp_rx_crypto_param_len(ar, enctype);

		memmove((void *)msdu->data + crypto_len,
			(void *)msdu->data, hdr_len);
		skb_pull(msdu, crypto_len);
	}
}

static void *ath11k_dp_rx_h_find_rfc1042(struct ath11k *ar,
					 struct sk_buff *msdu,
					 enum hal_encrypt_type enctype)
{
	struct ath11k_skb_rxcb *rxcb = ATH11K_SKB_RXCB(msdu);
	struct ieee80211_hdr *hdr;
	size_t hdr_len, crypto_len;
	void *rfc1042;
	bool is_amsdu;

	is_amsdu = !(rxcb->is_first_msdu && rxcb->is_last_msdu);
	hdr = (struct ieee80211_hdr *)ath11k_dp_rx_h_80211_hdr(ar->ab, rxcb->rx_desc);
	rfc1042 = hdr;

	if (rxcb->is_first_msdu) {
		hdr_len = ieee80211_hdrlen(hdr->frame_control);
		crypto_len = ath11k_dp_rx_crypto_param_len(ar, enctype);

		rfc1042 += hdr_len + crypto_len;
	}

	if (is_amsdu)
		rfc1042 += sizeof(struct ath11k_dp_amsdu_subframe_hdr);

	return rfc1042;
}

static void ath11k_dp_rx_h_undecap_eth(struct ath11k *ar,
				       struct sk_buff *msdu,
				       u8 *first_hdr,
				       enum hal_encrypt_type enctype,
				       struct ieee80211_rx_status *status)
{
	struct ieee80211_hdr *hdr;
	struct ethhdr *eth;
	size_t hdr_len;
	u8 da[ETH_ALEN];
	u8 sa[ETH_ALEN];
	void *rfc1042;

	rfc1042 = ath11k_dp_rx_h_find_rfc1042(ar, msdu, enctype);
	if (WARN_ON_ONCE(!rfc1042))
		return;

	/* pull decapped header and copy SA & DA */
	eth = (struct ethhdr *)msdu->data;
	ether_addr_copy(da, eth->h_dest);
	ether_addr_copy(sa, eth->h_source);
	skb_pull(msdu, sizeof(struct ethhdr));

	/* push rfc1042/llc/snap */
	memcpy(skb_push(msdu, sizeof(struct ath11k_dp_rfc1042_hdr)), rfc1042,
	       sizeof(struct ath11k_dp_rfc1042_hdr));

	/* push original 802.11 header */
	hdr = (struct ieee80211_hdr *)first_hdr;
	hdr_len = ieee80211_hdrlen(hdr->frame_control);

	if (!(status->flag & RX_FLAG_IV_STRIPPED)) {
		memcpy(skb_push(msdu,
				ath11k_dp_rx_crypto_param_len(ar, enctype)),
		       (void *)hdr + hdr_len,
		       ath11k_dp_rx_crypto_param_len(ar, enctype));
	}

	memcpy(skb_push(msdu, hdr_len), hdr, hdr_len);

	/* original 802.11 header has a different DA and in
	 * case of 4addr it may also have different SA
	 */
	hdr = (struct ieee80211_hdr *)msdu->data;
	ether_addr_copy(ieee80211_get_DA(hdr), da);
	ether_addr_copy(ieee80211_get_SA(hdr), sa);
}

static void ath11k_dp_rx_h_undecap(struct ath11k *ar, struct sk_buff *msdu,
				   struct hal_rx_desc *rx_desc,
				   enum hal_encrypt_type enctype,
				   struct ieee80211_rx_status *status,
				   bool decrypted)
{
	u8 *first_hdr;
	u8 decap;

	first_hdr = ath11k_dp_rx_h_80211_hdr(ar->ab, rx_desc);
	decap = ath11k_dp_rx_h_msdu_start_decap_type(ar->ab, rx_desc);

	switch (decap) {
	case DP_RX_DECAP_TYPE_NATIVE_WIFI:
		ath11k_dp_rx_h_undecap_nwifi(ar, msdu, first_hdr,
					     enctype, status);
		break;
	case DP_RX_DECAP_TYPE_RAW:
		ath11k_dp_rx_h_undecap_raw(ar, msdu, enctype, status,
					   decrypted);
		break;
	case DP_RX_DECAP_TYPE_ETHERNET2_DIX:
		/* TODO undecap support for middle/last msdu's of amsdu */
		ath11k_dp_rx_h_undecap_eth(ar, msdu, first_hdr,
					   enctype, status);
		break;
	case DP_RX_DECAP_TYPE_8023:
		/* TODO: Handle undecap for these formats */
		break;
	}
}

static void ath11k_dp_rx_h_mpdu(struct ath11k *ar,
				struct sk_buff *msdu,
				struct hal_rx_desc *rx_desc,
				struct ieee80211_rx_status *rx_status)
{
	bool  fill_crypto_hdr, mcast;
	enum hal_encrypt_type enctype;
	bool is_decrypted = false;
	struct ieee80211_hdr *hdr;
	struct ath11k_peer *peer;
	struct rx_attention *rx_attention;
	u32 err_bitmap;

	hdr = (struct ieee80211_hdr *)msdu->data;

	/* PN for multicast packets will be checked in mac80211 */

	mcast = is_multicast_ether_addr(hdr->addr1);
	fill_crypto_hdr = mcast;

	spin_lock_bh(&ar->ab->base_lock);
	peer = ath11k_peer_find_by_addr(ar->ab, hdr->addr2);
	if (peer) {
		if (mcast)
			enctype = peer->sec_type_grp;
		else
			enctype = peer->sec_type;
	} else {
		enctype = HAL_ENCRYPT_TYPE_OPEN;
	}
	spin_unlock_bh(&ar->ab->base_lock);

	rx_attention = ath11k_dp_rx_get_attention(ar->ab, rx_desc);
	err_bitmap = ath11k_dp_rx_h_attn_mpdu_err(rx_attention);
	if (enctype != HAL_ENCRYPT_TYPE_OPEN && !err_bitmap)
		is_decrypted = ath11k_dp_rx_h_attn_is_decrypted(rx_attention);

	/* Clear per-MPDU flags while leaving per-PPDU flags intact */
	rx_status->flag &= ~(RX_FLAG_FAILED_FCS_CRC |
			     RX_FLAG_MMIC_ERROR |
			     RX_FLAG_DECRYPTED |
			     RX_FLAG_IV_STRIPPED |
			     RX_FLAG_MMIC_STRIPPED);

	if (err_bitmap & DP_RX_MPDU_ERR_FCS)
		rx_status->flag |= RX_FLAG_FAILED_FCS_CRC;
	if (err_bitmap & DP_RX_MPDU_ERR_TKIP_MIC)
		rx_status->flag |= RX_FLAG_MMIC_ERROR;

	if (is_decrypted) {
		rx_status->flag |= RX_FLAG_DECRYPTED | RX_FLAG_MMIC_STRIPPED;

		if (fill_crypto_hdr)
			rx_status->flag |= RX_FLAG_MIC_STRIPPED |
					RX_FLAG_ICV_STRIPPED;
		else
			rx_status->flag |= RX_FLAG_IV_STRIPPED |
					   RX_FLAG_PN_VALIDATED;
	}

	ath11k_dp_rx_h_csum_offload(ar, msdu);
	ath11k_dp_rx_h_undecap(ar, msdu, rx_desc,
			       enctype, rx_status, is_decrypted);

	if (!is_decrypted || fill_crypto_hdr)
		return;

	hdr = (void *)msdu->data;
	hdr->frame_control &= ~__cpu_to_le16(IEEE80211_FCTL_PROTECTED);
}

static void ath11k_dp_rx_h_rate(struct ath11k *ar, struct hal_rx_desc *rx_desc,
				struct ieee80211_rx_status *rx_status)
{
	struct ieee80211_supported_band *sband;
	enum rx_msdu_start_pkt_type pkt_type;
	u8 bw;
	u8 rate_mcs, nss;
	u8 sgi;
	bool is_cck;

	pkt_type = ath11k_dp_rx_h_msdu_start_pkt_type(ar->ab, rx_desc);
	bw = ath11k_dp_rx_h_msdu_start_rx_bw(ar->ab, rx_desc);
	rate_mcs = ath11k_dp_rx_h_msdu_start_rate_mcs(ar->ab, rx_desc);
	nss = ath11k_dp_rx_h_msdu_start_nss(ar->ab, rx_desc);
	sgi = ath11k_dp_rx_h_msdu_start_sgi(ar->ab, rx_desc);

	switch (pkt_type) {
	case RX_MSDU_START_PKT_TYPE_11A:
	case RX_MSDU_START_PKT_TYPE_11B:
		is_cck = (pkt_type == RX_MSDU_START_PKT_TYPE_11B);
		sband = &ar->mac.sbands[rx_status->band];
		rx_status->rate_idx = ath11k_mac_hw_rate_to_idx(sband, rate_mcs,
								is_cck);
		break;
	case RX_MSDU_START_PKT_TYPE_11N:
		rx_status->encoding = RX_ENC_HT;
		if (rate_mcs > ATH11K_HT_MCS_MAX) {
			ath11k_warn(ar->ab,
				    "Received with invalid mcs in HT mode %d\n",
				     rate_mcs);
			break;
		}
		rx_status->rate_idx = rate_mcs + (8 * (nss - 1));
		if (sgi)
			rx_status->enc_flags |= RX_ENC_FLAG_SHORT_GI;
		rx_status->bw = ath11k_mac_bw_to_mac80211_bw(bw);
		break;
	case RX_MSDU_START_PKT_TYPE_11AC:
		rx_status->encoding = RX_ENC_VHT;
		rx_status->rate_idx = rate_mcs;
		if (rate_mcs > ATH11K_VHT_MCS_MAX) {
			ath11k_warn(ar->ab,
				    "Received with invalid mcs in VHT mode %d\n",
				     rate_mcs);
			break;
		}
		rx_status->nss = nss;
		if (sgi)
			rx_status->enc_flags |= RX_ENC_FLAG_SHORT_GI;
		rx_status->bw = ath11k_mac_bw_to_mac80211_bw(bw);
		break;
	case RX_MSDU_START_PKT_TYPE_11AX:
		rx_status->rate_idx = rate_mcs;
		if (rate_mcs > ATH11K_HE_MCS_MAX) {
			ath11k_warn(ar->ab,
				    "Received with invalid mcs in HE mode %d\n",
				    rate_mcs);
			break;
		}
		rx_status->encoding = RX_ENC_HE;
		rx_status->nss = nss;
		rx_status->he_gi = ath11k_he_gi_to_nl80211_he_gi(sgi);
		rx_status->bw = ath11k_mac_bw_to_mac80211_bw(bw);
		break;
	}
}

static void ath11k_dp_rx_h_ppdu(struct ath11k *ar, struct hal_rx_desc *rx_desc,
				struct ieee80211_rx_status *rx_status)
{
	u8 channel_num;
<<<<<<< HEAD
	u32 center_freq;
=======
	u32 center_freq, meta_data;
>>>>>>> 754a0abe
	struct ieee80211_channel *channel;

	rx_status->freq = 0;
	rx_status->rate_idx = 0;
	rx_status->nss = 0;
	rx_status->encoding = RX_ENC_LEGACY;
	rx_status->bw = RATE_INFO_BW_20;

	rx_status->flag |= RX_FLAG_NO_SIGNAL_VAL;

	meta_data = ath11k_dp_rx_h_msdu_start_freq(ar->ab, rx_desc);
	channel_num = meta_data;
	center_freq = meta_data >> 16;

	if (center_freq >= 5935 && center_freq <= 7105) {
		rx_status->band = NL80211_BAND_6GHZ;
	} else if (channel_num >= 1 && channel_num <= 14) {
		rx_status->band = NL80211_BAND_2GHZ;
	} else if (channel_num >= 36 && channel_num <= 173) {
		rx_status->band = NL80211_BAND_5GHZ;
	} else {
		spin_lock_bh(&ar->data_lock);
		channel = ar->rx_channel;
		if (channel) {
			rx_status->band = channel->band;
			channel_num =
				ieee80211_frequency_to_channel(channel->center_freq);
		}
		spin_unlock_bh(&ar->data_lock);
		ath11k_dbg_dump(ar->ab, ATH11K_DBG_DATA, NULL, "rx_desc: ",
				rx_desc, sizeof(struct hal_rx_desc));
	}

	rx_status->freq = ieee80211_channel_to_frequency(channel_num,
							 rx_status->band);

	ath11k_dp_rx_h_rate(ar, rx_desc, rx_status);
}

static char *ath11k_print_get_tid(struct ieee80211_hdr *hdr, char *out,
				  size_t size)
{
	u8 *qc;
	int tid;

	if (!ieee80211_is_data_qos(hdr->frame_control))
		return "";

	qc = ieee80211_get_qos_ctl(hdr);
	tid = *qc & IEEE80211_QOS_CTL_TID_MASK;
	snprintf(out, size, "tid %d", tid);

	return out;
}

static void ath11k_dp_rx_deliver_msdu(struct ath11k *ar, struct napi_struct *napi,
				      struct sk_buff *msdu)
{
	static const struct ieee80211_radiotap_he known = {
		.data1 = cpu_to_le16(IEEE80211_RADIOTAP_HE_DATA1_DATA_MCS_KNOWN |
				     IEEE80211_RADIOTAP_HE_DATA1_BW_RU_ALLOC_KNOWN),
		.data2 = cpu_to_le16(IEEE80211_RADIOTAP_HE_DATA2_GI_KNOWN),
	};
	struct ieee80211_rx_status *status;
	struct ieee80211_hdr *hdr = (struct ieee80211_hdr *)msdu->data;
	struct ieee80211_radiotap_he *he = NULL;
	char tid[32];

	status = IEEE80211_SKB_RXCB(msdu);
	if (status->encoding == RX_ENC_HE) {
		he = skb_push(msdu, sizeof(known));
		memcpy(he, &known, sizeof(known));
		status->flag |= RX_FLAG_RADIOTAP_HE;
	}

	ath11k_dbg(ar->ab, ATH11K_DBG_DATA,
		   "rx skb %pK len %u peer %pM %s %s sn %u %s%s%s%s%s%s%s %srate_idx %u vht_nss %u freq %u band %u flag 0x%x fcs-err %i mic-err %i amsdu-more %i\n",
		   msdu,
		   msdu->len,
		   ieee80211_get_SA(hdr),
		   ath11k_print_get_tid(hdr, tid, sizeof(tid)),
		   is_multicast_ether_addr(ieee80211_get_DA(hdr)) ?
							"mcast" : "ucast",
		   (__le16_to_cpu(hdr->seq_ctrl) & IEEE80211_SCTL_SEQ) >> 4,
		   (status->encoding == RX_ENC_LEGACY) ? "legacy" : "",
		   (status->encoding == RX_ENC_HT) ? "ht" : "",
		   (status->encoding == RX_ENC_VHT) ? "vht" : "",
		   (status->encoding == RX_ENC_HE) ? "he" : "",
		   (status->bw == RATE_INFO_BW_40) ? "40" : "",
		   (status->bw == RATE_INFO_BW_80) ? "80" : "",
		   (status->bw == RATE_INFO_BW_160) ? "160" : "",
		   status->enc_flags & RX_ENC_FLAG_SHORT_GI ? "sgi " : "",
		   status->rate_idx,
		   status->nss,
		   status->freq,
		   status->band, status->flag,
		   !!(status->flag & RX_FLAG_FAILED_FCS_CRC),
		   !!(status->flag & RX_FLAG_MMIC_ERROR),
		   !!(status->flag & RX_FLAG_AMSDU_MORE));

	ath11k_dbg_dump(ar->ab, ATH11K_DBG_DP_RX, NULL, "dp rx msdu: ",
			msdu->data, msdu->len);

	/* TODO: trace rx packet */

	ieee80211_rx_napi(ar->hw, NULL, msdu, napi);
}

static int ath11k_dp_rx_process_msdu(struct ath11k *ar,
				     struct sk_buff *msdu,
				     struct sk_buff_head *msdu_list)
{
	struct ath11k_base *ab = ar->ab;
	struct hal_rx_desc *rx_desc, *lrx_desc;
	struct rx_attention *rx_attention;
	struct ieee80211_rx_status rx_status = {0};
	struct ieee80211_rx_status *status;
	struct ath11k_skb_rxcb *rxcb;
	struct ieee80211_hdr *hdr;
	struct sk_buff *last_buf;
	u8 l3_pad_bytes;
	u8 *hdr_status;
	u16 msdu_len;
	int ret;
	u32 hal_rx_desc_sz = ar->ab->hw_params.hal_desc_sz;

	last_buf = ath11k_dp_rx_get_msdu_last_buf(msdu_list, msdu);
	if (!last_buf) {
		ath11k_warn(ab,
			    "No valid Rx buffer to access Atten/MSDU_END/MPDU_END tlvs\n");
		ret = -EIO;
		goto free_out;
	}

	rx_desc = (struct hal_rx_desc *)msdu->data;
	lrx_desc = (struct hal_rx_desc *)last_buf->data;
	rx_attention = ath11k_dp_rx_get_attention(ab, lrx_desc);
	if (!ath11k_dp_rx_h_attn_msdu_done(rx_attention)) {
		ath11k_warn(ab, "msdu_done bit in attention is not set\n");
		ret = -EIO;
		goto free_out;
	}

	rxcb = ATH11K_SKB_RXCB(msdu);
	rxcb->rx_desc = rx_desc;
	msdu_len = ath11k_dp_rx_h_msdu_start_msdu_len(ab, rx_desc);
	l3_pad_bytes = ath11k_dp_rx_h_msdu_end_l3pad(ab, lrx_desc);

	if (rxcb->is_frag) {
		skb_pull(msdu, hal_rx_desc_sz);
	} else if (!rxcb->is_continuation) {
		if ((msdu_len + hal_rx_desc_sz) > DP_RX_BUFFER_SIZE) {
			hdr_status = ath11k_dp_rx_h_80211_hdr(ab, rx_desc);
			ret = -EINVAL;
			ath11k_warn(ab, "invalid msdu len %u\n", msdu_len);
			ath11k_dbg_dump(ab, ATH11K_DBG_DATA, NULL, "", hdr_status,
					sizeof(struct ieee80211_hdr));
			ath11k_dbg_dump(ab, ATH11K_DBG_DATA, NULL, "", rx_desc,
					sizeof(struct hal_rx_desc));
			goto free_out;
		}
		skb_put(msdu, hal_rx_desc_sz + l3_pad_bytes + msdu_len);
		skb_pull(msdu, hal_rx_desc_sz + l3_pad_bytes);
	} else {
		ret = ath11k_dp_rx_msdu_coalesce(ar, msdu_list,
						 msdu, last_buf,
						 l3_pad_bytes, msdu_len);
		if (ret) {
			ath11k_warn(ab,
				    "failed to coalesce msdu rx buffer%d\n", ret);
			goto free_out;
		}
	}

	hdr = (struct ieee80211_hdr *)msdu->data;

	/* Process only data frames */
	if (!ieee80211_is_data(hdr->frame_control))
		return -EINVAL;

	ath11k_dp_rx_h_ppdu(ar, rx_desc, &rx_status);
	ath11k_dp_rx_h_mpdu(ar, msdu, rx_desc, &rx_status);

	rx_status.flag |= RX_FLAG_SKIP_MONITOR | RX_FLAG_DUP_VALIDATED;

	status = IEEE80211_SKB_RXCB(msdu);
	*status = rx_status;
	return 0;

free_out:
	return ret;
}

static void ath11k_dp_rx_process_received_packets(struct ath11k_base *ab,
						  struct napi_struct *napi,
						  struct sk_buff_head *msdu_list,
						  int *quota, int ring_id)
{
	struct ath11k_skb_rxcb *rxcb;
	struct sk_buff *msdu;
	struct ath11k *ar;
	u8 mac_id;
	int ret;

	if (skb_queue_empty(msdu_list))
		return;

	rcu_read_lock();

	while (*quota && (msdu = __skb_dequeue(msdu_list))) {
		rxcb = ATH11K_SKB_RXCB(msdu);
		mac_id = rxcb->mac_id;
		ar = ab->pdevs[mac_id].ar;
		if (!rcu_dereference(ab->pdevs_active[mac_id])) {
			dev_kfree_skb_any(msdu);
			continue;
		}

		if (test_bit(ATH11K_CAC_RUNNING, &ar->dev_flags)) {
			dev_kfree_skb_any(msdu);
			continue;
		}

		ret = ath11k_dp_rx_process_msdu(ar, msdu, msdu_list);
		if (ret) {
			ath11k_dbg(ab, ATH11K_DBG_DATA,
				   "Unable to process msdu %d", ret);
			dev_kfree_skb_any(msdu);
			continue;
		}

		ath11k_dp_rx_deliver_msdu(ar, napi, msdu);
		(*quota)--;
	}

	rcu_read_unlock();
}

int ath11k_dp_process_rx(struct ath11k_base *ab, int ring_id,
			 struct napi_struct *napi, int budget)
{
	struct ath11k_dp *dp = &ab->dp;
	struct dp_rxdma_ring *rx_ring;
	int num_buffs_reaped[MAX_RADIOS] = {0};
	struct sk_buff_head msdu_list;
	struct ath11k_skb_rxcb *rxcb;
	int total_msdu_reaped = 0;
	struct hal_srng *srng;
	struct sk_buff *msdu;
	int quota = budget;
	bool done = false;
	int buf_id, mac_id;
	struct ath11k *ar;
	u32 *rx_desc;
	int i;

	__skb_queue_head_init(&msdu_list);

	srng = &ab->hal.srng_list[dp->reo_dst_ring[ring_id].ring_id];

	spin_lock_bh(&srng->lock);

	ath11k_hal_srng_access_begin(ab, srng);

try_again:
	while ((rx_desc = ath11k_hal_srng_dst_get_next_entry(ab, srng))) {
		struct hal_reo_dest_ring desc = *(struct hal_reo_dest_ring *)rx_desc;
		enum hal_reo_dest_ring_push_reason push_reason;
		u32 cookie;

		cookie = FIELD_GET(BUFFER_ADDR_INFO1_SW_COOKIE,
				   desc.buf_addr_info.info1);
		buf_id = FIELD_GET(DP_RXDMA_BUF_COOKIE_BUF_ID,
				   cookie);
		mac_id = FIELD_GET(DP_RXDMA_BUF_COOKIE_PDEV_ID, cookie);

		ar = ab->pdevs[mac_id].ar;
		rx_ring = &ar->dp.rx_refill_buf_ring;
		spin_lock_bh(&rx_ring->idr_lock);
		msdu = idr_find(&rx_ring->bufs_idr, buf_id);
		if (!msdu) {
			ath11k_warn(ab, "frame rx with invalid buf_id %d\n",
				    buf_id);
			spin_unlock_bh(&rx_ring->idr_lock);
			continue;
		}

		idr_remove(&rx_ring->bufs_idr, buf_id);
		spin_unlock_bh(&rx_ring->idr_lock);

		rxcb = ATH11K_SKB_RXCB(msdu);
		dma_unmap_single(ab->dev, rxcb->paddr,
				 msdu->len + skb_tailroom(msdu),
				 DMA_FROM_DEVICE);

		num_buffs_reaped[mac_id]++;
		total_msdu_reaped++;

		push_reason = FIELD_GET(HAL_REO_DEST_RING_INFO0_PUSH_REASON,
					desc.info0);
		if (push_reason !=
		    HAL_REO_DEST_RING_PUSH_REASON_ROUTING_INSTRUCTION) {
			dev_kfree_skb_any(msdu);
			ab->soc_stats.hal_reo_error[dp->reo_dst_ring[ring_id].ring_id]++;
			continue;
		}

		rxcb->is_first_msdu = !!(desc.rx_msdu_info.info0 &
					 RX_MSDU_DESC_INFO0_FIRST_MSDU_IN_MPDU);
		rxcb->is_last_msdu = !!(desc.rx_msdu_info.info0 &
					RX_MSDU_DESC_INFO0_LAST_MSDU_IN_MPDU);
		rxcb->is_continuation = !!(desc.rx_msdu_info.info0 &
					   RX_MSDU_DESC_INFO0_MSDU_CONTINUATION);
		rxcb->mac_id = mac_id;
		rxcb->tid = FIELD_GET(HAL_REO_DEST_RING_INFO0_RX_QUEUE_NUM,
				      desc.info0);

		__skb_queue_tail(&msdu_list, msdu);

		if (total_msdu_reaped >= quota && !rxcb->is_continuation) {
			done = true;
			break;
		}
	}

	/* Hw might have updated the head pointer after we cached it.
	 * In this case, even though there are entries in the ring we'll
	 * get rx_desc NULL. Give the read another try with updated cached
	 * head pointer so that we can reap complete MPDU in the current
	 * rx processing.
	 */
	if (!done && ath11k_hal_srng_dst_num_free(ab, srng, true)) {
		ath11k_hal_srng_access_end(ab, srng);
		goto try_again;
	}

	ath11k_hal_srng_access_end(ab, srng);

	spin_unlock_bh(&srng->lock);

	if (!total_msdu_reaped)
		goto exit;

	for (i = 0; i < ab->num_radios; i++) {
		if (!num_buffs_reaped[i])
			continue;

		ar = ab->pdevs[i].ar;
		rx_ring = &ar->dp.rx_refill_buf_ring;

		ath11k_dp_rxbufs_replenish(ab, i, rx_ring, num_buffs_reaped[i],
					   HAL_RX_BUF_RBM_SW3_BM);
	}

	ath11k_dp_rx_process_received_packets(ab, napi, &msdu_list,
					      &quota, ring_id);

exit:
	return budget - quota;
}

static void ath11k_dp_rx_update_peer_stats(struct ath11k_sta *arsta,
					   struct hal_rx_mon_ppdu_info *ppdu_info)
{
	struct ath11k_rx_peer_stats *rx_stats = arsta->rx_stats;
	u32 num_msdu;

	if (!rx_stats)
		return;

	num_msdu = ppdu_info->tcp_msdu_count + ppdu_info->tcp_ack_msdu_count +
		   ppdu_info->udp_msdu_count + ppdu_info->other_msdu_count;

	rx_stats->num_msdu += num_msdu;
	rx_stats->tcp_msdu_count += ppdu_info->tcp_msdu_count +
				    ppdu_info->tcp_ack_msdu_count;
	rx_stats->udp_msdu_count += ppdu_info->udp_msdu_count;
	rx_stats->other_msdu_count += ppdu_info->other_msdu_count;

	if (ppdu_info->preamble_type == HAL_RX_PREAMBLE_11A ||
	    ppdu_info->preamble_type == HAL_RX_PREAMBLE_11B) {
		ppdu_info->nss = 1;
		ppdu_info->mcs = HAL_RX_MAX_MCS;
		ppdu_info->tid = IEEE80211_NUM_TIDS;
	}

	if (ppdu_info->nss > 0 && ppdu_info->nss <= HAL_RX_MAX_NSS)
		rx_stats->nss_count[ppdu_info->nss - 1] += num_msdu;

	if (ppdu_info->mcs <= HAL_RX_MAX_MCS)
		rx_stats->mcs_count[ppdu_info->mcs] += num_msdu;

	if (ppdu_info->gi < HAL_RX_GI_MAX)
		rx_stats->gi_count[ppdu_info->gi] += num_msdu;

	if (ppdu_info->bw < HAL_RX_BW_MAX)
		rx_stats->bw_count[ppdu_info->bw] += num_msdu;

	if (ppdu_info->ldpc < HAL_RX_SU_MU_CODING_MAX)
		rx_stats->coding_count[ppdu_info->ldpc] += num_msdu;

	if (ppdu_info->tid <= IEEE80211_NUM_TIDS)
		rx_stats->tid_count[ppdu_info->tid] += num_msdu;

	if (ppdu_info->preamble_type < HAL_RX_PREAMBLE_MAX)
		rx_stats->pream_cnt[ppdu_info->preamble_type] += num_msdu;

	if (ppdu_info->reception_type < HAL_RX_RECEPTION_TYPE_MAX)
		rx_stats->reception_type[ppdu_info->reception_type] += num_msdu;

	if (ppdu_info->is_stbc)
		rx_stats->stbc_count += num_msdu;

	if (ppdu_info->beamformed)
		rx_stats->beamformed_count += num_msdu;

	if (ppdu_info->num_mpdu_fcs_ok > 1)
		rx_stats->ampdu_msdu_count += num_msdu;
	else
		rx_stats->non_ampdu_msdu_count += num_msdu;

	rx_stats->num_mpdu_fcs_ok += ppdu_info->num_mpdu_fcs_ok;
	rx_stats->num_mpdu_fcs_err += ppdu_info->num_mpdu_fcs_err;
	rx_stats->dcm_count += ppdu_info->dcm;
	rx_stats->ru_alloc_cnt[ppdu_info->ru_alloc] += num_msdu;

	arsta->rssi_comb = ppdu_info->rssi_comb;
	rx_stats->rx_duration += ppdu_info->rx_duration;
	arsta->rx_duration = rx_stats->rx_duration;
}

static struct sk_buff *ath11k_dp_rx_alloc_mon_status_buf(struct ath11k_base *ab,
							 struct dp_rxdma_ring *rx_ring,
							 int *buf_id)
{
	struct sk_buff *skb;
	dma_addr_t paddr;

	skb = dev_alloc_skb(DP_RX_BUFFER_SIZE +
			    DP_RX_BUFFER_ALIGN_SIZE);

	if (!skb)
		goto fail_alloc_skb;

	if (!IS_ALIGNED((unsigned long)skb->data,
			DP_RX_BUFFER_ALIGN_SIZE)) {
		skb_pull(skb, PTR_ALIGN(skb->data, DP_RX_BUFFER_ALIGN_SIZE) -
			 skb->data);
	}

	paddr = dma_map_single(ab->dev, skb->data,
			       skb->len + skb_tailroom(skb),
			       DMA_FROM_DEVICE);
	if (unlikely(dma_mapping_error(ab->dev, paddr)))
		goto fail_free_skb;

	spin_lock_bh(&rx_ring->idr_lock);
	*buf_id = idr_alloc(&rx_ring->bufs_idr, skb, 0,
			    rx_ring->bufs_max, GFP_ATOMIC);
	spin_unlock_bh(&rx_ring->idr_lock);
	if (*buf_id < 0)
		goto fail_dma_unmap;

	ATH11K_SKB_RXCB(skb)->paddr = paddr;
	return skb;

fail_dma_unmap:
	dma_unmap_single(ab->dev, paddr, skb->len + skb_tailroom(skb),
			 DMA_FROM_DEVICE);
fail_free_skb:
	dev_kfree_skb_any(skb);
fail_alloc_skb:
	return NULL;
}

int ath11k_dp_rx_mon_status_bufs_replenish(struct ath11k_base *ab, int mac_id,
					   struct dp_rxdma_ring *rx_ring,
					   int req_entries,
					   enum hal_rx_buf_return_buf_manager mgr)
{
	struct hal_srng *srng;
	u32 *desc;
	struct sk_buff *skb;
	int num_free;
	int num_remain;
	int buf_id;
	u32 cookie;
	dma_addr_t paddr;

	req_entries = min(req_entries, rx_ring->bufs_max);

	srng = &ab->hal.srng_list[rx_ring->refill_buf_ring.ring_id];

	spin_lock_bh(&srng->lock);

	ath11k_hal_srng_access_begin(ab, srng);

	num_free = ath11k_hal_srng_src_num_free(ab, srng, true);

	req_entries = min(num_free, req_entries);
	num_remain = req_entries;

	while (num_remain > 0) {
		skb = ath11k_dp_rx_alloc_mon_status_buf(ab, rx_ring,
							&buf_id);
		if (!skb)
			break;
		paddr = ATH11K_SKB_RXCB(skb)->paddr;

		desc = ath11k_hal_srng_src_get_next_entry(ab, srng);
		if (!desc)
			goto fail_desc_get;

		cookie = FIELD_PREP(DP_RXDMA_BUF_COOKIE_PDEV_ID, mac_id) |
			 FIELD_PREP(DP_RXDMA_BUF_COOKIE_BUF_ID, buf_id);

		num_remain--;

		ath11k_hal_rx_buf_addr_info_set(desc, paddr, cookie, mgr);
	}

	ath11k_hal_srng_access_end(ab, srng);

	spin_unlock_bh(&srng->lock);

	return req_entries - num_remain;

fail_desc_get:
	spin_lock_bh(&rx_ring->idr_lock);
	idr_remove(&rx_ring->bufs_idr, buf_id);
	spin_unlock_bh(&rx_ring->idr_lock);
	dma_unmap_single(ab->dev, paddr, skb->len + skb_tailroom(skb),
			 DMA_FROM_DEVICE);
	dev_kfree_skb_any(skb);
	ath11k_hal_srng_access_end(ab, srng);
	spin_unlock_bh(&srng->lock);

	return req_entries - num_remain;
}

static int ath11k_dp_rx_reap_mon_status_ring(struct ath11k_base *ab, int mac_id,
					     int *budget, struct sk_buff_head *skb_list)
{
	struct ath11k *ar;
	struct ath11k_pdev_dp *dp;
	struct dp_rxdma_ring *rx_ring;
	struct hal_srng *srng;
	void *rx_mon_status_desc;
	struct sk_buff *skb;
	struct ath11k_skb_rxcb *rxcb;
	struct hal_tlv_hdr *tlv;
	u32 cookie;
	int buf_id, srng_id;
	dma_addr_t paddr;
	u8 rbm;
	int num_buffs_reaped = 0;

	ar = ab->pdevs[ath11k_hw_mac_id_to_pdev_id(&ab->hw_params, mac_id)].ar;
	dp = &ar->dp;
	srng_id = ath11k_hw_mac_id_to_srng_id(&ab->hw_params, mac_id);
	rx_ring = &dp->rx_mon_status_refill_ring[srng_id];

	srng = &ab->hal.srng_list[rx_ring->refill_buf_ring.ring_id];

	spin_lock_bh(&srng->lock);

	ath11k_hal_srng_access_begin(ab, srng);
	while (*budget) {
		*budget -= 1;
		rx_mon_status_desc =
			ath11k_hal_srng_src_peek(ab, srng);
		if (!rx_mon_status_desc)
			break;

		ath11k_hal_rx_buf_addr_info_get(rx_mon_status_desc, &paddr,
						&cookie, &rbm);
		if (paddr) {
			buf_id = FIELD_GET(DP_RXDMA_BUF_COOKIE_BUF_ID, cookie);

			spin_lock_bh(&rx_ring->idr_lock);
			skb = idr_find(&rx_ring->bufs_idr, buf_id);
			if (!skb) {
				ath11k_warn(ab, "rx monitor status with invalid buf_id %d\n",
					    buf_id);
				spin_unlock_bh(&rx_ring->idr_lock);
				goto move_next;
			}

			idr_remove(&rx_ring->bufs_idr, buf_id);
			spin_unlock_bh(&rx_ring->idr_lock);

			rxcb = ATH11K_SKB_RXCB(skb);

			dma_unmap_single(ab->dev, rxcb->paddr,
					 skb->len + skb_tailroom(skb),
					 DMA_FROM_DEVICE);

			tlv = (struct hal_tlv_hdr *)skb->data;
			if (FIELD_GET(HAL_TLV_HDR_TAG, tlv->tl) !=
					HAL_RX_STATUS_BUFFER_DONE) {
				ath11k_warn(ab, "mon status DONE not set %lx\n",
					    FIELD_GET(HAL_TLV_HDR_TAG,
						      tlv->tl));
				dev_kfree_skb_any(skb);
				goto move_next;
			}

			__skb_queue_tail(skb_list, skb);
		}
move_next:
		skb = ath11k_dp_rx_alloc_mon_status_buf(ab, rx_ring,
							&buf_id);

		if (!skb) {
			ath11k_hal_rx_buf_addr_info_set(rx_mon_status_desc, 0, 0,
							HAL_RX_BUF_RBM_SW3_BM);
			num_buffs_reaped++;
			break;
		}
		rxcb = ATH11K_SKB_RXCB(skb);

		cookie = FIELD_PREP(DP_RXDMA_BUF_COOKIE_PDEV_ID, mac_id) |
			 FIELD_PREP(DP_RXDMA_BUF_COOKIE_BUF_ID, buf_id);

		ath11k_hal_rx_buf_addr_info_set(rx_mon_status_desc, rxcb->paddr,
						cookie, HAL_RX_BUF_RBM_SW3_BM);
		ath11k_hal_srng_src_get_next_entry(ab, srng);
		num_buffs_reaped++;
	}
	ath11k_hal_srng_access_end(ab, srng);
	spin_unlock_bh(&srng->lock);

	return num_buffs_reaped;
}

int ath11k_dp_rx_process_mon_status(struct ath11k_base *ab, int mac_id,
				    struct napi_struct *napi, int budget)
{
	struct ath11k *ar = ath11k_ab_to_ar(ab, mac_id);
	enum hal_rx_mon_status hal_status;
	struct sk_buff *skb;
	struct sk_buff_head skb_list;
	struct hal_rx_mon_ppdu_info ppdu_info;
	struct ath11k_peer *peer;
	struct ath11k_sta *arsta;
	int num_buffs_reaped = 0;

	__skb_queue_head_init(&skb_list);

	num_buffs_reaped = ath11k_dp_rx_reap_mon_status_ring(ab, mac_id, &budget,
							     &skb_list);
	if (!num_buffs_reaped)
		goto exit;

	while ((skb = __skb_dequeue(&skb_list))) {
		memset(&ppdu_info, 0, sizeof(ppdu_info));
		ppdu_info.peer_id = HAL_INVALID_PEERID;

		if (ath11k_debugfs_is_pktlog_rx_stats_enabled(ar))
			trace_ath11k_htt_rxdesc(ar, skb->data, DP_RX_BUFFER_SIZE);

		hal_status = ath11k_hal_rx_parse_mon_status(ab, &ppdu_info, skb);

		if (ppdu_info.peer_id == HAL_INVALID_PEERID ||
		    hal_status != HAL_RX_MON_STATUS_PPDU_DONE) {
			dev_kfree_skb_any(skb);
			continue;
		}

		rcu_read_lock();
		spin_lock_bh(&ab->base_lock);
		peer = ath11k_peer_find_by_id(ab, ppdu_info.peer_id);

		if (!peer || !peer->sta) {
			ath11k_dbg(ab, ATH11K_DBG_DATA,
				   "failed to find the peer with peer_id %d\n",
				   ppdu_info.peer_id);
			spin_unlock_bh(&ab->base_lock);
			rcu_read_unlock();
			dev_kfree_skb_any(skb);
			continue;
		}

		arsta = (struct ath11k_sta *)peer->sta->drv_priv;
		ath11k_dp_rx_update_peer_stats(arsta, &ppdu_info);

		if (ath11k_debugfs_is_pktlog_peer_valid(ar, peer->addr))
			trace_ath11k_htt_rxdesc(ar, skb->data, DP_RX_BUFFER_SIZE);

		spin_unlock_bh(&ab->base_lock);
		rcu_read_unlock();

		dev_kfree_skb_any(skb);
	}
exit:
	return num_buffs_reaped;
}

static void ath11k_dp_rx_frag_timer(struct timer_list *timer)
{
	struct dp_rx_tid *rx_tid = from_timer(rx_tid, timer, frag_timer);

	spin_lock_bh(&rx_tid->ab->base_lock);
	if (rx_tid->last_frag_no &&
	    rx_tid->rx_frag_bitmap == GENMASK(rx_tid->last_frag_no, 0)) {
		spin_unlock_bh(&rx_tid->ab->base_lock);
		return;
	}
	ath11k_dp_rx_frags_cleanup(rx_tid, true);
	spin_unlock_bh(&rx_tid->ab->base_lock);
}

int ath11k_peer_rx_frag_setup(struct ath11k *ar, const u8 *peer_mac, int vdev_id)
{
	struct ath11k_base *ab = ar->ab;
	struct crypto_shash *tfm;
	struct ath11k_peer *peer;
	struct dp_rx_tid *rx_tid;
	int i;

	tfm = crypto_alloc_shash("michael_mic", 0, 0);
	if (IS_ERR(tfm))
		return PTR_ERR(tfm);

	spin_lock_bh(&ab->base_lock);

	peer = ath11k_peer_find(ab, vdev_id, peer_mac);
	if (!peer) {
		ath11k_warn(ab, "failed to find the peer to set up fragment info\n");
		spin_unlock_bh(&ab->base_lock);
		return -ENOENT;
	}

	for (i = 0; i <= IEEE80211_NUM_TIDS; i++) {
		rx_tid = &peer->rx_tid[i];
		rx_tid->ab = ab;
		timer_setup(&rx_tid->frag_timer, ath11k_dp_rx_frag_timer, 0);
		skb_queue_head_init(&rx_tid->rx_frags);
	}

	peer->tfm_mmic = tfm;
	spin_unlock_bh(&ab->base_lock);

	return 0;
}

static int ath11k_dp_rx_h_michael_mic(struct crypto_shash *tfm, u8 *key,
				      struct ieee80211_hdr *hdr, u8 *data,
				      size_t data_len, u8 *mic)
{
	SHASH_DESC_ON_STACK(desc, tfm);
	u8 mic_hdr[16] = {0};
	u8 tid = 0;
	int ret;

	if (!tfm)
		return -EINVAL;

	desc->tfm = tfm;

	ret = crypto_shash_setkey(tfm, key, 8);
	if (ret)
		goto out;

	ret = crypto_shash_init(desc);
	if (ret)
		goto out;

	/* TKIP MIC header */
	memcpy(mic_hdr, ieee80211_get_DA(hdr), ETH_ALEN);
	memcpy(mic_hdr + ETH_ALEN, ieee80211_get_SA(hdr), ETH_ALEN);
	if (ieee80211_is_data_qos(hdr->frame_control))
		tid = ieee80211_get_tid(hdr);
	mic_hdr[12] = tid;

	ret = crypto_shash_update(desc, mic_hdr, 16);
	if (ret)
		goto out;
	ret = crypto_shash_update(desc, data, data_len);
	if (ret)
		goto out;
	ret = crypto_shash_final(desc, mic);
out:
	shash_desc_zero(desc);
	return ret;
}

static int ath11k_dp_rx_h_verify_tkip_mic(struct ath11k *ar, struct ath11k_peer *peer,
					  struct sk_buff *msdu)
{
	struct hal_rx_desc *rx_desc = (struct hal_rx_desc *)msdu->data;
	struct ieee80211_rx_status *rxs = IEEE80211_SKB_RXCB(msdu);
	struct ieee80211_key_conf *key_conf;
	struct ieee80211_hdr *hdr;
	u8 mic[IEEE80211_CCMP_MIC_LEN];
	int head_len, tail_len, ret;
	size_t data_len;
	u32 hdr_len, hal_rx_desc_sz = ar->ab->hw_params.hal_desc_sz;
	u8 *key, *data;
	u8 key_idx;

	if (ath11k_dp_rx_h_mpdu_start_enctype(ar->ab, rx_desc) !=
	    HAL_ENCRYPT_TYPE_TKIP_MIC)
		return 0;

	hdr = (struct ieee80211_hdr *)(msdu->data + hal_rx_desc_sz);
	hdr_len = ieee80211_hdrlen(hdr->frame_control);
	head_len = hdr_len + hal_rx_desc_sz + IEEE80211_TKIP_IV_LEN;
	tail_len = IEEE80211_CCMP_MIC_LEN + IEEE80211_TKIP_ICV_LEN + FCS_LEN;

	if (!is_multicast_ether_addr(hdr->addr1))
		key_idx = peer->ucast_keyidx;
	else
		key_idx = peer->mcast_keyidx;

	key_conf = peer->keys[key_idx];

	data = msdu->data + head_len;
	data_len = msdu->len - head_len - tail_len;
	key = &key_conf->key[NL80211_TKIP_DATA_OFFSET_RX_MIC_KEY];

	ret = ath11k_dp_rx_h_michael_mic(peer->tfm_mmic, key, hdr, data, data_len, mic);
	if (ret || memcmp(mic, data + data_len, IEEE80211_CCMP_MIC_LEN))
		goto mic_fail;

	return 0;

mic_fail:
	(ATH11K_SKB_RXCB(msdu))->is_first_msdu = true;
	(ATH11K_SKB_RXCB(msdu))->is_last_msdu = true;

	rxs->flag |= RX_FLAG_MMIC_ERROR | RX_FLAG_MMIC_STRIPPED |
		    RX_FLAG_IV_STRIPPED | RX_FLAG_DECRYPTED;
	skb_pull(msdu, hal_rx_desc_sz);

	ath11k_dp_rx_h_ppdu(ar, rx_desc, rxs);
	ath11k_dp_rx_h_undecap(ar, msdu, rx_desc,
			       HAL_ENCRYPT_TYPE_TKIP_MIC, rxs, true);
	ieee80211_rx(ar->hw, msdu);
	return -EINVAL;
}

static void ath11k_dp_rx_h_undecap_frag(struct ath11k *ar, struct sk_buff *msdu,
					enum hal_encrypt_type enctype, u32 flags)
{
	struct ieee80211_hdr *hdr;
	size_t hdr_len;
	size_t crypto_len;
	u32 hal_rx_desc_sz = ar->ab->hw_params.hal_desc_sz;

	if (!flags)
		return;

	hdr = (struct ieee80211_hdr *)(msdu->data + hal_rx_desc_sz);

	if (flags & RX_FLAG_MIC_STRIPPED)
		skb_trim(msdu, msdu->len -
			 ath11k_dp_rx_crypto_mic_len(ar, enctype));

	if (flags & RX_FLAG_ICV_STRIPPED)
		skb_trim(msdu, msdu->len -
			 ath11k_dp_rx_crypto_icv_len(ar, enctype));

	if (flags & RX_FLAG_IV_STRIPPED) {
		hdr_len = ieee80211_hdrlen(hdr->frame_control);
		crypto_len = ath11k_dp_rx_crypto_param_len(ar, enctype);

		memmove((void *)msdu->data + hal_rx_desc_sz + crypto_len,
			(void *)msdu->data + hal_rx_desc_sz, hdr_len);
		skb_pull(msdu, crypto_len);
	}
}

static int ath11k_dp_rx_h_defrag(struct ath11k *ar,
				 struct ath11k_peer *peer,
				 struct dp_rx_tid *rx_tid,
				 struct sk_buff **defrag_skb)
{
	struct hal_rx_desc *rx_desc;
	struct sk_buff *skb, *first_frag, *last_frag;
	struct ieee80211_hdr *hdr;
	struct rx_attention *rx_attention;
	enum hal_encrypt_type enctype;
	bool is_decrypted = false;
	int msdu_len = 0;
	int extra_space;
	u32 flags, hal_rx_desc_sz = ar->ab->hw_params.hal_desc_sz;

	first_frag = skb_peek(&rx_tid->rx_frags);
	last_frag = skb_peek_tail(&rx_tid->rx_frags);

	skb_queue_walk(&rx_tid->rx_frags, skb) {
		flags = 0;
		rx_desc = (struct hal_rx_desc *)skb->data;
		hdr = (struct ieee80211_hdr *)(skb->data + hal_rx_desc_sz);

		enctype = ath11k_dp_rx_h_mpdu_start_enctype(ar->ab, rx_desc);
		if (enctype != HAL_ENCRYPT_TYPE_OPEN) {
			rx_attention = ath11k_dp_rx_get_attention(ar->ab, rx_desc);
			is_decrypted = ath11k_dp_rx_h_attn_is_decrypted(rx_attention);
		}

		if (is_decrypted) {
			if (skb != first_frag)
				flags |=  RX_FLAG_IV_STRIPPED;
			if (skb != last_frag)
				flags |= RX_FLAG_ICV_STRIPPED |
					 RX_FLAG_MIC_STRIPPED;
		}

		/* RX fragments are always raw packets */
		if (skb != last_frag)
			skb_trim(skb, skb->len - FCS_LEN);
		ath11k_dp_rx_h_undecap_frag(ar, skb, enctype, flags);

		if (skb != first_frag)
			skb_pull(skb, hal_rx_desc_sz +
				      ieee80211_hdrlen(hdr->frame_control));
		msdu_len += skb->len;
	}

	extra_space = msdu_len - (DP_RX_BUFFER_SIZE + skb_tailroom(first_frag));
	if (extra_space > 0 &&
	    (pskb_expand_head(first_frag, 0, extra_space, GFP_ATOMIC) < 0))
		return -ENOMEM;

	__skb_unlink(first_frag, &rx_tid->rx_frags);
	while ((skb = __skb_dequeue(&rx_tid->rx_frags))) {
		skb_put_data(first_frag, skb->data, skb->len);
		dev_kfree_skb_any(skb);
	}

	hdr = (struct ieee80211_hdr *)(first_frag->data + hal_rx_desc_sz);
	hdr->frame_control &= ~__cpu_to_le16(IEEE80211_FCTL_MOREFRAGS);
	ATH11K_SKB_RXCB(first_frag)->is_frag = 1;

	if (ath11k_dp_rx_h_verify_tkip_mic(ar, peer, first_frag))
		first_frag = NULL;

	*defrag_skb = first_frag;
	return 0;
}

static int ath11k_dp_rx_h_defrag_reo_reinject(struct ath11k *ar, struct dp_rx_tid *rx_tid,
					      struct sk_buff *defrag_skb)
{
	struct ath11k_base *ab = ar->ab;
	struct ath11k_pdev_dp *dp = &ar->dp;
	struct dp_rxdma_ring *rx_refill_ring = &dp->rx_refill_buf_ring;
	struct hal_rx_desc *rx_desc = (struct hal_rx_desc *)defrag_skb->data;
	struct hal_reo_entrance_ring *reo_ent_ring;
	struct hal_reo_dest_ring *reo_dest_ring;
	struct dp_link_desc_bank *link_desc_banks;
	struct hal_rx_msdu_link *msdu_link;
	struct hal_rx_msdu_details *msdu0;
	struct hal_srng *srng;
	dma_addr_t paddr;
	u32 desc_bank, msdu_info, mpdu_info;
	u32 dst_idx, cookie, hal_rx_desc_sz;
	int ret, buf_id;

	hal_rx_desc_sz = ab->hw_params.hal_desc_sz;
	link_desc_banks = ab->dp.link_desc_banks;
	reo_dest_ring = rx_tid->dst_ring_desc;

	ath11k_hal_rx_reo_ent_paddr_get(ab, reo_dest_ring, &paddr, &desc_bank);
	msdu_link = (struct hal_rx_msdu_link *)(link_desc_banks[desc_bank].vaddr +
			(paddr - link_desc_banks[desc_bank].paddr));
	msdu0 = &msdu_link->msdu_link[0];
	dst_idx = FIELD_GET(RX_MSDU_DESC_INFO0_REO_DEST_IND, msdu0->rx_msdu_info.info0);
	memset(msdu0, 0, sizeof(*msdu0));

	msdu_info = FIELD_PREP(RX_MSDU_DESC_INFO0_FIRST_MSDU_IN_MPDU, 1) |
		    FIELD_PREP(RX_MSDU_DESC_INFO0_LAST_MSDU_IN_MPDU, 1) |
		    FIELD_PREP(RX_MSDU_DESC_INFO0_MSDU_CONTINUATION, 0) |
		    FIELD_PREP(RX_MSDU_DESC_INFO0_MSDU_LENGTH,
			       defrag_skb->len - hal_rx_desc_sz) |
		    FIELD_PREP(RX_MSDU_DESC_INFO0_REO_DEST_IND, dst_idx) |
		    FIELD_PREP(RX_MSDU_DESC_INFO0_VALID_SA, 1) |
		    FIELD_PREP(RX_MSDU_DESC_INFO0_VALID_DA, 1);
	msdu0->rx_msdu_info.info0 = msdu_info;

	/* change msdu len in hal rx desc */
	ath11k_dp_rxdesc_set_msdu_len(ab, rx_desc, defrag_skb->len - hal_rx_desc_sz);

	paddr = dma_map_single(ab->dev, defrag_skb->data,
			       defrag_skb->len + skb_tailroom(defrag_skb),
			       DMA_FROM_DEVICE);
	if (dma_mapping_error(ab->dev, paddr))
		return -ENOMEM;

	spin_lock_bh(&rx_refill_ring->idr_lock);
	buf_id = idr_alloc(&rx_refill_ring->bufs_idr, defrag_skb, 0,
			   rx_refill_ring->bufs_max * 3, GFP_ATOMIC);
	spin_unlock_bh(&rx_refill_ring->idr_lock);
	if (buf_id < 0) {
		ret = -ENOMEM;
		goto err_unmap_dma;
	}

	ATH11K_SKB_RXCB(defrag_skb)->paddr = paddr;
	cookie = FIELD_PREP(DP_RXDMA_BUF_COOKIE_PDEV_ID, dp->mac_id) |
		 FIELD_PREP(DP_RXDMA_BUF_COOKIE_BUF_ID, buf_id);

	ath11k_hal_rx_buf_addr_info_set(msdu0, paddr, cookie, HAL_RX_BUF_RBM_SW3_BM);

	/* Fill mpdu details into reo entrace ring */
	srng = &ab->hal.srng_list[ab->dp.reo_reinject_ring.ring_id];

	spin_lock_bh(&srng->lock);
	ath11k_hal_srng_access_begin(ab, srng);

	reo_ent_ring = (struct hal_reo_entrance_ring *)
			ath11k_hal_srng_src_get_next_entry(ab, srng);
	if (!reo_ent_ring) {
		ath11k_hal_srng_access_end(ab, srng);
		spin_unlock_bh(&srng->lock);
		ret = -ENOSPC;
		goto err_free_idr;
	}
	memset(reo_ent_ring, 0, sizeof(*reo_ent_ring));

	ath11k_hal_rx_reo_ent_paddr_get(ab, reo_dest_ring, &paddr, &desc_bank);
	ath11k_hal_rx_buf_addr_info_set(reo_ent_ring, paddr, desc_bank,
					HAL_RX_BUF_RBM_WBM_IDLE_DESC_LIST);

	mpdu_info = FIELD_PREP(RX_MPDU_DESC_INFO0_MSDU_COUNT, 1) |
		    FIELD_PREP(RX_MPDU_DESC_INFO0_SEQ_NUM, rx_tid->cur_sn) |
		    FIELD_PREP(RX_MPDU_DESC_INFO0_FRAG_FLAG, 0) |
		    FIELD_PREP(RX_MPDU_DESC_INFO0_VALID_SA, 1) |
		    FIELD_PREP(RX_MPDU_DESC_INFO0_VALID_DA, 1) |
		    FIELD_PREP(RX_MPDU_DESC_INFO0_RAW_MPDU, 1) |
		    FIELD_PREP(RX_MPDU_DESC_INFO0_VALID_PN, 1);

	reo_ent_ring->rx_mpdu_info.info0 = mpdu_info;
	reo_ent_ring->rx_mpdu_info.meta_data = reo_dest_ring->rx_mpdu_info.meta_data;
	reo_ent_ring->queue_addr_lo = reo_dest_ring->queue_addr_lo;
	reo_ent_ring->info0 = FIELD_PREP(HAL_REO_ENTR_RING_INFO0_QUEUE_ADDR_HI,
					 FIELD_GET(HAL_REO_DEST_RING_INFO0_QUEUE_ADDR_HI,
						   reo_dest_ring->info0)) |
			      FIELD_PREP(HAL_REO_ENTR_RING_INFO0_DEST_IND, dst_idx);
	ath11k_hal_srng_access_end(ab, srng);
	spin_unlock_bh(&srng->lock);

	return 0;

err_free_idr:
	spin_lock_bh(&rx_refill_ring->idr_lock);
	idr_remove(&rx_refill_ring->bufs_idr, buf_id);
	spin_unlock_bh(&rx_refill_ring->idr_lock);
err_unmap_dma:
	dma_unmap_single(ab->dev, paddr, defrag_skb->len + skb_tailroom(defrag_skb),
			 DMA_FROM_DEVICE);
	return ret;
}

static int ath11k_dp_rx_h_cmp_frags(struct ath11k *ar,
				    struct sk_buff *a, struct sk_buff *b)
{
	int frag1, frag2;

	frag1 = ath11k_dp_rx_h_mpdu_start_frag_no(ar->ab, a);
	frag2 = ath11k_dp_rx_h_mpdu_start_frag_no(ar->ab, b);

	return frag1 - frag2;
}

static void ath11k_dp_rx_h_sort_frags(struct ath11k *ar,
				      struct sk_buff_head *frag_list,
				      struct sk_buff *cur_frag)
{
	struct sk_buff *skb;
	int cmp;

	skb_queue_walk(frag_list, skb) {
		cmp = ath11k_dp_rx_h_cmp_frags(ar, skb, cur_frag);
		if (cmp < 0)
			continue;
		__skb_queue_before(frag_list, skb, cur_frag);
		return;
	}
	__skb_queue_tail(frag_list, cur_frag);
}

static u64 ath11k_dp_rx_h_get_pn(struct ath11k *ar, struct sk_buff *skb)
{
	struct ieee80211_hdr *hdr;
	u64 pn = 0;
	u8 *ehdr;
	u32 hal_rx_desc_sz = ar->ab->hw_params.hal_desc_sz;

	hdr = (struct ieee80211_hdr *)(skb->data + hal_rx_desc_sz);
	ehdr = skb->data + hal_rx_desc_sz + ieee80211_hdrlen(hdr->frame_control);

	pn = ehdr[0];
	pn |= (u64)ehdr[1] << 8;
	pn |= (u64)ehdr[4] << 16;
	pn |= (u64)ehdr[5] << 24;
	pn |= (u64)ehdr[6] << 32;
	pn |= (u64)ehdr[7] << 40;

	return pn;
}

static bool
ath11k_dp_rx_h_defrag_validate_incr_pn(struct ath11k *ar, struct dp_rx_tid *rx_tid)
{
	enum hal_encrypt_type encrypt_type;
	struct sk_buff *first_frag, *skb;
	struct hal_rx_desc *desc;
	u64 last_pn;
	u64 cur_pn;

	first_frag = skb_peek(&rx_tid->rx_frags);
	desc = (struct hal_rx_desc *)first_frag->data;

	encrypt_type = ath11k_dp_rx_h_mpdu_start_enctype(ar->ab, desc);
	if (encrypt_type != HAL_ENCRYPT_TYPE_CCMP_128 &&
	    encrypt_type != HAL_ENCRYPT_TYPE_CCMP_256 &&
	    encrypt_type != HAL_ENCRYPT_TYPE_GCMP_128 &&
	    encrypt_type != HAL_ENCRYPT_TYPE_AES_GCMP_256)
		return true;

	last_pn = ath11k_dp_rx_h_get_pn(ar, first_frag);
	skb_queue_walk(&rx_tid->rx_frags, skb) {
		if (skb == first_frag)
			continue;

		cur_pn = ath11k_dp_rx_h_get_pn(ar, skb);
		if (cur_pn != last_pn + 1)
			return false;
		last_pn = cur_pn;
	}
	return true;
}

static int ath11k_dp_rx_frag_h_mpdu(struct ath11k *ar,
				    struct sk_buff *msdu,
				    u32 *ring_desc)
{
	struct ath11k_base *ab = ar->ab;
	struct hal_rx_desc *rx_desc;
	struct ath11k_peer *peer;
	struct dp_rx_tid *rx_tid;
	struct sk_buff *defrag_skb = NULL;
	u32 peer_id;
	u16 seqno, frag_no;
	u8 tid;
	int ret = 0;
	bool more_frags;
	bool is_mcbc;

	rx_desc = (struct hal_rx_desc *)msdu->data;
	peer_id = ath11k_dp_rx_h_mpdu_start_peer_id(ar->ab, rx_desc);
	tid = ath11k_dp_rx_h_mpdu_start_tid(ar->ab, rx_desc);
	seqno = ath11k_dp_rx_h_mpdu_start_seq_no(ar->ab, rx_desc);
	frag_no = ath11k_dp_rx_h_mpdu_start_frag_no(ar->ab, msdu);
	more_frags = ath11k_dp_rx_h_mpdu_start_more_frags(ar->ab, msdu);
	is_mcbc = ath11k_dp_rx_h_attn_is_mcbc(ar->ab, rx_desc);

	/* Multicast/Broadcast fragments are not expected */
	if (is_mcbc)
		return -EINVAL;

	if (!ath11k_dp_rx_h_mpdu_start_seq_ctrl_valid(ar->ab, rx_desc) ||
	    !ath11k_dp_rx_h_mpdu_start_fc_valid(ar->ab, rx_desc) ||
	    tid > IEEE80211_NUM_TIDS)
		return -EINVAL;

	/* received unfragmented packet in reo
	 * exception ring, this shouldn't happen
	 * as these packets typically come from
	 * reo2sw srngs.
	 */
	if (WARN_ON_ONCE(!frag_no && !more_frags))
		return -EINVAL;

	spin_lock_bh(&ab->base_lock);
	peer = ath11k_peer_find_by_id(ab, peer_id);
	if (!peer) {
		ath11k_warn(ab, "failed to find the peer to de-fragment received fragment peer_id %d\n",
			    peer_id);
		ret = -ENOENT;
		goto out_unlock;
	}
	rx_tid = &peer->rx_tid[tid];

	if ((!skb_queue_empty(&rx_tid->rx_frags) && seqno != rx_tid->cur_sn) ||
	    skb_queue_empty(&rx_tid->rx_frags)) {
		/* Flush stored fragments and start a new sequence */
		ath11k_dp_rx_frags_cleanup(rx_tid, true);
		rx_tid->cur_sn = seqno;
	}

	if (rx_tid->rx_frag_bitmap & BIT(frag_no)) {
		/* Fragment already present */
		ret = -EINVAL;
		goto out_unlock;
	}

	if (frag_no > __fls(rx_tid->rx_frag_bitmap))
		__skb_queue_tail(&rx_tid->rx_frags, msdu);
	else
		ath11k_dp_rx_h_sort_frags(ar, &rx_tid->rx_frags, msdu);

	rx_tid->rx_frag_bitmap |= BIT(frag_no);
	if (!more_frags)
		rx_tid->last_frag_no = frag_no;

	if (frag_no == 0) {
		rx_tid->dst_ring_desc = kmemdup(ring_desc,
						sizeof(*rx_tid->dst_ring_desc),
						GFP_ATOMIC);
		if (!rx_tid->dst_ring_desc) {
			ret = -ENOMEM;
			goto out_unlock;
		}
	} else {
		ath11k_dp_rx_link_desc_return(ab, ring_desc,
					      HAL_WBM_REL_BM_ACT_PUT_IN_IDLE);
	}

	if (!rx_tid->last_frag_no ||
	    rx_tid->rx_frag_bitmap != GENMASK(rx_tid->last_frag_no, 0)) {
		mod_timer(&rx_tid->frag_timer, jiffies +
					       ATH11K_DP_RX_FRAGMENT_TIMEOUT_MS);
		goto out_unlock;
	}

	spin_unlock_bh(&ab->base_lock);
	del_timer_sync(&rx_tid->frag_timer);
	spin_lock_bh(&ab->base_lock);

	peer = ath11k_peer_find_by_id(ab, peer_id);
	if (!peer)
		goto err_frags_cleanup;

	if (!ath11k_dp_rx_h_defrag_validate_incr_pn(ar, rx_tid))
		goto err_frags_cleanup;

	if (ath11k_dp_rx_h_defrag(ar, peer, rx_tid, &defrag_skb))
		goto err_frags_cleanup;

	if (!defrag_skb)
		goto err_frags_cleanup;

	if (ath11k_dp_rx_h_defrag_reo_reinject(ar, rx_tid, defrag_skb))
		goto err_frags_cleanup;

	ath11k_dp_rx_frags_cleanup(rx_tid, false);
	goto out_unlock;

err_frags_cleanup:
	dev_kfree_skb_any(defrag_skb);
	ath11k_dp_rx_frags_cleanup(rx_tid, true);
out_unlock:
	spin_unlock_bh(&ab->base_lock);
	return ret;
}

static int
ath11k_dp_process_rx_err_buf(struct ath11k *ar, u32 *ring_desc, int buf_id, bool drop)
{
	struct ath11k_pdev_dp *dp = &ar->dp;
	struct dp_rxdma_ring *rx_ring = &dp->rx_refill_buf_ring;
	struct sk_buff *msdu;
	struct ath11k_skb_rxcb *rxcb;
	struct hal_rx_desc *rx_desc;
	u8 *hdr_status;
	u16 msdu_len;
	u32 hal_rx_desc_sz = ar->ab->hw_params.hal_desc_sz;

	spin_lock_bh(&rx_ring->idr_lock);
	msdu = idr_find(&rx_ring->bufs_idr, buf_id);
	if (!msdu) {
		ath11k_warn(ar->ab, "rx err buf with invalid buf_id %d\n",
			    buf_id);
		spin_unlock_bh(&rx_ring->idr_lock);
		return -EINVAL;
	}

	idr_remove(&rx_ring->bufs_idr, buf_id);
	spin_unlock_bh(&rx_ring->idr_lock);

	rxcb = ATH11K_SKB_RXCB(msdu);
	dma_unmap_single(ar->ab->dev, rxcb->paddr,
			 msdu->len + skb_tailroom(msdu),
			 DMA_FROM_DEVICE);

	if (drop) {
		dev_kfree_skb_any(msdu);
		return 0;
	}

	rcu_read_lock();
	if (!rcu_dereference(ar->ab->pdevs_active[ar->pdev_idx])) {
		dev_kfree_skb_any(msdu);
		goto exit;
	}

	if (test_bit(ATH11K_CAC_RUNNING, &ar->dev_flags)) {
		dev_kfree_skb_any(msdu);
		goto exit;
	}

	rx_desc = (struct hal_rx_desc *)msdu->data;
	msdu_len = ath11k_dp_rx_h_msdu_start_msdu_len(ar->ab, rx_desc);
	if ((msdu_len + hal_rx_desc_sz) > DP_RX_BUFFER_SIZE) {
		hdr_status = ath11k_dp_rx_h_80211_hdr(ar->ab, rx_desc);
		ath11k_warn(ar->ab, "invalid msdu leng %u", msdu_len);
		ath11k_dbg_dump(ar->ab, ATH11K_DBG_DATA, NULL, "", hdr_status,
				sizeof(struct ieee80211_hdr));
		ath11k_dbg_dump(ar->ab, ATH11K_DBG_DATA, NULL, "", rx_desc,
				sizeof(struct hal_rx_desc));
		dev_kfree_skb_any(msdu);
		goto exit;
	}

	skb_put(msdu, hal_rx_desc_sz + msdu_len);

	if (ath11k_dp_rx_frag_h_mpdu(ar, msdu, ring_desc)) {
		dev_kfree_skb_any(msdu);
		ath11k_dp_rx_link_desc_return(ar->ab, ring_desc,
					      HAL_WBM_REL_BM_ACT_PUT_IN_IDLE);
	}
exit:
	rcu_read_unlock();
	return 0;
}

int ath11k_dp_process_rx_err(struct ath11k_base *ab, struct napi_struct *napi,
			     int budget)
{
	u32 msdu_cookies[HAL_NUM_RX_MSDUS_PER_LINK_DESC];
	struct dp_link_desc_bank *link_desc_banks;
	enum hal_rx_buf_return_buf_manager rbm;
	int tot_n_bufs_reaped, quota, ret, i;
	int n_bufs_reaped[MAX_RADIOS] = {0};
	struct dp_rxdma_ring *rx_ring;
	struct dp_srng *reo_except;
	u32 desc_bank, num_msdus;
	struct hal_srng *srng;
	struct ath11k_dp *dp;
	void *link_desc_va;
	int buf_id, mac_id;
	struct ath11k *ar;
	dma_addr_t paddr;
	u32 *desc;
	bool is_frag;
	u8 drop = 0;

	tot_n_bufs_reaped = 0;
	quota = budget;

	dp = &ab->dp;
	reo_except = &dp->reo_except_ring;
	link_desc_banks = dp->link_desc_banks;

	srng = &ab->hal.srng_list[reo_except->ring_id];

	spin_lock_bh(&srng->lock);

	ath11k_hal_srng_access_begin(ab, srng);

	while (budget &&
	       (desc = ath11k_hal_srng_dst_get_next_entry(ab, srng))) {
		struct hal_reo_dest_ring *reo_desc = (struct hal_reo_dest_ring *)desc;

		ab->soc_stats.err_ring_pkts++;
		ret = ath11k_hal_desc_reo_parse_err(ab, desc, &paddr,
						    &desc_bank);
		if (ret) {
			ath11k_warn(ab, "failed to parse error reo desc %d\n",
				    ret);
			continue;
		}
		link_desc_va = link_desc_banks[desc_bank].vaddr +
			       (paddr - link_desc_banks[desc_bank].paddr);
		ath11k_hal_rx_msdu_link_info_get(link_desc_va, &num_msdus, msdu_cookies,
						 &rbm);
		if (rbm != HAL_RX_BUF_RBM_WBM_IDLE_DESC_LIST &&
		    rbm != HAL_RX_BUF_RBM_SW3_BM) {
			ab->soc_stats.invalid_rbm++;
			ath11k_warn(ab, "invalid return buffer manager %d\n", rbm);
			ath11k_dp_rx_link_desc_return(ab, desc,
						      HAL_WBM_REL_BM_ACT_REL_MSDU);
			continue;
		}

		is_frag = !!(reo_desc->rx_mpdu_info.info0 & RX_MPDU_DESC_INFO0_FRAG_FLAG);

		/* Process only rx fragments with one msdu per link desc below, and drop
		 * msdu's indicated due to error reasons.
		 */
		if (!is_frag || num_msdus > 1) {
			drop = 1;
			/* Return the link desc back to wbm idle list */
			ath11k_dp_rx_link_desc_return(ab, desc,
						      HAL_WBM_REL_BM_ACT_PUT_IN_IDLE);
		}

		for (i = 0; i < num_msdus; i++) {
			buf_id = FIELD_GET(DP_RXDMA_BUF_COOKIE_BUF_ID,
					   msdu_cookies[i]);

			mac_id = FIELD_GET(DP_RXDMA_BUF_COOKIE_PDEV_ID,
					   msdu_cookies[i]);

			ar = ab->pdevs[mac_id].ar;

			if (!ath11k_dp_process_rx_err_buf(ar, desc, buf_id, drop)) {
				n_bufs_reaped[mac_id]++;
				tot_n_bufs_reaped++;
			}
		}

		if (tot_n_bufs_reaped >= quota) {
			tot_n_bufs_reaped = quota;
			goto exit;
		}

		budget = quota - tot_n_bufs_reaped;
	}

exit:
	ath11k_hal_srng_access_end(ab, srng);

	spin_unlock_bh(&srng->lock);

	for (i = 0; i <  ab->num_radios; i++) {
		if (!n_bufs_reaped[i])
			continue;

		ar = ab->pdevs[i].ar;
		rx_ring = &ar->dp.rx_refill_buf_ring;

		ath11k_dp_rxbufs_replenish(ab, i, rx_ring, n_bufs_reaped[i],
					   HAL_RX_BUF_RBM_SW3_BM);
	}

	return tot_n_bufs_reaped;
}

static void ath11k_dp_rx_null_q_desc_sg_drop(struct ath11k *ar,
					     int msdu_len,
					     struct sk_buff_head *msdu_list)
{
	struct sk_buff *skb, *tmp;
	struct ath11k_skb_rxcb *rxcb;
	int n_buffs;

	n_buffs = DIV_ROUND_UP(msdu_len,
			       (DP_RX_BUFFER_SIZE - ar->ab->hw_params.hal_desc_sz));

	skb_queue_walk_safe(msdu_list, skb, tmp) {
		rxcb = ATH11K_SKB_RXCB(skb);
		if (rxcb->err_rel_src == HAL_WBM_REL_SRC_MODULE_REO &&
		    rxcb->err_code == HAL_REO_DEST_RING_ERROR_CODE_DESC_ADDR_ZERO) {
			if (!n_buffs)
				break;
			__skb_unlink(skb, msdu_list);
			dev_kfree_skb_any(skb);
			n_buffs--;
		}
	}
}

static int ath11k_dp_rx_h_null_q_desc(struct ath11k *ar, struct sk_buff *msdu,
				      struct ieee80211_rx_status *status,
				      struct sk_buff_head *msdu_list)
{
	u16 msdu_len;
	struct hal_rx_desc *desc = (struct hal_rx_desc *)msdu->data;
	struct rx_attention *rx_attention;
	u8 l3pad_bytes;
	struct ath11k_skb_rxcb *rxcb = ATH11K_SKB_RXCB(msdu);
	u32 hal_rx_desc_sz = ar->ab->hw_params.hal_desc_sz;

	msdu_len = ath11k_dp_rx_h_msdu_start_msdu_len(ar->ab, desc);

	if (!rxcb->is_frag && ((msdu_len + hal_rx_desc_sz) > DP_RX_BUFFER_SIZE)) {
		/* First buffer will be freed by the caller, so deduct it's length */
		msdu_len = msdu_len - (DP_RX_BUFFER_SIZE - hal_rx_desc_sz);
		ath11k_dp_rx_null_q_desc_sg_drop(ar, msdu_len, msdu_list);
		return -EINVAL;
	}

	rx_attention = ath11k_dp_rx_get_attention(ar->ab, desc);
	if (!ath11k_dp_rx_h_attn_msdu_done(rx_attention)) {
		ath11k_warn(ar->ab,
			    "msdu_done bit not set in null_q_des processing\n");
		__skb_queue_purge(msdu_list);
		return -EIO;
	}

	/* Handle NULL queue descriptor violations arising out a missing
	 * REO queue for a given peer or a given TID. This typically
	 * may happen if a packet is received on a QOS enabled TID before the
	 * ADDBA negotiation for that TID, when the TID queue is setup. Or
	 * it may also happen for MC/BC frames if they are not routed to the
	 * non-QOS TID queue, in the absence of any other default TID queue.
	 * This error can show up both in a REO destination or WBM release ring.
	 */

	rxcb->is_first_msdu = ath11k_dp_rx_h_msdu_end_first_msdu(ar->ab, desc);
	rxcb->is_last_msdu = ath11k_dp_rx_h_msdu_end_last_msdu(ar->ab, desc);

	if (rxcb->is_frag) {
		skb_pull(msdu, hal_rx_desc_sz);
	} else {
		l3pad_bytes = ath11k_dp_rx_h_msdu_end_l3pad(ar->ab, desc);

		if ((hal_rx_desc_sz + l3pad_bytes + msdu_len) > DP_RX_BUFFER_SIZE)
			return -EINVAL;

		skb_put(msdu, hal_rx_desc_sz + l3pad_bytes + msdu_len);
		skb_pull(msdu, hal_rx_desc_sz + l3pad_bytes);
	}
	ath11k_dp_rx_h_ppdu(ar, desc, status);

	ath11k_dp_rx_h_mpdu(ar, msdu, desc, status);

	rxcb->tid = ath11k_dp_rx_h_mpdu_start_tid(ar->ab, desc);

	/* Please note that caller will having the access to msdu and completing
	 * rx with mac80211. Need not worry about cleaning up amsdu_list.
	 */

	return 0;
}

static bool ath11k_dp_rx_h_reo_err(struct ath11k *ar, struct sk_buff *msdu,
				   struct ieee80211_rx_status *status,
				   struct sk_buff_head *msdu_list)
{
	struct ath11k_skb_rxcb *rxcb = ATH11K_SKB_RXCB(msdu);
	bool drop = false;

	ar->ab->soc_stats.reo_error[rxcb->err_code]++;

	switch (rxcb->err_code) {
	case HAL_REO_DEST_RING_ERROR_CODE_DESC_ADDR_ZERO:
		if (ath11k_dp_rx_h_null_q_desc(ar, msdu, status, msdu_list))
			drop = true;
		break;
	case HAL_REO_DEST_RING_ERROR_CODE_PN_CHECK_FAILED:
		/* TODO: Do not drop PN failed packets in the driver;
		 * instead, it is good to drop such packets in mac80211
		 * after incrementing the replay counters.
		 */
		fallthrough;
	default:
		/* TODO: Review other errors and process them to mac80211
		 * as appropriate.
		 */
		drop = true;
		break;
	}

	return drop;
}

static void ath11k_dp_rx_h_tkip_mic_err(struct ath11k *ar, struct sk_buff *msdu,
					struct ieee80211_rx_status *status)
{
	u16 msdu_len;
	struct hal_rx_desc *desc = (struct hal_rx_desc *)msdu->data;
	u8 l3pad_bytes;
	struct ath11k_skb_rxcb *rxcb = ATH11K_SKB_RXCB(msdu);
	u32 hal_rx_desc_sz = ar->ab->hw_params.hal_desc_sz;

	rxcb->is_first_msdu = ath11k_dp_rx_h_msdu_end_first_msdu(ar->ab, desc);
	rxcb->is_last_msdu = ath11k_dp_rx_h_msdu_end_last_msdu(ar->ab, desc);

	l3pad_bytes = ath11k_dp_rx_h_msdu_end_l3pad(ar->ab, desc);
	msdu_len = ath11k_dp_rx_h_msdu_start_msdu_len(ar->ab, desc);
	skb_put(msdu, hal_rx_desc_sz + l3pad_bytes + msdu_len);
	skb_pull(msdu, hal_rx_desc_sz + l3pad_bytes);

	ath11k_dp_rx_h_ppdu(ar, desc, status);

	status->flag |= (RX_FLAG_MMIC_STRIPPED | RX_FLAG_MMIC_ERROR |
			 RX_FLAG_DECRYPTED);

	ath11k_dp_rx_h_undecap(ar, msdu, desc,
			       HAL_ENCRYPT_TYPE_TKIP_MIC, status, false);
}

static bool ath11k_dp_rx_h_rxdma_err(struct ath11k *ar,  struct sk_buff *msdu,
				     struct ieee80211_rx_status *status)
{
	struct ath11k_skb_rxcb *rxcb = ATH11K_SKB_RXCB(msdu);
	bool drop = false;

	ar->ab->soc_stats.rxdma_error[rxcb->err_code]++;

	switch (rxcb->err_code) {
	case HAL_REO_ENTR_RING_RXDMA_ECODE_TKIP_MIC_ERR:
		ath11k_dp_rx_h_tkip_mic_err(ar, msdu, status);
		break;
	default:
		/* TODO: Review other rxdma error code to check if anything is
		 * worth reporting to mac80211
		 */
		drop = true;
		break;
	}

	return drop;
}

static void ath11k_dp_rx_wbm_err(struct ath11k *ar,
				 struct napi_struct *napi,
				 struct sk_buff *msdu,
				 struct sk_buff_head *msdu_list)
{
	struct ath11k_skb_rxcb *rxcb = ATH11K_SKB_RXCB(msdu);
	struct ieee80211_rx_status rxs = {0};
	struct ieee80211_rx_status *status;
	bool drop = true;

	switch (rxcb->err_rel_src) {
	case HAL_WBM_REL_SRC_MODULE_REO:
		drop = ath11k_dp_rx_h_reo_err(ar, msdu, &rxs, msdu_list);
		break;
	case HAL_WBM_REL_SRC_MODULE_RXDMA:
		drop = ath11k_dp_rx_h_rxdma_err(ar, msdu, &rxs);
		break;
	default:
		/* msdu will get freed */
		break;
	}

	if (drop) {
		dev_kfree_skb_any(msdu);
		return;
	}

	status = IEEE80211_SKB_RXCB(msdu);
	*status = rxs;

	ath11k_dp_rx_deliver_msdu(ar, napi, msdu);
}

int ath11k_dp_rx_process_wbm_err(struct ath11k_base *ab,
				 struct napi_struct *napi, int budget)
{
	struct ath11k *ar;
	struct ath11k_dp *dp = &ab->dp;
	struct dp_rxdma_ring *rx_ring;
	struct hal_rx_wbm_rel_info err_info;
	struct hal_srng *srng;
	struct sk_buff *msdu;
	struct sk_buff_head msdu_list[MAX_RADIOS];
	struct ath11k_skb_rxcb *rxcb;
	u32 *rx_desc;
	int buf_id, mac_id;
	int num_buffs_reaped[MAX_RADIOS] = {0};
	int total_num_buffs_reaped = 0;
	int ret, i;

	for (i = 0; i < ab->num_radios; i++)
		__skb_queue_head_init(&msdu_list[i]);

	srng = &ab->hal.srng_list[dp->rx_rel_ring.ring_id];

	spin_lock_bh(&srng->lock);

	ath11k_hal_srng_access_begin(ab, srng);

	while (budget) {
		rx_desc = ath11k_hal_srng_dst_get_next_entry(ab, srng);
		if (!rx_desc)
			break;

		ret = ath11k_hal_wbm_desc_parse_err(ab, rx_desc, &err_info);
		if (ret) {
			ath11k_warn(ab,
				    "failed to parse rx error in wbm_rel ring desc %d\n",
				    ret);
			continue;
		}

		buf_id = FIELD_GET(DP_RXDMA_BUF_COOKIE_BUF_ID, err_info.cookie);
		mac_id = FIELD_GET(DP_RXDMA_BUF_COOKIE_PDEV_ID, err_info.cookie);

		ar = ab->pdevs[mac_id].ar;
		rx_ring = &ar->dp.rx_refill_buf_ring;

		spin_lock_bh(&rx_ring->idr_lock);
		msdu = idr_find(&rx_ring->bufs_idr, buf_id);
		if (!msdu) {
			ath11k_warn(ab, "frame rx with invalid buf_id %d pdev %d\n",
				    buf_id, mac_id);
			spin_unlock_bh(&rx_ring->idr_lock);
			continue;
		}

		idr_remove(&rx_ring->bufs_idr, buf_id);
		spin_unlock_bh(&rx_ring->idr_lock);

		rxcb = ATH11K_SKB_RXCB(msdu);
		dma_unmap_single(ab->dev, rxcb->paddr,
				 msdu->len + skb_tailroom(msdu),
				 DMA_FROM_DEVICE);

		num_buffs_reaped[mac_id]++;
		total_num_buffs_reaped++;
		budget--;

		if (err_info.push_reason !=
		    HAL_REO_DEST_RING_PUSH_REASON_ERR_DETECTED) {
			dev_kfree_skb_any(msdu);
			continue;
		}

		rxcb->err_rel_src = err_info.err_rel_src;
		rxcb->err_code = err_info.err_code;
		rxcb->rx_desc = (struct hal_rx_desc *)msdu->data;
		__skb_queue_tail(&msdu_list[mac_id], msdu);
	}

	ath11k_hal_srng_access_end(ab, srng);

	spin_unlock_bh(&srng->lock);

	if (!total_num_buffs_reaped)
		goto done;

	for (i = 0; i <  ab->num_radios; i++) {
		if (!num_buffs_reaped[i])
			continue;

		ar = ab->pdevs[i].ar;
		rx_ring = &ar->dp.rx_refill_buf_ring;

		ath11k_dp_rxbufs_replenish(ab, i, rx_ring, num_buffs_reaped[i],
					   HAL_RX_BUF_RBM_SW3_BM);
	}

	rcu_read_lock();
	for (i = 0; i <  ab->num_radios; i++) {
		if (!rcu_dereference(ab->pdevs_active[i])) {
			__skb_queue_purge(&msdu_list[i]);
			continue;
		}

		ar = ab->pdevs[i].ar;

		if (test_bit(ATH11K_CAC_RUNNING, &ar->dev_flags)) {
			__skb_queue_purge(&msdu_list[i]);
			continue;
		}

		while ((msdu = __skb_dequeue(&msdu_list[i])) != NULL)
			ath11k_dp_rx_wbm_err(ar, napi, msdu, &msdu_list[i]);
	}
	rcu_read_unlock();
done:
	return total_num_buffs_reaped;
}

int ath11k_dp_process_rxdma_err(struct ath11k_base *ab, int mac_id, int budget)
{
	struct ath11k *ar;
	struct dp_srng *err_ring;
	struct dp_rxdma_ring *rx_ring;
	struct dp_link_desc_bank *link_desc_banks = ab->dp.link_desc_banks;
	struct hal_srng *srng;
	u32 msdu_cookies[HAL_NUM_RX_MSDUS_PER_LINK_DESC];
	enum hal_rx_buf_return_buf_manager rbm;
	enum hal_reo_entr_rxdma_ecode rxdma_err_code;
	struct ath11k_skb_rxcb *rxcb;
	struct sk_buff *skb;
	struct hal_reo_entrance_ring *entr_ring;
	void *desc;
	int num_buf_freed = 0;
	int quota = budget;
	dma_addr_t paddr;
	u32 desc_bank;
	void *link_desc_va;
	int num_msdus;
	int i;
	int buf_id;

	ar = ab->pdevs[ath11k_hw_mac_id_to_pdev_id(&ab->hw_params, mac_id)].ar;
	err_ring = &ar->dp.rxdma_err_dst_ring[ath11k_hw_mac_id_to_srng_id(&ab->hw_params,
									  mac_id)];
	rx_ring = &ar->dp.rx_refill_buf_ring;

	srng = &ab->hal.srng_list[err_ring->ring_id];

	spin_lock_bh(&srng->lock);

	ath11k_hal_srng_access_begin(ab, srng);

	while (quota-- &&
	       (desc = ath11k_hal_srng_dst_get_next_entry(ab, srng))) {
		ath11k_hal_rx_reo_ent_paddr_get(ab, desc, &paddr, &desc_bank);

		entr_ring = (struct hal_reo_entrance_ring *)desc;
		rxdma_err_code =
			FIELD_GET(HAL_REO_ENTR_RING_INFO1_RXDMA_ERROR_CODE,
				  entr_ring->info1);
		ab->soc_stats.rxdma_error[rxdma_err_code]++;

		link_desc_va = link_desc_banks[desc_bank].vaddr +
			       (paddr - link_desc_banks[desc_bank].paddr);
		ath11k_hal_rx_msdu_link_info_get(link_desc_va, &num_msdus,
						 msdu_cookies, &rbm);

		for (i = 0; i < num_msdus; i++) {
			buf_id = FIELD_GET(DP_RXDMA_BUF_COOKIE_BUF_ID,
					   msdu_cookies[i]);

			spin_lock_bh(&rx_ring->idr_lock);
			skb = idr_find(&rx_ring->bufs_idr, buf_id);
			if (!skb) {
				ath11k_warn(ab, "rxdma error with invalid buf_id %d\n",
					    buf_id);
				spin_unlock_bh(&rx_ring->idr_lock);
				continue;
			}

			idr_remove(&rx_ring->bufs_idr, buf_id);
			spin_unlock_bh(&rx_ring->idr_lock);

			rxcb = ATH11K_SKB_RXCB(skb);
			dma_unmap_single(ab->dev, rxcb->paddr,
					 skb->len + skb_tailroom(skb),
					 DMA_FROM_DEVICE);
			dev_kfree_skb_any(skb);

			num_buf_freed++;
		}

		ath11k_dp_rx_link_desc_return(ab, desc,
					      HAL_WBM_REL_BM_ACT_PUT_IN_IDLE);
	}

	ath11k_hal_srng_access_end(ab, srng);

	spin_unlock_bh(&srng->lock);

	if (num_buf_freed)
		ath11k_dp_rxbufs_replenish(ab, mac_id, rx_ring, num_buf_freed,
					   HAL_RX_BUF_RBM_SW3_BM);

	return budget - quota;
}

void ath11k_dp_process_reo_status(struct ath11k_base *ab)
{
	struct ath11k_dp *dp = &ab->dp;
	struct hal_srng *srng;
	struct dp_reo_cmd *cmd, *tmp;
	bool found = false;
	u32 *reo_desc;
	u16 tag;
	struct hal_reo_status reo_status;

	srng = &ab->hal.srng_list[dp->reo_status_ring.ring_id];

	memset(&reo_status, 0, sizeof(reo_status));

	spin_lock_bh(&srng->lock);

	ath11k_hal_srng_access_begin(ab, srng);

	while ((reo_desc = ath11k_hal_srng_dst_get_next_entry(ab, srng))) {
		tag = FIELD_GET(HAL_SRNG_TLV_HDR_TAG, *reo_desc);

		switch (tag) {
		case HAL_REO_GET_QUEUE_STATS_STATUS:
			ath11k_hal_reo_status_queue_stats(ab, reo_desc,
							  &reo_status);
			break;
		case HAL_REO_FLUSH_QUEUE_STATUS:
			ath11k_hal_reo_flush_queue_status(ab, reo_desc,
							  &reo_status);
			break;
		case HAL_REO_FLUSH_CACHE_STATUS:
			ath11k_hal_reo_flush_cache_status(ab, reo_desc,
							  &reo_status);
			break;
		case HAL_REO_UNBLOCK_CACHE_STATUS:
			ath11k_hal_reo_unblk_cache_status(ab, reo_desc,
							  &reo_status);
			break;
		case HAL_REO_FLUSH_TIMEOUT_LIST_STATUS:
			ath11k_hal_reo_flush_timeout_list_status(ab, reo_desc,
								 &reo_status);
			break;
		case HAL_REO_DESCRIPTOR_THRESHOLD_REACHED_STATUS:
			ath11k_hal_reo_desc_thresh_reached_status(ab, reo_desc,
								  &reo_status);
			break;
		case HAL_REO_UPDATE_RX_REO_QUEUE_STATUS:
			ath11k_hal_reo_update_rx_reo_queue_status(ab, reo_desc,
								  &reo_status);
			break;
		default:
			ath11k_warn(ab, "Unknown reo status type %d\n", tag);
			continue;
		}

		spin_lock_bh(&dp->reo_cmd_lock);
		list_for_each_entry_safe(cmd, tmp, &dp->reo_cmd_list, list) {
			if (reo_status.uniform_hdr.cmd_num == cmd->cmd_num) {
				found = true;
				list_del(&cmd->list);
				break;
			}
		}
		spin_unlock_bh(&dp->reo_cmd_lock);

		if (found) {
			cmd->handler(dp, (void *)&cmd->data,
				     reo_status.uniform_hdr.cmd_status);
			kfree(cmd);
		}

		found = false;
	}

	ath11k_hal_srng_access_end(ab, srng);

	spin_unlock_bh(&srng->lock);
}

void ath11k_dp_rx_pdev_free(struct ath11k_base *ab, int mac_id)
{
	struct ath11k *ar = ab->pdevs[mac_id].ar;

	ath11k_dp_rx_pdev_srng_free(ar);
	ath11k_dp_rxdma_pdev_buf_free(ar);
}

int ath11k_dp_rx_pdev_alloc(struct ath11k_base *ab, int mac_id)
{
	struct ath11k *ar = ab->pdevs[mac_id].ar;
	struct ath11k_pdev_dp *dp = &ar->dp;
	u32 ring_id;
	int i;
	int ret;

	ret = ath11k_dp_rx_pdev_srng_alloc(ar);
	if (ret) {
		ath11k_warn(ab, "failed to setup rx srngs\n");
		return ret;
	}

	ret = ath11k_dp_rxdma_pdev_buf_setup(ar);
	if (ret) {
		ath11k_warn(ab, "failed to setup rxdma ring\n");
		return ret;
	}

	ring_id = dp->rx_refill_buf_ring.refill_buf_ring.ring_id;
	ret = ath11k_dp_tx_htt_srng_setup(ab, ring_id, mac_id, HAL_RXDMA_BUF);
	if (ret) {
		ath11k_warn(ab, "failed to configure rx_refill_buf_ring %d\n",
			    ret);
		return ret;
	}

	if (ab->hw_params.rx_mac_buf_ring) {
		for (i = 0; i < ab->hw_params.num_rxmda_per_pdev; i++) {
			ring_id = dp->rx_mac_buf_ring[i].ring_id;
			ret = ath11k_dp_tx_htt_srng_setup(ab, ring_id,
							  mac_id + i, HAL_RXDMA_BUF);
			if (ret) {
				ath11k_warn(ab, "failed to configure rx_mac_buf_ring%d %d\n",
					    i, ret);
				return ret;
			}
		}
	}

	for (i = 0; i < ab->hw_params.num_rxmda_per_pdev; i++) {
		ring_id = dp->rxdma_err_dst_ring[i].ring_id;
		ret = ath11k_dp_tx_htt_srng_setup(ab, ring_id,
						  mac_id + i, HAL_RXDMA_DST);
		if (ret) {
			ath11k_warn(ab, "failed to configure rxdma_err_dest_ring%d %d\n",
				    i, ret);
			return ret;
		}
	}

	if (!ab->hw_params.rxdma1_enable)
		goto config_refill_ring;

	ring_id = dp->rxdma_mon_buf_ring.refill_buf_ring.ring_id;
	ret = ath11k_dp_tx_htt_srng_setup(ab, ring_id,
					  mac_id, HAL_RXDMA_MONITOR_BUF);
	if (ret) {
		ath11k_warn(ab, "failed to configure rxdma_mon_buf_ring %d\n",
			    ret);
		return ret;
	}
	ret = ath11k_dp_tx_htt_srng_setup(ab,
					  dp->rxdma_mon_dst_ring.ring_id,
					  mac_id, HAL_RXDMA_MONITOR_DST);
	if (ret) {
		ath11k_warn(ab, "failed to configure rxdma_mon_dst_ring %d\n",
			    ret);
		return ret;
	}
	ret = ath11k_dp_tx_htt_srng_setup(ab,
					  dp->rxdma_mon_desc_ring.ring_id,
					  mac_id, HAL_RXDMA_MONITOR_DESC);
	if (ret) {
		ath11k_warn(ab, "failed to configure rxdma_mon_dst_ring %d\n",
			    ret);
		return ret;
	}

config_refill_ring:
	for (i = 0; i < ab->hw_params.num_rxmda_per_pdev; i++) {
		ring_id = dp->rx_mon_status_refill_ring[i].refill_buf_ring.ring_id;
		ret = ath11k_dp_tx_htt_srng_setup(ab, ring_id, mac_id + i,
						  HAL_RXDMA_MONITOR_STATUS);
		if (ret) {
			ath11k_warn(ab,
				    "failed to configure mon_status_refill_ring%d %d\n",
				    i, ret);
			return ret;
		}
	}

	return 0;
}

static void ath11k_dp_mon_set_frag_len(u32 *total_len, u32 *frag_len)
{
	if (*total_len >= (DP_RX_BUFFER_SIZE - sizeof(struct hal_rx_desc))) {
		*frag_len = DP_RX_BUFFER_SIZE - sizeof(struct hal_rx_desc);
		*total_len -= *frag_len;
	} else {
		*frag_len = *total_len;
		*total_len = 0;
	}
}

static
int ath11k_dp_rx_monitor_link_desc_return(struct ath11k *ar,
					  void *p_last_buf_addr_info,
					  u8 mac_id)
{
	struct ath11k_pdev_dp *dp = &ar->dp;
	struct dp_srng *dp_srng;
	void *hal_srng;
	void *src_srng_desc;
	int ret = 0;

	if (ar->ab->hw_params.rxdma1_enable) {
		dp_srng = &dp->rxdma_mon_desc_ring;
		hal_srng = &ar->ab->hal.srng_list[dp_srng->ring_id];
	} else {
		dp_srng = &ar->ab->dp.wbm_desc_rel_ring;
		hal_srng = &ar->ab->hal.srng_list[dp_srng->ring_id];
	}

	ath11k_hal_srng_access_begin(ar->ab, hal_srng);

	src_srng_desc = ath11k_hal_srng_src_get_next_entry(ar->ab, hal_srng);

	if (src_srng_desc) {
		struct ath11k_buffer_addr *src_desc =
				(struct ath11k_buffer_addr *)src_srng_desc;

		*src_desc = *((struct ath11k_buffer_addr *)p_last_buf_addr_info);
	} else {
		ath11k_dbg(ar->ab, ATH11K_DBG_DATA,
			   "Monitor Link Desc Ring %d Full", mac_id);
		ret = -ENOMEM;
	}

	ath11k_hal_srng_access_end(ar->ab, hal_srng);
	return ret;
}

static
void ath11k_dp_rx_mon_next_link_desc_get(void *rx_msdu_link_desc,
					 dma_addr_t *paddr, u32 *sw_cookie,
					 u8 *rbm,
					 void **pp_buf_addr_info)
{
	struct hal_rx_msdu_link *msdu_link =
			(struct hal_rx_msdu_link *)rx_msdu_link_desc;
	struct ath11k_buffer_addr *buf_addr_info;

	buf_addr_info = (struct ath11k_buffer_addr *)&msdu_link->buf_addr_info;

	ath11k_hal_rx_buf_addr_info_get(buf_addr_info, paddr, sw_cookie, rbm);

	*pp_buf_addr_info = (void *)buf_addr_info;
}

static int ath11k_dp_pkt_set_pktlen(struct sk_buff *skb, u32 len)
{
	if (skb->len > len) {
		skb_trim(skb, len);
	} else {
		if (skb_tailroom(skb) < len - skb->len) {
			if ((pskb_expand_head(skb, 0,
					      len - skb->len - skb_tailroom(skb),
					      GFP_ATOMIC))) {
				dev_kfree_skb_any(skb);
				return -ENOMEM;
			}
		}
		skb_put(skb, (len - skb->len));
	}
	return 0;
}

static void ath11k_hal_rx_msdu_list_get(struct ath11k *ar,
					void *msdu_link_desc,
					struct hal_rx_msdu_list *msdu_list,
					u16 *num_msdus)
{
	struct hal_rx_msdu_details *msdu_details = NULL;
	struct rx_msdu_desc *msdu_desc_info = NULL;
	struct hal_rx_msdu_link *msdu_link = NULL;
	int i;
	u32 last = FIELD_PREP(RX_MSDU_DESC_INFO0_LAST_MSDU_IN_MPDU, 1);
	u32 first = FIELD_PREP(RX_MSDU_DESC_INFO0_FIRST_MSDU_IN_MPDU, 1);
	u8  tmp  = 0;

	msdu_link = (struct hal_rx_msdu_link *)msdu_link_desc;
	msdu_details = &msdu_link->msdu_link[0];

	for (i = 0; i < HAL_RX_NUM_MSDU_DESC; i++) {
		if (FIELD_GET(BUFFER_ADDR_INFO0_ADDR,
			      msdu_details[i].buf_addr_info.info0) == 0) {
			msdu_desc_info = &msdu_details[i - 1].rx_msdu_info;
			msdu_desc_info->info0 |= last;
			;
			break;
		}
		msdu_desc_info = &msdu_details[i].rx_msdu_info;

		if (!i)
			msdu_desc_info->info0 |= first;
		else if (i == (HAL_RX_NUM_MSDU_DESC - 1))
			msdu_desc_info->info0 |= last;
		msdu_list->msdu_info[i].msdu_flags = msdu_desc_info->info0;
		msdu_list->msdu_info[i].msdu_len =
			 HAL_RX_MSDU_PKT_LENGTH_GET(msdu_desc_info->info0);
		msdu_list->sw_cookie[i] =
			FIELD_GET(BUFFER_ADDR_INFO1_SW_COOKIE,
				  msdu_details[i].buf_addr_info.info1);
		tmp = FIELD_GET(BUFFER_ADDR_INFO1_RET_BUF_MGR,
				msdu_details[i].buf_addr_info.info1);
		msdu_list->rbm[i] = tmp;
	}
	*num_msdus = i;
}

static u32 ath11k_dp_rx_mon_comp_ppduid(u32 msdu_ppdu_id, u32 *ppdu_id,
					u32 *rx_bufs_used)
{
	u32 ret = 0;

	if ((*ppdu_id < msdu_ppdu_id) &&
	    ((msdu_ppdu_id - *ppdu_id) < DP_NOT_PPDU_ID_WRAP_AROUND)) {
		*ppdu_id = msdu_ppdu_id;
		ret = msdu_ppdu_id;
	} else if ((*ppdu_id > msdu_ppdu_id) &&
		((*ppdu_id - msdu_ppdu_id) > DP_NOT_PPDU_ID_WRAP_AROUND)) {
		/* mon_dst is behind than mon_status
		 * skip dst_ring and free it
		 */
		*rx_bufs_used += 1;
		*ppdu_id = msdu_ppdu_id;
		ret = msdu_ppdu_id;
	}
	return ret;
}

static void ath11k_dp_mon_get_buf_len(struct hal_rx_msdu_desc_info *info,
				      bool *is_frag, u32 *total_len,
				      u32 *frag_len, u32 *msdu_cnt)
{
	if (info->msdu_flags & RX_MSDU_DESC_INFO0_MSDU_CONTINUATION) {
		if (!*is_frag) {
			*total_len = info->msdu_len;
			*is_frag = true;
		}
		ath11k_dp_mon_set_frag_len(total_len,
					   frag_len);
	} else {
		if (*is_frag) {
			ath11k_dp_mon_set_frag_len(total_len,
						   frag_len);
		} else {
			*frag_len = info->msdu_len;
		}
		*is_frag = false;
		*msdu_cnt -= 1;
	}
}

static u32
ath11k_dp_rx_mon_mpdu_pop(struct ath11k *ar, int mac_id,
			  void *ring_entry, struct sk_buff **head_msdu,
			  struct sk_buff **tail_msdu, u32 *npackets,
			  u32 *ppdu_id)
{
	struct ath11k_pdev_dp *dp = &ar->dp;
	struct ath11k_mon_data *pmon = (struct ath11k_mon_data *)&dp->mon_data;
	struct dp_rxdma_ring *rx_ring = &dp->rxdma_mon_buf_ring;
	struct sk_buff *msdu = NULL, *last = NULL;
	struct hal_rx_msdu_list msdu_list;
	void *p_buf_addr_info, *p_last_buf_addr_info;
	struct hal_rx_desc *rx_desc;
	void *rx_msdu_link_desc;
	dma_addr_t paddr;
	u16 num_msdus = 0;
	u32 rx_buf_size, rx_pkt_offset, sw_cookie;
	u32 rx_bufs_used = 0, i = 0;
	u32 msdu_ppdu_id = 0, msdu_cnt = 0;
	u32 total_len = 0, frag_len = 0;
	bool is_frag, is_first_msdu;
	bool drop_mpdu = false;
	struct ath11k_skb_rxcb *rxcb;
	struct hal_reo_entrance_ring *ent_desc =
			(struct hal_reo_entrance_ring *)ring_entry;
	int buf_id;
	u32 rx_link_buf_info[2];
	u8 rbm;

	if (!ar->ab->hw_params.rxdma1_enable)
		rx_ring = &dp->rx_refill_buf_ring;

	ath11k_hal_rx_reo_ent_buf_paddr_get(ring_entry, &paddr,
					    &sw_cookie,
					    &p_last_buf_addr_info, &rbm,
					    &msdu_cnt);

	if (FIELD_GET(HAL_REO_ENTR_RING_INFO1_RXDMA_PUSH_REASON,
		      ent_desc->info1) ==
		      HAL_REO_DEST_RING_PUSH_REASON_ERR_DETECTED) {
		u8 rxdma_err =
			FIELD_GET(HAL_REO_ENTR_RING_INFO1_RXDMA_ERROR_CODE,
				  ent_desc->info1);
		if (rxdma_err == HAL_REO_ENTR_RING_RXDMA_ECODE_FLUSH_REQUEST_ERR ||
		    rxdma_err == HAL_REO_ENTR_RING_RXDMA_ECODE_MPDU_LEN_ERR ||
		    rxdma_err == HAL_REO_ENTR_RING_RXDMA_ECODE_OVERFLOW_ERR) {
			drop_mpdu = true;
			pmon->rx_mon_stats.dest_mpdu_drop++;
		}
	}

	is_frag = false;
	is_first_msdu = true;

	do {
		if (pmon->mon_last_linkdesc_paddr == paddr) {
			pmon->rx_mon_stats.dup_mon_linkdesc_cnt++;
			return rx_bufs_used;
		}

		if (ar->ab->hw_params.rxdma1_enable)
			rx_msdu_link_desc =
				(void *)pmon->link_desc_banks[sw_cookie].vaddr +
				(paddr - pmon->link_desc_banks[sw_cookie].paddr);
		else
			rx_msdu_link_desc =
				(void *)ar->ab->dp.link_desc_banks[sw_cookie].vaddr +
				(paddr - ar->ab->dp.link_desc_banks[sw_cookie].paddr);

		ath11k_hal_rx_msdu_list_get(ar, rx_msdu_link_desc, &msdu_list,
					    &num_msdus);

		for (i = 0; i < num_msdus; i++) {
			u32 l2_hdr_offset;

			if (pmon->mon_last_buf_cookie == msdu_list.sw_cookie[i]) {
				ath11k_dbg(ar->ab, ATH11K_DBG_DATA,
					   "i %d last_cookie %d is same\n",
					   i, pmon->mon_last_buf_cookie);
				drop_mpdu = true;
				pmon->rx_mon_stats.dup_mon_buf_cnt++;
				continue;
			}
			buf_id = FIELD_GET(DP_RXDMA_BUF_COOKIE_BUF_ID,
					   msdu_list.sw_cookie[i]);

			spin_lock_bh(&rx_ring->idr_lock);
			msdu = idr_find(&rx_ring->bufs_idr, buf_id);
			spin_unlock_bh(&rx_ring->idr_lock);
			if (!msdu) {
				ath11k_dbg(ar->ab, ATH11K_DBG_DATA,
					   "msdu_pop: invalid buf_id %d\n", buf_id);
				break;
			}
			rxcb = ATH11K_SKB_RXCB(msdu);
			if (!rxcb->unmapped) {
				dma_unmap_single(ar->ab->dev, rxcb->paddr,
						 msdu->len +
						 skb_tailroom(msdu),
						 DMA_FROM_DEVICE);
				rxcb->unmapped = 1;
			}
			if (drop_mpdu) {
				ath11k_dbg(ar->ab, ATH11K_DBG_DATA,
					   "i %d drop msdu %p *ppdu_id %x\n",
					   i, msdu, *ppdu_id);
				dev_kfree_skb_any(msdu);
				msdu = NULL;
				goto next_msdu;
			}

			rx_desc = (struct hal_rx_desc *)msdu->data;

			rx_pkt_offset = sizeof(struct hal_rx_desc);
			l2_hdr_offset = ath11k_dp_rx_h_msdu_end_l3pad(ar->ab, rx_desc);

			if (is_first_msdu) {
				if (!ath11k_dp_rxdesc_mpdu_valid(ar->ab, rx_desc)) {
					drop_mpdu = true;
					dev_kfree_skb_any(msdu);
					msdu = NULL;
					pmon->mon_last_linkdesc_paddr = paddr;
					goto next_msdu;
				}

				msdu_ppdu_id =
					ath11k_dp_rxdesc_get_ppduid(ar->ab, rx_desc);

				if (ath11k_dp_rx_mon_comp_ppduid(msdu_ppdu_id,
								 ppdu_id,
								 &rx_bufs_used)) {
					if (rx_bufs_used) {
						drop_mpdu = true;
						dev_kfree_skb_any(msdu);
						msdu = NULL;
						goto next_msdu;
					}
					return rx_bufs_used;
				}
				pmon->mon_last_linkdesc_paddr = paddr;
				is_first_msdu = false;
			}
			ath11k_dp_mon_get_buf_len(&msdu_list.msdu_info[i],
						  &is_frag, &total_len,
						  &frag_len, &msdu_cnt);
			rx_buf_size = rx_pkt_offset + l2_hdr_offset + frag_len;

			ath11k_dp_pkt_set_pktlen(msdu, rx_buf_size);

			if (!(*head_msdu))
				*head_msdu = msdu;
			else if (last)
				last->next = msdu;

			last = msdu;
next_msdu:
			pmon->mon_last_buf_cookie = msdu_list.sw_cookie[i];
			rx_bufs_used++;
			spin_lock_bh(&rx_ring->idr_lock);
			idr_remove(&rx_ring->bufs_idr, buf_id);
			spin_unlock_bh(&rx_ring->idr_lock);
		}

		ath11k_hal_rx_buf_addr_info_set(rx_link_buf_info, paddr, sw_cookie, rbm);

		ath11k_dp_rx_mon_next_link_desc_get(rx_msdu_link_desc, &paddr,
						    &sw_cookie, &rbm,
						    &p_buf_addr_info);

		if (ar->ab->hw_params.rxdma1_enable) {
			if (ath11k_dp_rx_monitor_link_desc_return(ar,
								  p_last_buf_addr_info,
								  dp->mac_id))
				ath11k_dbg(ar->ab, ATH11K_DBG_DATA,
					   "dp_rx_monitor_link_desc_return failed");
		} else {
			ath11k_dp_rx_link_desc_return(ar->ab, rx_link_buf_info,
						      HAL_WBM_REL_BM_ACT_PUT_IN_IDLE);
		}

		p_last_buf_addr_info = p_buf_addr_info;

	} while (paddr && msdu_cnt);

	if (last)
		last->next = NULL;

	*tail_msdu = msdu;

	if (msdu_cnt == 0)
		*npackets = 1;

	return rx_bufs_used;
}

static void ath11k_dp_rx_msdus_set_payload(struct ath11k *ar, struct sk_buff *msdu)
{
	u32 rx_pkt_offset, l2_hdr_offset;

	rx_pkt_offset = ar->ab->hw_params.hal_desc_sz;
	l2_hdr_offset = ath11k_dp_rx_h_msdu_end_l3pad(ar->ab,
						      (struct hal_rx_desc *)msdu->data);
	skb_pull(msdu, rx_pkt_offset + l2_hdr_offset);
}

static struct sk_buff *
ath11k_dp_rx_mon_merg_msdus(struct ath11k *ar,
			    u32 mac_id, struct sk_buff *head_msdu,
			    struct sk_buff *last_msdu,
			    struct ieee80211_rx_status *rxs)
{
	struct ath11k_base *ab = ar->ab;
	struct sk_buff *msdu, *mpdu_buf, *prev_buf;
	u32 wifi_hdr_len;
	struct hal_rx_desc *rx_desc;
	char *hdr_desc;
	u8 *dest, decap_format;
	struct ieee80211_hdr_3addr *wh;
	struct rx_attention *rx_attention;

	mpdu_buf = NULL;

	if (!head_msdu)
		goto err_merge_fail;

	rx_desc = (struct hal_rx_desc *)head_msdu->data;
	rx_attention = ath11k_dp_rx_get_attention(ab, rx_desc);

	if (ath11k_dp_rxdesc_get_mpdulen_err(rx_attention))
		return NULL;

	decap_format = ath11k_dp_rx_h_msdu_start_decap_type(ab, rx_desc);

	ath11k_dp_rx_h_ppdu(ar, rx_desc, rxs);

	if (decap_format == DP_RX_DECAP_TYPE_RAW) {
		ath11k_dp_rx_msdus_set_payload(ar, head_msdu);

		prev_buf = head_msdu;
		msdu = head_msdu->next;

		while (msdu) {
			ath11k_dp_rx_msdus_set_payload(ar, msdu);

			prev_buf = msdu;
			msdu = msdu->next;
		}

		prev_buf->next = NULL;

		skb_trim(prev_buf, prev_buf->len - HAL_RX_FCS_LEN);
	} else if (decap_format == DP_RX_DECAP_TYPE_NATIVE_WIFI) {
		__le16 qos_field;
		u8 qos_pkt = 0;

		rx_desc = (struct hal_rx_desc *)head_msdu->data;
		hdr_desc = ath11k_dp_rxdesc_get_80211hdr(ab, rx_desc);

		/* Base size */
		wifi_hdr_len = sizeof(struct ieee80211_hdr_3addr);
		wh = (struct ieee80211_hdr_3addr *)hdr_desc;

		if (ieee80211_is_data_qos(wh->frame_control)) {
			struct ieee80211_qos_hdr *qwh =
					(struct ieee80211_qos_hdr *)hdr_desc;

			qos_field = qwh->qos_ctrl;
			qos_pkt = 1;
		}
		msdu = head_msdu;

		while (msdu) {
			rx_desc = (struct hal_rx_desc *)msdu->data;
			hdr_desc = ath11k_dp_rxdesc_get_80211hdr(ab, rx_desc);

			if (qos_pkt) {
				dest = skb_push(msdu, sizeof(__le16));
				if (!dest)
					goto err_merge_fail;
				memcpy(dest, hdr_desc, wifi_hdr_len);
				memcpy(dest + wifi_hdr_len,
				       (u8 *)&qos_field, sizeof(__le16));
			}
			ath11k_dp_rx_msdus_set_payload(ar, msdu);
			prev_buf = msdu;
			msdu = msdu->next;
		}
		dest = skb_put(prev_buf, HAL_RX_FCS_LEN);
		if (!dest)
			goto err_merge_fail;

		ath11k_dbg(ab, ATH11K_DBG_DATA,
			   "mpdu_buf %pK mpdu_buf->len %u",
			   prev_buf, prev_buf->len);
	} else {
		ath11k_dbg(ab, ATH11K_DBG_DATA,
			   "decap format %d is not supported!\n",
			   decap_format);
		goto err_merge_fail;
	}

	return head_msdu;

err_merge_fail:
	if (mpdu_buf && decap_format != DP_RX_DECAP_TYPE_RAW) {
		ath11k_dbg(ab, ATH11K_DBG_DATA,
			   "err_merge_fail mpdu_buf %pK", mpdu_buf);
		/* Free the head buffer */
		dev_kfree_skb_any(mpdu_buf);
	}
	return NULL;
}

static int ath11k_dp_rx_mon_deliver(struct ath11k *ar, u32 mac_id,
				    struct sk_buff *head_msdu,
				    struct sk_buff *tail_msdu,
				    struct napi_struct *napi)
{
	struct ath11k_pdev_dp *dp = &ar->dp;
	struct sk_buff *mon_skb, *skb_next, *header;
	struct ieee80211_rx_status *rxs = &dp->rx_status, *status;

	mon_skb = ath11k_dp_rx_mon_merg_msdus(ar, mac_id, head_msdu,
					      tail_msdu, rxs);

	if (!mon_skb)
		goto mon_deliver_fail;

	header = mon_skb;

	rxs->flag = 0;
	do {
		skb_next = mon_skb->next;
		if (!skb_next)
			rxs->flag &= ~RX_FLAG_AMSDU_MORE;
		else
			rxs->flag |= RX_FLAG_AMSDU_MORE;

		if (mon_skb == header) {
			header = NULL;
			rxs->flag &= ~RX_FLAG_ALLOW_SAME_PN;
		} else {
			rxs->flag |= RX_FLAG_ALLOW_SAME_PN;
		}
		rxs->flag |= RX_FLAG_ONLY_MONITOR;

		status = IEEE80211_SKB_RXCB(mon_skb);
		*status = *rxs;

		ath11k_dp_rx_deliver_msdu(ar, napi, mon_skb);
		mon_skb = skb_next;
	} while (mon_skb);
	rxs->flag = 0;

	return 0;

mon_deliver_fail:
	mon_skb = head_msdu;
	while (mon_skb) {
		skb_next = mon_skb->next;
		dev_kfree_skb_any(mon_skb);
		mon_skb = skb_next;
	}
	return -EINVAL;
}

static void ath11k_dp_rx_mon_dest_process(struct ath11k *ar, int mac_id,
					  u32 quota, struct napi_struct *napi)
{
	struct ath11k_pdev_dp *dp = &ar->dp;
	struct ath11k_mon_data *pmon = (struct ath11k_mon_data *)&dp->mon_data;
	void *ring_entry;
	void *mon_dst_srng;
	u32 ppdu_id;
	u32 rx_bufs_used;
	u32 ring_id;
	struct ath11k_pdev_mon_stats *rx_mon_stats;
	u32	 npackets = 0;

	if (ar->ab->hw_params.rxdma1_enable)
		ring_id = dp->rxdma_mon_dst_ring.ring_id;
	else
		ring_id = dp->rxdma_err_dst_ring[mac_id].ring_id;

	mon_dst_srng = &ar->ab->hal.srng_list[ring_id];

	if (!mon_dst_srng) {
		ath11k_warn(ar->ab,
			    "HAL Monitor Destination Ring Init Failed -- %pK",
			    mon_dst_srng);
		return;
	}

	spin_lock_bh(&pmon->mon_lock);

	ath11k_hal_srng_access_begin(ar->ab, mon_dst_srng);

	ppdu_id = pmon->mon_ppdu_info.ppdu_id;
	rx_bufs_used = 0;
	rx_mon_stats = &pmon->rx_mon_stats;

	while ((ring_entry = ath11k_hal_srng_dst_peek(ar->ab, mon_dst_srng))) {
		struct sk_buff *head_msdu, *tail_msdu;

		head_msdu = NULL;
		tail_msdu = NULL;

		rx_bufs_used += ath11k_dp_rx_mon_mpdu_pop(ar, mac_id, ring_entry,
							  &head_msdu,
							  &tail_msdu,
							  &npackets, &ppdu_id);

		if (ppdu_id != pmon->mon_ppdu_info.ppdu_id) {
			pmon->mon_ppdu_status = DP_PPDU_STATUS_START;
			ath11k_dbg(ar->ab, ATH11K_DBG_DATA,
				   "dest_rx: new ppdu_id %x != status ppdu_id %x",
				   ppdu_id, pmon->mon_ppdu_info.ppdu_id);
			break;
		}
		if (head_msdu && tail_msdu) {
			ath11k_dp_rx_mon_deliver(ar, dp->mac_id, head_msdu,
						 tail_msdu, napi);
			rx_mon_stats->dest_mpdu_done++;
		}

		ring_entry = ath11k_hal_srng_dst_get_next_entry(ar->ab,
								mon_dst_srng);
	}
	ath11k_hal_srng_access_end(ar->ab, mon_dst_srng);

	spin_unlock_bh(&pmon->mon_lock);

	if (rx_bufs_used) {
		rx_mon_stats->dest_ppdu_done++;
		if (ar->ab->hw_params.rxdma1_enable)
			ath11k_dp_rxbufs_replenish(ar->ab, dp->mac_id,
						   &dp->rxdma_mon_buf_ring,
						   rx_bufs_used,
						   HAL_RX_BUF_RBM_SW3_BM);
		else
			ath11k_dp_rxbufs_replenish(ar->ab, dp->mac_id,
						   &dp->rx_refill_buf_ring,
						   rx_bufs_used,
						   HAL_RX_BUF_RBM_SW3_BM);
	}
}

static void ath11k_dp_rx_mon_status_process_tlv(struct ath11k *ar,
						int mac_id, u32 quota,
						struct napi_struct *napi)
{
	struct ath11k_pdev_dp *dp = &ar->dp;
	struct ath11k_mon_data *pmon = (struct ath11k_mon_data *)&dp->mon_data;
	struct hal_rx_mon_ppdu_info *ppdu_info;
	struct sk_buff *status_skb;
	u32 tlv_status = HAL_TLV_STATUS_BUF_DONE;
	struct ath11k_pdev_mon_stats *rx_mon_stats;

	ppdu_info = &pmon->mon_ppdu_info;
	rx_mon_stats = &pmon->rx_mon_stats;

	if (pmon->mon_ppdu_status != DP_PPDU_STATUS_START)
		return;

	while (!skb_queue_empty(&pmon->rx_status_q)) {
		status_skb = skb_dequeue(&pmon->rx_status_q);

		tlv_status = ath11k_hal_rx_parse_mon_status(ar->ab, ppdu_info,
							    status_skb);
		if (tlv_status == HAL_TLV_STATUS_PPDU_DONE) {
			rx_mon_stats->status_ppdu_done++;
			pmon->mon_ppdu_status = DP_PPDU_STATUS_DONE;
			ath11k_dp_rx_mon_dest_process(ar, mac_id, quota, napi);
			pmon->mon_ppdu_status = DP_PPDU_STATUS_START;
		}
		dev_kfree_skb_any(status_skb);
	}
}

static int ath11k_dp_mon_process_rx(struct ath11k_base *ab, int mac_id,
				    struct napi_struct *napi, int budget)
{
	struct ath11k *ar = ath11k_ab_to_ar(ab, mac_id);
	struct ath11k_pdev_dp *dp = &ar->dp;
	struct ath11k_mon_data *pmon = (struct ath11k_mon_data *)&dp->mon_data;
	int num_buffs_reaped = 0;

	num_buffs_reaped = ath11k_dp_rx_reap_mon_status_ring(ar->ab, mac_id, &budget,
							     &pmon->rx_status_q);
	if (num_buffs_reaped)
		ath11k_dp_rx_mon_status_process_tlv(ar, mac_id, budget, napi);

	return num_buffs_reaped;
}

int ath11k_dp_rx_process_mon_rings(struct ath11k_base *ab, int mac_id,
				   struct napi_struct *napi, int budget)
{
	struct ath11k *ar = ath11k_ab_to_ar(ab, mac_id);
	int ret = 0;

	if (test_bit(ATH11K_FLAG_MONITOR_ENABLED, &ar->monitor_flags))
		ret = ath11k_dp_mon_process_rx(ab, mac_id, napi, budget);
	else
		ret = ath11k_dp_rx_process_mon_status(ab, mac_id, napi, budget);
	return ret;
}

static int ath11k_dp_rx_pdev_mon_status_attach(struct ath11k *ar)
{
	struct ath11k_pdev_dp *dp = &ar->dp;
	struct ath11k_mon_data *pmon = (struct ath11k_mon_data *)&dp->mon_data;

	skb_queue_head_init(&pmon->rx_status_q);

	pmon->mon_ppdu_status = DP_PPDU_STATUS_START;

	memset(&pmon->rx_mon_stats, 0,
	       sizeof(pmon->rx_mon_stats));
	return 0;
}

int ath11k_dp_rx_pdev_mon_attach(struct ath11k *ar)
{
	struct ath11k_pdev_dp *dp = &ar->dp;
	struct ath11k_mon_data *pmon = &dp->mon_data;
	struct hal_srng *mon_desc_srng = NULL;
	struct dp_srng *dp_srng;
	int ret = 0;
	u32 n_link_desc = 0;

	ret = ath11k_dp_rx_pdev_mon_status_attach(ar);
	if (ret) {
		ath11k_warn(ar->ab, "pdev_mon_status_attach() failed");
		return ret;
	}

	/* if rxdma1_enable is false, no need to setup
	 * rxdma_mon_desc_ring.
	 */
	if (!ar->ab->hw_params.rxdma1_enable)
		return 0;

	dp_srng = &dp->rxdma_mon_desc_ring;
	n_link_desc = dp_srng->size /
		ath11k_hal_srng_get_entrysize(ar->ab, HAL_RXDMA_MONITOR_DESC);
	mon_desc_srng =
		&ar->ab->hal.srng_list[dp->rxdma_mon_desc_ring.ring_id];

	ret = ath11k_dp_link_desc_setup(ar->ab, pmon->link_desc_banks,
					HAL_RXDMA_MONITOR_DESC, mon_desc_srng,
					n_link_desc);
	if (ret) {
		ath11k_warn(ar->ab, "mon_link_desc_pool_setup() failed");
		return ret;
	}
	pmon->mon_last_linkdesc_paddr = 0;
	pmon->mon_last_buf_cookie = DP_RX_DESC_COOKIE_MAX + 1;
	spin_lock_init(&pmon->mon_lock);

	return 0;
}

static int ath11k_dp_mon_link_free(struct ath11k *ar)
{
	struct ath11k_pdev_dp *dp = &ar->dp;
	struct ath11k_mon_data *pmon = &dp->mon_data;

	ath11k_dp_link_desc_cleanup(ar->ab, pmon->link_desc_banks,
				    HAL_RXDMA_MONITOR_DESC,
				    &dp->rxdma_mon_desc_ring);
	return 0;
}

int ath11k_dp_rx_pdev_mon_detach(struct ath11k *ar)
{
	ath11k_dp_mon_link_free(ar);
	return 0;
}

int ath11k_dp_rx_pktlog_start(struct ath11k_base *ab)
{
	/* start reap timer */
	mod_timer(&ab->mon_reap_timer,
		  jiffies + msecs_to_jiffies(ATH11K_MON_TIMER_INTERVAL));

	return 0;
}

int ath11k_dp_rx_pktlog_stop(struct ath11k_base *ab, bool stop_timer)
{
	int ret;

	if (stop_timer)
		del_timer_sync(&ab->mon_reap_timer);

	/* reap all the monitor related rings */
	ret = ath11k_dp_purge_mon_ring(ab);
	if (ret) {
		ath11k_warn(ab, "failed to purge dp mon ring: %d\n", ret);
		return ret;
	}

	return 0;
}<|MERGE_RESOLUTION|>--- conflicted
+++ resolved
@@ -2327,11 +2327,7 @@
 				struct ieee80211_rx_status *rx_status)
 {
 	u8 channel_num;
-<<<<<<< HEAD
-	u32 center_freq;
-=======
 	u32 center_freq, meta_data;
->>>>>>> 754a0abe
 	struct ieee80211_channel *channel;
 
 	rx_status->freq = 0;
