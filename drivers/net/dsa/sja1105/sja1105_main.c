--- conflicted
+++ resolved
@@ -25,10 +25,7 @@
 #include "sja1105.h"
 #include "sja1105_tas.h"
 
-<<<<<<< HEAD
-=======
 #define SJA1105_UNKNOWN_MULTICAST	0x010000000000ull
->>>>>>> 754a0abe
 #define SJA1105_DEFAULT_VLAN		(VLAN_N_VID - 1)
 
 static const struct dsa_switch_ops sja1105_switch_ops;
@@ -221,13 +218,8 @@
 			break;
 unsupported:
 		default:
-<<<<<<< HEAD
-			dev_err(dev, "Unsupported PHY mode %s!\n",
-				phy_modes(ports[i].phy_mode));
-=======
 			dev_err(dev, "Unsupported PHY mode %s on port %d!\n",
 				phy_modes(priv->phy_mode[i]), i);
->>>>>>> 754a0abe
 			return -EINVAL;
 		}
 
@@ -3065,20 +3057,10 @@
 	rc = sja1105_static_config_load(priv);
 	if (rc < 0) {
 		dev_err(ds->dev, "Failed to load static config: %d\n", rc);
-<<<<<<< HEAD
-		goto out_ptp_clock_unregister;
-=======
 		goto out_mdiobus_unregister;
->>>>>>> 754a0abe
 	}
 
 	/* Configure the CGU (PHY link modes and speeds) */
-<<<<<<< HEAD
-	rc = sja1105_clocking_setup(priv);
-	if (rc < 0) {
-		dev_err(ds->dev, "Failed to configure MII clocking: %d\n", rc);
-		goto out_static_config_free;
-=======
 	if (priv->info->clocking_setup) {
 		rc = priv->info->clocking_setup(priv);
 		if (rc < 0) {
@@ -3087,7 +3069,6 @@
 				ERR_PTR(rc));
 			goto out_static_config_free;
 		}
->>>>>>> 754a0abe
 	}
 
 	/* On SJA1105, VLAN filtering per se is always enabled in hardware.
@@ -3125,11 +3106,8 @@
 
 out_devlink_teardown:
 	sja1105_devlink_teardown(ds);
-<<<<<<< HEAD
-=======
 out_mdiobus_unregister:
 	sja1105_mdiobus_unregister(ds);
->>>>>>> 754a0abe
 out_ptp_clock_unregister:
 	sja1105_ptp_clock_unregister(ds);
 out_static_config_free:
