// SPDX-License-Identifier: GPL-2.0-only
/*
 * Generic HDLC support routines for Linux
 * X.25 support
 *
 * Copyright (C) 1999 - 2006 Krzysztof Halasa <khc@pm.waw.pl>
 */

#include <linux/errno.h>
#include <linux/gfp.h>
#include <linux/hdlc.h>
#include <linux/if_arp.h>
#include <linux/inetdevice.h>
#include <linux/init.h>
#include <linux/kernel.h>
#include <linux/lapb.h>
#include <linux/module.h>
#include <linux/pkt_sched.h>
#include <linux/poll.h>
#include <linux/rtnetlink.h>
#include <linux/skbuff.h>
#include <net/x25device.h>

struct x25_state {
	x25_hdlc_proto settings;
	bool up;
	spinlock_t up_lock; /* Protects "up" */
<<<<<<< HEAD
=======
	struct sk_buff_head rx_queue;
	struct tasklet_struct rx_tasklet;
>>>>>>> 754a0abe
};

static int x25_ioctl(struct net_device *dev, struct ifreq *ifr);

static struct x25_state *state(hdlc_device *hdlc)
{
	return hdlc->state;
}

static void x25_rx_queue_kick(struct tasklet_struct *t)
{
	struct x25_state *x25st = from_tasklet(x25st, t, rx_tasklet);
	struct sk_buff *skb = skb_dequeue(&x25st->rx_queue);

	while (skb) {
		netif_receive_skb_core(skb);
		skb = skb_dequeue(&x25st->rx_queue);
	}
}

/* These functions are callbacks called by LAPB layer */

static void x25_connect_disconnect(struct net_device *dev, int reason, int code)
{
	struct x25_state *x25st = state(dev_to_hdlc(dev));
	struct sk_buff *skb;
	unsigned char *ptr;

	skb = __dev_alloc_skb(1, GFP_ATOMIC | __GFP_NOMEMALLOC);
	if (!skb)
		return;

	ptr = skb_put(skb, 1);
	*ptr = code;

	skb->protocol = x25_type_trans(skb, dev);

	skb_queue_tail(&x25st->rx_queue, skb);
	tasklet_schedule(&x25st->rx_tasklet);
}

static void x25_connected(struct net_device *dev, int reason)
{
	x25_connect_disconnect(dev, reason, X25_IFACE_CONNECT);
}

static void x25_disconnected(struct net_device *dev, int reason)
{
	x25_connect_disconnect(dev, reason, X25_IFACE_DISCONNECT);
}

static int x25_data_indication(struct net_device *dev, struct sk_buff *skb)
{
	struct x25_state *x25st = state(dev_to_hdlc(dev));
	unsigned char *ptr;

	if (skb_cow(skb, 1)) {
		kfree_skb(skb);
		return NET_RX_DROP;
	}

	skb_push(skb, 1);

	ptr  = skb->data;
	*ptr = X25_IFACE_DATA;

	skb->protocol = x25_type_trans(skb, dev);

	skb_queue_tail(&x25st->rx_queue, skb);
	tasklet_schedule(&x25st->rx_tasklet);
	return NET_RX_SUCCESS;
}

static void x25_data_transmit(struct net_device *dev, struct sk_buff *skb)
{
	hdlc_device *hdlc = dev_to_hdlc(dev);

	skb_reset_network_header(skb);
	skb->protocol = hdlc_type_trans(skb, dev);

	if (dev_nit_active(dev))
		dev_queue_xmit_nit(skb, dev);

	hdlc->xmit(skb, dev); /* Ignore return value :-( */
}

static netdev_tx_t x25_xmit(struct sk_buff *skb, struct net_device *dev)
{
	hdlc_device *hdlc = dev_to_hdlc(dev);
	struct x25_state *x25st = state(hdlc);
	int result;

	/* There should be a pseudo header of 1 byte added by upper layers.
	 * Check to make sure it is there before reading it.
	 */
	if (skb->len < 1) {
		kfree_skb(skb);
		return NETDEV_TX_OK;
	}

	spin_lock_bh(&x25st->up_lock);
	if (!x25st->up) {
		spin_unlock_bh(&x25st->up_lock);
		kfree_skb(skb);
		return NETDEV_TX_OK;
	}

	switch (skb->data[0]) {
	case X25_IFACE_DATA:	/* Data to be transmitted */
		skb_pull(skb, 1);
		result = lapb_data_request(dev, skb);
		if (result != LAPB_OK)
			dev_kfree_skb(skb);
		spin_unlock_bh(&x25st->up_lock);
		return NETDEV_TX_OK;

	case X25_IFACE_CONNECT:
		result = lapb_connect_request(dev);
		if (result != LAPB_OK) {
			if (result == LAPB_CONNECTED)
				/* Send connect confirm. msg to level 3 */
				x25_connected(dev, 0);
			else
				netdev_err(dev, "LAPB connect request failed, error code = %i\n",
					   result);
		}
		break;

	case X25_IFACE_DISCONNECT:
		result = lapb_disconnect_request(dev);
		if (result != LAPB_OK) {
			if (result == LAPB_NOTCONNECTED)
				/* Send disconnect confirm. msg to level 3 */
				x25_disconnected(dev, 0);
			else
				netdev_err(dev, "LAPB disconnect request failed, error code = %i\n",
					   result);
		}
		break;

	default:		/* to be defined */
		break;
	}

	spin_unlock_bh(&x25st->up_lock);
	dev_kfree_skb(skb);
	return NETDEV_TX_OK;
}

static int x25_open(struct net_device *dev)
{
	static const struct lapb_register_struct cb = {
		.connect_confirmation = x25_connected,
		.connect_indication = x25_connected,
		.disconnect_confirmation = x25_disconnected,
		.disconnect_indication = x25_disconnected,
		.data_indication = x25_data_indication,
		.data_transmit = x25_data_transmit,
	};
	hdlc_device *hdlc = dev_to_hdlc(dev);
	struct x25_state *x25st = state(hdlc);
	struct lapb_parms_struct params;
	int result;

	result = lapb_register(dev, &cb);
	if (result != LAPB_OK)
		return -ENOMEM;

	result = lapb_getparms(dev, &params);
	if (result != LAPB_OK)
		return -EINVAL;

	if (state(hdlc)->settings.dce)
		params.mode = params.mode | LAPB_DCE;

	if (state(hdlc)->settings.modulo == 128)
		params.mode = params.mode | LAPB_EXTENDED;

	params.window = state(hdlc)->settings.window;
	params.t1 = state(hdlc)->settings.t1;
	params.t2 = state(hdlc)->settings.t2;
	params.n2 = state(hdlc)->settings.n2;

	result = lapb_setparms(dev, &params);
	if (result != LAPB_OK)
		return -EINVAL;

	spin_lock_bh(&x25st->up_lock);
	x25st->up = true;
	spin_unlock_bh(&x25st->up_lock);

	return 0;
}

static void x25_close(struct net_device *dev)
{
	hdlc_device *hdlc = dev_to_hdlc(dev);
	struct x25_state *x25st = state(hdlc);
<<<<<<< HEAD

	spin_lock_bh(&x25st->up_lock);
	x25st->up = false;
	spin_unlock_bh(&x25st->up_lock);

	lapb_unregister(dev);
}
=======
>>>>>>> 754a0abe

	spin_lock_bh(&x25st->up_lock);
	x25st->up = false;
	spin_unlock_bh(&x25st->up_lock);

	lapb_unregister(dev);
	tasklet_kill(&x25st->rx_tasklet);
}

static int x25_rx(struct sk_buff *skb)
{
	struct net_device *dev = skb->dev;
	hdlc_device *hdlc = dev_to_hdlc(dev);
	struct x25_state *x25st = state(hdlc);
<<<<<<< HEAD
=======

	skb = skb_share_check(skb, GFP_ATOMIC);
	if (!skb) {
		dev->stats.rx_dropped++;
		return NET_RX_DROP;
	}
>>>>>>> 754a0abe

	spin_lock_bh(&x25st->up_lock);
	if (!x25st->up) {
		spin_unlock_bh(&x25st->up_lock);
		kfree_skb(skb);
		dev->stats.rx_dropped++;
		return NET_RX_DROP;
	}

<<<<<<< HEAD
	spin_lock_bh(&x25st->up_lock);
	if (!x25st->up) {
		spin_unlock_bh(&x25st->up_lock);
		kfree_skb(skb);
		dev->stats.rx_dropped++;
		return NET_RX_DROP;
	}

=======
>>>>>>> 754a0abe
	if (lapb_data_received(dev, skb) == LAPB_OK) {
		spin_unlock_bh(&x25st->up_lock);
		return NET_RX_SUCCESS;
	}

	spin_unlock_bh(&x25st->up_lock);
	dev->stats.rx_errors++;
	dev_kfree_skb_any(skb);
	return NET_RX_DROP;
}

static struct hdlc_proto proto = {
	.open		= x25_open,
	.close		= x25_close,
	.ioctl		= x25_ioctl,
	.netif_rx	= x25_rx,
	.xmit		= x25_xmit,
	.module		= THIS_MODULE,
};

static int x25_ioctl(struct net_device *dev, struct ifreq *ifr)
{
	x25_hdlc_proto __user *x25_s = ifr->ifr_settings.ifs_ifsu.x25;
	const size_t size = sizeof(x25_hdlc_proto);
	hdlc_device *hdlc = dev_to_hdlc(dev);
	x25_hdlc_proto new_settings;
	int result;

	switch (ifr->ifr_settings.type) {
	case IF_GET_PROTO:
		if (dev_to_hdlc(dev)->proto != &proto)
			return -EINVAL;
		ifr->ifr_settings.type = IF_PROTO_X25;
		if (ifr->ifr_settings.size < size) {
			ifr->ifr_settings.size = size; /* data size wanted */
			return -ENOBUFS;
		}
		if (copy_to_user(x25_s, &state(hdlc)->settings, size))
			return -EFAULT;
		return 0;

	case IF_PROTO_X25:
		if (!capable(CAP_NET_ADMIN))
			return -EPERM;

		if (dev->flags & IFF_UP)
			return -EBUSY;

		/* backward compatibility */
		if (ifr->ifr_settings.size == 0) {
			new_settings.dce = 0;
			new_settings.modulo = 8;
			new_settings.window = 7;
			new_settings.t1 = 3;
			new_settings.t2 = 1;
			new_settings.n2 = 10;
		} else {
			if (copy_from_user(&new_settings, x25_s, size))
				return -EFAULT;

			if ((new_settings.dce != 0 &&
			     new_settings.dce != 1) ||
			    (new_settings.modulo != 8 &&
			     new_settings.modulo != 128) ||
			    new_settings.window < 1 ||
			    (new_settings.modulo == 8 &&
			     new_settings.window > 7) ||
			    (new_settings.modulo == 128 &&
			     new_settings.window > 127) ||
			    new_settings.t1 < 1 ||
			    new_settings.t1 > 255 ||
			    new_settings.t2 < 1 ||
			    new_settings.t2 > 255 ||
			    new_settings.n2 < 1 ||
			    new_settings.n2 > 255)
				return -EINVAL;
		}

		result = hdlc->attach(dev, ENCODING_NRZ,
				      PARITY_CRC16_PR1_CCITT);
		if (result)
			return result;

		result = attach_hdlc_protocol(dev, &proto,
					      sizeof(struct x25_state));
		if (result)
			return result;

		memcpy(&state(hdlc)->settings, &new_settings, size);
		state(hdlc)->up = false;
		spin_lock_init(&state(hdlc)->up_lock);
<<<<<<< HEAD
=======
		skb_queue_head_init(&state(hdlc)->rx_queue);
		tasklet_setup(&state(hdlc)->rx_tasklet, x25_rx_queue_kick);
>>>>>>> 754a0abe

		/* There's no header_ops so hard_header_len should be 0. */
		dev->hard_header_len = 0;
		/* When transmitting data:
		 * first we'll remove a pseudo header of 1 byte,
		 * then we'll prepend an LAPB header of at most 3 bytes.
		 */
		dev->needed_headroom = 3 - 1;

		dev->type = ARPHRD_X25;
		call_netdevice_notifiers(NETDEV_POST_TYPE_CHANGE, dev);
		netif_dormant_off(dev);
		return 0;
	}

	return -EINVAL;
}

static int __init hdlc_x25_init(void)
{
	register_hdlc_protocol(&proto);
	return 0;
}

static void __exit hdlc_x25_exit(void)
{
	unregister_hdlc_protocol(&proto);
}

module_init(hdlc_x25_init);
module_exit(hdlc_x25_exit);

MODULE_AUTHOR("Krzysztof Halasa <khc@pm.waw.pl>");
MODULE_DESCRIPTION("X.25 protocol support for generic HDLC");
MODULE_LICENSE("GPL v2");<|MERGE_RESOLUTION|>--- conflicted
+++ resolved
@@ -25,11 +25,8 @@
 	x25_hdlc_proto settings;
 	bool up;
 	spinlock_t up_lock; /* Protects "up" */
-<<<<<<< HEAD
-=======
 	struct sk_buff_head rx_queue;
 	struct tasklet_struct rx_tasklet;
->>>>>>> 754a0abe
 };
 
 static int x25_ioctl(struct net_device *dev, struct ifreq *ifr);
@@ -228,22 +225,12 @@
 {
 	hdlc_device *hdlc = dev_to_hdlc(dev);
 	struct x25_state *x25st = state(hdlc);
-<<<<<<< HEAD
 
 	spin_lock_bh(&x25st->up_lock);
 	x25st->up = false;
 	spin_unlock_bh(&x25st->up_lock);
 
 	lapb_unregister(dev);
-}
-=======
->>>>>>> 754a0abe
-
-	spin_lock_bh(&x25st->up_lock);
-	x25st->up = false;
-	spin_unlock_bh(&x25st->up_lock);
-
-	lapb_unregister(dev);
 	tasklet_kill(&x25st->rx_tasklet);
 }
 
@@ -252,15 +239,12 @@
 	struct net_device *dev = skb->dev;
 	hdlc_device *hdlc = dev_to_hdlc(dev);
 	struct x25_state *x25st = state(hdlc);
-<<<<<<< HEAD
-=======
 
 	skb = skb_share_check(skb, GFP_ATOMIC);
 	if (!skb) {
 		dev->stats.rx_dropped++;
 		return NET_RX_DROP;
 	}
->>>>>>> 754a0abe
 
 	spin_lock_bh(&x25st->up_lock);
 	if (!x25st->up) {
@@ -270,17 +254,6 @@
 		return NET_RX_DROP;
 	}
 
-<<<<<<< HEAD
-	spin_lock_bh(&x25st->up_lock);
-	if (!x25st->up) {
-		spin_unlock_bh(&x25st->up_lock);
-		kfree_skb(skb);
-		dev->stats.rx_dropped++;
-		return NET_RX_DROP;
-	}
-
-=======
->>>>>>> 754a0abe
 	if (lapb_data_received(dev, skb) == LAPB_OK) {
 		spin_unlock_bh(&x25st->up_lock);
 		return NET_RX_SUCCESS;
@@ -372,11 +345,8 @@
 		memcpy(&state(hdlc)->settings, &new_settings, size);
 		state(hdlc)->up = false;
 		spin_lock_init(&state(hdlc)->up_lock);
-<<<<<<< HEAD
-=======
 		skb_queue_head_init(&state(hdlc)->rx_queue);
 		tasklet_setup(&state(hdlc)->rx_tasklet, x25_rx_queue_kick);
->>>>>>> 754a0abe
 
 		/* There's no header_ops so hard_header_len should be 0. */
 		dev->hard_header_len = 0;
