--- conflicted
+++ resolved
@@ -213,12 +213,6 @@
 		goto out_set_state;
 	}
 
-<<<<<<< HEAD
-	ipa->name_map[IPA_ENDPOINT_AP_MODEM_TX]->netdev = netdev;
-	ipa->name_map[IPA_ENDPOINT_AP_MODEM_RX]->netdev = netdev;
-
-=======
->>>>>>> 754a0abe
 	SET_NETDEV_DEV(netdev, &ipa->pdev->dev);
 	priv = netdev_priv(netdev);
 	priv->ipa = ipa;
