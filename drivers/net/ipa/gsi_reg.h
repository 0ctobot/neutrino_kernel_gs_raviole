/* SPDX-License-Identifier: GPL-2.0 */

/* Copyright (c) 2015-2018, The Linux Foundation. All rights reserved.
 * Copyright (C) 2018-2021 Linaro Ltd.
 */
#ifndef _GSI_REG_H_
#define _GSI_REG_H_

/* === Only "gsi.c" should include this file === */

#include <linux/bits.h>

/**
 * DOC: GSI Registers
 *
 * GSI registers are located within the "gsi" address space defined by Device
 * Tree.  The offset of each register within that space is specified by
 * symbols defined below.  The GSI address space is mapped to virtual memory
 * space in gsi_init().  All GSI registers are 32 bits wide.
 *
 * Each register type is duplicated for a number of instances of something.
 * For example, each GSI channel has its own set of registers defining its
 * configuration.  The offset to a channel's set of registers is computed
 * based on a "base" offset plus an additional "stride" amount computed
 * from the channel's ID.  For such registers, the offset is computed by a
 * function-like macro that takes a parameter used in the computation.
 *
 * The offset of a register dependent on execution environment is computed
 * by a macro that is supplied a parameter "ee".  The "ee" value is a member
 * of the gsi_ee_id enumerated type.
 *
 * The offset of a channel register is computed by a macro that is supplied a
 * parameter "ch".  The "ch" value is a channel id whose maximum value is 30
 * (though the actual limit is hardware-dependent).
 *
 * The offset of an event register is computed by a macro that is supplied a
 * parameter "ev".  The "ev" value is an event id whose maximum value is 15
 * (though the actual limit is hardware-dependent).
 */

<<<<<<< HEAD
#define GSI_INTER_EE_SRC_CH_IRQ_OFFSET \
			GSI_INTER_EE_N_SRC_CH_IRQ_OFFSET(GSI_EE_AP)
#define GSI_INTER_EE_N_SRC_CH_IRQ_OFFSET(ee) \
			(0x0000c018 + 0x1000 * (ee))

#define GSI_INTER_EE_SRC_EV_CH_IRQ_OFFSET \
			GSI_INTER_EE_N_SRC_EV_CH_IRQ_OFFSET(GSI_EE_AP)
#define GSI_INTER_EE_N_SRC_EV_CH_IRQ_OFFSET(ee) \
			(0x0000c01c + 0x1000 * (ee))
=======
/* GSI EE registers as a group are shifted downward by a fixed constant amount
 * for IPA versions 4.5 and beyond.  This applies to all GSI registers we use
 * *except* the ones that disable inter-EE interrupts for channels and event
 * channels.
 *
 * The "raw" (not adjusted) GSI register range is mapped, and a pointer to
 * the mapped range is held in gsi->virt_raw.  The inter-EE interrupt
 * registers are accessed using that pointer.
 *
 * Most registers are accessed using gsi->virt, which is a copy of the "raw"
 * pointer, adjusted downward by the fixed amount.
 */
#define GSI_EE_REG_ADJUST			0x0000d000	/* IPA v4.5+ */

/* The inter-EE IRQ registers are relative to gsi->virt_raw (IPA v3.5+) */

#define GSI_INTER_EE_SRC_CH_IRQ_MSK_OFFSET \
			GSI_INTER_EE_N_SRC_CH_IRQ_MSK_OFFSET(GSI_EE_AP)
#define GSI_INTER_EE_N_SRC_CH_IRQ_MSK_OFFSET(ee) \
			(0x0000c020 + 0x1000 * (ee))

#define GSI_INTER_EE_SRC_EV_CH_IRQ_MSK_OFFSET \
			GSI_INTER_EE_N_SRC_EV_CH_IRQ_MSK_OFFSET(GSI_EE_AP)
#define GSI_INTER_EE_N_SRC_EV_CH_IRQ_MSK_OFFSET(ee) \
			(0x0000c024 + 0x1000 * (ee))

/* All other register offsets are relative to gsi->virt */

/** enum gsi_channel_type - CHTYPE_PROTOCOL field values in CH_C_CNTXT_0 */
enum gsi_channel_type {
	GSI_CHANNEL_TYPE_MHI			= 0x0,
	GSI_CHANNEL_TYPE_XHCI			= 0x1,
	GSI_CHANNEL_TYPE_GPI			= 0x2,
	GSI_CHANNEL_TYPE_XDCI			= 0x3,
	GSI_CHANNEL_TYPE_WDI2			= 0x4,
	GSI_CHANNEL_TYPE_GCI			= 0x5,
	GSI_CHANNEL_TYPE_WDI3			= 0x6,
	GSI_CHANNEL_TYPE_MHIP			= 0x7,
	GSI_CHANNEL_TYPE_AQC			= 0x8,
	GSI_CHANNEL_TYPE_11AD			= 0x9,
};
>>>>>>> 754a0abe

#define GSI_CH_C_CNTXT_0_OFFSET(ch) \
		GSI_EE_N_CH_C_CNTXT_0_OFFSET((ch), GSI_EE_AP)
#define GSI_EE_N_CH_C_CNTXT_0_OFFSET(ch, ee) \
		(0x0001c000 + 0x4000 * (ee) + 0x80 * (ch))
#define CHTYPE_PROTOCOL_FMASK		GENMASK(2, 0)
#define CHTYPE_DIR_FMASK		GENMASK(3, 3)
#define EE_FMASK			GENMASK(7, 4)
#define CHID_FMASK			GENMASK(12, 8)
/* The next field is present for IPA v4.5 and above */
#define CHTYPE_PROTOCOL_MSB_FMASK	GENMASK(13, 13)
#define ERINDEX_FMASK			GENMASK(18, 14)
#define CHSTATE_FMASK			GENMASK(23, 20)
#define ELEMENT_SIZE_FMASK		GENMASK(31, 24)

/* Encoded value for CH_C_CNTXT_0 register channel protocol fields */
static inline u32
chtype_protocol_encoded(enum ipa_version version, enum gsi_channel_type type)
{
	u32 val;

	val = u32_encode_bits(type, CHTYPE_PROTOCOL_FMASK);
	if (version < IPA_VERSION_4_5)
		return val;

	/* Encode upper bit(s) as well */
	type >>= hweight32(CHTYPE_PROTOCOL_FMASK);
	val |= u32_encode_bits(type, CHTYPE_PROTOCOL_MSB_FMASK);

	return val;
}

#define GSI_CH_C_CNTXT_1_OFFSET(ch) \
		GSI_EE_N_CH_C_CNTXT_1_OFFSET((ch), GSI_EE_AP)
#define GSI_EE_N_CH_C_CNTXT_1_OFFSET(ch, ee) \
		(0x0001c004 + 0x4000 * (ee) + 0x80 * (ch))

/* Encoded value for CH_C_CNTXT_1 register R_LENGTH field */
static inline u32 r_length_encoded(enum ipa_version version, u32 length)
{
	if (version < IPA_VERSION_4_9)
		return u32_encode_bits(length, GENMASK(15, 0));
	return u32_encode_bits(length, GENMASK(19, 0));
}

#define GSI_CH_C_CNTXT_2_OFFSET(ch) \
		GSI_EE_N_CH_C_CNTXT_2_OFFSET((ch), GSI_EE_AP)
#define GSI_EE_N_CH_C_CNTXT_2_OFFSET(ch, ee) \
		(0x0001c008 + 0x4000 * (ee) + 0x80 * (ch))

#define GSI_CH_C_CNTXT_3_OFFSET(ch) \
		GSI_EE_N_CH_C_CNTXT_3_OFFSET((ch), GSI_EE_AP)
#define GSI_EE_N_CH_C_CNTXT_3_OFFSET(ch, ee) \
		(0x0001c00c + 0x4000 * (ee) + 0x80 * (ch))

#define GSI_CH_C_QOS_OFFSET(ch) \
		GSI_EE_N_CH_C_QOS_OFFSET((ch), GSI_EE_AP)
#define GSI_EE_N_CH_C_QOS_OFFSET(ch, ee) \
		(0x0001c05c + 0x4000 * (ee) + 0x80 * (ch))
#define WRR_WEIGHT_FMASK		GENMASK(3, 0)
#define MAX_PREFETCH_FMASK		GENMASK(8, 8)
#define USE_DB_ENG_FMASK		GENMASK(9, 9)
/* The next field is only present for IPA v4.0, v4.1, and v4.2 */
#define USE_ESCAPE_BUF_ONLY_FMASK	GENMASK(10, 10)
/* The next two fields are present for IPA v4.5 and above */
#define PREFETCH_MODE_FMASK		GENMASK(13, 10)
#define EMPTY_LVL_THRSHOLD_FMASK	GENMASK(23, 16)
/* The next field is present for IPA v4.9 and above */
#define DB_IN_BYTES			GENMASK(24, 24)

/** enum gsi_prefetch_mode - PREFETCH_MODE field in CH_C_QOS */
enum gsi_prefetch_mode {
	GSI_USE_PREFETCH_BUFS			= 0x0,
	GSI_ESCAPE_BUF_ONLY			= 0x1,
	GSI_SMART_PREFETCH			= 0x2,
	GSI_FREE_PREFETCH			= 0x3,
};

#define GSI_CH_C_SCRATCH_0_OFFSET(ch) \
		GSI_EE_N_CH_C_SCRATCH_0_OFFSET((ch), GSI_EE_AP)
#define GSI_EE_N_CH_C_SCRATCH_0_OFFSET(ch, ee) \
		(0x0001c060 + 0x4000 * (ee) + 0x80 * (ch))

#define GSI_CH_C_SCRATCH_1_OFFSET(ch) \
		GSI_EE_N_CH_C_SCRATCH_1_OFFSET((ch), GSI_EE_AP)
#define GSI_EE_N_CH_C_SCRATCH_1_OFFSET(ch, ee) \
		(0x0001c064 + 0x4000 * (ee) + 0x80 * (ch))

#define GSI_CH_C_SCRATCH_2_OFFSET(ch) \
		GSI_EE_N_CH_C_SCRATCH_2_OFFSET((ch), GSI_EE_AP)
#define GSI_EE_N_CH_C_SCRATCH_2_OFFSET(ch, ee) \
		(0x0001c068 + 0x4000 * (ee) + 0x80 * (ch))

#define GSI_CH_C_SCRATCH_3_OFFSET(ch) \
		GSI_EE_N_CH_C_SCRATCH_3_OFFSET((ch), GSI_EE_AP)
#define GSI_EE_N_CH_C_SCRATCH_3_OFFSET(ch, ee) \
		(0x0001c06c + 0x4000 * (ee) + 0x80 * (ch))

#define GSI_EV_CH_E_CNTXT_0_OFFSET(ev) \
		GSI_EE_N_EV_CH_E_CNTXT_0_OFFSET((ev), GSI_EE_AP)
#define GSI_EE_N_EV_CH_E_CNTXT_0_OFFSET(ev, ee) \
		(0x0001d000 + 0x4000 * (ee) + 0x80 * (ev))
/* enum gsi_channel_type defines EV_CHTYPE field values in EV_CH_E_CNTXT_0 */
#define EV_CHTYPE_FMASK			GENMASK(3, 0)
#define EV_EE_FMASK			GENMASK(7, 4)
#define EV_EVCHID_FMASK			GENMASK(15, 8)
#define EV_INTYPE_FMASK			GENMASK(16, 16)
#define EV_CHSTATE_FMASK		GENMASK(23, 20)
#define EV_ELEMENT_SIZE_FMASK		GENMASK(31, 24)

#define GSI_EV_CH_E_CNTXT_1_OFFSET(ev) \
		GSI_EE_N_EV_CH_E_CNTXT_1_OFFSET((ev), GSI_EE_AP)
#define GSI_EE_N_EV_CH_E_CNTXT_1_OFFSET(ev, ee) \
		(0x0001d004 + 0x4000 * (ee) + 0x80 * (ev))
/* Encoded value for EV_CH_C_CNTXT_1 register EV_R_LENGTH field */
static inline u32 ev_r_length_encoded(enum ipa_version version, u32 length)
{
	if (version < IPA_VERSION_4_9)
		return u32_encode_bits(length, GENMASK(15, 0));
	return u32_encode_bits(length, GENMASK(19, 0));
}

#define GSI_EV_CH_E_CNTXT_2_OFFSET(ev) \
		GSI_EE_N_EV_CH_E_CNTXT_2_OFFSET((ev), GSI_EE_AP)
#define GSI_EE_N_EV_CH_E_CNTXT_2_OFFSET(ev, ee) \
		(0x0001d008 + 0x4000 * (ee) + 0x80 * (ev))

#define GSI_EV_CH_E_CNTXT_3_OFFSET(ev) \
		GSI_EE_N_EV_CH_E_CNTXT_3_OFFSET((ev), GSI_EE_AP)
#define GSI_EE_N_EV_CH_E_CNTXT_3_OFFSET(ev, ee) \
		(0x0001d00c + 0x4000 * (ee) + 0x80 * (ev))

#define GSI_EV_CH_E_CNTXT_4_OFFSET(ev) \
		GSI_EE_N_EV_CH_E_CNTXT_4_OFFSET((ev), GSI_EE_AP)
#define GSI_EE_N_EV_CH_E_CNTXT_4_OFFSET(ev, ee) \
		(0x0001d010 + 0x4000 * (ee) + 0x80 * (ev))

#define GSI_EV_CH_E_CNTXT_8_OFFSET(ev) \
		GSI_EE_N_EV_CH_E_CNTXT_8_OFFSET((ev), GSI_EE_AP)
#define GSI_EE_N_EV_CH_E_CNTXT_8_OFFSET(ev, ee) \
		(0x0001d020 + 0x4000 * (ee) + 0x80 * (ev))
#define MODT_FMASK			GENMASK(15, 0)
#define MODC_FMASK			GENMASK(23, 16)
#define MOD_CNT_FMASK			GENMASK(31, 24)

#define GSI_EV_CH_E_CNTXT_9_OFFSET(ev) \
		GSI_EE_N_EV_CH_E_CNTXT_9_OFFSET((ev), GSI_EE_AP)
#define GSI_EE_N_EV_CH_E_CNTXT_9_OFFSET(ev, ee) \
		(0x0001d024 + 0x4000 * (ee) + 0x80 * (ev))

#define GSI_EV_CH_E_CNTXT_10_OFFSET(ev) \
		GSI_EE_N_EV_CH_E_CNTXT_10_OFFSET((ev), GSI_EE_AP)
#define GSI_EE_N_EV_CH_E_CNTXT_10_OFFSET(ev, ee) \
		(0x0001d028 + 0x4000 * (ee) + 0x80 * (ev))

#define GSI_EV_CH_E_CNTXT_11_OFFSET(ev) \
		GSI_EE_N_EV_CH_E_CNTXT_11_OFFSET((ev), GSI_EE_AP)
#define GSI_EE_N_EV_CH_E_CNTXT_11_OFFSET(ev, ee) \
		(0x0001d02c + 0x4000 * (ee) + 0x80 * (ev))

#define GSI_EV_CH_E_CNTXT_12_OFFSET(ev) \
		GSI_EE_N_EV_CH_E_CNTXT_12_OFFSET((ev), GSI_EE_AP)
#define GSI_EE_N_EV_CH_E_CNTXT_12_OFFSET(ev, ee) \
		(0x0001d030 + 0x4000 * (ee) + 0x80 * (ev))

#define GSI_EV_CH_E_CNTXT_13_OFFSET(ev) \
		GSI_EE_N_EV_CH_E_CNTXT_13_OFFSET((ev), GSI_EE_AP)
#define GSI_EE_N_EV_CH_E_CNTXT_13_OFFSET(ev, ee) \
		(0x0001d034 + 0x4000 * (ee) + 0x80 * (ev))

#define GSI_EV_CH_E_SCRATCH_0_OFFSET(ev) \
		GSI_EE_N_EV_CH_E_SCRATCH_0_OFFSET((ev), GSI_EE_AP)
#define GSI_EE_N_EV_CH_E_SCRATCH_0_OFFSET(ev, ee) \
		(0x0001d048 + 0x4000 * (ee) + 0x80 * (ev))

#define GSI_EV_CH_E_SCRATCH_1_OFFSET(ev) \
		GSI_EE_N_EV_CH_E_SCRATCH_1_OFFSET((ev), GSI_EE_AP)
#define GSI_EE_N_EV_CH_E_SCRATCH_1_OFFSET(ev, ee) \
		(0x0001d04c + 0x4000 * (ee) + 0x80 * (ev))

#define GSI_CH_C_DOORBELL_0_OFFSET(ch) \
		GSI_EE_N_CH_C_DOORBELL_0_OFFSET((ch), GSI_EE_AP)
#define GSI_EE_N_CH_C_DOORBELL_0_OFFSET(ch, ee) \
			(0x0001e000 + 0x4000 * (ee) + 0x08 * (ch))

#define GSI_EV_CH_E_DOORBELL_0_OFFSET(ev) \
			GSI_EE_N_EV_CH_E_DOORBELL_0_OFFSET((ev), GSI_EE_AP)
#define GSI_EE_N_EV_CH_E_DOORBELL_0_OFFSET(ev, ee) \
			(0x0001e100 + 0x4000 * (ee) + 0x08 * (ev))

#define GSI_GSI_STATUS_OFFSET \
			GSI_EE_N_GSI_STATUS_OFFSET(GSI_EE_AP)
#define GSI_EE_N_GSI_STATUS_OFFSET(ee) \
			(0x0001f000 + 0x4000 * (ee))
#define ENABLED_FMASK			GENMASK(0, 0)

#define GSI_CH_CMD_OFFSET \
			GSI_EE_N_CH_CMD_OFFSET(GSI_EE_AP)
#define GSI_EE_N_CH_CMD_OFFSET(ee) \
			(0x0001f008 + 0x4000 * (ee))
#define CH_CHID_FMASK			GENMASK(7, 0)
#define CH_OPCODE_FMASK			GENMASK(31, 24)

/** enum gsi_ch_cmd_opcode - CH_OPCODE field values in CH_CMD */
enum gsi_ch_cmd_opcode {
	GSI_CH_ALLOCATE				= 0x0,
	GSI_CH_START				= 0x1,
	GSI_CH_STOP				= 0x2,
	GSI_CH_RESET				= 0x9,
	GSI_CH_DE_ALLOC				= 0xa,
	GSI_CH_DB_STOP				= 0xb,
};

#define GSI_EV_CH_CMD_OFFSET \
			GSI_EE_N_EV_CH_CMD_OFFSET(GSI_EE_AP)
#define GSI_EE_N_EV_CH_CMD_OFFSET(ee) \
			(0x0001f010 + 0x4000 * (ee))
#define EV_CHID_FMASK			GENMASK(7, 0)
#define EV_OPCODE_FMASK			GENMASK(31, 24)

/** enum gsi_evt_cmd_opcode - EV_OPCODE field values in EV_CH_CMD */
enum gsi_evt_cmd_opcode {
	GSI_EVT_ALLOCATE			= 0x0,
	GSI_EVT_RESET				= 0x9,
	GSI_EVT_DE_ALLOC			= 0xa,
};

#define GSI_GENERIC_CMD_OFFSET \
			GSI_EE_N_GENERIC_CMD_OFFSET(GSI_EE_AP)
#define GSI_EE_N_GENERIC_CMD_OFFSET(ee) \
			(0x0001f018 + 0x4000 * (ee))
#define GENERIC_OPCODE_FMASK		GENMASK(4, 0)
#define GENERIC_CHID_FMASK		GENMASK(9, 5)
#define GENERIC_EE_FMASK		GENMASK(13, 10)

/** enum gsi_generic_cmd_opcode - GENERIC_OPCODE field values in GENERIC_CMD */
enum gsi_generic_cmd_opcode {
	GSI_GENERIC_HALT_CHANNEL		= 0x1,
	GSI_GENERIC_ALLOCATE_CHANNEL		= 0x2,
};

/* The next register is present for IPA v3.5.1 and above */
#define GSI_GSI_HW_PARAM_2_OFFSET \
			GSI_EE_N_GSI_HW_PARAM_2_OFFSET(GSI_EE_AP)
#define GSI_EE_N_GSI_HW_PARAM_2_OFFSET(ee) \
			(0x0001f040 + 0x4000 * (ee))
#define IRAM_SIZE_FMASK			GENMASK(2, 0)
#define NUM_CH_PER_EE_FMASK		GENMASK(7, 3)
#define NUM_EV_PER_EE_FMASK		GENMASK(12, 8)
#define GSI_CH_PEND_TRANSLATE_FMASK	GENMASK(13, 13)
#define GSI_CH_FULL_LOGIC_FMASK		GENMASK(14, 14)
/* Fields below are present for IPA v4.0 and above */
#define GSI_USE_SDMA_FMASK		GENMASK(15, 15)
#define GSI_SDMA_N_INT_FMASK		GENMASK(18, 16)
#define GSI_SDMA_MAX_BURST_FMASK	GENMASK(26, 19)
#define GSI_SDMA_N_IOVEC_FMASK		GENMASK(29, 27)
/* Fields below are present for IPA v4.2 and above */
#define GSI_USE_RD_WR_ENG_FMASK		GENMASK(30, 30)
#define GSI_USE_INTER_EE_FMASK		GENMASK(31, 31)

/** enum gsi_iram_size - IRAM_SIZE field values in HW_PARAM_2 */
enum gsi_iram_size {
	IRAM_SIZE_ONE_KB			= 0x0,
	IRAM_SIZE_TWO_KB			= 0x1,
	/* The next two values are available for IPA v4.0 and above */
	IRAM_SIZE_TWO_N_HALF_KB			= 0x2,
	IRAM_SIZE_THREE_KB			= 0x3,
	/* The next two values are available for IPA v4.5 and above */
	IRAM_SIZE_THREE_N_HALF_KB		= 0x4,
	IRAM_SIZE_FOUR_KB			= 0x5,
};

/* IRQ condition for each type is cleared by writing type-specific register */
#define GSI_CNTXT_TYPE_IRQ_OFFSET \
			GSI_EE_N_CNTXT_TYPE_IRQ_OFFSET(GSI_EE_AP)
#define GSI_EE_N_CNTXT_TYPE_IRQ_OFFSET(ee) \
			(0x0001f080 + 0x4000 * (ee))
#define GSI_CNTXT_TYPE_IRQ_MSK_OFFSET \
			GSI_EE_N_CNTXT_TYPE_IRQ_MSK_OFFSET(GSI_EE_AP)
#define GSI_EE_N_CNTXT_TYPE_IRQ_MSK_OFFSET(ee) \
			(0x0001f088 + 0x4000 * (ee))

/* Values here are bit positions in the TYPE_IRQ and TYPE_IRQ_MSK registers */
enum gsi_irq_type_id {
	GSI_CH_CTRL		= 0x0,	/* channel allocation, etc.  */
	GSI_EV_CTRL		= 0x1,	/* event ring allocation, etc. */
	GSI_GLOB_EE		= 0x2,	/* global/general event */
	GSI_IEOB		= 0x3,	/* TRE completion */
	GSI_INTER_EE_CH_CTRL	= 0x4,	/* remote-issued stop/reset (unused) */
	GSI_INTER_EE_EV_CTRL	= 0x5,	/* remote-issued event reset (unused) */
	GSI_GENERAL		= 0x6,	/* general-purpose event */
};

#define GSI_CNTXT_SRC_CH_IRQ_OFFSET \
			GSI_EE_N_CNTXT_SRC_CH_IRQ_OFFSET(GSI_EE_AP)
#define GSI_EE_N_CNTXT_SRC_CH_IRQ_OFFSET(ee) \
			(0x0001f090 + 0x4000 * (ee))

#define GSI_CNTXT_SRC_EV_CH_IRQ_OFFSET \
			GSI_EE_N_CNTXT_SRC_EV_CH_IRQ_OFFSET(GSI_EE_AP)
#define GSI_EE_N_CNTXT_SRC_EV_CH_IRQ_OFFSET(ee) \
			(0x0001f094 + 0x4000 * (ee))

#define GSI_CNTXT_SRC_CH_IRQ_MSK_OFFSET \
			GSI_EE_N_CNTXT_SRC_CH_IRQ_MSK_OFFSET(GSI_EE_AP)
#define GSI_EE_N_CNTXT_SRC_CH_IRQ_MSK_OFFSET(ee) \
			(0x0001f098 + 0x4000 * (ee))

#define GSI_CNTXT_SRC_EV_CH_IRQ_MSK_OFFSET \
			GSI_EE_N_CNTXT_SRC_EV_CH_IRQ_MSK_OFFSET(GSI_EE_AP)
#define GSI_EE_N_CNTXT_SRC_EV_CH_IRQ_MSK_OFFSET(ee) \
			(0x0001f09c + 0x4000 * (ee))

#define GSI_CNTXT_SRC_CH_IRQ_CLR_OFFSET \
			GSI_EE_N_CNTXT_SRC_CH_IRQ_CLR_OFFSET(GSI_EE_AP)
#define GSI_EE_N_CNTXT_SRC_CH_IRQ_CLR_OFFSET(ee) \
			(0x0001f0a0 + 0x4000 * (ee))

#define GSI_CNTXT_SRC_EV_CH_IRQ_CLR_OFFSET \
			GSI_EE_N_CNTXT_SRC_EV_CH_IRQ_CLR_OFFSET(GSI_EE_AP)
#define GSI_EE_N_CNTXT_SRC_EV_CH_IRQ_CLR_OFFSET(ee) \
			(0x0001f0a4 + 0x4000 * (ee))

#define GSI_CNTXT_SRC_IEOB_IRQ_OFFSET \
			GSI_EE_N_CNTXT_SRC_IEOB_IRQ_OFFSET(GSI_EE_AP)
#define GSI_EE_N_CNTXT_SRC_IEOB_IRQ_OFFSET(ee) \
			(0x0001f0b0 + 0x4000 * (ee))

#define GSI_CNTXT_SRC_IEOB_IRQ_MSK_OFFSET \
			GSI_EE_N_CNTXT_SRC_IEOB_IRQ_MSK_OFFSET(GSI_EE_AP)
#define GSI_EE_N_CNTXT_SRC_IEOB_IRQ_MSK_OFFSET(ee) \
			(0x0001f0b8 + 0x4000 * (ee))

#define GSI_CNTXT_SRC_IEOB_IRQ_CLR_OFFSET \
			GSI_EE_N_CNTXT_SRC_IEOB_IRQ_CLR_OFFSET(GSI_EE_AP)
#define GSI_EE_N_CNTXT_SRC_IEOB_IRQ_CLR_OFFSET(ee) \
			(0x0001f0c0 + 0x4000 * (ee))

#define GSI_CNTXT_GLOB_IRQ_STTS_OFFSET \
			GSI_EE_N_CNTXT_GLOB_IRQ_STTS_OFFSET(GSI_EE_AP)
#define GSI_EE_N_CNTXT_GLOB_IRQ_STTS_OFFSET(ee) \
			(0x0001f100 + 0x4000 * (ee))
#define GSI_CNTXT_GLOB_IRQ_EN_OFFSET \
			GSI_EE_N_CNTXT_GLOB_IRQ_EN_OFFSET(GSI_EE_AP)
#define GSI_EE_N_CNTXT_GLOB_IRQ_EN_OFFSET(ee) \
			(0x0001f108 + 0x4000 * (ee))
#define GSI_CNTXT_GLOB_IRQ_CLR_OFFSET \
			GSI_EE_N_CNTXT_GLOB_IRQ_CLR_OFFSET(GSI_EE_AP)
#define GSI_EE_N_CNTXT_GLOB_IRQ_CLR_OFFSET(ee) \
			(0x0001f110 + 0x4000 * (ee))
/* Values here are bit positions in the GLOB_IRQ_* registers */
enum gsi_global_irq_id {
	ERROR_INT				= 0x0,
	GP_INT1					= 0x1,
	GP_INT2					= 0x2,
	GP_INT3					= 0x3,
};

#define GSI_CNTXT_GSI_IRQ_STTS_OFFSET \
			GSI_EE_N_CNTXT_GSI_IRQ_STTS_OFFSET(GSI_EE_AP)
#define GSI_EE_N_CNTXT_GSI_IRQ_STTS_OFFSET(ee) \
			(0x0001f118 + 0x4000 * (ee))
#define GSI_CNTXT_GSI_IRQ_EN_OFFSET \
			GSI_EE_N_CNTXT_GSI_IRQ_EN_OFFSET(GSI_EE_AP)
#define GSI_EE_N_CNTXT_GSI_IRQ_EN_OFFSET(ee) \
			(0x0001f120 + 0x4000 * (ee))
#define GSI_CNTXT_GSI_IRQ_CLR_OFFSET \
			GSI_EE_N_CNTXT_GSI_IRQ_CLR_OFFSET(GSI_EE_AP)
#define GSI_EE_N_CNTXT_GSI_IRQ_CLR_OFFSET(ee) \
			(0x0001f128 + 0x4000 * (ee))
/* Values here are bit positions in the (general) GSI_IRQ_* registers */
enum gsi_general_id {
	BREAK_POINT				= 0x0,
	BUS_ERROR				= 0x1,
	CMD_FIFO_OVRFLOW			= 0x2,
	MCS_STACK_OVRFLOW			= 0x3,
};

#define GSI_CNTXT_INTSET_OFFSET \
			GSI_EE_N_CNTXT_INTSET_OFFSET(GSI_EE_AP)
#define GSI_EE_N_CNTXT_INTSET_OFFSET(ee) \
			(0x0001f180 + 0x4000 * (ee))
#define INTYPE_FMASK			GENMASK(0, 0)

#define GSI_ERROR_LOG_OFFSET \
			GSI_EE_N_ERROR_LOG_OFFSET(GSI_EE_AP)
#define GSI_EE_N_ERROR_LOG_OFFSET(ee) \
			(0x0001f200 + 0x4000 * (ee))

/* Fields below are present for IPA v3.5.1 and above */
#define ERR_ARG3_FMASK			GENMASK(3, 0)
#define ERR_ARG2_FMASK			GENMASK(7, 4)
#define ERR_ARG1_FMASK			GENMASK(11, 8)
#define ERR_CODE_FMASK			GENMASK(15, 12)
#define ERR_VIRT_IDX_FMASK		GENMASK(23, 19)
#define ERR_TYPE_FMASK			GENMASK(27, 24)
#define ERR_EE_FMASK			GENMASK(31, 28)

/** enum gsi_err_code - ERR_CODE field values in EE_ERR_LOG */
enum gsi_err_code {
	GSI_INVALID_TRE				= 0x1,
	GSI_OUT_OF_BUFFERS			= 0x2,
	GSI_OUT_OF_RESOURCES			= 0x3,
	GSI_UNSUPPORTED_INTER_EE_OP		= 0x4,
	GSI_EVT_RING_EMPTY			= 0x5,
	GSI_NON_ALLOCATED_EVT_ACCESS		= 0x6,
	/* 7 is not assigned */
	GSI_HWO_1				= 0x8,
};

/** enum gsi_err_type - ERR_TYPE field values in EE_ERR_LOG */
enum gsi_err_type {
	GSI_ERR_TYPE_GLOB			= 0x1,
	GSI_ERR_TYPE_CHAN			= 0x2,
	GSI_ERR_TYPE_EVT			= 0x3,
};

#define GSI_ERROR_LOG_CLR_OFFSET \
			GSI_EE_N_ERROR_LOG_CLR_OFFSET(GSI_EE_AP)
#define GSI_EE_N_ERROR_LOG_CLR_OFFSET(ee) \
			(0x0001f210 + 0x4000 * (ee))

#define GSI_CNTXT_SCRATCH_0_OFFSET \
			GSI_EE_N_CNTXT_SCRATCH_0_OFFSET(GSI_EE_AP)
#define GSI_EE_N_CNTXT_SCRATCH_0_OFFSET(ee) \
			(0x0001f400 + 0x4000 * (ee))
#define INTER_EE_RESULT_FMASK		GENMASK(2, 0)
#define GENERIC_EE_RESULT_FMASK		GENMASK(7, 5)

/** enum gsi_generic_ee_result - GENERIC_EE_RESULT field values in SCRATCH_0 */
enum gsi_generic_ee_result {
	GENERIC_EE_SUCCESS			= 0x1,
	GENERIC_EE_CHANNEL_NOT_RUNNING		= 0x2,
	GENERIC_EE_INCORRECT_DIRECTION		= 0x3,
	GENERIC_EE_INCORRECT_CHANNEL_TYPE	= 0x4,
	GENERIC_EE_INCORRECT_CHANNEL		= 0x5,
	GENERIC_EE_RETRY			= 0x6,
	GENERIC_EE_NO_RESOURCES			= 0x7,
};

#endif	/* _GSI_REG_H_ */<|MERGE_RESOLUTION|>--- conflicted
+++ resolved
@@ -38,17 +38,6 @@
  * (though the actual limit is hardware-dependent).
  */
 
-<<<<<<< HEAD
-#define GSI_INTER_EE_SRC_CH_IRQ_OFFSET \
-			GSI_INTER_EE_N_SRC_CH_IRQ_OFFSET(GSI_EE_AP)
-#define GSI_INTER_EE_N_SRC_CH_IRQ_OFFSET(ee) \
-			(0x0000c018 + 0x1000 * (ee))
-
-#define GSI_INTER_EE_SRC_EV_CH_IRQ_OFFSET \
-			GSI_INTER_EE_N_SRC_EV_CH_IRQ_OFFSET(GSI_EE_AP)
-#define GSI_INTER_EE_N_SRC_EV_CH_IRQ_OFFSET(ee) \
-			(0x0000c01c + 0x1000 * (ee))
-=======
 /* GSI EE registers as a group are shifted downward by a fixed constant amount
  * for IPA versions 4.5 and beyond.  This applies to all GSI registers we use
  * *except* the ones that disable inter-EE interrupts for channels and event
@@ -90,7 +79,6 @@
 	GSI_CHANNEL_TYPE_AQC			= 0x8,
 	GSI_CHANNEL_TYPE_11AD			= 0x9,
 };
->>>>>>> 754a0abe
 
 #define GSI_CH_C_CNTXT_0_OFFSET(ch) \
 		GSI_EE_N_CH_C_CNTXT_0_OFFSET((ch), GSI_EE_AP)
