// SPDX-License-Identifier: GPL-2.0
/*
 * ARM System Control and Management Interface (ARM SCMI) reset driver
 *
<<<<<<< HEAD
 * Copyright (C) 2019-2020 ARM Ltd.
=======
 * Copyright (C) 2019-2021 ARM Ltd.
>>>>>>> 754a0abe
 */

#include <linux/module.h>
#include <linux/of.h>
#include <linux/device.h>
#include <linux/reset-controller.h>
#include <linux/scmi_protocol.h>

static const struct scmi_reset_proto_ops *reset_ops;

/**
 * struct scmi_reset_data - reset controller information structure
 * @rcdev: reset controller entity
 * @ph: ARM SCMI protocol handle used for communication with system controller
 */
struct scmi_reset_data {
	struct reset_controller_dev rcdev;
	const struct scmi_protocol_handle *ph;
};

#define to_scmi_reset_data(p)	container_of((p), struct scmi_reset_data, rcdev)
#define to_scmi_handle(p)	(to_scmi_reset_data(p)->ph)

/**
 * scmi_reset_assert() - assert device reset
 * @rcdev: reset controller entity
 * @id: ID of the reset to be asserted
 *
 * This function implements the reset driver op to assert a device's reset
 * using the ARM SCMI protocol.
 *
 * Return: 0 for successful request, else a corresponding error value
 */
static int
scmi_reset_assert(struct reset_controller_dev *rcdev, unsigned long id)
{
	const struct scmi_protocol_handle *ph = to_scmi_handle(rcdev);

	return reset_ops->assert(ph, id);
}

/**
 * scmi_reset_deassert() - deassert device reset
 * @rcdev: reset controller entity
 * @id: ID of the reset to be deasserted
 *
 * This function implements the reset driver op to deassert a device's reset
 * using the ARM SCMI protocol.
 *
 * Return: 0 for successful request, else a corresponding error value
 */
static int
scmi_reset_deassert(struct reset_controller_dev *rcdev, unsigned long id)
{
	const struct scmi_protocol_handle *ph = to_scmi_handle(rcdev);

	return reset_ops->deassert(ph, id);
}

/**
 * scmi_reset_reset() - reset the device
 * @rcdev: reset controller entity
 * @id: ID of the reset signal to be reset(assert + deassert)
 *
 * This function implements the reset driver op to trigger a device's
 * reset signal using the ARM SCMI protocol.
 *
 * Return: 0 for successful request, else a corresponding error value
 */
static int
scmi_reset_reset(struct reset_controller_dev *rcdev, unsigned long id)
{
	const struct scmi_protocol_handle *ph = to_scmi_handle(rcdev);

	return reset_ops->reset(ph, id);
}

static const struct reset_control_ops scmi_reset_ops = {
	.assert		= scmi_reset_assert,
	.deassert	= scmi_reset_deassert,
	.reset		= scmi_reset_reset,
};

static int scmi_reset_probe(struct scmi_device *sdev)
{
	struct scmi_reset_data *data;
	struct device *dev = &sdev->dev;
	struct device_node *np = dev->of_node;
	const struct scmi_handle *handle = sdev->handle;
	struct scmi_protocol_handle *ph;

	if (!handle)
		return -ENODEV;

<<<<<<< HEAD
	reset_ops = handle->devm_get_protocol(sdev, SCMI_PROTOCOL_RESET, &ph);
=======
	reset_ops = handle->devm_protocol_get(sdev, SCMI_PROTOCOL_RESET, &ph);
>>>>>>> 754a0abe
	if (IS_ERR(reset_ops))
		return PTR_ERR(reset_ops);

	data = devm_kzalloc(dev, sizeof(*data), GFP_KERNEL);
	if (!data)
		return -ENOMEM;

	data->rcdev.ops = &scmi_reset_ops;
	data->rcdev.owner = THIS_MODULE;
	data->rcdev.of_node = np;
	data->rcdev.nr_resets = reset_ops->num_domains_get(ph);
	data->ph = ph;

	return devm_reset_controller_register(dev, &data->rcdev);
}

static const struct scmi_device_id scmi_id_table[] = {
	{ SCMI_PROTOCOL_RESET, "reset" },
	{ },
};
MODULE_DEVICE_TABLE(scmi, scmi_id_table);

static struct scmi_driver scmi_reset_driver = {
	.name = "scmi-reset",
	.probe = scmi_reset_probe,
	.id_table = scmi_id_table,
};
module_scmi_driver(scmi_reset_driver);

MODULE_AUTHOR("Sudeep Holla <sudeep.holla@arm.com>");
MODULE_DESCRIPTION("ARM SCMI reset controller driver");
MODULE_LICENSE("GPL v2");<|MERGE_RESOLUTION|>--- conflicted
+++ resolved
@@ -2,11 +2,7 @@
 /*
  * ARM System Control and Management Interface (ARM SCMI) reset driver
  *
-<<<<<<< HEAD
- * Copyright (C) 2019-2020 ARM Ltd.
-=======
  * Copyright (C) 2019-2021 ARM Ltd.
->>>>>>> 754a0abe
  */
 
 #include <linux/module.h>
@@ -101,11 +97,7 @@
 	if (!handle)
 		return -ENODEV;
 
-<<<<<<< HEAD
-	reset_ops = handle->devm_get_protocol(sdev, SCMI_PROTOCOL_RESET, &ph);
-=======
 	reset_ops = handle->devm_protocol_get(sdev, SCMI_PROTOCOL_RESET, &ph);
->>>>>>> 754a0abe
 	if (IS_ERR(reset_ops))
 		return PTR_ERR(reset_ops);
 
