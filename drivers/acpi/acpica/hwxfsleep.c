/******************************************************************************
 *
 * Name: hwxfsleep.c - ACPI Hardware Sleep/Wake External Interfaces
 *
 *****************************************************************************/

/*
 * Copyright (C) 2000 - 2012, Intel Corp.
 * All rights reserved.
 *
 * Redistribution and use in source and binary forms, with or without
 * modification, are permitted provided that the following conditions
 * are met:
 * 1. Redistributions of source code must retain the above copyright
 *    notice, this list of conditions, and the following disclaimer,
 *    without modification.
 * 2. Redistributions in binary form must reproduce at minimum a disclaimer
 *    substantially similar to the "NO WARRANTY" disclaimer below
 *    ("Disclaimer") and any redistribution must be conditioned upon
 *    including a substantially similar Disclaimer requirement for further
 *    binary redistribution.
 * 3. Neither the names of the above-listed copyright holders nor the names
 *    of any contributors may be used to endorse or promote products derived
 *    from this software without specific prior written permission.
 *
 * Alternatively, this software may be distributed under the terms of the
 * GNU General Public License ("GPL") version 2 as published by the Free
 * Software Foundation.
 *
 * NO WARRANTY
 * THIS SOFTWARE IS PROVIDED BY THE COPYRIGHT HOLDERS AND CONTRIBUTORS
 * "AS IS" AND ANY EXPRESS OR IMPLIED WARRANTIES, INCLUDING, BUT NOT
 * LIMITED TO, THE IMPLIED WARRANTIES OF MERCHANTIBILITY AND FITNESS FOR
 * A PARTICULAR PURPOSE ARE DISCLAIMED. IN NO EVENT SHALL THE COPYRIGHT
 * HOLDERS OR CONTRIBUTORS BE LIABLE FOR SPECIAL, EXEMPLARY, OR CONSEQUENTIAL
 * DAMAGES (INCLUDING, BUT NOT LIMITED TO, PROCUREMENT OF SUBSTITUTE GOODS
 * OR SERVICES; LOSS OF USE, DATA, OR PROFITS; OR BUSINESS INTERRUPTION)
 * HOWEVER CAUSED AND ON ANY THEORY OF LIABILITY, WHETHER IN CONTRACT,
 * STRICT LIABILITY, OR TORT (INCLUDING NEGLIGENCE OR OTHERWISE) ARISING
 * IN ANY WAY OUT OF THE USE OF THIS SOFTWARE, EVEN IF ADVISED OF THE
 * POSSIBILITY OF SUCH DAMAGES.
 */

#include <acpi/acpi.h>
#include "accommon.h"
#include <linux/module.h>

#define _COMPONENT          ACPI_HARDWARE
ACPI_MODULE_NAME("hwxfsleep")

/* Local prototypes */
static acpi_status
acpi_hw_sleep_dispatch(u8 sleep_state, u32 function_id);

/*
 * Dispatch table used to efficiently branch to the various sleep
 * functions.
 */
#define ACPI_SLEEP_FUNCTION_ID         0
#define ACPI_WAKE_PREP_FUNCTION_ID     1
#define ACPI_WAKE_FUNCTION_ID          2

/* Legacy functions are optional, based upon ACPI_REDUCED_HARDWARE */

static struct acpi_sleep_functions acpi_sleep_dispatch[] = {
	{ACPI_HW_OPTIONAL_FUNCTION(acpi_hw_legacy_sleep),
	 acpi_hw_extended_sleep},
	{ACPI_HW_OPTIONAL_FUNCTION(acpi_hw_legacy_wake_prep),
	 acpi_hw_extended_wake_prep},
	{ACPI_HW_OPTIONAL_FUNCTION(acpi_hw_legacy_wake), acpi_hw_extended_wake}
};

/*
 * These functions are removed for the ACPI_REDUCED_HARDWARE case:
 *      acpi_set_firmware_waking_vector
 *      acpi_set_firmware_waking_vector64
 *      acpi_enter_sleep_state_s4bios
 */

#if (!ACPI_REDUCED_HARDWARE)
/*******************************************************************************
 *
 * FUNCTION:    acpi_set_firmware_waking_vector
 *
 * PARAMETERS:  physical_address    - 32-bit physical address of ACPI real mode
 *                                    entry point.
 *
 * RETURN:      Status
 *
 * DESCRIPTION: Sets the 32-bit firmware_waking_vector field of the FACS
 *
 ******************************************************************************/

acpi_status acpi_set_firmware_waking_vector(u32 physical_address)
{
	ACPI_FUNCTION_TRACE(acpi_set_firmware_waking_vector);


	/*
	 * According to the ACPI specification 2.0c and later, the 64-bit
	 * waking vector should be cleared and the 32-bit waking vector should
	 * be used, unless we want the wake-up code to be called by the BIOS in
	 * Protected Mode.  Some systems (for example HP dv5-1004nr) are known
	 * to fail to resume if the 64-bit vector is used.
	 */

	/* Set the 32-bit vector */

	acpi_gbl_FACS->firmware_waking_vector = physical_address;

	/* Clear the 64-bit vector if it exists */

	if ((acpi_gbl_FACS->length > 32) && (acpi_gbl_FACS->version >= 1)) {
		acpi_gbl_FACS->xfirmware_waking_vector = 0;
	}

	return_ACPI_STATUS(AE_OK);
}

ACPI_EXPORT_SYMBOL(acpi_set_firmware_waking_vector)

#if ACPI_MACHINE_WIDTH == 64
/*******************************************************************************
 *
 * FUNCTION:    acpi_set_firmware_waking_vector64
 *
 * PARAMETERS:  physical_address    - 64-bit physical address of ACPI protected
 *                                    mode entry point.
 *
 * RETURN:      Status
 *
 * DESCRIPTION: Sets the 64-bit X_firmware_waking_vector field of the FACS, if
 *              it exists in the table. This function is intended for use with
 *              64-bit host operating systems.
 *
 ******************************************************************************/
acpi_status acpi_set_firmware_waking_vector64(u64 physical_address)
{
	ACPI_FUNCTION_TRACE(acpi_set_firmware_waking_vector64);


	/* Determine if the 64-bit vector actually exists */

	if ((acpi_gbl_FACS->length <= 32) || (acpi_gbl_FACS->version < 1)) {
		return_ACPI_STATUS(AE_NOT_EXIST);
	}

	/* Clear 32-bit vector, set the 64-bit X_ vector */

	acpi_gbl_FACS->firmware_waking_vector = 0;
	acpi_gbl_FACS->xfirmware_waking_vector = physical_address;
	return_ACPI_STATUS(AE_OK);
}

ACPI_EXPORT_SYMBOL(acpi_set_firmware_waking_vector64)
#endif

/*******************************************************************************
 *
 * FUNCTION:    acpi_enter_sleep_state_s4bios
 *
 * PARAMETERS:  None
 *
 * RETURN:      Status
 *
 * DESCRIPTION: Perform a S4 bios request.
 *              THIS FUNCTION MUST BE CALLED WITH INTERRUPTS DISABLED
 *
 ******************************************************************************/
acpi_status asmlinkage acpi_enter_sleep_state_s4bios(void)
{
	u32 in_value;
	acpi_status status;

	ACPI_FUNCTION_TRACE(acpi_enter_sleep_state_s4bios);

	/* Clear the wake status bit (PM1) */

	status =
	    acpi_write_bit_register(ACPI_BITREG_WAKE_STATUS, ACPI_CLEAR_STATUS);
	if (ACPI_FAILURE(status)) {
		return_ACPI_STATUS(status);
	}

	status = acpi_hw_clear_acpi_status();
	if (ACPI_FAILURE(status)) {
		return_ACPI_STATUS(status);
	}

	/*
	 * 1) Disable/Clear all GPEs
	 * 2) Enable all wakeup GPEs
	 */
	status = acpi_hw_disable_all_gpes();
	if (ACPI_FAILURE(status)) {
		return_ACPI_STATUS(status);
	}
	acpi_gbl_system_awake_and_running = FALSE;

	status = acpi_hw_enable_all_wakeup_gpes();
	if (ACPI_FAILURE(status)) {
		return_ACPI_STATUS(status);
	}

	ACPI_FLUSH_CPU_CACHE();

	status = acpi_hw_write_port(acpi_gbl_FADT.smi_command,
				    (u32)acpi_gbl_FADT.s4_bios_request, 8);

	do {
		acpi_os_stall(1000);
		status =
		    acpi_read_bit_register(ACPI_BITREG_WAKE_STATUS, &in_value);
		if (ACPI_FAILURE(status)) {
			return_ACPI_STATUS(status);
		}
	} while (!in_value);

	return_ACPI_STATUS(AE_OK);
}

ACPI_EXPORT_SYMBOL(acpi_enter_sleep_state_s4bios)
#endif				/* !ACPI_REDUCED_HARDWARE */
/*******************************************************************************
 *
 * FUNCTION:    acpi_hw_sleep_dispatch
 *
 * PARAMETERS:  sleep_state         - Which sleep state to enter/exit
 *              function_id         - Sleep, wake_prep, or Wake
 *
 * RETURN:      Status from the invoked sleep handling function.
 *
 * DESCRIPTION: Dispatch a sleep/wake request to the appropriate handling
 *              function.
 *
 ******************************************************************************/
static acpi_status
acpi_hw_sleep_dispatch(u8 sleep_state, u32 function_id)
{
	acpi_status status;
	struct acpi_sleep_functions *sleep_functions =
	    &acpi_sleep_dispatch[function_id];

#if (!ACPI_REDUCED_HARDWARE)

	/*
	 * If the Hardware Reduced flag is set (from the FADT), we must
	 * use the extended sleep registers
	 */
	if (acpi_gbl_reduced_hardware || acpi_gbl_FADT.sleep_control.address) {
		status = sleep_functions->extended_function(sleep_state);
	} else {
		/* Legacy sleep */

		status = sleep_functions->legacy_function(sleep_state);
	}

	return (status);

#else
	/*
	 * For the case where reduced-hardware-only code is being generated,
	 * we know that only the extended sleep registers are available
	 */
	status = sleep_functions->extended_function(sleep_state);
	return (status);

#endif				/* !ACPI_REDUCED_HARDWARE */
}

/*******************************************************************************
 *
 * FUNCTION:    acpi_enter_sleep_state_prep
 *
 * PARAMETERS:  sleep_state         - Which sleep state to enter
 *
 * RETURN:      Status
 *
 * DESCRIPTION: Prepare to enter a system sleep state.
 *              This function must execute with interrupts enabled.
 *              We break sleeping into 2 stages so that OSPM can handle
 *              various OS-specific tasks between the two steps.
 *
 ******************************************************************************/

acpi_status acpi_enter_sleep_state_prep(u8 sleep_state)
{
	acpi_status status;
	struct acpi_object_list arg_list;
	union acpi_object arg;
	u32 sst_value;

	ACPI_FUNCTION_TRACE(acpi_enter_sleep_state_prep);

	status = acpi_get_sleep_type_data(sleep_state,
					  &acpi_gbl_sleep_type_a,
					  &acpi_gbl_sleep_type_b);
	if (ACPI_FAILURE(status)) {
		return_ACPI_STATUS(status);
	}

	/* Execute the _PTS method (Prepare To Sleep) */

	arg_list.count = 1;
	arg_list.pointer = &arg;
	arg.type = ACPI_TYPE_INTEGER;
	arg.integer.value = sleep_state;

	status =
	    acpi_evaluate_object(NULL, METHOD_PATHNAME__PTS, &arg_list, NULL);
	if (ACPI_FAILURE(status) && status != AE_NOT_FOUND) {
		return_ACPI_STATUS(status);
	}

	/* Setup the argument to the _SST method (System STatus) */

	switch (sleep_state) {
	case ACPI_STATE_S0:
		sst_value = ACPI_SST_WORKING;
		break;

	case ACPI_STATE_S1:
	case ACPI_STATE_S2:
	case ACPI_STATE_S3:
		sst_value = ACPI_SST_SLEEPING;
		break;

	case ACPI_STATE_S4:
		sst_value = ACPI_SST_SLEEP_CONTEXT;
		break;

	default:
		sst_value = ACPI_SST_INDICATOR_OFF;	/* Default is off */
		break;
	}

	/*
	 * Set the system indicators to show the desired sleep state.
	 * _SST is an optional method (return no error if not found)
	 */
	acpi_hw_execute_sleep_method(METHOD_PATHNAME__SST, sst_value);
	return_ACPI_STATUS(AE_OK);
}

ACPI_EXPORT_SYMBOL(acpi_enter_sleep_state_prep)

/*******************************************************************************
 *
 * FUNCTION:    acpi_enter_sleep_state
 *
 * PARAMETERS:  sleep_state         - Which sleep state to enter
<<<<<<< HEAD
 *              flags               - ACPI_EXECUTE_GTS to run optional method
=======
>>>>>>> 985b11fa
 *
 * RETURN:      Status
 *
 * DESCRIPTION: Enter a system sleep state (see ACPI 2.0 spec p 231)
 *              THIS FUNCTION MUST BE CALLED WITH INTERRUPTS DISABLED
 *
 ******************************************************************************/
acpi_status asmlinkage acpi_enter_sleep_state(u8 sleep_state)
{
	acpi_status status;

	ACPI_FUNCTION_TRACE(acpi_enter_sleep_state);

	if ((acpi_gbl_sleep_type_a > ACPI_SLEEP_TYPE_MAX) ||
	    (acpi_gbl_sleep_type_b > ACPI_SLEEP_TYPE_MAX)) {
		ACPI_ERROR((AE_INFO, "Sleep values out of range: A=0x%X B=0x%X",
			    acpi_gbl_sleep_type_a, acpi_gbl_sleep_type_b));
		return_ACPI_STATUS(AE_AML_OPERAND_VALUE);
	}

	status =
	    acpi_hw_sleep_dispatch(sleep_state, ACPI_SLEEP_FUNCTION_ID);
	return_ACPI_STATUS(status);
}

ACPI_EXPORT_SYMBOL(acpi_enter_sleep_state)

/*******************************************************************************
 *
 * FUNCTION:    acpi_leave_sleep_state_prep
 *
 * PARAMETERS:  sleep_state         - Which sleep state we are exiting
 *              flags               - ACPI_EXECUTE_BFS to run optional method
 *
 * RETURN:      Status
 *
 * DESCRIPTION: Perform the first state of OS-independent ACPI cleanup after a
 *              sleep.
 *              Called with interrupts DISABLED.
 *
 ******************************************************************************/
acpi_status acpi_leave_sleep_state_prep(u8 sleep_state)
{
	acpi_status status;

	ACPI_FUNCTION_TRACE(acpi_leave_sleep_state_prep);

	status =
	    acpi_hw_sleep_dispatch(sleep_state,
				   ACPI_WAKE_PREP_FUNCTION_ID);
	return_ACPI_STATUS(status);
}

ACPI_EXPORT_SYMBOL(acpi_leave_sleep_state_prep)

/*******************************************************************************
 *
 * FUNCTION:    acpi_leave_sleep_state
 *
 * PARAMETERS:  sleep_state         - Which sleep state we are exiting
 *
 * RETURN:      Status
 *
 * DESCRIPTION: Perform OS-independent ACPI cleanup after a sleep
 *              Called with interrupts ENABLED.
 *
 ******************************************************************************/
acpi_status acpi_leave_sleep_state(u8 sleep_state)
{
	acpi_status status;

	ACPI_FUNCTION_TRACE(acpi_leave_sleep_state);

	status = acpi_hw_sleep_dispatch(sleep_state, ACPI_WAKE_FUNCTION_ID);
	return_ACPI_STATUS(status);
}

ACPI_EXPORT_SYMBOL(acpi_leave_sleep_state)<|MERGE_RESOLUTION|>--- conflicted
+++ resolved
@@ -349,10 +349,6 @@
  * FUNCTION:    acpi_enter_sleep_state
  *
  * PARAMETERS:  sleep_state         - Which sleep state to enter
-<<<<<<< HEAD
- *              flags               - ACPI_EXECUTE_GTS to run optional method
-=======
->>>>>>> 985b11fa
  *
  * RETURN:      Status
  *
