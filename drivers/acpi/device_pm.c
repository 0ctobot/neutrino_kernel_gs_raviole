--- conflicted
+++ resolved
@@ -754,19 +754,12 @@
 
 	mutex_lock(&acpi_wakeup_lock);
 
-<<<<<<< HEAD
-	if (wakeup->enable_count >= INT_MAX) {
-		acpi_handle_info(adev->handle, "Wakeup enable count out of bounds!\n");
-		goto out;
-	}
-=======
 	/*
 	 * If the device wakeup power is already enabled, disable it and enable
 	 * it again in case it depends on the configuration of subordinate
 	 * devices and the conditions have changed since it was enabled last
 	 * time.
 	 */
->>>>>>> 754a0abe
 	if (wakeup->enable_count > 0)
 		acpi_disable_wakeup_device_power(adev);
 
@@ -1348,14 +1341,7 @@
 	 * with the generic ACPI PM domain.
 	 */
 	static const struct acpi_device_id special_pm_ids[] = {
-<<<<<<< HEAD
-		{"PNP0C0B", }, /* Generic ACPI fan */
-		{"INT3404", }, /* Fan */
-		{"INTC1044", }, /* Fan for Tiger Lake generation */
-		{"INTC1048", }, /* Fan for Alder Lake generation */
-=======
 		ACPI_FAN_DEVICE_IDS,
->>>>>>> 754a0abe
 		{}
 	};
 	struct acpi_device *adev = ACPI_COMPANION(dev);
