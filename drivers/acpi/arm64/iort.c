// SPDX-License-Identifier: GPL-2.0-only
/*
 * Copyright (C) 2016, Semihalf
 *	Author: Tomasz Nowicki <tn@semihalf.com>
 *
 * This file implements early detection/parsing of I/O mapping
 * reported to OS through firmware via I/O Remapping Table (IORT)
 * IORT document number: ARM DEN 0049A
 */

#define pr_fmt(fmt)	"ACPI: IORT: " fmt

#include <linux/acpi_iort.h>
#include <linux/bitfield.h>
#include <linux/iommu.h>
#include <linux/kernel.h>
#include <linux/list.h>
#include <linux/pci.h>
#include <linux/platform_device.h>
#include <linux/slab.h>
#include <linux/dma-map-ops.h>

#define IORT_TYPE_MASK(type)	(1 << (type))
#define IORT_MSI_TYPE		(1 << ACPI_IORT_NODE_ITS_GROUP)
#define IORT_IOMMU_TYPE		((1 << ACPI_IORT_NODE_SMMU) |	\
				(1 << ACPI_IORT_NODE_SMMU_V3))

struct iort_its_msi_chip {
	struct list_head	list;
	struct fwnode_handle	*fw_node;
	phys_addr_t		base_addr;
	u32			translation_id;
};

struct iort_fwnode {
	struct list_head list;
	struct acpi_iort_node *iort_node;
	struct fwnode_handle *fwnode;
};
static LIST_HEAD(iort_fwnode_list);
static DEFINE_SPINLOCK(iort_fwnode_lock);

/**
 * iort_set_fwnode() - Create iort_fwnode and use it to register
 *		       iommu data in the iort_fwnode_list
 *
 * @iort_node: IORT table node associated with the IOMMU
 * @fwnode: fwnode associated with the IORT node
 *
 * Returns: 0 on success
 *          <0 on failure
 */
static inline int iort_set_fwnode(struct acpi_iort_node *iort_node,
				  struct fwnode_handle *fwnode)
{
	struct iort_fwnode *np;

	np = kzalloc(sizeof(struct iort_fwnode), GFP_ATOMIC);

	if (WARN_ON(!np))
		return -ENOMEM;

	INIT_LIST_HEAD(&np->list);
	np->iort_node = iort_node;
	np->fwnode = fwnode;

	spin_lock(&iort_fwnode_lock);
	list_add_tail(&np->list, &iort_fwnode_list);
	spin_unlock(&iort_fwnode_lock);

	return 0;
}

/**
 * iort_get_fwnode() - Retrieve fwnode associated with an IORT node
 *
 * @node: IORT table node to be looked-up
 *
 * Returns: fwnode_handle pointer on success, NULL on failure
 */
static inline struct fwnode_handle *iort_get_fwnode(
			struct acpi_iort_node *node)
{
	struct iort_fwnode *curr;
	struct fwnode_handle *fwnode = NULL;

	spin_lock(&iort_fwnode_lock);
	list_for_each_entry(curr, &iort_fwnode_list, list) {
		if (curr->iort_node == node) {
			fwnode = curr->fwnode;
			break;
		}
	}
	spin_unlock(&iort_fwnode_lock);

	return fwnode;
}

/**
 * iort_delete_fwnode() - Delete fwnode associated with an IORT node
 *
 * @node: IORT table node associated with fwnode to delete
 */
static inline void iort_delete_fwnode(struct acpi_iort_node *node)
{
	struct iort_fwnode *curr, *tmp;

	spin_lock(&iort_fwnode_lock);
	list_for_each_entry_safe(curr, tmp, &iort_fwnode_list, list) {
		if (curr->iort_node == node) {
			list_del(&curr->list);
			kfree(curr);
			break;
		}
	}
	spin_unlock(&iort_fwnode_lock);
}

/**
 * iort_get_iort_node() - Retrieve iort_node associated with an fwnode
 *
 * @fwnode: fwnode associated with device to be looked-up
 *
 * Returns: iort_node pointer on success, NULL on failure
 */
static inline struct acpi_iort_node *iort_get_iort_node(
			struct fwnode_handle *fwnode)
{
	struct iort_fwnode *curr;
	struct acpi_iort_node *iort_node = NULL;

	spin_lock(&iort_fwnode_lock);
	list_for_each_entry(curr, &iort_fwnode_list, list) {
		if (curr->fwnode == fwnode) {
			iort_node = curr->iort_node;
			break;
		}
	}
	spin_unlock(&iort_fwnode_lock);

	return iort_node;
}

typedef acpi_status (*iort_find_node_callback)
	(struct acpi_iort_node *node, void *context);

/* Root pointer to the mapped IORT table */
static struct acpi_table_header *iort_table;

static LIST_HEAD(iort_msi_chip_list);
static DEFINE_SPINLOCK(iort_msi_chip_lock);

/**
 * iort_register_domain_token() - register domain token along with related
 * ITS ID and base address to the list from where we can get it back later on.
 * @trans_id: ITS ID.
 * @base: ITS base address.
 * @fw_node: Domain token.
 *
 * Returns: 0 on success, -ENOMEM if no memory when allocating list element
 */
int iort_register_domain_token(int trans_id, phys_addr_t base,
			       struct fwnode_handle *fw_node)
{
	struct iort_its_msi_chip *its_msi_chip;

	its_msi_chip = kzalloc(sizeof(*its_msi_chip), GFP_KERNEL);
	if (!its_msi_chip)
		return -ENOMEM;

	its_msi_chip->fw_node = fw_node;
	its_msi_chip->translation_id = trans_id;
	its_msi_chip->base_addr = base;

	spin_lock(&iort_msi_chip_lock);
	list_add(&its_msi_chip->list, &iort_msi_chip_list);
	spin_unlock(&iort_msi_chip_lock);

	return 0;
}

/**
 * iort_deregister_domain_token() - Deregister domain token based on ITS ID
 * @trans_id: ITS ID.
 *
 * Returns: none.
 */
void iort_deregister_domain_token(int trans_id)
{
	struct iort_its_msi_chip *its_msi_chip, *t;

	spin_lock(&iort_msi_chip_lock);
	list_for_each_entry_safe(its_msi_chip, t, &iort_msi_chip_list, list) {
		if (its_msi_chip->translation_id == trans_id) {
			list_del(&its_msi_chip->list);
			kfree(its_msi_chip);
			break;
		}
	}
	spin_unlock(&iort_msi_chip_lock);
}

/**
 * iort_find_domain_token() - Find domain token based on given ITS ID
 * @trans_id: ITS ID.
 *
 * Returns: domain token when find on the list, NULL otherwise
 */
struct fwnode_handle *iort_find_domain_token(int trans_id)
{
	struct fwnode_handle *fw_node = NULL;
	struct iort_its_msi_chip *its_msi_chip;

	spin_lock(&iort_msi_chip_lock);
	list_for_each_entry(its_msi_chip, &iort_msi_chip_list, list) {
		if (its_msi_chip->translation_id == trans_id) {
			fw_node = its_msi_chip->fw_node;
			break;
		}
	}
	spin_unlock(&iort_msi_chip_lock);

	return fw_node;
}

static struct acpi_iort_node *iort_scan_node(enum acpi_iort_node_type type,
					     iort_find_node_callback callback,
					     void *context)
{
	struct acpi_iort_node *iort_node, *iort_end;
	struct acpi_table_iort *iort;
	int i;

	if (!iort_table)
		return NULL;

	/* Get the first IORT node */
	iort = (struct acpi_table_iort *)iort_table;
	iort_node = ACPI_ADD_PTR(struct acpi_iort_node, iort,
				 iort->node_offset);
	iort_end = ACPI_ADD_PTR(struct acpi_iort_node, iort_table,
				iort_table->length);

	for (i = 0; i < iort->node_count; i++) {
		if (WARN_TAINT(iort_node >= iort_end, TAINT_FIRMWARE_WORKAROUND,
			       "IORT node pointer overflows, bad table!\n"))
			return NULL;

		if (iort_node->type == type &&
		    ACPI_SUCCESS(callback(iort_node, context)))
			return iort_node;

		iort_node = ACPI_ADD_PTR(struct acpi_iort_node, iort_node,
					 iort_node->length);
	}

	return NULL;
}

static acpi_status iort_match_node_callback(struct acpi_iort_node *node,
					    void *context)
{
	struct device *dev = context;
	acpi_status status = AE_NOT_FOUND;

	if (node->type == ACPI_IORT_NODE_NAMED_COMPONENT) {
		struct acpi_buffer buf = { ACPI_ALLOCATE_BUFFER, NULL };
		struct acpi_device *adev;
		struct acpi_iort_named_component *ncomp;
		struct device *nc_dev = dev;

		/*
		 * Walk the device tree to find a device with an
		 * ACPI companion; there is no point in scanning
		 * IORT for a device matching a named component if
		 * the device does not have an ACPI companion to
		 * start with.
		 */
		do {
			adev = ACPI_COMPANION(nc_dev);
			if (adev)
				break;

			nc_dev = nc_dev->parent;
		} while (nc_dev);

		if (!adev)
			goto out;

		status = acpi_get_name(adev->handle, ACPI_FULL_PATHNAME, &buf);
		if (ACPI_FAILURE(status)) {
			dev_warn(nc_dev, "Can't get device full path name\n");
			goto out;
		}

		ncomp = (struct acpi_iort_named_component *)node->node_data;
		status = !strcmp(ncomp->device_name, buf.pointer) ?
							AE_OK : AE_NOT_FOUND;
		acpi_os_free(buf.pointer);
	} else if (node->type == ACPI_IORT_NODE_PCI_ROOT_COMPLEX) {
		struct acpi_iort_root_complex *pci_rc;
		struct pci_bus *bus;

		bus = to_pci_bus(dev);
		pci_rc = (struct acpi_iort_root_complex *)node->node_data;

		/*
		 * It is assumed that PCI segment numbers maps one-to-one
		 * with root complexes. Each segment number can represent only
		 * one root complex.
		 */
		status = pci_rc->pci_segment_number == pci_domain_nr(bus) ?
							AE_OK : AE_NOT_FOUND;
	}
out:
	return status;
}

static int iort_id_map(struct acpi_iort_id_mapping *map, u8 type, u32 rid_in,
		       u32 *rid_out, bool check_overlap)
{
	/* Single mapping does not care for input id */
	if (map->flags & ACPI_IORT_ID_SINGLE_MAPPING) {
		if (type == ACPI_IORT_NODE_NAMED_COMPONENT ||
		    type == ACPI_IORT_NODE_PCI_ROOT_COMPLEX) {
			*rid_out = map->output_base;
			return 0;
		}

		pr_warn(FW_BUG "[map %p] SINGLE MAPPING flag not allowed for node type %d, skipping ID map\n",
			map, type);
		return -ENXIO;
	}

	if (rid_in < map->input_base ||
	    (rid_in > map->input_base + map->id_count))
		return -ENXIO;

	if (check_overlap) {
		/*
		 * We already found a mapping for this input ID at the end of
		 * another region. If it coincides with the start of this
		 * region, we assume the prior match was due to the off-by-1
		 * issue mentioned below, and allow it to be superseded.
		 * Otherwise, things are *really* broken, and we just disregard
		 * duplicate matches entirely to retain compatibility.
		 */
		pr_err(FW_BUG "[map %p] conflicting mapping for input ID 0x%x\n",
		       map, rid_in);
		if (rid_in != map->input_base)
			return -ENXIO;

		pr_err(FW_BUG "applying workaround.\n");
	}

	*rid_out = map->output_base + (rid_in - map->input_base);

	/*
	 * Due to confusion regarding the meaning of the id_count field (which
	 * carries the number of IDs *minus 1*), we may have to disregard this
	 * match if it is at the end of the range, and overlaps with the start
	 * of another one.
	 */
	if (map->id_count > 0 && rid_in == map->input_base + map->id_count)
		return -EAGAIN;
	return 0;
}

static struct acpi_iort_node *iort_node_get_id(struct acpi_iort_node *node,
					       u32 *id_out, int index)
{
	struct acpi_iort_node *parent;
	struct acpi_iort_id_mapping *map;

	if (!node->mapping_offset || !node->mapping_count ||
				     index >= node->mapping_count)
		return NULL;

	map = ACPI_ADD_PTR(struct acpi_iort_id_mapping, node,
			   node->mapping_offset + index * sizeof(*map));

	/* Firmware bug! */
	if (!map->output_reference) {
		pr_err(FW_BUG "[node %p type %d] ID map has NULL parent reference\n",
		       node, node->type);
		return NULL;
	}

	parent = ACPI_ADD_PTR(struct acpi_iort_node, iort_table,
			       map->output_reference);

	if (map->flags & ACPI_IORT_ID_SINGLE_MAPPING) {
		if (node->type == ACPI_IORT_NODE_NAMED_COMPONENT ||
		    node->type == ACPI_IORT_NODE_PCI_ROOT_COMPLEX ||
		    node->type == ACPI_IORT_NODE_SMMU_V3 ||
		    node->type == ACPI_IORT_NODE_PMCG) {
			*id_out = map->output_base;
			return parent;
		}
	}

	return NULL;
}

static int iort_get_id_mapping_index(struct acpi_iort_node *node)
{
	struct acpi_iort_smmu_v3 *smmu;
	struct acpi_iort_pmcg *pmcg;

	switch (node->type) {
	case ACPI_IORT_NODE_SMMU_V3:
		/*
		 * SMMUv3 dev ID mapping index was introduced in revision 1
		 * table, not available in revision 0
		 */
		if (node->revision < 1)
			return -EINVAL;

		smmu = (struct acpi_iort_smmu_v3 *)node->node_data;
		/*
		 * ID mapping index is only ignored if all interrupts are
		 * GSIV based
		 */
		if (smmu->event_gsiv && smmu->pri_gsiv && smmu->gerr_gsiv
		    && smmu->sync_gsiv)
			return -EINVAL;

		if (smmu->id_mapping_index >= node->mapping_count) {
			pr_err(FW_BUG "[node %p type %d] ID mapping index overflows valid mappings\n",
			       node, node->type);
			return -EINVAL;
		}

		return smmu->id_mapping_index;
	case ACPI_IORT_NODE_PMCG:
		pmcg = (struct acpi_iort_pmcg *)node->node_data;
		if (pmcg->overflow_gsiv || node->mapping_count == 0)
			return -EINVAL;

		return 0;
	default:
		return -EINVAL;
	}
}

static struct acpi_iort_node *iort_node_map_id(struct acpi_iort_node *node,
					       u32 id_in, u32 *id_out,
					       u8 type_mask)
{
	u32 id = id_in;

	/* Parse the ID mapping tree to find specified node type */
	while (node) {
		struct acpi_iort_id_mapping *map;
		int i, index, rc = 0;
		u32 out_ref = 0, map_id = id;

		if (IORT_TYPE_MASK(node->type) & type_mask) {
			if (id_out)
				*id_out = id;
			return node;
		}

		if (!node->mapping_offset || !node->mapping_count)
			goto fail_map;

		map = ACPI_ADD_PTR(struct acpi_iort_id_mapping, node,
				   node->mapping_offset);

		/* Firmware bug! */
		if (!map->output_reference) {
			pr_err(FW_BUG "[node %p type %d] ID map has NULL parent reference\n",
			       node, node->type);
			goto fail_map;
		}

		/*
		 * Get the special ID mapping index (if any) and skip its
		 * associated ID map to prevent erroneous multi-stage
		 * IORT ID translations.
		 */
		index = iort_get_id_mapping_index(node);

		/* Do the ID translation */
		for (i = 0; i < node->mapping_count; i++, map++) {
			/* if it is special mapping index, skip it */
			if (i == index)
				continue;

			rc = iort_id_map(map, node->type, map_id, &id, out_ref);
			if (!rc)
				break;
			if (rc == -EAGAIN)
				out_ref = map->output_reference;
		}

		if (i == node->mapping_count && !out_ref)
			goto fail_map;

		node = ACPI_ADD_PTR(struct acpi_iort_node, iort_table,
				    rc ? out_ref : map->output_reference);
	}

fail_map:
	/* Map input ID to output ID unchanged on mapping failure */
	if (id_out)
		*id_out = id_in;

	return NULL;
}

static struct acpi_iort_node *iort_node_map_platform_id(
		struct acpi_iort_node *node, u32 *id_out, u8 type_mask,
		int index)
{
	struct acpi_iort_node *parent;
	u32 id;

	/* step 1: retrieve the initial dev id */
	parent = iort_node_get_id(node, &id, index);
	if (!parent)
		return NULL;

	/*
	 * optional step 2: map the initial dev id if its parent is not
	 * the target type we want, map it again for the use cases such
	 * as NC (named component) -> SMMU -> ITS. If the type is matched,
	 * return the initial dev id and its parent pointer directly.
	 */
	if (!(IORT_TYPE_MASK(parent->type) & type_mask))
		parent = iort_node_map_id(parent, id, id_out, type_mask);
	else
		if (id_out)
			*id_out = id;

	return parent;
}

static struct acpi_iort_node *iort_find_dev_node(struct device *dev)
{
	struct pci_bus *pbus;

	if (!dev_is_pci(dev)) {
		struct acpi_iort_node *node;
		/*
		 * scan iort_fwnode_list to see if it's an iort platform
		 * device (such as SMMU, PMCG),its iort node already cached
		 * and associated with fwnode when iort platform devices
		 * were initialized.
		 */
		node = iort_get_iort_node(dev->fwnode);
		if (node)
			return node;
		/*
		 * if not, then it should be a platform device defined in
		 * DSDT/SSDT (with Named Component node in IORT)
		 */
		return iort_scan_node(ACPI_IORT_NODE_NAMED_COMPONENT,
				      iort_match_node_callback, dev);
	}

	pbus = to_pci_dev(dev)->bus;

	return iort_scan_node(ACPI_IORT_NODE_PCI_ROOT_COMPLEX,
			      iort_match_node_callback, &pbus->dev);
}

/**
 * iort_msi_map_id() - Map a MSI input ID for a device
 * @dev: The device for which the mapping is to be done.
 * @input_id: The device input ID.
 *
 * Returns: mapped MSI ID on success, input ID otherwise
 */
u32 iort_msi_map_id(struct device *dev, u32 input_id)
{
	struct acpi_iort_node *node;
	u32 dev_id;

	node = iort_find_dev_node(dev);
	if (!node)
		return input_id;

	iort_node_map_id(node, input_id, &dev_id, IORT_MSI_TYPE);
	return dev_id;
}

/**
 * iort_pmsi_get_dev_id() - Get the device id for a device
 * @dev: The device for which the mapping is to be done.
 * @dev_id: The device ID found.
 *
 * Returns: 0 for successful find a dev id, -ENODEV on error
 */
int iort_pmsi_get_dev_id(struct device *dev, u32 *dev_id)
{
	int i, index;
	struct acpi_iort_node *node;

	node = iort_find_dev_node(dev);
	if (!node)
		return -ENODEV;

	index = iort_get_id_mapping_index(node);
	/* if there is a valid index, go get the dev_id directly */
	if (index >= 0) {
		if (iort_node_get_id(node, dev_id, index))
			return 0;
	} else {
		for (i = 0; i < node->mapping_count; i++) {
			if (iort_node_map_platform_id(node, dev_id,
						      IORT_MSI_TYPE, i))
				return 0;
		}
	}

	return -ENODEV;
}

static int __maybe_unused iort_find_its_base(u32 its_id, phys_addr_t *base)
{
	struct iort_its_msi_chip *its_msi_chip;
	int ret = -ENODEV;

	spin_lock(&iort_msi_chip_lock);
	list_for_each_entry(its_msi_chip, &iort_msi_chip_list, list) {
		if (its_msi_chip->translation_id == its_id) {
			*base = its_msi_chip->base_addr;
			ret = 0;
			break;
		}
	}
	spin_unlock(&iort_msi_chip_lock);

	return ret;
}

/**
 * iort_dev_find_its_id() - Find the ITS identifier for a device
 * @dev: The device.
 * @id: Device's ID
 * @idx: Index of the ITS identifier list.
 * @its_id: ITS identifier.
 *
 * Returns: 0 on success, appropriate error value otherwise
 */
static int iort_dev_find_its_id(struct device *dev, u32 id,
				unsigned int idx, int *its_id)
{
	struct acpi_iort_its_group *its;
	struct acpi_iort_node *node;

	node = iort_find_dev_node(dev);
	if (!node)
		return -ENXIO;

	node = iort_node_map_id(node, id, NULL, IORT_MSI_TYPE);
	if (!node)
		return -ENXIO;

	/* Move to ITS specific data */
	its = (struct acpi_iort_its_group *)node->node_data;
	if (idx >= its->its_count) {
		dev_err(dev, "requested ITS ID index [%d] overruns ITS entries [%d]\n",
			idx, its->its_count);
		return -ENXIO;
	}

	*its_id = its->identifiers[idx];
	return 0;
}

/**
 * iort_get_device_domain() - Find MSI domain related to a device
 * @dev: The device.
 * @id: Requester ID for the device.
 * @bus_token: irq domain bus token.
 *
 * Returns: the MSI domain for this device, NULL otherwise
 */
struct irq_domain *iort_get_device_domain(struct device *dev, u32 id,
					  enum irq_domain_bus_token bus_token)
{
	struct fwnode_handle *handle;
	int its_id;

	if (iort_dev_find_its_id(dev, id, 0, &its_id))
		return NULL;

	handle = iort_find_domain_token(its_id);
	if (!handle)
		return NULL;

	return irq_find_matching_fwnode(handle, bus_token);
}

static void iort_set_device_domain(struct device *dev,
				   struct acpi_iort_node *node)
{
	struct acpi_iort_its_group *its;
	struct acpi_iort_node *msi_parent;
	struct acpi_iort_id_mapping *map;
	struct fwnode_handle *iort_fwnode;
	struct irq_domain *domain;
	int index;

	index = iort_get_id_mapping_index(node);
	if (index < 0)
		return;

	map = ACPI_ADD_PTR(struct acpi_iort_id_mapping, node,
			   node->mapping_offset + index * sizeof(*map));

	/* Firmware bug! */
	if (!map->output_reference ||
	    !(map->flags & ACPI_IORT_ID_SINGLE_MAPPING)) {
		pr_err(FW_BUG "[node %p type %d] Invalid MSI mapping\n",
		       node, node->type);
		return;
	}

	msi_parent = ACPI_ADD_PTR(struct acpi_iort_node, iort_table,
				  map->output_reference);

	if (!msi_parent || msi_parent->type != ACPI_IORT_NODE_ITS_GROUP)
		return;

	/* Move to ITS specific data */
	its = (struct acpi_iort_its_group *)msi_parent->node_data;

	iort_fwnode = iort_find_domain_token(its->identifiers[0]);
	if (!iort_fwnode)
		return;

	domain = irq_find_matching_fwnode(iort_fwnode, DOMAIN_BUS_PLATFORM_MSI);
	if (domain)
		dev_set_msi_domain(dev, domain);
}

/**
 * iort_get_platform_device_domain() - Find MSI domain related to a
 * platform device
 * @dev: the dev pointer associated with the platform device
 *
 * Returns: the MSI domain for this device, NULL otherwise
 */
static struct irq_domain *iort_get_platform_device_domain(struct device *dev)
{
	struct acpi_iort_node *node, *msi_parent = NULL;
	struct fwnode_handle *iort_fwnode;
	struct acpi_iort_its_group *its;
	int i;

	/* find its associated iort node */
	node = iort_scan_node(ACPI_IORT_NODE_NAMED_COMPONENT,
			      iort_match_node_callback, dev);
	if (!node)
		return NULL;

	/* then find its msi parent node */
	for (i = 0; i < node->mapping_count; i++) {
		msi_parent = iort_node_map_platform_id(node, NULL,
						       IORT_MSI_TYPE, i);
		if (msi_parent)
			break;
	}

	if (!msi_parent)
		return NULL;

	/* Move to ITS specific data */
	its = (struct acpi_iort_its_group *)msi_parent->node_data;

	iort_fwnode = iort_find_domain_token(its->identifiers[0]);
	if (!iort_fwnode)
		return NULL;

	return irq_find_matching_fwnode(iort_fwnode, DOMAIN_BUS_PLATFORM_MSI);
}

void acpi_configure_pmsi_domain(struct device *dev)
{
	struct irq_domain *msi_domain;

	msi_domain = iort_get_platform_device_domain(dev);
	if (msi_domain)
		dev_set_msi_domain(dev, msi_domain);
}

#ifdef CONFIG_IOMMU_API
static struct acpi_iort_node *iort_get_msi_resv_iommu(struct device *dev)
{
	struct acpi_iort_node *iommu;
	struct iommu_fwspec *fwspec = dev_iommu_fwspec_get(dev);

	iommu = iort_get_iort_node(fwspec->iommu_fwnode);

	if (iommu && (iommu->type == ACPI_IORT_NODE_SMMU_V3)) {
		struct acpi_iort_smmu_v3 *smmu;

		smmu = (struct acpi_iort_smmu_v3 *)iommu->node_data;
		if (smmu->model == ACPI_IORT_SMMU_V3_HISILICON_HI161X)
			return iommu;
	}

	return NULL;
}

/**
 * iort_iommu_msi_get_resv_regions - Reserved region driver helper
 * @dev: Device from iommu_get_resv_regions()
 * @head: Reserved region list from iommu_get_resv_regions()
 *
 * Returns: Number of msi reserved regions on success (0 if platform
 *          doesn't require the reservation or no associated msi regions),
 *          appropriate error value otherwise. The ITS interrupt translation
 *          spaces (ITS_base + SZ_64K, SZ_64K) associated with the device
 *          are the msi reserved regions.
 */
int iort_iommu_msi_get_resv_regions(struct device *dev, struct list_head *head)
{
	struct iommu_fwspec *fwspec = dev_iommu_fwspec_get(dev);
	struct acpi_iort_its_group *its;
	struct acpi_iort_node *iommu_node, *its_node = NULL;
	int i, resv = 0;

	iommu_node = iort_get_msi_resv_iommu(dev);
	if (!iommu_node)
		return 0;

	/*
	 * Current logic to reserve ITS regions relies on HW topologies
	 * where a given PCI or named component maps its IDs to only one
	 * ITS group; if a PCI or named component can map its IDs to
	 * different ITS groups through IORT mappings this function has
	 * to be reworked to ensure we reserve regions for all ITS groups
	 * a given PCI or named component may map IDs to.
	 */

	for (i = 0; i < fwspec->num_ids; i++) {
		its_node = iort_node_map_id(iommu_node,
					fwspec->ids[i],
					NULL, IORT_MSI_TYPE);
		if (its_node)
			break;
	}

	if (!its_node)
		return 0;

	/* Move to ITS specific data */
	its = (struct acpi_iort_its_group *)its_node->node_data;

	for (i = 0; i < its->its_count; i++) {
		phys_addr_t base;

		if (!iort_find_its_base(its->identifiers[i], &base)) {
			int prot = IOMMU_WRITE | IOMMU_NOEXEC | IOMMU_MMIO;
			struct iommu_resv_region *region;

			region = iommu_alloc_resv_region(base + SZ_64K, SZ_64K,
							 prot, IOMMU_RESV_MSI);
			if (region) {
				list_add_tail(&region->list, head);
				resv++;
			}
		}
	}

	return (resv == its->its_count) ? resv : -ENODEV;
}

static inline bool iort_iommu_driver_enabled(u8 type)
{
	switch (type) {
	case ACPI_IORT_NODE_SMMU_V3:
		return IS_ENABLED(CONFIG_ARM_SMMU_V3);
	case ACPI_IORT_NODE_SMMU:
		return IS_ENABLED(CONFIG_ARM_SMMU);
	default:
		pr_warn("IORT node type %u does not describe an SMMU\n", type);
		return false;
	}
}

static bool iort_pci_rc_supports_ats(struct acpi_iort_node *node)
{
	struct acpi_iort_root_complex *pci_rc;

	pci_rc = (struct acpi_iort_root_complex *)node->node_data;
	return pci_rc->ats_attribute & ACPI_IORT_ATS_SUPPORTED;
}

static int iort_iommu_xlate(struct device *dev, struct acpi_iort_node *node,
			    u32 streamid)
{
	const struct iommu_ops *ops;
	struct fwnode_handle *iort_fwnode;

	if (!node)
		return -ENODEV;

	iort_fwnode = iort_get_fwnode(node);
	if (!iort_fwnode)
		return -ENODEV;

	/*
	 * If the ops look-up fails, this means that either
	 * the SMMU drivers have not been probed yet or that
	 * the SMMU drivers are not built in the kernel;
	 * Depending on whether the SMMU drivers are built-in
	 * in the kernel or not, defer the IOMMU configuration
	 * or just abort it.
	 */
	ops = iommu_ops_from_fwnode(iort_fwnode);
	if (!ops)
		return iort_iommu_driver_enabled(node->type) ?
		       -EPROBE_DEFER : -ENODEV;

	return acpi_iommu_fwspec_init(dev, streamid, iort_fwnode, ops);
}

struct iort_pci_alias_info {
	struct device *dev;
	struct acpi_iort_node *node;
};

static int iort_pci_iommu_init(struct pci_dev *pdev, u16 alias, void *data)
{
	struct iort_pci_alias_info *info = data;
	struct acpi_iort_node *parent;
	u32 streamid;

	parent = iort_node_map_id(info->node, alias, &streamid,
				  IORT_IOMMU_TYPE);
	return iort_iommu_xlate(info->dev, parent, streamid);
}

static void iort_named_component_init(struct device *dev,
				      struct acpi_iort_node *node)
{
	struct property_entry props[3] = {};
	struct acpi_iort_named_component *nc;

	nc = (struct acpi_iort_named_component *)node->node_data;
	props[0] = PROPERTY_ENTRY_U32("pasid-num-bits",
				      FIELD_GET(ACPI_IORT_NC_PASID_BITS,
						nc->node_flags));
	if (nc->node_flags & ACPI_IORT_NC_STALL_SUPPORTED)
		props[1] = PROPERTY_ENTRY_BOOL("dma-can-stall");

	if (device_create_managed_software_node(dev, props, NULL))
		dev_warn(dev, "Could not add device properties\n");
}

static int iort_nc_iommu_map(struct device *dev, struct acpi_iort_node *node)
{
	struct acpi_iort_node *parent;
	int err = -ENODEV, i = 0;
	u32 streamid = 0;

	do {

		parent = iort_node_map_platform_id(node, &streamid,
						   IORT_IOMMU_TYPE,
						   i++);

		if (parent)
			err = iort_iommu_xlate(dev, parent, streamid);
	} while (parent && !err);

	return err;
}

static int iort_nc_iommu_map_id(struct device *dev,
				struct acpi_iort_node *node,
				const u32 *in_id)
{
	struct acpi_iort_node *parent;
	u32 streamid;

	parent = iort_node_map_id(node, *in_id, &streamid, IORT_IOMMU_TYPE);
	if (parent)
		return iort_iommu_xlate(dev, parent, streamid);

	return -ENODEV;
}


/**
 * iort_iommu_configure_id - Set-up IOMMU configuration for a device.
 *
 * @dev: device to configure
 * @id_in: optional input id const value pointer
 *
 * Returns: 0 on success, <0 on failure
 */
int iort_iommu_configure_id(struct device *dev, const u32 *id_in)
{
	struct acpi_iort_node *node;
	int err = -ENODEV;

	if (dev_is_pci(dev)) {
		struct iommu_fwspec *fwspec;
		struct pci_bus *bus = to_pci_dev(dev)->bus;
		struct iort_pci_alias_info info = { .dev = dev };

		node = iort_scan_node(ACPI_IORT_NODE_PCI_ROOT_COMPLEX,
				      iort_match_node_callback, &bus->dev);
		if (!node)
			return -ENODEV;

		info.node = node;
		err = pci_for_each_dma_alias(to_pci_dev(dev),
					     iort_pci_iommu_init, &info);

		fwspec = dev_iommu_fwspec_get(dev);
		if (fwspec && iort_pci_rc_supports_ats(node))
			fwspec->flags |= IOMMU_FWSPEC_PCI_RC_ATS;
	} else {
		node = iort_scan_node(ACPI_IORT_NODE_NAMED_COMPONENT,
				      iort_match_node_callback, dev);
		if (!node)
			return -ENODEV;

		err = id_in ? iort_nc_iommu_map_id(dev, node, id_in) :
			      iort_nc_iommu_map(dev, node);

		if (!err)
			iort_named_component_init(dev, node);
	}

	return err;
}

#else
int iort_iommu_msi_get_resv_regions(struct device *dev, struct list_head *head)
{ return 0; }
int iort_iommu_configure_id(struct device *dev, const u32 *input_id)
{ return -ENODEV; }
#endif

static int nc_dma_get_range(struct device *dev, u64 *size)
{
	struct acpi_iort_node *node;
	struct acpi_iort_named_component *ncomp;

	node = iort_scan_node(ACPI_IORT_NODE_NAMED_COMPONENT,
			      iort_match_node_callback, dev);
	if (!node)
		return -ENODEV;

	ncomp = (struct acpi_iort_named_component *)node->node_data;

	if (!ncomp->memory_address_limit) {
		pr_warn(FW_BUG "Named component missing memory address limit\n");
		return -EINVAL;
	}

	*size = ncomp->memory_address_limit >= 64 ? U64_MAX :
			1ULL<<ncomp->memory_address_limit;

	return 0;
}

static int rc_dma_get_range(struct device *dev, u64 *size)
{
	struct acpi_iort_node *node;
	struct acpi_iort_root_complex *rc;
	struct pci_bus *pbus = to_pci_dev(dev)->bus;

	node = iort_scan_node(ACPI_IORT_NODE_PCI_ROOT_COMPLEX,
			      iort_match_node_callback, &pbus->dev);
	if (!node || node->revision < 1)
		return -ENODEV;

	rc = (struct acpi_iort_root_complex *)node->node_data;

	if (!rc->memory_address_limit) {
		pr_warn(FW_BUG "Root complex missing memory address limit\n");
		return -EINVAL;
	}

	*size = rc->memory_address_limit >= 64 ? U64_MAX :
			1ULL<<rc->memory_address_limit;

	return 0;
}

/**
 * iort_dma_get_ranges() - Look up DMA addressing limit for the device
 * @dev: device to lookup
 * @size: DMA range size result pointer
 *
 * Return: 0 on success, an error otherwise.
 */
int iort_dma_get_ranges(struct device *dev, u64 *size)
{
	if (dev_is_pci(dev))
		return rc_dma_get_range(dev, size);
	else
<<<<<<< HEAD
		size = 1ULL << 32;

	ret = acpi_dma_get_range(dev, &dmaaddr, &offset, &size);
	if (ret == -ENODEV)
		ret = dev_is_pci(dev) ? rc_dma_get_range(dev, &size)
				      : nc_dma_get_range(dev, &size);

	if (!ret) {
		/*
		 * Limit coherent and dma mask based on size retrieved from
		 * firmware.
		 */
		end = dmaaddr + size - 1;
		mask = DMA_BIT_MASK(ilog2(end) + 1);
		dev->bus_dma_limit = end;
		dev->coherent_dma_mask = min(dev->coherent_dma_mask, mask);
		*dev->dma_mask = min(*dev->dma_mask, mask);
	}

	*dma_addr = dmaaddr;
	*dma_size = size;

	ret = dma_direct_set_offset(dev, dmaaddr + offset, dmaaddr, size);

	dev_dbg(dev, "dma_offset(%#08llx)%s\n", offset, ret ? " failed!" : "");
=======
		return nc_dma_get_range(dev, size);
>>>>>>> 754a0abe
}

static void __init acpi_iort_register_irq(int hwirq, const char *name,
					  int trigger,
					  struct resource *res)
{
	int irq = acpi_register_gsi(NULL, hwirq, trigger,
				    ACPI_ACTIVE_HIGH);

	if (irq <= 0) {
		pr_err("could not register gsi hwirq %d name [%s]\n", hwirq,
								      name);
		return;
	}

	res->start = irq;
	res->end = irq;
	res->flags = IORESOURCE_IRQ;
	res->name = name;
}

static int __init arm_smmu_v3_count_resources(struct acpi_iort_node *node)
{
	struct acpi_iort_smmu_v3 *smmu;
	/* Always present mem resource */
	int num_res = 1;

	/* Retrieve SMMUv3 specific data */
	smmu = (struct acpi_iort_smmu_v3 *)node->node_data;

	if (smmu->event_gsiv)
		num_res++;

	if (smmu->pri_gsiv)
		num_res++;

	if (smmu->gerr_gsiv)
		num_res++;

	if (smmu->sync_gsiv)
		num_res++;

	return num_res;
}

static bool arm_smmu_v3_is_combined_irq(struct acpi_iort_smmu_v3 *smmu)
{
	/*
	 * Cavium ThunderX2 implementation doesn't not support unique
	 * irq line. Use single irq line for all the SMMUv3 interrupts.
	 */
	if (smmu->model != ACPI_IORT_SMMU_V3_CAVIUM_CN99XX)
		return false;

	/*
	 * ThunderX2 doesn't support MSIs from the SMMU, so we're checking
	 * SPI numbers here.
	 */
	return smmu->event_gsiv == smmu->pri_gsiv &&
	       smmu->event_gsiv == smmu->gerr_gsiv &&
	       smmu->event_gsiv == smmu->sync_gsiv;
}

static unsigned long arm_smmu_v3_resource_size(struct acpi_iort_smmu_v3 *smmu)
{
	/*
	 * Override the size, for Cavium ThunderX2 implementation
	 * which doesn't support the page 1 SMMU register space.
	 */
	if (smmu->model == ACPI_IORT_SMMU_V3_CAVIUM_CN99XX)
		return SZ_64K;

	return SZ_128K;
}

static void __init arm_smmu_v3_init_resources(struct resource *res,
					      struct acpi_iort_node *node)
{
	struct acpi_iort_smmu_v3 *smmu;
	int num_res = 0;

	/* Retrieve SMMUv3 specific data */
	smmu = (struct acpi_iort_smmu_v3 *)node->node_data;

	res[num_res].start = smmu->base_address;
	res[num_res].end = smmu->base_address +
				arm_smmu_v3_resource_size(smmu) - 1;
	res[num_res].flags = IORESOURCE_MEM;

	num_res++;
	if (arm_smmu_v3_is_combined_irq(smmu)) {
		if (smmu->event_gsiv)
			acpi_iort_register_irq(smmu->event_gsiv, "combined",
					       ACPI_EDGE_SENSITIVE,
					       &res[num_res++]);
	} else {

		if (smmu->event_gsiv)
			acpi_iort_register_irq(smmu->event_gsiv, "eventq",
					       ACPI_EDGE_SENSITIVE,
					       &res[num_res++]);

		if (smmu->pri_gsiv)
			acpi_iort_register_irq(smmu->pri_gsiv, "priq",
					       ACPI_EDGE_SENSITIVE,
					       &res[num_res++]);

		if (smmu->gerr_gsiv)
			acpi_iort_register_irq(smmu->gerr_gsiv, "gerror",
					       ACPI_EDGE_SENSITIVE,
					       &res[num_res++]);

		if (smmu->sync_gsiv)
			acpi_iort_register_irq(smmu->sync_gsiv, "cmdq-sync",
					       ACPI_EDGE_SENSITIVE,
					       &res[num_res++]);
	}
}

static void __init arm_smmu_v3_dma_configure(struct device *dev,
					     struct acpi_iort_node *node)
{
	struct acpi_iort_smmu_v3 *smmu;
	enum dev_dma_attr attr;

	/* Retrieve SMMUv3 specific data */
	smmu = (struct acpi_iort_smmu_v3 *)node->node_data;

	attr = (smmu->flags & ACPI_IORT_SMMU_V3_COHACC_OVERRIDE) ?
			DEV_DMA_COHERENT : DEV_DMA_NON_COHERENT;

	/* We expect the dma masks to be equivalent for all SMMUv3 set-ups */
	dev->dma_mask = &dev->coherent_dma_mask;

	/* Configure DMA for the page table walker */
	acpi_dma_configure(dev, attr);
}

#if defined(CONFIG_ACPI_NUMA)
/*
 * set numa proximity domain for smmuv3 device
 */
static int  __init arm_smmu_v3_set_proximity(struct device *dev,
					      struct acpi_iort_node *node)
{
	struct acpi_iort_smmu_v3 *smmu;

	smmu = (struct acpi_iort_smmu_v3 *)node->node_data;
	if (smmu->flags & ACPI_IORT_SMMU_V3_PXM_VALID) {
		int dev_node = pxm_to_node(smmu->pxm);

		if (dev_node != NUMA_NO_NODE && !node_online(dev_node))
			return -EINVAL;

		set_dev_node(dev, dev_node);
		pr_info("SMMU-v3[%llx] Mapped to Proximity domain %d\n",
			smmu->base_address,
			smmu->pxm);
	}
	return 0;
}
#else
#define arm_smmu_v3_set_proximity NULL
#endif

static int __init arm_smmu_count_resources(struct acpi_iort_node *node)
{
	struct acpi_iort_smmu *smmu;

	/* Retrieve SMMU specific data */
	smmu = (struct acpi_iort_smmu *)node->node_data;

	/*
	 * Only consider the global fault interrupt and ignore the
	 * configuration access interrupt.
	 *
	 * MMIO address and global fault interrupt resources are always
	 * present so add them to the context interrupt count as a static
	 * value.
	 */
	return smmu->context_interrupt_count + 2;
}

static void __init arm_smmu_init_resources(struct resource *res,
					   struct acpi_iort_node *node)
{
	struct acpi_iort_smmu *smmu;
	int i, hw_irq, trigger, num_res = 0;
	u64 *ctx_irq, *glb_irq;

	/* Retrieve SMMU specific data */
	smmu = (struct acpi_iort_smmu *)node->node_data;

	res[num_res].start = smmu->base_address;
	res[num_res].end = smmu->base_address + smmu->span - 1;
	res[num_res].flags = IORESOURCE_MEM;
	num_res++;

	glb_irq = ACPI_ADD_PTR(u64, node, smmu->global_interrupt_offset);
	/* Global IRQs */
	hw_irq = IORT_IRQ_MASK(glb_irq[0]);
	trigger = IORT_IRQ_TRIGGER_MASK(glb_irq[0]);

	acpi_iort_register_irq(hw_irq, "arm-smmu-global", trigger,
				     &res[num_res++]);

	/* Context IRQs */
	ctx_irq = ACPI_ADD_PTR(u64, node, smmu->context_interrupt_offset);
	for (i = 0; i < smmu->context_interrupt_count; i++) {
		hw_irq = IORT_IRQ_MASK(ctx_irq[i]);
		trigger = IORT_IRQ_TRIGGER_MASK(ctx_irq[i]);

		acpi_iort_register_irq(hw_irq, "arm-smmu-context", trigger,
				       &res[num_res++]);
	}
}

static void __init arm_smmu_dma_configure(struct device *dev,
					  struct acpi_iort_node *node)
{
	struct acpi_iort_smmu *smmu;
	enum dev_dma_attr attr;

	/* Retrieve SMMU specific data */
	smmu = (struct acpi_iort_smmu *)node->node_data;

	attr = (smmu->flags & ACPI_IORT_SMMU_COHERENT_WALK) ?
			DEV_DMA_COHERENT : DEV_DMA_NON_COHERENT;

	/* We expect the dma masks to be equivalent for SMMU set-ups */
	dev->dma_mask = &dev->coherent_dma_mask;

	/* Configure DMA for the page table walker */
	acpi_dma_configure(dev, attr);
}

static int __init arm_smmu_v3_pmcg_count_resources(struct acpi_iort_node *node)
{
	struct acpi_iort_pmcg *pmcg;

	/* Retrieve PMCG specific data */
	pmcg = (struct acpi_iort_pmcg *)node->node_data;

	/*
	 * There are always 2 memory resources.
	 * If the overflow_gsiv is present then add that for a total of 3.
	 */
	return pmcg->overflow_gsiv ? 3 : 2;
}

static void __init arm_smmu_v3_pmcg_init_resources(struct resource *res,
						   struct acpi_iort_node *node)
{
	struct acpi_iort_pmcg *pmcg;

	/* Retrieve PMCG specific data */
	pmcg = (struct acpi_iort_pmcg *)node->node_data;

	res[0].start = pmcg->page0_base_address;
	res[0].end = pmcg->page0_base_address + SZ_4K - 1;
	res[0].flags = IORESOURCE_MEM;
	res[1].start = pmcg->page1_base_address;
	res[1].end = pmcg->page1_base_address + SZ_4K - 1;
	res[1].flags = IORESOURCE_MEM;

	if (pmcg->overflow_gsiv)
		acpi_iort_register_irq(pmcg->overflow_gsiv, "overflow",
				       ACPI_EDGE_SENSITIVE, &res[2]);
}

static struct acpi_platform_list pmcg_plat_info[] __initdata = {
	/* HiSilicon Hip08 Platform */
	{"HISI  ", "HIP08   ", 0, ACPI_SIG_IORT, greater_than_or_equal,
	 "Erratum #162001800", IORT_SMMU_V3_PMCG_HISI_HIP08},
	{ }
};

static int __init arm_smmu_v3_pmcg_add_platdata(struct platform_device *pdev)
{
	u32 model;
	int idx;

	idx = acpi_match_platform_list(pmcg_plat_info);
	if (idx >= 0)
		model = pmcg_plat_info[idx].data;
	else
		model = IORT_SMMU_V3_PMCG_GENERIC;

	return platform_device_add_data(pdev, &model, sizeof(model));
}

struct iort_dev_config {
	const char *name;
	int (*dev_init)(struct acpi_iort_node *node);
	void (*dev_dma_configure)(struct device *dev,
				  struct acpi_iort_node *node);
	int (*dev_count_resources)(struct acpi_iort_node *node);
	void (*dev_init_resources)(struct resource *res,
				     struct acpi_iort_node *node);
	int (*dev_set_proximity)(struct device *dev,
				    struct acpi_iort_node *node);
	int (*dev_add_platdata)(struct platform_device *pdev);
};

static const struct iort_dev_config iort_arm_smmu_v3_cfg __initconst = {
	.name = "arm-smmu-v3",
	.dev_dma_configure = arm_smmu_v3_dma_configure,
	.dev_count_resources = arm_smmu_v3_count_resources,
	.dev_init_resources = arm_smmu_v3_init_resources,
	.dev_set_proximity = arm_smmu_v3_set_proximity,
};

static const struct iort_dev_config iort_arm_smmu_cfg __initconst = {
	.name = "arm-smmu",
	.dev_dma_configure = arm_smmu_dma_configure,
	.dev_count_resources = arm_smmu_count_resources,
	.dev_init_resources = arm_smmu_init_resources,
};

static const struct iort_dev_config iort_arm_smmu_v3_pmcg_cfg __initconst = {
	.name = "arm-smmu-v3-pmcg",
	.dev_count_resources = arm_smmu_v3_pmcg_count_resources,
	.dev_init_resources = arm_smmu_v3_pmcg_init_resources,
	.dev_add_platdata = arm_smmu_v3_pmcg_add_platdata,
};

static __init const struct iort_dev_config *iort_get_dev_cfg(
			struct acpi_iort_node *node)
{
	switch (node->type) {
	case ACPI_IORT_NODE_SMMU_V3:
		return &iort_arm_smmu_v3_cfg;
	case ACPI_IORT_NODE_SMMU:
		return &iort_arm_smmu_cfg;
	case ACPI_IORT_NODE_PMCG:
		return &iort_arm_smmu_v3_pmcg_cfg;
	default:
		return NULL;
	}
}

/**
 * iort_add_platform_device() - Allocate a platform device for IORT node
 * @node: Pointer to device ACPI IORT node
 * @ops: Pointer to IORT device config struct
 *
 * Returns: 0 on success, <0 failure
 */
static int __init iort_add_platform_device(struct acpi_iort_node *node,
					   const struct iort_dev_config *ops)
{
	struct fwnode_handle *fwnode;
	struct platform_device *pdev;
	struct resource *r;
	int ret, count;

	pdev = platform_device_alloc(ops->name, PLATFORM_DEVID_AUTO);
	if (!pdev)
		return -ENOMEM;

	if (ops->dev_set_proximity) {
		ret = ops->dev_set_proximity(&pdev->dev, node);
		if (ret)
			goto dev_put;
	}

	count = ops->dev_count_resources(node);

	r = kcalloc(count, sizeof(*r), GFP_KERNEL);
	if (!r) {
		ret = -ENOMEM;
		goto dev_put;
	}

	ops->dev_init_resources(r, node);

	ret = platform_device_add_resources(pdev, r, count);
	/*
	 * Resources are duplicated in platform_device_add_resources,
	 * free their allocated memory
	 */
	kfree(r);

	if (ret)
		goto dev_put;

	/*
	 * Platform devices based on PMCG nodes uses platform_data to
	 * pass the hardware model info to the driver. For others, add
	 * a copy of IORT node pointer to platform_data to be used to
	 * retrieve IORT data information.
	 */
	if (ops->dev_add_platdata)
		ret = ops->dev_add_platdata(pdev);
	else
		ret = platform_device_add_data(pdev, &node, sizeof(node));

	if (ret)
		goto dev_put;

	fwnode = iort_get_fwnode(node);

	if (!fwnode) {
		ret = -ENODEV;
		goto dev_put;
	}

	pdev->dev.fwnode = fwnode;

	if (ops->dev_dma_configure)
		ops->dev_dma_configure(&pdev->dev, node);

	iort_set_device_domain(&pdev->dev, node);

	ret = platform_device_add(pdev);
	if (ret)
		goto dma_deconfigure;

	return 0;

dma_deconfigure:
	arch_teardown_dma_ops(&pdev->dev);
dev_put:
	platform_device_put(pdev);

	return ret;
}

#ifdef CONFIG_PCI
static void __init iort_enable_acs(struct acpi_iort_node *iort_node)
{
	static bool acs_enabled __initdata;

	if (acs_enabled)
		return;

	if (iort_node->type == ACPI_IORT_NODE_PCI_ROOT_COMPLEX) {
		struct acpi_iort_node *parent;
		struct acpi_iort_id_mapping *map;
		int i;

		map = ACPI_ADD_PTR(struct acpi_iort_id_mapping, iort_node,
				   iort_node->mapping_offset);

		for (i = 0; i < iort_node->mapping_count; i++, map++) {
			if (!map->output_reference)
				continue;

			parent = ACPI_ADD_PTR(struct acpi_iort_node,
					iort_table,  map->output_reference);
			/*
			 * If we detect a RC->SMMU mapping, make sure
			 * we enable ACS on the system.
			 */
			if ((parent->type == ACPI_IORT_NODE_SMMU) ||
				(parent->type == ACPI_IORT_NODE_SMMU_V3)) {
				pci_request_acs();
				acs_enabled = true;
				return;
			}
		}
	}
}
#else
static inline void iort_enable_acs(struct acpi_iort_node *iort_node) { }
#endif

static void __init iort_init_platform_devices(void)
{
	struct acpi_iort_node *iort_node, *iort_end;
	struct acpi_table_iort *iort;
	struct fwnode_handle *fwnode;
	int i, ret;
	const struct iort_dev_config *ops;

	/*
	 * iort_table and iort both point to the start of IORT table, but
	 * have different struct types
	 */
	iort = (struct acpi_table_iort *)iort_table;

	/* Get the first IORT node */
	iort_node = ACPI_ADD_PTR(struct acpi_iort_node, iort,
				 iort->node_offset);
	iort_end = ACPI_ADD_PTR(struct acpi_iort_node, iort,
				iort_table->length);

	for (i = 0; i < iort->node_count; i++) {
		if (iort_node >= iort_end) {
			pr_err("iort node pointer overflows, bad table\n");
			return;
		}

		iort_enable_acs(iort_node);

		ops = iort_get_dev_cfg(iort_node);
		if (ops) {
			fwnode = acpi_alloc_fwnode_static();
			if (!fwnode)
				return;

			iort_set_fwnode(iort_node, fwnode);

			ret = iort_add_platform_device(iort_node, ops);
			if (ret) {
				iort_delete_fwnode(iort_node);
				acpi_free_fwnode_static(fwnode);
				return;
			}
		}

		iort_node = ACPI_ADD_PTR(struct acpi_iort_node, iort_node,
					 iort_node->length);
	}
}

void __init acpi_iort_init(void)
{
	acpi_status status;

	/* iort_table will be used at runtime after the iort init,
	 * so we don't need to call acpi_put_table() to release
	 * the IORT table mapping.
	 */
	status = acpi_get_table(ACPI_SIG_IORT, 0, &iort_table);
	if (ACPI_FAILURE(status)) {
		if (status != AE_NOT_FOUND) {
			const char *msg = acpi_format_exception(status);

			pr_err("Failed to get table, %s\n", msg);
		}

		return;
	}

	iort_init_platform_devices();
}

#ifdef CONFIG_ZONE_DMA
/*
 * Extract the highest CPU physical address accessible to all DMA masters in
 * the system. PHYS_ADDR_MAX is returned when no constrained device is found.
 */
phys_addr_t __init acpi_iort_dma_get_max_cpu_address(void)
{
	phys_addr_t limit = PHYS_ADDR_MAX;
	struct acpi_iort_node *node, *end;
	struct acpi_table_iort *iort;
	acpi_status status;
	int i;

	if (acpi_disabled)
		return limit;

	status = acpi_get_table(ACPI_SIG_IORT, 0,
				(struct acpi_table_header **)&iort);
	if (ACPI_FAILURE(status))
		return limit;

	node = ACPI_ADD_PTR(struct acpi_iort_node, iort, iort->node_offset);
	end = ACPI_ADD_PTR(struct acpi_iort_node, iort, iort->header.length);

	for (i = 0; i < iort->node_count; i++) {
		if (node >= end)
			break;

		switch (node->type) {
			struct acpi_iort_named_component *ncomp;
			struct acpi_iort_root_complex *rc;
			phys_addr_t local_limit;

		case ACPI_IORT_NODE_NAMED_COMPONENT:
			ncomp = (struct acpi_iort_named_component *)node->node_data;
			local_limit = DMA_BIT_MASK(ncomp->memory_address_limit);
			limit = min_not_zero(limit, local_limit);
			break;

		case ACPI_IORT_NODE_PCI_ROOT_COMPLEX:
			if (node->revision < 1)
				break;

			rc = (struct acpi_iort_root_complex *)node->node_data;
			local_limit = DMA_BIT_MASK(rc->memory_address_limit);
			limit = min_not_zero(limit, local_limit);
			break;
		}
		node = ACPI_ADD_PTR(struct acpi_iort_node, node, node->length);
	}
	acpi_put_table(&iort->header);
	return limit;
}
#endif<|MERGE_RESOLUTION|>--- conflicted
+++ resolved
@@ -1099,35 +1099,7 @@
 	if (dev_is_pci(dev))
 		return rc_dma_get_range(dev, size);
 	else
-<<<<<<< HEAD
-		size = 1ULL << 32;
-
-	ret = acpi_dma_get_range(dev, &dmaaddr, &offset, &size);
-	if (ret == -ENODEV)
-		ret = dev_is_pci(dev) ? rc_dma_get_range(dev, &size)
-				      : nc_dma_get_range(dev, &size);
-
-	if (!ret) {
-		/*
-		 * Limit coherent and dma mask based on size retrieved from
-		 * firmware.
-		 */
-		end = dmaaddr + size - 1;
-		mask = DMA_BIT_MASK(ilog2(end) + 1);
-		dev->bus_dma_limit = end;
-		dev->coherent_dma_mask = min(dev->coherent_dma_mask, mask);
-		*dev->dma_mask = min(*dev->dma_mask, mask);
-	}
-
-	*dma_addr = dmaaddr;
-	*dma_size = size;
-
-	ret = dma_direct_set_offset(dev, dmaaddr + offset, dmaaddr, size);
-
-	dev_dbg(dev, "dma_offset(%#08llx)%s\n", offset, ret ? " failed!" : "");
-=======
 		return nc_dma_get_range(dev, size);
->>>>>>> 754a0abe
 }
 
 static void __init acpi_iort_register_irq(int hwirq, const char *name,
