--- conflicted
+++ resolved
@@ -1075,12 +1075,8 @@
 void qeth_set_allowed_threads(struct qeth_card *card, unsigned long threads,
 			      int clear_start_mask);
 int qeth_threads_running(struct qeth_card *, unsigned long);
-<<<<<<< HEAD
-int qeth_set_offline(struct qeth_card *card, bool resetting);
-=======
 int qeth_set_offline(struct qeth_card *card, const struct qeth_discipline *disc,
 		     bool resetting);
->>>>>>> c70595ea
 
 int qeth_send_ipa_cmd(struct qeth_card *, struct qeth_cmd_buffer *,
 		  int (*reply_cb)
