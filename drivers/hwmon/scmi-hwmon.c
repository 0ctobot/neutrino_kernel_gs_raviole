// SPDX-License-Identifier: GPL-2.0
/*
 * System Control and Management Interface(SCMI) based hwmon sensor driver
 *
<<<<<<< HEAD
 * Copyright (C) 2018-2020 ARM Ltd.
=======
 * Copyright (C) 2018-2021 ARM Ltd.
>>>>>>> 754a0abe
 * Sudeep Holla <sudeep.holla@arm.com>
 */

#include <linux/hwmon.h>
#include <linux/module.h>
#include <linux/scmi_protocol.h>
#include <linux/slab.h>
#include <linux/sysfs.h>
#include <linux/thermal.h>

static const struct scmi_sensor_proto_ops *sensor_ops;

struct scmi_sensors {
	const struct scmi_protocol_handle *ph;
	const struct scmi_sensor_info **info[hwmon_max];
};

static inline u64 __pow10(u8 x)
{
	u64 r = 1;

	while (x--)
		r *= 10;

	return r;
}

static int scmi_hwmon_scale(const struct scmi_sensor_info *sensor, u64 *value)
{
	int scale = sensor->scale;
	u64 f;

	switch (sensor->type) {
	case TEMPERATURE_C:
	case VOLTAGE:
	case CURRENT:
		scale += 3;
		break;
	case POWER:
	case ENERGY:
		scale += 6;
		break;
	default:
		break;
	}

	if (scale == 0)
		return 0;

	if (abs(scale) > 19)
		return -E2BIG;

	f = __pow10(abs(scale));
	if (scale > 0)
		*value *= f;
	else
		*value = div64_u64(*value, f);

	return 0;
}

static int scmi_hwmon_read(struct device *dev, enum hwmon_sensor_types type,
			   u32 attr, int channel, long *val)
{
	int ret;
	u64 value;
	const struct scmi_sensor_info *sensor;
	struct scmi_sensors *scmi_sensors = dev_get_drvdata(dev);

	sensor = *(scmi_sensors->info[type] + channel);
	ret = sensor_ops->reading_get(scmi_sensors->ph, sensor->id, &value);
	if (ret)
		return ret;

	ret = scmi_hwmon_scale(sensor, &value);
	if (!ret)
		*val = value;

	return ret;
}

static int
scmi_hwmon_read_string(struct device *dev, enum hwmon_sensor_types type,
		       u32 attr, int channel, const char **str)
{
	const struct scmi_sensor_info *sensor;
	struct scmi_sensors *scmi_sensors = dev_get_drvdata(dev);

	sensor = *(scmi_sensors->info[type] + channel);
	*str = sensor->name;

	return 0;
}

static umode_t
scmi_hwmon_is_visible(const void *drvdata, enum hwmon_sensor_types type,
		      u32 attr, int channel)
{
	const struct scmi_sensor_info *sensor;
	const struct scmi_sensors *scmi_sensors = drvdata;

	sensor = *(scmi_sensors->info[type] + channel);
	if (sensor)
		return 0444;

	return 0;
}

static const struct hwmon_ops scmi_hwmon_ops = {
	.is_visible = scmi_hwmon_is_visible,
	.read = scmi_hwmon_read,
	.read_string = scmi_hwmon_read_string,
};

static struct hwmon_chip_info scmi_chip_info = {
	.ops = &scmi_hwmon_ops,
	.info = NULL,
};

static int scmi_hwmon_add_chan_info(struct hwmon_channel_info *scmi_hwmon_chan,
				    struct device *dev, int num,
				    enum hwmon_sensor_types type, u32 config)
{
	int i;
	u32 *cfg = devm_kcalloc(dev, num + 1, sizeof(*cfg), GFP_KERNEL);

	if (!cfg)
		return -ENOMEM;

	scmi_hwmon_chan->type = type;
	scmi_hwmon_chan->config = cfg;
	for (i = 0; i < num; i++, cfg++)
		*cfg = config;

	return 0;
}

static enum hwmon_sensor_types scmi_types[] = {
	[TEMPERATURE_C] = hwmon_temp,
	[VOLTAGE] = hwmon_in,
	[CURRENT] = hwmon_curr,
	[POWER] = hwmon_power,
	[ENERGY] = hwmon_energy,
};

static u32 hwmon_attributes[hwmon_max] = {
	[hwmon_chip] = HWMON_C_REGISTER_TZ,
	[hwmon_temp] = HWMON_T_INPUT | HWMON_T_LABEL,
	[hwmon_in] = HWMON_I_INPUT | HWMON_I_LABEL,
	[hwmon_curr] = HWMON_C_INPUT | HWMON_C_LABEL,
	[hwmon_power] = HWMON_P_INPUT | HWMON_P_LABEL,
	[hwmon_energy] = HWMON_E_INPUT | HWMON_E_LABEL,
};

static int scmi_hwmon_probe(struct scmi_device *sdev)
{
	int i, idx;
	u16 nr_sensors;
	enum hwmon_sensor_types type;
	struct scmi_sensors *scmi_sensors;
	const struct scmi_sensor_info *sensor;
	int nr_count[hwmon_max] = {0}, nr_types = 0;
	const struct hwmon_chip_info *chip_info;
	struct device *hwdev, *dev = &sdev->dev;
	struct hwmon_channel_info *scmi_hwmon_chan;
	const struct hwmon_channel_info **ptr_scmi_ci;
	const struct scmi_handle *handle = sdev->handle;
	struct scmi_protocol_handle *ph;

	if (!handle)
		return -ENODEV;

<<<<<<< HEAD
	sensor_ops = handle->devm_get_protocol(sdev, SCMI_PROTOCOL_SENSOR, &ph);
=======
	sensor_ops = handle->devm_protocol_get(sdev, SCMI_PROTOCOL_SENSOR, &ph);
>>>>>>> 754a0abe
	if (IS_ERR(sensor_ops))
		return PTR_ERR(sensor_ops);

	nr_sensors = sensor_ops->count_get(ph);
	if (!nr_sensors)
		return -EIO;

	scmi_sensors = devm_kzalloc(dev, sizeof(*scmi_sensors), GFP_KERNEL);
	if (!scmi_sensors)
		return -ENOMEM;

	scmi_sensors->ph = ph;

	for (i = 0; i < nr_sensors; i++) {
		sensor = sensor_ops->info_get(ph, i);
		if (!sensor)
			return -EINVAL;

		switch (sensor->type) {
		case TEMPERATURE_C:
		case VOLTAGE:
		case CURRENT:
		case POWER:
		case ENERGY:
			type = scmi_types[sensor->type];
			if (!nr_count[type])
				nr_types++;
			nr_count[type]++;
			break;
		}
	}

	if (nr_count[hwmon_temp]) {
		nr_count[hwmon_chip]++;
		nr_types++;
	}

	scmi_hwmon_chan = devm_kcalloc(dev, nr_types, sizeof(*scmi_hwmon_chan),
				       GFP_KERNEL);
	if (!scmi_hwmon_chan)
		return -ENOMEM;

	ptr_scmi_ci = devm_kcalloc(dev, nr_types + 1, sizeof(*ptr_scmi_ci),
				   GFP_KERNEL);
	if (!ptr_scmi_ci)
		return -ENOMEM;

	scmi_chip_info.info = ptr_scmi_ci;
	chip_info = &scmi_chip_info;

	for (type = 0; type < hwmon_max; type++) {
		if (!nr_count[type])
			continue;

		scmi_hwmon_add_chan_info(scmi_hwmon_chan, dev, nr_count[type],
					 type, hwmon_attributes[type]);
		*ptr_scmi_ci++ = scmi_hwmon_chan++;

		scmi_sensors->info[type] =
			devm_kcalloc(dev, nr_count[type],
				     sizeof(*scmi_sensors->info), GFP_KERNEL);
		if (!scmi_sensors->info[type])
			return -ENOMEM;
	}

	for (i = nr_sensors - 1; i >= 0 ; i--) {
		sensor = sensor_ops->info_get(ph, i);
		if (!sensor)
			continue;

		switch (sensor->type) {
		case TEMPERATURE_C:
		case VOLTAGE:
		case CURRENT:
		case POWER:
		case ENERGY:
			type = scmi_types[sensor->type];
			idx = --nr_count[type];
			*(scmi_sensors->info[type] + idx) = sensor;
			break;
		}
	}

	hwdev = devm_hwmon_device_register_with_info(dev, "scmi_sensors",
						     scmi_sensors, chip_info,
						     NULL);

	return PTR_ERR_OR_ZERO(hwdev);
}

static const struct scmi_device_id scmi_id_table[] = {
	{ SCMI_PROTOCOL_SENSOR, "hwmon" },
	{ },
};
MODULE_DEVICE_TABLE(scmi, scmi_id_table);

static struct scmi_driver scmi_hwmon_drv = {
	.name		= "scmi-hwmon",
	.probe		= scmi_hwmon_probe,
	.id_table	= scmi_id_table,
};
module_scmi_driver(scmi_hwmon_drv);

MODULE_AUTHOR("Sudeep Holla <sudeep.holla@arm.com>");
MODULE_DESCRIPTION("ARM SCMI HWMON interface driver");
MODULE_LICENSE("GPL v2");<|MERGE_RESOLUTION|>--- conflicted
+++ resolved
@@ -2,11 +2,7 @@
 /*
  * System Control and Management Interface(SCMI) based hwmon sensor driver
  *
-<<<<<<< HEAD
- * Copyright (C) 2018-2020 ARM Ltd.
-=======
  * Copyright (C) 2018-2021 ARM Ltd.
->>>>>>> 754a0abe
  * Sudeep Holla <sudeep.holla@arm.com>
  */
 
@@ -179,11 +175,7 @@
 	if (!handle)
 		return -ENODEV;
 
-<<<<<<< HEAD
-	sensor_ops = handle->devm_get_protocol(sdev, SCMI_PROTOCOL_SENSOR, &ph);
-=======
 	sensor_ops = handle->devm_protocol_get(sdev, SCMI_PROTOCOL_SENSOR, &ph);
->>>>>>> 754a0abe
 	if (IS_ERR(sensor_ops))
 		return PTR_ERR(sensor_ops);
 
