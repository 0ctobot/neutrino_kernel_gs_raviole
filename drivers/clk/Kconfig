--- conflicted
+++ resolved
@@ -383,21 +383,19 @@
 	help
 	  Support for Memory Mapped IO Fixed clocks
 
-<<<<<<< HEAD
+config COMMON_CLK_K210
+	bool "Clock driver for the Canaan Kendryte K210 SoC"
+	depends on OF && RISCV && SOC_CANAAN
+	default SOC_CANAAN
+	help
+	  Support for the Canaan Kendryte K210 RISC-V SoC clocks.
+
 config COMMON_CLK_SAMSUNG
 	tristate "Samsung clock driver support"
 	depends on COMMON_CLK && OF
 	select COMPOSITE_CLK_SAMSUNG
 	help
 	Support ACPM for Exynos SoC.
-=======
-config COMMON_CLK_K210
-	bool "Clock driver for the Canaan Kendryte K210 SoC"
-	depends on OF && RISCV && SOC_CANAAN
-	default SOC_CANAAN
-	help
-	  Support for the Canaan Kendryte K210 RISC-V SoC clocks.
->>>>>>> 754a0abe
 
 source "drivers/clk/actions/Kconfig"
 source "drivers/clk/analogbits/Kconfig"
