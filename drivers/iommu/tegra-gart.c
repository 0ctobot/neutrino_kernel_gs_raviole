--- conflicted
+++ resolved
@@ -270,11 +270,7 @@
 static void gart_iommu_sync(struct iommu_domain *domain,
 			    struct iommu_iotlb_gather *gather)
 {
-<<<<<<< HEAD
-	size_t length = gather->end - gather->start;
-=======
 	size_t length = gather->end - gather->start + 1;
->>>>>>> 754a0abe
 
 	gart_iommu_sync_map(domain, gather->start, length);
 }
