/* SPDX-License-Identifier: GPL-2.0-only */
/*
 * IOMMU API for ARM architected SMMU implementations.
 *
 * Copyright (C) 2013 ARM Limited
 *
 * Author: Will Deacon <will.deacon@arm.com>
 */

#ifndef _ARM_SMMU_H
#define _ARM_SMMU_H

#include <linux/atomic.h>
#include <linux/bitfield.h>
#include <linux/bits.h>
#include <linux/clk.h>
#include <linux/device.h>
#include <linux/io-64-nonatomic-hi-lo.h>
#include <linux/io-pgtable.h>
#include <linux/iommu.h>
#include <linux/irqreturn.h>
#include <linux/mutex.h>
#include <linux/spinlock.h>
#include <linux/types.h>

/* Configuration registers */
#define ARM_SMMU_GR0_sCR0		0x0
#define ARM_SMMU_sCR0_VMID16EN		BIT(31)
#define ARM_SMMU_sCR0_BSU		GENMASK(15, 14)
#define ARM_SMMU_sCR0_FB		BIT(13)
#define ARM_SMMU_sCR0_PTM		BIT(12)
#define ARM_SMMU_sCR0_VMIDPNE		BIT(11)
#define ARM_SMMU_sCR0_USFCFG		BIT(10)
#define ARM_SMMU_sCR0_GCFGFIE		BIT(5)
#define ARM_SMMU_sCR0_GCFGFRE		BIT(4)
#define ARM_SMMU_sCR0_EXIDENABLE	BIT(3)
#define ARM_SMMU_sCR0_GFIE		BIT(2)
#define ARM_SMMU_sCR0_GFRE		BIT(1)
#define ARM_SMMU_sCR0_CLIENTPD		BIT(0)

/* Auxiliary Configuration register */
#define ARM_SMMU_GR0_sACR		0x10

/* Identification registers */
#define ARM_SMMU_GR0_ID0		0x20
#define ARM_SMMU_ID0_S1TS		BIT(30)
#define ARM_SMMU_ID0_S2TS		BIT(29)
#define ARM_SMMU_ID0_NTS		BIT(28)
#define ARM_SMMU_ID0_SMS		BIT(27)
#define ARM_SMMU_ID0_ATOSNS		BIT(26)
#define ARM_SMMU_ID0_PTFS_NO_AARCH32	BIT(25)
#define ARM_SMMU_ID0_PTFS_NO_AARCH32S	BIT(24)
#define ARM_SMMU_ID0_NUMIRPT		GENMASK(23, 16)
#define ARM_SMMU_ID0_CTTW		BIT(14)
#define ARM_SMMU_ID0_NUMSIDB		GENMASK(12, 9)
#define ARM_SMMU_ID0_EXIDS		BIT(8)
#define ARM_SMMU_ID0_NUMSMRG		GENMASK(7, 0)

#define ARM_SMMU_GR0_ID1		0x24
#define ARM_SMMU_ID1_PAGESIZE		BIT(31)
#define ARM_SMMU_ID1_NUMPAGENDXB	GENMASK(30, 28)
#define ARM_SMMU_ID1_NUMS2CB		GENMASK(23, 16)
#define ARM_SMMU_ID1_NUMCB		GENMASK(7, 0)

#define ARM_SMMU_GR0_ID2		0x28
#define ARM_SMMU_ID2_VMID16		BIT(15)
#define ARM_SMMU_ID2_PTFS_64K		BIT(14)
#define ARM_SMMU_ID2_PTFS_16K		BIT(13)
#define ARM_SMMU_ID2_PTFS_4K		BIT(12)
#define ARM_SMMU_ID2_UBS		GENMASK(11, 8)
#define ARM_SMMU_ID2_OAS		GENMASK(7, 4)
#define ARM_SMMU_ID2_IAS		GENMASK(3, 0)

#define ARM_SMMU_GR0_ID3		0x2c
#define ARM_SMMU_GR0_ID4		0x30
#define ARM_SMMU_GR0_ID5		0x34
#define ARM_SMMU_GR0_ID6		0x38

#define ARM_SMMU_GR0_ID7		0x3c
#define ARM_SMMU_ID7_MAJOR		GENMASK(7, 4)
#define ARM_SMMU_ID7_MINOR		GENMASK(3, 0)

#define ARM_SMMU_GR0_sGFSR		0x48
#define ARM_SMMU_sGFSR_USF		BIT(1)

#define ARM_SMMU_GR0_sGFSYNR0		0x50
#define ARM_SMMU_GR0_sGFSYNR1		0x54
#define ARM_SMMU_GR0_sGFSYNR2		0x58

/* Global TLB invalidation */
#define ARM_SMMU_GR0_TLBIVMID		0x64
#define ARM_SMMU_GR0_TLBIALLNSNH	0x68
#define ARM_SMMU_GR0_TLBIALLH		0x6c
#define ARM_SMMU_GR0_sTLBGSYNC		0x70

#define ARM_SMMU_GR0_sTLBGSTATUS	0x74
#define ARM_SMMU_sTLBGSTATUS_GSACTIVE	BIT(0)

/* Stream mapping registers */
#define ARM_SMMU_GR0_SMR(n)		(0x800 + ((n) << 2))
#define ARM_SMMU_SMR_VALID		BIT(31)
#define ARM_SMMU_SMR_MASK		GENMASK(31, 16)
#define ARM_SMMU_SMR_ID			GENMASK(15, 0)

#define ARM_SMMU_GR0_S2CR(n)		(0xc00 + ((n) << 2))
#define ARM_SMMU_S2CR_PRIVCFG		GENMASK(25, 24)
enum arm_smmu_s2cr_privcfg {
	S2CR_PRIVCFG_DEFAULT,
	S2CR_PRIVCFG_DIPAN,
	S2CR_PRIVCFG_UNPRIV,
	S2CR_PRIVCFG_PRIV,
};
#define ARM_SMMU_S2CR_TYPE		GENMASK(17, 16)
enum arm_smmu_s2cr_type {
	S2CR_TYPE_TRANS,
	S2CR_TYPE_BYPASS,
	S2CR_TYPE_FAULT,
};
#define ARM_SMMU_S2CR_EXIDVALID		BIT(10)
#define ARM_SMMU_S2CR_CBNDX		GENMASK(7, 0)

/* Context bank attribute registers */
#define ARM_SMMU_GR1_CBAR(n)		(0x0 + ((n) << 2))
#define ARM_SMMU_CBAR_IRPTNDX		GENMASK(31, 24)
#define ARM_SMMU_CBAR_TYPE		GENMASK(17, 16)
enum arm_smmu_cbar_type {
	CBAR_TYPE_S2_TRANS,
	CBAR_TYPE_S1_TRANS_S2_BYPASS,
	CBAR_TYPE_S1_TRANS_S2_FAULT,
	CBAR_TYPE_S1_TRANS_S2_TRANS,
};
#define ARM_SMMU_CBAR_S1_MEMATTR	GENMASK(15, 12)
#define ARM_SMMU_CBAR_S1_MEMATTR_WB	0xf
#define ARM_SMMU_CBAR_S1_BPSHCFG	GENMASK(9, 8)
#define ARM_SMMU_CBAR_S1_BPSHCFG_NSH	3
#define ARM_SMMU_CBAR_VMID		GENMASK(7, 0)

#define ARM_SMMU_GR1_CBFRSYNRA(n)	(0x400 + ((n) << 2))

#define ARM_SMMU_GR1_CBA2R(n)		(0x800 + ((n) << 2))
#define ARM_SMMU_CBA2R_VMID16		GENMASK(31, 16)
#define ARM_SMMU_CBA2R_VA64		BIT(0)

#define ARM_SMMU_CB_SCTLR		0x0
#define ARM_SMMU_SCTLR_S1_ASIDPNE	BIT(12)
#define ARM_SMMU_SCTLR_CFCFG		BIT(7)
#define ARM_SMMU_SCTLR_HUPCF		BIT(8)
#define ARM_SMMU_SCTLR_CFIE		BIT(6)
#define ARM_SMMU_SCTLR_CFRE		BIT(5)
#define ARM_SMMU_SCTLR_E		BIT(4)
#define ARM_SMMU_SCTLR_AFE		BIT(2)
#define ARM_SMMU_SCTLR_TRE		BIT(1)
#define ARM_SMMU_SCTLR_M		BIT(0)

#define ARM_SMMU_CB_ACTLR		0x4

#define ARM_SMMU_CB_RESUME		0x8
#define ARM_SMMU_RESUME_TERMINATE	BIT(0)

#define ARM_SMMU_CB_TCR2		0x10
#define ARM_SMMU_TCR2_SEP		GENMASK(17, 15)
#define ARM_SMMU_TCR2_SEP_UPSTREAM	0x7
#define ARM_SMMU_TCR2_AS		BIT(4)
#define ARM_SMMU_TCR2_PASIZE		GENMASK(3, 0)

#define ARM_SMMU_CB_TTBR0		0x20
#define ARM_SMMU_CB_TTBR1		0x28
#define ARM_SMMU_TTBRn_ASID		GENMASK_ULL(63, 48)

#define ARM_SMMU_CB_TCR			0x30
#define ARM_SMMU_TCR_EAE		BIT(31)
#define ARM_SMMU_TCR_EPD1		BIT(23)
#define ARM_SMMU_TCR_A1			BIT(22)
#define ARM_SMMU_TCR_TG0		GENMASK(15, 14)
#define ARM_SMMU_TCR_SH0		GENMASK(13, 12)
#define ARM_SMMU_TCR_ORGN0		GENMASK(11, 10)
#define ARM_SMMU_TCR_IRGN0		GENMASK(9, 8)
#define ARM_SMMU_TCR_EPD0		BIT(7)
#define ARM_SMMU_TCR_T0SZ		GENMASK(5, 0)

#define ARM_SMMU_VTCR_RES1		BIT(31)
#define ARM_SMMU_VTCR_PS		GENMASK(18, 16)
#define ARM_SMMU_VTCR_TG0		ARM_SMMU_TCR_TG0
#define ARM_SMMU_VTCR_SH0		ARM_SMMU_TCR_SH0
#define ARM_SMMU_VTCR_ORGN0		ARM_SMMU_TCR_ORGN0
#define ARM_SMMU_VTCR_IRGN0		ARM_SMMU_TCR_IRGN0
#define ARM_SMMU_VTCR_SL0		GENMASK(7, 6)
#define ARM_SMMU_VTCR_T0SZ		ARM_SMMU_TCR_T0SZ

#define ARM_SMMU_CB_CONTEXTIDR		0x34
#define ARM_SMMU_CB_S1_MAIR0		0x38
#define ARM_SMMU_CB_S1_MAIR1		0x3c

#define ARM_SMMU_CB_PAR			0x50
#define ARM_SMMU_CB_PAR_F		BIT(0)

#define ARM_SMMU_CB_FSR			0x58
#define ARM_SMMU_FSR_MULTI		BIT(31)
#define ARM_SMMU_FSR_SS			BIT(30)
#define ARM_SMMU_FSR_UUT		BIT(8)
#define ARM_SMMU_FSR_ASF		BIT(7)
#define ARM_SMMU_FSR_TLBLKF		BIT(6)
#define ARM_SMMU_FSR_TLBMCF		BIT(5)
#define ARM_SMMU_FSR_EF			BIT(4)
#define ARM_SMMU_FSR_PF			BIT(3)
#define ARM_SMMU_FSR_AFF		BIT(2)
#define ARM_SMMU_FSR_TF			BIT(1)

#define ARM_SMMU_FSR_IGN		(ARM_SMMU_FSR_AFF |		\
					 ARM_SMMU_FSR_ASF |		\
					 ARM_SMMU_FSR_TLBMCF |		\
					 ARM_SMMU_FSR_TLBLKF)

#define ARM_SMMU_FSR_FAULT		(ARM_SMMU_FSR_MULTI |		\
					 ARM_SMMU_FSR_SS |		\
					 ARM_SMMU_FSR_UUT |		\
					 ARM_SMMU_FSR_EF |		\
					 ARM_SMMU_FSR_PF |		\
					 ARM_SMMU_FSR_TF |		\
					 ARM_SMMU_FSR_IGN)

#define ARM_SMMU_CB_FAR			0x60

#define ARM_SMMU_CB_FSYNR0		0x68
#define ARM_SMMU_FSYNR0_WNR		BIT(4)

#define ARM_SMMU_CB_FSYNR1		0x6c

#define ARM_SMMU_CB_S1_TLBIVA		0x600
#define ARM_SMMU_CB_S1_TLBIASID		0x610
#define ARM_SMMU_CB_S1_TLBIVAL		0x620
#define ARM_SMMU_CB_S2_TLBIIPAS2	0x630
#define ARM_SMMU_CB_S2_TLBIIPAS2L	0x638
#define ARM_SMMU_CB_TLBSYNC		0x7f0
#define ARM_SMMU_CB_TLBSTATUS		0x7f4
#define ARM_SMMU_CB_ATS1PR		0x800

#define ARM_SMMU_CB_ATSR		0x8f0
#define ARM_SMMU_ATSR_ACTIVE		BIT(0)


/* Maximum number of context banks per SMMU */
#define ARM_SMMU_MAX_CBS		128

#define TLB_LOOP_TIMEOUT		1000000	/* 1s! */
#define TLB_SPIN_COUNT			10

/* Shared driver definitions */
enum arm_smmu_arch_version {
	ARM_SMMU_V1,
	ARM_SMMU_V1_64K,
	ARM_SMMU_V2,
};

enum arm_smmu_implementation {
	GENERIC_SMMU,
	ARM_MMU500,
	CAVIUM_SMMUV2,
	QCOM_SMMUV2,
};

struct arm_smmu_s2cr {
	struct iommu_group		*group;
	int				count;
	enum arm_smmu_s2cr_type		type;
	enum arm_smmu_s2cr_privcfg	privcfg;
	u8				cbndx;
};

struct arm_smmu_smr {
	u16				mask;
	u16				id;
	bool				valid;
	bool				pinned;
};

struct arm_smmu_device {
	struct device			*dev;

	void __iomem			*base;
	unsigned int			numpage;
	unsigned int			pgshift;

#define ARM_SMMU_FEAT_COHERENT_WALK	(1 << 0)
#define ARM_SMMU_FEAT_STREAM_MATCH	(1 << 1)
#define ARM_SMMU_FEAT_TRANS_S1		(1 << 2)
#define ARM_SMMU_FEAT_TRANS_S2		(1 << 3)
#define ARM_SMMU_FEAT_TRANS_NESTED	(1 << 4)
#define ARM_SMMU_FEAT_TRANS_OPS		(1 << 5)
#define ARM_SMMU_FEAT_VMID16		(1 << 6)
#define ARM_SMMU_FEAT_FMT_AARCH64_4K	(1 << 7)
#define ARM_SMMU_FEAT_FMT_AARCH64_16K	(1 << 8)
#define ARM_SMMU_FEAT_FMT_AARCH64_64K	(1 << 9)
#define ARM_SMMU_FEAT_FMT_AARCH32_L	(1 << 10)
#define ARM_SMMU_FEAT_FMT_AARCH32_S	(1 << 11)
#define ARM_SMMU_FEAT_EXIDS		(1 << 12)
	u32				features;

	enum arm_smmu_arch_version	version;
	enum arm_smmu_implementation	model;
	const struct arm_smmu_impl	*impl;

	u32				num_context_banks;
	u32				num_s2_context_banks;
	DECLARE_BITMAP(context_map, ARM_SMMU_MAX_CBS);
	struct arm_smmu_cb		*cbs;
	atomic_t			irptndx;

	u32				num_mapping_groups;
	u16				streamid_mask;
	u16				smr_mask_mask;
	struct arm_smmu_smr		*smrs;
	struct arm_smmu_s2cr		*s2crs;
	struct mutex			stream_map_mutex;

	unsigned long			va_size;
	unsigned long			ipa_size;
	unsigned long			pa_size;
	unsigned long			pgsize_bitmap;

	u32				num_global_irqs;
	u32				num_context_irqs;
	unsigned int			*irqs;
	struct clk_bulk_data		*clks;
	int				num_clks;

	spinlock_t			global_sync_lock;

	/* IOMMU core code handle */
	struct iommu_device		iommu;
};

enum arm_smmu_context_fmt {
	ARM_SMMU_CTX_FMT_NONE,
	ARM_SMMU_CTX_FMT_AARCH64,
	ARM_SMMU_CTX_FMT_AARCH32_L,
	ARM_SMMU_CTX_FMT_AARCH32_S,
};

struct arm_smmu_cfg {
	u8				cbndx;
	u8				irptndx;
	union {
		u16			asid;
		u16			vmid;
	};
	enum arm_smmu_cbar_type		cbar;
	enum arm_smmu_context_fmt	fmt;
};
#define ARM_SMMU_INVALID_IRPTNDX	0xff

struct arm_smmu_cb {
	u64				ttbr[2];
	u32				tcr[2];
	u32				mair[2];
	struct arm_smmu_cfg		*cfg;
};

enum arm_smmu_domain_stage {
	ARM_SMMU_DOMAIN_S1 = 0,
	ARM_SMMU_DOMAIN_S2,
	ARM_SMMU_DOMAIN_NESTED,
	ARM_SMMU_DOMAIN_BYPASS,
};

struct arm_smmu_domain {
	struct arm_smmu_device		*smmu;
	struct io_pgtable_ops		*pgtbl_ops;
	unsigned long			pgtbl_quirks;
	const struct iommu_flush_ops	*flush_ops;
	struct arm_smmu_cfg		cfg;
	enum arm_smmu_domain_stage	stage;
	struct mutex			init_mutex; /* Protects smmu pointer */
	spinlock_t			cb_lock; /* Serialises ATS1* ops and TLB syncs */
	struct iommu_domain		domain;
};

struct arm_smmu_master_cfg {
	struct arm_smmu_device		*smmu;
	s16				smendx[];
};

static inline u32 arm_smmu_lpae_tcr(const struct io_pgtable_cfg *cfg)
{
	u32 tcr = FIELD_PREP(ARM_SMMU_TCR_TG0, cfg->arm_lpae_s1_cfg.tcr.tg) |
		FIELD_PREP(ARM_SMMU_TCR_SH0, cfg->arm_lpae_s1_cfg.tcr.sh) |
		FIELD_PREP(ARM_SMMU_TCR_ORGN0, cfg->arm_lpae_s1_cfg.tcr.orgn) |
		FIELD_PREP(ARM_SMMU_TCR_IRGN0, cfg->arm_lpae_s1_cfg.tcr.irgn) |
		FIELD_PREP(ARM_SMMU_TCR_T0SZ, cfg->arm_lpae_s1_cfg.tcr.tsz);

       /*
	* When TTBR1 is selected shift the TCR fields by 16 bits and disable
	* translation in TTBR0
	*/
	if (cfg->quirks & IO_PGTABLE_QUIRK_ARM_TTBR1) {
		tcr = (tcr << 16) & ~ARM_SMMU_TCR_A1;
		tcr |= ARM_SMMU_TCR_EPD0;
	} else
		tcr |= ARM_SMMU_TCR_EPD1;

	return tcr;
}

static inline u32 arm_smmu_lpae_tcr2(const struct io_pgtable_cfg *cfg)
{
	return FIELD_PREP(ARM_SMMU_TCR2_PASIZE, cfg->arm_lpae_s1_cfg.tcr.ips) |
	       FIELD_PREP(ARM_SMMU_TCR2_SEP, ARM_SMMU_TCR2_SEP_UPSTREAM);
}

static inline u32 arm_smmu_lpae_vtcr(const struct io_pgtable_cfg *cfg)
{
	return ARM_SMMU_VTCR_RES1 |
	       FIELD_PREP(ARM_SMMU_VTCR_PS, cfg->arm_lpae_s2_cfg.vtcr.ps) |
	       FIELD_PREP(ARM_SMMU_VTCR_TG0, cfg->arm_lpae_s2_cfg.vtcr.tg) |
	       FIELD_PREP(ARM_SMMU_VTCR_SH0, cfg->arm_lpae_s2_cfg.vtcr.sh) |
	       FIELD_PREP(ARM_SMMU_VTCR_ORGN0, cfg->arm_lpae_s2_cfg.vtcr.orgn) |
	       FIELD_PREP(ARM_SMMU_VTCR_IRGN0, cfg->arm_lpae_s2_cfg.vtcr.irgn) |
	       FIELD_PREP(ARM_SMMU_VTCR_SL0, cfg->arm_lpae_s2_cfg.vtcr.sl) |
	       FIELD_PREP(ARM_SMMU_VTCR_T0SZ, cfg->arm_lpae_s2_cfg.vtcr.tsz);
}

/* Implementation details, yay! */
struct arm_smmu_impl {
	u32 (*read_reg)(struct arm_smmu_device *smmu, int page, int offset);
	void (*write_reg)(struct arm_smmu_device *smmu, int page, int offset,
			  u32 val);
	u64 (*read_reg64)(struct arm_smmu_device *smmu, int page, int offset);
	void (*write_reg64)(struct arm_smmu_device *smmu, int page, int offset,
			    u64 val);
	int (*cfg_probe)(struct arm_smmu_device *smmu);
	int (*reset)(struct arm_smmu_device *smmu);
	int (*init_context)(struct arm_smmu_domain *smmu_domain,
			struct io_pgtable_cfg *cfg, struct device *dev);
	void (*tlb_sync)(struct arm_smmu_device *smmu, int page, int sync,
			 int status);
	int (*def_domain_type)(struct device *dev);
	irqreturn_t (*global_fault)(int irq, void *dev);
	irqreturn_t (*context_fault)(int irq, void *dev);
	int (*alloc_context_bank)(struct arm_smmu_domain *smmu_domain,
				  struct arm_smmu_device *smmu,
				  struct device *dev, int start);
	void (*write_s2cr)(struct arm_smmu_device *smmu, int idx);
<<<<<<< HEAD
=======
	void (*write_sctlr)(struct arm_smmu_device *smmu, int idx, u32 reg);
	void (*probe_finalize)(struct arm_smmu_device *smmu, struct device *dev);
>>>>>>> 754a0abe
};

#define INVALID_SMENDX			-1
#define cfg_smendx(cfg, fw, i) \
	(i >= fw->num_ids ? INVALID_SMENDX : cfg->smendx[i])
#define for_each_cfg_sme(cfg, fw, i, idx) \
	for (i = 0; idx = cfg_smendx(cfg, fw, i), i < fw->num_ids; ++i)

static inline int __arm_smmu_alloc_bitmap(unsigned long *map, int start, int end)
{
	int idx;

	do {
		idx = find_next_zero_bit(map, end, start);
		if (idx == end)
			return -ENOSPC;
	} while (test_and_set_bit(idx, map));

	return idx;
}

static inline void __iomem *arm_smmu_page(struct arm_smmu_device *smmu, int n)
{
	return smmu->base + (n << smmu->pgshift);
}

static inline u32 arm_smmu_readl(struct arm_smmu_device *smmu, int page, int offset)
{
	if (smmu->impl && unlikely(smmu->impl->read_reg))
		return smmu->impl->read_reg(smmu, page, offset);
	return readl_relaxed(arm_smmu_page(smmu, page) + offset);
}

static inline void arm_smmu_writel(struct arm_smmu_device *smmu, int page,
				   int offset, u32 val)
{
	if (smmu->impl && unlikely(smmu->impl->write_reg))
		smmu->impl->write_reg(smmu, page, offset, val);
	else
		writel_relaxed(val, arm_smmu_page(smmu, page) + offset);
}

static inline u64 arm_smmu_readq(struct arm_smmu_device *smmu, int page, int offset)
{
	if (smmu->impl && unlikely(smmu->impl->read_reg64))
		return smmu->impl->read_reg64(smmu, page, offset);
	return readq_relaxed(arm_smmu_page(smmu, page) + offset);
}

static inline void arm_smmu_writeq(struct arm_smmu_device *smmu, int page,
				   int offset, u64 val)
{
	if (smmu->impl && unlikely(smmu->impl->write_reg64))
		smmu->impl->write_reg64(smmu, page, offset, val);
	else
		writeq_relaxed(val, arm_smmu_page(smmu, page) + offset);
}

#define ARM_SMMU_GR0		0
#define ARM_SMMU_GR1		1
#define ARM_SMMU_CB(s, n)	((s)->numpage + (n))

#define arm_smmu_gr0_read(s, o)		\
	arm_smmu_readl((s), ARM_SMMU_GR0, (o))
#define arm_smmu_gr0_write(s, o, v)	\
	arm_smmu_writel((s), ARM_SMMU_GR0, (o), (v))

#define arm_smmu_gr1_read(s, o)		\
	arm_smmu_readl((s), ARM_SMMU_GR1, (o))
#define arm_smmu_gr1_write(s, o, v)	\
	arm_smmu_writel((s), ARM_SMMU_GR1, (o), (v))

#define arm_smmu_cb_read(s, n, o)	\
	arm_smmu_readl((s), ARM_SMMU_CB((s), (n)), (o))
#define arm_smmu_cb_write(s, n, o, v)	\
	arm_smmu_writel((s), ARM_SMMU_CB((s), (n)), (o), (v))
#define arm_smmu_cb_readq(s, n, o)	\
	arm_smmu_readq((s), ARM_SMMU_CB((s), (n)), (o))
#define arm_smmu_cb_writeq(s, n, o, v)	\
	arm_smmu_writeq((s), ARM_SMMU_CB((s), (n)), (o), (v))

struct arm_smmu_device *arm_smmu_impl_init(struct arm_smmu_device *smmu);
struct arm_smmu_device *nvidia_smmu_impl_init(struct arm_smmu_device *smmu);
struct arm_smmu_device *qcom_smmu_impl_init(struct arm_smmu_device *smmu);
struct arm_smmu_device *qcom_adreno_smmu_impl_init(struct arm_smmu_device *smmu);

void arm_smmu_write_context_bank(struct arm_smmu_device *smmu, int idx);
int arm_mmu500_reset(struct arm_smmu_device *smmu);

#endif /* _ARM_SMMU_H */<|MERGE_RESOLUTION|>--- conflicted
+++ resolved
@@ -440,11 +440,8 @@
 				  struct arm_smmu_device *smmu,
 				  struct device *dev, int start);
 	void (*write_s2cr)(struct arm_smmu_device *smmu, int idx);
-<<<<<<< HEAD
-=======
 	void (*write_sctlr)(struct arm_smmu_device *smmu, int idx, u32 reg);
 	void (*probe_finalize)(struct arm_smmu_device *smmu, struct device *dev);
->>>>>>> 754a0abe
 };
 
 #define INVALID_SMENDX			-1
@@ -529,7 +526,6 @@
 struct arm_smmu_device *arm_smmu_impl_init(struct arm_smmu_device *smmu);
 struct arm_smmu_device *nvidia_smmu_impl_init(struct arm_smmu_device *smmu);
 struct arm_smmu_device *qcom_smmu_impl_init(struct arm_smmu_device *smmu);
-struct arm_smmu_device *qcom_adreno_smmu_impl_init(struct arm_smmu_device *smmu);
 
 void arm_smmu_write_context_bank(struct arm_smmu_device *smmu, int idx);
 int arm_mmu500_reset(struct arm_smmu_device *smmu);
