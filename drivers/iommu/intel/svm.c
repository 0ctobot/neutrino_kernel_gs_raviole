// SPDX-License-Identifier: GPL-2.0-only
/*
 * Copyright © 2015 Intel Corporation.
 *
 * Authors: David Woodhouse <dwmw2@infradead.org>
 */

#include <linux/intel-iommu.h>
#include <linux/mmu_notifier.h>
#include <linux/sched.h>
#include <linux/sched/mm.h>
#include <linux/slab.h>
#include <linux/intel-svm.h>
#include <linux/rculist.h>
#include <linux/pci.h>
#include <linux/pci-ats.h>
#include <linux/dmar.h>
#include <linux/interrupt.h>
#include <linux/mm_types.h>
#include <linux/ioasid.h>
#include <asm/page.h>
#include <asm/fpu/api.h>

#include "pasid.h"

static irqreturn_t prq_event_thread(int irq, void *d);
static void intel_svm_drain_prq(struct device *dev, u32 pasid);

#define PRQ_ORDER 0

int intel_svm_enable_prq(struct intel_iommu *iommu)
{
	struct page *pages;
	int irq, ret;

	pages = alloc_pages(GFP_KERNEL | __GFP_ZERO, PRQ_ORDER);
	if (!pages) {
		pr_warn("IOMMU: %s: Failed to allocate page request queue\n",
			iommu->name);
		return -ENOMEM;
	}
	iommu->prq = page_address(pages);

	irq = dmar_alloc_hwirq(DMAR_UNITS_SUPPORTED + iommu->seq_id, iommu->node, iommu);
	if (irq <= 0) {
		pr_err("IOMMU: %s: Failed to create IRQ vector for page request queue\n",
		       iommu->name);
		ret = -EINVAL;
	err:
		free_pages((unsigned long)iommu->prq, PRQ_ORDER);
		iommu->prq = NULL;
		return ret;
	}
	iommu->pr_irq = irq;

	snprintf(iommu->prq_name, sizeof(iommu->prq_name), "dmar%d-prq", iommu->seq_id);

	ret = request_threaded_irq(irq, NULL, prq_event_thread, IRQF_ONESHOT,
				   iommu->prq_name, iommu);
	if (ret) {
		pr_err("IOMMU: %s: Failed to request IRQ for page request queue\n",
		       iommu->name);
		dmar_free_hwirq(irq);
		iommu->pr_irq = 0;
		goto err;
	}
	dmar_writeq(iommu->reg + DMAR_PQH_REG, 0ULL);
	dmar_writeq(iommu->reg + DMAR_PQT_REG, 0ULL);
	dmar_writeq(iommu->reg + DMAR_PQA_REG, virt_to_phys(iommu->prq) | PRQ_ORDER);

	init_completion(&iommu->prq_complete);

	return 0;
}

int intel_svm_finish_prq(struct intel_iommu *iommu)
{
	dmar_writeq(iommu->reg + DMAR_PQH_REG, 0ULL);
	dmar_writeq(iommu->reg + DMAR_PQT_REG, 0ULL);
	dmar_writeq(iommu->reg + DMAR_PQA_REG, 0ULL);

	if (iommu->pr_irq) {
		free_irq(iommu->pr_irq, iommu);
		dmar_free_hwirq(iommu->pr_irq);
		iommu->pr_irq = 0;
	}

	free_pages((unsigned long)iommu->prq, PRQ_ORDER);
	iommu->prq = NULL;

	return 0;
}

static inline bool intel_svm_capable(struct intel_iommu *iommu)
{
	return iommu->flags & VTD_FLAG_SVM_CAPABLE;
}

void intel_svm_check(struct intel_iommu *iommu)
{
	if (!pasid_supported(iommu))
		return;

	if (cpu_feature_enabled(X86_FEATURE_GBPAGES) &&
	    !cap_fl1gp_support(iommu->cap)) {
		pr_err("%s SVM disabled, incompatible 1GB page capability\n",
		       iommu->name);
		return;
	}

	if (cpu_feature_enabled(X86_FEATURE_LA57) &&
	    !cap_5lp_support(iommu->cap)) {
		pr_err("%s SVM disabled, incompatible paging mode\n",
		       iommu->name);
		return;
	}

	iommu->flags |= VTD_FLAG_SVM_CAPABLE;
}

static void __flush_svm_range_dev(struct intel_svm *svm,
				  struct intel_svm_dev *sdev,
				  unsigned long address,
				  unsigned long pages, int ih)
{
	struct qi_desc desc;

	if (pages == -1) {
		desc.qw0 = QI_EIOTLB_PASID(svm->pasid) |
			QI_EIOTLB_DID(sdev->did) |
			QI_EIOTLB_GRAN(QI_GRAN_NONG_PASID) |
			QI_EIOTLB_TYPE;
		desc.qw1 = 0;
	} else {
		int mask = ilog2(__roundup_pow_of_two(pages));

		desc.qw0 = QI_EIOTLB_PASID(svm->pasid) |
				QI_EIOTLB_DID(sdev->did) |
				QI_EIOTLB_GRAN(QI_GRAN_PSI_PASID) |
				QI_EIOTLB_TYPE;
		desc.qw1 = QI_EIOTLB_ADDR(address) |
				QI_EIOTLB_IH(ih) |
				QI_EIOTLB_AM(mask);
	}
	desc.qw2 = 0;
	desc.qw3 = 0;
	qi_submit_sync(sdev->iommu, &desc, 1, 0);

	if (sdev->dev_iotlb) {
		desc.qw0 = QI_DEV_EIOTLB_PASID(svm->pasid) |
				QI_DEV_EIOTLB_SID(sdev->sid) |
				QI_DEV_EIOTLB_QDEP(sdev->qdep) |
				QI_DEIOTLB_TYPE;
		if (pages == -1) {
			desc.qw1 = QI_DEV_EIOTLB_ADDR(-1ULL >> 1) |
					QI_DEV_EIOTLB_SIZE;
		} else if (pages > 1) {
			/* The least significant zero bit indicates the size. So,
			 * for example, an "address" value of 0x12345f000 will
			 * flush from 0x123440000 to 0x12347ffff (256KiB). */
			unsigned long last = address + ((unsigned long)(pages - 1) << VTD_PAGE_SHIFT);
			unsigned long mask = __rounddown_pow_of_two(address ^ last);

			desc.qw1 = QI_DEV_EIOTLB_ADDR((address & ~mask) |
					(mask - 1)) | QI_DEV_EIOTLB_SIZE;
		} else {
			desc.qw1 = QI_DEV_EIOTLB_ADDR(address);
		}
		desc.qw2 = 0;
		desc.qw3 = 0;
		qi_submit_sync(sdev->iommu, &desc, 1, 0);
	}
}

static void intel_flush_svm_range_dev(struct intel_svm *svm,
				      struct intel_svm_dev *sdev,
				      unsigned long address,
				      unsigned long pages, int ih)
{
	unsigned long shift = ilog2(__roundup_pow_of_two(pages));
	unsigned long align = (1ULL << (VTD_PAGE_SHIFT + shift));
	unsigned long start = ALIGN_DOWN(address, align);
	unsigned long end = ALIGN(address + (pages << VTD_PAGE_SHIFT), align);

	while (start < end) {
		__flush_svm_range_dev(svm, sdev, start, align >> VTD_PAGE_SHIFT, ih);
		start += align;
	}
}

static void intel_flush_svm_range(struct intel_svm *svm, unsigned long address,
				unsigned long pages, int ih)
{
	struct intel_svm_dev *sdev;

	rcu_read_lock();
	list_for_each_entry_rcu(sdev, &svm->devs, list)
		intel_flush_svm_range_dev(svm, sdev, address, pages, ih);
	rcu_read_unlock();
}

/* Pages have been freed at this point */
static void intel_invalidate_range(struct mmu_notifier *mn,
				   struct mm_struct *mm,
				   unsigned long start, unsigned long end)
{
	struct intel_svm *svm = container_of(mn, struct intel_svm, notifier);

	intel_flush_svm_range(svm, start,
			      (end - start + PAGE_SIZE - 1) >> VTD_PAGE_SHIFT, 0);
}

static void intel_mm_release(struct mmu_notifier *mn, struct mm_struct *mm)
{
	struct intel_svm *svm = container_of(mn, struct intel_svm, notifier);
	struct intel_svm_dev *sdev;

	/* This might end up being called from exit_mmap(), *before* the page
	 * tables are cleared. And __mmu_notifier_release() will delete us from
	 * the list of notifiers so that our invalidate_range() callback doesn't
	 * get called when the page tables are cleared. So we need to protect
	 * against hardware accessing those page tables.
	 *
	 * We do it by clearing the entry in the PASID table and then flushing
	 * the IOTLB and the PASID table caches. This might upset hardware;
	 * perhaps we'll want to point the PASID to a dummy PGD (like the zero
	 * page) so that we end up taking a fault that the hardware really
	 * *has* to handle gracefully without affecting other processes.
	 */
	rcu_read_lock();
	list_for_each_entry_rcu(sdev, &svm->devs, list)
		intel_pasid_tear_down_entry(sdev->iommu, sdev->dev,
					    svm->pasid, true);
	rcu_read_unlock();

}

static const struct mmu_notifier_ops intel_mmuops = {
	.release = intel_mm_release,
	.invalidate_range = intel_invalidate_range,
};

static DEFINE_MUTEX(pasid_mutex);
static LIST_HEAD(global_svm_list);

#define for_each_svm_dev(sdev, svm, d)			\
	list_for_each_entry((sdev), &(svm)->devs, list)	\
		if ((d) != (sdev)->dev) {} else

static int pasid_to_svm_sdev(struct device *dev, unsigned int pasid,
			     struct intel_svm **rsvm,
			     struct intel_svm_dev **rsdev)
{
	struct intel_svm_dev *d, *sdev = NULL;
	struct intel_svm *svm;

	/* The caller should hold the pasid_mutex lock */
	if (WARN_ON(!mutex_is_locked(&pasid_mutex)))
		return -EINVAL;

	if (pasid == INVALID_IOASID || pasid >= PASID_MAX)
		return -EINVAL;

	svm = ioasid_find(NULL, pasid, NULL);
	if (IS_ERR(svm))
		return PTR_ERR(svm);

	if (!svm)
		goto out;

	/*
	 * If we found svm for the PASID, there must be at least one device
	 * bond.
	 */
	if (WARN_ON(list_empty(&svm->devs)))
		return -EINVAL;

	rcu_read_lock();
	list_for_each_entry_rcu(d, &svm->devs, list) {
		if (d->dev == dev) {
			sdev = d;
			break;
		}
	}
	rcu_read_unlock();

out:
	*rsvm = svm;
	*rsdev = sdev;

	return 0;
}

int intel_svm_bind_gpasid(struct iommu_domain *domain, struct device *dev,
			  struct iommu_gpasid_bind_data *data)
{
	struct intel_iommu *iommu = device_to_iommu(dev, NULL, NULL);
	struct intel_svm_dev *sdev = NULL;
	struct dmar_domain *dmar_domain;
	struct device_domain_info *info;
	struct intel_svm *svm = NULL;
	unsigned long iflags;
	int ret = 0;

	if (WARN_ON(!iommu) || !data)
		return -EINVAL;

	if (data->format != IOMMU_PASID_FORMAT_INTEL_VTD)
		return -EINVAL;

	/* IOMMU core ensures argsz is more than the start of the union */
	if (data->argsz < offsetofend(struct iommu_gpasid_bind_data, vendor.vtd))
		return -EINVAL;

	/* Make sure no undefined flags are used in vendor data */
	if (data->vendor.vtd.flags & ~(IOMMU_SVA_VTD_GPASID_LAST - 1))
		return -EINVAL;

	if (!dev_is_pci(dev))
		return -ENOTSUPP;

	/* VT-d supports devices with full 20 bit PASIDs only */
	if (pci_max_pasids(to_pci_dev(dev)) != PASID_MAX)
		return -EINVAL;

	/*
	 * We only check host PASID range, we have no knowledge to check
	 * guest PASID range.
	 */
	if (data->hpasid <= 0 || data->hpasid >= PASID_MAX)
		return -EINVAL;

	info = get_domain_info(dev);
	if (!info)
		return -EINVAL;

	dmar_domain = to_dmar_domain(domain);

	mutex_lock(&pasid_mutex);
	ret = pasid_to_svm_sdev(dev, data->hpasid, &svm, &sdev);
	if (ret)
		goto out;

	if (sdev) {
		/*
		 * Do not allow multiple bindings of the same device-PASID since
		 * there is only one SL page tables per PASID. We may revisit
		 * once sharing PGD across domains are supported.
		 */
		dev_warn_ratelimited(dev, "Already bound with PASID %u\n",
				     svm->pasid);
		ret = -EBUSY;
		goto out;
	}

	if (!svm) {
		/* We come here when PASID has never been bond to a device. */
		svm = kzalloc(sizeof(*svm), GFP_KERNEL);
		if (!svm) {
			ret = -ENOMEM;
			goto out;
		}
		/* REVISIT: upper layer/VFIO can track host process that bind
		 * the PASID. ioasid_set = mm might be sufficient for vfio to
		 * check pasid VMM ownership. We can drop the following line
		 * once VFIO and IOASID set check is in place.
		 */
		svm->mm = get_task_mm(current);
		svm->pasid = data->hpasid;
		if (data->flags & IOMMU_SVA_GPASID_VAL) {
			svm->gpasid = data->gpasid;
			svm->flags |= SVM_FLAG_GUEST_PASID;
		}
		ioasid_set_data(data->hpasid, svm);
		INIT_LIST_HEAD_RCU(&svm->devs);
		mmput(svm->mm);
	}
	sdev = kzalloc(sizeof(*sdev), GFP_KERNEL);
	if (!sdev) {
		ret = -ENOMEM;
		goto out;
	}
	sdev->dev = dev;
	sdev->sid = PCI_DEVID(info->bus, info->devfn);
<<<<<<< HEAD
=======
	sdev->iommu = iommu;
>>>>>>> c70595ea

	/* Only count users if device has aux domains */
	if (iommu_dev_feature_enabled(dev, IOMMU_DEV_FEAT_AUX))
		sdev->users = 1;

	/* Set up device context entry for PASID if not enabled already */
	ret = intel_iommu_enable_pasid(iommu, sdev->dev);
	if (ret) {
		dev_err_ratelimited(dev, "Failed to enable PASID capability\n");
		kfree(sdev);
		goto out;
	}

	/*
	 * PASID table is per device for better security. Therefore, for
	 * each bind of a new device even with an existing PASID, we need to
	 * call the nested mode setup function here.
	 */
	spin_lock_irqsave(&iommu->lock, iflags);
	ret = intel_pasid_setup_nested(iommu, dev,
				       (pgd_t *)(uintptr_t)data->gpgd,
				       data->hpasid, &data->vendor.vtd, dmar_domain,
				       data->addr_width);
	spin_unlock_irqrestore(&iommu->lock, iflags);
	if (ret) {
		dev_err_ratelimited(dev, "Failed to set up PASID %llu in nested mode, Err %d\n",
				    data->hpasid, ret);
		/*
		 * PASID entry should be in cleared state if nested mode
		 * set up failed. So we only need to clear IOASID tracking
		 * data such that free call will succeed.
		 */
		kfree(sdev);
		goto out;
	}

	svm->flags |= SVM_FLAG_GUEST_MODE;

	init_rcu_head(&sdev->rcu);
	list_add_rcu(&sdev->list, &svm->devs);
 out:
	if (!IS_ERR_OR_NULL(svm) && list_empty(&svm->devs)) {
		ioasid_set_data(data->hpasid, NULL);
		kfree(svm);
	}

	mutex_unlock(&pasid_mutex);
	return ret;
}

int intel_svm_unbind_gpasid(struct device *dev, u32 pasid)
{
	struct intel_iommu *iommu = device_to_iommu(dev, NULL, NULL);
	struct intel_svm_dev *sdev;
	struct intel_svm *svm;
	int ret;

	if (WARN_ON(!iommu))
		return -EINVAL;

	mutex_lock(&pasid_mutex);
	ret = pasid_to_svm_sdev(dev, pasid, &svm, &sdev);
	if (ret)
		goto out;

	if (sdev) {
		if (iommu_dev_feature_enabled(dev, IOMMU_DEV_FEAT_AUX))
			sdev->users--;
		if (!sdev->users) {
			list_del_rcu(&sdev->list);
			intel_pasid_tear_down_entry(iommu, dev,
						    svm->pasid, false);
			intel_svm_drain_prq(dev, svm->pasid);
			kfree_rcu(sdev, rcu);

			if (list_empty(&svm->devs)) {
				/*
				 * We do not free the IOASID here in that
				 * IOMMU driver did not allocate it.
				 * Unlike native SVM, IOASID for guest use was
				 * allocated prior to the bind call.
				 * In any case, if the free call comes before
				 * the unbind, IOMMU driver will get notified
				 * and perform cleanup.
				 */
				ioasid_set_data(pasid, NULL);
				kfree(svm);
			}
		}
	}
out:
	mutex_unlock(&pasid_mutex);
	return ret;
}

static void _load_pasid(void *unused)
{
	update_pasid();
}

static void load_pasid(struct mm_struct *mm, u32 pasid)
{
	mutex_lock(&mm->context.lock);

	/* Synchronize with READ_ONCE in update_pasid(). */
	smp_store_release(&mm->pasid, pasid);

	/* Update PASID MSR on all CPUs running the mm's tasks. */
	on_each_cpu_mask(mm_cpumask(mm), _load_pasid, NULL, true);

	mutex_unlock(&mm->context.lock);
}

/* Caller must hold pasid_mutex, mm reference */
static int
intel_svm_bind_mm(struct device *dev, unsigned int flags,
		  struct svm_dev_ops *ops,
		  struct mm_struct *mm, struct intel_svm_dev **sd)
{
	struct intel_iommu *iommu = device_to_iommu(dev, NULL, NULL);
	struct device_domain_info *info;
	struct intel_svm_dev *sdev;
	struct intel_svm *svm = NULL;
	unsigned long iflags;
	int pasid_max;
	int ret;

	if (!iommu || dmar_disabled)
		return -EINVAL;

	if (!intel_svm_capable(iommu))
		return -ENOTSUPP;

	if (dev_is_pci(dev)) {
		pasid_max = pci_max_pasids(to_pci_dev(dev));
		if (pasid_max < 0)
			return -EINVAL;
	} else
		pasid_max = 1 << 20;

	/* Bind supervisor PASID shuld have mm = NULL */
	if (flags & SVM_FLAG_SUPERVISOR_MODE) {
		if (!ecap_srs(iommu->ecap) || mm) {
			pr_err("Supervisor PASID with user provided mm.\n");
			return -EINVAL;
		}
	}

	if (!(flags & SVM_FLAG_PRIVATE_PASID)) {
		struct intel_svm *t;

		list_for_each_entry(t, &global_svm_list, list) {
			if (t->mm != mm || (t->flags & SVM_FLAG_PRIVATE_PASID))
				continue;

			svm = t;
			if (svm->pasid >= pasid_max) {
				dev_warn(dev,
					 "Limited PASID width. Cannot use existing PASID %d\n",
					 svm->pasid);
				ret = -ENOSPC;
				goto out;
			}

			/* Find the matching device in svm list */
			for_each_svm_dev(sdev, svm, dev) {
				if (sdev->ops != ops) {
					ret = -EBUSY;
					goto out;
				}
				sdev->users++;
				goto success;
			}

			break;
		}
	}

	sdev = kzalloc(sizeof(*sdev), GFP_KERNEL);
	if (!sdev) {
		ret = -ENOMEM;
		goto out;
	}
	sdev->dev = dev;
	sdev->iommu = iommu;

	ret = intel_iommu_enable_pasid(iommu, dev);
	if (ret) {
		kfree(sdev);
		goto out;
	}

	info = get_domain_info(dev);
	sdev->did = FLPT_DEFAULT_DID;
	sdev->sid = PCI_DEVID(info->bus, info->devfn);
	if (info->ats_enabled) {
		sdev->dev_iotlb = 1;
		sdev->qdep = info->ats_qdep;
		if (sdev->qdep >= QI_DEV_EIOTLB_MAX_INVS)
			sdev->qdep = 0;
	}

	/* Finish the setup now we know we're keeping it */
	sdev->users = 1;
	sdev->ops = ops;
	init_rcu_head(&sdev->rcu);

	if (!svm) {
		svm = kzalloc(sizeof(*svm), GFP_KERNEL);
		if (!svm) {
			ret = -ENOMEM;
			kfree(sdev);
			goto out;
		}

		if (pasid_max > intel_pasid_max_id)
			pasid_max = intel_pasid_max_id;

		/* Do not use PASID 0, reserved for RID to PASID */
		svm->pasid = ioasid_alloc(NULL, PASID_MIN,
					  pasid_max - 1, svm);
		if (svm->pasid == INVALID_IOASID) {
			kfree(svm);
			kfree(sdev);
			ret = -ENOSPC;
			goto out;
		}
		svm->notifier.ops = &intel_mmuops;
		svm->mm = mm;
		svm->flags = flags;
		INIT_LIST_HEAD_RCU(&svm->devs);
		INIT_LIST_HEAD(&svm->list);
		ret = -ENOMEM;
		if (mm) {
			ret = mmu_notifier_register(&svm->notifier, mm);
			if (ret) {
				ioasid_free(svm->pasid);
				kfree(svm);
				kfree(sdev);
				goto out;
			}
		}

		spin_lock_irqsave(&iommu->lock, iflags);
		ret = intel_pasid_setup_first_level(iommu, dev,
				mm ? mm->pgd : init_mm.pgd,
				svm->pasid, FLPT_DEFAULT_DID,
				(mm ? 0 : PASID_FLAG_SUPERVISOR_MODE) |
				(cpu_feature_enabled(X86_FEATURE_LA57) ?
				 PASID_FLAG_FL5LP : 0));
		spin_unlock_irqrestore(&iommu->lock, iflags);
		if (ret) {
			if (mm)
				mmu_notifier_unregister(&svm->notifier, mm);
			ioasid_free(svm->pasid);
			kfree(svm);
			kfree(sdev);
			goto out;
		}

		list_add_tail(&svm->list, &global_svm_list);
		if (mm) {
			/* The newly allocated pasid is loaded to the mm. */
			load_pasid(mm, svm->pasid);
		}
	} else {
		/*
		 * Binding a new device with existing PASID, need to setup
		 * the PASID entry.
		 */
		spin_lock_irqsave(&iommu->lock, iflags);
		ret = intel_pasid_setup_first_level(iommu, dev,
						mm ? mm->pgd : init_mm.pgd,
						svm->pasid, FLPT_DEFAULT_DID,
						(mm ? 0 : PASID_FLAG_SUPERVISOR_MODE) |
						(cpu_feature_enabled(X86_FEATURE_LA57) ?
						PASID_FLAG_FL5LP : 0));
		spin_unlock_irqrestore(&iommu->lock, iflags);
		if (ret) {
			kfree(sdev);
			goto out;
		}
	}
	list_add_rcu(&sdev->list, &svm->devs);
success:
	sdev->pasid = svm->pasid;
	sdev->sva.dev = dev;
	if (sd)
		*sd = sdev;
	ret = 0;
out:
	return ret;
}

/* Caller must hold pasid_mutex */
static int intel_svm_unbind_mm(struct device *dev, u32 pasid)
{
	struct intel_svm_dev *sdev;
	struct intel_iommu *iommu;
	struct intel_svm *svm;
	int ret = -EINVAL;

	iommu = device_to_iommu(dev, NULL, NULL);
	if (!iommu)
		goto out;

	ret = pasid_to_svm_sdev(dev, pasid, &svm, &sdev);
	if (ret)
		goto out;

	if (sdev) {
		sdev->users--;
		if (!sdev->users) {
			list_del_rcu(&sdev->list);
			/* Flush the PASID cache and IOTLB for this device.
			 * Note that we do depend on the hardware *not* using
			 * the PASID any more. Just as we depend on other
			 * devices never using PASIDs that they have no right
			 * to use. We have a *shared* PASID table, because it's
			 * large and has to be physically contiguous. So it's
			 * hard to be as defensive as we might like. */
			intel_pasid_tear_down_entry(iommu, dev,
						    svm->pasid, false);
			intel_svm_drain_prq(dev, svm->pasid);
			kfree_rcu(sdev, rcu);

			if (list_empty(&svm->devs)) {
				ioasid_free(svm->pasid);
				if (svm->mm) {
					mmu_notifier_unregister(&svm->notifier, svm->mm);
					/* Clear mm's pasid. */
					load_pasid(svm->mm, PASID_DISABLED);
				}
				list_del(&svm->list);
				/* We mandate that no page faults may be outstanding
				 * for the PASID when intel_svm_unbind_mm() is called.
				 * If that is not obeyed, subtle errors will happen.
				 * Let's make them less subtle... */
				memset(svm, 0x6b, sizeof(*svm));
				kfree(svm);
			}
		}
	}
out:
	return ret;
}

/* Page request queue descriptor */
struct page_req_dsc {
	union {
		struct {
			u64 type:8;
			u64 pasid_present:1;
			u64 priv_data_present:1;
			u64 rsvd:6;
			u64 rid:16;
			u64 pasid:20;
			u64 exe_req:1;
			u64 pm_req:1;
			u64 rsvd2:10;
		};
		u64 qw_0;
	};
	union {
		struct {
			u64 rd_req:1;
			u64 wr_req:1;
			u64 lpig:1;
			u64 prg_index:9;
			u64 addr:52;
		};
		u64 qw_1;
	};
	u64 priv_data[2];
};

#define PRQ_RING_MASK	((0x1000 << PRQ_ORDER) - 0x20)

static bool access_error(struct vm_area_struct *vma, struct page_req_dsc *req)
{
	unsigned long requested = 0;

	if (req->exe_req)
		requested |= VM_EXEC;

	if (req->rd_req)
		requested |= VM_READ;

	if (req->wr_req)
		requested |= VM_WRITE;

	return (requested & ~vma->vm_flags) != 0;
}

static bool is_canonical_address(u64 addr)
{
	int shift = 64 - (__VIRTUAL_MASK_SHIFT + 1);
	long saddr = (long) addr;

	return (((saddr << shift) >> shift) == saddr);
}

/**
 * intel_svm_drain_prq - Drain page requests and responses for a pasid
 * @dev: target device
 * @pasid: pasid for draining
 *
 * Drain all pending page requests and responses related to @pasid in both
 * software and hardware. This is supposed to be called after the device
 * driver has stopped DMA, the pasid entry has been cleared, and both IOTLB
 * and DevTLB have been invalidated.
 *
 * It waits until all pending page requests for @pasid in the page fault
 * queue are completed by the prq handling thread. Then follow the steps
 * described in VT-d spec CH7.10 to drain all page requests and page
 * responses pending in the hardware.
 */
static void intel_svm_drain_prq(struct device *dev, u32 pasid)
{
	struct device_domain_info *info;
	struct dmar_domain *domain;
	struct intel_iommu *iommu;
	struct qi_desc desc[3];
	struct pci_dev *pdev;
	int head, tail;
	u16 sid, did;
	int qdep;

	info = get_domain_info(dev);
	if (WARN_ON(!info || !dev_is_pci(dev)))
		return;

	if (!info->pri_enabled)
		return;

	iommu = info->iommu;
	domain = info->domain;
	pdev = to_pci_dev(dev);
	sid = PCI_DEVID(info->bus, info->devfn);
	did = domain->iommu_did[iommu->seq_id];
	qdep = pci_ats_queue_depth(pdev);

	/*
	 * Check and wait until all pending page requests in the queue are
	 * handled by the prq handling thread.
	 */
prq_retry:
	reinit_completion(&iommu->prq_complete);
	tail = dmar_readq(iommu->reg + DMAR_PQT_REG) & PRQ_RING_MASK;
	head = dmar_readq(iommu->reg + DMAR_PQH_REG) & PRQ_RING_MASK;
	while (head != tail) {
		struct page_req_dsc *req;

		req = &iommu->prq[head / sizeof(*req)];
		if (!req->pasid_present || req->pasid != pasid) {
			head = (head + sizeof(*req)) & PRQ_RING_MASK;
			continue;
		}

		wait_for_completion(&iommu->prq_complete);
		goto prq_retry;
	}

	/*
	 * Perform steps described in VT-d spec CH7.10 to drain page
	 * requests and responses in hardware.
	 */
	memset(desc, 0, sizeof(desc));
	desc[0].qw0 = QI_IWD_STATUS_DATA(QI_DONE) |
			QI_IWD_FENCE |
			QI_IWD_TYPE;
	desc[1].qw0 = QI_EIOTLB_PASID(pasid) |
			QI_EIOTLB_DID(did) |
			QI_EIOTLB_GRAN(QI_GRAN_NONG_PASID) |
			QI_EIOTLB_TYPE;
	desc[2].qw0 = QI_DEV_EIOTLB_PASID(pasid) |
			QI_DEV_EIOTLB_SID(sid) |
			QI_DEV_EIOTLB_QDEP(qdep) |
			QI_DEIOTLB_TYPE |
			QI_DEV_IOTLB_PFSID(info->pfsid);
qi_retry:
	reinit_completion(&iommu->prq_complete);
	qi_submit_sync(iommu, desc, 3, QI_OPT_WAIT_DRAIN);
	if (readl(iommu->reg + DMAR_PRS_REG) & DMA_PRS_PRO) {
		wait_for_completion(&iommu->prq_complete);
		goto qi_retry;
	}
}

static int prq_to_iommu_prot(struct page_req_dsc *req)
{
	int prot = 0;

	if (req->rd_req)
		prot |= IOMMU_FAULT_PERM_READ;
	if (req->wr_req)
		prot |= IOMMU_FAULT_PERM_WRITE;
	if (req->exe_req)
		prot |= IOMMU_FAULT_PERM_EXEC;
	if (req->pm_req)
		prot |= IOMMU_FAULT_PERM_PRIV;

	return prot;
}

static int
intel_svm_prq_report(struct device *dev, struct page_req_dsc *desc)
{
	struct iommu_fault_event event;

	if (!dev || !dev_is_pci(dev))
		return -ENODEV;

	/* Fill in event data for device specific processing */
	memset(&event, 0, sizeof(struct iommu_fault_event));
	event.fault.type = IOMMU_FAULT_PAGE_REQ;
	event.fault.prm.addr = desc->addr;
	event.fault.prm.pasid = desc->pasid;
	event.fault.prm.grpid = desc->prg_index;
	event.fault.prm.perm = prq_to_iommu_prot(desc);

	if (desc->lpig)
		event.fault.prm.flags |= IOMMU_FAULT_PAGE_REQUEST_LAST_PAGE;
	if (desc->pasid_present) {
		event.fault.prm.flags |= IOMMU_FAULT_PAGE_REQUEST_PASID_VALID;
		event.fault.prm.flags |= IOMMU_FAULT_PAGE_RESPONSE_NEEDS_PASID;
	}
	if (desc->priv_data_present) {
		/*
		 * Set last page in group bit if private data is present,
		 * page response is required as it does for LPIG.
		 * iommu_report_device_fault() doesn't understand this vendor
		 * specific requirement thus we set last_page as a workaround.
		 */
		event.fault.prm.flags |= IOMMU_FAULT_PAGE_REQUEST_LAST_PAGE;
		event.fault.prm.flags |= IOMMU_FAULT_PAGE_REQUEST_PRIV_DATA;
		memcpy(event.fault.prm.private_data, desc->priv_data,
		       sizeof(desc->priv_data));
	}

	return iommu_report_device_fault(dev, &event);
}

static irqreturn_t prq_event_thread(int irq, void *d)
{
	struct intel_svm_dev *sdev = NULL;
	struct intel_iommu *iommu = d;
	struct intel_svm *svm = NULL;
	int head, tail, handled = 0;

	/* Clear PPR bit before reading head/tail registers, to
	 * ensure that we get a new interrupt if needed. */
	writel(DMA_PRS_PPR, iommu->reg + DMAR_PRS_REG);

	tail = dmar_readq(iommu->reg + DMAR_PQT_REG) & PRQ_RING_MASK;
	head = dmar_readq(iommu->reg + DMAR_PQH_REG) & PRQ_RING_MASK;
	while (head != tail) {
		struct vm_area_struct *vma;
		struct page_req_dsc *req;
		struct qi_desc resp;
		int result;
		vm_fault_t ret;
		u64 address;

		handled = 1;

		req = &iommu->prq[head / sizeof(*req)];

		result = QI_RESP_FAILURE;
		address = (u64)req->addr << VTD_PAGE_SHIFT;
		if (!req->pasid_present) {
			pr_err("%s: Page request without PASID: %08llx %08llx\n",
			       iommu->name, ((unsigned long long *)req)[0],
			       ((unsigned long long *)req)[1]);
			goto no_pasid;
		}

		if (!svm || svm->pasid != req->pasid) {
			rcu_read_lock();
			svm = ioasid_find(NULL, req->pasid, NULL);
			/* It *can't* go away, because the driver is not permitted
			 * to unbind the mm while any page faults are outstanding.
			 * So we only need RCU to protect the internal idr code. */
			rcu_read_unlock();
			if (IS_ERR_OR_NULL(svm)) {
				pr_err("%s: Page request for invalid PASID %d: %08llx %08llx\n",
				       iommu->name, req->pasid, ((unsigned long long *)req)[0],
				       ((unsigned long long *)req)[1]);
				goto no_pasid;
			}
		}

		if (!sdev || sdev->sid != req->rid) {
			struct intel_svm_dev *t;

			sdev = NULL;
			rcu_read_lock();
			list_for_each_entry_rcu(t, &svm->devs, list) {
				if (t->sid == req->rid) {
					sdev = t;
					break;
				}
			}
			rcu_read_unlock();
		}

		result = QI_RESP_INVALID;
		/* Since we're using init_mm.pgd directly, we should never take
		 * any faults on kernel addresses. */
		if (!svm->mm)
			goto bad_req;

		/* If address is not canonical, return invalid response */
		if (!is_canonical_address(address))
			goto bad_req;

		/*
		 * If prq is to be handled outside iommu driver via receiver of
		 * the fault notifiers, we skip the page response here.
		 */
		if (svm->flags & SVM_FLAG_GUEST_MODE) {
			if (sdev && !intel_svm_prq_report(sdev->dev, req))
				goto prq_advance;
			else
				goto bad_req;
		}

		/* If the mm is already defunct, don't handle faults. */
		if (!mmget_not_zero(svm->mm))
			goto bad_req;

		mmap_read_lock(svm->mm);
		vma = find_extend_vma(svm->mm, address);
		if (!vma || address < vma->vm_start)
			goto invalid;

		if (access_error(vma, req))
			goto invalid;

		ret = handle_mm_fault(vma, address,
				      req->wr_req ? FAULT_FLAG_WRITE : 0,
				      NULL);
		if (ret & VM_FAULT_ERROR)
			goto invalid;

		result = QI_RESP_SUCCESS;
invalid:
		mmap_read_unlock(svm->mm);
		mmput(svm->mm);
bad_req:
		WARN_ON(!sdev);
		if (sdev && sdev->ops && sdev->ops->fault_cb) {
			int rwxp = (req->rd_req << 3) | (req->wr_req << 2) |
				(req->exe_req << 1) | (req->pm_req);
			sdev->ops->fault_cb(sdev->dev, req->pasid, req->addr,
					    req->priv_data, rwxp, result);
		}
		/* We get here in the error case where the PASID lookup failed,
		   and these can be NULL. Do not use them below this point! */
		sdev = NULL;
		svm = NULL;
no_pasid:
		if (req->lpig || req->priv_data_present) {
			/*
			 * Per VT-d spec. v3.0 ch7.7, system software must
			 * respond with page group response if private data
			 * is present (PDP) or last page in group (LPIG) bit
			 * is set. This is an additional VT-d feature beyond
			 * PCI ATS spec.
			 */
			resp.qw0 = QI_PGRP_PASID(req->pasid) |
				QI_PGRP_DID(req->rid) |
				QI_PGRP_PASID_P(req->pasid_present) |
				QI_PGRP_PDP(req->priv_data_present) |
				QI_PGRP_RESP_CODE(result) |
				QI_PGRP_RESP_TYPE;
			resp.qw1 = QI_PGRP_IDX(req->prg_index) |
				QI_PGRP_LPIG(req->lpig);

			if (req->priv_data_present)
				memcpy(&resp.qw2, req->priv_data,
				       sizeof(req->priv_data));
			resp.qw2 = 0;
			resp.qw3 = 0;
			qi_submit_sync(iommu, &resp, 1, 0);
		}
prq_advance:
		head = (head + sizeof(*req)) & PRQ_RING_MASK;
	}

	dmar_writeq(iommu->reg + DMAR_PQH_REG, tail);

	/*
	 * Clear the page request overflow bit and wake up all threads that
	 * are waiting for the completion of this handling.
	 */
	if (readl(iommu->reg + DMAR_PRS_REG) & DMA_PRS_PRO)
		writel(DMA_PRS_PRO, iommu->reg + DMAR_PRS_REG);

	if (!completion_done(&iommu->prq_complete))
		complete(&iommu->prq_complete);

	return IRQ_RETVAL(handled);
}

#define to_intel_svm_dev(handle) container_of(handle, struct intel_svm_dev, sva)
struct iommu_sva *
intel_svm_bind(struct device *dev, struct mm_struct *mm, void *drvdata)
{
	struct iommu_sva *sva = ERR_PTR(-EINVAL);
	struct intel_svm_dev *sdev = NULL;
	unsigned int flags = 0;
	int ret;

	/*
	 * TODO: Consolidate with generic iommu-sva bind after it is merged.
	 * It will require shared SVM data structures, i.e. combine io_mm
	 * and intel_svm etc.
	 */
	if (drvdata)
		flags = *(unsigned int *)drvdata;
	mutex_lock(&pasid_mutex);
	ret = intel_svm_bind_mm(dev, flags, NULL, mm, &sdev);
	if (ret)
		sva = ERR_PTR(ret);
	else if (sdev)
		sva = &sdev->sva;
	else
		WARN(!sdev, "SVM bind succeeded with no sdev!\n");

	mutex_unlock(&pasid_mutex);

	return sva;
}

void intel_svm_unbind(struct iommu_sva *sva)
{
	struct intel_svm_dev *sdev;

	mutex_lock(&pasid_mutex);
	sdev = to_intel_svm_dev(sva);
	intel_svm_unbind_mm(sdev->dev, sdev->pasid);
	mutex_unlock(&pasid_mutex);
}

u32 intel_svm_get_pasid(struct iommu_sva *sva)
{
	struct intel_svm_dev *sdev;
	u32 pasid;

	mutex_lock(&pasid_mutex);
	sdev = to_intel_svm_dev(sva);
	pasid = sdev->pasid;
	mutex_unlock(&pasid_mutex);

	return pasid;
}

int intel_svm_page_response(struct device *dev,
			    struct iommu_fault_event *evt,
			    struct iommu_page_response *msg)
{
	struct iommu_fault_page_request *prm;
	struct intel_svm_dev *sdev = NULL;
	struct intel_svm *svm = NULL;
	struct intel_iommu *iommu;
	bool private_present;
	bool pasid_present;
	bool last_page;
	u8 bus, devfn;
	int ret = 0;
	u16 sid;

	if (!dev || !dev_is_pci(dev))
		return -ENODEV;

	iommu = device_to_iommu(dev, &bus, &devfn);
	if (!iommu)
		return -ENODEV;

	if (!msg || !evt)
		return -EINVAL;

	mutex_lock(&pasid_mutex);

	prm = &evt->fault.prm;
	sid = PCI_DEVID(bus, devfn);
	pasid_present = prm->flags & IOMMU_FAULT_PAGE_REQUEST_PASID_VALID;
	private_present = prm->flags & IOMMU_FAULT_PAGE_REQUEST_PRIV_DATA;
	last_page = prm->flags & IOMMU_FAULT_PAGE_REQUEST_LAST_PAGE;

	if (!pasid_present) {
		ret = -EINVAL;
		goto out;
	}

	if (prm->pasid == 0 || prm->pasid >= PASID_MAX) {
		ret = -EINVAL;
		goto out;
	}

	ret = pasid_to_svm_sdev(dev, prm->pasid, &svm, &sdev);
	if (ret || !sdev) {
		ret = -ENODEV;
		goto out;
	}

	/*
	 * For responses from userspace, need to make sure that the
	 * pasid has been bound to its mm.
	 */
	if (svm->flags & SVM_FLAG_GUEST_MODE) {
		struct mm_struct *mm;

		mm = get_task_mm(current);
		if (!mm) {
			ret = -EINVAL;
			goto out;
		}

		if (mm != svm->mm) {
			ret = -ENODEV;
			mmput(mm);
			goto out;
		}

		mmput(mm);
	}

	/*
	 * Per VT-d spec. v3.0 ch7.7, system software must respond
	 * with page group response if private data is present (PDP)
	 * or last page in group (LPIG) bit is set. This is an
	 * additional VT-d requirement beyond PCI ATS spec.
	 */
	if (last_page || private_present) {
		struct qi_desc desc;

		desc.qw0 = QI_PGRP_PASID(prm->pasid) | QI_PGRP_DID(sid) |
				QI_PGRP_PASID_P(pasid_present) |
				QI_PGRP_PDP(private_present) |
				QI_PGRP_RESP_CODE(msg->code) |
				QI_PGRP_RESP_TYPE;
		desc.qw1 = QI_PGRP_IDX(prm->grpid) | QI_PGRP_LPIG(last_page);
		desc.qw2 = 0;
		desc.qw3 = 0;
		if (private_present)
			memcpy(&desc.qw2, prm->private_data,
			       sizeof(prm->private_data));

		qi_submit_sync(iommu, &desc, 1, 0);
	}
out:
	mutex_unlock(&pasid_mutex);
	return ret;
}<|MERGE_RESOLUTION|>--- conflicted
+++ resolved
@@ -382,10 +382,7 @@
 	}
 	sdev->dev = dev;
 	sdev->sid = PCI_DEVID(info->bus, info->devfn);
-<<<<<<< HEAD
-=======
 	sdev->iommu = iommu;
->>>>>>> c70595ea
 
 	/* Only count users if device has aux domains */
 	if (iommu_dev_feature_enabled(dev, IOMMU_DEV_FEAT_AUX))
