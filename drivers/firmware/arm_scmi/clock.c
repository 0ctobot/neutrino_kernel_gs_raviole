--- conflicted
+++ resolved
@@ -2,11 +2,7 @@
 /*
  * System Control and Management Interface (SCMI) Clock Protocol
  *
-<<<<<<< HEAD
- * Copyright (C) 2018-2020 ARM Ltd.
-=======
  * Copyright (C) 2018-2021 ARM Ltd.
->>>>>>> 754a0abe
  */
 
 #include <linux/module.h>
@@ -373,11 +369,7 @@
 static const struct scmi_protocol scmi_clock = {
 	.id = SCMI_PROTOCOL_CLOCK,
 	.owner = THIS_MODULE,
-<<<<<<< HEAD
-	.init_instance = &scmi_clock_protocol_init,
-=======
 	.instance_init = &scmi_clock_protocol_init,
->>>>>>> 754a0abe
 	.ops = &clk_proto_ops,
 };
 
