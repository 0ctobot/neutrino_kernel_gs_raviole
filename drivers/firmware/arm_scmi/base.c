--- conflicted
+++ resolved
@@ -336,11 +336,7 @@
 	u32 version;
 	char name[SCMI_MAX_STR_SIZE];
 	struct device *dev = ph->dev;
-<<<<<<< HEAD
-	struct scmi_revision_info *rev = scmi_get_revision_area(ph);
-=======
 	struct scmi_revision_info *rev = scmi_revision_area_get(ph);
->>>>>>> 754a0abe
 
 	ret = ph->xops->version_get(ph, &version);
 	if (ret)
@@ -379,11 +375,7 @@
 static const struct scmi_protocol scmi_base = {
 	.id = SCMI_PROTOCOL_BASE,
 	.owner = NULL,
-<<<<<<< HEAD
-	.init_instance = &scmi_base_protocol_init,
-=======
 	.instance_init = &scmi_base_protocol_init,
->>>>>>> 754a0abe
 	.ops = NULL,
 	.events = &base_protocol_events,
 };
