// SPDX-License-Identifier: GPL-2.0-only
/*
 *
 * Copyright (C) 2015 ARM Limited
 */

#define pr_fmt(fmt) "psci: " fmt

#include <linux/acpi.h>
#include <linux/arm-smccc.h>
#include <linux/cpuidle.h>
#include <linux/errno.h>
#include <linux/linkage.h>
#include <linux/of.h>
#include <linux/pm.h>
#include <linux/printk.h>
#include <linux/psci.h>
#include <linux/reboot.h>
#include <linux/slab.h>
#include <linux/suspend.h>

#include <uapi/linux/psci.h>

#include <asm/cpuidle.h>
#include <asm/cputype.h>
#include <asm/hypervisor.h>
#include <asm/system_misc.h>
#include <asm/smp_plat.h>
#include <asm/suspend.h>

/*
 * While a 64-bit OS can make calls with SMC32 calling conventions, for some
 * calls it is necessary to use SMC64 to pass or return 64-bit values.
 * For such calls PSCI_FN_NATIVE(version, name) will choose the appropriate
 * (native-width) function ID.
 */
#ifdef CONFIG_64BIT
#define PSCI_FN_NATIVE(version, name)	PSCI_##version##_FN64_##name
#else
#define PSCI_FN_NATIVE(version, name)	PSCI_##version##_FN_##name
#endif

/*
 * The CPU any Trusted OS is resident on. The trusted OS may reject CPU_OFF
 * calls to its resident CPU, so we must avoid issuing those. We never migrate
 * a Trusted OS even if it claims to be capable of migration -- doing so will
 * require cooperation with a Trusted OS driver.
 */
static int resident_cpu = -1;
struct psci_operations psci_ops;
static enum arm_smccc_conduit psci_conduit = SMCCC_CONDUIT_NONE;

bool psci_tos_resident_on(int cpu)
{
	return cpu == resident_cpu;
}

typedef unsigned long (psci_fn)(unsigned long, unsigned long,
				unsigned long, unsigned long);
static psci_fn *invoke_psci_fn;

static struct psci_0_1_function_ids psci_0_1_function_ids;

struct psci_0_1_function_ids get_psci_0_1_function_ids(void)
{
	return psci_0_1_function_ids;
}

#define PSCI_0_2_POWER_STATE_MASK		\
				(PSCI_0_2_POWER_STATE_ID_MASK | \
				PSCI_0_2_POWER_STATE_TYPE_MASK | \
				PSCI_0_2_POWER_STATE_AFFL_MASK)

#define PSCI_1_0_EXT_POWER_STATE_MASK		\
				(PSCI_1_0_EXT_POWER_STATE_ID_MASK | \
				PSCI_1_0_EXT_POWER_STATE_TYPE_MASK)

static u32 psci_cpu_suspend_feature;
static bool psci_system_reset2_supported;

static inline bool psci_has_ext_power_state(void)
{
	return psci_cpu_suspend_feature &
				PSCI_1_0_FEATURES_CPU_SUSPEND_PF_MASK;
}

bool psci_has_osi_support(void)
{
	return psci_cpu_suspend_feature & PSCI_1_0_OS_INITIATED;
}

static inline bool psci_power_state_loses_context(u32 state)
{
	const u32 mask = psci_has_ext_power_state() ?
					PSCI_1_0_EXT_POWER_STATE_TYPE_MASK :
					PSCI_0_2_POWER_STATE_TYPE_MASK;

	return state & mask;
}

bool psci_power_state_is_valid(u32 state)
{
	const u32 valid_mask = psci_has_ext_power_state() ?
			       PSCI_1_0_EXT_POWER_STATE_MASK :
			       PSCI_0_2_POWER_STATE_MASK;

	return !(state & ~valid_mask);
}

static unsigned long __invoke_psci_fn_hvc(unsigned long function_id,
			unsigned long arg0, unsigned long arg1,
			unsigned long arg2)
{
	struct arm_smccc_res res;

	arm_smccc_hvc(function_id, arg0, arg1, arg2, 0, 0, 0, 0, &res);
	return res.a0;
}

static unsigned long __invoke_psci_fn_smc(unsigned long function_id,
			unsigned long arg0, unsigned long arg1,
			unsigned long arg2)
{
	struct arm_smccc_res res;

	arm_smccc_smc(function_id, arg0, arg1, arg2, 0, 0, 0, 0, &res);
	return res.a0;
}

static int psci_to_linux_errno(int errno)
{
	switch (errno) {
	case PSCI_RET_SUCCESS:
		return 0;
	case PSCI_RET_NOT_SUPPORTED:
		return -EOPNOTSUPP;
	case PSCI_RET_INVALID_PARAMS:
	case PSCI_RET_INVALID_ADDRESS:
		return -EINVAL;
	case PSCI_RET_DENIED:
		return -EPERM;
	}

	return -EINVAL;
}

static u32 psci_0_1_get_version(void)
{
	return PSCI_VERSION(0, 1);
}

static u32 psci_0_2_get_version(void)
{
	return invoke_psci_fn(PSCI_0_2_FN_PSCI_VERSION, 0, 0, 0);
}

int psci_set_osi_mode(bool enable)
{
	unsigned long suspend_mode;
	int err;

	suspend_mode = enable ? PSCI_1_0_SUSPEND_MODE_OSI :
			PSCI_1_0_SUSPEND_MODE_PC;

	err = invoke_psci_fn(PSCI_1_0_FN_SET_SUSPEND_MODE, suspend_mode, 0, 0);
	return psci_to_linux_errno(err);
}

static int __psci_cpu_suspend(u32 fn, u32 state, unsigned long entry_point)
{
	int err;

	err = invoke_psci_fn(fn, state, entry_point, 0);
	return psci_to_linux_errno(err);
}

static int psci_0_1_cpu_suspend(u32 state, unsigned long entry_point)
{
	return __psci_cpu_suspend(psci_0_1_function_ids.cpu_suspend,
				  state, entry_point);
}

static int psci_0_2_cpu_suspend(u32 state, unsigned long entry_point)
{
	return __psci_cpu_suspend(PSCI_FN_NATIVE(0_2, CPU_SUSPEND),
				  state, entry_point);
}

static int __psci_cpu_off(u32 fn, u32 state)
{
	int err;

	err = invoke_psci_fn(fn, state, 0, 0);
	return psci_to_linux_errno(err);
}

static int psci_0_1_cpu_off(u32 state)
{
	return __psci_cpu_off(psci_0_1_function_ids.cpu_off, state);
}

static int psci_0_2_cpu_off(u32 state)
{
	return __psci_cpu_off(PSCI_0_2_FN_CPU_OFF, state);
}

static int __psci_cpu_on(u32 fn, unsigned long cpuid, unsigned long entry_point)
{
	int err;

	err = invoke_psci_fn(fn, cpuid, entry_point, 0);
	return psci_to_linux_errno(err);
}

static int psci_0_1_cpu_on(unsigned long cpuid, unsigned long entry_point)
{
	return __psci_cpu_on(psci_0_1_function_ids.cpu_on, cpuid, entry_point);
}

static int psci_0_2_cpu_on(unsigned long cpuid, unsigned long entry_point)
{
	return __psci_cpu_on(PSCI_FN_NATIVE(0_2, CPU_ON), cpuid, entry_point);
}

static int __psci_migrate(u32 fn, unsigned long cpuid)
{
	int err;

	err = invoke_psci_fn(fn, cpuid, 0, 0);
	return psci_to_linux_errno(err);
}

static int psci_0_1_migrate(unsigned long cpuid)
{
	return __psci_migrate(psci_0_1_function_ids.migrate, cpuid);
}

static int psci_0_2_migrate(unsigned long cpuid)
{
	return __psci_migrate(PSCI_FN_NATIVE(0_2, MIGRATE), cpuid);
}

static int psci_affinity_info(unsigned long target_affinity,
		unsigned long lowest_affinity_level)
{
	return invoke_psci_fn(PSCI_FN_NATIVE(0_2, AFFINITY_INFO),
			      target_affinity, lowest_affinity_level, 0);
}

static int psci_migrate_info_type(void)
{
	return invoke_psci_fn(PSCI_0_2_FN_MIGRATE_INFO_TYPE, 0, 0, 0);
}

static unsigned long psci_migrate_info_up_cpu(void)
{
	return invoke_psci_fn(PSCI_FN_NATIVE(0_2, MIGRATE_INFO_UP_CPU),
			      0, 0, 0);
}

static void set_conduit(enum arm_smccc_conduit conduit)
{
	switch (conduit) {
	case SMCCC_CONDUIT_HVC:
		invoke_psci_fn = __invoke_psci_fn_hvc;
		break;
	case SMCCC_CONDUIT_SMC:
		invoke_psci_fn = __invoke_psci_fn_smc;
		break;
	default:
		WARN(1, "Unexpected PSCI conduit %d\n", conduit);
	}

	psci_conduit = conduit;
}

static int get_set_conduit_method(struct device_node *np)
{
	const char *method;

	pr_info("probing for conduit method from DT.\n");

	if (of_property_read_string(np, "method", &method)) {
		pr_warn("missing \"method\" property\n");
		return -ENXIO;
	}

	if (!strcmp("hvc", method)) {
		set_conduit(SMCCC_CONDUIT_HVC);
	} else if (!strcmp("smc", method)) {
		set_conduit(SMCCC_CONDUIT_SMC);
	} else {
		pr_warn("invalid \"method\" property: %s\n", method);
		return -EINVAL;
	}
	return 0;
}

static int psci_sys_reset(struct notifier_block *nb, unsigned long action,
			  void *data)
{
	if ((reboot_mode == REBOOT_WARM || reboot_mode == REBOOT_SOFT) &&
	    psci_system_reset2_supported) {
		/*
		 * reset_type[31] = 0 (architectural)
		 * reset_type[30:0] = 0 (SYSTEM_WARM_RESET)
		 * cookie = 0 (ignored by the implementation)
		 */
		invoke_psci_fn(PSCI_FN_NATIVE(1_1, SYSTEM_RESET2), 0, 0, 0);
	} else {
		invoke_psci_fn(PSCI_0_2_FN_SYSTEM_RESET, 0, 0, 0);
	}

	return NOTIFY_DONE;
}

static struct notifier_block psci_sys_reset_nb = {
	.notifier_call = psci_sys_reset,
	.priority = 129,
};

static void psci_sys_poweroff(void)
{
	invoke_psci_fn(PSCI_0_2_FN_SYSTEM_OFF, 0, 0, 0);
}

static int __init psci_features(u32 psci_func_id)
{
	return invoke_psci_fn(PSCI_1_0_FN_PSCI_FEATURES,
			      psci_func_id, 0, 0);
}

#ifdef CONFIG_CPU_IDLE
static int psci_suspend_finisher(unsigned long state)
{
	u32 power_state = state;
	phys_addr_t pa_cpu_resume = __pa_symbol(function_nocfi(cpu_resume));

<<<<<<< HEAD
	return psci_ops.cpu_suspend(power_state, __pa_function(cpu_resume));
=======
	return psci_ops.cpu_suspend(power_state, pa_cpu_resume);
>>>>>>> 754a0abe
}

int psci_cpu_suspend_enter(u32 state)
{
	int ret;

	if (!psci_power_state_loses_context(state)) {
		struct arm_cpuidle_irq_context context;

		arm_cpuidle_save_irq_context(&context);
		ret = psci_ops.cpu_suspend(state, 0);
		arm_cpuidle_restore_irq_context(&context);
	} else {
		ret = cpu_suspend(state, psci_suspend_finisher);
	}

	return ret;
}
#endif

static int psci_system_suspend(unsigned long unused)
{
	phys_addr_t pa_cpu_resume = __pa_symbol(function_nocfi(cpu_resume));

	return invoke_psci_fn(PSCI_FN_NATIVE(1_0, SYSTEM_SUSPEND),
<<<<<<< HEAD
			      __pa_function(cpu_resume), 0, 0);
=======
			      pa_cpu_resume, 0, 0);
>>>>>>> 754a0abe
}

static int psci_system_suspend_enter(suspend_state_t state)
{
	return cpu_suspend(0, psci_system_suspend);
}

static const struct platform_suspend_ops psci_suspend_ops = {
	.valid          = suspend_valid_only_mem,
	.enter          = psci_system_suspend_enter,
};

static void __init psci_init_system_reset2(void)
{
	int ret;

	ret = psci_features(PSCI_FN_NATIVE(1_1, SYSTEM_RESET2));

	if (ret != PSCI_RET_NOT_SUPPORTED)
		psci_system_reset2_supported = true;
}

static void __init psci_init_system_suspend(void)
{
	int ret;

	if (!IS_ENABLED(CONFIG_SUSPEND))
		return;

	ret = psci_features(PSCI_FN_NATIVE(1_0, SYSTEM_SUSPEND));

	if (ret != PSCI_RET_NOT_SUPPORTED)
		suspend_set_ops(&psci_suspend_ops);
}

static void __init psci_init_cpu_suspend(void)
{
	int feature = psci_features(PSCI_FN_NATIVE(0_2, CPU_SUSPEND));

	if (feature != PSCI_RET_NOT_SUPPORTED)
		psci_cpu_suspend_feature = feature;
}

/*
 * Detect the presence of a resident Trusted OS which may cause CPU_OFF to
 * return DENIED (which would be fatal).
 */
static void __init psci_init_migrate(void)
{
	unsigned long cpuid;
	int type, cpu = -1;

	type = psci_ops.migrate_info_type();

	if (type == PSCI_0_2_TOS_MP) {
		pr_info("Trusted OS migration not required\n");
		return;
	}

	if (type == PSCI_RET_NOT_SUPPORTED) {
		pr_info("MIGRATE_INFO_TYPE not supported.\n");
		return;
	}

	if (type != PSCI_0_2_TOS_UP_MIGRATE &&
	    type != PSCI_0_2_TOS_UP_NO_MIGRATE) {
		pr_err("MIGRATE_INFO_TYPE returned unknown type (%d)\n", type);
		return;
	}

	cpuid = psci_migrate_info_up_cpu();
	if (cpuid & ~MPIDR_HWID_BITMASK) {
		pr_warn("MIGRATE_INFO_UP_CPU reported invalid physical ID (0x%lx)\n",
			cpuid);
		return;
	}

	cpu = get_logical_index(cpuid);
	resident_cpu = cpu >= 0 ? cpu : -1;

	pr_info("Trusted OS resident on physical CPU 0x%lx\n", cpuid);
}

static void __init psci_init_smccc(void)
{
	u32 ver = ARM_SMCCC_VERSION_1_0;
	int feature;

	feature = psci_features(ARM_SMCCC_VERSION_FUNC_ID);

	if (feature != PSCI_RET_NOT_SUPPORTED) {
		u32 ret;
		ret = invoke_psci_fn(ARM_SMCCC_VERSION_FUNC_ID, 0, 0, 0);
		if (ret >= ARM_SMCCC_VERSION_1_1) {
			arm_smccc_version_init(ret, psci_conduit);
			ver = ret;
		}
	}

	/*
	 * Conveniently, the SMCCC and PSCI versions are encoded the
	 * same way. No, this isn't accidental.
	 */
	pr_info("SMC Calling Convention v%d.%d\n",
		PSCI_VERSION_MAJOR(ver), PSCI_VERSION_MINOR(ver));

}

static void __init psci_0_2_set_functions(void)
{
	pr_info("Using standard PSCI v0.2 function IDs\n");

	psci_ops = (struct psci_operations){
		.get_version = psci_0_2_get_version,
		.cpu_suspend = psci_0_2_cpu_suspend,
		.cpu_off = psci_0_2_cpu_off,
		.cpu_on = psci_0_2_cpu_on,
		.migrate = psci_0_2_migrate,
		.affinity_info = psci_affinity_info,
		.migrate_info_type = psci_migrate_info_type,
	};

	register_restart_handler(&psci_sys_reset_nb);

	pm_power_off = psci_sys_poweroff;
}

/*
 * Probe function for PSCI firmware versions >= 0.2
 */
static int __init psci_probe(void)
{
	u32 ver = psci_0_2_get_version();

	pr_info("PSCIv%d.%d detected in firmware.\n",
			PSCI_VERSION_MAJOR(ver),
			PSCI_VERSION_MINOR(ver));

	if (PSCI_VERSION_MAJOR(ver) == 0 && PSCI_VERSION_MINOR(ver) < 2) {
		pr_err("Conflicting PSCI version detected.\n");
		return -EINVAL;
	}

	psci_0_2_set_functions();

	psci_init_migrate();

	if (PSCI_VERSION_MAJOR(ver) >= 1) {
		psci_init_smccc();
		psci_init_cpu_suspend();
		psci_init_system_suspend();
		psci_init_system_reset2();
		kvm_init_hyp_services();
	}

	return 0;
}

typedef int (*psci_initcall_t)(const struct device_node *);

/*
 * PSCI init function for PSCI versions >=0.2
 *
 * Probe based on PSCI PSCI_VERSION function
 */
static int __init psci_0_2_init(struct device_node *np)
{
	int err;

	err = get_set_conduit_method(np);
	if (err)
		return err;

	/*
	 * Starting with v0.2, the PSCI specification introduced a call
	 * (PSCI_VERSION) that allows probing the firmware version, so
	 * that PSCI function IDs and version specific initialization
	 * can be carried out according to the specific version reported
	 * by firmware
	 */
	return psci_probe();
}

/*
 * PSCI < v0.2 get PSCI Function IDs via DT.
 */
static int __init psci_0_1_init(struct device_node *np)
{
	u32 id;
	int err;

	err = get_set_conduit_method(np);
	if (err)
		return err;

	pr_info("Using PSCI v0.1 Function IDs from DT\n");

	psci_ops.get_version = psci_0_1_get_version;

	if (!of_property_read_u32(np, "cpu_suspend", &id)) {
		psci_0_1_function_ids.cpu_suspend = id;
		psci_ops.cpu_suspend = psci_0_1_cpu_suspend;
	}

	if (!of_property_read_u32(np, "cpu_off", &id)) {
		psci_0_1_function_ids.cpu_off = id;
		psci_ops.cpu_off = psci_0_1_cpu_off;
	}

	if (!of_property_read_u32(np, "cpu_on", &id)) {
		psci_0_1_function_ids.cpu_on = id;
		psci_ops.cpu_on = psci_0_1_cpu_on;
	}

	if (!of_property_read_u32(np, "migrate", &id)) {
		psci_0_1_function_ids.migrate = id;
		psci_ops.migrate = psci_0_1_migrate;
	}

	return 0;
}

static int __init psci_1_0_init(struct device_node *np)
{
	int err;

	err = psci_0_2_init(np);
	if (err)
		return err;

	if (psci_has_osi_support()) {
		pr_info("OSI mode supported.\n");

		/* Default to PC mode. */
		psci_set_osi_mode(false);
	}

	return 0;
}

static const struct of_device_id psci_of_match[] __initconst = {
	{ .compatible = "arm,psci",	.data = psci_0_1_init},
	{ .compatible = "arm,psci-0.2",	.data = psci_0_2_init},
	{ .compatible = "arm,psci-1.0",	.data = psci_1_0_init},
	{},
};

int __init psci_dt_init(void)
{
	struct device_node *np;
	const struct of_device_id *matched_np;
	psci_initcall_t init_fn;
	int ret;

	np = of_find_matching_node_and_match(NULL, psci_of_match, &matched_np);

	if (!np || !of_device_is_available(np))
		return -ENODEV;

	init_fn = (psci_initcall_t)matched_np->data;
	ret = init_fn(np);

	of_node_put(np);
	return ret;
}

#ifdef CONFIG_ACPI
/*
 * We use PSCI 0.2+ when ACPI is deployed on ARM64 and it's
 * explicitly clarified in SBBR
 */
int __init psci_acpi_init(void)
{
	if (!acpi_psci_present()) {
		pr_info("is not implemented in ACPI.\n");
		return -EOPNOTSUPP;
	}

	pr_info("probing for conduit method from ACPI.\n");

	if (acpi_psci_use_hvc())
		set_conduit(SMCCC_CONDUIT_HVC);
	else
		set_conduit(SMCCC_CONDUIT_SMC);

	return psci_probe();
}
#endif<|MERGE_RESOLUTION|>--- conflicted
+++ resolved
@@ -336,11 +336,7 @@
 	u32 power_state = state;
 	phys_addr_t pa_cpu_resume = __pa_symbol(function_nocfi(cpu_resume));
 
-<<<<<<< HEAD
-	return psci_ops.cpu_suspend(power_state, __pa_function(cpu_resume));
-=======
 	return psci_ops.cpu_suspend(power_state, pa_cpu_resume);
->>>>>>> 754a0abe
 }
 
 int psci_cpu_suspend_enter(u32 state)
@@ -366,11 +362,7 @@
 	phys_addr_t pa_cpu_resume = __pa_symbol(function_nocfi(cpu_resume));
 
 	return invoke_psci_fn(PSCI_FN_NATIVE(1_0, SYSTEM_SUSPEND),
-<<<<<<< HEAD
-			      __pa_function(cpu_resume), 0, 0);
-=======
 			      pa_cpu_resume, 0, 0);
->>>>>>> 754a0abe
 }
 
 static int psci_system_suspend_enter(suspend_state_t state)
