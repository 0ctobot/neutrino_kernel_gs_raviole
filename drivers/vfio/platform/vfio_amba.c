--- conflicted
+++ resolved
@@ -74,21 +74,11 @@
 
 static void vfio_amba_remove(struct amba_device *adev)
 {
-<<<<<<< HEAD
-	struct vfio_platform_device *vdev;
-
-	vdev = vfio_platform_remove_common(&adev->dev);
-	if (vdev) {
-		kfree(vdev->name);
-		kfree(vdev);
-	}
-=======
 	struct vfio_platform_device *vdev = dev_get_drvdata(&adev->dev);
 
 	vfio_platform_remove_common(vdev);
 	kfree(vdev->name);
 	kfree(vdev);
->>>>>>> 754a0abe
 }
 
 static const struct amba_id pl330_ids[] = {
