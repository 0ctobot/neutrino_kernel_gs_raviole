// SPDX-License-Identifier: GPL-2.0-only
/*
 * Copyright (C) 2012 Red Hat, Inc.  All rights reserved.
 *     Author: Alex Williamson <alex.williamson@redhat.com>
 *
 * Derived from original vfio:
 * Copyright 2010 Cisco Systems, Inc.  All rights reserved.
 * Author: Tom Lyon, pugs@cisco.com
 */

#define pr_fmt(fmt) KBUILD_MODNAME ": " fmt

#include <linux/device.h>
#include <linux/eventfd.h>
#include <linux/file.h>
#include <linux/interrupt.h>
#include <linux/iommu.h>
#include <linux/module.h>
#include <linux/mutex.h>
#include <linux/notifier.h>
#include <linux/pci.h>
#include <linux/pm_runtime.h>
#include <linux/slab.h>
#include <linux/types.h>
#include <linux/uaccess.h>
#include <linux/vfio.h>
#include <linux/vgaarb.h>
#include <linux/nospec.h>
#include <linux/sched/mm.h>

#include "vfio_pci_private.h"

#define DRIVER_VERSION  "0.2"
#define DRIVER_AUTHOR   "Alex Williamson <alex.williamson@redhat.com>"
#define DRIVER_DESC     "VFIO PCI - User Level meta-driver"

static char ids[1024] __initdata;
module_param_string(ids, ids, sizeof(ids), 0);
MODULE_PARM_DESC(ids, "Initial PCI IDs to add to the vfio driver, format is \"vendor:device[:subvendor[:subdevice[:class[:class_mask]]]]\" and multiple comma separated entries can be specified");

static bool nointxmask;
module_param_named(nointxmask, nointxmask, bool, S_IRUGO | S_IWUSR);
MODULE_PARM_DESC(nointxmask,
		  "Disable support for PCI 2.3 style INTx masking.  If this resolves problems for specific devices, report lspci -vvvxxx to linux-pci@vger.kernel.org so the device can be fixed automatically via the broken_intx_masking flag.");

#ifdef CONFIG_VFIO_PCI_VGA
static bool disable_vga;
module_param(disable_vga, bool, S_IRUGO);
MODULE_PARM_DESC(disable_vga, "Disable VGA resource access through vfio-pci");
#endif

static bool disable_idle_d3;
module_param(disable_idle_d3, bool, S_IRUGO | S_IWUSR);
MODULE_PARM_DESC(disable_idle_d3,
		 "Disable using the PCI D3 low power state for idle, unused devices");

static bool enable_sriov;
#ifdef CONFIG_PCI_IOV
module_param(enable_sriov, bool, 0644);
MODULE_PARM_DESC(enable_sriov, "Enable support for SR-IOV configuration.  Enabling SR-IOV on a PF typically requires support of the userspace PF driver, enabling VFs without such support may result in non-functional VFs or PF.");
#endif

static bool disable_denylist;
module_param(disable_denylist, bool, 0444);
MODULE_PARM_DESC(disable_denylist, "Disable use of device denylist. Disabling the denylist allows binding to devices with known errata that may lead to exploitable stability or security issues when accessed by untrusted users.");

static inline bool vfio_vga_disabled(void)
{
#ifdef CONFIG_VFIO_PCI_VGA
	return disable_vga;
#else
	return true;
#endif
}

static bool vfio_pci_dev_in_denylist(struct pci_dev *pdev)
{
	switch (pdev->vendor) {
	case PCI_VENDOR_ID_INTEL:
		switch (pdev->device) {
		case PCI_DEVICE_ID_INTEL_QAT_C3XXX:
		case PCI_DEVICE_ID_INTEL_QAT_C3XXX_VF:
		case PCI_DEVICE_ID_INTEL_QAT_C62X:
		case PCI_DEVICE_ID_INTEL_QAT_C62X_VF:
		case PCI_DEVICE_ID_INTEL_QAT_DH895XCC:
		case PCI_DEVICE_ID_INTEL_QAT_DH895XCC_VF:
			return true;
		default:
			return false;
		}
	}

	return false;
}

static bool vfio_pci_is_denylisted(struct pci_dev *pdev)
{
	if (!vfio_pci_dev_in_denylist(pdev))
		return false;

	if (disable_denylist) {
		pci_warn(pdev,
			 "device denylist disabled - allowing device %04x:%04x.\n",
			 pdev->vendor, pdev->device);
		return false;
	}

	pci_warn(pdev, "%04x:%04x exists in vfio-pci device denylist, driver probing disallowed.\n",
		 pdev->vendor, pdev->device);

	return true;
}

/*
 * Our VGA arbiter participation is limited since we don't know anything
 * about the device itself.  However, if the device is the only VGA device
 * downstream of a bridge and VFIO VGA support is disabled, then we can
 * safely return legacy VGA IO and memory as not decoded since the user
 * has no way to get to it and routing can be disabled externally at the
 * bridge.
 */
static unsigned int vfio_pci_set_vga_decode(void *opaque, bool single_vga)
{
	struct vfio_pci_device *vdev = opaque;
	struct pci_dev *tmp = NULL, *pdev = vdev->pdev;
	unsigned char max_busnr;
	unsigned int decodes;

	if (single_vga || !vfio_vga_disabled() || pci_is_root_bus(pdev->bus))
		return VGA_RSRC_NORMAL_IO | VGA_RSRC_NORMAL_MEM |
		       VGA_RSRC_LEGACY_IO | VGA_RSRC_LEGACY_MEM;

	max_busnr = pci_bus_max_busnr(pdev->bus);
	decodes = VGA_RSRC_NORMAL_IO | VGA_RSRC_NORMAL_MEM;

	while ((tmp = pci_get_class(PCI_CLASS_DISPLAY_VGA << 8, tmp)) != NULL) {
		if (tmp == pdev ||
		    pci_domain_nr(tmp->bus) != pci_domain_nr(pdev->bus) ||
		    pci_is_root_bus(tmp->bus))
			continue;

		if (tmp->bus->number >= pdev->bus->number &&
		    tmp->bus->number <= max_busnr) {
			pci_dev_put(tmp);
			decodes |= VGA_RSRC_LEGACY_IO | VGA_RSRC_LEGACY_MEM;
			break;
		}
	}

	return decodes;
}

static inline bool vfio_pci_is_vga(struct pci_dev *pdev)
{
	return (pdev->class >> 8) == PCI_CLASS_DISPLAY_VGA;
}

static void vfio_pci_probe_mmaps(struct vfio_pci_device *vdev)
{
	struct resource *res;
	int i;
	struct vfio_pci_dummy_resource *dummy_res;

	for (i = 0; i < PCI_STD_NUM_BARS; i++) {
		int bar = i + PCI_STD_RESOURCES;

		res = &vdev->pdev->resource[bar];

		if (!IS_ENABLED(CONFIG_VFIO_PCI_MMAP))
			goto no_mmap;

		if (!(res->flags & IORESOURCE_MEM))
			goto no_mmap;

		/*
		 * The PCI core shouldn't set up a resource with a
		 * type but zero size. But there may be bugs that
		 * cause us to do that.
		 */
		if (!resource_size(res))
			goto no_mmap;

		if (resource_size(res) >= PAGE_SIZE) {
			vdev->bar_mmap_supported[bar] = true;
			continue;
		}

		if (!(res->start & ~PAGE_MASK)) {
			/*
			 * Add a dummy resource to reserve the remainder
			 * of the exclusive page in case that hot-add
			 * device's bar is assigned into it.
			 */
			dummy_res = kzalloc(sizeof(*dummy_res), GFP_KERNEL);
			if (dummy_res == NULL)
				goto no_mmap;

			dummy_res->resource.name = "vfio sub-page reserved";
			dummy_res->resource.start = res->end + 1;
			dummy_res->resource.end = res->start + PAGE_SIZE - 1;
			dummy_res->resource.flags = res->flags;
			if (request_resource(res->parent,
						&dummy_res->resource)) {
				kfree(dummy_res);
				goto no_mmap;
			}
			dummy_res->index = bar;
			list_add(&dummy_res->res_next,
					&vdev->dummy_resources_list);
			vdev->bar_mmap_supported[bar] = true;
			continue;
		}
		/*
		 * Here we don't handle the case when the BAR is not page
		 * aligned because we can't expect the BAR will be
		 * assigned into the same location in a page in guest
		 * when we passthrough the BAR. And it's hard to access
		 * this BAR in userspace because we have no way to get
		 * the BAR's location in a page.
		 */
no_mmap:
		vdev->bar_mmap_supported[bar] = false;
	}
}

static void vfio_pci_try_bus_reset(struct vfio_pci_device *vdev);
static void vfio_pci_disable(struct vfio_pci_device *vdev);
static int vfio_pci_try_zap_and_vma_lock_cb(struct pci_dev *pdev, void *data);

/*
 * INTx masking requires the ability to disable INTx signaling via PCI_COMMAND
 * _and_ the ability detect when the device is asserting INTx via PCI_STATUS.
 * If a device implements the former but not the latter we would typically
 * expect broken_intx_masking be set and require an exclusive interrupt.
 * However since we do have control of the device's ability to assert INTx,
 * we can instead pretend that the device does not implement INTx, virtualizing
 * the pin register to report zero and maintaining DisINTx set on the host.
 */
static bool vfio_pci_nointx(struct pci_dev *pdev)
{
	switch (pdev->vendor) {
	case PCI_VENDOR_ID_INTEL:
		switch (pdev->device) {
		/* All i40e (XL710/X710/XXV710) 10/20/25/40GbE NICs */
		case 0x1572:
		case 0x1574:
		case 0x1580 ... 0x1581:
		case 0x1583 ... 0x158b:
		case 0x37d0 ... 0x37d2:
		/* X550 */
		case 0x1563:
			return true;
		default:
			return false;
		}
	}

	return false;
}

static void vfio_pci_probe_power_state(struct vfio_pci_device *vdev)
{
	struct pci_dev *pdev = vdev->pdev;
	u16 pmcsr;

	if (!pdev->pm_cap)
		return;

	pci_read_config_word(pdev, pdev->pm_cap + PCI_PM_CTRL, &pmcsr);

	vdev->needs_pm_restore = !(pmcsr & PCI_PM_CTRL_NO_SOFT_RESET);
}

/*
 * pci_set_power_state() wrapper handling devices which perform a soft reset on
 * D3->D0 transition.  Save state prior to D0/1/2->D3, stash it on the vdev,
 * restore when returned to D0.  Saved separately from pci_saved_state for use
 * by PM capability emulation and separately from pci_dev internal saved state
 * to avoid it being overwritten and consumed around other resets.
 */
int vfio_pci_set_power_state(struct vfio_pci_device *vdev, pci_power_t state)
{
	struct pci_dev *pdev = vdev->pdev;
	bool needs_restore = false, needs_save = false;
	int ret;

	if (vdev->needs_pm_restore) {
		if (pdev->current_state < PCI_D3hot && state >= PCI_D3hot) {
			pci_save_state(pdev);
			needs_save = true;
		}

		if (pdev->current_state >= PCI_D3hot && state <= PCI_D0)
			needs_restore = true;
	}

	ret = pci_set_power_state(pdev, state);

	if (!ret) {
		/* D3 might be unsupported via quirk, skip unless in D3 */
		if (needs_save && pdev->current_state >= PCI_D3hot) {
			vdev->pm_save = pci_store_saved_state(pdev);
		} else if (needs_restore) {
			pci_load_and_free_saved_state(pdev, &vdev->pm_save);
			pci_restore_state(pdev);
		}
	}

	return ret;
}

static int vfio_pci_enable(struct vfio_pci_device *vdev)
{
	struct pci_dev *pdev = vdev->pdev;
	int ret;
	u16 cmd;
	u8 msix_pos;

	vfio_pci_set_power_state(vdev, PCI_D0);

	/* Don't allow our initial saved state to include busmaster */
	pci_clear_master(pdev);

	ret = pci_enable_device(pdev);
	if (ret)
		return ret;

	/* If reset fails because of the device lock, fail this path entirely */
	ret = pci_try_reset_function(pdev);
	if (ret == -EAGAIN) {
		pci_disable_device(pdev);
		return ret;
	}

	vdev->reset_works = !ret;
	pci_save_state(pdev);
	vdev->pci_saved_state = pci_store_saved_state(pdev);
	if (!vdev->pci_saved_state)
		pci_dbg(pdev, "%s: Couldn't store saved state\n", __func__);

	if (likely(!nointxmask)) {
		if (vfio_pci_nointx(pdev)) {
			pci_info(pdev, "Masking broken INTx support\n");
			vdev->nointx = true;
			pci_intx(pdev, 0);
		} else
			vdev->pci_2_3 = pci_intx_mask_supported(pdev);
	}

	pci_read_config_word(pdev, PCI_COMMAND, &cmd);
	if (vdev->pci_2_3 && (cmd & PCI_COMMAND_INTX_DISABLE)) {
		cmd &= ~PCI_COMMAND_INTX_DISABLE;
		pci_write_config_word(pdev, PCI_COMMAND, cmd);
	}

	ret = vfio_config_init(vdev);
	if (ret) {
		kfree(vdev->pci_saved_state);
		vdev->pci_saved_state = NULL;
		pci_disable_device(pdev);
		return ret;
	}

	msix_pos = pdev->msix_cap;
	if (msix_pos) {
		u16 flags;
		u32 table;

		pci_read_config_word(pdev, msix_pos + PCI_MSIX_FLAGS, &flags);
		pci_read_config_dword(pdev, msix_pos + PCI_MSIX_TABLE, &table);

		vdev->msix_bar = table & PCI_MSIX_TABLE_BIR;
		vdev->msix_offset = table & PCI_MSIX_TABLE_OFFSET;
		vdev->msix_size = ((flags & PCI_MSIX_FLAGS_QSIZE) + 1) * 16;
	} else
		vdev->msix_bar = 0xFF;

	if (!vfio_vga_disabled() && vfio_pci_is_vga(pdev))
		vdev->has_vga = true;

	if (vfio_pci_is_vga(pdev) &&
	    pdev->vendor == PCI_VENDOR_ID_INTEL &&
	    IS_ENABLED(CONFIG_VFIO_PCI_IGD)) {
		ret = vfio_pci_igd_init(vdev);
		if (ret && ret != -ENODEV) {
			pci_warn(pdev, "Failed to setup Intel IGD regions\n");
			goto disable_exit;
		}
	}

	vfio_pci_probe_mmaps(vdev);

	return 0;

disable_exit:
	vfio_pci_disable(vdev);
	return ret;
}

static void vfio_pci_disable(struct vfio_pci_device *vdev)
{
	struct pci_dev *pdev = vdev->pdev;
	struct vfio_pci_dummy_resource *dummy_res, *tmp;
	struct vfio_pci_ioeventfd *ioeventfd, *ioeventfd_tmp;
	int i, bar;

	/* Stop the device from further DMA */
	pci_clear_master(pdev);

	vfio_pci_set_irqs_ioctl(vdev, VFIO_IRQ_SET_DATA_NONE |
				VFIO_IRQ_SET_ACTION_TRIGGER,
				vdev->irq_type, 0, 0, NULL);

	/* Device closed, don't need mutex here */
	list_for_each_entry_safe(ioeventfd, ioeventfd_tmp,
				 &vdev->ioeventfds_list, next) {
		vfio_virqfd_disable(&ioeventfd->virqfd);
		list_del(&ioeventfd->next);
		kfree(ioeventfd);
	}
	vdev->ioeventfds_nr = 0;

	vdev->virq_disabled = false;

	for (i = 0; i < vdev->num_regions; i++)
		vdev->region[i].ops->release(vdev, &vdev->region[i]);

	vdev->num_regions = 0;
	kfree(vdev->region);
	vdev->region = NULL; /* don't krealloc a freed pointer */

	vfio_config_free(vdev);

	for (i = 0; i < PCI_STD_NUM_BARS; i++) {
		bar = i + PCI_STD_RESOURCES;
		if (!vdev->barmap[bar])
			continue;
		pci_iounmap(pdev, vdev->barmap[bar]);
		pci_release_selected_regions(pdev, 1 << bar);
		vdev->barmap[bar] = NULL;
	}

	list_for_each_entry_safe(dummy_res, tmp,
				 &vdev->dummy_resources_list, res_next) {
		list_del(&dummy_res->res_next);
		release_resource(&dummy_res->resource);
		kfree(dummy_res);
	}

	vdev->needs_reset = true;

	/*
	 * If we have saved state, restore it.  If we can reset the device,
	 * even better.  Resetting with current state seems better than
	 * nothing, but saving and restoring current state without reset
	 * is just busy work.
	 */
	if (pci_load_and_free_saved_state(pdev, &vdev->pci_saved_state)) {
		pci_info(pdev, "%s: Couldn't reload saved state\n", __func__);

		if (!vdev->reset_works)
			goto out;

		pci_save_state(pdev);
	}

	/*
	 * Disable INTx and MSI, presumably to avoid spurious interrupts
	 * during reset.  Stolen from pci_reset_function()
	 */
	pci_write_config_word(pdev, PCI_COMMAND, PCI_COMMAND_INTX_DISABLE);

	/*
	 * Try to get the locks ourselves to prevent a deadlock. The
	 * success of this is dependent on being able to lock the device,
	 * which is not always possible.
	 * We can not use the "try" reset interface here, which will
	 * overwrite the previously restored configuration information.
	 */
	if (vdev->reset_works && pci_dev_trylock(pdev)) {
		if (!__pci_reset_function_locked(pdev))
			vdev->needs_reset = false;
		pci_dev_unlock(pdev);
	}

	pci_restore_state(pdev);
out:
	pci_disable_device(pdev);

	vfio_pci_try_bus_reset(vdev);

	if (!disable_idle_d3)
		vfio_pci_set_power_state(vdev, PCI_D3hot);
}

static struct pci_driver vfio_pci_driver;

static struct vfio_pci_device *get_pf_vdev(struct vfio_pci_device *vdev)
{
	struct pci_dev *physfn = pci_physfn(vdev->pdev);
	struct vfio_device *pf_dev;

	if (!vdev->pdev->is_virtfn)
		return NULL;

	pf_dev = vfio_device_get_from_dev(&physfn->dev);
	if (!pf_dev)
		return NULL;

	if (pci_dev_driver(physfn) != &vfio_pci_driver) {
		vfio_device_put(pf_dev);
		return NULL;
	}

	return container_of(pf_dev, struct vfio_pci_device, vdev);
}

static void vfio_pci_vf_token_user_add(struct vfio_pci_device *vdev, int val)
{
	struct vfio_pci_device *pf_vdev = get_pf_vdev(vdev);

	if (!pf_vdev)
		return;

	mutex_lock(&pf_vdev->vf_token->lock);
	pf_vdev->vf_token->users += val;
	WARN_ON(pf_vdev->vf_token->users < 0);
	mutex_unlock(&pf_vdev->vf_token->lock);

	vfio_device_put(&pf_vdev->vdev);
}

static void vfio_pci_release(struct vfio_device *core_vdev)
{
	struct vfio_pci_device *vdev =
		container_of(core_vdev, struct vfio_pci_device, vdev);

	mutex_lock(&vdev->reflck->lock);

	if (!(--vdev->refcnt)) {
		vfio_pci_vf_token_user_add(vdev, -1);
		vfio_spapr_pci_eeh_release(vdev->pdev);
		vfio_pci_disable(vdev);

		mutex_lock(&vdev->igate);
		if (vdev->err_trigger) {
			eventfd_ctx_put(vdev->err_trigger);
			vdev->err_trigger = NULL;
		}
		if (vdev->req_trigger) {
			eventfd_ctx_put(vdev->req_trigger);
			vdev->req_trigger = NULL;
		}
		mutex_unlock(&vdev->igate);
	}

	mutex_unlock(&vdev->reflck->lock);
}

static int vfio_pci_open(struct vfio_device *core_vdev)
{
	struct vfio_pci_device *vdev =
		container_of(core_vdev, struct vfio_pci_device, vdev);
	int ret = 0;

	mutex_lock(&vdev->reflck->lock);

	if (!vdev->refcnt) {
		ret = vfio_pci_enable(vdev);
		if (ret)
			goto error;

		vfio_spapr_pci_eeh_open(vdev->pdev);
		vfio_pci_vf_token_user_add(vdev, 1);
	}
	vdev->refcnt++;
error:
	mutex_unlock(&vdev->reflck->lock);
	return ret;
}

static int vfio_pci_get_irq_count(struct vfio_pci_device *vdev, int irq_type)
{
	if (irq_type == VFIO_PCI_INTX_IRQ_INDEX) {
		u8 pin;

		if (!IS_ENABLED(CONFIG_VFIO_PCI_INTX) ||
		    vdev->nointx || vdev->pdev->is_virtfn)
			return 0;

		pci_read_config_byte(vdev->pdev, PCI_INTERRUPT_PIN, &pin);

		return pin ? 1 : 0;
	} else if (irq_type == VFIO_PCI_MSI_IRQ_INDEX) {
		u8 pos;
		u16 flags;

		pos = vdev->pdev->msi_cap;
		if (pos) {
			pci_read_config_word(vdev->pdev,
					     pos + PCI_MSI_FLAGS, &flags);
			return 1 << ((flags & PCI_MSI_FLAGS_QMASK) >> 1);
		}
	} else if (irq_type == VFIO_PCI_MSIX_IRQ_INDEX) {
		u8 pos;
		u16 flags;

		pos = vdev->pdev->msix_cap;
		if (pos) {
			pci_read_config_word(vdev->pdev,
					     pos + PCI_MSIX_FLAGS, &flags);

			return (flags & PCI_MSIX_FLAGS_QSIZE) + 1;
		}
	} else if (irq_type == VFIO_PCI_ERR_IRQ_INDEX) {
		if (pci_is_pcie(vdev->pdev))
			return 1;
	} else if (irq_type == VFIO_PCI_REQ_IRQ_INDEX) {
		return 1;
	}

	return 0;
}

static int vfio_pci_count_devs(struct pci_dev *pdev, void *data)
{
	(*(int *)data)++;
	return 0;
}

struct vfio_pci_fill_info {
	int max;
	int cur;
	struct vfio_pci_dependent_device *devices;
};

static int vfio_pci_fill_devs(struct pci_dev *pdev, void *data)
{
	struct vfio_pci_fill_info *fill = data;
	struct iommu_group *iommu_group;

	if (fill->cur == fill->max)
		return -EAGAIN; /* Something changed, try again */

	iommu_group = iommu_group_get(&pdev->dev);
	if (!iommu_group)
		return -EPERM; /* Cannot reset non-isolated devices */

	fill->devices[fill->cur].group_id = iommu_group_id(iommu_group);
	fill->devices[fill->cur].segment = pci_domain_nr(pdev->bus);
	fill->devices[fill->cur].bus = pdev->bus->number;
	fill->devices[fill->cur].devfn = pdev->devfn;
	fill->cur++;
	iommu_group_put(iommu_group);
	return 0;
}

struct vfio_pci_group_entry {
	struct vfio_group *group;
	int id;
};

struct vfio_pci_group_info {
	int count;
	struct vfio_pci_group_entry *groups;
};

static int vfio_pci_validate_devs(struct pci_dev *pdev, void *data)
{
	struct vfio_pci_group_info *info = data;
	struct iommu_group *group;
	int id, i;

	group = iommu_group_get(&pdev->dev);
	if (!group)
		return -EPERM;

	id = iommu_group_id(group);

	for (i = 0; i < info->count; i++)
		if (info->groups[i].id == id)
			break;

	iommu_group_put(group);

	return (i == info->count) ? -EINVAL : 0;
}

static bool vfio_pci_dev_below_slot(struct pci_dev *pdev, struct pci_slot *slot)
{
	for (; pdev; pdev = pdev->bus->self)
		if (pdev->bus == slot->bus)
			return (pdev->slot == slot);
	return false;
}

struct vfio_pci_walk_info {
	int (*fn)(struct pci_dev *, void *data);
	void *data;
	struct pci_dev *pdev;
	bool slot;
	int ret;
};

static int vfio_pci_walk_wrapper(struct pci_dev *pdev, void *data)
{
	struct vfio_pci_walk_info *walk = data;

	if (!walk->slot || vfio_pci_dev_below_slot(pdev, walk->pdev->slot))
		walk->ret = walk->fn(pdev, walk->data);

	return walk->ret;
}

static int vfio_pci_for_each_slot_or_bus(struct pci_dev *pdev,
					 int (*fn)(struct pci_dev *,
						   void *data), void *data,
					 bool slot)
{
	struct vfio_pci_walk_info walk = {
		.fn = fn, .data = data, .pdev = pdev, .slot = slot, .ret = 0,
	};

	pci_walk_bus(pdev->bus, vfio_pci_walk_wrapper, &walk);

	return walk.ret;
}

static int msix_mmappable_cap(struct vfio_pci_device *vdev,
			      struct vfio_info_cap *caps)
{
	struct vfio_info_cap_header header = {
		.id = VFIO_REGION_INFO_CAP_MSIX_MAPPABLE,
		.version = 1
	};

	return vfio_info_add_capability(caps, &header, sizeof(header));
}

int vfio_pci_register_dev_region(struct vfio_pci_device *vdev,
				 unsigned int type, unsigned int subtype,
				 const struct vfio_pci_regops *ops,
				 size_t size, u32 flags, void *data)
{
	struct vfio_pci_region *region;

	region = krealloc(vdev->region,
			  (vdev->num_regions + 1) * sizeof(*region),
			  GFP_KERNEL);
	if (!region)
		return -ENOMEM;

	vdev->region = region;
	vdev->region[vdev->num_regions].type = type;
	vdev->region[vdev->num_regions].subtype = subtype;
	vdev->region[vdev->num_regions].ops = ops;
	vdev->region[vdev->num_regions].size = size;
	vdev->region[vdev->num_regions].flags = flags;
	vdev->region[vdev->num_regions].data = data;

	vdev->num_regions++;

	return 0;
}

struct vfio_devices {
	struct vfio_pci_device **devices;
	int cur_index;
	int max_index;
};

static long vfio_pci_ioctl(struct vfio_device *core_vdev,
			   unsigned int cmd, unsigned long arg)
{
	struct vfio_pci_device *vdev =
		container_of(core_vdev, struct vfio_pci_device, vdev);
	unsigned long minsz;

	if (cmd == VFIO_DEVICE_GET_INFO) {
		struct vfio_device_info info;
		struct vfio_info_cap caps = { .buf = NULL, .size = 0 };
		unsigned long capsz;
		int ret;

		minsz = offsetofend(struct vfio_device_info, num_irqs);

		/* For backward compatibility, cannot require this */
		capsz = offsetofend(struct vfio_iommu_type1_info, cap_offset);

		if (copy_from_user(&info, (void __user *)arg, minsz))
			return -EFAULT;

		if (info.argsz < minsz)
			return -EINVAL;

		if (info.argsz >= capsz) {
			minsz = capsz;
			info.cap_offset = 0;
		}

		info.flags = VFIO_DEVICE_FLAGS_PCI;

		if (vdev->reset_works)
			info.flags |= VFIO_DEVICE_FLAGS_RESET;

		info.num_regions = VFIO_PCI_NUM_REGIONS + vdev->num_regions;
		info.num_irqs = VFIO_PCI_NUM_IRQS;

		ret = vfio_pci_info_zdev_add_caps(vdev, &caps);
		if (ret && ret != -ENODEV) {
			pci_warn(vdev->pdev, "Failed to setup zPCI info capabilities\n");
			return ret;
		}

		if (caps.size) {
			info.flags |= VFIO_DEVICE_FLAGS_CAPS;
			if (info.argsz < sizeof(info) + caps.size) {
				info.argsz = sizeof(info) + caps.size;
			} else {
				vfio_info_cap_shift(&caps, sizeof(info));
				if (copy_to_user((void __user *)arg +
						  sizeof(info), caps.buf,
						  caps.size)) {
					kfree(caps.buf);
					return -EFAULT;
				}
				info.cap_offset = sizeof(info);
			}

			kfree(caps.buf);
		}

		return copy_to_user((void __user *)arg, &info, minsz) ?
			-EFAULT : 0;

	} else if (cmd == VFIO_DEVICE_GET_REGION_INFO) {
		struct pci_dev *pdev = vdev->pdev;
		struct vfio_region_info info;
		struct vfio_info_cap caps = { .buf = NULL, .size = 0 };
		int i, ret;

		minsz = offsetofend(struct vfio_region_info, offset);

		if (copy_from_user(&info, (void __user *)arg, minsz))
			return -EFAULT;

		if (info.argsz < minsz)
			return -EINVAL;

		switch (info.index) {
		case VFIO_PCI_CONFIG_REGION_INDEX:
			info.offset = VFIO_PCI_INDEX_TO_OFFSET(info.index);
			info.size = pdev->cfg_size;
			info.flags = VFIO_REGION_INFO_FLAG_READ |
				     VFIO_REGION_INFO_FLAG_WRITE;
			break;
		case VFIO_PCI_BAR0_REGION_INDEX ... VFIO_PCI_BAR5_REGION_INDEX:
			info.offset = VFIO_PCI_INDEX_TO_OFFSET(info.index);
			info.size = pci_resource_len(pdev, info.index);
			if (!info.size) {
				info.flags = 0;
				break;
			}

			info.flags = VFIO_REGION_INFO_FLAG_READ |
				     VFIO_REGION_INFO_FLAG_WRITE;
			if (vdev->bar_mmap_supported[info.index]) {
				info.flags |= VFIO_REGION_INFO_FLAG_MMAP;
				if (info.index == vdev->msix_bar) {
					ret = msix_mmappable_cap(vdev, &caps);
					if (ret)
						return ret;
				}
			}

			break;
		case VFIO_PCI_ROM_REGION_INDEX:
		{
			void __iomem *io;
			size_t size;
			u16 cmd;

			info.offset = VFIO_PCI_INDEX_TO_OFFSET(info.index);
			info.flags = 0;

			/* Report the BAR size, not the ROM size */
			info.size = pci_resource_len(pdev, info.index);
			if (!info.size) {
				/* Shadow ROMs appear as PCI option ROMs */
				if (pdev->resource[PCI_ROM_RESOURCE].flags &
							IORESOURCE_ROM_SHADOW)
					info.size = 0x20000;
				else
					break;
			}

			/*
			 * Is it really there?  Enable memory decode for
			 * implicit access in pci_map_rom().
			 */
			cmd = vfio_pci_memory_lock_and_enable(vdev);
			io = pci_map_rom(pdev, &size);
			if (io) {
				info.flags = VFIO_REGION_INFO_FLAG_READ;
				pci_unmap_rom(pdev, io);
			} else {
				info.size = 0;
			}
			vfio_pci_memory_unlock_and_restore(vdev, cmd);

			break;
		}
		case VFIO_PCI_VGA_REGION_INDEX:
			if (!vdev->has_vga)
				return -EINVAL;

			info.offset = VFIO_PCI_INDEX_TO_OFFSET(info.index);
			info.size = 0xc0000;
			info.flags = VFIO_REGION_INFO_FLAG_READ |
				     VFIO_REGION_INFO_FLAG_WRITE;

			break;
		default:
		{
			struct vfio_region_info_cap_type cap_type = {
					.header.id = VFIO_REGION_INFO_CAP_TYPE,
					.header.version = 1 };

			if (info.index >=
			    VFIO_PCI_NUM_REGIONS + vdev->num_regions)
				return -EINVAL;
			info.index = array_index_nospec(info.index,
							VFIO_PCI_NUM_REGIONS +
							vdev->num_regions);

			i = info.index - VFIO_PCI_NUM_REGIONS;

			info.offset = VFIO_PCI_INDEX_TO_OFFSET(info.index);
			info.size = vdev->region[i].size;
			info.flags = vdev->region[i].flags;

			cap_type.type = vdev->region[i].type;
			cap_type.subtype = vdev->region[i].subtype;

			ret = vfio_info_add_capability(&caps, &cap_type.header,
						       sizeof(cap_type));
			if (ret)
				return ret;

			if (vdev->region[i].ops->add_capability) {
				ret = vdev->region[i].ops->add_capability(vdev,
						&vdev->region[i], &caps);
				if (ret)
					return ret;
			}
		}
		}

		if (caps.size) {
			info.flags |= VFIO_REGION_INFO_FLAG_CAPS;
			if (info.argsz < sizeof(info) + caps.size) {
				info.argsz = sizeof(info) + caps.size;
				info.cap_offset = 0;
			} else {
				vfio_info_cap_shift(&caps, sizeof(info));
				if (copy_to_user((void __user *)arg +
						  sizeof(info), caps.buf,
						  caps.size)) {
					kfree(caps.buf);
					return -EFAULT;
				}
				info.cap_offset = sizeof(info);
			}

			kfree(caps.buf);
		}

		return copy_to_user((void __user *)arg, &info, minsz) ?
			-EFAULT : 0;

	} else if (cmd == VFIO_DEVICE_GET_IRQ_INFO) {
		struct vfio_irq_info info;

		minsz = offsetofend(struct vfio_irq_info, count);

		if (copy_from_user(&info, (void __user *)arg, minsz))
			return -EFAULT;

		if (info.argsz < minsz || info.index >= VFIO_PCI_NUM_IRQS)
			return -EINVAL;

		switch (info.index) {
		case VFIO_PCI_INTX_IRQ_INDEX ... VFIO_PCI_MSIX_IRQ_INDEX:
		case VFIO_PCI_REQ_IRQ_INDEX:
			break;
		case VFIO_PCI_ERR_IRQ_INDEX:
			if (pci_is_pcie(vdev->pdev))
				break;
			fallthrough;
		default:
			return -EINVAL;
		}

		info.flags = VFIO_IRQ_INFO_EVENTFD;

		info.count = vfio_pci_get_irq_count(vdev, info.index);

		if (info.index == VFIO_PCI_INTX_IRQ_INDEX)
			info.flags |= (VFIO_IRQ_INFO_MASKABLE |
				       VFIO_IRQ_INFO_AUTOMASKED);
		else
			info.flags |= VFIO_IRQ_INFO_NORESIZE;

		return copy_to_user((void __user *)arg, &info, minsz) ?
			-EFAULT : 0;

	} else if (cmd == VFIO_DEVICE_SET_IRQS) {
		struct vfio_irq_set hdr;
		u8 *data = NULL;
		int max, ret = 0;
		size_t data_size = 0;

		minsz = offsetofend(struct vfio_irq_set, count);

		if (copy_from_user(&hdr, (void __user *)arg, minsz))
			return -EFAULT;

		max = vfio_pci_get_irq_count(vdev, hdr.index);

		ret = vfio_set_irqs_validate_and_prepare(&hdr, max,
						 VFIO_PCI_NUM_IRQS, &data_size);
		if (ret)
			return ret;

		if (data_size) {
			data = memdup_user((void __user *)(arg + minsz),
					    data_size);
			if (IS_ERR(data))
				return PTR_ERR(data);
		}

		mutex_lock(&vdev->igate);

		ret = vfio_pci_set_irqs_ioctl(vdev, hdr.flags, hdr.index,
					      hdr.start, hdr.count, data);

		mutex_unlock(&vdev->igate);
		kfree(data);

		return ret;

	} else if (cmd == VFIO_DEVICE_RESET) {
		int ret;

		if (!vdev->reset_works)
			return -EINVAL;

		vfio_pci_zap_and_down_write_memory_lock(vdev);
		ret = pci_try_reset_function(vdev->pdev);
		up_write(&vdev->memory_lock);

		return ret;

	} else if (cmd == VFIO_DEVICE_GET_PCI_HOT_RESET_INFO) {
		struct vfio_pci_hot_reset_info hdr;
		struct vfio_pci_fill_info fill = { 0 };
		struct vfio_pci_dependent_device *devices = NULL;
		bool slot = false;
		int ret = 0;

		minsz = offsetofend(struct vfio_pci_hot_reset_info, count);

		if (copy_from_user(&hdr, (void __user *)arg, minsz))
			return -EFAULT;

		if (hdr.argsz < minsz)
			return -EINVAL;

		hdr.flags = 0;

		/* Can we do a slot or bus reset or neither? */
		if (!pci_probe_reset_slot(vdev->pdev->slot))
			slot = true;
		else if (pci_probe_reset_bus(vdev->pdev->bus))
			return -ENODEV;

		/* How many devices are affected? */
		ret = vfio_pci_for_each_slot_or_bus(vdev->pdev,
						    vfio_pci_count_devs,
						    &fill.max, slot);
		if (ret)
			return ret;

		WARN_ON(!fill.max); /* Should always be at least one */

		/*
		 * If there's enough space, fill it now, otherwise return
		 * -ENOSPC and the number of devices affected.
		 */
		if (hdr.argsz < sizeof(hdr) + (fill.max * sizeof(*devices))) {
			ret = -ENOSPC;
			hdr.count = fill.max;
			goto reset_info_exit;
		}

		devices = kcalloc(fill.max, sizeof(*devices), GFP_KERNEL);
		if (!devices)
			return -ENOMEM;

		fill.devices = devices;

		ret = vfio_pci_for_each_slot_or_bus(vdev->pdev,
						    vfio_pci_fill_devs,
						    &fill, slot);

		/*
		 * If a device was removed between counting and filling,
		 * we may come up short of fill.max.  If a device was
		 * added, we'll have a return of -EAGAIN above.
		 */
		if (!ret)
			hdr.count = fill.cur;

reset_info_exit:
		if (copy_to_user((void __user *)arg, &hdr, minsz))
			ret = -EFAULT;

		if (!ret) {
			if (copy_to_user((void __user *)(arg + minsz), devices,
					 hdr.count * sizeof(*devices)))
				ret = -EFAULT;
		}

		kfree(devices);
		return ret;

	} else if (cmd == VFIO_DEVICE_PCI_HOT_RESET) {
		struct vfio_pci_hot_reset hdr;
		int32_t *group_fds;
		struct vfio_pci_group_entry *groups;
		struct vfio_pci_group_info info;
		struct vfio_devices devs = { .cur_index = 0 };
		bool slot = false;
		int i, group_idx, mem_idx = 0, count = 0, ret = 0;

		minsz = offsetofend(struct vfio_pci_hot_reset, count);

		if (copy_from_user(&hdr, (void __user *)arg, minsz))
			return -EFAULT;

		if (hdr.argsz < minsz || hdr.flags)
			return -EINVAL;

		/* Can we do a slot or bus reset or neither? */
		if (!pci_probe_reset_slot(vdev->pdev->slot))
			slot = true;
		else if (pci_probe_reset_bus(vdev->pdev->bus))
			return -ENODEV;

		/*
		 * We can't let userspace give us an arbitrarily large
		 * buffer to copy, so verify how many we think there
		 * could be.  Note groups can have multiple devices so
		 * one group per device is the max.
		 */
		ret = vfio_pci_for_each_slot_or_bus(vdev->pdev,
						    vfio_pci_count_devs,
						    &count, slot);
		if (ret)
			return ret;

		/* Somewhere between 1 and count is OK */
		if (!hdr.count || hdr.count > count)
			return -EINVAL;

		group_fds = kcalloc(hdr.count, sizeof(*group_fds), GFP_KERNEL);
		groups = kcalloc(hdr.count, sizeof(*groups), GFP_KERNEL);
		if (!group_fds || !groups) {
			kfree(group_fds);
			kfree(groups);
			return -ENOMEM;
		}

		if (copy_from_user(group_fds, (void __user *)(arg + minsz),
				   hdr.count * sizeof(*group_fds))) {
			kfree(group_fds);
			kfree(groups);
			return -EFAULT;
		}

		/*
		 * For each group_fd, get the group through the vfio external
		 * user interface and store the group and iommu ID.  This
		 * ensures the group is held across the reset.
		 */
		for (group_idx = 0; group_idx < hdr.count; group_idx++) {
			struct vfio_group *group;
			struct fd f = fdget(group_fds[group_idx]);
			if (!f.file) {
				ret = -EBADF;
				break;
			}

			group = vfio_group_get_external_user(f.file);
			fdput(f);
			if (IS_ERR(group)) {
				ret = PTR_ERR(group);
				break;
			}

			groups[group_idx].group = group;
			groups[group_idx].id =
					vfio_external_user_iommu_id(group);
		}

		kfree(group_fds);

		/* release reference to groups on error */
		if (ret)
			goto hot_reset_release;

		info.count = hdr.count;
		info.groups = groups;

		/*
		 * Test whether all the affected devices are contained
		 * by the set of groups provided by the user.
		 */
		ret = vfio_pci_for_each_slot_or_bus(vdev->pdev,
						    vfio_pci_validate_devs,
						    &info, slot);
		if (ret)
			goto hot_reset_release;

		devs.max_index = count;
		devs.devices = kcalloc(count, sizeof(struct vfio_device *),
				       GFP_KERNEL);
		if (!devs.devices) {
			ret = -ENOMEM;
			goto hot_reset_release;
		}

		/*
		 * We need to get memory_lock for each device, but devices
		 * can share mmap_lock, therefore we need to zap and hold
		 * the vma_lock for each device, and only then get each
		 * memory_lock.
		 */
		ret = vfio_pci_for_each_slot_or_bus(vdev->pdev,
					    vfio_pci_try_zap_and_vma_lock_cb,
					    &devs, slot);
		if (ret)
			goto hot_reset_release;

		for (; mem_idx < devs.cur_index; mem_idx++) {
			struct vfio_pci_device *tmp = devs.devices[mem_idx];

			ret = down_write_trylock(&tmp->memory_lock);
			if (!ret) {
				ret = -EBUSY;
				goto hot_reset_release;
			}
			mutex_unlock(&tmp->vma_lock);
		}

		/* User has access, do the reset */
		ret = pci_reset_bus(vdev->pdev);

hot_reset_release:
		for (i = 0; i < devs.cur_index; i++) {
			struct vfio_pci_device *tmp = devs.devices[i];

			if (i < mem_idx)
				up_write(&tmp->memory_lock);
			else
				mutex_unlock(&tmp->vma_lock);
			vfio_device_put(&tmp->vdev);
		}
		kfree(devs.devices);

		for (group_idx--; group_idx >= 0; group_idx--)
			vfio_group_put_external_user(groups[group_idx].group);

		kfree(groups);
		return ret;
	} else if (cmd == VFIO_DEVICE_IOEVENTFD) {
		struct vfio_device_ioeventfd ioeventfd;
		int count;

		minsz = offsetofend(struct vfio_device_ioeventfd, fd);

		if (copy_from_user(&ioeventfd, (void __user *)arg, minsz))
			return -EFAULT;

		if (ioeventfd.argsz < minsz)
			return -EINVAL;

		if (ioeventfd.flags & ~VFIO_DEVICE_IOEVENTFD_SIZE_MASK)
			return -EINVAL;

		count = ioeventfd.flags & VFIO_DEVICE_IOEVENTFD_SIZE_MASK;

		if (hweight8(count) != 1 || ioeventfd.fd < -1)
			return -EINVAL;

		return vfio_pci_ioeventfd(vdev, ioeventfd.offset,
					  ioeventfd.data, count, ioeventfd.fd);
	} else if (cmd == VFIO_DEVICE_FEATURE) {
		struct vfio_device_feature feature;
		uuid_t uuid;

		minsz = offsetofend(struct vfio_device_feature, flags);

		if (copy_from_user(&feature, (void __user *)arg, minsz))
			return -EFAULT;

		if (feature.argsz < minsz)
			return -EINVAL;

		/* Check unknown flags */
		if (feature.flags & ~(VFIO_DEVICE_FEATURE_MASK |
				      VFIO_DEVICE_FEATURE_SET |
				      VFIO_DEVICE_FEATURE_GET |
				      VFIO_DEVICE_FEATURE_PROBE))
			return -EINVAL;

		/* GET & SET are mutually exclusive except with PROBE */
		if (!(feature.flags & VFIO_DEVICE_FEATURE_PROBE) &&
		    (feature.flags & VFIO_DEVICE_FEATURE_SET) &&
		    (feature.flags & VFIO_DEVICE_FEATURE_GET))
			return -EINVAL;

		switch (feature.flags & VFIO_DEVICE_FEATURE_MASK) {
		case VFIO_DEVICE_FEATURE_PCI_VF_TOKEN:
			if (!vdev->vf_token)
				return -ENOTTY;

			/*
			 * We do not support GET of the VF Token UUID as this
			 * could expose the token of the previous device user.
			 */
			if (feature.flags & VFIO_DEVICE_FEATURE_GET)
				return -EINVAL;

			if (feature.flags & VFIO_DEVICE_FEATURE_PROBE)
				return 0;

			/* Don't SET unless told to do so */
			if (!(feature.flags & VFIO_DEVICE_FEATURE_SET))
				return -EINVAL;

			if (feature.argsz < minsz + sizeof(uuid))
				return -EINVAL;

			if (copy_from_user(&uuid, (void __user *)(arg + minsz),
					   sizeof(uuid)))
				return -EFAULT;

			mutex_lock(&vdev->vf_token->lock);
			uuid_copy(&vdev->vf_token->uuid, &uuid);
			mutex_unlock(&vdev->vf_token->lock);

			return 0;
		default:
			return -ENOTTY;
		}
	}

	return -ENOTTY;
}

static ssize_t vfio_pci_rw(struct vfio_pci_device *vdev, char __user *buf,
			   size_t count, loff_t *ppos, bool iswrite)
{
	unsigned int index = VFIO_PCI_OFFSET_TO_INDEX(*ppos);

	if (index >= VFIO_PCI_NUM_REGIONS + vdev->num_regions)
		return -EINVAL;

	switch (index) {
	case VFIO_PCI_CONFIG_REGION_INDEX:
		return vfio_pci_config_rw(vdev, buf, count, ppos, iswrite);

	case VFIO_PCI_ROM_REGION_INDEX:
		if (iswrite)
			return -EINVAL;
		return vfio_pci_bar_rw(vdev, buf, count, ppos, false);

	case VFIO_PCI_BAR0_REGION_INDEX ... VFIO_PCI_BAR5_REGION_INDEX:
		return vfio_pci_bar_rw(vdev, buf, count, ppos, iswrite);

	case VFIO_PCI_VGA_REGION_INDEX:
		return vfio_pci_vga_rw(vdev, buf, count, ppos, iswrite);
	default:
		index -= VFIO_PCI_NUM_REGIONS;
		return vdev->region[index].ops->rw(vdev, buf,
						   count, ppos, iswrite);
	}

	return -EINVAL;
}

static ssize_t vfio_pci_read(struct vfio_device *core_vdev, char __user *buf,
			     size_t count, loff_t *ppos)
{
	struct vfio_pci_device *vdev =
		container_of(core_vdev, struct vfio_pci_device, vdev);

	if (!count)
		return 0;

	return vfio_pci_rw(vdev, buf, count, ppos, false);
}

static ssize_t vfio_pci_write(struct vfio_device *core_vdev, const char __user *buf,
			      size_t count, loff_t *ppos)
{
	struct vfio_pci_device *vdev =
		container_of(core_vdev, struct vfio_pci_device, vdev);

	if (!count)
		return 0;

	return vfio_pci_rw(vdev, (char __user *)buf, count, ppos, true);
}

/* Return 1 on zap and vma_lock acquired, 0 on contention (only with @try) */
static int vfio_pci_zap_and_vma_lock(struct vfio_pci_device *vdev, bool try)
{
	struct vfio_pci_mmap_vma *mmap_vma, *tmp;

	/*
	 * Lock ordering:
	 * vma_lock is nested under mmap_lock for vm_ops callback paths.
	 * The memory_lock semaphore is used by both code paths calling
	 * into this function to zap vmas and the vm_ops.fault callback
	 * to protect the memory enable state of the device.
	 *
	 * When zapping vmas we need to maintain the mmap_lock => vma_lock
	 * ordering, which requires using vma_lock to walk vma_list to
	 * acquire an mm, then dropping vma_lock to get the mmap_lock and
	 * reacquiring vma_lock.  This logic is derived from similar
	 * requirements in uverbs_user_mmap_disassociate().
	 *
	 * mmap_lock must always be the top-level lock when it is taken.
	 * Therefore we can only hold the memory_lock write lock when
	 * vma_list is empty, as we'd need to take mmap_lock to clear
	 * entries.  vma_list can only be guaranteed empty when holding
	 * vma_lock, thus memory_lock is nested under vma_lock.
	 *
	 * This enables the vm_ops.fault callback to acquire vma_lock,
	 * followed by memory_lock read lock, while already holding
	 * mmap_lock without risk of deadlock.
	 */
	while (1) {
		struct mm_struct *mm = NULL;

		if (try) {
			if (!mutex_trylock(&vdev->vma_lock))
				return 0;
		} else {
			mutex_lock(&vdev->vma_lock);
		}
		while (!list_empty(&vdev->vma_list)) {
			mmap_vma = list_first_entry(&vdev->vma_list,
						    struct vfio_pci_mmap_vma,
						    vma_next);
			mm = mmap_vma->vma->vm_mm;
			if (mmget_not_zero(mm))
				break;

			list_del(&mmap_vma->vma_next);
			kfree(mmap_vma);
			mm = NULL;
		}
		if (!mm)
			return 1;
		mutex_unlock(&vdev->vma_lock);

		if (try) {
			if (!mmap_read_trylock(mm)) {
				mmput(mm);
				return 0;
			}
		} else {
			mmap_read_lock(mm);
		}
		if (try) {
			if (!mutex_trylock(&vdev->vma_lock)) {
				mmap_read_unlock(mm);
				mmput(mm);
				return 0;
			}
		} else {
			mutex_lock(&vdev->vma_lock);
		}
		list_for_each_entry_safe(mmap_vma, tmp,
					 &vdev->vma_list, vma_next) {
			struct vm_area_struct *vma = mmap_vma->vma;

			if (vma->vm_mm != mm)
				continue;

			list_del(&mmap_vma->vma_next);
			kfree(mmap_vma);

			zap_vma_ptes(vma, vma->vm_start,
				     vma->vm_end - vma->vm_start);
		}
		mutex_unlock(&vdev->vma_lock);
		mmap_read_unlock(mm);
		mmput(mm);
	}
}

void vfio_pci_zap_and_down_write_memory_lock(struct vfio_pci_device *vdev)
{
	vfio_pci_zap_and_vma_lock(vdev, false);
	down_write(&vdev->memory_lock);
	mutex_unlock(&vdev->vma_lock);
}

u16 vfio_pci_memory_lock_and_enable(struct vfio_pci_device *vdev)
{
	u16 cmd;

	down_write(&vdev->memory_lock);
	pci_read_config_word(vdev->pdev, PCI_COMMAND, &cmd);
	if (!(cmd & PCI_COMMAND_MEMORY))
		pci_write_config_word(vdev->pdev, PCI_COMMAND,
				      cmd | PCI_COMMAND_MEMORY);

	return cmd;
}

void vfio_pci_memory_unlock_and_restore(struct vfio_pci_device *vdev, u16 cmd)
{
	pci_write_config_word(vdev->pdev, PCI_COMMAND, cmd);
	up_write(&vdev->memory_lock);
}

/* Caller holds vma_lock */
static int __vfio_pci_add_vma(struct vfio_pci_device *vdev,
			      struct vm_area_struct *vma)
{
	struct vfio_pci_mmap_vma *mmap_vma;

	mmap_vma = kmalloc(sizeof(*mmap_vma), GFP_KERNEL);
	if (!mmap_vma)
		return -ENOMEM;

	mmap_vma->vma = vma;
	list_add(&mmap_vma->vma_next, &vdev->vma_list);

	return 0;
}

/*
 * Zap mmaps on open so that we can fault them in on access and therefore
 * our vma_list only tracks mappings accessed since last zap.
 */
static void vfio_pci_mmap_open(struct vm_area_struct *vma)
{
	zap_vma_ptes(vma, vma->vm_start, vma->vm_end - vma->vm_start);
}

static void vfio_pci_mmap_close(struct vm_area_struct *vma)
{
	struct vfio_pci_device *vdev = vma->vm_private_data;
	struct vfio_pci_mmap_vma *mmap_vma;

	mutex_lock(&vdev->vma_lock);
	list_for_each_entry(mmap_vma, &vdev->vma_list, vma_next) {
		if (mmap_vma->vma == vma) {
			list_del(&mmap_vma->vma_next);
			kfree(mmap_vma);
			break;
		}
	}
	mutex_unlock(&vdev->vma_lock);
}

static vm_fault_t vfio_pci_mmap_fault(struct vm_fault *vmf)
{
	struct vm_area_struct *vma = vmf->vma;
	struct vfio_pci_device *vdev = vma->vm_private_data;
	struct vfio_pci_mmap_vma *mmap_vma;
	vm_fault_t ret = VM_FAULT_NOPAGE;

	mutex_lock(&vdev->vma_lock);
	down_read(&vdev->memory_lock);

	if (!__vfio_pci_memory_enabled(vdev)) {
		ret = VM_FAULT_SIGBUS;
		goto up_out;
	}

	/*
	 * We populate the whole vma on fault, so we need to test whether
	 * the vma has already been mapped, such as for concurrent faults
	 * to the same vma.  io_remap_pfn_range() will trigger a BUG_ON if
	 * we ask it to fill the same range again.
	 */
	list_for_each_entry(mmap_vma, &vdev->vma_list, vma_next) {
		if (mmap_vma->vma == vma)
			goto up_out;
	}

<<<<<<< HEAD
	mutex_unlock(&vdev->vma_lock);

	if (io_remap_pfn_range(vma, vma->vm_start, vma->vm_pgoff,
			       vma->vm_end - vma->vm_start, vma->vm_page_prot))
=======
	if (io_remap_pfn_range(vma, vma->vm_start, vma->vm_pgoff,
			       vma->vm_end - vma->vm_start,
			       vma->vm_page_prot)) {
>>>>>>> 754a0abe
		ret = VM_FAULT_SIGBUS;
		zap_vma_ptes(vma, vma->vm_start, vma->vm_end - vma->vm_start);
		goto up_out;
	}

	if (__vfio_pci_add_vma(vdev, vma)) {
		ret = VM_FAULT_OOM;
		zap_vma_ptes(vma, vma->vm_start, vma->vm_end - vma->vm_start);
	}

up_out:
	up_read(&vdev->memory_lock);
	mutex_unlock(&vdev->vma_lock);
	return ret;
}

static const struct vm_operations_struct vfio_pci_mmap_ops = {
	.open = vfio_pci_mmap_open,
	.close = vfio_pci_mmap_close,
	.fault = vfio_pci_mmap_fault,
};

static int vfio_pci_mmap(struct vfio_device *core_vdev, struct vm_area_struct *vma)
{
	struct vfio_pci_device *vdev =
		container_of(core_vdev, struct vfio_pci_device, vdev);
	struct pci_dev *pdev = vdev->pdev;
	unsigned int index;
	u64 phys_len, req_len, pgoff, req_start;
	int ret;

	index = vma->vm_pgoff >> (VFIO_PCI_OFFSET_SHIFT - PAGE_SHIFT);

	if (index >= VFIO_PCI_NUM_REGIONS + vdev->num_regions)
		return -EINVAL;
	if (vma->vm_end < vma->vm_start)
		return -EINVAL;
	if ((vma->vm_flags & VM_SHARED) == 0)
		return -EINVAL;
	if (index >= VFIO_PCI_NUM_REGIONS) {
		int regnum = index - VFIO_PCI_NUM_REGIONS;
		struct vfio_pci_region *region = vdev->region + regnum;

		if (region->ops && region->ops->mmap &&
		    (region->flags & VFIO_REGION_INFO_FLAG_MMAP))
			return region->ops->mmap(vdev, region, vma);
		return -EINVAL;
	}
	if (index >= VFIO_PCI_ROM_REGION_INDEX)
		return -EINVAL;
	if (!vdev->bar_mmap_supported[index])
		return -EINVAL;

	phys_len = PAGE_ALIGN(pci_resource_len(pdev, index));
	req_len = vma->vm_end - vma->vm_start;
	pgoff = vma->vm_pgoff &
		((1U << (VFIO_PCI_OFFSET_SHIFT - PAGE_SHIFT)) - 1);
	req_start = pgoff << PAGE_SHIFT;

	if (req_start + req_len > phys_len)
		return -EINVAL;

	/*
	 * Even though we don't make use of the barmap for the mmap,
	 * we need to request the region and the barmap tracks that.
	 */
	if (!vdev->barmap[index]) {
		ret = pci_request_selected_regions(pdev,
						   1 << index, "vfio-pci");
		if (ret)
			return ret;

		vdev->barmap[index] = pci_iomap(pdev, index, 0);
		if (!vdev->barmap[index]) {
			pci_release_selected_regions(pdev, 1 << index);
			return -ENOMEM;
		}
	}

	vma->vm_private_data = vdev;
	vma->vm_page_prot = pgprot_noncached(vma->vm_page_prot);
	vma->vm_pgoff = (pci_resource_start(pdev, index) >> PAGE_SHIFT) + pgoff;

	/*
	 * See remap_pfn_range(), called from vfio_pci_fault() but we can't
	 * change vm_flags within the fault handler.  Set them now.
	 */
	vma->vm_flags |= VM_IO | VM_PFNMAP | VM_DONTEXPAND | VM_DONTDUMP;
	vma->vm_ops = &vfio_pci_mmap_ops;

	return 0;
}

static void vfio_pci_request(struct vfio_device *core_vdev, unsigned int count)
{
	struct vfio_pci_device *vdev =
		container_of(core_vdev, struct vfio_pci_device, vdev);
	struct pci_dev *pdev = vdev->pdev;

	mutex_lock(&vdev->igate);

	if (vdev->req_trigger) {
		if (!(count % 10))
			pci_notice_ratelimited(pdev,
				"Relaying device request to user (#%u)\n",
				count);
		eventfd_signal(vdev->req_trigger, 1);
	} else if (count == 0) {
		pci_warn(pdev,
			"No device request channel registered, blocked until released by user\n");
	}

	mutex_unlock(&vdev->igate);
}

static int vfio_pci_validate_vf_token(struct vfio_pci_device *vdev,
				      bool vf_token, uuid_t *uuid)
{
	/*
	 * There's always some degree of trust or collaboration between SR-IOV
	 * PF and VFs, even if just that the PF hosts the SR-IOV capability and
	 * can disrupt VFs with a reset, but often the PF has more explicit
	 * access to deny service to the VF or access data passed through the
	 * VF.  We therefore require an opt-in via a shared VF token (UUID) to
	 * represent this trust.  This both prevents that a VF driver might
	 * assume the PF driver is a trusted, in-kernel driver, and also that
	 * a PF driver might be replaced with a rogue driver, unknown to in-use
	 * VF drivers.
	 *
	 * Therefore when presented with a VF, if the PF is a vfio device and
	 * it is bound to the vfio-pci driver, the user needs to provide a VF
	 * token to access the device, in the form of appending a vf_token to
	 * the device name, for example:
	 *
	 * "0000:04:10.0 vf_token=bd8d9d2b-5a5f-4f5a-a211-f591514ba1f3"
	 *
	 * When presented with a PF which has VFs in use, the user must also
	 * provide the current VF token to prove collaboration with existing
	 * VF users.  If VFs are not in use, the VF token provided for the PF
	 * device will act to set the VF token.
	 *
	 * If the VF token is provided but unused, an error is generated.
	 */
	if (!vdev->pdev->is_virtfn && !vdev->vf_token && !vf_token)
		return 0; /* No VF token provided or required */

	if (vdev->pdev->is_virtfn) {
		struct vfio_pci_device *pf_vdev = get_pf_vdev(vdev);
		bool match;

		if (!pf_vdev) {
			if (!vf_token)
				return 0; /* PF is not vfio-pci, no VF token */

			pci_info_ratelimited(vdev->pdev,
				"VF token incorrectly provided, PF not bound to vfio-pci\n");
			return -EINVAL;
		}

		if (!vf_token) {
			vfio_device_put(&pf_vdev->vdev);
			pci_info_ratelimited(vdev->pdev,
				"VF token required to access device\n");
			return -EACCES;
		}

		mutex_lock(&pf_vdev->vf_token->lock);
		match = uuid_equal(uuid, &pf_vdev->vf_token->uuid);
		mutex_unlock(&pf_vdev->vf_token->lock);

		vfio_device_put(&pf_vdev->vdev);

		if (!match) {
			pci_info_ratelimited(vdev->pdev,
				"Incorrect VF token provided for device\n");
			return -EACCES;
		}
	} else if (vdev->vf_token) {
		mutex_lock(&vdev->vf_token->lock);
		if (vdev->vf_token->users) {
			if (!vf_token) {
				mutex_unlock(&vdev->vf_token->lock);
				pci_info_ratelimited(vdev->pdev,
					"VF token required to access device\n");
				return -EACCES;
			}

			if (!uuid_equal(uuid, &vdev->vf_token->uuid)) {
				mutex_unlock(&vdev->vf_token->lock);
				pci_info_ratelimited(vdev->pdev,
					"Incorrect VF token provided for device\n");
				return -EACCES;
			}
		} else if (vf_token) {
			uuid_copy(&vdev->vf_token->uuid, uuid);
		}

		mutex_unlock(&vdev->vf_token->lock);
	} else if (vf_token) {
		pci_info_ratelimited(vdev->pdev,
			"VF token incorrectly provided, not a PF or VF\n");
		return -EINVAL;
	}

	return 0;
}

#define VF_TOKEN_ARG "vf_token="

static int vfio_pci_match(struct vfio_device *core_vdev, char *buf)
{
	struct vfio_pci_device *vdev =
		container_of(core_vdev, struct vfio_pci_device, vdev);
	bool vf_token = false;
	uuid_t uuid;
	int ret;

	if (strncmp(pci_name(vdev->pdev), buf, strlen(pci_name(vdev->pdev))))
		return 0; /* No match */

	if (strlen(buf) > strlen(pci_name(vdev->pdev))) {
		buf += strlen(pci_name(vdev->pdev));

		if (*buf != ' ')
			return 0; /* No match: non-whitespace after name */

		while (*buf) {
			if (*buf == ' ') {
				buf++;
				continue;
			}

			if (!vf_token && !strncmp(buf, VF_TOKEN_ARG,
						  strlen(VF_TOKEN_ARG))) {
				buf += strlen(VF_TOKEN_ARG);

				if (strlen(buf) < UUID_STRING_LEN)
					return -EINVAL;

				ret = uuid_parse(buf, &uuid);
				if (ret)
					return ret;

				vf_token = true;
				buf += UUID_STRING_LEN;
			} else {
				/* Unknown/duplicate option */
				return -EINVAL;
			}
		}
	}

	ret = vfio_pci_validate_vf_token(vdev, vf_token, &uuid);
	if (ret)
		return ret;

	return 1; /* Match */
}

static const struct vfio_device_ops vfio_pci_ops = {
	.name		= "vfio-pci",
	.open		= vfio_pci_open,
	.release	= vfio_pci_release,
	.ioctl		= vfio_pci_ioctl,
	.read		= vfio_pci_read,
	.write		= vfio_pci_write,
	.mmap		= vfio_pci_mmap,
	.request	= vfio_pci_request,
	.match		= vfio_pci_match,
};

static int vfio_pci_reflck_attach(struct vfio_pci_device *vdev);
static void vfio_pci_reflck_put(struct vfio_pci_reflck *reflck);

static int vfio_pci_bus_notifier(struct notifier_block *nb,
				 unsigned long action, void *data)
{
	struct vfio_pci_device *vdev = container_of(nb,
						    struct vfio_pci_device, nb);
	struct device *dev = data;
	struct pci_dev *pdev = to_pci_dev(dev);
	struct pci_dev *physfn = pci_physfn(pdev);

	if (action == BUS_NOTIFY_ADD_DEVICE &&
	    pdev->is_virtfn && physfn == vdev->pdev) {
		pci_info(vdev->pdev, "Captured SR-IOV VF %s driver_override\n",
			 pci_name(pdev));
		pdev->driver_override = kasprintf(GFP_KERNEL, "%s",
						  vfio_pci_ops.name);
	} else if (action == BUS_NOTIFY_BOUND_DRIVER &&
		   pdev->is_virtfn && physfn == vdev->pdev) {
		struct pci_driver *drv = pci_dev_driver(pdev);

		if (drv && drv != &vfio_pci_driver)
			pci_warn(vdev->pdev,
				 "VF %s bound to driver %s while PF bound to vfio-pci\n",
				 pci_name(pdev), drv->name);
	}

	return 0;
}

static int vfio_pci_vf_init(struct vfio_pci_device *vdev)
{
	struct pci_dev *pdev = vdev->pdev;
	int ret;

	if (!pdev->is_physfn)
		return 0;

	vdev->vf_token = kzalloc(sizeof(*vdev->vf_token), GFP_KERNEL);
	if (!vdev->vf_token)
		return -ENOMEM;

	mutex_init(&vdev->vf_token->lock);
	uuid_gen(&vdev->vf_token->uuid);

	vdev->nb.notifier_call = vfio_pci_bus_notifier;
	ret = bus_register_notifier(&pci_bus_type, &vdev->nb);
	if (ret) {
		kfree(vdev->vf_token);
		return ret;
	}
	return 0;
}

static void vfio_pci_vf_uninit(struct vfio_pci_device *vdev)
{
	if (!vdev->vf_token)
		return;

	bus_unregister_notifier(&pci_bus_type, &vdev->nb);
	WARN_ON(vdev->vf_token->users);
	mutex_destroy(&vdev->vf_token->lock);
	kfree(vdev->vf_token);
}

static int vfio_pci_vga_init(struct vfio_pci_device *vdev)
{
	struct pci_dev *pdev = vdev->pdev;
	int ret;

	if (!vfio_pci_is_vga(pdev))
		return 0;

	ret = vga_client_register(pdev, vdev, NULL, vfio_pci_set_vga_decode);
	if (ret)
		return ret;
	vga_set_legacy_decoding(pdev, vfio_pci_set_vga_decode(vdev, false));
	return 0;
}

static void vfio_pci_vga_uninit(struct vfio_pci_device *vdev)
{
	struct pci_dev *pdev = vdev->pdev;

	if (!vfio_pci_is_vga(pdev))
		return;
	vga_client_register(pdev, NULL, NULL, NULL);
	vga_set_legacy_decoding(pdev, VGA_RSRC_NORMAL_IO | VGA_RSRC_NORMAL_MEM |
					      VGA_RSRC_LEGACY_IO |
					      VGA_RSRC_LEGACY_MEM);
}

static int vfio_pci_probe(struct pci_dev *pdev, const struct pci_device_id *id)
{
	struct vfio_pci_device *vdev;
	struct iommu_group *group;
	int ret;

	if (vfio_pci_is_denylisted(pdev))
		return -EINVAL;

	if (pdev->hdr_type != PCI_HEADER_TYPE_NORMAL)
		return -EINVAL;

	/*
	 * Prevent binding to PFs with VFs enabled, the VFs might be in use
	 * by the host or other users.  We cannot capture the VFs if they
	 * already exist, nor can we track VF users.  Disabling SR-IOV here
	 * would initiate removing the VFs, which would unbind the driver,
	 * which is prone to blocking if that VF is also in use by vfio-pci.
	 * Just reject these PFs and let the user sort it out.
	 */
	if (pci_num_vf(pdev)) {
		pci_warn(pdev, "Cannot bind to PF with SR-IOV enabled\n");
		return -EBUSY;
	}

	group = vfio_iommu_group_get(&pdev->dev);
	if (!group)
		return -EINVAL;

	vdev = kzalloc(sizeof(*vdev), GFP_KERNEL);
	if (!vdev) {
		ret = -ENOMEM;
		goto out_group_put;
	}

	vfio_init_group_dev(&vdev->vdev, &pdev->dev, &vfio_pci_ops);
	vdev->pdev = pdev;
	vdev->irq_type = VFIO_PCI_NUM_IRQS;
	mutex_init(&vdev->igate);
	spin_lock_init(&vdev->irqlock);
	mutex_init(&vdev->ioeventfds_lock);
	INIT_LIST_HEAD(&vdev->dummy_resources_list);
	INIT_LIST_HEAD(&vdev->ioeventfds_list);
	mutex_init(&vdev->vma_lock);
	INIT_LIST_HEAD(&vdev->vma_list);
	init_rwsem(&vdev->memory_lock);

	ret = vfio_pci_reflck_attach(vdev);
	if (ret)
		goto out_free;
	ret = vfio_pci_vf_init(vdev);
	if (ret)
		goto out_reflck;
	ret = vfio_pci_vga_init(vdev);
	if (ret)
		goto out_vf;

	vfio_pci_probe_power_state(vdev);

	if (!disable_idle_d3) {
		/*
		 * pci-core sets the device power state to an unknown value at
		 * bootup and after being removed from a driver.  The only
		 * transition it allows from this unknown state is to D0, which
		 * typically happens when a driver calls pci_enable_device().
		 * We're not ready to enable the device yet, but we do want to
		 * be able to get to D3.  Therefore first do a D0 transition
		 * before going to D3.
		 */
		vfio_pci_set_power_state(vdev, PCI_D0);
		vfio_pci_set_power_state(vdev, PCI_D3hot);
	}

<<<<<<< HEAD
	ret = vfio_add_group_dev(&pdev->dev, &vfio_pci_ops, vdev);
	if (ret)
		goto out_power;
=======
	ret = vfio_register_group_dev(&vdev->vdev);
	if (ret)
		goto out_power;
	dev_set_drvdata(&pdev->dev, vdev);
>>>>>>> 754a0abe
	return 0;

out_power:
	if (!disable_idle_d3)
		vfio_pci_set_power_state(vdev, PCI_D0);
out_vf:
	vfio_pci_vf_uninit(vdev);
out_reflck:
	vfio_pci_reflck_put(vdev->reflck);
out_free:
	kfree(vdev->pm_save);
	kfree(vdev);
out_group_put:
	vfio_iommu_group_put(group, &pdev->dev);
	return ret;
}

static void vfio_pci_remove(struct pci_dev *pdev)
{
	struct vfio_pci_device *vdev = dev_get_drvdata(&pdev->dev);

	pci_disable_sriov(pdev);

<<<<<<< HEAD
	vdev = vfio_del_group_dev(&pdev->dev);
	if (!vdev)
		return;
=======
	vfio_unregister_group_dev(&vdev->vdev);
>>>>>>> 754a0abe

	vfio_pci_vf_uninit(vdev);
	vfio_pci_reflck_put(vdev->reflck);
	vfio_pci_vga_uninit(vdev);

	vfio_iommu_group_put(pdev->dev.iommu_group, &pdev->dev);

	if (!disable_idle_d3)
		vfio_pci_set_power_state(vdev, PCI_D0);

	mutex_destroy(&vdev->ioeventfds_lock);
	kfree(vdev->region);
	kfree(vdev->pm_save);
	kfree(vdev);
}

static pci_ers_result_t vfio_pci_aer_err_detected(struct pci_dev *pdev,
						  pci_channel_state_t state)
{
	struct vfio_pci_device *vdev;
	struct vfio_device *device;

	device = vfio_device_get_from_dev(&pdev->dev);
	if (device == NULL)
		return PCI_ERS_RESULT_DISCONNECT;

	vdev = container_of(device, struct vfio_pci_device, vdev);

	mutex_lock(&vdev->igate);

	if (vdev->err_trigger)
		eventfd_signal(vdev->err_trigger, 1);

	mutex_unlock(&vdev->igate);

	vfio_device_put(device);

	return PCI_ERS_RESULT_CAN_RECOVER;
}

static int vfio_pci_sriov_configure(struct pci_dev *pdev, int nr_virtfn)
{
	struct vfio_device *device;
	int ret = 0;

	might_sleep();

	if (!enable_sriov)
		return -ENOENT;

	device = vfio_device_get_from_dev(&pdev->dev);
	if (!device)
		return -ENODEV;

	if (nr_virtfn == 0)
		pci_disable_sriov(pdev);
	else
		ret = pci_enable_sriov(pdev, nr_virtfn);

	vfio_device_put(device);

	return ret < 0 ? ret : nr_virtfn;
}

static const struct pci_error_handlers vfio_err_handlers = {
	.error_detected = vfio_pci_aer_err_detected,
};

static struct pci_driver vfio_pci_driver = {
	.name			= "vfio-pci",
	.id_table		= NULL, /* only dynamic ids */
	.probe			= vfio_pci_probe,
	.remove			= vfio_pci_remove,
	.sriov_configure	= vfio_pci_sriov_configure,
	.err_handler		= &vfio_err_handlers,
};

static DEFINE_MUTEX(reflck_lock);

static struct vfio_pci_reflck *vfio_pci_reflck_alloc(void)
{
	struct vfio_pci_reflck *reflck;

	reflck = kzalloc(sizeof(*reflck), GFP_KERNEL);
	if (!reflck)
		return ERR_PTR(-ENOMEM);

	kref_init(&reflck->kref);
	mutex_init(&reflck->lock);

	return reflck;
}

static void vfio_pci_reflck_get(struct vfio_pci_reflck *reflck)
{
	kref_get(&reflck->kref);
}

static int vfio_pci_reflck_find(struct pci_dev *pdev, void *data)
{
	struct vfio_pci_reflck **preflck = data;
	struct vfio_device *device;
	struct vfio_pci_device *vdev;

	device = vfio_device_get_from_dev(&pdev->dev);
	if (!device)
		return 0;

	if (pci_dev_driver(pdev) != &vfio_pci_driver) {
		vfio_device_put(device);
		return 0;
	}

	vdev = container_of(device, struct vfio_pci_device, vdev);

	if (vdev->reflck) {
		vfio_pci_reflck_get(vdev->reflck);
		*preflck = vdev->reflck;
		vfio_device_put(device);
		return 1;
	}

	vfio_device_put(device);
	return 0;
}

static int vfio_pci_reflck_attach(struct vfio_pci_device *vdev)
{
	bool slot = !pci_probe_reset_slot(vdev->pdev->slot);

	mutex_lock(&reflck_lock);

	if (pci_is_root_bus(vdev->pdev->bus) ||
	    vfio_pci_for_each_slot_or_bus(vdev->pdev, vfio_pci_reflck_find,
					  &vdev->reflck, slot) <= 0)
		vdev->reflck = vfio_pci_reflck_alloc();

	mutex_unlock(&reflck_lock);

	return PTR_ERR_OR_ZERO(vdev->reflck);
}

static void vfio_pci_reflck_release(struct kref *kref)
{
	struct vfio_pci_reflck *reflck = container_of(kref,
						      struct vfio_pci_reflck,
						      kref);

	kfree(reflck);
	mutex_unlock(&reflck_lock);
}

static void vfio_pci_reflck_put(struct vfio_pci_reflck *reflck)
{
	kref_put_mutex(&reflck->kref, vfio_pci_reflck_release, &reflck_lock);
}

static int vfio_pci_get_unused_devs(struct pci_dev *pdev, void *data)
{
	struct vfio_devices *devs = data;
	struct vfio_device *device;
	struct vfio_pci_device *vdev;

	if (devs->cur_index == devs->max_index)
		return -ENOSPC;

	device = vfio_device_get_from_dev(&pdev->dev);
	if (!device)
		return -EINVAL;

	if (pci_dev_driver(pdev) != &vfio_pci_driver) {
		vfio_device_put(device);
		return -EBUSY;
	}

	vdev = container_of(device, struct vfio_pci_device, vdev);

	/* Fault if the device is not unused */
	if (vdev->refcnt) {
		vfio_device_put(device);
		return -EBUSY;
	}

	devs->devices[devs->cur_index++] = vdev;
	return 0;
}

static int vfio_pci_try_zap_and_vma_lock_cb(struct pci_dev *pdev, void *data)
{
	struct vfio_devices *devs = data;
	struct vfio_device *device;
	struct vfio_pci_device *vdev;

	if (devs->cur_index == devs->max_index)
		return -ENOSPC;

	device = vfio_device_get_from_dev(&pdev->dev);
	if (!device)
		return -EINVAL;

	if (pci_dev_driver(pdev) != &vfio_pci_driver) {
		vfio_device_put(device);
		return -EBUSY;
	}

	vdev = container_of(device, struct vfio_pci_device, vdev);

	/*
	 * Locking multiple devices is prone to deadlock, runaway and
	 * unwind if we hit contention.
	 */
	if (!vfio_pci_zap_and_vma_lock(vdev, true)) {
		vfio_device_put(device);
		return -EBUSY;
	}

	devs->devices[devs->cur_index++] = vdev;
	return 0;
}

/*
 * If a bus or slot reset is available for the provided device and:
 *  - All of the devices affected by that bus or slot reset are unused
 *    (!refcnt)
 *  - At least one of the affected devices is marked dirty via
 *    needs_reset (such as by lack of FLR support)
 * Then attempt to perform that bus or slot reset.  Callers are required
 * to hold vdev->reflck->lock, protecting the bus/slot reset group from
 * concurrent opens.  A vfio_device reference is acquired for each device
 * to prevent unbinds during the reset operation.
 *
 * NB: vfio-core considers a group to be viable even if some devices are
 * bound to drivers like pci-stub or pcieport.  Here we require all devices
 * to be bound to vfio_pci since that's the only way we can be sure they
 * stay put.
 */
static void vfio_pci_try_bus_reset(struct vfio_pci_device *vdev)
{
	struct vfio_devices devs = { .cur_index = 0 };
	int i = 0, ret = -EINVAL;
	bool slot = false;
	struct vfio_pci_device *tmp;

	if (!pci_probe_reset_slot(vdev->pdev->slot))
		slot = true;
	else if (pci_probe_reset_bus(vdev->pdev->bus))
		return;

	if (vfio_pci_for_each_slot_or_bus(vdev->pdev, vfio_pci_count_devs,
					  &i, slot) || !i)
		return;

	devs.max_index = i;
	devs.devices = kcalloc(i, sizeof(struct vfio_device *), GFP_KERNEL);
	if (!devs.devices)
		return;

	if (vfio_pci_for_each_slot_or_bus(vdev->pdev,
					  vfio_pci_get_unused_devs,
					  &devs, slot))
		goto put_devs;

	/* Does at least one need a reset? */
	for (i = 0; i < devs.cur_index; i++) {
		tmp = devs.devices[i];
		if (tmp->needs_reset) {
			ret = pci_reset_bus(vdev->pdev);
			break;
		}
	}

put_devs:
	for (i = 0; i < devs.cur_index; i++) {
		tmp = devs.devices[i];

		/*
		 * If reset was successful, affected devices no longer need
		 * a reset and we should return all the collateral devices
		 * to low power.  If not successful, we either didn't reset
		 * the bus or timed out waiting for it, so let's not touch
		 * the power state.
		 */
		if (!ret) {
			tmp->needs_reset = false;

			if (tmp != vdev && !disable_idle_d3)
				vfio_pci_set_power_state(tmp, PCI_D3hot);
		}

		vfio_device_put(&tmp->vdev);
	}

	kfree(devs.devices);
}

static void __exit vfio_pci_cleanup(void)
{
	pci_unregister_driver(&vfio_pci_driver);
	vfio_pci_uninit_perm_bits();
}

static void __init vfio_pci_fill_ids(void)
{
	char *p, *id;
	int rc;

	/* no ids passed actually */
	if (ids[0] == '\0')
		return;

	/* add ids specified in the module parameter */
	p = ids;
	while ((id = strsep(&p, ","))) {
		unsigned int vendor, device, subvendor = PCI_ANY_ID,
			subdevice = PCI_ANY_ID, class = 0, class_mask = 0;
		int fields;

		if (!strlen(id))
			continue;

		fields = sscanf(id, "%x:%x:%x:%x:%x:%x",
				&vendor, &device, &subvendor, &subdevice,
				&class, &class_mask);

		if (fields < 2) {
			pr_warn("invalid id string \"%s\"\n", id);
			continue;
		}

		rc = pci_add_dynid(&vfio_pci_driver, vendor, device,
				   subvendor, subdevice, class, class_mask, 0);
		if (rc)
			pr_warn("failed to add dynamic id [%04x:%04x[%04x:%04x]] class %#08x/%08x (%d)\n",
				vendor, device, subvendor, subdevice,
				class, class_mask, rc);
		else
			pr_info("add [%04x:%04x[%04x:%04x]] class %#08x/%08x\n",
				vendor, device, subvendor, subdevice,
				class, class_mask);
	}
}

static int __init vfio_pci_init(void)
{
	int ret;

	/* Allocate shared config space permission data used by all devices */
	ret = vfio_pci_init_perm_bits();
	if (ret)
		return ret;

	/* Register and scan for devices */
	ret = pci_register_driver(&vfio_pci_driver);
	if (ret)
		goto out_driver;

	vfio_pci_fill_ids();

	if (disable_denylist)
		pr_warn("device denylist disabled.\n");

	return 0;

out_driver:
	vfio_pci_uninit_perm_bits();
	return ret;
}

module_init(vfio_pci_init);
module_exit(vfio_pci_cleanup);

MODULE_VERSION(DRIVER_VERSION);
MODULE_LICENSE("GPL v2");
MODULE_AUTHOR(DRIVER_AUTHOR);
MODULE_DESCRIPTION(DRIVER_DESC);<|MERGE_RESOLUTION|>--- conflicted
+++ resolved
@@ -1606,16 +1606,9 @@
 			goto up_out;
 	}
 
-<<<<<<< HEAD
-	mutex_unlock(&vdev->vma_lock);
-
-	if (io_remap_pfn_range(vma, vma->vm_start, vma->vm_pgoff,
-			       vma->vm_end - vma->vm_start, vma->vm_page_prot))
-=======
 	if (io_remap_pfn_range(vma, vma->vm_start, vma->vm_pgoff,
 			       vma->vm_end - vma->vm_start,
 			       vma->vm_page_prot)) {
->>>>>>> 754a0abe
 		ret = VM_FAULT_SIGBUS;
 		zap_vma_ptes(vma, vma->vm_start, vma->vm_end - vma->vm_start);
 		goto up_out;
@@ -2053,16 +2046,10 @@
 		vfio_pci_set_power_state(vdev, PCI_D3hot);
 	}
 
-<<<<<<< HEAD
-	ret = vfio_add_group_dev(&pdev->dev, &vfio_pci_ops, vdev);
-	if (ret)
-		goto out_power;
-=======
 	ret = vfio_register_group_dev(&vdev->vdev);
 	if (ret)
 		goto out_power;
 	dev_set_drvdata(&pdev->dev, vdev);
->>>>>>> 754a0abe
 	return 0;
 
 out_power:
@@ -2086,13 +2073,7 @@
 
 	pci_disable_sriov(pdev);
 
-<<<<<<< HEAD
-	vdev = vfio_del_group_dev(&pdev->dev);
-	if (!vdev)
-		return;
-=======
 	vfio_unregister_group_dev(&vdev->vdev);
->>>>>>> 754a0abe
 
 	vfio_pci_vf_uninit(vdev);
 	vfio_pci_reflck_put(vdev->reflck);
