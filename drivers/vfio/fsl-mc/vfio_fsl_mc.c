--- conflicted
+++ resolved
@@ -627,21 +627,13 @@
 
 	ret = vfio_fsl_mc_reflck_attach(vdev);
 	if (ret)
-<<<<<<< HEAD
-		goto out_group_put;
-=======
 		goto out_kfree;
->>>>>>> 754a0abe
 
 	ret = vfio_fsl_mc_init_device(vdev);
 	if (ret)
 		goto out_reflck;
 
-<<<<<<< HEAD
-	ret = vfio_add_group_dev(dev, &vfio_fsl_mc_ops, vdev);
-=======
 	ret = vfio_register_group_dev(&vdev->vdev);
->>>>>>> 754a0abe
 	if (ret) {
 		dev_err(dev, "VFIO_FSL_MC: Failed to add to vfio group\n");
 		goto out_device;
@@ -656,27 +648,17 @@
 	ret = vfio_fsl_mc_scan_container(mc_dev);
 	if (ret)
 		goto out_group_dev;
-<<<<<<< HEAD
-	return 0;
-
-out_group_dev:
-	vfio_del_group_dev(dev);
-=======
 	dev_set_drvdata(dev, vdev);
 	return 0;
 
 out_group_dev:
 	vfio_unregister_group_dev(&vdev->vdev);
->>>>>>> 754a0abe
 out_device:
 	vfio_fsl_uninit_device(vdev);
 out_reflck:
 	vfio_fsl_mc_reflck_put(vdev->reflck);
-<<<<<<< HEAD
-=======
 out_kfree:
 	kfree(vdev);
->>>>>>> 754a0abe
 out_group_put:
 	vfio_iommu_group_put(group, dev);
 	return ret;
@@ -694,10 +676,7 @@
 	vfio_fsl_uninit_device(vdev);
 	vfio_fsl_mc_reflck_put(vdev->reflck);
 
-<<<<<<< HEAD
-=======
 	kfree(vdev);
->>>>>>> 754a0abe
 	vfio_iommu_group_put(mc_dev->dev.iommu_group, dev);
 
 	return 0;
