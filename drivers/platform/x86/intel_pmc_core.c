--- conflicted
+++ resolved
@@ -1027,11 +1027,7 @@
 }
 DEFINE_SHOW_ATTRIBUTE(pmc_core_pll);
 
-<<<<<<< HEAD
-static int pmc_core_send_ltr_ignore(u32 value)
-=======
 static int pmc_core_send_ltr_ignore(struct pmc_dev *pmcdev, u32 value)
->>>>>>> 754a0abe
 {
 	const struct pmc_reg_map *map = pmcdev->map;
 	u32 reg;
@@ -1058,11 +1054,8 @@
 					 const char __user *userbuf,
 					 size_t count, loff_t *ppos)
 {
-<<<<<<< HEAD
-=======
 	struct seq_file *s = file->private_data;
 	struct pmc_dev *pmcdev = s->private;
->>>>>>> 754a0abe
 	u32 buf_size, value;
 	int err;
 
@@ -1072,11 +1065,7 @@
 	if (err)
 		return err;
 
-<<<<<<< HEAD
-	err = pmc_core_send_ltr_ignore(value);
-=======
 	err = pmc_core_send_ltr_ignore(pmcdev, value);
->>>>>>> 754a0abe
 
 	return err == 0 ? count : err;
 }
@@ -1684,12 +1673,6 @@
 		return -ENOMEM;
 
 	mutex_init(&pmcdev->lock);
-<<<<<<< HEAD
-	platform_set_drvdata(pdev, pmcdev);
-	pmcdev->pmc_xram_read_bit = pmc_core_check_read_lock_bit();
-	pmc_core_do_dmi_quirks(pmcdev);
-
-=======
 
 	pmcdev->pmc_xram_read_bit = pmc_core_check_read_lock_bit(pmcdev);
 	pmc_core_get_low_power_modes(pmcdev);
@@ -1698,18 +1681,13 @@
 	if (pmcdev->map == &tgl_reg_map)
 		pmc_core_get_tgl_lpm_reqs(pdev);
 
->>>>>>> 754a0abe
 	/*
 	 * On TGL, due to a hardware limitation, the GBE LTR blocks PC10 when
 	 * a cable is attached. Tell the PMC to ignore it.
 	 */
 	if (pmcdev->map == &tgl_reg_map) {
 		dev_dbg(&pdev->dev, "ignoring GBE LTR\n");
-<<<<<<< HEAD
-		pmc_core_send_ltr_ignore(3);
-=======
 		pmc_core_send_ltr_ignore(pmcdev, 3);
->>>>>>> 754a0abe
 	}
 
 	pmc_core_dbgfs_register(pmcdev);
