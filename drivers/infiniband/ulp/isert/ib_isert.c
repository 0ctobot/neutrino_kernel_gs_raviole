// SPDX-License-Identifier: GPL-2.0-or-later
/*******************************************************************************
 * This file contains iSCSI extentions for RDMA (iSER) Verbs
 *
 * (c) Copyright 2013 Datera, Inc.
 *
 * Nicholas A. Bellinger <nab@linux-iscsi.org>
 *
 ****************************************************************************/

#include <linux/string.h>
#include <linux/module.h>
#include <linux/scatterlist.h>
#include <linux/socket.h>
#include <linux/in.h>
#include <linux/in6.h>
#include <rdma/ib_verbs.h>
#include <rdma/ib_cm.h>
#include <rdma/rdma_cm.h>
#include <target/target_core_base.h>
#include <target/target_core_fabric.h>
#include <target/iscsi/iscsi_transport.h>
#include <linux/semaphore.h>

#include "ib_isert.h"

static int isert_debug_level;
module_param_named(debug_level, isert_debug_level, int, 0644);
MODULE_PARM_DESC(debug_level, "Enable debug tracing if > 0 (default:0)");

static int isert_sg_tablesize_set(const char *val,
				  const struct kernel_param *kp);
static const struct kernel_param_ops sg_tablesize_ops = {
	.set = isert_sg_tablesize_set,
	.get = param_get_int,
};

<<<<<<< HEAD
static int isert_sg_tablesize = ISCSI_ISER_DEF_SG_TABLESIZE;
module_param_cb(sg_tablesize, &sg_tablesize_ops, &isert_sg_tablesize, 0644);
MODULE_PARM_DESC(sg_tablesize,
		 "Number of gather/scatter entries in a single scsi command, should >= 128 (default: 256, max: 4096)");
=======
static int isert_sg_tablesize = ISCSI_ISER_MIN_SG_TABLESIZE;
module_param_cb(sg_tablesize, &sg_tablesize_ops, &isert_sg_tablesize, 0644);
MODULE_PARM_DESC(sg_tablesize,
		 "Number of gather/scatter entries in a single scsi command, should >= 128 (default: 128, max: 4096)");
>>>>>>> 754a0abe

static DEFINE_MUTEX(device_list_mutex);
static LIST_HEAD(device_list);
static struct workqueue_struct *isert_comp_wq;
static struct workqueue_struct *isert_release_wq;

static int
isert_put_response(struct iscsi_conn *conn, struct iscsi_cmd *cmd);
static int
isert_login_post_recv(struct isert_conn *isert_conn);
static int
isert_rdma_accept(struct isert_conn *isert_conn);
struct rdma_cm_id *isert_setup_id(struct isert_np *isert_np);

static void isert_release_work(struct work_struct *work);
static void isert_recv_done(struct ib_cq *cq, struct ib_wc *wc);
static void isert_send_done(struct ib_cq *cq, struct ib_wc *wc);
static void isert_login_recv_done(struct ib_cq *cq, struct ib_wc *wc);
static void isert_login_send_done(struct ib_cq *cq, struct ib_wc *wc);

static int isert_sg_tablesize_set(const char *val, const struct kernel_param *kp)
{
	int n = 0, ret;

	ret = kstrtoint(val, 10, &n);
	if (ret != 0 || n < ISCSI_ISER_MIN_SG_TABLESIZE ||
	    n > ISCSI_ISER_MAX_SG_TABLESIZE)
		return -EINVAL;

	return param_set_int(val, kp);
}

<<<<<<< HEAD

=======
>>>>>>> 754a0abe
static inline bool
isert_prot_cmd(struct isert_conn *conn, struct se_cmd *cmd)
{
	return (conn->pi_support &&
		cmd->prot_op != TARGET_PROT_NORMAL);
}

static void
isert_qp_event_callback(struct ib_event *e, void *context)
{
	struct isert_conn *isert_conn = context;

	isert_err("%s (%d): conn %p\n",
		  ib_event_msg(e->event), e->event, isert_conn);

	switch (e->event) {
	case IB_EVENT_COMM_EST:
		rdma_notify(isert_conn->cm_id, IB_EVENT_COMM_EST);
		break;
	case IB_EVENT_QP_LAST_WQE_REACHED:
		isert_warn("Reached TX IB_EVENT_QP_LAST_WQE_REACHED\n");
		break;
	default:
		break;
	}
}

static struct ib_qp *
isert_create_qp(struct isert_conn *isert_conn,
		struct rdma_cm_id *cma_id)
{
	u32 cq_size = ISERT_QP_MAX_REQ_DTOS + ISERT_QP_MAX_RECV_DTOS + 2;
	struct isert_device *device = isert_conn->device;
	struct ib_device *ib_dev = device->ib_device;
	struct ib_qp_init_attr attr;
	int ret, factor;

	isert_conn->cq = ib_cq_pool_get(ib_dev, cq_size, -1, IB_POLL_WORKQUEUE);
	if (IS_ERR(isert_conn->cq)) {
		isert_err("Unable to allocate cq\n");
		ret = PTR_ERR(isert_conn->cq);
		return ERR_PTR(ret);
	}
	isert_conn->cq_size = cq_size;

	memset(&attr, 0, sizeof(struct ib_qp_init_attr));
	attr.event_handler = isert_qp_event_callback;
	attr.qp_context = isert_conn;
	attr.send_cq = isert_conn->cq;
	attr.recv_cq = isert_conn->cq;
	attr.cap.max_send_wr = ISERT_QP_MAX_REQ_DTOS + 1;
	attr.cap.max_recv_wr = ISERT_QP_MAX_RECV_DTOS + 1;
	factor = rdma_rw_mr_factor(device->ib_device, cma_id->port_num,
				   isert_sg_tablesize);
	attr.cap.max_rdma_ctxs = ISCSI_DEF_XMIT_CMDS_MAX * factor;
	attr.cap.max_send_sge = device->ib_device->attrs.max_send_sge;
	attr.cap.max_recv_sge = 1;
	attr.sq_sig_type = IB_SIGNAL_REQ_WR;
	attr.qp_type = IB_QPT_RC;
	if (device->pi_capable)
		attr.create_flags |= IB_QP_CREATE_INTEGRITY_EN;

	ret = rdma_create_qp(cma_id, device->pd, &attr);
	if (ret) {
		isert_err("rdma_create_qp failed for cma_id %d\n", ret);
		ib_cq_pool_put(isert_conn->cq, isert_conn->cq_size);

		return ERR_PTR(ret);
	}

	return cma_id->qp;
}

static int
isert_alloc_rx_descriptors(struct isert_conn *isert_conn)
{
	struct isert_device *device = isert_conn->device;
	struct ib_device *ib_dev = device->ib_device;
	struct iser_rx_desc *rx_desc;
	struct ib_sge *rx_sg;
	u64 dma_addr;
	int i, j;

	isert_conn->rx_descs = kcalloc(ISERT_QP_MAX_RECV_DTOS,
				       sizeof(struct iser_rx_desc),
				       GFP_KERNEL);
	if (!isert_conn->rx_descs)
		return -ENOMEM;

	rx_desc = isert_conn->rx_descs;

	for (i = 0; i < ISERT_QP_MAX_RECV_DTOS; i++, rx_desc++)  {
		dma_addr = ib_dma_map_single(ib_dev, rx_desc->buf,
					ISER_RX_SIZE, DMA_FROM_DEVICE);
		if (ib_dma_mapping_error(ib_dev, dma_addr))
			goto dma_map_fail;

		rx_desc->dma_addr = dma_addr;

		rx_sg = &rx_desc->rx_sg;
		rx_sg->addr = rx_desc->dma_addr + isert_get_hdr_offset(rx_desc);
		rx_sg->length = ISER_RX_PAYLOAD_SIZE;
		rx_sg->lkey = device->pd->local_dma_lkey;
		rx_desc->rx_cqe.done = isert_recv_done;
	}

	return 0;

dma_map_fail:
	rx_desc = isert_conn->rx_descs;
	for (j = 0; j < i; j++, rx_desc++) {
		ib_dma_unmap_single(ib_dev, rx_desc->dma_addr,
				    ISER_RX_SIZE, DMA_FROM_DEVICE);
	}
	kfree(isert_conn->rx_descs);
	isert_conn->rx_descs = NULL;
	isert_err("conn %p failed to allocate rx descriptors\n", isert_conn);
	return -ENOMEM;
}

static void
isert_free_rx_descriptors(struct isert_conn *isert_conn)
{
	struct ib_device *ib_dev = isert_conn->device->ib_device;
	struct iser_rx_desc *rx_desc;
	int i;

	if (!isert_conn->rx_descs)
		return;

	rx_desc = isert_conn->rx_descs;
	for (i = 0; i < ISERT_QP_MAX_RECV_DTOS; i++, rx_desc++)  {
		ib_dma_unmap_single(ib_dev, rx_desc->dma_addr,
				    ISER_RX_SIZE, DMA_FROM_DEVICE);
	}

	kfree(isert_conn->rx_descs);
	isert_conn->rx_descs = NULL;
}

static int
isert_create_device_ib_res(struct isert_device *device)
{
	struct ib_device *ib_dev = device->ib_device;
	int ret;

	isert_dbg("devattr->max_send_sge: %d devattr->max_recv_sge %d\n",
		  ib_dev->attrs.max_send_sge, ib_dev->attrs.max_recv_sge);
	isert_dbg("devattr->max_sge_rd: %d\n", ib_dev->attrs.max_sge_rd);

	device->pd = ib_alloc_pd(ib_dev, 0);
	if (IS_ERR(device->pd)) {
		ret = PTR_ERR(device->pd);
		isert_err("failed to allocate pd, device %p, ret=%d\n",
			  device, ret);
		return ret;
	}

	/* Check signature cap */
	if (ib_dev->attrs.device_cap_flags & IB_DEVICE_INTEGRITY_HANDOVER)
		device->pi_capable = true;
	else
		device->pi_capable = false;

	return 0;
}

static void
isert_free_device_ib_res(struct isert_device *device)
{
	isert_info("device %p\n", device);

	ib_dealloc_pd(device->pd);
}

static void
isert_device_put(struct isert_device *device)
{
	mutex_lock(&device_list_mutex);
	device->refcount--;
	isert_info("device %p refcount %d\n", device, device->refcount);
	if (!device->refcount) {
		isert_free_device_ib_res(device);
		list_del(&device->dev_node);
		kfree(device);
	}
	mutex_unlock(&device_list_mutex);
}

static struct isert_device *
isert_device_get(struct rdma_cm_id *cma_id)
{
	struct isert_device *device;
	int ret;

	mutex_lock(&device_list_mutex);
	list_for_each_entry(device, &device_list, dev_node) {
		if (device->ib_device->node_guid == cma_id->device->node_guid) {
			device->refcount++;
			isert_info("Found iser device %p refcount %d\n",
				   device, device->refcount);
			mutex_unlock(&device_list_mutex);
			return device;
		}
	}

	device = kzalloc(sizeof(struct isert_device), GFP_KERNEL);
	if (!device) {
		mutex_unlock(&device_list_mutex);
		return ERR_PTR(-ENOMEM);
	}

	INIT_LIST_HEAD(&device->dev_node);

	device->ib_device = cma_id->device;
	ret = isert_create_device_ib_res(device);
	if (ret) {
		kfree(device);
		mutex_unlock(&device_list_mutex);
		return ERR_PTR(ret);
	}

	device->refcount++;
	list_add_tail(&device->dev_node, &device_list);
	isert_info("Created a new iser device %p refcount %d\n",
		   device, device->refcount);
	mutex_unlock(&device_list_mutex);

	return device;
}

static void
isert_init_conn(struct isert_conn *isert_conn)
{
	isert_conn->state = ISER_CONN_INIT;
	INIT_LIST_HEAD(&isert_conn->node);
	init_completion(&isert_conn->login_comp);
	init_completion(&isert_conn->login_req_comp);
	init_waitqueue_head(&isert_conn->rem_wait);
	kref_init(&isert_conn->kref);
	mutex_init(&isert_conn->mutex);
	INIT_WORK(&isert_conn->release_work, isert_release_work);
}

static void
isert_free_login_buf(struct isert_conn *isert_conn)
{
	struct ib_device *ib_dev = isert_conn->device->ib_device;

	ib_dma_unmap_single(ib_dev, isert_conn->login_rsp_dma,
			    ISER_RX_PAYLOAD_SIZE, DMA_TO_DEVICE);
	kfree(isert_conn->login_rsp_buf);

	ib_dma_unmap_single(ib_dev, isert_conn->login_desc->dma_addr,
			    ISER_RX_SIZE, DMA_FROM_DEVICE);
	kfree(isert_conn->login_desc);
}

static int
isert_alloc_login_buf(struct isert_conn *isert_conn,
		      struct ib_device *ib_dev)
{
	int ret;

	isert_conn->login_desc = kzalloc(sizeof(*isert_conn->login_desc),
			GFP_KERNEL);
	if (!isert_conn->login_desc)
		return -ENOMEM;

	isert_conn->login_desc->dma_addr = ib_dma_map_single(ib_dev,
				isert_conn->login_desc->buf,
				ISER_RX_SIZE, DMA_FROM_DEVICE);
	ret = ib_dma_mapping_error(ib_dev, isert_conn->login_desc->dma_addr);
	if (ret) {
		isert_err("login_desc dma mapping error: %d\n", ret);
		isert_conn->login_desc->dma_addr = 0;
		goto out_free_login_desc;
	}

	isert_conn->login_rsp_buf = kzalloc(ISER_RX_PAYLOAD_SIZE, GFP_KERNEL);
	if (!isert_conn->login_rsp_buf) {
		ret = -ENOMEM;
		goto out_unmap_login_desc;
	}

	isert_conn->login_rsp_dma = ib_dma_map_single(ib_dev,
					isert_conn->login_rsp_buf,
					ISER_RX_PAYLOAD_SIZE, DMA_TO_DEVICE);
	ret = ib_dma_mapping_error(ib_dev, isert_conn->login_rsp_dma);
	if (ret) {
		isert_err("login_rsp_dma mapping error: %d\n", ret);
		isert_conn->login_rsp_dma = 0;
		goto out_free_login_rsp_buf;
	}

	return 0;

out_free_login_rsp_buf:
	kfree(isert_conn->login_rsp_buf);
out_unmap_login_desc:
	ib_dma_unmap_single(ib_dev, isert_conn->login_desc->dma_addr,
			    ISER_RX_SIZE, DMA_FROM_DEVICE);
out_free_login_desc:
	kfree(isert_conn->login_desc);
	return ret;
}

static void
isert_set_nego_params(struct isert_conn *isert_conn,
		      struct rdma_conn_param *param)
{
	struct ib_device_attr *attr = &isert_conn->device->ib_device->attrs;

	/* Set max inflight RDMA READ requests */
	isert_conn->initiator_depth = min_t(u8, param->initiator_depth,
				attr->max_qp_init_rd_atom);
	isert_dbg("Using initiator_depth: %u\n", isert_conn->initiator_depth);

	if (param->private_data) {
		u8 flags = *(u8 *)param->private_data;

		/*
		 * use remote invalidation if the both initiator
		 * and the HCA support it
		 */
		isert_conn->snd_w_inv = !(flags & ISER_SEND_W_INV_NOT_SUP) &&
					  (attr->device_cap_flags &
					   IB_DEVICE_MEM_MGT_EXTENSIONS);
		if (isert_conn->snd_w_inv)
			isert_info("Using remote invalidation\n");
	}
}

static void
isert_destroy_qp(struct isert_conn *isert_conn)
{
	ib_destroy_qp(isert_conn->qp);
	ib_cq_pool_put(isert_conn->cq, isert_conn->cq_size);
}

static int
isert_connect_request(struct rdma_cm_id *cma_id, struct rdma_cm_event *event)
{
	struct isert_np *isert_np = cma_id->context;
	struct iscsi_np *np = isert_np->np;
	struct isert_conn *isert_conn;
	struct isert_device *device;
	int ret = 0;

	spin_lock_bh(&np->np_thread_lock);
	if (!np->enabled) {
		spin_unlock_bh(&np->np_thread_lock);
		isert_dbg("iscsi_np is not enabled, reject connect request\n");
		return rdma_reject(cma_id, NULL, 0, IB_CM_REJ_CONSUMER_DEFINED);
	}
	spin_unlock_bh(&np->np_thread_lock);

	isert_dbg("cma_id: %p, portal: %p\n",
		 cma_id, cma_id->context);

	isert_conn = kzalloc(sizeof(struct isert_conn), GFP_KERNEL);
	if (!isert_conn)
		return -ENOMEM;

	isert_init_conn(isert_conn);
	isert_conn->cm_id = cma_id;

	device = isert_device_get(cma_id);
	if (IS_ERR(device)) {
		ret = PTR_ERR(device);
		goto out;
	}
	isert_conn->device = device;

	ret = isert_alloc_login_buf(isert_conn, cma_id->device);
	if (ret)
		goto out_conn_dev;

	isert_set_nego_params(isert_conn, &event->param.conn);

	isert_conn->qp = isert_create_qp(isert_conn, cma_id);
	if (IS_ERR(isert_conn->qp)) {
		ret = PTR_ERR(isert_conn->qp);
		goto out_rsp_dma_map;
	}

	ret = isert_login_post_recv(isert_conn);
	if (ret)
		goto out_destroy_qp;

	ret = isert_rdma_accept(isert_conn);
	if (ret)
		goto out_destroy_qp;

	mutex_lock(&isert_np->mutex);
	list_add_tail(&isert_conn->node, &isert_np->accepted);
	mutex_unlock(&isert_np->mutex);

	return 0;

out_destroy_qp:
	isert_destroy_qp(isert_conn);
out_rsp_dma_map:
	isert_free_login_buf(isert_conn);
out_conn_dev:
	isert_device_put(device);
out:
	kfree(isert_conn);
	rdma_reject(cma_id, NULL, 0, IB_CM_REJ_CONSUMER_DEFINED);
	return ret;
}

static void
isert_connect_release(struct isert_conn *isert_conn)
{
	struct isert_device *device = isert_conn->device;

	isert_dbg("conn %p\n", isert_conn);

	BUG_ON(!device);

	isert_free_rx_descriptors(isert_conn);
	if (isert_conn->cm_id &&
	    !isert_conn->dev_removed)
		rdma_destroy_id(isert_conn->cm_id);

	if (isert_conn->qp)
		isert_destroy_qp(isert_conn);

	if (isert_conn->login_desc)
		isert_free_login_buf(isert_conn);

	isert_device_put(device);

	if (isert_conn->dev_removed)
		wake_up_interruptible(&isert_conn->rem_wait);
	else
		kfree(isert_conn);
}

static void
isert_connected_handler(struct rdma_cm_id *cma_id)
{
	struct isert_conn *isert_conn = cma_id->qp->qp_context;
	struct isert_np *isert_np = cma_id->context;

	isert_info("conn %p\n", isert_conn);

	mutex_lock(&isert_conn->mutex);
	isert_conn->state = ISER_CONN_UP;
	kref_get(&isert_conn->kref);
	mutex_unlock(&isert_conn->mutex);

	mutex_lock(&isert_np->mutex);
	list_move_tail(&isert_conn->node, &isert_np->pending);
	mutex_unlock(&isert_np->mutex);

	isert_info("np %p: Allow accept_np to continue\n", isert_np);
	up(&isert_np->sem);
}

static void
isert_release_kref(struct kref *kref)
{
	struct isert_conn *isert_conn = container_of(kref,
				struct isert_conn, kref);

	isert_info("conn %p final kref %s/%d\n", isert_conn, current->comm,
		   current->pid);

	isert_connect_release(isert_conn);
}

static void
isert_put_conn(struct isert_conn *isert_conn)
{
	kref_put(&isert_conn->kref, isert_release_kref);
}

static void
isert_handle_unbound_conn(struct isert_conn *isert_conn)
{
	struct isert_np *isert_np = isert_conn->cm_id->context;

	mutex_lock(&isert_np->mutex);
	if (!list_empty(&isert_conn->node)) {
		/*
		 * This means iscsi doesn't know this connection
		 * so schedule a cleanup ourselves
		 */
		list_del_init(&isert_conn->node);
		isert_put_conn(isert_conn);
		queue_work(isert_release_wq, &isert_conn->release_work);
	}
	mutex_unlock(&isert_np->mutex);
}

/**
 * isert_conn_terminate() - Initiate connection termination
 * @isert_conn: isert connection struct
 *
 * Notes:
 * In case the connection state is BOUND, move state
 * to TEMINATING and start teardown sequence (rdma_disconnect).
 * In case the connection state is UP, complete flush as well.
 *
 * This routine must be called with mutex held. Thus it is
 * safe to call multiple times.
 */
static void
isert_conn_terminate(struct isert_conn *isert_conn)
{
	int err;

	if (isert_conn->state >= ISER_CONN_TERMINATING)
		return;

	isert_info("Terminating conn %p state %d\n",
		   isert_conn, isert_conn->state);
	isert_conn->state = ISER_CONN_TERMINATING;
	err = rdma_disconnect(isert_conn->cm_id);
	if (err)
		isert_warn("Failed rdma_disconnect isert_conn %p\n",
			   isert_conn);
}

static int
isert_np_cma_handler(struct isert_np *isert_np,
		     enum rdma_cm_event_type event)
{
	isert_dbg("%s (%d): isert np %p\n",
		  rdma_event_msg(event), event, isert_np);

	switch (event) {
	case RDMA_CM_EVENT_DEVICE_REMOVAL:
		isert_np->cm_id = NULL;
		break;
	case RDMA_CM_EVENT_ADDR_CHANGE:
		isert_np->cm_id = isert_setup_id(isert_np);
		if (IS_ERR(isert_np->cm_id)) {
			isert_err("isert np %p setup id failed: %ld\n",
				  isert_np, PTR_ERR(isert_np->cm_id));
			isert_np->cm_id = NULL;
		}
		break;
	default:
		isert_err("isert np %p Unexpected event %d\n",
			  isert_np, event);
	}

	return -1;
}

static int
isert_disconnected_handler(struct rdma_cm_id *cma_id,
			   enum rdma_cm_event_type event)
{
	struct isert_conn *isert_conn = cma_id->qp->qp_context;

	mutex_lock(&isert_conn->mutex);
	switch (isert_conn->state) {
	case ISER_CONN_TERMINATING:
		break;
	case ISER_CONN_UP:
		isert_conn_terminate(isert_conn);
		ib_drain_qp(isert_conn->qp);
		isert_handle_unbound_conn(isert_conn);
		break;
	case ISER_CONN_BOUND:
	case ISER_CONN_FULL_FEATURE: /* FALLTHRU */
		iscsit_cause_connection_reinstatement(isert_conn->conn, 0);
		break;
	default:
		isert_warn("conn %p terminating in state %d\n",
			   isert_conn, isert_conn->state);
	}
	mutex_unlock(&isert_conn->mutex);

	return 0;
}

static int
isert_connect_error(struct rdma_cm_id *cma_id)
{
	struct isert_conn *isert_conn = cma_id->qp->qp_context;

	ib_drain_qp(isert_conn->qp);
	list_del_init(&isert_conn->node);
	isert_conn->cm_id = NULL;
	isert_put_conn(isert_conn);

	return -1;
}

static int
isert_cma_handler(struct rdma_cm_id *cma_id, struct rdma_cm_event *event)
{
	struct isert_np *isert_np = cma_id->context;
	struct isert_conn *isert_conn;
	int ret = 0;

	isert_info("%s (%d): status %d id %p np %p\n",
		   rdma_event_msg(event->event), event->event,
		   event->status, cma_id, cma_id->context);

	if (isert_np->cm_id == cma_id)
		return isert_np_cma_handler(cma_id->context, event->event);

	switch (event->event) {
	case RDMA_CM_EVENT_CONNECT_REQUEST:
		ret = isert_connect_request(cma_id, event);
		if (ret)
			isert_err("failed handle connect request %d\n", ret);
		break;
	case RDMA_CM_EVENT_ESTABLISHED:
		isert_connected_handler(cma_id);
		break;
	case RDMA_CM_EVENT_ADDR_CHANGE:
	case RDMA_CM_EVENT_DISCONNECTED:
	case RDMA_CM_EVENT_TIMEWAIT_EXIT:  /* FALLTHRU */
		ret = isert_disconnected_handler(cma_id, event->event);
		break;
	case RDMA_CM_EVENT_DEVICE_REMOVAL:
		isert_conn = cma_id->qp->qp_context;
		isert_conn->dev_removed = true;
		isert_disconnected_handler(cma_id, event->event);
		wait_event_interruptible(isert_conn->rem_wait,
					 isert_conn->state == ISER_CONN_DOWN);
		kfree(isert_conn);
		/*
		 * return non-zero from the callback to destroy
		 * the rdma cm id
		 */
		return 1;
	case RDMA_CM_EVENT_REJECTED:
		isert_info("Connection rejected: %s\n",
			   rdma_reject_msg(cma_id, event->status));
		fallthrough;
	case RDMA_CM_EVENT_UNREACHABLE:
	case RDMA_CM_EVENT_CONNECT_ERROR:
		ret = isert_connect_error(cma_id);
		break;
	default:
		isert_err("Unhandled RDMA CMA event: %d\n", event->event);
		break;
	}

	return ret;
}

static int
isert_post_recvm(struct isert_conn *isert_conn, u32 count)
{
	struct ib_recv_wr *rx_wr;
	int i, ret;
	struct iser_rx_desc *rx_desc;

	for (rx_wr = isert_conn->rx_wr, i = 0; i < count; i++, rx_wr++) {
		rx_desc = &isert_conn->rx_descs[i];

		rx_wr->wr_cqe = &rx_desc->rx_cqe;
		rx_wr->sg_list = &rx_desc->rx_sg;
		rx_wr->num_sge = 1;
		rx_wr->next = rx_wr + 1;
		rx_desc->in_use = false;
	}
	rx_wr--;
	rx_wr->next = NULL; /* mark end of work requests list */

	ret = ib_post_recv(isert_conn->qp, isert_conn->rx_wr, NULL);
	if (ret)
		isert_err("ib_post_recv() failed with ret: %d\n", ret);

	return ret;
}

static int
isert_post_recv(struct isert_conn *isert_conn, struct iser_rx_desc *rx_desc)
{
	struct ib_recv_wr rx_wr;
	int ret;

	if (!rx_desc->in_use) {
		/*
		 * if the descriptor is not in-use we already reposted it
		 * for recv, so just silently return
		 */
		return 0;
	}

	rx_desc->in_use = false;
	rx_wr.wr_cqe = &rx_desc->rx_cqe;
	rx_wr.sg_list = &rx_desc->rx_sg;
	rx_wr.num_sge = 1;
	rx_wr.next = NULL;

	ret = ib_post_recv(isert_conn->qp, &rx_wr, NULL);
	if (ret)
		isert_err("ib_post_recv() failed with ret: %d\n", ret);

	return ret;
}

static int
isert_login_post_send(struct isert_conn *isert_conn, struct iser_tx_desc *tx_desc)
{
	struct ib_device *ib_dev = isert_conn->cm_id->device;
	struct ib_send_wr send_wr;
	int ret;

	ib_dma_sync_single_for_device(ib_dev, tx_desc->dma_addr,
				      ISER_HEADERS_LEN, DMA_TO_DEVICE);

	tx_desc->tx_cqe.done = isert_login_send_done;

	send_wr.next	= NULL;
	send_wr.wr_cqe	= &tx_desc->tx_cqe;
	send_wr.sg_list	= tx_desc->tx_sg;
	send_wr.num_sge	= tx_desc->num_sge;
	send_wr.opcode	= IB_WR_SEND;
	send_wr.send_flags = IB_SEND_SIGNALED;

	ret = ib_post_send(isert_conn->qp, &send_wr, NULL);
	if (ret)
		isert_err("ib_post_send() failed, ret: %d\n", ret);

	return ret;
}

static void
__isert_create_send_desc(struct isert_device *device,
			 struct iser_tx_desc *tx_desc)
{

	memset(&tx_desc->iser_header, 0, sizeof(struct iser_ctrl));
	tx_desc->iser_header.flags = ISCSI_CTRL;

	tx_desc->num_sge = 1;

	if (tx_desc->tx_sg[0].lkey != device->pd->local_dma_lkey) {
		tx_desc->tx_sg[0].lkey = device->pd->local_dma_lkey;
		isert_dbg("tx_desc %p lkey mismatch, fixing\n", tx_desc);
	}
}

static void
isert_create_send_desc(struct isert_conn *isert_conn,
		       struct isert_cmd *isert_cmd,
		       struct iser_tx_desc *tx_desc)
{
	struct isert_device *device = isert_conn->device;
	struct ib_device *ib_dev = device->ib_device;

	ib_dma_sync_single_for_cpu(ib_dev, tx_desc->dma_addr,
				   ISER_HEADERS_LEN, DMA_TO_DEVICE);

	__isert_create_send_desc(device, tx_desc);
}

static int
isert_init_tx_hdrs(struct isert_conn *isert_conn,
		   struct iser_tx_desc *tx_desc)
{
	struct isert_device *device = isert_conn->device;
	struct ib_device *ib_dev = device->ib_device;
	u64 dma_addr;

	dma_addr = ib_dma_map_single(ib_dev, (void *)tx_desc,
			ISER_HEADERS_LEN, DMA_TO_DEVICE);
	if (ib_dma_mapping_error(ib_dev, dma_addr)) {
		isert_err("ib_dma_mapping_error() failed\n");
		return -ENOMEM;
	}

	tx_desc->dma_addr = dma_addr;
	tx_desc->tx_sg[0].addr	= tx_desc->dma_addr;
	tx_desc->tx_sg[0].length = ISER_HEADERS_LEN;
	tx_desc->tx_sg[0].lkey = device->pd->local_dma_lkey;

	isert_dbg("Setup tx_sg[0].addr: 0x%llx length: %u lkey: 0x%x\n",
		  tx_desc->tx_sg[0].addr, tx_desc->tx_sg[0].length,
		  tx_desc->tx_sg[0].lkey);

	return 0;
}

static void
isert_init_send_wr(struct isert_conn *isert_conn, struct isert_cmd *isert_cmd,
		   struct ib_send_wr *send_wr)
{
	struct iser_tx_desc *tx_desc = &isert_cmd->tx_desc;

	tx_desc->tx_cqe.done = isert_send_done;
	send_wr->wr_cqe = &tx_desc->tx_cqe;

	if (isert_conn->snd_w_inv && isert_cmd->inv_rkey) {
		send_wr->opcode  = IB_WR_SEND_WITH_INV;
		send_wr->ex.invalidate_rkey = isert_cmd->inv_rkey;
	} else {
		send_wr->opcode = IB_WR_SEND;
	}

	send_wr->sg_list = &tx_desc->tx_sg[0];
	send_wr->num_sge = isert_cmd->tx_desc.num_sge;
	send_wr->send_flags = IB_SEND_SIGNALED;
}

static int
isert_login_post_recv(struct isert_conn *isert_conn)
{
	struct ib_recv_wr rx_wr;
	struct ib_sge sge;
	int ret;

	memset(&sge, 0, sizeof(struct ib_sge));
	sge.addr = isert_conn->login_desc->dma_addr +
		isert_get_hdr_offset(isert_conn->login_desc);
	sge.length = ISER_RX_PAYLOAD_SIZE;
	sge.lkey = isert_conn->device->pd->local_dma_lkey;

	isert_dbg("Setup sge: addr: %llx length: %d 0x%08x\n",
		sge.addr, sge.length, sge.lkey);

	isert_conn->login_desc->rx_cqe.done = isert_login_recv_done;

	memset(&rx_wr, 0, sizeof(struct ib_recv_wr));
	rx_wr.wr_cqe = &isert_conn->login_desc->rx_cqe;
	rx_wr.sg_list = &sge;
	rx_wr.num_sge = 1;

	ret = ib_post_recv(isert_conn->qp, &rx_wr, NULL);
	if (ret)
		isert_err("ib_post_recv() failed: %d\n", ret);

	return ret;
}

static int
isert_put_login_tx(struct iscsi_conn *conn, struct iscsi_login *login,
		   u32 length)
{
	struct isert_conn *isert_conn = conn->context;
	struct isert_device *device = isert_conn->device;
	struct ib_device *ib_dev = device->ib_device;
	struct iser_tx_desc *tx_desc = &isert_conn->login_tx_desc;
	int ret;

	__isert_create_send_desc(device, tx_desc);

	memcpy(&tx_desc->iscsi_header, &login->rsp[0],
	       sizeof(struct iscsi_hdr));

	isert_init_tx_hdrs(isert_conn, tx_desc);

	if (length > 0) {
		struct ib_sge *tx_dsg = &tx_desc->tx_sg[1];

		ib_dma_sync_single_for_cpu(ib_dev, isert_conn->login_rsp_dma,
					   length, DMA_TO_DEVICE);

		memcpy(isert_conn->login_rsp_buf, login->rsp_buf, length);

		ib_dma_sync_single_for_device(ib_dev, isert_conn->login_rsp_dma,
					      length, DMA_TO_DEVICE);

		tx_dsg->addr	= isert_conn->login_rsp_dma;
		tx_dsg->length	= length;
		tx_dsg->lkey	= isert_conn->device->pd->local_dma_lkey;
		tx_desc->num_sge = 2;
	}
	if (!login->login_failed) {
		if (login->login_complete) {
			ret = isert_alloc_rx_descriptors(isert_conn);
			if (ret)
				return ret;

			ret = isert_post_recvm(isert_conn,
					       ISERT_QP_MAX_RECV_DTOS);
			if (ret)
				return ret;

			/* Now we are in FULL_FEATURE phase */
			mutex_lock(&isert_conn->mutex);
			isert_conn->state = ISER_CONN_FULL_FEATURE;
			mutex_unlock(&isert_conn->mutex);
			goto post_send;
		}

		ret = isert_login_post_recv(isert_conn);
		if (ret)
			return ret;
	}
post_send:
	ret = isert_login_post_send(isert_conn, tx_desc);
	if (ret)
		return ret;

	return 0;
}

static void
isert_rx_login_req(struct isert_conn *isert_conn)
{
	struct iser_rx_desc *rx_desc = isert_conn->login_desc;
	int rx_buflen = isert_conn->login_req_len;
	struct iscsi_conn *conn = isert_conn->conn;
	struct iscsi_login *login = conn->conn_login;
	int size;

	isert_info("conn %p\n", isert_conn);

	WARN_ON_ONCE(!login);

	if (login->first_request) {
		struct iscsi_login_req *login_req =
			(struct iscsi_login_req *)isert_get_iscsi_hdr(rx_desc);
		/*
		 * Setup the initial iscsi_login values from the leading
		 * login request PDU.
		 */
		login->leading_connection = (!login_req->tsih) ? 1 : 0;
		login->current_stage =
			(login_req->flags & ISCSI_FLAG_LOGIN_CURRENT_STAGE_MASK)
			 >> 2;
		login->version_min	= login_req->min_version;
		login->version_max	= login_req->max_version;
		memcpy(login->isid, login_req->isid, 6);
		login->cmd_sn		= be32_to_cpu(login_req->cmdsn);
		login->init_task_tag	= login_req->itt;
		login->initial_exp_statsn = be32_to_cpu(login_req->exp_statsn);
		login->cid		= be16_to_cpu(login_req->cid);
		login->tsih		= be16_to_cpu(login_req->tsih);
	}

	memcpy(&login->req[0], isert_get_iscsi_hdr(rx_desc), ISCSI_HDR_LEN);

	size = min(rx_buflen, MAX_KEY_VALUE_PAIRS);
	isert_dbg("Using login payload size: %d, rx_buflen: %d "
		  "MAX_KEY_VALUE_PAIRS: %d\n", size, rx_buflen,
		  MAX_KEY_VALUE_PAIRS);
	memcpy(login->req_buf, isert_get_data(rx_desc), size);

	if (login->first_request) {
		complete(&isert_conn->login_comp);
		return;
	}
	schedule_delayed_work(&conn->login_work, 0);
}

static struct iscsi_cmd
*isert_allocate_cmd(struct iscsi_conn *conn, struct iser_rx_desc *rx_desc)
{
	struct isert_conn *isert_conn = conn->context;
	struct isert_cmd *isert_cmd;
	struct iscsi_cmd *cmd;

	cmd = iscsit_allocate_cmd(conn, TASK_INTERRUPTIBLE);
	if (!cmd) {
		isert_err("Unable to allocate iscsi_cmd + isert_cmd\n");
		return NULL;
	}
	isert_cmd = iscsit_priv_cmd(cmd);
	isert_cmd->conn = isert_conn;
	isert_cmd->iscsi_cmd = cmd;
	isert_cmd->rx_desc = rx_desc;

	return cmd;
}

static int
isert_handle_scsi_cmd(struct isert_conn *isert_conn,
		      struct isert_cmd *isert_cmd, struct iscsi_cmd *cmd,
		      struct iser_rx_desc *rx_desc, unsigned char *buf)
{
	struct iscsi_conn *conn = isert_conn->conn;
	struct iscsi_scsi_req *hdr = (struct iscsi_scsi_req *)buf;
	int imm_data, imm_data_len, unsol_data, sg_nents, rc;
	bool dump_payload = false;
	unsigned int data_len;

	rc = iscsit_setup_scsi_cmd(conn, cmd, buf);
	if (rc < 0)
		return rc;

	imm_data = cmd->immediate_data;
	imm_data_len = cmd->first_burst_len;
	unsol_data = cmd->unsolicited_data;
	data_len = cmd->se_cmd.data_length;

	if (imm_data && imm_data_len == data_len)
		cmd->se_cmd.se_cmd_flags |= SCF_PASSTHROUGH_SG_TO_MEM_NOALLOC;
	rc = iscsit_process_scsi_cmd(conn, cmd, hdr);
	if (rc < 0) {
		return 0;
	} else if (rc > 0) {
		dump_payload = true;
		goto sequence_cmd;
	}

	if (!imm_data)
		return 0;

	if (imm_data_len != data_len) {
		sg_nents = max(1UL, DIV_ROUND_UP(imm_data_len, PAGE_SIZE));
		sg_copy_from_buffer(cmd->se_cmd.t_data_sg, sg_nents,
				    isert_get_data(rx_desc), imm_data_len);
		isert_dbg("Copy Immediate sg_nents: %u imm_data_len: %d\n",
			  sg_nents, imm_data_len);
	} else {
		sg_init_table(&isert_cmd->sg, 1);
		cmd->se_cmd.t_data_sg = &isert_cmd->sg;
		cmd->se_cmd.t_data_nents = 1;
		sg_set_buf(&isert_cmd->sg, isert_get_data(rx_desc),
				imm_data_len);
		isert_dbg("Transfer Immediate imm_data_len: %d\n",
			  imm_data_len);
	}

	cmd->write_data_done += imm_data_len;

	if (cmd->write_data_done == cmd->se_cmd.data_length) {
		spin_lock_bh(&cmd->istate_lock);
		cmd->cmd_flags |= ICF_GOT_LAST_DATAOUT;
		cmd->i_state = ISTATE_RECEIVED_LAST_DATAOUT;
		spin_unlock_bh(&cmd->istate_lock);
	}

sequence_cmd:
	rc = iscsit_sequence_cmd(conn, cmd, buf, hdr->cmdsn);

	if (!rc && !dump_payload && unsol_data)
		iscsit_set_unsolicited_dataout(cmd);
	else if (dump_payload && imm_data)
		target_put_sess_cmd(&cmd->se_cmd);

	return 0;
}

static int
isert_handle_iscsi_dataout(struct isert_conn *isert_conn,
			   struct iser_rx_desc *rx_desc, unsigned char *buf)
{
	struct scatterlist *sg_start;
	struct iscsi_conn *conn = isert_conn->conn;
	struct iscsi_cmd *cmd = NULL;
	struct iscsi_data *hdr = (struct iscsi_data *)buf;
	u32 unsol_data_len = ntoh24(hdr->dlength);
	int rc, sg_nents, sg_off, page_off;

	rc = iscsit_check_dataout_hdr(conn, buf, &cmd);
	if (rc < 0)
		return rc;
	else if (!cmd)
		return 0;
	/*
	 * FIXME: Unexpected unsolicited_data out
	 */
	if (!cmd->unsolicited_data) {
		isert_err("Received unexpected solicited data payload\n");
		dump_stack();
		return -1;
	}

	isert_dbg("Unsolicited DataOut unsol_data_len: %u, "
		  "write_data_done: %u, data_length: %u\n",
		  unsol_data_len,  cmd->write_data_done,
		  cmd->se_cmd.data_length);

	sg_off = cmd->write_data_done / PAGE_SIZE;
	sg_start = &cmd->se_cmd.t_data_sg[sg_off];
	sg_nents = max(1UL, DIV_ROUND_UP(unsol_data_len, PAGE_SIZE));
	page_off = cmd->write_data_done % PAGE_SIZE;
	/*
	 * FIXME: Non page-aligned unsolicited_data out
	 */
	if (page_off) {
		isert_err("unexpected non-page aligned data payload\n");
		dump_stack();
		return -1;
	}
	isert_dbg("Copying DataOut: sg_start: %p, sg_off: %u "
		  "sg_nents: %u from %p %u\n", sg_start, sg_off,
		  sg_nents, isert_get_data(rx_desc), unsol_data_len);

	sg_copy_from_buffer(sg_start, sg_nents, isert_get_data(rx_desc),
			    unsol_data_len);

	rc = iscsit_check_dataout_payload(cmd, hdr, false);
	if (rc < 0)
		return rc;

	/*
	 * multiple data-outs on the same command can arrive -
	 * so post the buffer before hand
	 */
	return isert_post_recv(isert_conn, rx_desc);
}

static int
isert_handle_nop_out(struct isert_conn *isert_conn, struct isert_cmd *isert_cmd,
		     struct iscsi_cmd *cmd, struct iser_rx_desc *rx_desc,
		     unsigned char *buf)
{
	struct iscsi_conn *conn = isert_conn->conn;
	struct iscsi_nopout *hdr = (struct iscsi_nopout *)buf;
	int rc;

	rc = iscsit_setup_nop_out(conn, cmd, hdr);
	if (rc < 0)
		return rc;
	/*
	 * FIXME: Add support for NOPOUT payload using unsolicited RDMA payload
	 */

	return iscsit_process_nop_out(conn, cmd, hdr);
}

static int
isert_handle_text_cmd(struct isert_conn *isert_conn, struct isert_cmd *isert_cmd,
		      struct iscsi_cmd *cmd, struct iser_rx_desc *rx_desc,
		      struct iscsi_text *hdr)
{
	struct iscsi_conn *conn = isert_conn->conn;
	u32 payload_length = ntoh24(hdr->dlength);
	int rc;
	unsigned char *text_in = NULL;

	rc = iscsit_setup_text_cmd(conn, cmd, hdr);
	if (rc < 0)
		return rc;

	if (payload_length) {
		text_in = kzalloc(payload_length, GFP_KERNEL);
		if (!text_in)
			return -ENOMEM;
	}
	cmd->text_in_ptr = text_in;

	memcpy(cmd->text_in_ptr, isert_get_data(rx_desc), payload_length);

	return iscsit_process_text_cmd(conn, cmd, hdr);
}

static int
isert_rx_opcode(struct isert_conn *isert_conn, struct iser_rx_desc *rx_desc,
		uint32_t read_stag, uint64_t read_va,
		uint32_t write_stag, uint64_t write_va)
{
	struct iscsi_hdr *hdr = isert_get_iscsi_hdr(rx_desc);
	struct iscsi_conn *conn = isert_conn->conn;
	struct iscsi_cmd *cmd;
	struct isert_cmd *isert_cmd;
	int ret = -EINVAL;
	u8 opcode = (hdr->opcode & ISCSI_OPCODE_MASK);

	if (conn->sess->sess_ops->SessionType &&
	   (!(opcode & ISCSI_OP_TEXT) || !(opcode & ISCSI_OP_LOGOUT))) {
		isert_err("Got illegal opcode: 0x%02x in SessionType=Discovery,"
			  " ignoring\n", opcode);
		return 0;
	}

	switch (opcode) {
	case ISCSI_OP_SCSI_CMD:
		cmd = isert_allocate_cmd(conn, rx_desc);
		if (!cmd)
			break;

		isert_cmd = iscsit_priv_cmd(cmd);
		isert_cmd->read_stag = read_stag;
		isert_cmd->read_va = read_va;
		isert_cmd->write_stag = write_stag;
		isert_cmd->write_va = write_va;
		isert_cmd->inv_rkey = read_stag ? read_stag : write_stag;

		ret = isert_handle_scsi_cmd(isert_conn, isert_cmd, cmd,
					rx_desc, (unsigned char *)hdr);
		break;
	case ISCSI_OP_NOOP_OUT:
		cmd = isert_allocate_cmd(conn, rx_desc);
		if (!cmd)
			break;

		isert_cmd = iscsit_priv_cmd(cmd);
		ret = isert_handle_nop_out(isert_conn, isert_cmd, cmd,
					   rx_desc, (unsigned char *)hdr);
		break;
	case ISCSI_OP_SCSI_DATA_OUT:
		ret = isert_handle_iscsi_dataout(isert_conn, rx_desc,
						(unsigned char *)hdr);
		break;
	case ISCSI_OP_SCSI_TMFUNC:
		cmd = isert_allocate_cmd(conn, rx_desc);
		if (!cmd)
			break;

		ret = iscsit_handle_task_mgt_cmd(conn, cmd,
						(unsigned char *)hdr);
		break;
	case ISCSI_OP_LOGOUT:
		cmd = isert_allocate_cmd(conn, rx_desc);
		if (!cmd)
			break;

		ret = iscsit_handle_logout_cmd(conn, cmd, (unsigned char *)hdr);
		break;
	case ISCSI_OP_TEXT:
		if (be32_to_cpu(hdr->ttt) != 0xFFFFFFFF)
			cmd = iscsit_find_cmd_from_itt(conn, hdr->itt);
		else
			cmd = isert_allocate_cmd(conn, rx_desc);

		if (!cmd)
			break;

		isert_cmd = iscsit_priv_cmd(cmd);
		ret = isert_handle_text_cmd(isert_conn, isert_cmd, cmd,
					    rx_desc, (struct iscsi_text *)hdr);
		break;
	default:
		isert_err("Got unknown iSCSI OpCode: 0x%02x\n", opcode);
		dump_stack();
		break;
	}

	return ret;
}

static void
isert_print_wc(struct ib_wc *wc, const char *type)
{
	if (wc->status != IB_WC_WR_FLUSH_ERR)
		isert_err("%s failure: %s (%d) vend_err %x\n", type,
			  ib_wc_status_msg(wc->status), wc->status,
			  wc->vendor_err);
	else
		isert_dbg("%s failure: %s (%d)\n", type,
			  ib_wc_status_msg(wc->status), wc->status);
}

static void
isert_recv_done(struct ib_cq *cq, struct ib_wc *wc)
{
	struct isert_conn *isert_conn = wc->qp->qp_context;
	struct ib_device *ib_dev = isert_conn->cm_id->device;
	struct iser_rx_desc *rx_desc = cqe_to_rx_desc(wc->wr_cqe);
	struct iscsi_hdr *hdr = isert_get_iscsi_hdr(rx_desc);
	struct iser_ctrl *iser_ctrl = isert_get_iser_hdr(rx_desc);
	uint64_t read_va = 0, write_va = 0;
	uint32_t read_stag = 0, write_stag = 0;

	if (unlikely(wc->status != IB_WC_SUCCESS)) {
		isert_print_wc(wc, "recv");
		if (wc->status != IB_WC_WR_FLUSH_ERR)
			iscsit_cause_connection_reinstatement(isert_conn->conn, 0);
		return;
	}

	rx_desc->in_use = true;

	ib_dma_sync_single_for_cpu(ib_dev, rx_desc->dma_addr,
			ISER_RX_SIZE, DMA_FROM_DEVICE);

	isert_dbg("DMA: 0x%llx, iSCSI opcode: 0x%02x, ITT: 0x%08x, flags: 0x%02x dlen: %d\n",
		 rx_desc->dma_addr, hdr->opcode, hdr->itt, hdr->flags,
		 (int)(wc->byte_len - ISER_HEADERS_LEN));

	switch (iser_ctrl->flags & 0xF0) {
	case ISCSI_CTRL:
		if (iser_ctrl->flags & ISER_RSV) {
			read_stag = be32_to_cpu(iser_ctrl->read_stag);
			read_va = be64_to_cpu(iser_ctrl->read_va);
			isert_dbg("ISER_RSV: read_stag: 0x%x read_va: 0x%llx\n",
				  read_stag, (unsigned long long)read_va);
		}
		if (iser_ctrl->flags & ISER_WSV) {
			write_stag = be32_to_cpu(iser_ctrl->write_stag);
			write_va = be64_to_cpu(iser_ctrl->write_va);
			isert_dbg("ISER_WSV: write_stag: 0x%x write_va: 0x%llx\n",
				  write_stag, (unsigned long long)write_va);
		}

		isert_dbg("ISER ISCSI_CTRL PDU\n");
		break;
	case ISER_HELLO:
		isert_err("iSER Hello message\n");
		break;
	default:
		isert_warn("Unknown iSER hdr flags: 0x%02x\n", iser_ctrl->flags);
		break;
	}

	isert_rx_opcode(isert_conn, rx_desc,
			read_stag, read_va, write_stag, write_va);

	ib_dma_sync_single_for_device(ib_dev, rx_desc->dma_addr,
			ISER_RX_SIZE, DMA_FROM_DEVICE);
}

static void
isert_login_recv_done(struct ib_cq *cq, struct ib_wc *wc)
{
	struct isert_conn *isert_conn = wc->qp->qp_context;
	struct ib_device *ib_dev = isert_conn->device->ib_device;

	if (unlikely(wc->status != IB_WC_SUCCESS)) {
		isert_print_wc(wc, "login recv");
		return;
	}

	ib_dma_sync_single_for_cpu(ib_dev, isert_conn->login_desc->dma_addr,
			ISER_RX_SIZE, DMA_FROM_DEVICE);

	isert_conn->login_req_len = wc->byte_len - ISER_HEADERS_LEN;

	if (isert_conn->conn) {
		struct iscsi_login *login = isert_conn->conn->conn_login;

		if (login && !login->first_request)
			isert_rx_login_req(isert_conn);
	}

	mutex_lock(&isert_conn->mutex);
	complete(&isert_conn->login_req_comp);
	mutex_unlock(&isert_conn->mutex);

	ib_dma_sync_single_for_device(ib_dev, isert_conn->login_desc->dma_addr,
				ISER_RX_SIZE, DMA_FROM_DEVICE);
}

static void
isert_rdma_rw_ctx_destroy(struct isert_cmd *cmd, struct isert_conn *conn)
{
	struct se_cmd *se_cmd = &cmd->iscsi_cmd->se_cmd;
	enum dma_data_direction dir = target_reverse_dma_direction(se_cmd);

	if (!cmd->rw.nr_ops)
		return;

	if (isert_prot_cmd(conn, se_cmd)) {
		rdma_rw_ctx_destroy_signature(&cmd->rw, conn->qp,
				conn->cm_id->port_num, se_cmd->t_data_sg,
				se_cmd->t_data_nents, se_cmd->t_prot_sg,
				se_cmd->t_prot_nents, dir);
	} else {
		rdma_rw_ctx_destroy(&cmd->rw, conn->qp, conn->cm_id->port_num,
				se_cmd->t_data_sg, se_cmd->t_data_nents, dir);
	}

	cmd->rw.nr_ops = 0;
}

static void
isert_put_cmd(struct isert_cmd *isert_cmd, bool comp_err)
{
	struct iscsi_cmd *cmd = isert_cmd->iscsi_cmd;
	struct isert_conn *isert_conn = isert_cmd->conn;
	struct iscsi_conn *conn = isert_conn->conn;
	struct iscsi_text_rsp *hdr;

	isert_dbg("Cmd %p\n", isert_cmd);

	switch (cmd->iscsi_opcode) {
	case ISCSI_OP_SCSI_CMD:
		spin_lock_bh(&conn->cmd_lock);
		if (!list_empty(&cmd->i_conn_node))
			list_del_init(&cmd->i_conn_node);
		spin_unlock_bh(&conn->cmd_lock);

		if (cmd->data_direction == DMA_TO_DEVICE) {
			iscsit_stop_dataout_timer(cmd);
			/*
			 * Check for special case during comp_err where
			 * WRITE_PENDING has been handed off from core,
			 * but requires an extra target_put_sess_cmd()
			 * before transport_generic_free_cmd() below.
			 */
			if (comp_err &&
			    cmd->se_cmd.t_state == TRANSPORT_WRITE_PENDING) {
				struct se_cmd *se_cmd = &cmd->se_cmd;

				target_put_sess_cmd(se_cmd);
			}
		}

		isert_rdma_rw_ctx_destroy(isert_cmd, isert_conn);
		transport_generic_free_cmd(&cmd->se_cmd, 0);
		break;
	case ISCSI_OP_SCSI_TMFUNC:
		spin_lock_bh(&conn->cmd_lock);
		if (!list_empty(&cmd->i_conn_node))
			list_del_init(&cmd->i_conn_node);
		spin_unlock_bh(&conn->cmd_lock);

		transport_generic_free_cmd(&cmd->se_cmd, 0);
		break;
	case ISCSI_OP_REJECT:
	case ISCSI_OP_NOOP_OUT:
	case ISCSI_OP_TEXT:
		hdr = (struct iscsi_text_rsp *)&isert_cmd->tx_desc.iscsi_header;
		/* If the continue bit is on, keep the command alive */
		if (hdr->flags & ISCSI_FLAG_TEXT_CONTINUE)
			break;

		spin_lock_bh(&conn->cmd_lock);
		if (!list_empty(&cmd->i_conn_node))
			list_del_init(&cmd->i_conn_node);
		spin_unlock_bh(&conn->cmd_lock);

		/*
		 * Handle special case for REJECT when iscsi_add_reject*() has
		 * overwritten the original iscsi_opcode assignment, and the
		 * associated cmd->se_cmd needs to be released.
		 */
		if (cmd->se_cmd.se_tfo != NULL) {
			isert_dbg("Calling transport_generic_free_cmd for 0x%02x\n",
				 cmd->iscsi_opcode);
			transport_generic_free_cmd(&cmd->se_cmd, 0);
			break;
		}
		fallthrough;
	default:
		iscsit_release_cmd(cmd);
		break;
	}
}

static void
isert_unmap_tx_desc(struct iser_tx_desc *tx_desc, struct ib_device *ib_dev)
{
	if (tx_desc->dma_addr != 0) {
		isert_dbg("unmap single for tx_desc->dma_addr\n");
		ib_dma_unmap_single(ib_dev, tx_desc->dma_addr,
				    ISER_HEADERS_LEN, DMA_TO_DEVICE);
		tx_desc->dma_addr = 0;
	}
}

static void
isert_completion_put(struct iser_tx_desc *tx_desc, struct isert_cmd *isert_cmd,
		     struct ib_device *ib_dev, bool comp_err)
{
	if (isert_cmd->pdu_buf_dma != 0) {
		isert_dbg("unmap single for isert_cmd->pdu_buf_dma\n");
		ib_dma_unmap_single(ib_dev, isert_cmd->pdu_buf_dma,
				    isert_cmd->pdu_buf_len, DMA_TO_DEVICE);
		isert_cmd->pdu_buf_dma = 0;
	}

	isert_unmap_tx_desc(tx_desc, ib_dev);
	isert_put_cmd(isert_cmd, comp_err);
}

static int
isert_check_pi_status(struct se_cmd *se_cmd, struct ib_mr *sig_mr)
{
	struct ib_mr_status mr_status;
	int ret;

	ret = ib_check_mr_status(sig_mr, IB_MR_CHECK_SIG_STATUS, &mr_status);
	if (ret) {
		isert_err("ib_check_mr_status failed, ret %d\n", ret);
		goto fail_mr_status;
	}

	if (mr_status.fail_status & IB_MR_CHECK_SIG_STATUS) {
		u64 sec_offset_err;
		u32 block_size = se_cmd->se_dev->dev_attrib.block_size + 8;

		switch (mr_status.sig_err.err_type) {
		case IB_SIG_BAD_GUARD:
			se_cmd->pi_err = TCM_LOGICAL_BLOCK_GUARD_CHECK_FAILED;
			break;
		case IB_SIG_BAD_REFTAG:
			se_cmd->pi_err = TCM_LOGICAL_BLOCK_REF_TAG_CHECK_FAILED;
			break;
		case IB_SIG_BAD_APPTAG:
			se_cmd->pi_err = TCM_LOGICAL_BLOCK_APP_TAG_CHECK_FAILED;
			break;
		}
		sec_offset_err = mr_status.sig_err.sig_err_offset;
		do_div(sec_offset_err, block_size);
		se_cmd->sense_info = sec_offset_err + se_cmd->t_task_lba;

		isert_err("PI error found type %d at sector 0x%llx "
			  "expected 0x%x vs actual 0x%x\n",
			  mr_status.sig_err.err_type,
			  (unsigned long long)se_cmd->sense_info,
			  mr_status.sig_err.expected,
			  mr_status.sig_err.actual);
		ret = 1;
	}

fail_mr_status:
	return ret;
}

static void
isert_rdma_write_done(struct ib_cq *cq, struct ib_wc *wc)
{
	struct isert_conn *isert_conn = wc->qp->qp_context;
	struct isert_device *device = isert_conn->device;
	struct iser_tx_desc *desc = cqe_to_tx_desc(wc->wr_cqe);
	struct isert_cmd *isert_cmd = tx_desc_to_cmd(desc);
	struct se_cmd *cmd = &isert_cmd->iscsi_cmd->se_cmd;
	int ret = 0;

	if (unlikely(wc->status != IB_WC_SUCCESS)) {
		isert_print_wc(wc, "rdma write");
		if (wc->status != IB_WC_WR_FLUSH_ERR)
			iscsit_cause_connection_reinstatement(isert_conn->conn, 0);
		isert_completion_put(desc, isert_cmd, device->ib_device, true);
		return;
	}

	isert_dbg("Cmd %p\n", isert_cmd);

	ret = isert_check_pi_status(cmd, isert_cmd->rw.reg->mr);
	isert_rdma_rw_ctx_destroy(isert_cmd, isert_conn);

	if (ret) {
		/*
		 * transport_generic_request_failure() expects to have
		 * plus two references to handle queue-full, so re-add
		 * one here as target-core will have already dropped
		 * it after the first isert_put_datain() callback.
		 */
		kref_get(&cmd->cmd_kref);
		transport_generic_request_failure(cmd, cmd->pi_err);
	} else {
		/*
		 * XXX: isert_put_response() failure is not retried.
		 */
		ret = isert_put_response(isert_conn->conn, isert_cmd->iscsi_cmd);
		if (ret)
			pr_warn_ratelimited("isert_put_response() ret: %d\n", ret);
	}
}

static void
isert_rdma_read_done(struct ib_cq *cq, struct ib_wc *wc)
{
	struct isert_conn *isert_conn = wc->qp->qp_context;
	struct isert_device *device = isert_conn->device;
	struct iser_tx_desc *desc = cqe_to_tx_desc(wc->wr_cqe);
	struct isert_cmd *isert_cmd = tx_desc_to_cmd(desc);
	struct iscsi_cmd *cmd = isert_cmd->iscsi_cmd;
	struct se_cmd *se_cmd = &cmd->se_cmd;
	int ret = 0;

	if (unlikely(wc->status != IB_WC_SUCCESS)) {
		isert_print_wc(wc, "rdma read");
		if (wc->status != IB_WC_WR_FLUSH_ERR)
			iscsit_cause_connection_reinstatement(isert_conn->conn, 0);
		isert_completion_put(desc, isert_cmd, device->ib_device, true);
		return;
	}

	isert_dbg("Cmd %p\n", isert_cmd);

	iscsit_stop_dataout_timer(cmd);

	if (isert_prot_cmd(isert_conn, se_cmd))
		ret = isert_check_pi_status(se_cmd, isert_cmd->rw.reg->mr);
	isert_rdma_rw_ctx_destroy(isert_cmd, isert_conn);
	cmd->write_data_done = 0;

	isert_dbg("Cmd: %p RDMA_READ comp calling execute_cmd\n", isert_cmd);
	spin_lock_bh(&cmd->istate_lock);
	cmd->cmd_flags |= ICF_GOT_LAST_DATAOUT;
	cmd->i_state = ISTATE_RECEIVED_LAST_DATAOUT;
	spin_unlock_bh(&cmd->istate_lock);

	/*
	 * transport_generic_request_failure() will drop the extra
	 * se_cmd->cmd_kref reference after T10-PI error, and handle
	 * any non-zero ->queue_status() callback error retries.
	 */
	if (ret)
		transport_generic_request_failure(se_cmd, se_cmd->pi_err);
	else
		target_execute_cmd(se_cmd);
}

static void
isert_do_control_comp(struct work_struct *work)
{
	struct isert_cmd *isert_cmd = container_of(work,
			struct isert_cmd, comp_work);
	struct isert_conn *isert_conn = isert_cmd->conn;
	struct ib_device *ib_dev = isert_conn->cm_id->device;
	struct iscsi_cmd *cmd = isert_cmd->iscsi_cmd;

	isert_dbg("Cmd %p i_state %d\n", isert_cmd, cmd->i_state);

	switch (cmd->i_state) {
	case ISTATE_SEND_TASKMGTRSP:
		iscsit_tmr_post_handler(cmd, cmd->conn);
		fallthrough;
	case ISTATE_SEND_REJECT:
	case ISTATE_SEND_TEXTRSP:
		cmd->i_state = ISTATE_SENT_STATUS;
		isert_completion_put(&isert_cmd->tx_desc, isert_cmd,
				     ib_dev, false);
		break;
	case ISTATE_SEND_LOGOUTRSP:
		iscsit_logout_post_handler(cmd, cmd->conn);
		break;
	default:
		isert_err("Unknown i_state %d\n", cmd->i_state);
		dump_stack();
		break;
	}
}

static void
isert_login_send_done(struct ib_cq *cq, struct ib_wc *wc)
{
	struct isert_conn *isert_conn = wc->qp->qp_context;
	struct ib_device *ib_dev = isert_conn->cm_id->device;
	struct iser_tx_desc *tx_desc = cqe_to_tx_desc(wc->wr_cqe);

	if (unlikely(wc->status != IB_WC_SUCCESS)) {
		isert_print_wc(wc, "login send");
		if (wc->status != IB_WC_WR_FLUSH_ERR)
			iscsit_cause_connection_reinstatement(isert_conn->conn, 0);
	}

	isert_unmap_tx_desc(tx_desc, ib_dev);
}

static void
isert_send_done(struct ib_cq *cq, struct ib_wc *wc)
{
	struct isert_conn *isert_conn = wc->qp->qp_context;
	struct ib_device *ib_dev = isert_conn->cm_id->device;
	struct iser_tx_desc *tx_desc = cqe_to_tx_desc(wc->wr_cqe);
	struct isert_cmd *isert_cmd = tx_desc_to_cmd(tx_desc);

	if (unlikely(wc->status != IB_WC_SUCCESS)) {
		isert_print_wc(wc, "send");
		if (wc->status != IB_WC_WR_FLUSH_ERR)
			iscsit_cause_connection_reinstatement(isert_conn->conn, 0);
		isert_completion_put(tx_desc, isert_cmd, ib_dev, true);
		return;
	}

	isert_dbg("Cmd %p\n", isert_cmd);

	switch (isert_cmd->iscsi_cmd->i_state) {
	case ISTATE_SEND_TASKMGTRSP:
	case ISTATE_SEND_LOGOUTRSP:
	case ISTATE_SEND_REJECT:
	case ISTATE_SEND_TEXTRSP:
		isert_unmap_tx_desc(tx_desc, ib_dev);

		INIT_WORK(&isert_cmd->comp_work, isert_do_control_comp);
		queue_work(isert_comp_wq, &isert_cmd->comp_work);
		return;
	default:
		isert_cmd->iscsi_cmd->i_state = ISTATE_SENT_STATUS;
		isert_completion_put(tx_desc, isert_cmd, ib_dev, false);
		break;
	}
}

static int
isert_post_response(struct isert_conn *isert_conn, struct isert_cmd *isert_cmd)
{
	int ret;

	ret = isert_post_recv(isert_conn, isert_cmd->rx_desc);
	if (ret)
		return ret;

	ret = ib_post_send(isert_conn->qp, &isert_cmd->tx_desc.send_wr, NULL);
	if (ret) {
		isert_err("ib_post_send failed with %d\n", ret);
		return ret;
	}
	return ret;
}

static int
isert_put_response(struct iscsi_conn *conn, struct iscsi_cmd *cmd)
{
	struct isert_cmd *isert_cmd = iscsit_priv_cmd(cmd);
	struct isert_conn *isert_conn = conn->context;
	struct ib_send_wr *send_wr = &isert_cmd->tx_desc.send_wr;
	struct iscsi_scsi_rsp *hdr = (struct iscsi_scsi_rsp *)
				&isert_cmd->tx_desc.iscsi_header;

	isert_create_send_desc(isert_conn, isert_cmd, &isert_cmd->tx_desc);
	iscsit_build_rsp_pdu(cmd, conn, true, hdr);
	isert_init_tx_hdrs(isert_conn, &isert_cmd->tx_desc);
	/*
	 * Attach SENSE DATA payload to iSCSI Response PDU
	 */
	if (cmd->se_cmd.sense_buffer &&
	    ((cmd->se_cmd.se_cmd_flags & SCF_TRANSPORT_TASK_SENSE) ||
	    (cmd->se_cmd.se_cmd_flags & SCF_EMULATED_TASK_SENSE))) {
		struct isert_device *device = isert_conn->device;
		struct ib_device *ib_dev = device->ib_device;
		struct ib_sge *tx_dsg = &isert_cmd->tx_desc.tx_sg[1];
		u32 padding, pdu_len;

		put_unaligned_be16(cmd->se_cmd.scsi_sense_length,
				   cmd->sense_buffer);
		cmd->se_cmd.scsi_sense_length += sizeof(__be16);

		padding = -(cmd->se_cmd.scsi_sense_length) & 3;
		hton24(hdr->dlength, (u32)cmd->se_cmd.scsi_sense_length);
		pdu_len = cmd->se_cmd.scsi_sense_length + padding;

		isert_cmd->pdu_buf_dma = ib_dma_map_single(ib_dev,
				(void *)cmd->sense_buffer, pdu_len,
				DMA_TO_DEVICE);
		if (ib_dma_mapping_error(ib_dev, isert_cmd->pdu_buf_dma))
			return -ENOMEM;

		isert_cmd->pdu_buf_len = pdu_len;
		tx_dsg->addr	= isert_cmd->pdu_buf_dma;
		tx_dsg->length	= pdu_len;
		tx_dsg->lkey	= device->pd->local_dma_lkey;
		isert_cmd->tx_desc.num_sge = 2;
	}

	isert_init_send_wr(isert_conn, isert_cmd, send_wr);

	isert_dbg("Posting SCSI Response\n");

	return isert_post_response(isert_conn, isert_cmd);
}

static void
isert_aborted_task(struct iscsi_conn *conn, struct iscsi_cmd *cmd)
{
	struct isert_cmd *isert_cmd = iscsit_priv_cmd(cmd);
	struct isert_conn *isert_conn = conn->context;

	spin_lock_bh(&conn->cmd_lock);
	if (!list_empty(&cmd->i_conn_node))
		list_del_init(&cmd->i_conn_node);
	spin_unlock_bh(&conn->cmd_lock);

	if (cmd->data_direction == DMA_TO_DEVICE)
		iscsit_stop_dataout_timer(cmd);
	isert_rdma_rw_ctx_destroy(isert_cmd, isert_conn);
}

static enum target_prot_op
isert_get_sup_prot_ops(struct iscsi_conn *conn)
{
	struct isert_conn *isert_conn = conn->context;
	struct isert_device *device = isert_conn->device;

	if (conn->tpg->tpg_attrib.t10_pi) {
		if (device->pi_capable) {
			isert_info("conn %p PI offload enabled\n", isert_conn);
			isert_conn->pi_support = true;
			return TARGET_PROT_ALL;
		}
	}

	isert_info("conn %p PI offload disabled\n", isert_conn);
	isert_conn->pi_support = false;

	return TARGET_PROT_NORMAL;
}

static int
isert_put_nopin(struct iscsi_cmd *cmd, struct iscsi_conn *conn,
		bool nopout_response)
{
	struct isert_cmd *isert_cmd = iscsit_priv_cmd(cmd);
	struct isert_conn *isert_conn = conn->context;
	struct ib_send_wr *send_wr = &isert_cmd->tx_desc.send_wr;

	isert_create_send_desc(isert_conn, isert_cmd, &isert_cmd->tx_desc);
	iscsit_build_nopin_rsp(cmd, conn, (struct iscsi_nopin *)
			       &isert_cmd->tx_desc.iscsi_header,
			       nopout_response);
	isert_init_tx_hdrs(isert_conn, &isert_cmd->tx_desc);
	isert_init_send_wr(isert_conn, isert_cmd, send_wr);

	isert_dbg("conn %p Posting NOPIN Response\n", isert_conn);

	return isert_post_response(isert_conn, isert_cmd);
}

static int
isert_put_logout_rsp(struct iscsi_cmd *cmd, struct iscsi_conn *conn)
{
	struct isert_cmd *isert_cmd = iscsit_priv_cmd(cmd);
	struct isert_conn *isert_conn = conn->context;
	struct ib_send_wr *send_wr = &isert_cmd->tx_desc.send_wr;

	isert_create_send_desc(isert_conn, isert_cmd, &isert_cmd->tx_desc);
	iscsit_build_logout_rsp(cmd, conn, (struct iscsi_logout_rsp *)
				&isert_cmd->tx_desc.iscsi_header);
	isert_init_tx_hdrs(isert_conn, &isert_cmd->tx_desc);
	isert_init_send_wr(isert_conn, isert_cmd, send_wr);

	isert_dbg("conn %p Posting Logout Response\n", isert_conn);

	return isert_post_response(isert_conn, isert_cmd);
}

static int
isert_put_tm_rsp(struct iscsi_cmd *cmd, struct iscsi_conn *conn)
{
	struct isert_cmd *isert_cmd = iscsit_priv_cmd(cmd);
	struct isert_conn *isert_conn = conn->context;
	struct ib_send_wr *send_wr = &isert_cmd->tx_desc.send_wr;

	isert_create_send_desc(isert_conn, isert_cmd, &isert_cmd->tx_desc);
	iscsit_build_task_mgt_rsp(cmd, conn, (struct iscsi_tm_rsp *)
				  &isert_cmd->tx_desc.iscsi_header);
	isert_init_tx_hdrs(isert_conn, &isert_cmd->tx_desc);
	isert_init_send_wr(isert_conn, isert_cmd, send_wr);

	isert_dbg("conn %p Posting Task Management Response\n", isert_conn);

	return isert_post_response(isert_conn, isert_cmd);
}

static int
isert_put_reject(struct iscsi_cmd *cmd, struct iscsi_conn *conn)
{
	struct isert_cmd *isert_cmd = iscsit_priv_cmd(cmd);
	struct isert_conn *isert_conn = conn->context;
	struct ib_send_wr *send_wr = &isert_cmd->tx_desc.send_wr;
	struct isert_device *device = isert_conn->device;
	struct ib_device *ib_dev = device->ib_device;
	struct ib_sge *tx_dsg = &isert_cmd->tx_desc.tx_sg[1];
	struct iscsi_reject *hdr =
		(struct iscsi_reject *)&isert_cmd->tx_desc.iscsi_header;

	isert_create_send_desc(isert_conn, isert_cmd, &isert_cmd->tx_desc);
	iscsit_build_reject(cmd, conn, hdr);
	isert_init_tx_hdrs(isert_conn, &isert_cmd->tx_desc);

	hton24(hdr->dlength, ISCSI_HDR_LEN);
	isert_cmd->pdu_buf_dma = ib_dma_map_single(ib_dev,
			(void *)cmd->buf_ptr, ISCSI_HDR_LEN,
			DMA_TO_DEVICE);
	if (ib_dma_mapping_error(ib_dev, isert_cmd->pdu_buf_dma))
		return -ENOMEM;
	isert_cmd->pdu_buf_len = ISCSI_HDR_LEN;
	tx_dsg->addr	= isert_cmd->pdu_buf_dma;
	tx_dsg->length	= ISCSI_HDR_LEN;
	tx_dsg->lkey	= device->pd->local_dma_lkey;
	isert_cmd->tx_desc.num_sge = 2;

	isert_init_send_wr(isert_conn, isert_cmd, send_wr);

	isert_dbg("conn %p Posting Reject\n", isert_conn);

	return isert_post_response(isert_conn, isert_cmd);
}

static int
isert_put_text_rsp(struct iscsi_cmd *cmd, struct iscsi_conn *conn)
{
	struct isert_cmd *isert_cmd = iscsit_priv_cmd(cmd);
	struct isert_conn *isert_conn = conn->context;
	struct ib_send_wr *send_wr = &isert_cmd->tx_desc.send_wr;
	struct iscsi_text_rsp *hdr =
		(struct iscsi_text_rsp *)&isert_cmd->tx_desc.iscsi_header;
	u32 txt_rsp_len;
	int rc;

	isert_create_send_desc(isert_conn, isert_cmd, &isert_cmd->tx_desc);
	rc = iscsit_build_text_rsp(cmd, conn, hdr, ISCSI_INFINIBAND);
	if (rc < 0)
		return rc;

	txt_rsp_len = rc;
	isert_init_tx_hdrs(isert_conn, &isert_cmd->tx_desc);

	if (txt_rsp_len) {
		struct isert_device *device = isert_conn->device;
		struct ib_device *ib_dev = device->ib_device;
		struct ib_sge *tx_dsg = &isert_cmd->tx_desc.tx_sg[1];
		void *txt_rsp_buf = cmd->buf_ptr;

		isert_cmd->pdu_buf_dma = ib_dma_map_single(ib_dev,
				txt_rsp_buf, txt_rsp_len, DMA_TO_DEVICE);
		if (ib_dma_mapping_error(ib_dev, isert_cmd->pdu_buf_dma))
			return -ENOMEM;

		isert_cmd->pdu_buf_len = txt_rsp_len;
		tx_dsg->addr	= isert_cmd->pdu_buf_dma;
		tx_dsg->length	= txt_rsp_len;
		tx_dsg->lkey	= device->pd->local_dma_lkey;
		isert_cmd->tx_desc.num_sge = 2;
	}
	isert_init_send_wr(isert_conn, isert_cmd, send_wr);

	isert_dbg("conn %p Text Response\n", isert_conn);

	return isert_post_response(isert_conn, isert_cmd);
}

static inline void
isert_set_dif_domain(struct se_cmd *se_cmd, struct ib_sig_domain *domain)
{
	domain->sig_type = IB_SIG_TYPE_T10_DIF;
	domain->sig.dif.bg_type = IB_T10DIF_CRC;
	domain->sig.dif.pi_interval = se_cmd->se_dev->dev_attrib.block_size;
	domain->sig.dif.ref_tag = se_cmd->reftag_seed;
	/*
	 * At the moment we hard code those, but if in the future
	 * the target core would like to use it, we will take it
	 * from se_cmd.
	 */
	domain->sig.dif.apptag_check_mask = 0xffff;
	domain->sig.dif.app_escape = true;
	domain->sig.dif.ref_escape = true;
	if (se_cmd->prot_type == TARGET_DIF_TYPE1_PROT ||
	    se_cmd->prot_type == TARGET_DIF_TYPE2_PROT)
		domain->sig.dif.ref_remap = true;
}

static int
isert_set_sig_attrs(struct se_cmd *se_cmd, struct ib_sig_attrs *sig_attrs)
{
	memset(sig_attrs, 0, sizeof(*sig_attrs));

	switch (se_cmd->prot_op) {
	case TARGET_PROT_DIN_INSERT:
	case TARGET_PROT_DOUT_STRIP:
		sig_attrs->mem.sig_type = IB_SIG_TYPE_NONE;
		isert_set_dif_domain(se_cmd, &sig_attrs->wire);
		break;
	case TARGET_PROT_DOUT_INSERT:
	case TARGET_PROT_DIN_STRIP:
		sig_attrs->wire.sig_type = IB_SIG_TYPE_NONE;
		isert_set_dif_domain(se_cmd, &sig_attrs->mem);
		break;
	case TARGET_PROT_DIN_PASS:
	case TARGET_PROT_DOUT_PASS:
		isert_set_dif_domain(se_cmd, &sig_attrs->wire);
		isert_set_dif_domain(se_cmd, &sig_attrs->mem);
		break;
	default:
		isert_err("Unsupported PI operation %d\n", se_cmd->prot_op);
		return -EINVAL;
	}

	if (se_cmd->prot_checks & TARGET_DIF_CHECK_GUARD)
		sig_attrs->check_mask |= IB_SIG_CHECK_GUARD;
	if (se_cmd->prot_checks & TARGET_DIF_CHECK_APPTAG)
		sig_attrs->check_mask |= IB_SIG_CHECK_APPTAG;
	if (se_cmd->prot_checks & TARGET_DIF_CHECK_REFTAG)
		sig_attrs->check_mask |= IB_SIG_CHECK_REFTAG;

	return 0;
}

static int
isert_rdma_rw_ctx_post(struct isert_cmd *cmd, struct isert_conn *conn,
		struct ib_cqe *cqe, struct ib_send_wr *chain_wr)
{
	struct se_cmd *se_cmd = &cmd->iscsi_cmd->se_cmd;
	enum dma_data_direction dir = target_reverse_dma_direction(se_cmd);
	u8 port_num = conn->cm_id->port_num;
	u64 addr;
	u32 rkey, offset;
	int ret;

	if (cmd->ctx_init_done)
		goto rdma_ctx_post;

	if (dir == DMA_FROM_DEVICE) {
		addr = cmd->write_va;
		rkey = cmd->write_stag;
		offset = cmd->iscsi_cmd->write_data_done;
	} else {
		addr = cmd->read_va;
		rkey = cmd->read_stag;
		offset = 0;
	}

	if (isert_prot_cmd(conn, se_cmd)) {
		struct ib_sig_attrs sig_attrs;

		ret = isert_set_sig_attrs(se_cmd, &sig_attrs);
		if (ret)
			return ret;

		WARN_ON_ONCE(offset);
		ret = rdma_rw_ctx_signature_init(&cmd->rw, conn->qp, port_num,
				se_cmd->t_data_sg, se_cmd->t_data_nents,
				se_cmd->t_prot_sg, se_cmd->t_prot_nents,
				&sig_attrs, addr, rkey, dir);
	} else {
		ret = rdma_rw_ctx_init(&cmd->rw, conn->qp, port_num,
				se_cmd->t_data_sg, se_cmd->t_data_nents,
				offset, addr, rkey, dir);
	}

	if (ret < 0) {
		isert_err("Cmd: %p failed to prepare RDMA res\n", cmd);
		return ret;
	}

	cmd->ctx_init_done = true;

rdma_ctx_post:
	ret = rdma_rw_ctx_post(&cmd->rw, conn->qp, port_num, cqe, chain_wr);
	if (ret < 0)
		isert_err("Cmd: %p failed to post RDMA res\n", cmd);
	return ret;
}

static int
isert_put_datain(struct iscsi_conn *conn, struct iscsi_cmd *cmd)
{
	struct se_cmd *se_cmd = &cmd->se_cmd;
	struct isert_cmd *isert_cmd = iscsit_priv_cmd(cmd);
	struct isert_conn *isert_conn = conn->context;
	struct ib_cqe *cqe = NULL;
	struct ib_send_wr *chain_wr = NULL;
	int rc;

	isert_dbg("Cmd: %p RDMA_WRITE data_length: %u\n",
		 isert_cmd, se_cmd->data_length);

	if (isert_prot_cmd(isert_conn, se_cmd)) {
		isert_cmd->tx_desc.tx_cqe.done = isert_rdma_write_done;
		cqe = &isert_cmd->tx_desc.tx_cqe;
	} else {
		/*
		 * Build isert_conn->tx_desc for iSCSI response PDU and attach
		 */
		isert_create_send_desc(isert_conn, isert_cmd,
				       &isert_cmd->tx_desc);
		iscsit_build_rsp_pdu(cmd, conn, true, (struct iscsi_scsi_rsp *)
				     &isert_cmd->tx_desc.iscsi_header);
		isert_init_tx_hdrs(isert_conn, &isert_cmd->tx_desc);
		isert_init_send_wr(isert_conn, isert_cmd,
				   &isert_cmd->tx_desc.send_wr);

		rc = isert_post_recv(isert_conn, isert_cmd->rx_desc);
		if (rc)
			return rc;

		chain_wr = &isert_cmd->tx_desc.send_wr;
	}

	rc = isert_rdma_rw_ctx_post(isert_cmd, isert_conn, cqe, chain_wr);
	isert_dbg("Cmd: %p posted RDMA_WRITE for iSER Data READ rc: %d\n",
		  isert_cmd, rc);
	return rc;
}

static int
isert_get_dataout(struct iscsi_conn *conn, struct iscsi_cmd *cmd, bool recovery)
{
	struct isert_cmd *isert_cmd = iscsit_priv_cmd(cmd);
	int ret;

	isert_dbg("Cmd: %p RDMA_READ data_length: %u write_data_done: %u\n",
		 isert_cmd, cmd->se_cmd.data_length, cmd->write_data_done);

	isert_cmd->tx_desc.tx_cqe.done = isert_rdma_read_done;
	ret = isert_rdma_rw_ctx_post(isert_cmd, conn->context,
				     &isert_cmd->tx_desc.tx_cqe, NULL);

	isert_dbg("Cmd: %p posted RDMA_READ memory for ISER Data WRITE rc: %d\n",
		 isert_cmd, ret);
	return ret;
}

static int
isert_immediate_queue(struct iscsi_conn *conn, struct iscsi_cmd *cmd, int state)
{
	struct isert_cmd *isert_cmd = iscsit_priv_cmd(cmd);
	int ret = 0;

	switch (state) {
	case ISTATE_REMOVE:
		spin_lock_bh(&conn->cmd_lock);
		list_del_init(&cmd->i_conn_node);
		spin_unlock_bh(&conn->cmd_lock);
		isert_put_cmd(isert_cmd, true);
		break;
	case ISTATE_SEND_NOPIN_WANT_RESPONSE:
		ret = isert_put_nopin(cmd, conn, false);
		break;
	default:
		isert_err("Unknown immediate state: 0x%02x\n", state);
		ret = -EINVAL;
		break;
	}

	return ret;
}

static int
isert_response_queue(struct iscsi_conn *conn, struct iscsi_cmd *cmd, int state)
{
	struct isert_conn *isert_conn = conn->context;
	int ret;

	switch (state) {
	case ISTATE_SEND_LOGOUTRSP:
		ret = isert_put_logout_rsp(cmd, conn);
		if (!ret)
			isert_conn->logout_posted = true;
		break;
	case ISTATE_SEND_NOPIN:
		ret = isert_put_nopin(cmd, conn, true);
		break;
	case ISTATE_SEND_TASKMGTRSP:
		ret = isert_put_tm_rsp(cmd, conn);
		break;
	case ISTATE_SEND_REJECT:
		ret = isert_put_reject(cmd, conn);
		break;
	case ISTATE_SEND_TEXTRSP:
		ret = isert_put_text_rsp(cmd, conn);
		break;
	case ISTATE_SEND_STATUS:
		/*
		 * Special case for sending non GOOD SCSI status from TX thread
		 * context during pre se_cmd excecution failure.
		 */
		ret = isert_put_response(conn, cmd);
		break;
	default:
		isert_err("Unknown response state: 0x%02x\n", state);
		ret = -EINVAL;
		break;
	}

	return ret;
}

struct rdma_cm_id *
isert_setup_id(struct isert_np *isert_np)
{
	struct iscsi_np *np = isert_np->np;
	struct rdma_cm_id *id;
	struct sockaddr *sa;
	int ret;

	sa = (struct sockaddr *)&np->np_sockaddr;
	isert_dbg("ksockaddr: %p, sa: %p\n", &np->np_sockaddr, sa);

	id = rdma_create_id(&init_net, isert_cma_handler, isert_np,
			    RDMA_PS_TCP, IB_QPT_RC);
	if (IS_ERR(id)) {
		isert_err("rdma_create_id() failed: %ld\n", PTR_ERR(id));
		ret = PTR_ERR(id);
		goto out;
	}
	isert_dbg("id %p context %p\n", id, id->context);

	/*
	 * Allow both IPv4 and IPv6 sockets to bind a single port
	 * at the same time.
	 */
	ret = rdma_set_afonly(id, 1);
	if (ret) {
		isert_err("rdma_set_afonly() failed: %d\n", ret);
		goto out_id;
	}

	ret = rdma_bind_addr(id, sa);
	if (ret) {
		isert_err("rdma_bind_addr() failed: %d\n", ret);
		goto out_id;
	}

	ret = rdma_listen(id, 0);
	if (ret) {
		isert_err("rdma_listen() failed: %d\n", ret);
		goto out_id;
	}

	return id;
out_id:
	rdma_destroy_id(id);
out:
	return ERR_PTR(ret);
}

static int
isert_setup_np(struct iscsi_np *np,
	       struct sockaddr_storage *ksockaddr)
{
	struct isert_np *isert_np;
	struct rdma_cm_id *isert_lid;
	int ret;

	isert_np = kzalloc(sizeof(struct isert_np), GFP_KERNEL);
	if (!isert_np)
		return -ENOMEM;

	sema_init(&isert_np->sem, 0);
	mutex_init(&isert_np->mutex);
	INIT_LIST_HEAD(&isert_np->accepted);
	INIT_LIST_HEAD(&isert_np->pending);
	isert_np->np = np;

	/*
	 * Setup the np->np_sockaddr from the passed sockaddr setup
	 * in iscsi_target_configfs.c code..
	 */
	memcpy(&np->np_sockaddr, ksockaddr,
	       sizeof(struct sockaddr_storage));

	isert_lid = isert_setup_id(isert_np);
	if (IS_ERR(isert_lid)) {
		ret = PTR_ERR(isert_lid);
		goto out;
	}

	isert_np->cm_id = isert_lid;
	np->np_context = isert_np;

	return 0;

out:
	kfree(isert_np);

	return ret;
}

static int
isert_rdma_accept(struct isert_conn *isert_conn)
{
	struct rdma_cm_id *cm_id = isert_conn->cm_id;
	struct rdma_conn_param cp;
	int ret;
	struct iser_cm_hdr rsp_hdr;

	memset(&cp, 0, sizeof(struct rdma_conn_param));
	cp.initiator_depth = isert_conn->initiator_depth;
	cp.retry_count = 7;
	cp.rnr_retry_count = 7;

	memset(&rsp_hdr, 0, sizeof(rsp_hdr));
	rsp_hdr.flags = ISERT_ZBVA_NOT_USED;
	if (!isert_conn->snd_w_inv)
		rsp_hdr.flags = rsp_hdr.flags | ISERT_SEND_W_INV_NOT_USED;
	cp.private_data = (void *)&rsp_hdr;
	cp.private_data_len = sizeof(rsp_hdr);

	ret = rdma_accept(cm_id, &cp);
	if (ret) {
		isert_err("rdma_accept() failed with: %d\n", ret);
		return ret;
	}

	return 0;
}

static int
isert_get_login_rx(struct iscsi_conn *conn, struct iscsi_login *login)
{
	struct isert_conn *isert_conn = conn->context;
	int ret;

	isert_info("before login_req comp conn: %p\n", isert_conn);
	ret = wait_for_completion_interruptible(&isert_conn->login_req_comp);
	if (ret) {
		isert_err("isert_conn %p interrupted before got login req\n",
			  isert_conn);
		return ret;
	}
	reinit_completion(&isert_conn->login_req_comp);

	/*
	 * For login requests after the first PDU, isert_rx_login_req() will
	 * kick schedule_delayed_work(&conn->login_work) as the packet is
	 * received, which turns this callback from iscsi_target_do_login_rx()
	 * into a NOP.
	 */
	if (!login->first_request)
		return 0;

	isert_rx_login_req(isert_conn);

	isert_info("before login_comp conn: %p\n", conn);
	ret = wait_for_completion_interruptible(&isert_conn->login_comp);
	if (ret)
		return ret;

	isert_info("processing login->req: %p\n", login->req);

	return 0;
}

static void
isert_set_conn_info(struct iscsi_np *np, struct iscsi_conn *conn,
		    struct isert_conn *isert_conn)
{
	struct rdma_cm_id *cm_id = isert_conn->cm_id;
	struct rdma_route *cm_route = &cm_id->route;

	conn->login_family = np->np_sockaddr.ss_family;

	conn->login_sockaddr = cm_route->addr.dst_addr;
	conn->local_sockaddr = cm_route->addr.src_addr;
}

static int
isert_accept_np(struct iscsi_np *np, struct iscsi_conn *conn)
{
	struct isert_np *isert_np = np->np_context;
	struct isert_conn *isert_conn;
	int ret;

accept_wait:
	ret = down_interruptible(&isert_np->sem);
	if (ret)
		return -ENODEV;

	spin_lock_bh(&np->np_thread_lock);
	if (np->np_thread_state >= ISCSI_NP_THREAD_RESET) {
		spin_unlock_bh(&np->np_thread_lock);
		isert_dbg("np_thread_state %d\n",
			 np->np_thread_state);
		/*
		 * No point in stalling here when np_thread
		 * is in state RESET/SHUTDOWN/EXIT - bail
		 */
		return -ENODEV;
	}
	spin_unlock_bh(&np->np_thread_lock);

	mutex_lock(&isert_np->mutex);
	if (list_empty(&isert_np->pending)) {
		mutex_unlock(&isert_np->mutex);
		goto accept_wait;
	}
	isert_conn = list_first_entry(&isert_np->pending,
			struct isert_conn, node);
	list_del_init(&isert_conn->node);
	mutex_unlock(&isert_np->mutex);

	conn->context = isert_conn;
	isert_conn->conn = conn;
	isert_conn->state = ISER_CONN_BOUND;

	isert_set_conn_info(np, conn, isert_conn);

	isert_dbg("Processing isert_conn: %p\n", isert_conn);

	return 0;
}

static void
isert_free_np(struct iscsi_np *np)
{
	struct isert_np *isert_np = np->np_context;
	struct isert_conn *isert_conn, *n;

	if (isert_np->cm_id)
		rdma_destroy_id(isert_np->cm_id);

	/*
	 * FIXME: At this point we don't have a good way to insure
	 * that at this point we don't have hanging connections that
	 * completed RDMA establishment but didn't start iscsi login
	 * process. So work-around this by cleaning up what ever piled
	 * up in accepted and pending lists.
	 */
	mutex_lock(&isert_np->mutex);
	if (!list_empty(&isert_np->pending)) {
		isert_info("Still have isert pending connections\n");
		list_for_each_entry_safe(isert_conn, n,
					 &isert_np->pending,
					 node) {
			isert_info("cleaning isert_conn %p state (%d)\n",
				   isert_conn, isert_conn->state);
			isert_connect_release(isert_conn);
		}
	}

	if (!list_empty(&isert_np->accepted)) {
		isert_info("Still have isert accepted connections\n");
		list_for_each_entry_safe(isert_conn, n,
					 &isert_np->accepted,
					 node) {
			isert_info("cleaning isert_conn %p state (%d)\n",
				   isert_conn, isert_conn->state);
			isert_connect_release(isert_conn);
		}
	}
	mutex_unlock(&isert_np->mutex);

	np->np_context = NULL;
	kfree(isert_np);
}

static void isert_release_work(struct work_struct *work)
{
	struct isert_conn *isert_conn = container_of(work,
						     struct isert_conn,
						     release_work);

	isert_info("Starting release conn %p\n", isert_conn);

	mutex_lock(&isert_conn->mutex);
	isert_conn->state = ISER_CONN_DOWN;
	mutex_unlock(&isert_conn->mutex);

	isert_info("Destroying conn %p\n", isert_conn);
	isert_put_conn(isert_conn);
}

static void
isert_wait4logout(struct isert_conn *isert_conn)
{
	struct iscsi_conn *conn = isert_conn->conn;

	isert_info("conn %p\n", isert_conn);

	if (isert_conn->logout_posted) {
		isert_info("conn %p wait for conn_logout_comp\n", isert_conn);
		wait_for_completion_timeout(&conn->conn_logout_comp,
					    SECONDS_FOR_LOGOUT_COMP * HZ);
	}
}

static void
isert_wait4cmds(struct iscsi_conn *conn)
{
	isert_info("iscsi_conn %p\n", conn);

	if (conn->sess) {
		target_stop_session(conn->sess->se_sess);
		target_wait_for_sess_cmds(conn->sess->se_sess);
	}
}

/**
 * isert_put_unsol_pending_cmds() - Drop commands waiting for
 *     unsolicitate dataout
 * @conn:    iscsi connection
 *
 * We might still have commands that are waiting for unsolicited
 * dataouts messages. We must put the extra reference on those
 * before blocking on the target_wait_for_session_cmds
 */
static void
isert_put_unsol_pending_cmds(struct iscsi_conn *conn)
{
	struct iscsi_cmd *cmd, *tmp;
	static LIST_HEAD(drop_cmd_list);

	spin_lock_bh(&conn->cmd_lock);
	list_for_each_entry_safe(cmd, tmp, &conn->conn_cmd_list, i_conn_node) {
		if ((cmd->cmd_flags & ICF_NON_IMMEDIATE_UNSOLICITED_DATA) &&
		    (cmd->write_data_done < conn->sess->sess_ops->FirstBurstLength) &&
		    (cmd->write_data_done < cmd->se_cmd.data_length))
			list_move_tail(&cmd->i_conn_node, &drop_cmd_list);
	}
	spin_unlock_bh(&conn->cmd_lock);

	list_for_each_entry_safe(cmd, tmp, &drop_cmd_list, i_conn_node) {
		list_del_init(&cmd->i_conn_node);
		if (cmd->i_state != ISTATE_REMOVE) {
			struct isert_cmd *isert_cmd = iscsit_priv_cmd(cmd);

			isert_info("conn %p dropping cmd %p\n", conn, cmd);
			isert_put_cmd(isert_cmd, true);
		}
	}
}

static void isert_wait_conn(struct iscsi_conn *conn)
{
	struct isert_conn *isert_conn = conn->context;

	isert_info("Starting conn %p\n", isert_conn);

	mutex_lock(&isert_conn->mutex);
	isert_conn_terminate(isert_conn);
	mutex_unlock(&isert_conn->mutex);

	ib_drain_qp(isert_conn->qp);
	isert_put_unsol_pending_cmds(conn);
	isert_wait4cmds(conn);
	isert_wait4logout(isert_conn);

	queue_work(isert_release_wq, &isert_conn->release_work);
}

static void isert_free_conn(struct iscsi_conn *conn)
{
	struct isert_conn *isert_conn = conn->context;

	ib_drain_qp(isert_conn->qp);
	isert_put_conn(isert_conn);
}

static void isert_get_rx_pdu(struct iscsi_conn *conn)
{
	struct completion comp;

	init_completion(&comp);

	wait_for_completion_interruptible(&comp);
}

static struct iscsit_transport iser_target_transport = {
	.name			= "IB/iSER",
	.transport_type		= ISCSI_INFINIBAND,
	.rdma_shutdown		= true,
	.priv_size		= sizeof(struct isert_cmd),
	.owner			= THIS_MODULE,
	.iscsit_setup_np	= isert_setup_np,
	.iscsit_accept_np	= isert_accept_np,
	.iscsit_free_np		= isert_free_np,
	.iscsit_wait_conn	= isert_wait_conn,
	.iscsit_free_conn	= isert_free_conn,
	.iscsit_get_login_rx	= isert_get_login_rx,
	.iscsit_put_login_tx	= isert_put_login_tx,
	.iscsit_immediate_queue	= isert_immediate_queue,
	.iscsit_response_queue	= isert_response_queue,
	.iscsit_get_dataout	= isert_get_dataout,
	.iscsit_queue_data_in	= isert_put_datain,
	.iscsit_queue_status	= isert_put_response,
	.iscsit_aborted_task	= isert_aborted_task,
	.iscsit_get_rx_pdu	= isert_get_rx_pdu,
	.iscsit_get_sup_prot_ops = isert_get_sup_prot_ops,
};

static int __init isert_init(void)
{
	int ret;

	isert_comp_wq = alloc_workqueue("isert_comp_wq",
					WQ_UNBOUND | WQ_HIGHPRI, 0);
	if (!isert_comp_wq) {
		isert_err("Unable to allocate isert_comp_wq\n");
		return -ENOMEM;
	}

	isert_release_wq = alloc_workqueue("isert_release_wq", WQ_UNBOUND,
					WQ_UNBOUND_MAX_ACTIVE);
	if (!isert_release_wq) {
		isert_err("Unable to allocate isert_release_wq\n");
		ret = -ENOMEM;
		goto destroy_comp_wq;
	}

	iscsit_register_transport(&iser_target_transport);
	isert_info("iSER_TARGET[0] - Loaded iser_target_transport\n");

	return 0;

destroy_comp_wq:
	destroy_workqueue(isert_comp_wq);

	return ret;
}

static void __exit isert_exit(void)
{
	flush_scheduled_work();
	destroy_workqueue(isert_release_wq);
	destroy_workqueue(isert_comp_wq);
	iscsit_unregister_transport(&iser_target_transport);
	isert_info("iSER_TARGET[0] - Released iser_target_transport\n");
}

MODULE_DESCRIPTION("iSER-Target for mainline target infrastructure");
MODULE_AUTHOR("nab@Linux-iSCSI.org");
MODULE_LICENSE("GPL");

module_init(isert_init);
module_exit(isert_exit);<|MERGE_RESOLUTION|>--- conflicted
+++ resolved
@@ -35,17 +35,10 @@
 	.get = param_get_int,
 };
 
-<<<<<<< HEAD
-static int isert_sg_tablesize = ISCSI_ISER_DEF_SG_TABLESIZE;
-module_param_cb(sg_tablesize, &sg_tablesize_ops, &isert_sg_tablesize, 0644);
-MODULE_PARM_DESC(sg_tablesize,
-		 "Number of gather/scatter entries in a single scsi command, should >= 128 (default: 256, max: 4096)");
-=======
 static int isert_sg_tablesize = ISCSI_ISER_MIN_SG_TABLESIZE;
 module_param_cb(sg_tablesize, &sg_tablesize_ops, &isert_sg_tablesize, 0644);
 MODULE_PARM_DESC(sg_tablesize,
 		 "Number of gather/scatter entries in a single scsi command, should >= 128 (default: 128, max: 4096)");
->>>>>>> 754a0abe
 
 static DEFINE_MUTEX(device_list_mutex);
 static LIST_HEAD(device_list);
@@ -78,10 +71,6 @@
 	return param_set_int(val, kp);
 }
 
-<<<<<<< HEAD
-
-=======
->>>>>>> 754a0abe
 static inline bool
 isert_prot_cmd(struct isert_conn *conn, struct se_cmd *cmd)
 {
