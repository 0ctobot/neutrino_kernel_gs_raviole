/* SPDX-License-Identifier: GPL-2.0-or-later */
/*
 * RDMA Transport Layer
 *
 * Copyright (c) 2014 - 2018 ProfitBricks GmbH. All rights reserved.
 * Copyright (c) 2018 - 2019 1&1 IONOS Cloud GmbH. All rights reserved.
 * Copyright (c) 2019 - 2020 1&1 IONOS SE. All rights reserved.
 */

#ifndef RTRS_PRI_H
#define RTRS_PRI_H

#include <linux/uuid.h>
#include <rdma/rdma_cm.h>
#include <rdma/ib_verbs.h>
#include <rdma/ib.h>

#include "rtrs.h"

#define RTRS_PROTO_VER_MAJOR 2
#define RTRS_PROTO_VER_MINOR 0

#define RTRS_PROTO_VER_STRING __stringify(RTRS_PROTO_VER_MAJOR) "." \
			       __stringify(RTRS_PROTO_VER_MINOR)

enum rtrs_imm_const {
	MAX_IMM_TYPE_BITS = 4,
	MAX_IMM_TYPE_MASK = ((1 << MAX_IMM_TYPE_BITS) - 1),
	MAX_IMM_PAYL_BITS = 28,
	MAX_IMM_PAYL_MASK = ((1 << MAX_IMM_PAYL_BITS) - 1),
};

enum rtrs_imm_type {
	RTRS_IO_REQ_IMM       = 0, /* client to server */
	RTRS_IO_RSP_IMM       = 1, /* server to client */
	RTRS_IO_RSP_W_INV_IMM = 2, /* server to client */

	RTRS_HB_MSG_IMM = 8, /* HB: HeartBeat */
	RTRS_HB_ACK_IMM = 9,

	RTRS_LAST_IMM,
};

enum {
	SERVICE_CON_QUEUE_DEPTH = 512,

	MAX_PATHS_NUM = 128,

	/*
	 * Max IB immediate data size is 2^28 (MAX_IMM_PAYL_BITS)
	 * and the minimum chunk size is 4096 (2^12).
	 * So the maximum sess_queue_depth is 65536 (2^16) in theory.
	 * But mempool_create, create_qp and ib_post_send fail with
	 * "cannot allocate memory" error if sess_queue_depth is too big.
	 * Therefore the pratical max value of sess_queue_depth is
	 * somewhere between 1 and 65534 and it depends on the system.
	 */
	MAX_SESS_QUEUE_DEPTH = 65535,
	MIN_CHUNK_SIZE = 8192,

	RTRS_HB_INTERVAL_MS = 5000,
	RTRS_HB_MISSED_MAX = 5,

	RTRS_MAGIC = 0x1BBD,
	RTRS_PROTO_VER = (RTRS_PROTO_VER_MAJOR << 8) | RTRS_PROTO_VER_MINOR,
};

struct rtrs_ib_dev;

struct rtrs_rdma_dev_pd_ops {
	struct rtrs_ib_dev *(*alloc)(void);
	void (*free)(struct rtrs_ib_dev *dev);
	int (*init)(struct rtrs_ib_dev *dev);
	void (*deinit)(struct rtrs_ib_dev *dev);
};

struct rtrs_rdma_dev_pd {
	struct mutex		mutex;
	struct list_head	list;
	enum ib_pd_flags	pd_flags;
	const struct rtrs_rdma_dev_pd_ops *ops;
};

struct rtrs_ib_dev {
	struct ib_device	 *ib_dev;
	struct ib_pd		 *ib_pd;
	struct kref		 ref;
	struct list_head	 entry;
	struct rtrs_rdma_dev_pd *pool;
};

struct rtrs_con {
	struct rtrs_sess	*sess;
	struct ib_qp		*qp;
	struct ib_cq		*cq;
	struct rdma_cm_id	*cm_id;
	unsigned int		cid;
	int                     nr_cqe;
};

struct rtrs_sess {
	struct list_head	entry;
	struct sockaddr_storage dst_addr;
	struct sockaddr_storage src_addr;
	char			sessname[NAME_MAX];
	uuid_t			uuid;
	struct rtrs_con	**con;
	unsigned int		con_num;
	unsigned int		irq_con_num;
	unsigned int		recon_cnt;
	struct rtrs_ib_dev	*dev;
	int			dev_ref;
	struct ib_cqe		*hb_cqe;
	void			(*hb_err_handler)(struct rtrs_con *con);
	struct workqueue_struct *hb_wq;
	struct delayed_work	hb_dwork;
	unsigned int		hb_interval_ms;
	unsigned int		hb_missed_cnt;
	unsigned int		hb_missed_max;
	ktime_t			hb_last_sent;
	ktime_t			hb_cur_latency;
};

/* rtrs information unit */
struct rtrs_iu {
	struct ib_cqe           cqe;
	dma_addr_t              dma_addr;
	void                    *buf;
	size_t                  size;
	enum dma_data_direction direction;
};

/**
 * enum rtrs_msg_types - RTRS message types, see also rtrs/README
 * @RTRS_MSG_INFO_REQ:		Client additional info request to the server
 * @RTRS_MSG_INFO_RSP:		Server additional info response to the client
 * @RTRS_MSG_WRITE:		Client writes data per RDMA to server
 * @RTRS_MSG_READ:		Client requests data transfer from server
 * @RTRS_MSG_RKEY_RSP:		Server refreshed rkey for rbuf
 */
enum rtrs_msg_types {
	RTRS_MSG_INFO_REQ,
	RTRS_MSG_INFO_RSP,
	RTRS_MSG_WRITE,
	RTRS_MSG_READ,
	RTRS_MSG_RKEY_RSP,
};

/**
 * enum rtrs_msg_flags - RTRS message flags.
 * @RTRS_NEED_INVAL:	Send invalidation in response.
 * @RTRS_MSG_NEW_RKEY_F: Send refreshed rkey in response.
 */
enum rtrs_msg_flags {
	RTRS_MSG_NEED_INVAL_F = 1 << 0,
	RTRS_MSG_NEW_RKEY_F = 1 << 1,
};

/**
 * struct rtrs_sg_desc - RDMA-Buffer entry description
 * @addr:	Address of RDMA destination buffer
 * @key:	Authorization rkey to write to the buffer
 * @len:	Size of the buffer
 */
struct rtrs_sg_desc {
	__le64			addr;
	__le32			key;
	__le32			len;
};

/**
 * struct rtrs_msg_conn_req - Client connection request to the server
 * @magic:	   RTRS magic
 * @version:	   RTRS protocol version
 * @cid:	   Current connection id
 * @cid_num:	   Number of connections per session
 * @recon_cnt:	   Reconnections counter
 * @sess_uuid:	   UUID of a session (path)
 * @paths_uuid:	   UUID of a group of sessions (paths)
 *
 * NOTE: max size 56 bytes, see man rdma_connect().
 */
struct rtrs_msg_conn_req {
	/* Is set to 0 by cma.c in case of AF_IB, do not touch that.
	 * see https://www.spinics.net/lists/linux-rdma/msg22397.html
	 */
	u8		__cma_version;
	/* On sender side that should be set to 0, or cma_save_ip_info()
	 * extract garbage and will fail.
	 */
	u8		__ip_version;
	__le16		magic;
	__le16		version;
	__le16		cid;
	__le16		cid_num;
	__le16		recon_cnt;
	uuid_t		sess_uuid;
	uuid_t		paths_uuid;
	u8		first_conn : 1;
	u8		reserved_bits : 7;
	u8		reserved[11];
};

/**
 * struct rtrs_msg_conn_rsp - Server connection response to the client
 * @magic:	   RTRS magic
 * @version:	   RTRS protocol version
 * @errno:	   If rdma_accept() then 0, if rdma_reject() indicates error
 * @queue_depth:   max inflight messages (queue-depth) in this session
 * @max_io_size:   max io size server supports
 * @max_hdr_size:  max msg header size server supports
 *
 * NOTE: size is 56 bytes, max possible is 136 bytes, see man rdma_accept().
 */
struct rtrs_msg_conn_rsp {
	__le16		magic;
	__le16		version;
	__le16		errno;
	__le16		queue_depth;
	__le32		max_io_size;
	__le32		max_hdr_size;
	__le32		flags;
	u8		reserved[36];
};

/**
 * struct rtrs_msg_info_req
 * @type:		@RTRS_MSG_INFO_REQ
 * @sessname:		Session name chosen by client
 */
struct rtrs_msg_info_req {
	__le16		type;
	u8		sessname[NAME_MAX];
	u8		reserved[15];
};

/**
 * struct rtrs_msg_info_rsp
 * @type:		@RTRS_MSG_INFO_RSP
 * @sg_cnt:		Number of @desc entries
 * @desc:		RDMA buffers where the client can write to server
 */
struct rtrs_msg_info_rsp {
	__le16		type;
	__le16          sg_cnt;
	u8              reserved[4];
	struct rtrs_sg_desc desc[];
};

/**
 * struct rtrs_msg_rkey_rsp
 * @type:		@RTRS_MSG_RKEY_RSP
 * @buf_id:		RDMA buf_id of the new rkey
 * @rkey:		new remote key for RDMA buffers id from server
 */
struct rtrs_msg_rkey_rsp {
	__le16		type;
	__le16          buf_id;
	__le32		rkey;
};

/**
 * struct rtrs_msg_rdma_read - RDMA data transfer request from client
 * @type:		always @RTRS_MSG_READ
 * @usr_len:		length of user payload
 * @sg_cnt:		number of @desc entries
 * @desc:		RDMA buffers where the server can write the result to
 */
struct rtrs_msg_rdma_read {
	__le16			type;
	__le16			usr_len;
	__le16			flags;
	__le16			sg_cnt;
	struct rtrs_sg_desc    desc[];
};

/**
 * struct_msg_rdma_write - Message transferred to server with RDMA-Write
 * @type:		always @RTRS_MSG_WRITE
 * @usr_len:		length of user payload
 */
struct rtrs_msg_rdma_write {
	__le16			type;
	__le16			usr_len;
};

/**
 * struct_msg_rdma_hdr - header for read or write request
 * @type:		@RTRS_MSG_WRITE | @RTRS_MSG_READ
 */
struct rtrs_msg_rdma_hdr {
	__le16			type;
};

/* rtrs.c */

struct rtrs_iu *rtrs_iu_alloc(u32 queue_num, size_t size, gfp_t t,
			      struct ib_device *dev, enum dma_data_direction,
			      void (*done)(struct ib_cq *cq, struct ib_wc *wc));
<<<<<<< HEAD
void rtrs_iu_free(struct rtrs_iu *iu, struct ib_device *dev, u32 queue_size);
=======
void rtrs_iu_free(struct rtrs_iu *iu, struct ib_device *dev, u32 queue_num);
>>>>>>> 754a0abe
int rtrs_iu_post_recv(struct rtrs_con *con, struct rtrs_iu *iu);
int rtrs_iu_post_send(struct rtrs_con *con, struct rtrs_iu *iu, size_t size,
		      struct ib_send_wr *head);
int rtrs_iu_post_rdma_write_imm(struct rtrs_con *con, struct rtrs_iu *iu,
				struct ib_sge *sge, unsigned int num_sge,
				u32 rkey, u64 rdma_addr, u32 imm_data,
				enum ib_send_flags flags,
				struct ib_send_wr *head,
				struct ib_send_wr *tail);

int rtrs_post_recv_empty(struct rtrs_con *con, struct ib_cqe *cqe);
int rtrs_post_rdma_write_imm_empty(struct rtrs_con *con, struct ib_cqe *cqe,
				   u32 imm_data, enum ib_send_flags flags,
				   struct ib_send_wr *head);

<<<<<<< HEAD
int rtrs_cq_qp_create(struct rtrs_sess *rtrs_sess, struct rtrs_con *con,
		      u32 max_send_sge, int cq_vector, int cq_size,
=======
int rtrs_cq_qp_create(struct rtrs_sess *sess, struct rtrs_con *con,
		      u32 max_send_sge, int cq_vector, int nr_cqe,
>>>>>>> 754a0abe
		      u32 max_send_wr, u32 max_recv_wr,
		      enum ib_poll_context poll_ctx);
void rtrs_cq_qp_destroy(struct rtrs_con *con);

void rtrs_init_hb(struct rtrs_sess *sess, struct ib_cqe *cqe,
		  unsigned int interval_ms, unsigned int missed_max,
		  void (*err_handler)(struct rtrs_con *con),
		  struct workqueue_struct *wq);
void rtrs_start_hb(struct rtrs_sess *sess);
void rtrs_stop_hb(struct rtrs_sess *sess);
void rtrs_send_hb_ack(struct rtrs_sess *sess);

void rtrs_rdma_dev_pd_init(enum ib_pd_flags pd_flags,
			   struct rtrs_rdma_dev_pd *pool);
void rtrs_rdma_dev_pd_deinit(struct rtrs_rdma_dev_pd *pool);

struct rtrs_ib_dev *rtrs_ib_dev_find_or_add(struct ib_device *ib_dev,
					    struct rtrs_rdma_dev_pd *pool);
int rtrs_ib_dev_put(struct rtrs_ib_dev *dev);

static inline u32 rtrs_to_imm(u32 type, u32 payload)
{
	BUILD_BUG_ON(MAX_IMM_PAYL_BITS + MAX_IMM_TYPE_BITS != 32);
	BUILD_BUG_ON(RTRS_LAST_IMM > (1<<MAX_IMM_TYPE_BITS));
	return ((type & MAX_IMM_TYPE_MASK) << MAX_IMM_PAYL_BITS) |
		(payload & MAX_IMM_PAYL_MASK);
}

static inline void rtrs_from_imm(u32 imm, u32 *type, u32 *payload)
{
	*payload = imm & MAX_IMM_PAYL_MASK;
	*type = imm >> MAX_IMM_PAYL_BITS;
}

static inline u32 rtrs_to_io_req_imm(u32 addr)
{
	return rtrs_to_imm(RTRS_IO_REQ_IMM, addr);
}

static inline u32 rtrs_to_io_rsp_imm(u32 msg_id, int errno, bool w_inval)
{
	enum rtrs_imm_type type;
	u32 payload;

	/* 9 bits for errno, 19 bits for msg_id */
	payload = (abs(errno) & 0x1ff) << 19 | (msg_id & 0x7ffff);
	type = w_inval ? RTRS_IO_RSP_W_INV_IMM : RTRS_IO_RSP_IMM;

	return rtrs_to_imm(type, payload);
}

static inline void rtrs_from_io_rsp_imm(u32 payload, u32 *msg_id, int *errno)
{
	/* 9 bits for errno, 19 bits for msg_id */
	*msg_id = payload & 0x7ffff;
	*errno = -(int)((payload >> 19) & 0x1ff);
}

#define STAT_STORE_FUNC(type, set_value, reset)				\
static ssize_t set_value##_store(struct kobject *kobj,			\
			     struct kobj_attribute *attr,		\
			     const char *buf, size_t count)		\
{									\
	int ret = -EINVAL;						\
	type *stats = container_of(kobj, type, kobj_stats);		\
									\
	if (sysfs_streq(buf, "1"))					\
		ret = reset(stats, true);			\
	else if (sysfs_streq(buf, "0"))					\
		ret = reset(stats, false);			\
	if (ret)							\
		return ret;						\
									\
	return count;							\
}

#define STAT_SHOW_FUNC(type, get_value, print)				\
static ssize_t get_value##_show(struct kobject *kobj,			\
			   struct kobj_attribute *attr,			\
			   char *page)					\
{									\
	type *stats = container_of(kobj, type, kobj_stats);		\
									\
	return print(stats, page, PAGE_SIZE);			\
}

#define STAT_ATTR(type, stat, print, reset)				\
STAT_STORE_FUNC(type, stat, reset)					\
STAT_SHOW_FUNC(type, stat, print)					\
static struct kobj_attribute stat##_attr = __ATTR_RW(stat)

#endif /* RTRS_PRI_H */<|MERGE_RESOLUTION|>--- conflicted
+++ resolved
@@ -297,11 +297,7 @@
 struct rtrs_iu *rtrs_iu_alloc(u32 queue_num, size_t size, gfp_t t,
 			      struct ib_device *dev, enum dma_data_direction,
 			      void (*done)(struct ib_cq *cq, struct ib_wc *wc));
-<<<<<<< HEAD
-void rtrs_iu_free(struct rtrs_iu *iu, struct ib_device *dev, u32 queue_size);
-=======
 void rtrs_iu_free(struct rtrs_iu *iu, struct ib_device *dev, u32 queue_num);
->>>>>>> 754a0abe
 int rtrs_iu_post_recv(struct rtrs_con *con, struct rtrs_iu *iu);
 int rtrs_iu_post_send(struct rtrs_con *con, struct rtrs_iu *iu, size_t size,
 		      struct ib_send_wr *head);
@@ -317,13 +313,8 @@
 				   u32 imm_data, enum ib_send_flags flags,
 				   struct ib_send_wr *head);
 
-<<<<<<< HEAD
-int rtrs_cq_qp_create(struct rtrs_sess *rtrs_sess, struct rtrs_con *con,
-		      u32 max_send_sge, int cq_vector, int cq_size,
-=======
 int rtrs_cq_qp_create(struct rtrs_sess *sess, struct rtrs_con *con,
 		      u32 max_send_sge, int cq_vector, int nr_cqe,
->>>>>>> 754a0abe
 		      u32 max_send_wr, u32 max_recv_wr,
 		      enum ib_poll_context poll_ctx);
 void rtrs_cq_qp_destroy(struct rtrs_con *con);
