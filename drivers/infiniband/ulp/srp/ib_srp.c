/*
 * Copyright (c) 2005 Cisco Systems.  All rights reserved.
 *
 * This software is available to you under a choice of one of two
 * licenses.  You may choose to be licensed under the terms of the GNU
 * General Public License (GPL) Version 2, available from the file
 * COPYING in the main directory of this source tree, or the
 * OpenIB.org BSD license below:
 *
 *     Redistribution and use in source and binary forms, with or
 *     without modification, are permitted provided that the following
 *     conditions are met:
 *
 *      - Redistributions of source code must retain the above
 *        copyright notice, this list of conditions and the following
 *        disclaimer.
 *
 *      - Redistributions in binary form must reproduce the above
 *        copyright notice, this list of conditions and the following
 *        disclaimer in the documentation and/or other materials
 *        provided with the distribution.
 *
 * THE SOFTWARE IS PROVIDED "AS IS", WITHOUT WARRANTY OF ANY KIND,
 * EXPRESS OR IMPLIED, INCLUDING BUT NOT LIMITED TO THE WARRANTIES OF
 * MERCHANTABILITY, FITNESS FOR A PARTICULAR PURPOSE AND
 * NONINFRINGEMENT. IN NO EVENT SHALL THE AUTHORS OR COPYRIGHT HOLDERS
 * BE LIABLE FOR ANY CLAIM, DAMAGES OR OTHER LIABILITY, WHETHER IN AN
 * ACTION OF CONTRACT, TORT OR OTHERWISE, ARISING FROM, OUT OF OR IN
 * CONNECTION WITH THE SOFTWARE OR THE USE OR OTHER DEALINGS IN THE
 * SOFTWARE.
 */

#define pr_fmt(fmt) KBUILD_MODNAME ": " fmt

#include <linux/module.h>
#include <linux/init.h>
#include <linux/slab.h>
#include <linux/err.h>
#include <linux/string.h>
#include <linux/parser.h>
#include <linux/random.h>
#include <linux/jiffies.h>
#include <linux/lockdep.h>
#include <linux/inet.h>
#include <rdma/ib_cache.h>

#include <linux/atomic.h>

#include <scsi/scsi.h>
#include <scsi/scsi_device.h>
#include <scsi/scsi_dbg.h>
#include <scsi/scsi_tcq.h>
#include <scsi/srp.h>
#include <scsi/scsi_transport_srp.h>

#include "ib_srp.h"

#define DRV_NAME	"ib_srp"
#define PFX		DRV_NAME ": "

MODULE_AUTHOR("Roland Dreier");
MODULE_DESCRIPTION("InfiniBand SCSI RDMA Protocol initiator");
MODULE_LICENSE("Dual BSD/GPL");

#if !defined(CONFIG_DYNAMIC_DEBUG)
#define DEFINE_DYNAMIC_DEBUG_METADATA(name, fmt)
#define DYNAMIC_DEBUG_BRANCH(descriptor) false
#endif

static unsigned int srp_sg_tablesize;
static unsigned int cmd_sg_entries;
static unsigned int indirect_sg_entries;
static bool allow_ext_sg;
static bool register_always = true;
static bool never_register;
static int topspin_workarounds = 1;

module_param(srp_sg_tablesize, uint, 0444);
MODULE_PARM_DESC(srp_sg_tablesize, "Deprecated name for cmd_sg_entries");

module_param(cmd_sg_entries, uint, 0444);
MODULE_PARM_DESC(cmd_sg_entries,
		 "Default number of gather/scatter entries in the SRP command (default is 12, max 255)");

module_param(indirect_sg_entries, uint, 0444);
MODULE_PARM_DESC(indirect_sg_entries,
		 "Default max number of gather/scatter entries (default is 12, max is " __stringify(SG_MAX_SEGMENTS) ")");

module_param(allow_ext_sg, bool, 0444);
MODULE_PARM_DESC(allow_ext_sg,
		  "Default behavior when there are more than cmd_sg_entries S/G entries after mapping; fails the request when false (default false)");

module_param(topspin_workarounds, int, 0444);
MODULE_PARM_DESC(topspin_workarounds,
		 "Enable workarounds for Topspin/Cisco SRP target bugs if != 0");

module_param(register_always, bool, 0444);
MODULE_PARM_DESC(register_always,
		 "Use memory registration even for contiguous memory regions");

module_param(never_register, bool, 0444);
MODULE_PARM_DESC(never_register, "Never register memory");

static const struct kernel_param_ops srp_tmo_ops;

static int srp_reconnect_delay = 10;
module_param_cb(reconnect_delay, &srp_tmo_ops, &srp_reconnect_delay,
		S_IRUGO | S_IWUSR);
MODULE_PARM_DESC(reconnect_delay, "Time between successive reconnect attempts");

static int srp_fast_io_fail_tmo = 15;
module_param_cb(fast_io_fail_tmo, &srp_tmo_ops, &srp_fast_io_fail_tmo,
		S_IRUGO | S_IWUSR);
MODULE_PARM_DESC(fast_io_fail_tmo,
		 "Number of seconds between the observation of a transport"
		 " layer error and failing all I/O. \"off\" means that this"
		 " functionality is disabled.");

static int srp_dev_loss_tmo = 600;
module_param_cb(dev_loss_tmo, &srp_tmo_ops, &srp_dev_loss_tmo,
		S_IRUGO | S_IWUSR);
MODULE_PARM_DESC(dev_loss_tmo,
		 "Maximum number of seconds that the SRP transport should"
		 " insulate transport layer errors. After this time has been"
		 " exceeded the SCSI host is removed. Should be"
		 " between 1 and " __stringify(SCSI_DEVICE_BLOCK_MAX_TIMEOUT)
		 " if fast_io_fail_tmo has not been set. \"off\" means that"
		 " this functionality is disabled.");

static bool srp_use_imm_data = true;
module_param_named(use_imm_data, srp_use_imm_data, bool, 0644);
MODULE_PARM_DESC(use_imm_data,
		 "Whether or not to request permission to use immediate data during SRP login.");

static unsigned int srp_max_imm_data = 8 * 1024;
module_param_named(max_imm_data, srp_max_imm_data, uint, 0644);
MODULE_PARM_DESC(max_imm_data, "Maximum immediate data size.");

static unsigned ch_count;
module_param(ch_count, uint, 0444);
MODULE_PARM_DESC(ch_count,
		 "Number of RDMA channels to use for communication with an SRP target. Using more than one channel improves performance if the HCA supports multiple completion vectors. The default value is the minimum of four times the number of online CPU sockets and the number of completion vectors supported by the HCA.");

static int srp_add_one(struct ib_device *device);
static void srp_remove_one(struct ib_device *device, void *client_data);
static void srp_rename_dev(struct ib_device *device, void *client_data);
static void srp_recv_done(struct ib_cq *cq, struct ib_wc *wc);
static void srp_handle_qp_err(struct ib_cq *cq, struct ib_wc *wc,
		const char *opname);
static int srp_ib_cm_handler(struct ib_cm_id *cm_id,
			     const struct ib_cm_event *event);
static int srp_rdma_cm_handler(struct rdma_cm_id *cm_id,
			       struct rdma_cm_event *event);

static struct scsi_transport_template *ib_srp_transport_template;
static struct workqueue_struct *srp_remove_wq;

static struct ib_client srp_client = {
	.name   = "srp",
	.add    = srp_add_one,
	.remove = srp_remove_one,
	.rename = srp_rename_dev
};

static struct ib_sa_client srp_sa_client;

static int srp_tmo_get(char *buffer, const struct kernel_param *kp)
{
	int tmo = *(int *)kp->arg;

	if (tmo >= 0)
		return sysfs_emit(buffer, "%d\n", tmo);
	else
		return sysfs_emit(buffer, "off\n");
}

static int srp_tmo_set(const char *val, const struct kernel_param *kp)
{
	int tmo, res;

	res = srp_parse_tmo(&tmo, val);
	if (res)
		goto out;

	if (kp->arg == &srp_reconnect_delay)
		res = srp_tmo_valid(tmo, srp_fast_io_fail_tmo,
				    srp_dev_loss_tmo);
	else if (kp->arg == &srp_fast_io_fail_tmo)
		res = srp_tmo_valid(srp_reconnect_delay, tmo, srp_dev_loss_tmo);
	else
		res = srp_tmo_valid(srp_reconnect_delay, srp_fast_io_fail_tmo,
				    tmo);
	if (res)
		goto out;
	*(int *)kp->arg = tmo;

out:
	return res;
}

static const struct kernel_param_ops srp_tmo_ops = {
	.get = srp_tmo_get,
	.set = srp_tmo_set,
};

static inline struct srp_target_port *host_to_target(struct Scsi_Host *host)
{
	return (struct srp_target_port *) host->hostdata;
}

static const char *srp_target_info(struct Scsi_Host *host)
{
	return host_to_target(host)->target_name;
}

static int srp_target_is_topspin(struct srp_target_port *target)
{
	static const u8 topspin_oui[3] = { 0x00, 0x05, 0xad };
	static const u8 cisco_oui[3]   = { 0x00, 0x1b, 0x0d };

	return topspin_workarounds &&
		(!memcmp(&target->ioc_guid, topspin_oui, sizeof topspin_oui) ||
		 !memcmp(&target->ioc_guid, cisco_oui, sizeof cisco_oui));
}

static struct srp_iu *srp_alloc_iu(struct srp_host *host, size_t size,
				   gfp_t gfp_mask,
				   enum dma_data_direction direction)
{
	struct srp_iu *iu;

	iu = kmalloc(sizeof *iu, gfp_mask);
	if (!iu)
		goto out;

	iu->buf = kzalloc(size, gfp_mask);
	if (!iu->buf)
		goto out_free_iu;

	iu->dma = ib_dma_map_single(host->srp_dev->dev, iu->buf, size,
				    direction);
	if (ib_dma_mapping_error(host->srp_dev->dev, iu->dma))
		goto out_free_buf;

	iu->size      = size;
	iu->direction = direction;

	return iu;

out_free_buf:
	kfree(iu->buf);
out_free_iu:
	kfree(iu);
out:
	return NULL;
}

static void srp_free_iu(struct srp_host *host, struct srp_iu *iu)
{
	if (!iu)
		return;

	ib_dma_unmap_single(host->srp_dev->dev, iu->dma, iu->size,
			    iu->direction);
	kfree(iu->buf);
	kfree(iu);
}

static void srp_qp_event(struct ib_event *event, void *context)
{
	pr_debug("QP event %s (%d)\n",
		 ib_event_msg(event->event), event->event);
}

static int srp_init_ib_qp(struct srp_target_port *target,
			  struct ib_qp *qp)
{
	struct ib_qp_attr *attr;
	int ret;

	attr = kmalloc(sizeof *attr, GFP_KERNEL);
	if (!attr)
		return -ENOMEM;

	ret = ib_find_cached_pkey(target->srp_host->srp_dev->dev,
				  target->srp_host->port,
				  be16_to_cpu(target->ib_cm.pkey),
				  &attr->pkey_index);
	if (ret)
		goto out;

	attr->qp_state        = IB_QPS_INIT;
	attr->qp_access_flags = (IB_ACCESS_REMOTE_READ |
				    IB_ACCESS_REMOTE_WRITE);
	attr->port_num        = target->srp_host->port;

	ret = ib_modify_qp(qp, attr,
			   IB_QP_STATE		|
			   IB_QP_PKEY_INDEX	|
			   IB_QP_ACCESS_FLAGS	|
			   IB_QP_PORT);

out:
	kfree(attr);
	return ret;
}

static int srp_new_ib_cm_id(struct srp_rdma_ch *ch)
{
	struct srp_target_port *target = ch->target;
	struct ib_cm_id *new_cm_id;

	new_cm_id = ib_create_cm_id(target->srp_host->srp_dev->dev,
				    srp_ib_cm_handler, ch);
	if (IS_ERR(new_cm_id))
		return PTR_ERR(new_cm_id);

	if (ch->ib_cm.cm_id)
		ib_destroy_cm_id(ch->ib_cm.cm_id);
	ch->ib_cm.cm_id = new_cm_id;
	if (rdma_cap_opa_ah(target->srp_host->srp_dev->dev,
			    target->srp_host->port))
		ch->ib_cm.path.rec_type = SA_PATH_REC_TYPE_OPA;
	else
		ch->ib_cm.path.rec_type = SA_PATH_REC_TYPE_IB;
	ch->ib_cm.path.sgid = target->sgid;
	ch->ib_cm.path.dgid = target->ib_cm.orig_dgid;
	ch->ib_cm.path.pkey = target->ib_cm.pkey;
	ch->ib_cm.path.service_id = target->ib_cm.service_id;

	return 0;
}

static int srp_new_rdma_cm_id(struct srp_rdma_ch *ch)
{
	struct srp_target_port *target = ch->target;
	struct rdma_cm_id *new_cm_id;
	int ret;

	new_cm_id = rdma_create_id(target->net, srp_rdma_cm_handler, ch,
				   RDMA_PS_TCP, IB_QPT_RC);
	if (IS_ERR(new_cm_id)) {
		ret = PTR_ERR(new_cm_id);
		new_cm_id = NULL;
		goto out;
	}

	init_completion(&ch->done);
	ret = rdma_resolve_addr(new_cm_id, target->rdma_cm.src_specified ?
				&target->rdma_cm.src.sa : NULL,
				&target->rdma_cm.dst.sa,
				SRP_PATH_REC_TIMEOUT_MS);
	if (ret) {
		pr_err("No route available from %pISpsc to %pISpsc (%d)\n",
		       &target->rdma_cm.src, &target->rdma_cm.dst, ret);
		goto out;
	}
	ret = wait_for_completion_interruptible(&ch->done);
	if (ret < 0)
		goto out;

	ret = ch->status;
	if (ret) {
		pr_err("Resolving address %pISpsc failed (%d)\n",
		       &target->rdma_cm.dst, ret);
		goto out;
	}

	swap(ch->rdma_cm.cm_id, new_cm_id);

out:
	if (new_cm_id)
		rdma_destroy_id(new_cm_id);

	return ret;
}

static int srp_new_cm_id(struct srp_rdma_ch *ch)
{
	struct srp_target_port *target = ch->target;

	return target->using_rdma_cm ? srp_new_rdma_cm_id(ch) :
		srp_new_ib_cm_id(ch);
}

/**
 * srp_destroy_fr_pool() - free the resources owned by a pool
 * @pool: Fast registration pool to be destroyed.
 */
static void srp_destroy_fr_pool(struct srp_fr_pool *pool)
{
	int i;
	struct srp_fr_desc *d;

	if (!pool)
		return;

	for (i = 0, d = &pool->desc[0]; i < pool->size; i++, d++) {
		if (d->mr)
			ib_dereg_mr(d->mr);
	}
	kfree(pool);
}

/**
 * srp_create_fr_pool() - allocate and initialize a pool for fast registration
 * @device:            IB device to allocate fast registration descriptors for.
 * @pd:                Protection domain associated with the FR descriptors.
 * @pool_size:         Number of descriptors to allocate.
 * @max_page_list_len: Maximum fast registration work request page list length.
 */
static struct srp_fr_pool *srp_create_fr_pool(struct ib_device *device,
					      struct ib_pd *pd, int pool_size,
					      int max_page_list_len)
{
	struct srp_fr_pool *pool;
	struct srp_fr_desc *d;
	struct ib_mr *mr;
	int i, ret = -EINVAL;
	enum ib_mr_type mr_type;

	if (pool_size <= 0)
		goto err;
	ret = -ENOMEM;
	pool = kzalloc(struct_size(pool, desc, pool_size), GFP_KERNEL);
	if (!pool)
		goto err;
	pool->size = pool_size;
	pool->max_page_list_len = max_page_list_len;
	spin_lock_init(&pool->lock);
	INIT_LIST_HEAD(&pool->free_list);

	if (device->attrs.device_cap_flags & IB_DEVICE_SG_GAPS_REG)
		mr_type = IB_MR_TYPE_SG_GAPS;
	else
		mr_type = IB_MR_TYPE_MEM_REG;

	for (i = 0, d = &pool->desc[0]; i < pool->size; i++, d++) {
		mr = ib_alloc_mr(pd, mr_type, max_page_list_len);
		if (IS_ERR(mr)) {
			ret = PTR_ERR(mr);
			if (ret == -ENOMEM)
				pr_info("%s: ib_alloc_mr() failed. Try to reduce max_cmd_per_lun, max_sect or ch_count\n",
					dev_name(&device->dev));
			goto destroy_pool;
		}
		d->mr = mr;
		list_add_tail(&d->entry, &pool->free_list);
	}

out:
	return pool;

destroy_pool:
	srp_destroy_fr_pool(pool);

err:
	pool = ERR_PTR(ret);
	goto out;
}

/**
 * srp_fr_pool_get() - obtain a descriptor suitable for fast registration
 * @pool: Pool to obtain descriptor from.
 */
static struct srp_fr_desc *srp_fr_pool_get(struct srp_fr_pool *pool)
{
	struct srp_fr_desc *d = NULL;
	unsigned long flags;

	spin_lock_irqsave(&pool->lock, flags);
	if (!list_empty(&pool->free_list)) {
		d = list_first_entry(&pool->free_list, typeof(*d), entry);
		list_del(&d->entry);
	}
	spin_unlock_irqrestore(&pool->lock, flags);

	return d;
}

/**
 * srp_fr_pool_put() - put an FR descriptor back in the free list
 * @pool: Pool the descriptor was allocated from.
 * @desc: Pointer to an array of fast registration descriptor pointers.
 * @n:    Number of descriptors to put back.
 *
 * Note: The caller must already have queued an invalidation request for
 * desc->mr->rkey before calling this function.
 */
static void srp_fr_pool_put(struct srp_fr_pool *pool, struct srp_fr_desc **desc,
			    int n)
{
	unsigned long flags;
	int i;

	spin_lock_irqsave(&pool->lock, flags);
	for (i = 0; i < n; i++)
		list_add(&desc[i]->entry, &pool->free_list);
	spin_unlock_irqrestore(&pool->lock, flags);
}

static struct srp_fr_pool *srp_alloc_fr_pool(struct srp_target_port *target)
{
	struct srp_device *dev = target->srp_host->srp_dev;

	return srp_create_fr_pool(dev->dev, dev->pd, target->mr_pool_size,
				  dev->max_pages_per_mr);
}

/**
 * srp_destroy_qp() - destroy an RDMA queue pair
 * @ch: SRP RDMA channel.
 *
 * Drain the qp before destroying it.  This avoids that the receive
 * completion handler can access the queue pair while it is
 * being destroyed.
 */
static void srp_destroy_qp(struct srp_rdma_ch *ch)
{
	spin_lock_irq(&ch->lock);
	ib_process_cq_direct(ch->send_cq, -1);
	spin_unlock_irq(&ch->lock);

	ib_drain_qp(ch->qp);
	ib_destroy_qp(ch->qp);
}

static int srp_create_ch_ib(struct srp_rdma_ch *ch)
{
	struct srp_target_port *target = ch->target;
	struct srp_device *dev = target->srp_host->srp_dev;
	const struct ib_device_attr *attr = &dev->dev->attrs;
	struct ib_qp_init_attr *init_attr;
	struct ib_cq *recv_cq, *send_cq;
	struct ib_qp *qp;
	struct srp_fr_pool *fr_pool = NULL;
	const int m = 1 + dev->use_fast_reg * target->mr_per_cmd * 2;
	int ret;

	init_attr = kzalloc(sizeof *init_attr, GFP_KERNEL);
	if (!init_attr)
		return -ENOMEM;

	/* queue_size + 1 for ib_drain_rq() */
	recv_cq = ib_alloc_cq(dev->dev, ch, target->queue_size + 1,
				ch->comp_vector, IB_POLL_SOFTIRQ);
	if (IS_ERR(recv_cq)) {
		ret = PTR_ERR(recv_cq);
		goto err;
	}

	send_cq = ib_alloc_cq(dev->dev, ch, m * target->queue_size,
				ch->comp_vector, IB_POLL_DIRECT);
	if (IS_ERR(send_cq)) {
		ret = PTR_ERR(send_cq);
		goto err_recv_cq;
	}

	init_attr->event_handler       = srp_qp_event;
	init_attr->cap.max_send_wr     = m * target->queue_size;
	init_attr->cap.max_recv_wr     = target->queue_size + 1;
	init_attr->cap.max_recv_sge    = 1;
	init_attr->cap.max_send_sge    = min(SRP_MAX_SGE, attr->max_send_sge);
	init_attr->sq_sig_type         = IB_SIGNAL_REQ_WR;
	init_attr->qp_type             = IB_QPT_RC;
	init_attr->send_cq             = send_cq;
	init_attr->recv_cq             = recv_cq;

	ch->max_imm_sge = min(init_attr->cap.max_send_sge - 1U, 255U);

	if (target->using_rdma_cm) {
		ret = rdma_create_qp(ch->rdma_cm.cm_id, dev->pd, init_attr);
		qp = ch->rdma_cm.cm_id->qp;
	} else {
		qp = ib_create_qp(dev->pd, init_attr);
		if (!IS_ERR(qp)) {
			ret = srp_init_ib_qp(target, qp);
			if (ret)
				ib_destroy_qp(qp);
		} else {
			ret = PTR_ERR(qp);
		}
	}
	if (ret) {
		pr_err("QP creation failed for dev %s: %d\n",
		       dev_name(&dev->dev->dev), ret);
		goto err_send_cq;
	}

	if (dev->use_fast_reg) {
		fr_pool = srp_alloc_fr_pool(target);
		if (IS_ERR(fr_pool)) {
			ret = PTR_ERR(fr_pool);
			shost_printk(KERN_WARNING, target->scsi_host, PFX
				     "FR pool allocation failed (%d)\n", ret);
			goto err_qp;
		}
	}

	if (ch->qp)
		srp_destroy_qp(ch);
	if (ch->recv_cq)
		ib_free_cq(ch->recv_cq);
	if (ch->send_cq)
		ib_free_cq(ch->send_cq);

	ch->qp = qp;
	ch->recv_cq = recv_cq;
	ch->send_cq = send_cq;

	if (dev->use_fast_reg) {
		if (ch->fr_pool)
			srp_destroy_fr_pool(ch->fr_pool);
		ch->fr_pool = fr_pool;
	}

	kfree(init_attr);
	return 0;

err_qp:
	if (target->using_rdma_cm)
		rdma_destroy_qp(ch->rdma_cm.cm_id);
	else
		ib_destroy_qp(qp);

err_send_cq:
	ib_free_cq(send_cq);

err_recv_cq:
	ib_free_cq(recv_cq);

err:
	kfree(init_attr);
	return ret;
}

/*
 * Note: this function may be called without srp_alloc_iu_bufs() having been
 * invoked. Hence the ch->[rt]x_ring checks.
 */
static void srp_free_ch_ib(struct srp_target_port *target,
			   struct srp_rdma_ch *ch)
{
	struct srp_device *dev = target->srp_host->srp_dev;
	int i;

	if (!ch->target)
		return;

	if (target->using_rdma_cm) {
		if (ch->rdma_cm.cm_id) {
			rdma_destroy_id(ch->rdma_cm.cm_id);
			ch->rdma_cm.cm_id = NULL;
		}
	} else {
		if (ch->ib_cm.cm_id) {
			ib_destroy_cm_id(ch->ib_cm.cm_id);
			ch->ib_cm.cm_id = NULL;
		}
	}

	/* If srp_new_cm_id() succeeded but srp_create_ch_ib() not, return. */
	if (!ch->qp)
		return;

	if (dev->use_fast_reg) {
		if (ch->fr_pool)
			srp_destroy_fr_pool(ch->fr_pool);
	}

	srp_destroy_qp(ch);
	ib_free_cq(ch->send_cq);
	ib_free_cq(ch->recv_cq);

	/*
	 * Avoid that the SCSI error handler tries to use this channel after
	 * it has been freed. The SCSI error handler can namely continue
	 * trying to perform recovery actions after scsi_remove_host()
	 * returned.
	 */
	ch->target = NULL;

	ch->qp = NULL;
	ch->send_cq = ch->recv_cq = NULL;

	if (ch->rx_ring) {
		for (i = 0; i < target->queue_size; ++i)
			srp_free_iu(target->srp_host, ch->rx_ring[i]);
		kfree(ch->rx_ring);
		ch->rx_ring = NULL;
	}
	if (ch->tx_ring) {
		for (i = 0; i < target->queue_size; ++i)
			srp_free_iu(target->srp_host, ch->tx_ring[i]);
		kfree(ch->tx_ring);
		ch->tx_ring = NULL;
	}
}

static void srp_path_rec_completion(int status,
				    struct sa_path_rec *pathrec,
				    void *ch_ptr)
{
	struct srp_rdma_ch *ch = ch_ptr;
	struct srp_target_port *target = ch->target;

	ch->status = status;
	if (status)
		shost_printk(KERN_ERR, target->scsi_host,
			     PFX "Got failed path rec status %d\n", status);
	else
		ch->ib_cm.path = *pathrec;
	complete(&ch->done);
}

static int srp_ib_lookup_path(struct srp_rdma_ch *ch)
{
	struct srp_target_port *target = ch->target;
	int ret;

	ch->ib_cm.path.numb_path = 1;

	init_completion(&ch->done);

	ch->ib_cm.path_query_id = ib_sa_path_rec_get(&srp_sa_client,
					       target->srp_host->srp_dev->dev,
					       target->srp_host->port,
					       &ch->ib_cm.path,
					       IB_SA_PATH_REC_SERVICE_ID |
					       IB_SA_PATH_REC_DGID	 |
					       IB_SA_PATH_REC_SGID	 |
					       IB_SA_PATH_REC_NUMB_PATH	 |
					       IB_SA_PATH_REC_PKEY,
					       SRP_PATH_REC_TIMEOUT_MS,
					       GFP_KERNEL,
					       srp_path_rec_completion,
					       ch, &ch->ib_cm.path_query);
	if (ch->ib_cm.path_query_id < 0)
		return ch->ib_cm.path_query_id;

	ret = wait_for_completion_interruptible(&ch->done);
	if (ret < 0)
		return ret;

	if (ch->status < 0)
		shost_printk(KERN_WARNING, target->scsi_host,
			     PFX "Path record query failed: sgid %pI6, dgid %pI6, pkey %#04x, service_id %#16llx\n",
			     ch->ib_cm.path.sgid.raw, ch->ib_cm.path.dgid.raw,
			     be16_to_cpu(target->ib_cm.pkey),
			     be64_to_cpu(target->ib_cm.service_id));

	return ch->status;
}

static int srp_rdma_lookup_path(struct srp_rdma_ch *ch)
{
	struct srp_target_port *target = ch->target;
	int ret;

	init_completion(&ch->done);

	ret = rdma_resolve_route(ch->rdma_cm.cm_id, SRP_PATH_REC_TIMEOUT_MS);
	if (ret)
		return ret;

	wait_for_completion_interruptible(&ch->done);

	if (ch->status != 0)
		shost_printk(KERN_WARNING, target->scsi_host,
			     PFX "Path resolution failed\n");

	return ch->status;
}

static int srp_lookup_path(struct srp_rdma_ch *ch)
{
	struct srp_target_port *target = ch->target;

	return target->using_rdma_cm ? srp_rdma_lookup_path(ch) :
		srp_ib_lookup_path(ch);
}

static u8 srp_get_subnet_timeout(struct srp_host *host)
{
	struct ib_port_attr attr;
	int ret;
	u8 subnet_timeout = 18;

	ret = ib_query_port(host->srp_dev->dev, host->port, &attr);
	if (ret == 0)
		subnet_timeout = attr.subnet_timeout;

	if (unlikely(subnet_timeout < 15))
		pr_warn("%s: subnet timeout %d may cause SRP login to fail.\n",
			dev_name(&host->srp_dev->dev->dev), subnet_timeout);

	return subnet_timeout;
}

static int srp_send_req(struct srp_rdma_ch *ch, uint32_t max_iu_len,
			bool multich)
{
	struct srp_target_port *target = ch->target;
	struct {
		struct rdma_conn_param	  rdma_param;
		struct srp_login_req_rdma rdma_req;
		struct ib_cm_req_param	  ib_param;
		struct srp_login_req	  ib_req;
	} *req = NULL;
	char *ipi, *tpi;
	int status;

	req = kzalloc(sizeof *req, GFP_KERNEL);
	if (!req)
		return -ENOMEM;

	req->ib_param.flow_control = 1;
	req->ib_param.retry_count = target->tl_retry_count;

	/*
	 * Pick some arbitrary defaults here; we could make these
	 * module parameters if anyone cared about setting them.
	 */
	req->ib_param.responder_resources = 4;
	req->ib_param.rnr_retry_count = 7;
	req->ib_param.max_cm_retries = 15;

	req->ib_req.opcode = SRP_LOGIN_REQ;
	req->ib_req.tag = 0;
	req->ib_req.req_it_iu_len = cpu_to_be32(max_iu_len);
	req->ib_req.req_buf_fmt	= cpu_to_be16(SRP_BUF_FORMAT_DIRECT |
					      SRP_BUF_FORMAT_INDIRECT);
	req->ib_req.req_flags = (multich ? SRP_MULTICHAN_MULTI :
				 SRP_MULTICHAN_SINGLE);
	if (srp_use_imm_data) {
		req->ib_req.req_flags |= SRP_IMMED_REQUESTED;
		req->ib_req.imm_data_offset = cpu_to_be16(SRP_IMM_DATA_OFFSET);
	}

	if (target->using_rdma_cm) {
		req->rdma_param.flow_control = req->ib_param.flow_control;
		req->rdma_param.responder_resources =
			req->ib_param.responder_resources;
		req->rdma_param.initiator_depth = req->ib_param.initiator_depth;
		req->rdma_param.retry_count = req->ib_param.retry_count;
		req->rdma_param.rnr_retry_count = req->ib_param.rnr_retry_count;
		req->rdma_param.private_data = &req->rdma_req;
		req->rdma_param.private_data_len = sizeof(req->rdma_req);

		req->rdma_req.opcode = req->ib_req.opcode;
		req->rdma_req.tag = req->ib_req.tag;
		req->rdma_req.req_it_iu_len = req->ib_req.req_it_iu_len;
		req->rdma_req.req_buf_fmt = req->ib_req.req_buf_fmt;
		req->rdma_req.req_flags	= req->ib_req.req_flags;
		req->rdma_req.imm_data_offset = req->ib_req.imm_data_offset;

		ipi = req->rdma_req.initiator_port_id;
		tpi = req->rdma_req.target_port_id;
	} else {
		u8 subnet_timeout;

		subnet_timeout = srp_get_subnet_timeout(target->srp_host);

		req->ib_param.primary_path = &ch->ib_cm.path;
		req->ib_param.alternate_path = NULL;
		req->ib_param.service_id = target->ib_cm.service_id;
		get_random_bytes(&req->ib_param.starting_psn, 4);
		req->ib_param.starting_psn &= 0xffffff;
		req->ib_param.qp_num = ch->qp->qp_num;
		req->ib_param.qp_type = ch->qp->qp_type;
		req->ib_param.local_cm_response_timeout = subnet_timeout + 2;
		req->ib_param.remote_cm_response_timeout = subnet_timeout + 2;
		req->ib_param.private_data = &req->ib_req;
		req->ib_param.private_data_len = sizeof(req->ib_req);

		ipi = req->ib_req.initiator_port_id;
		tpi = req->ib_req.target_port_id;
	}

	/*
	 * In the published SRP specification (draft rev. 16a), the
	 * port identifier format is 8 bytes of ID extension followed
	 * by 8 bytes of GUID.  Older drafts put the two halves in the
	 * opposite order, so that the GUID comes first.
	 *
	 * Targets conforming to these obsolete drafts can be
	 * recognized by the I/O Class they report.
	 */
	if (target->io_class == SRP_REV10_IB_IO_CLASS) {
		memcpy(ipi,     &target->sgid.global.interface_id, 8);
		memcpy(ipi + 8, &target->initiator_ext, 8);
		memcpy(tpi,     &target->ioc_guid, 8);
		memcpy(tpi + 8, &target->id_ext, 8);
	} else {
		memcpy(ipi,     &target->initiator_ext, 8);
		memcpy(ipi + 8, &target->sgid.global.interface_id, 8);
		memcpy(tpi,     &target->id_ext, 8);
		memcpy(tpi + 8, &target->ioc_guid, 8);
	}

	/*
	 * Topspin/Cisco SRP targets will reject our login unless we
	 * zero out the first 8 bytes of our initiator port ID and set
	 * the second 8 bytes to the local node GUID.
	 */
	if (srp_target_is_topspin(target)) {
		shost_printk(KERN_DEBUG, target->scsi_host,
			     PFX "Topspin/Cisco initiator port ID workaround "
			     "activated for target GUID %016llx\n",
			     be64_to_cpu(target->ioc_guid));
		memset(ipi, 0, 8);
		memcpy(ipi + 8, &target->srp_host->srp_dev->dev->node_guid, 8);
	}

	if (target->using_rdma_cm)
		status = rdma_connect(ch->rdma_cm.cm_id, &req->rdma_param);
	else
		status = ib_send_cm_req(ch->ib_cm.cm_id, &req->ib_param);

	kfree(req);

	return status;
}

static bool srp_queue_remove_work(struct srp_target_port *target)
{
	bool changed = false;

	spin_lock_irq(&target->lock);
	if (target->state != SRP_TARGET_REMOVED) {
		target->state = SRP_TARGET_REMOVED;
		changed = true;
	}
	spin_unlock_irq(&target->lock);

	if (changed)
		queue_work(srp_remove_wq, &target->remove_work);

	return changed;
}

static void srp_disconnect_target(struct srp_target_port *target)
{
	struct srp_rdma_ch *ch;
	int i, ret;

	/* XXX should send SRP_I_LOGOUT request */

	for (i = 0; i < target->ch_count; i++) {
		ch = &target->ch[i];
		ch->connected = false;
		ret = 0;
		if (target->using_rdma_cm) {
			if (ch->rdma_cm.cm_id)
				rdma_disconnect(ch->rdma_cm.cm_id);
		} else {
			if (ch->ib_cm.cm_id)
				ret = ib_send_cm_dreq(ch->ib_cm.cm_id,
						      NULL, 0);
		}
		if (ret < 0) {
			shost_printk(KERN_DEBUG, target->scsi_host,
				     PFX "Sending CM DREQ failed\n");
		}
	}
}

static int srp_exit_cmd_priv(struct Scsi_Host *shost, struct scsi_cmnd *cmd)
{
	struct srp_target_port *target = host_to_target(shost);
	struct srp_device *dev = target->srp_host->srp_dev;
	struct ib_device *ibdev = dev->dev;
	struct srp_request *req = scsi_cmd_priv(cmd);

	kfree(req->fr_list);
	if (req->indirect_dma_addr) {
		ib_dma_unmap_single(ibdev, req->indirect_dma_addr,
				    target->indirect_size,
				    DMA_TO_DEVICE);
	}
	kfree(req->indirect_desc);

	return 0;
}

static int srp_init_cmd_priv(struct Scsi_Host *shost, struct scsi_cmnd *cmd)
{
	struct srp_target_port *target = host_to_target(shost);
	struct srp_device *srp_dev = target->srp_host->srp_dev;
	struct ib_device *ibdev = srp_dev->dev;
	struct srp_request *req = scsi_cmd_priv(cmd);
	dma_addr_t dma_addr;
	int ret = -ENOMEM;

	if (srp_dev->use_fast_reg) {
		req->fr_list = kmalloc_array(target->mr_per_cmd, sizeof(void *),
					GFP_KERNEL);
		if (!req->fr_list)
			goto out;
	}
	req->indirect_desc = kmalloc(target->indirect_size, GFP_KERNEL);
	if (!req->indirect_desc)
		goto out;

	dma_addr = ib_dma_map_single(ibdev, req->indirect_desc,
				     target->indirect_size,
				     DMA_TO_DEVICE);
	if (ib_dma_mapping_error(ibdev, dma_addr)) {
		srp_exit_cmd_priv(shost, cmd);
		goto out;
	}

	req->indirect_dma_addr = dma_addr;
	ret = 0;

out:
	return ret;
}

/**
 * srp_del_scsi_host_attr() - Remove attributes defined in the host template.
 * @shost: SCSI host whose attributes to remove from sysfs.
 *
 * Note: Any attributes defined in the host template and that did not exist
 * before invocation of this function will be ignored.
 */
static void srp_del_scsi_host_attr(struct Scsi_Host *shost)
{
	struct device_attribute **attr;

	for (attr = shost->hostt->shost_attrs; attr && *attr; ++attr)
		device_remove_file(&shost->shost_dev, *attr);
}

static void srp_remove_target(struct srp_target_port *target)
{
	struct srp_rdma_ch *ch;
	int i;

	WARN_ON_ONCE(target->state != SRP_TARGET_REMOVED);

	srp_del_scsi_host_attr(target->scsi_host);
	srp_rport_get(target->rport);
	srp_remove_host(target->scsi_host);
	scsi_remove_host(target->scsi_host);
	srp_stop_rport_timers(target->rport);
	srp_disconnect_target(target);
	kobj_ns_drop(KOBJ_NS_TYPE_NET, target->net);
	for (i = 0; i < target->ch_count; i++) {
		ch = &target->ch[i];
		srp_free_ch_ib(target, ch);
	}
	cancel_work_sync(&target->tl_err_work);
	srp_rport_put(target->rport);
	kfree(target->ch);
	target->ch = NULL;

	spin_lock(&target->srp_host->target_lock);
	list_del(&target->list);
	spin_unlock(&target->srp_host->target_lock);

	scsi_host_put(target->scsi_host);
}

static void srp_remove_work(struct work_struct *work)
{
	struct srp_target_port *target =
		container_of(work, struct srp_target_port, remove_work);

	WARN_ON_ONCE(target->state != SRP_TARGET_REMOVED);

	srp_remove_target(target);
}

static void srp_rport_delete(struct srp_rport *rport)
{
	struct srp_target_port *target = rport->lld_data;

	srp_queue_remove_work(target);
}

/**
 * srp_connected_ch() - number of connected channels
 * @target: SRP target port.
 */
static int srp_connected_ch(struct srp_target_port *target)
{
	int i, c = 0;

	for (i = 0; i < target->ch_count; i++)
		c += target->ch[i].connected;

	return c;
}

static int srp_connect_ch(struct srp_rdma_ch *ch, uint32_t max_iu_len,
			  bool multich)
{
	struct srp_target_port *target = ch->target;
	int ret;

	WARN_ON_ONCE(!multich && srp_connected_ch(target) > 0);

	ret = srp_lookup_path(ch);
	if (ret)
		goto out;

	while (1) {
		init_completion(&ch->done);
		ret = srp_send_req(ch, max_iu_len, multich);
		if (ret)
			goto out;
		ret = wait_for_completion_interruptible(&ch->done);
		if (ret < 0)
			goto out;

		/*
		 * The CM event handling code will set status to
		 * SRP_PORT_REDIRECT if we get a port redirect REJ
		 * back, or SRP_DLID_REDIRECT if we get a lid/qp
		 * redirect REJ back.
		 */
		ret = ch->status;
		switch (ret) {
		case 0:
			ch->connected = true;
			goto out;

		case SRP_PORT_REDIRECT:
			ret = srp_lookup_path(ch);
			if (ret)
				goto out;
			break;

		case SRP_DLID_REDIRECT:
			break;

		case SRP_STALE_CONN:
			shost_printk(KERN_ERR, target->scsi_host, PFX
				     "giving up on stale connection\n");
			ret = -ECONNRESET;
			goto out;

		default:
			goto out;
		}
	}

out:
	return ret <= 0 ? ret : -ENODEV;
}

static void srp_inv_rkey_err_done(struct ib_cq *cq, struct ib_wc *wc)
{
	srp_handle_qp_err(cq, wc, "INV RKEY");
}

static int srp_inv_rkey(struct srp_request *req, struct srp_rdma_ch *ch,
		u32 rkey)
{
	struct ib_send_wr wr = {
		.opcode		    = IB_WR_LOCAL_INV,
		.next		    = NULL,
		.num_sge	    = 0,
		.send_flags	    = 0,
		.ex.invalidate_rkey = rkey,
	};

	wr.wr_cqe = &req->reg_cqe;
	req->reg_cqe.done = srp_inv_rkey_err_done;
	return ib_post_send(ch->qp, &wr, NULL);
}

static void srp_unmap_data(struct scsi_cmnd *scmnd,
			   struct srp_rdma_ch *ch,
			   struct srp_request *req)
{
	struct srp_target_port *target = ch->target;
	struct srp_device *dev = target->srp_host->srp_dev;
	struct ib_device *ibdev = dev->dev;
	int i, res;

	if (!scsi_sglist(scmnd) ||
	    (scmnd->sc_data_direction != DMA_TO_DEVICE &&
	     scmnd->sc_data_direction != DMA_FROM_DEVICE))
		return;

	if (dev->use_fast_reg) {
		struct srp_fr_desc **pfr;

		for (i = req->nmdesc, pfr = req->fr_list; i > 0; i--, pfr++) {
			res = srp_inv_rkey(req, ch, (*pfr)->mr->rkey);
			if (res < 0) {
				shost_printk(KERN_ERR, target->scsi_host, PFX
				  "Queueing INV WR for rkey %#x failed (%d)\n",
				  (*pfr)->mr->rkey, res);
				queue_work(system_long_wq,
					   &target->tl_err_work);
			}
		}
		if (req->nmdesc)
			srp_fr_pool_put(ch->fr_pool, req->fr_list,
					req->nmdesc);
	}

	ib_dma_unmap_sg(ibdev, scsi_sglist(scmnd), scsi_sg_count(scmnd),
			scmnd->sc_data_direction);
}

/**
 * srp_claim_req - Take ownership of the scmnd associated with a request.
 * @ch: SRP RDMA channel.
 * @req: SRP request.
 * @sdev: If not NULL, only take ownership for this SCSI device.
 * @scmnd: If NULL, take ownership of @req->scmnd. If not NULL, only take
 *         ownership of @req->scmnd if it equals @scmnd.
 *
 * Return value:
 * Either NULL or a pointer to the SCSI command the caller became owner of.
 */
static struct scsi_cmnd *srp_claim_req(struct srp_rdma_ch *ch,
				       struct srp_request *req,
				       struct scsi_device *sdev,
				       struct scsi_cmnd *scmnd)
{
	unsigned long flags;

	spin_lock_irqsave(&ch->lock, flags);
	if (req->scmnd &&
	    (!sdev || req->scmnd->device == sdev) &&
	    (!scmnd || req->scmnd == scmnd)) {
		scmnd = req->scmnd;
		req->scmnd = NULL;
	} else {
		scmnd = NULL;
	}
	spin_unlock_irqrestore(&ch->lock, flags);

	return scmnd;
}

/**
 * srp_free_req() - Unmap data and adjust ch->req_lim.
 * @ch:     SRP RDMA channel.
 * @req:    Request to be freed.
 * @scmnd:  SCSI command associated with @req.
 * @req_lim_delta: Amount to be added to @target->req_lim.
 */
static void srp_free_req(struct srp_rdma_ch *ch, struct srp_request *req,
			 struct scsi_cmnd *scmnd, s32 req_lim_delta)
{
	unsigned long flags;

	srp_unmap_data(scmnd, ch, req);

	spin_lock_irqsave(&ch->lock, flags);
	ch->req_lim += req_lim_delta;
	spin_unlock_irqrestore(&ch->lock, flags);
}

static void srp_finish_req(struct srp_rdma_ch *ch, struct srp_request *req,
			   struct scsi_device *sdev, int result)
{
	struct scsi_cmnd *scmnd = srp_claim_req(ch, req, sdev, NULL);

	if (scmnd) {
		srp_free_req(ch, req, scmnd, 0);
		scmnd->result = result;
		scmnd->scsi_done(scmnd);
	}
}

struct srp_terminate_context {
	struct srp_target_port *srp_target;
	int scsi_result;
};

static bool srp_terminate_cmd(struct scsi_cmnd *scmnd, void *context_ptr,
			      bool reserved)
{
	struct srp_terminate_context *context = context_ptr;
	struct srp_target_port *target = context->srp_target;
	u32 tag = blk_mq_unique_tag(scmnd->request);
	struct srp_rdma_ch *ch = &target->ch[blk_mq_unique_tag_to_hwq(tag)];
	struct srp_request *req = scsi_cmd_priv(scmnd);

	srp_finish_req(ch, req, NULL, context->scsi_result);

	return true;
}

static void srp_terminate_io(struct srp_rport *rport)
{
	struct srp_target_port *target = rport->lld_data;
	struct srp_terminate_context context = { .srp_target = target,
		.scsi_result = DID_TRANSPORT_FAILFAST << 16 };

	scsi_host_busy_iter(target->scsi_host, srp_terminate_cmd, &context);
}

/* Calculate maximum initiator to target information unit length. */
static uint32_t srp_max_it_iu_len(int cmd_sg_cnt, bool use_imm_data,
				  uint32_t max_it_iu_size)
{
	uint32_t max_iu_len = sizeof(struct srp_cmd) + SRP_MAX_ADD_CDB_LEN +
		sizeof(struct srp_indirect_buf) +
		cmd_sg_cnt * sizeof(struct srp_direct_buf);

	if (use_imm_data)
		max_iu_len = max(max_iu_len, SRP_IMM_DATA_OFFSET +
				 srp_max_imm_data);

	if (max_it_iu_size)
		max_iu_len = min(max_iu_len, max_it_iu_size);

	pr_debug("max_iu_len = %d\n", max_iu_len);

	return max_iu_len;
}

/*
 * It is up to the caller to ensure that srp_rport_reconnect() calls are
 * serialized and that no concurrent srp_queuecommand(), srp_abort(),
 * srp_reset_device() or srp_reset_host() calls will occur while this function
 * is in progress. One way to realize that is not to call this function
 * directly but to call srp_reconnect_rport() instead since that last function
 * serializes calls of this function via rport->mutex and also blocks
 * srp_queuecommand() calls before invoking this function.
 */
static int srp_rport_reconnect(struct srp_rport *rport)
{
	struct srp_target_port *target = rport->lld_data;
	struct srp_rdma_ch *ch;
	uint32_t max_iu_len = srp_max_it_iu_len(target->cmd_sg_cnt,
						srp_use_imm_data,
						target->max_it_iu_size);
	int i, j, ret = 0;
	bool multich = false;

	srp_disconnect_target(target);

	if (target->state == SRP_TARGET_SCANNING)
		return -ENODEV;

	/*
	 * Now get a new local CM ID so that we avoid confusing the target in
	 * case things are really fouled up. Doing so also ensures that all CM
	 * callbacks will have finished before a new QP is allocated.
	 */
	for (i = 0; i < target->ch_count; i++) {
		ch = &target->ch[i];
		ret += srp_new_cm_id(ch);
	}
	{
		struct srp_terminate_context context = {
			.srp_target = target, .scsi_result = DID_RESET << 16};

		scsi_host_busy_iter(target->scsi_host, srp_terminate_cmd,
				    &context);
	}
	for (i = 0; i < target->ch_count; i++) {
		ch = &target->ch[i];
		/*
		 * Whether or not creating a new CM ID succeeded, create a new
		 * QP. This guarantees that all completion callback function
		 * invocations have finished before request resetting starts.
		 */
		ret += srp_create_ch_ib(ch);

		INIT_LIST_HEAD(&ch->free_tx);
		for (j = 0; j < target->queue_size; ++j)
			list_add(&ch->tx_ring[j]->list, &ch->free_tx);
	}

	target->qp_in_error = false;

	for (i = 0; i < target->ch_count; i++) {
		ch = &target->ch[i];
		if (ret)
			break;
		ret = srp_connect_ch(ch, max_iu_len, multich);
		multich = true;
	}

	if (ret == 0)
		shost_printk(KERN_INFO, target->scsi_host,
			     PFX "reconnect succeeded\n");

	return ret;
}

static void srp_map_desc(struct srp_map_state *state, dma_addr_t dma_addr,
			 unsigned int dma_len, u32 rkey)
{
	struct srp_direct_buf *desc = state->desc;

	WARN_ON_ONCE(!dma_len);

	desc->va = cpu_to_be64(dma_addr);
	desc->key = cpu_to_be32(rkey);
	desc->len = cpu_to_be32(dma_len);

	state->total_len += dma_len;
	state->desc++;
	state->ndesc++;
}

static void srp_reg_mr_err_done(struct ib_cq *cq, struct ib_wc *wc)
{
	srp_handle_qp_err(cq, wc, "FAST REG");
}

/*
 * Map up to sg_nents elements of state->sg where *sg_offset_p is the offset
 * where to start in the first element. If sg_offset_p != NULL then
 * *sg_offset_p is updated to the offset in state->sg[retval] of the first
 * byte that has not yet been mapped.
 */
static int srp_map_finish_fr(struct srp_map_state *state,
			     struct srp_request *req,
			     struct srp_rdma_ch *ch, int sg_nents,
			     unsigned int *sg_offset_p)
{
	struct srp_target_port *target = ch->target;
	struct srp_device *dev = target->srp_host->srp_dev;
	struct ib_reg_wr wr;
	struct srp_fr_desc *desc;
	u32 rkey;
	int n, err;

	if (state->fr.next >= state->fr.end) {
		shost_printk(KERN_ERR, ch->target->scsi_host,
			     PFX "Out of MRs (mr_per_cmd = %d)\n",
			     ch->target->mr_per_cmd);
		return -ENOMEM;
	}

	WARN_ON_ONCE(!dev->use_fast_reg);

	if (sg_nents == 1 && target->global_rkey) {
		unsigned int sg_offset = sg_offset_p ? *sg_offset_p : 0;

		srp_map_desc(state, sg_dma_address(state->sg) + sg_offset,
			     sg_dma_len(state->sg) - sg_offset,
			     target->global_rkey);
		if (sg_offset_p)
			*sg_offset_p = 0;
		return 1;
	}

	desc = srp_fr_pool_get(ch->fr_pool);
	if (!desc)
		return -ENOMEM;

	rkey = ib_inc_rkey(desc->mr->rkey);
	ib_update_fast_reg_key(desc->mr, rkey);

	n = ib_map_mr_sg(desc->mr, state->sg, sg_nents, sg_offset_p,
			 dev->mr_page_size);
	if (unlikely(n < 0)) {
		srp_fr_pool_put(ch->fr_pool, &desc, 1);
		pr_debug("%s: ib_map_mr_sg(%d, %d) returned %d.\n",
			 dev_name(&req->scmnd->device->sdev_gendev), sg_nents,
			 sg_offset_p ? *sg_offset_p : -1, n);
		return n;
	}

	WARN_ON_ONCE(desc->mr->length == 0);

	req->reg_cqe.done = srp_reg_mr_err_done;

	wr.wr.next = NULL;
	wr.wr.opcode = IB_WR_REG_MR;
	wr.wr.wr_cqe = &req->reg_cqe;
	wr.wr.num_sge = 0;
	wr.wr.send_flags = 0;
	wr.mr = desc->mr;
	wr.key = desc->mr->rkey;
	wr.access = (IB_ACCESS_LOCAL_WRITE |
		     IB_ACCESS_REMOTE_READ |
		     IB_ACCESS_REMOTE_WRITE);

	*state->fr.next++ = desc;
	state->nmdesc++;

	srp_map_desc(state, desc->mr->iova,
		     desc->mr->length, desc->mr->rkey);

	err = ib_post_send(ch->qp, &wr.wr, NULL);
	if (unlikely(err)) {
		WARN_ON_ONCE(err == -ENOMEM);
		return err;
	}

	return n;
}

static int srp_map_sg_fr(struct srp_map_state *state, struct srp_rdma_ch *ch,
			 struct srp_request *req, struct scatterlist *scat,
			 int count)
{
	unsigned int sg_offset = 0;

	state->fr.next = req->fr_list;
	state->fr.end = req->fr_list + ch->target->mr_per_cmd;
	state->sg = scat;

	if (count == 0)
		return 0;

	while (count) {
		int i, n;

		n = srp_map_finish_fr(state, req, ch, count, &sg_offset);
		if (unlikely(n < 0))
			return n;

		count -= n;
		for (i = 0; i < n; i++)
			state->sg = sg_next(state->sg);
	}

	return 0;
}

static int srp_map_sg_dma(struct srp_map_state *state, struct srp_rdma_ch *ch,
			  struct srp_request *req, struct scatterlist *scat,
			  int count)
{
	struct srp_target_port *target = ch->target;
	struct scatterlist *sg;
	int i;

	for_each_sg(scat, sg, count, i) {
		srp_map_desc(state, sg_dma_address(sg), sg_dma_len(sg),
			     target->global_rkey);
	}

	return 0;
}

/*
 * Register the indirect data buffer descriptor with the HCA.
 *
 * Note: since the indirect data buffer descriptor has been allocated with
 * kmalloc() it is guaranteed that this buffer is a physically contiguous
 * memory buffer.
 */
static int srp_map_idb(struct srp_rdma_ch *ch, struct srp_request *req,
		       void **next_mr, void **end_mr, u32 idb_len,
		       __be32 *idb_rkey)
{
	struct srp_target_port *target = ch->target;
	struct srp_device *dev = target->srp_host->srp_dev;
	struct srp_map_state state;
	struct srp_direct_buf idb_desc;
	struct scatterlist idb_sg[1];
	int ret;

	memset(&state, 0, sizeof(state));
	memset(&idb_desc, 0, sizeof(idb_desc));
	state.gen.next = next_mr;
	state.gen.end = end_mr;
	state.desc = &idb_desc;
	state.base_dma_addr = req->indirect_dma_addr;
	state.dma_len = idb_len;

	if (dev->use_fast_reg) {
		state.sg = idb_sg;
		sg_init_one(idb_sg, req->indirect_desc, idb_len);
		idb_sg->dma_address = req->indirect_dma_addr; /* hack! */
#ifdef CONFIG_NEED_SG_DMA_LENGTH
		idb_sg->dma_length = idb_sg->length;	      /* hack^2 */
#endif
		ret = srp_map_finish_fr(&state, req, ch, 1, NULL);
		if (ret < 0)
			return ret;
		WARN_ON_ONCE(ret < 1);
	} else {
		return -EINVAL;
	}

	*idb_rkey = idb_desc.key;

	return 0;
}

static void srp_check_mapping(struct srp_map_state *state,
			      struct srp_rdma_ch *ch, struct srp_request *req,
			      struct scatterlist *scat, int count)
{
	struct srp_device *dev = ch->target->srp_host->srp_dev;
	struct srp_fr_desc **pfr;
	u64 desc_len = 0, mr_len = 0;
	int i;

	for (i = 0; i < state->ndesc; i++)
		desc_len += be32_to_cpu(req->indirect_desc[i].len);
	if (dev->use_fast_reg)
		for (i = 0, pfr = req->fr_list; i < state->nmdesc; i++, pfr++)
			mr_len += (*pfr)->mr->length;
	if (desc_len != scsi_bufflen(req->scmnd) ||
	    mr_len > scsi_bufflen(req->scmnd))
		pr_err("Inconsistent: scsi len %d <> desc len %lld <> mr len %lld; ndesc %d; nmdesc = %d\n",
		       scsi_bufflen(req->scmnd), desc_len, mr_len,
		       state->ndesc, state->nmdesc);
}

/**
 * srp_map_data() - map SCSI data buffer onto an SRP request
 * @scmnd: SCSI command to map
 * @ch: SRP RDMA channel
 * @req: SRP request
 *
 * Returns the length in bytes of the SRP_CMD IU or a negative value if
 * mapping failed. The size of any immediate data is not included in the
 * return value.
 */
static int srp_map_data(struct scsi_cmnd *scmnd, struct srp_rdma_ch *ch,
			struct srp_request *req)
{
	struct srp_target_port *target = ch->target;
	struct scatterlist *scat, *sg;
	struct srp_cmd *cmd = req->cmd->buf;
	int i, len, nents, count, ret;
	struct srp_device *dev;
	struct ib_device *ibdev;
	struct srp_map_state state;
	struct srp_indirect_buf *indirect_hdr;
	u64 data_len;
	u32 idb_len, table_len;
	__be32 idb_rkey;
	u8 fmt;

	req->cmd->num_sge = 1;

	if (!scsi_sglist(scmnd) || scmnd->sc_data_direction == DMA_NONE)
		return sizeof(struct srp_cmd) + cmd->add_cdb_len;

	if (scmnd->sc_data_direction != DMA_FROM_DEVICE &&
	    scmnd->sc_data_direction != DMA_TO_DEVICE) {
		shost_printk(KERN_WARNING, target->scsi_host,
			     PFX "Unhandled data direction %d\n",
			     scmnd->sc_data_direction);
		return -EINVAL;
	}

	nents = scsi_sg_count(scmnd);
	scat  = scsi_sglist(scmnd);
	data_len = scsi_bufflen(scmnd);

	dev = target->srp_host->srp_dev;
	ibdev = dev->dev;

	count = ib_dma_map_sg(ibdev, scat, nents, scmnd->sc_data_direction);
	if (unlikely(count == 0))
		return -EIO;

	if (ch->use_imm_data &&
	    count <= ch->max_imm_sge &&
	    SRP_IMM_DATA_OFFSET + data_len <= ch->max_it_iu_len &&
	    scmnd->sc_data_direction == DMA_TO_DEVICE) {
		struct srp_imm_buf *buf;
		struct ib_sge *sge = &req->cmd->sge[1];

		fmt = SRP_DATA_DESC_IMM;
		len = SRP_IMM_DATA_OFFSET;
		req->nmdesc = 0;
		buf = (void *)cmd->add_data + cmd->add_cdb_len;
		buf->len = cpu_to_be32(data_len);
		WARN_ON_ONCE((void *)(buf + 1) > (void *)cmd + len);
		for_each_sg(scat, sg, count, i) {
			sge[i].addr   = sg_dma_address(sg);
			sge[i].length = sg_dma_len(sg);
			sge[i].lkey   = target->lkey;
		}
		req->cmd->num_sge += count;
		goto map_complete;
	}

	fmt = SRP_DATA_DESC_DIRECT;
	len = sizeof(struct srp_cmd) + cmd->add_cdb_len +
		sizeof(struct srp_direct_buf);

	if (count == 1 && target->global_rkey) {
		/*
		 * The midlayer only generated a single gather/scatter
		 * entry, or DMA mapping coalesced everything to a
		 * single entry.  So a direct descriptor along with
		 * the DMA MR suffices.
		 */
		struct srp_direct_buf *buf;

		buf = (void *)cmd->add_data + cmd->add_cdb_len;
		buf->va  = cpu_to_be64(sg_dma_address(scat));
		buf->key = cpu_to_be32(target->global_rkey);
		buf->len = cpu_to_be32(sg_dma_len(scat));

		req->nmdesc = 0;
		goto map_complete;
	}

	/*
	 * We have more than one scatter/gather entry, so build our indirect
	 * descriptor table, trying to merge as many entries as we can.
	 */
	indirect_hdr = (void *)cmd->add_data + cmd->add_cdb_len;

	ib_dma_sync_single_for_cpu(ibdev, req->indirect_dma_addr,
				   target->indirect_size, DMA_TO_DEVICE);

	memset(&state, 0, sizeof(state));
	state.desc = req->indirect_desc;
	if (dev->use_fast_reg)
		ret = srp_map_sg_fr(&state, ch, req, scat, count);
	else
		ret = srp_map_sg_dma(&state, ch, req, scat, count);
	req->nmdesc = state.nmdesc;
	if (ret < 0)
		goto unmap;

	{
		DEFINE_DYNAMIC_DEBUG_METADATA(ddm,
			"Memory mapping consistency check");
		if (DYNAMIC_DEBUG_BRANCH(ddm))
			srp_check_mapping(&state, ch, req, scat, count);
	}

	/* We've mapped the request, now pull as much of the indirect
	 * descriptor table as we can into the command buffer. If this
	 * target is not using an external indirect table, we are
	 * guaranteed to fit into the command, as the SCSI layer won't
	 * give us more S/G entries than we allow.
	 */
	if (state.ndesc == 1) {
		/*
		 * Memory registration collapsed the sg-list into one entry,
		 * so use a direct descriptor.
		 */
		struct srp_direct_buf *buf;

		buf = (void *)cmd->add_data + cmd->add_cdb_len;
		*buf = req->indirect_desc[0];
		goto map_complete;
	}

	if (unlikely(target->cmd_sg_cnt < state.ndesc &&
						!target->allow_ext_sg)) {
		shost_printk(KERN_ERR, target->scsi_host,
			     "Could not fit S/G list into SRP_CMD\n");
		ret = -EIO;
		goto unmap;
	}

	count = min(state.ndesc, target->cmd_sg_cnt);
	table_len = state.ndesc * sizeof (struct srp_direct_buf);
	idb_len = sizeof(struct srp_indirect_buf) + table_len;

	fmt = SRP_DATA_DESC_INDIRECT;
	len = sizeof(struct srp_cmd) + cmd->add_cdb_len +
		sizeof(struct srp_indirect_buf);
	len += count * sizeof (struct srp_direct_buf);

	memcpy(indirect_hdr->desc_list, req->indirect_desc,
	       count * sizeof (struct srp_direct_buf));

	if (!target->global_rkey) {
		ret = srp_map_idb(ch, req, state.gen.next, state.gen.end,
				  idb_len, &idb_rkey);
		if (ret < 0)
			goto unmap;
		req->nmdesc++;
	} else {
		idb_rkey = cpu_to_be32(target->global_rkey);
	}

	indirect_hdr->table_desc.va = cpu_to_be64(req->indirect_dma_addr);
	indirect_hdr->table_desc.key = idb_rkey;
	indirect_hdr->table_desc.len = cpu_to_be32(table_len);
	indirect_hdr->len = cpu_to_be32(state.total_len);

	if (scmnd->sc_data_direction == DMA_TO_DEVICE)
		cmd->data_out_desc_cnt = count;
	else
		cmd->data_in_desc_cnt = count;

	ib_dma_sync_single_for_device(ibdev, req->indirect_dma_addr, table_len,
				      DMA_TO_DEVICE);

map_complete:
	if (scmnd->sc_data_direction == DMA_TO_DEVICE)
		cmd->buf_fmt = fmt << 4;
	else
		cmd->buf_fmt = fmt;

	return len;

unmap:
	srp_unmap_data(scmnd, ch, req);
	if (ret == -ENOMEM && req->nmdesc >= target->mr_pool_size)
		ret = -E2BIG;
	return ret;
}

/*
 * Return an IU and possible credit to the free pool
 */
static void srp_put_tx_iu(struct srp_rdma_ch *ch, struct srp_iu *iu,
			  enum srp_iu_type iu_type)
{
	unsigned long flags;

	spin_lock_irqsave(&ch->lock, flags);
	list_add(&iu->list, &ch->free_tx);
	if (iu_type != SRP_IU_RSP)
		++ch->req_lim;
	spin_unlock_irqrestore(&ch->lock, flags);
}

/*
 * Must be called with ch->lock held to protect req_lim and free_tx.
 * If IU is not sent, it must be returned using srp_put_tx_iu().
 *
 * Note:
 * An upper limit for the number of allocated information units for each
 * request type is:
 * - SRP_IU_CMD: SRP_CMD_SQ_SIZE, since the SCSI mid-layer never queues
 *   more than Scsi_Host.can_queue requests.
 * - SRP_IU_TSK_MGMT: SRP_TSK_MGMT_SQ_SIZE.
 * - SRP_IU_RSP: 1, since a conforming SRP target never sends more than
 *   one unanswered SRP request to an initiator.
 */
static struct srp_iu *__srp_get_tx_iu(struct srp_rdma_ch *ch,
				      enum srp_iu_type iu_type)
{
	struct srp_target_port *target = ch->target;
	s32 rsv = (iu_type == SRP_IU_TSK_MGMT) ? 0 : SRP_TSK_MGMT_SQ_SIZE;
	struct srp_iu *iu;

	lockdep_assert_held(&ch->lock);

	ib_process_cq_direct(ch->send_cq, -1);

	if (list_empty(&ch->free_tx))
		return NULL;

	/* Initiator responses to target requests do not consume credits */
	if (iu_type != SRP_IU_RSP) {
		if (ch->req_lim <= rsv) {
			++target->zero_req_lim;
			return NULL;
		}

		--ch->req_lim;
	}

	iu = list_first_entry(&ch->free_tx, struct srp_iu, list);
	list_del(&iu->list);
	return iu;
}

/*
 * Note: if this function is called from inside ib_drain_sq() then it will
 * be called without ch->lock being held. If ib_drain_sq() dequeues a WQE
 * with status IB_WC_SUCCESS then that's a bug.
 */
static void srp_send_done(struct ib_cq *cq, struct ib_wc *wc)
{
	struct srp_iu *iu = container_of(wc->wr_cqe, struct srp_iu, cqe);
	struct srp_rdma_ch *ch = cq->cq_context;

	if (unlikely(wc->status != IB_WC_SUCCESS)) {
		srp_handle_qp_err(cq, wc, "SEND");
		return;
	}

	lockdep_assert_held(&ch->lock);

	list_add(&iu->list, &ch->free_tx);
}

/**
 * srp_post_send() - send an SRP information unit
 * @ch: RDMA channel over which to send the information unit.
 * @iu: Information unit to send.
 * @len: Length of the information unit excluding immediate data.
 */
static int srp_post_send(struct srp_rdma_ch *ch, struct srp_iu *iu, int len)
{
	struct srp_target_port *target = ch->target;
	struct ib_send_wr wr;

	if (WARN_ON_ONCE(iu->num_sge > SRP_MAX_SGE))
		return -EINVAL;

	iu->sge[0].addr   = iu->dma;
	iu->sge[0].length = len;
	iu->sge[0].lkey   = target->lkey;

	iu->cqe.done = srp_send_done;

	wr.next       = NULL;
	wr.wr_cqe     = &iu->cqe;
	wr.sg_list    = &iu->sge[0];
	wr.num_sge    = iu->num_sge;
	wr.opcode     = IB_WR_SEND;
	wr.send_flags = IB_SEND_SIGNALED;

	return ib_post_send(ch->qp, &wr, NULL);
}

static int srp_post_recv(struct srp_rdma_ch *ch, struct srp_iu *iu)
{
	struct srp_target_port *target = ch->target;
	struct ib_recv_wr wr;
	struct ib_sge list;

	list.addr   = iu->dma;
	list.length = iu->size;
	list.lkey   = target->lkey;

	iu->cqe.done = srp_recv_done;

	wr.next     = NULL;
	wr.wr_cqe   = &iu->cqe;
	wr.sg_list  = &list;
	wr.num_sge  = 1;

	return ib_post_recv(ch->qp, &wr, NULL);
}

static void srp_process_rsp(struct srp_rdma_ch *ch, struct srp_rsp *rsp)
{
	struct srp_target_port *target = ch->target;
	struct srp_request *req;
	struct scsi_cmnd *scmnd;
	unsigned long flags;

	if (unlikely(rsp->tag & SRP_TAG_TSK_MGMT)) {
		spin_lock_irqsave(&ch->lock, flags);
		ch->req_lim += be32_to_cpu(rsp->req_lim_delta);
		if (rsp->tag == ch->tsk_mgmt_tag) {
			ch->tsk_mgmt_status = -1;
			if (be32_to_cpu(rsp->resp_data_len) >= 4)
				ch->tsk_mgmt_status = rsp->data[3];
			complete(&ch->tsk_mgmt_done);
		} else {
			shost_printk(KERN_ERR, target->scsi_host,
				     "Received tsk mgmt response too late for tag %#llx\n",
				     rsp->tag);
		}
		spin_unlock_irqrestore(&ch->lock, flags);
	} else {
		scmnd = scsi_host_find_tag(target->scsi_host, rsp->tag);
		if (scmnd) {
			req = scsi_cmd_priv(scmnd);
			scmnd = srp_claim_req(ch, req, NULL, scmnd);
		} else {
			shost_printk(KERN_ERR, target->scsi_host,
				     "Null scmnd for RSP w/tag %#016llx received on ch %td / QP %#x\n",
				     rsp->tag, ch - target->ch, ch->qp->qp_num);

			spin_lock_irqsave(&ch->lock, flags);
			ch->req_lim += be32_to_cpu(rsp->req_lim_delta);
			spin_unlock_irqrestore(&ch->lock, flags);

			return;
		}
		scmnd->result = rsp->status;

		if (rsp->flags & SRP_RSP_FLAG_SNSVALID) {
			memcpy(scmnd->sense_buffer, rsp->data +
			       be32_to_cpu(rsp->resp_data_len),
			       min_t(int, be32_to_cpu(rsp->sense_data_len),
				     SCSI_SENSE_BUFFERSIZE));
		}

		if (unlikely(rsp->flags & SRP_RSP_FLAG_DIUNDER))
			scsi_set_resid(scmnd, be32_to_cpu(rsp->data_in_res_cnt));
		else if (unlikely(rsp->flags & SRP_RSP_FLAG_DIOVER))
			scsi_set_resid(scmnd, -be32_to_cpu(rsp->data_in_res_cnt));
		else if (unlikely(rsp->flags & SRP_RSP_FLAG_DOUNDER))
			scsi_set_resid(scmnd, be32_to_cpu(rsp->data_out_res_cnt));
		else if (unlikely(rsp->flags & SRP_RSP_FLAG_DOOVER))
			scsi_set_resid(scmnd, -be32_to_cpu(rsp->data_out_res_cnt));

		srp_free_req(ch, req, scmnd,
			     be32_to_cpu(rsp->req_lim_delta));

		scmnd->scsi_done(scmnd);
	}
}

static int srp_response_common(struct srp_rdma_ch *ch, s32 req_delta,
			       void *rsp, int len)
{
	struct srp_target_port *target = ch->target;
	struct ib_device *dev = target->srp_host->srp_dev->dev;
	unsigned long flags;
	struct srp_iu *iu;
	int err;

	spin_lock_irqsave(&ch->lock, flags);
	ch->req_lim += req_delta;
	iu = __srp_get_tx_iu(ch, SRP_IU_RSP);
	spin_unlock_irqrestore(&ch->lock, flags);

	if (!iu) {
		shost_printk(KERN_ERR, target->scsi_host, PFX
			     "no IU available to send response\n");
		return 1;
	}

	iu->num_sge = 1;
	ib_dma_sync_single_for_cpu(dev, iu->dma, len, DMA_TO_DEVICE);
	memcpy(iu->buf, rsp, len);
	ib_dma_sync_single_for_device(dev, iu->dma, len, DMA_TO_DEVICE);

	err = srp_post_send(ch, iu, len);
	if (err) {
		shost_printk(KERN_ERR, target->scsi_host, PFX
			     "unable to post response: %d\n", err);
		srp_put_tx_iu(ch, iu, SRP_IU_RSP);
	}

	return err;
}

static void srp_process_cred_req(struct srp_rdma_ch *ch,
				 struct srp_cred_req *req)
{
	struct srp_cred_rsp rsp = {
		.opcode = SRP_CRED_RSP,
		.tag = req->tag,
	};
	s32 delta = be32_to_cpu(req->req_lim_delta);

	if (srp_response_common(ch, delta, &rsp, sizeof(rsp)))
		shost_printk(KERN_ERR, ch->target->scsi_host, PFX
			     "problems processing SRP_CRED_REQ\n");
}

static void srp_process_aer_req(struct srp_rdma_ch *ch,
				struct srp_aer_req *req)
{
	struct srp_target_port *target = ch->target;
	struct srp_aer_rsp rsp = {
		.opcode = SRP_AER_RSP,
		.tag = req->tag,
	};
	s32 delta = be32_to_cpu(req->req_lim_delta);

	shost_printk(KERN_ERR, target->scsi_host, PFX
		     "ignoring AER for LUN %llu\n", scsilun_to_int(&req->lun));

	if (srp_response_common(ch, delta, &rsp, sizeof(rsp)))
		shost_printk(KERN_ERR, target->scsi_host, PFX
			     "problems processing SRP_AER_REQ\n");
}

static void srp_recv_done(struct ib_cq *cq, struct ib_wc *wc)
{
	struct srp_iu *iu = container_of(wc->wr_cqe, struct srp_iu, cqe);
	struct srp_rdma_ch *ch = cq->cq_context;
	struct srp_target_port *target = ch->target;
	struct ib_device *dev = target->srp_host->srp_dev->dev;
	int res;
	u8 opcode;

	if (unlikely(wc->status != IB_WC_SUCCESS)) {
		srp_handle_qp_err(cq, wc, "RECV");
		return;
	}

	ib_dma_sync_single_for_cpu(dev, iu->dma, ch->max_ti_iu_len,
				   DMA_FROM_DEVICE);

	opcode = *(u8 *) iu->buf;

	if (0) {
		shost_printk(KERN_ERR, target->scsi_host,
			     PFX "recv completion, opcode 0x%02x\n", opcode);
		print_hex_dump(KERN_ERR, "", DUMP_PREFIX_OFFSET, 8, 1,
			       iu->buf, wc->byte_len, true);
	}

	switch (opcode) {
	case SRP_RSP:
		srp_process_rsp(ch, iu->buf);
		break;

	case SRP_CRED_REQ:
		srp_process_cred_req(ch, iu->buf);
		break;

	case SRP_AER_REQ:
		srp_process_aer_req(ch, iu->buf);
		break;

	case SRP_T_LOGOUT:
		/* XXX Handle target logout */
		shost_printk(KERN_WARNING, target->scsi_host,
			     PFX "Got target logout request\n");
		break;

	default:
		shost_printk(KERN_WARNING, target->scsi_host,
			     PFX "Unhandled SRP opcode 0x%02x\n", opcode);
		break;
	}

	ib_dma_sync_single_for_device(dev, iu->dma, ch->max_ti_iu_len,
				      DMA_FROM_DEVICE);

	res = srp_post_recv(ch, iu);
	if (res != 0)
		shost_printk(KERN_ERR, target->scsi_host,
			     PFX "Recv failed with error code %d\n", res);
}

/**
 * srp_tl_err_work() - handle a transport layer error
 * @work: Work structure embedded in an SRP target port.
 *
 * Note: This function may get invoked before the rport has been created,
 * hence the target->rport test.
 */
static void srp_tl_err_work(struct work_struct *work)
{
	struct srp_target_port *target;

	target = container_of(work, struct srp_target_port, tl_err_work);
	if (target->rport)
		srp_start_tl_fail_timers(target->rport);
}

static void srp_handle_qp_err(struct ib_cq *cq, struct ib_wc *wc,
		const char *opname)
{
	struct srp_rdma_ch *ch = cq->cq_context;
	struct srp_target_port *target = ch->target;

	if (ch->connected && !target->qp_in_error) {
		shost_printk(KERN_ERR, target->scsi_host,
			     PFX "failed %s status %s (%d) for CQE %p\n",
			     opname, ib_wc_status_msg(wc->status), wc->status,
			     wc->wr_cqe);
		queue_work(system_long_wq, &target->tl_err_work);
	}
	target->qp_in_error = true;
}

static int srp_queuecommand(struct Scsi_Host *shost, struct scsi_cmnd *scmnd)
{
	struct srp_target_port *target = host_to_target(shost);
	struct srp_rdma_ch *ch;
	struct srp_request *req = scsi_cmd_priv(scmnd);
	struct srp_iu *iu;
	struct srp_cmd *cmd;
	struct ib_device *dev;
	unsigned long flags;
	u32 tag;
	int len, ret;

	scmnd->result = srp_chkready(target->rport);
	if (unlikely(scmnd->result))
		goto err;

	WARN_ON_ONCE(scmnd->request->tag < 0);
	tag = blk_mq_unique_tag(scmnd->request);
	ch = &target->ch[blk_mq_unique_tag_to_hwq(tag)];

	spin_lock_irqsave(&ch->lock, flags);
	iu = __srp_get_tx_iu(ch, SRP_IU_CMD);
	spin_unlock_irqrestore(&ch->lock, flags);

	if (!iu)
		goto err;

	dev = target->srp_host->srp_dev->dev;
	ib_dma_sync_single_for_cpu(dev, iu->dma, ch->max_it_iu_len,
				   DMA_TO_DEVICE);

	cmd = iu->buf;
	memset(cmd, 0, sizeof *cmd);

	cmd->opcode = SRP_CMD;
	int_to_scsilun(scmnd->device->lun, &cmd->lun);
	cmd->tag    = tag;
	memcpy(cmd->cdb, scmnd->cmnd, scmnd->cmd_len);
	if (unlikely(scmnd->cmd_len > sizeof(cmd->cdb))) {
		cmd->add_cdb_len = round_up(scmnd->cmd_len - sizeof(cmd->cdb),
					    4);
		if (WARN_ON_ONCE(cmd->add_cdb_len > SRP_MAX_ADD_CDB_LEN))
			goto err_iu;
	}

	req->scmnd    = scmnd;
	req->cmd      = iu;

	len = srp_map_data(scmnd, ch, req);
	if (len < 0) {
		shost_printk(KERN_ERR, target->scsi_host,
			     PFX "Failed to map data (%d)\n", len);
		/*
		 * If we ran out of memory descriptors (-ENOMEM) because an
		 * application is queuing many requests with more than
		 * max_pages_per_mr sg-list elements, tell the SCSI mid-layer
		 * to reduce queue depth temporarily.
		 */
		scmnd->result = len == -ENOMEM ?
			DID_OK << 16 | SAM_STAT_TASK_SET_FULL : DID_ERROR << 16;
		goto err_iu;
	}

	ib_dma_sync_single_for_device(dev, iu->dma, ch->max_it_iu_len,
				      DMA_TO_DEVICE);

	if (srp_post_send(ch, iu, len)) {
		shost_printk(KERN_ERR, target->scsi_host, PFX "Send failed\n");
		scmnd->result = DID_ERROR << 16;
		goto err_unmap;
	}

	return 0;

err_unmap:
	srp_unmap_data(scmnd, ch, req);

err_iu:
	srp_put_tx_iu(ch, iu, SRP_IU_CMD);

	/*
	 * Avoid that the loops that iterate over the request ring can
	 * encounter a dangling SCSI command pointer.
	 */
	req->scmnd = NULL;

err:
	if (scmnd->result) {
		scmnd->scsi_done(scmnd);
		ret = 0;
	} else {
		ret = SCSI_MLQUEUE_HOST_BUSY;
	}

	return ret;
}

/*
 * Note: the resources allocated in this function are freed in
 * srp_free_ch_ib().
 */
static int srp_alloc_iu_bufs(struct srp_rdma_ch *ch)
{
	struct srp_target_port *target = ch->target;
	int i;

	ch->rx_ring = kcalloc(target->queue_size, sizeof(*ch->rx_ring),
			      GFP_KERNEL);
	if (!ch->rx_ring)
		goto err_no_ring;
	ch->tx_ring = kcalloc(target->queue_size, sizeof(*ch->tx_ring),
			      GFP_KERNEL);
	if (!ch->tx_ring)
		goto err_no_ring;

	for (i = 0; i < target->queue_size; ++i) {
		ch->rx_ring[i] = srp_alloc_iu(target->srp_host,
					      ch->max_ti_iu_len,
					      GFP_KERNEL, DMA_FROM_DEVICE);
		if (!ch->rx_ring[i])
			goto err;
	}

	for (i = 0; i < target->queue_size; ++i) {
		ch->tx_ring[i] = srp_alloc_iu(target->srp_host,
					      ch->max_it_iu_len,
					      GFP_KERNEL, DMA_TO_DEVICE);
		if (!ch->tx_ring[i])
			goto err;

		list_add(&ch->tx_ring[i]->list, &ch->free_tx);
	}

	return 0;

err:
	for (i = 0; i < target->queue_size; ++i) {
		srp_free_iu(target->srp_host, ch->rx_ring[i]);
		srp_free_iu(target->srp_host, ch->tx_ring[i]);
	}


err_no_ring:
	kfree(ch->tx_ring);
	ch->tx_ring = NULL;
	kfree(ch->rx_ring);
	ch->rx_ring = NULL;

	return -ENOMEM;
}

static uint32_t srp_compute_rq_tmo(struct ib_qp_attr *qp_attr, int attr_mask)
{
	uint64_t T_tr_ns, max_compl_time_ms;
	uint32_t rq_tmo_jiffies;

	/*
	 * According to section 11.2.4.2 in the IBTA spec (Modify Queue Pair,
	 * table 91), both the QP timeout and the retry count have to be set
	 * for RC QP's during the RTR to RTS transition.
	 */
	WARN_ON_ONCE((attr_mask & (IB_QP_TIMEOUT | IB_QP_RETRY_CNT)) !=
		     (IB_QP_TIMEOUT | IB_QP_RETRY_CNT));

	/*
	 * Set target->rq_tmo_jiffies to one second more than the largest time
	 * it can take before an error completion is generated. See also
	 * C9-140..142 in the IBTA spec for more information about how to
	 * convert the QP Local ACK Timeout value to nanoseconds.
	 */
	T_tr_ns = 4096 * (1ULL << qp_attr->timeout);
	max_compl_time_ms = qp_attr->retry_cnt * 4 * T_tr_ns;
	do_div(max_compl_time_ms, NSEC_PER_MSEC);
	rq_tmo_jiffies = msecs_to_jiffies(max_compl_time_ms + 1000);

	return rq_tmo_jiffies;
}

static void srp_cm_rep_handler(struct ib_cm_id *cm_id,
			       const struct srp_login_rsp *lrsp,
			       struct srp_rdma_ch *ch)
{
	struct srp_target_port *target = ch->target;
	struct ib_qp_attr *qp_attr = NULL;
	int attr_mask = 0;
	int ret = 0;
	int i;

	if (lrsp->opcode == SRP_LOGIN_RSP) {
		ch->max_ti_iu_len = be32_to_cpu(lrsp->max_ti_iu_len);
		ch->req_lim       = be32_to_cpu(lrsp->req_lim_delta);
		ch->use_imm_data  = srp_use_imm_data &&
			(lrsp->rsp_flags & SRP_LOGIN_RSP_IMMED_SUPP);
		ch->max_it_iu_len = srp_max_it_iu_len(target->cmd_sg_cnt,
						      ch->use_imm_data,
						      target->max_it_iu_size);
		WARN_ON_ONCE(ch->max_it_iu_len >
			     be32_to_cpu(lrsp->max_it_iu_len));

		if (ch->use_imm_data)
			shost_printk(KERN_DEBUG, target->scsi_host,
				     PFX "using immediate data\n");

		/*
		 * Reserve credits for task management so we don't
		 * bounce requests back to the SCSI mid-layer.
		 */
		target->scsi_host->can_queue
			= min(ch->req_lim - SRP_TSK_MGMT_SQ_SIZE,
			      target->scsi_host->can_queue);
		target->scsi_host->cmd_per_lun
			= min_t(int, target->scsi_host->can_queue,
				target->scsi_host->cmd_per_lun);
	} else {
		shost_printk(KERN_WARNING, target->scsi_host,
			     PFX "Unhandled RSP opcode %#x\n", lrsp->opcode);
		ret = -ECONNRESET;
		goto error;
	}

	if (!ch->rx_ring) {
		ret = srp_alloc_iu_bufs(ch);
		if (ret)
			goto error;
	}

	for (i = 0; i < target->queue_size; i++) {
		struct srp_iu *iu = ch->rx_ring[i];

		ret = srp_post_recv(ch, iu);
		if (ret)
			goto error;
	}

	if (!target->using_rdma_cm) {
		ret = -ENOMEM;
		qp_attr = kmalloc(sizeof(*qp_attr), GFP_KERNEL);
		if (!qp_attr)
			goto error;

		qp_attr->qp_state = IB_QPS_RTR;
		ret = ib_cm_init_qp_attr(cm_id, qp_attr, &attr_mask);
		if (ret)
			goto error_free;

		ret = ib_modify_qp(ch->qp, qp_attr, attr_mask);
		if (ret)
			goto error_free;

		qp_attr->qp_state = IB_QPS_RTS;
		ret = ib_cm_init_qp_attr(cm_id, qp_attr, &attr_mask);
		if (ret)
			goto error_free;

		target->rq_tmo_jiffies = srp_compute_rq_tmo(qp_attr, attr_mask);

		ret = ib_modify_qp(ch->qp, qp_attr, attr_mask);
		if (ret)
			goto error_free;

		ret = ib_send_cm_rtu(cm_id, NULL, 0);
	}

error_free:
	kfree(qp_attr);

error:
	ch->status = ret;
}

static void srp_ib_cm_rej_handler(struct ib_cm_id *cm_id,
				  const struct ib_cm_event *event,
				  struct srp_rdma_ch *ch)
{
	struct srp_target_port *target = ch->target;
	struct Scsi_Host *shost = target->scsi_host;
	struct ib_class_port_info *cpi;
	int opcode;
	u16 dlid;

	switch (event->param.rej_rcvd.reason) {
	case IB_CM_REJ_PORT_CM_REDIRECT:
		cpi = event->param.rej_rcvd.ari;
		dlid = be16_to_cpu(cpi->redirect_lid);
		sa_path_set_dlid(&ch->ib_cm.path, dlid);
		ch->ib_cm.path.pkey = cpi->redirect_pkey;
		cm_id->remote_cm_qpn = be32_to_cpu(cpi->redirect_qp) & 0x00ffffff;
		memcpy(ch->ib_cm.path.dgid.raw, cpi->redirect_gid, 16);

		ch->status = dlid ? SRP_DLID_REDIRECT : SRP_PORT_REDIRECT;
		break;

	case IB_CM_REJ_PORT_REDIRECT:
		if (srp_target_is_topspin(target)) {
			union ib_gid *dgid = &ch->ib_cm.path.dgid;

			/*
			 * Topspin/Cisco SRP gateways incorrectly send
			 * reject reason code 25 when they mean 24
			 * (port redirect).
			 */
			memcpy(dgid->raw, event->param.rej_rcvd.ari, 16);

			shost_printk(KERN_DEBUG, shost,
				     PFX "Topspin/Cisco redirect to target port GID %016llx%016llx\n",
				     be64_to_cpu(dgid->global.subnet_prefix),
				     be64_to_cpu(dgid->global.interface_id));

			ch->status = SRP_PORT_REDIRECT;
		} else {
			shost_printk(KERN_WARNING, shost,
				     "  REJ reason: IB_CM_REJ_PORT_REDIRECT\n");
			ch->status = -ECONNRESET;
		}
		break;

	case IB_CM_REJ_DUPLICATE_LOCAL_COMM_ID:
		shost_printk(KERN_WARNING, shost,
			    "  REJ reason: IB_CM_REJ_DUPLICATE_LOCAL_COMM_ID\n");
		ch->status = -ECONNRESET;
		break;

	case IB_CM_REJ_CONSUMER_DEFINED:
		opcode = *(u8 *) event->private_data;
		if (opcode == SRP_LOGIN_REJ) {
			struct srp_login_rej *rej = event->private_data;
			u32 reason = be32_to_cpu(rej->reason);

			if (reason == SRP_LOGIN_REJ_REQ_IT_IU_LENGTH_TOO_LARGE)
				shost_printk(KERN_WARNING, shost,
					     PFX "SRP_LOGIN_REJ: requested max_it_iu_len too large\n");
			else
				shost_printk(KERN_WARNING, shost, PFX
					     "SRP LOGIN from %pI6 to %pI6 REJECTED, reason 0x%08x\n",
					     target->sgid.raw,
					     target->ib_cm.orig_dgid.raw,
					     reason);
		} else
			shost_printk(KERN_WARNING, shost,
				     "  REJ reason: IB_CM_REJ_CONSUMER_DEFINED,"
				     " opcode 0x%02x\n", opcode);
		ch->status = -ECONNRESET;
		break;

	case IB_CM_REJ_STALE_CONN:
		shost_printk(KERN_WARNING, shost, "  REJ reason: stale connection\n");
		ch->status = SRP_STALE_CONN;
		break;

	default:
		shost_printk(KERN_WARNING, shost, "  REJ reason 0x%x\n",
			     event->param.rej_rcvd.reason);
		ch->status = -ECONNRESET;
	}
}

static int srp_ib_cm_handler(struct ib_cm_id *cm_id,
			     const struct ib_cm_event *event)
{
	struct srp_rdma_ch *ch = cm_id->context;
	struct srp_target_port *target = ch->target;
	int comp = 0;

	switch (event->event) {
	case IB_CM_REQ_ERROR:
		shost_printk(KERN_DEBUG, target->scsi_host,
			     PFX "Sending CM REQ failed\n");
		comp = 1;
		ch->status = -ECONNRESET;
		break;

	case IB_CM_REP_RECEIVED:
		comp = 1;
		srp_cm_rep_handler(cm_id, event->private_data, ch);
		break;

	case IB_CM_REJ_RECEIVED:
		shost_printk(KERN_DEBUG, target->scsi_host, PFX "REJ received\n");
		comp = 1;

		srp_ib_cm_rej_handler(cm_id, event, ch);
		break;

	case IB_CM_DREQ_RECEIVED:
		shost_printk(KERN_WARNING, target->scsi_host,
			     PFX "DREQ received - connection closed\n");
		ch->connected = false;
		if (ib_send_cm_drep(cm_id, NULL, 0))
			shost_printk(KERN_ERR, target->scsi_host,
				     PFX "Sending CM DREP failed\n");
		queue_work(system_long_wq, &target->tl_err_work);
		break;

	case IB_CM_TIMEWAIT_EXIT:
		shost_printk(KERN_ERR, target->scsi_host,
			     PFX "connection closed\n");
		comp = 1;

		ch->status = 0;
		break;

	case IB_CM_MRA_RECEIVED:
	case IB_CM_DREQ_ERROR:
	case IB_CM_DREP_RECEIVED:
		break;

	default:
		shost_printk(KERN_WARNING, target->scsi_host,
			     PFX "Unhandled CM event %d\n", event->event);
		break;
	}

	if (comp)
		complete(&ch->done);

	return 0;
}

static void srp_rdma_cm_rej_handler(struct srp_rdma_ch *ch,
				    struct rdma_cm_event *event)
{
	struct srp_target_port *target = ch->target;
	struct Scsi_Host *shost = target->scsi_host;
	int opcode;

	switch (event->status) {
	case IB_CM_REJ_DUPLICATE_LOCAL_COMM_ID:
		shost_printk(KERN_WARNING, shost,
			    "  REJ reason: IB_CM_REJ_DUPLICATE_LOCAL_COMM_ID\n");
		ch->status = -ECONNRESET;
		break;

	case IB_CM_REJ_CONSUMER_DEFINED:
		opcode = *(u8 *) event->param.conn.private_data;
		if (opcode == SRP_LOGIN_REJ) {
			struct srp_login_rej *rej =
				(struct srp_login_rej *)
				event->param.conn.private_data;
			u32 reason = be32_to_cpu(rej->reason);

			if (reason == SRP_LOGIN_REJ_REQ_IT_IU_LENGTH_TOO_LARGE)
				shost_printk(KERN_WARNING, shost,
					     PFX "SRP_LOGIN_REJ: requested max_it_iu_len too large\n");
			else
				shost_printk(KERN_WARNING, shost,
					    PFX "SRP LOGIN REJECTED, reason 0x%08x\n", reason);
		} else {
			shost_printk(KERN_WARNING, shost,
				     "  REJ reason: IB_CM_REJ_CONSUMER_DEFINED, opcode 0x%02x\n",
				     opcode);
		}
		ch->status = -ECONNRESET;
		break;

	case IB_CM_REJ_STALE_CONN:
		shost_printk(KERN_WARNING, shost,
			     "  REJ reason: stale connection\n");
		ch->status = SRP_STALE_CONN;
		break;

	default:
		shost_printk(KERN_WARNING, shost, "  REJ reason 0x%x\n",
			     event->status);
		ch->status = -ECONNRESET;
		break;
	}
}

static int srp_rdma_cm_handler(struct rdma_cm_id *cm_id,
			       struct rdma_cm_event *event)
{
	struct srp_rdma_ch *ch = cm_id->context;
	struct srp_target_port *target = ch->target;
	int comp = 0;

	switch (event->event) {
	case RDMA_CM_EVENT_ADDR_RESOLVED:
		ch->status = 0;
		comp = 1;
		break;

	case RDMA_CM_EVENT_ADDR_ERROR:
		ch->status = -ENXIO;
		comp = 1;
		break;

	case RDMA_CM_EVENT_ROUTE_RESOLVED:
		ch->status = 0;
		comp = 1;
		break;

	case RDMA_CM_EVENT_ROUTE_ERROR:
	case RDMA_CM_EVENT_UNREACHABLE:
		ch->status = -EHOSTUNREACH;
		comp = 1;
		break;

	case RDMA_CM_EVENT_CONNECT_ERROR:
		shost_printk(KERN_DEBUG, target->scsi_host,
			     PFX "Sending CM REQ failed\n");
		comp = 1;
		ch->status = -ECONNRESET;
		break;

	case RDMA_CM_EVENT_ESTABLISHED:
		comp = 1;
		srp_cm_rep_handler(NULL, event->param.conn.private_data, ch);
		break;

	case RDMA_CM_EVENT_REJECTED:
		shost_printk(KERN_DEBUG, target->scsi_host, PFX "REJ received\n");
		comp = 1;

		srp_rdma_cm_rej_handler(ch, event);
		break;

	case RDMA_CM_EVENT_DISCONNECTED:
		if (ch->connected) {
			shost_printk(KERN_WARNING, target->scsi_host,
				     PFX "received DREQ\n");
			rdma_disconnect(ch->rdma_cm.cm_id);
			comp = 1;
			ch->status = 0;
			queue_work(system_long_wq, &target->tl_err_work);
		}
		break;

	case RDMA_CM_EVENT_TIMEWAIT_EXIT:
		shost_printk(KERN_ERR, target->scsi_host,
			     PFX "connection closed\n");

		comp = 1;
		ch->status = 0;
		break;

	default:
		shost_printk(KERN_WARNING, target->scsi_host,
			     PFX "Unhandled CM event %d\n", event->event);
		break;
	}

	if (comp)
		complete(&ch->done);

	return 0;
}

/**
 * srp_change_queue_depth - setting device queue depth
 * @sdev: scsi device struct
 * @qdepth: requested queue depth
 *
 * Returns queue depth.
 */
static int
srp_change_queue_depth(struct scsi_device *sdev, int qdepth)
{
	if (!sdev->tagged_supported)
		qdepth = 1;
	return scsi_change_queue_depth(sdev, qdepth);
}

static int srp_send_tsk_mgmt(struct srp_rdma_ch *ch, u64 req_tag, u64 lun,
			     u8 func, u8 *status)
{
	struct srp_target_port *target = ch->target;
	struct srp_rport *rport = target->rport;
	struct ib_device *dev = target->srp_host->srp_dev->dev;
	struct srp_iu *iu;
	struct srp_tsk_mgmt *tsk_mgmt;
	int res;

	if (!ch->connected || target->qp_in_error)
		return -1;

	/*
	 * Lock the rport mutex to avoid that srp_create_ch_ib() is
	 * invoked while a task management function is being sent.
	 */
	mutex_lock(&rport->mutex);
	spin_lock_irq(&ch->lock);
	iu = __srp_get_tx_iu(ch, SRP_IU_TSK_MGMT);
	spin_unlock_irq(&ch->lock);

	if (!iu) {
		mutex_unlock(&rport->mutex);

		return -1;
	}

	iu->num_sge = 1;

	ib_dma_sync_single_for_cpu(dev, iu->dma, sizeof *tsk_mgmt,
				   DMA_TO_DEVICE);
	tsk_mgmt = iu->buf;
	memset(tsk_mgmt, 0, sizeof *tsk_mgmt);

	tsk_mgmt->opcode 	= SRP_TSK_MGMT;
	int_to_scsilun(lun, &tsk_mgmt->lun);
	tsk_mgmt->tsk_mgmt_func = func;
	tsk_mgmt->task_tag	= req_tag;

	spin_lock_irq(&ch->lock);
	ch->tsk_mgmt_tag = (ch->tsk_mgmt_tag + 1) | SRP_TAG_TSK_MGMT;
	tsk_mgmt->tag = ch->tsk_mgmt_tag;
	spin_unlock_irq(&ch->lock);

	init_completion(&ch->tsk_mgmt_done);

	ib_dma_sync_single_for_device(dev, iu->dma, sizeof *tsk_mgmt,
				      DMA_TO_DEVICE);
	if (srp_post_send(ch, iu, sizeof(*tsk_mgmt))) {
		srp_put_tx_iu(ch, iu, SRP_IU_TSK_MGMT);
		mutex_unlock(&rport->mutex);

		return -1;
	}
	res = wait_for_completion_timeout(&ch->tsk_mgmt_done,
					msecs_to_jiffies(SRP_ABORT_TIMEOUT_MS));
	if (res > 0 && status)
		*status = ch->tsk_mgmt_status;
	mutex_unlock(&rport->mutex);

	WARN_ON_ONCE(res < 0);

	return res > 0 ? 0 : -1;
}

static int srp_abort(struct scsi_cmnd *scmnd)
{
	struct srp_target_port *target = host_to_target(scmnd->device->host);
	struct srp_request *req = (struct srp_request *) scmnd->host_scribble;
	u32 tag;
	u16 ch_idx;
	struct srp_rdma_ch *ch;
	int ret;

	shost_printk(KERN_ERR, target->scsi_host, "SRP abort called\n");

	if (!req)
		return SUCCESS;
	tag = blk_mq_unique_tag(scmnd->request);
	ch_idx = blk_mq_unique_tag_to_hwq(tag);
	if (WARN_ON_ONCE(ch_idx >= target->ch_count))
		return SUCCESS;
	ch = &target->ch[ch_idx];
	if (!srp_claim_req(ch, req, NULL, scmnd))
		return SUCCESS;
	shost_printk(KERN_ERR, target->scsi_host,
		     "Sending SRP abort for tag %#x\n", tag);
	if (srp_send_tsk_mgmt(ch, tag, scmnd->device->lun,
			      SRP_TSK_ABORT_TASK, NULL) == 0)
		ret = SUCCESS;
	else if (target->rport->state == SRP_RPORT_LOST)
		ret = FAST_IO_FAIL;
	else
		ret = FAILED;
	if (ret == SUCCESS) {
		srp_free_req(ch, req, scmnd, 0);
		scmnd->result = DID_ABORT << 16;
		scmnd->scsi_done(scmnd);
	}

	return ret;
}

static int srp_reset_device(struct scsi_cmnd *scmnd)
{
	struct srp_target_port *target = host_to_target(scmnd->device->host);
	struct srp_rdma_ch *ch;
	u8 status;

	shost_printk(KERN_ERR, target->scsi_host, "SRP reset_device called\n");

	ch = &target->ch[0];
	if (srp_send_tsk_mgmt(ch, SRP_TAG_NO_REQ, scmnd->device->lun,
			      SRP_TSK_LUN_RESET, &status))
		return FAILED;
	if (status)
		return FAILED;

	return SUCCESS;
}

static int srp_reset_host(struct scsi_cmnd *scmnd)
{
	struct srp_target_port *target = host_to_target(scmnd->device->host);

	shost_printk(KERN_ERR, target->scsi_host, PFX "SRP reset_host called\n");

	return srp_reconnect_rport(target->rport) == 0 ? SUCCESS : FAILED;
}

static int srp_target_alloc(struct scsi_target *starget)
{
	struct Scsi_Host *shost = dev_to_shost(starget->dev.parent);
	struct srp_target_port *target = host_to_target(shost);

	if (target->target_can_queue)
		starget->can_queue = target->target_can_queue;
	return 0;
}

static int srp_slave_configure(struct scsi_device *sdev)
{
	struct Scsi_Host *shost = sdev->host;
	struct srp_target_port *target = host_to_target(shost);
	struct request_queue *q = sdev->request_queue;
	unsigned long timeout;

	if (sdev->type == TYPE_DISK) {
		timeout = max_t(unsigned, 30 * HZ, target->rq_tmo_jiffies);
		blk_queue_rq_timeout(q, timeout);
	}

	return 0;
}

static ssize_t id_ext_show(struct device *dev, struct device_attribute *attr,
			   char *buf)
{
	struct srp_target_port *target = host_to_target(class_to_shost(dev));

	return sysfs_emit(buf, "0x%016llx\n", be64_to_cpu(target->id_ext));
}

static DEVICE_ATTR_RO(id_ext);

static ssize_t ioc_guid_show(struct device *dev, struct device_attribute *attr,
			     char *buf)
{
	struct srp_target_port *target = host_to_target(class_to_shost(dev));

	return sysfs_emit(buf, "0x%016llx\n", be64_to_cpu(target->ioc_guid));
}

static DEVICE_ATTR_RO(ioc_guid);

static ssize_t service_id_show(struct device *dev,
			       struct device_attribute *attr, char *buf)
{
	struct srp_target_port *target = host_to_target(class_to_shost(dev));

	if (target->using_rdma_cm)
		return -ENOENT;
	return sysfs_emit(buf, "0x%016llx\n",
			  be64_to_cpu(target->ib_cm.service_id));
}

static DEVICE_ATTR_RO(service_id);

static ssize_t pkey_show(struct device *dev, struct device_attribute *attr,
			 char *buf)
{
	struct srp_target_port *target = host_to_target(class_to_shost(dev));

	if (target->using_rdma_cm)
		return -ENOENT;

	return sysfs_emit(buf, "0x%04x\n", be16_to_cpu(target->ib_cm.pkey));
}

static DEVICE_ATTR_RO(pkey);

static ssize_t sgid_show(struct device *dev, struct device_attribute *attr,
			 char *buf)
{
	struct srp_target_port *target = host_to_target(class_to_shost(dev));

	return sysfs_emit(buf, "%pI6\n", target->sgid.raw);
}

static DEVICE_ATTR_RO(sgid);

static ssize_t dgid_show(struct device *dev, struct device_attribute *attr,
			 char *buf)
{
	struct srp_target_port *target = host_to_target(class_to_shost(dev));
	struct srp_rdma_ch *ch = &target->ch[0];

	if (target->using_rdma_cm)
		return -ENOENT;

	return sysfs_emit(buf, "%pI6\n", ch->ib_cm.path.dgid.raw);
}

static DEVICE_ATTR_RO(dgid);

static ssize_t orig_dgid_show(struct device *dev, struct device_attribute *attr,
			      char *buf)
{
	struct srp_target_port *target = host_to_target(class_to_shost(dev));

	if (target->using_rdma_cm)
		return -ENOENT;

	return sysfs_emit(buf, "%pI6\n", target->ib_cm.orig_dgid.raw);
}

static DEVICE_ATTR_RO(orig_dgid);

static ssize_t req_lim_show(struct device *dev, struct device_attribute *attr,
			    char *buf)
{
	struct srp_target_port *target = host_to_target(class_to_shost(dev));
	struct srp_rdma_ch *ch;
	int i, req_lim = INT_MAX;

	for (i = 0; i < target->ch_count; i++) {
		ch = &target->ch[i];
		req_lim = min(req_lim, ch->req_lim);
	}

	return sysfs_emit(buf, "%d\n", req_lim);
}

static DEVICE_ATTR_RO(req_lim);

static ssize_t zero_req_lim_show(struct device *dev,
				 struct device_attribute *attr, char *buf)
{
	struct srp_target_port *target = host_to_target(class_to_shost(dev));

	return sysfs_emit(buf, "%d\n", target->zero_req_lim);
}

static DEVICE_ATTR_RO(zero_req_lim);

static ssize_t local_ib_port_show(struct device *dev,
				  struct device_attribute *attr, char *buf)
{
	struct srp_target_port *target = host_to_target(class_to_shost(dev));

	return sysfs_emit(buf, "%d\n", target->srp_host->port);
}

static DEVICE_ATTR_RO(local_ib_port);

static ssize_t local_ib_device_show(struct device *dev,
				    struct device_attribute *attr, char *buf)
{
	struct srp_target_port *target = host_to_target(class_to_shost(dev));

	return sysfs_emit(buf, "%s\n",
			  dev_name(&target->srp_host->srp_dev->dev->dev));
}

static DEVICE_ATTR_RO(local_ib_device);

static ssize_t ch_count_show(struct device *dev, struct device_attribute *attr,
			     char *buf)
{
	struct srp_target_port *target = host_to_target(class_to_shost(dev));

	return sysfs_emit(buf, "%d\n", target->ch_count);
}

static DEVICE_ATTR_RO(ch_count);

static ssize_t comp_vector_show(struct device *dev,
				struct device_attribute *attr, char *buf)
{
	struct srp_target_port *target = host_to_target(class_to_shost(dev));

	return sysfs_emit(buf, "%d\n", target->comp_vector);
}

static DEVICE_ATTR_RO(comp_vector);

static ssize_t tl_retry_count_show(struct device *dev,
				   struct device_attribute *attr, char *buf)
{
	struct srp_target_port *target = host_to_target(class_to_shost(dev));

	return sysfs_emit(buf, "%d\n", target->tl_retry_count);
}

static DEVICE_ATTR_RO(tl_retry_count);

static ssize_t cmd_sg_entries_show(struct device *dev,
				   struct device_attribute *attr, char *buf)
{
	struct srp_target_port *target = host_to_target(class_to_shost(dev));

	return sysfs_emit(buf, "%u\n", target->cmd_sg_cnt);
}

static DEVICE_ATTR_RO(cmd_sg_entries);

static ssize_t allow_ext_sg_show(struct device *dev,
				 struct device_attribute *attr, char *buf)
{
	struct srp_target_port *target = host_to_target(class_to_shost(dev));

	return sysfs_emit(buf, "%s\n", target->allow_ext_sg ? "true" : "false");
}

static DEVICE_ATTR_RO(allow_ext_sg);

static struct device_attribute *srp_host_attrs[] = {
	&dev_attr_id_ext,
	&dev_attr_ioc_guid,
	&dev_attr_service_id,
	&dev_attr_pkey,
	&dev_attr_sgid,
	&dev_attr_dgid,
	&dev_attr_orig_dgid,
	&dev_attr_req_lim,
	&dev_attr_zero_req_lim,
	&dev_attr_local_ib_port,
	&dev_attr_local_ib_device,
	&dev_attr_ch_count,
	&dev_attr_comp_vector,
	&dev_attr_tl_retry_count,
	&dev_attr_cmd_sg_entries,
	&dev_attr_allow_ext_sg,
	NULL
};

static struct scsi_host_template srp_template = {
	.module				= THIS_MODULE,
	.name				= "InfiniBand SRP initiator",
	.proc_name			= DRV_NAME,
	.target_alloc			= srp_target_alloc,
	.slave_configure		= srp_slave_configure,
	.info				= srp_target_info,
	.init_cmd_priv			= srp_init_cmd_priv,
	.exit_cmd_priv			= srp_exit_cmd_priv,
	.queuecommand			= srp_queuecommand,
	.change_queue_depth             = srp_change_queue_depth,
	.eh_timed_out			= srp_timed_out,
	.eh_abort_handler		= srp_abort,
	.eh_device_reset_handler	= srp_reset_device,
	.eh_host_reset_handler		= srp_reset_host,
	.skip_settle_delay		= true,
	.sg_tablesize			= SRP_DEF_SG_TABLESIZE,
	.can_queue			= SRP_DEFAULT_CMD_SQ_SIZE,
	.this_id			= -1,
	.cmd_per_lun			= SRP_DEFAULT_CMD_SQ_SIZE,
	.shost_attrs			= srp_host_attrs,
	.track_queue_depth		= 1,
	.cmd_size			= sizeof(struct srp_request),
};

static int srp_sdev_count(struct Scsi_Host *host)
{
	struct scsi_device *sdev;
	int c = 0;

	shost_for_each_device(sdev, host)
		c++;

	return c;
}

/*
 * Return values:
 * < 0 upon failure. Caller is responsible for SRP target port cleanup.
 * 0 and target->state == SRP_TARGET_REMOVED if asynchronous target port
 *    removal has been scheduled.
 * 0 and target->state != SRP_TARGET_REMOVED upon success.
 */
static int srp_add_target(struct srp_host *host, struct srp_target_port *target)
{
	struct srp_rport_identifiers ids;
	struct srp_rport *rport;

	target->state = SRP_TARGET_SCANNING;
	sprintf(target->target_name, "SRP.T10:%016llX",
		be64_to_cpu(target->id_ext));

	if (scsi_add_host(target->scsi_host, host->srp_dev->dev->dev.parent))
		return -ENODEV;

	memcpy(ids.port_id, &target->id_ext, 8);
	memcpy(ids.port_id + 8, &target->ioc_guid, 8);
	ids.roles = SRP_RPORT_ROLE_TARGET;
	rport = srp_rport_add(target->scsi_host, &ids);
	if (IS_ERR(rport)) {
		scsi_remove_host(target->scsi_host);
		return PTR_ERR(rport);
	}

	rport->lld_data = target;
	target->rport = rport;

	spin_lock(&host->target_lock);
	list_add_tail(&target->list, &host->target_list);
	spin_unlock(&host->target_lock);

	scsi_scan_target(&target->scsi_host->shost_gendev,
			 0, target->scsi_id, SCAN_WILD_CARD, SCSI_SCAN_INITIAL);

	if (srp_connected_ch(target) < target->ch_count ||
	    target->qp_in_error) {
		shost_printk(KERN_INFO, target->scsi_host,
			     PFX "SCSI scan failed - removing SCSI host\n");
		srp_queue_remove_work(target);
		goto out;
	}

	pr_debug("%s: SCSI scan succeeded - detected %d LUNs\n",
		 dev_name(&target->scsi_host->shost_gendev),
		 srp_sdev_count(target->scsi_host));

	spin_lock_irq(&target->lock);
	if (target->state == SRP_TARGET_SCANNING)
		target->state = SRP_TARGET_LIVE;
	spin_unlock_irq(&target->lock);

out:
	return 0;
}

static void srp_release_dev(struct device *dev)
{
	struct srp_host *host =
		container_of(dev, struct srp_host, dev);

	complete(&host->released);
}

static struct class srp_class = {
	.name    = "infiniband_srp",
	.dev_release = srp_release_dev
};

/**
 * srp_conn_unique() - check whether the connection to a target is unique
 * @host:   SRP host.
 * @target: SRP target port.
 */
static bool srp_conn_unique(struct srp_host *host,
			    struct srp_target_port *target)
{
	struct srp_target_port *t;
	bool ret = false;

	if (target->state == SRP_TARGET_REMOVED)
		goto out;

	ret = true;

	spin_lock(&host->target_lock);
	list_for_each_entry(t, &host->target_list, list) {
		if (t != target &&
		    target->id_ext == t->id_ext &&
		    target->ioc_guid == t->ioc_guid &&
		    target->initiator_ext == t->initiator_ext) {
			ret = false;
			break;
		}
	}
	spin_unlock(&host->target_lock);

out:
	return ret;
}

/*
 * Target ports are added by writing
 *
 *     id_ext=<SRP ID ext>,ioc_guid=<SRP IOC GUID>,dgid=<dest GID>,
 *     pkey=<P_Key>,service_id=<service ID>
 * or
 *     id_ext=<SRP ID ext>,ioc_guid=<SRP IOC GUID>,
 *     [src=<IPv4 address>,]dest=<IPv4 address>:<port number>
 *
 * to the add_target sysfs attribute.
 */
enum {
	SRP_OPT_ERR		= 0,
	SRP_OPT_ID_EXT		= 1 << 0,
	SRP_OPT_IOC_GUID	= 1 << 1,
	SRP_OPT_DGID		= 1 << 2,
	SRP_OPT_PKEY		= 1 << 3,
	SRP_OPT_SERVICE_ID	= 1 << 4,
	SRP_OPT_MAX_SECT	= 1 << 5,
	SRP_OPT_MAX_CMD_PER_LUN	= 1 << 6,
	SRP_OPT_IO_CLASS	= 1 << 7,
	SRP_OPT_INITIATOR_EXT	= 1 << 8,
	SRP_OPT_CMD_SG_ENTRIES	= 1 << 9,
	SRP_OPT_ALLOW_EXT_SG	= 1 << 10,
	SRP_OPT_SG_TABLESIZE	= 1 << 11,
	SRP_OPT_COMP_VECTOR	= 1 << 12,
	SRP_OPT_TL_RETRY_COUNT	= 1 << 13,
	SRP_OPT_QUEUE_SIZE	= 1 << 14,
	SRP_OPT_IP_SRC		= 1 << 15,
	SRP_OPT_IP_DEST		= 1 << 16,
	SRP_OPT_TARGET_CAN_QUEUE= 1 << 17,
	SRP_OPT_MAX_IT_IU_SIZE  = 1 << 18,
	SRP_OPT_CH_COUNT	= 1 << 19,
};

static unsigned int srp_opt_mandatory[] = {
	SRP_OPT_ID_EXT		|
	SRP_OPT_IOC_GUID	|
	SRP_OPT_DGID		|
	SRP_OPT_PKEY		|
	SRP_OPT_SERVICE_ID,
	SRP_OPT_ID_EXT		|
	SRP_OPT_IOC_GUID	|
	SRP_OPT_IP_DEST,
};

static const match_table_t srp_opt_tokens = {
	{ SRP_OPT_ID_EXT,		"id_ext=%s" 		},
	{ SRP_OPT_IOC_GUID,		"ioc_guid=%s" 		},
	{ SRP_OPT_DGID,			"dgid=%s" 		},
	{ SRP_OPT_PKEY,			"pkey=%x" 		},
	{ SRP_OPT_SERVICE_ID,		"service_id=%s"		},
	{ SRP_OPT_MAX_SECT,		"max_sect=%d" 		},
	{ SRP_OPT_MAX_CMD_PER_LUN,	"max_cmd_per_lun=%d" 	},
	{ SRP_OPT_TARGET_CAN_QUEUE,	"target_can_queue=%d"	},
	{ SRP_OPT_IO_CLASS,		"io_class=%x"		},
	{ SRP_OPT_INITIATOR_EXT,	"initiator_ext=%s"	},
	{ SRP_OPT_CMD_SG_ENTRIES,	"cmd_sg_entries=%u"	},
	{ SRP_OPT_ALLOW_EXT_SG,		"allow_ext_sg=%u"	},
	{ SRP_OPT_SG_TABLESIZE,		"sg_tablesize=%u"	},
	{ SRP_OPT_COMP_VECTOR,		"comp_vector=%u"	},
	{ SRP_OPT_TL_RETRY_COUNT,	"tl_retry_count=%u"	},
	{ SRP_OPT_QUEUE_SIZE,		"queue_size=%d"		},
	{ SRP_OPT_IP_SRC,		"src=%s"		},
	{ SRP_OPT_IP_DEST,		"dest=%s"		},
	{ SRP_OPT_MAX_IT_IU_SIZE,	"max_it_iu_size=%d"	},
	{ SRP_OPT_CH_COUNT,		"ch_count=%u",		},
	{ SRP_OPT_ERR,			NULL 			}
};

/**
 * srp_parse_in - parse an IP address and port number combination
 * @net:	   [in]  Network namespace.
 * @sa:		   [out] Address family, IP address and port number.
 * @addr_port_str: [in]  IP address and port number.
 * @has_port:	   [out] Whether or not @addr_port_str includes a port number.
 *
 * Parse the following address formats:
 * - IPv4: <ip_address>:<port>, e.g. 1.2.3.4:5.
 * - IPv6: \[<ipv6_address>\]:<port>, e.g. [1::2:3%4]:5.
 */
static int srp_parse_in(struct net *net, struct sockaddr_storage *sa,
			const char *addr_port_str, bool *has_port)
{
	char *addr_end, *addr = kstrdup(addr_port_str, GFP_KERNEL);
	char *port_str;
	int ret;

	if (!addr)
		return -ENOMEM;
	port_str = strrchr(addr, ':');
	if (port_str && strchr(port_str, ']'))
		port_str = NULL;
	if (port_str)
		*port_str++ = '\0';
	if (has_port)
		*has_port = port_str != NULL;
	ret = inet_pton_with_scope(net, AF_INET, addr, port_str, sa);
	if (ret && addr[0]) {
		addr_end = addr + strlen(addr) - 1;
		if (addr[0] == '[' && *addr_end == ']') {
			*addr_end = '\0';
			ret = inet_pton_with_scope(net, AF_INET6, addr + 1,
						   port_str, sa);
		}
	}
	kfree(addr);
	pr_debug("%s -> %pISpfsc\n", addr_port_str, sa);
	return ret;
}

static int srp_parse_options(struct net *net, const char *buf,
			     struct srp_target_port *target)
{
	char *options, *sep_opt;
	char *p;
	substring_t args[MAX_OPT_ARGS];
	unsigned long long ull;
	bool has_port;
	int opt_mask = 0;
	int token;
	int ret = -EINVAL;
	int i;

	options = kstrdup(buf, GFP_KERNEL);
	if (!options)
		return -ENOMEM;

	sep_opt = options;
	while ((p = strsep(&sep_opt, ",\n")) != NULL) {
		if (!*p)
			continue;

		token = match_token(p, srp_opt_tokens, args);
		opt_mask |= token;

		switch (token) {
		case SRP_OPT_ID_EXT:
			p = match_strdup(args);
			if (!p) {
				ret = -ENOMEM;
				goto out;
			}
			ret = kstrtoull(p, 16, &ull);
			if (ret) {
				pr_warn("invalid id_ext parameter '%s'\n", p);
				kfree(p);
				goto out;
			}
			target->id_ext = cpu_to_be64(ull);
			kfree(p);
			break;

		case SRP_OPT_IOC_GUID:
			p = match_strdup(args);
			if (!p) {
				ret = -ENOMEM;
				goto out;
			}
			ret = kstrtoull(p, 16, &ull);
			if (ret) {
				pr_warn("invalid ioc_guid parameter '%s'\n", p);
				kfree(p);
				goto out;
			}
			target->ioc_guid = cpu_to_be64(ull);
			kfree(p);
			break;

		case SRP_OPT_DGID:
			p = match_strdup(args);
			if (!p) {
				ret = -ENOMEM;
				goto out;
			}
			if (strlen(p) != 32) {
				pr_warn("bad dest GID parameter '%s'\n", p);
				kfree(p);
				goto out;
			}

			ret = hex2bin(target->ib_cm.orig_dgid.raw, p, 16);
			kfree(p);
			if (ret < 0)
				goto out;
			break;

		case SRP_OPT_PKEY:
			if (match_hex(args, &token)) {
				pr_warn("bad P_Key parameter '%s'\n", p);
				goto out;
			}
			target->ib_cm.pkey = cpu_to_be16(token);
			break;

		case SRP_OPT_SERVICE_ID:
			p = match_strdup(args);
			if (!p) {
				ret = -ENOMEM;
				goto out;
			}
			ret = kstrtoull(p, 16, &ull);
			if (ret) {
				pr_warn("bad service_id parameter '%s'\n", p);
				kfree(p);
				goto out;
			}
			target->ib_cm.service_id = cpu_to_be64(ull);
			kfree(p);
			break;

		case SRP_OPT_IP_SRC:
			p = match_strdup(args);
			if (!p) {
				ret = -ENOMEM;
				goto out;
			}
			ret = srp_parse_in(net, &target->rdma_cm.src.ss, p,
					   NULL);
			if (ret < 0) {
				pr_warn("bad source parameter '%s'\n", p);
				kfree(p);
				goto out;
			}
			target->rdma_cm.src_specified = true;
			kfree(p);
			break;

		case SRP_OPT_IP_DEST:
			p = match_strdup(args);
			if (!p) {
				ret = -ENOMEM;
				goto out;
			}
			ret = srp_parse_in(net, &target->rdma_cm.dst.ss, p,
					   &has_port);
			if (!has_port)
				ret = -EINVAL;
			if (ret < 0) {
				pr_warn("bad dest parameter '%s'\n", p);
				kfree(p);
				goto out;
			}
			target->using_rdma_cm = true;
			kfree(p);
			break;

		case SRP_OPT_MAX_SECT:
			if (match_int(args, &token)) {
				pr_warn("bad max sect parameter '%s'\n", p);
				goto out;
			}
			target->scsi_host->max_sectors = token;
			break;

		case SRP_OPT_QUEUE_SIZE:
			if (match_int(args, &token) || token < 1) {
				pr_warn("bad queue_size parameter '%s'\n", p);
				goto out;
			}
			target->scsi_host->can_queue = token;
			target->queue_size = token + SRP_RSP_SQ_SIZE +
					     SRP_TSK_MGMT_SQ_SIZE;
			if (!(opt_mask & SRP_OPT_MAX_CMD_PER_LUN))
				target->scsi_host->cmd_per_lun = token;
			break;

		case SRP_OPT_MAX_CMD_PER_LUN:
			if (match_int(args, &token) || token < 1) {
				pr_warn("bad max cmd_per_lun parameter '%s'\n",
					p);
				goto out;
			}
			target->scsi_host->cmd_per_lun = token;
			break;

		case SRP_OPT_TARGET_CAN_QUEUE:
			if (match_int(args, &token) || token < 1) {
				pr_warn("bad max target_can_queue parameter '%s'\n",
					p);
				goto out;
			}
			target->target_can_queue = token;
			break;

		case SRP_OPT_IO_CLASS:
			if (match_hex(args, &token)) {
				pr_warn("bad IO class parameter '%s'\n", p);
				goto out;
			}
			if (token != SRP_REV10_IB_IO_CLASS &&
			    token != SRP_REV16A_IB_IO_CLASS) {
				pr_warn("unknown IO class parameter value %x specified (use %x or %x).\n",
					token, SRP_REV10_IB_IO_CLASS,
					SRP_REV16A_IB_IO_CLASS);
				goto out;
			}
			target->io_class = token;
			break;

		case SRP_OPT_INITIATOR_EXT:
			p = match_strdup(args);
			if (!p) {
				ret = -ENOMEM;
				goto out;
			}
			ret = kstrtoull(p, 16, &ull);
			if (ret) {
				pr_warn("bad initiator_ext value '%s'\n", p);
				kfree(p);
				goto out;
			}
			target->initiator_ext = cpu_to_be64(ull);
			kfree(p);
			break;

		case SRP_OPT_CMD_SG_ENTRIES:
			if (match_int(args, &token) || token < 1 || token > 255) {
				pr_warn("bad max cmd_sg_entries parameter '%s'\n",
					p);
				goto out;
			}
			target->cmd_sg_cnt = token;
			break;

		case SRP_OPT_ALLOW_EXT_SG:
			if (match_int(args, &token)) {
				pr_warn("bad allow_ext_sg parameter '%s'\n", p);
				goto out;
			}
			target->allow_ext_sg = !!token;
			break;

		case SRP_OPT_SG_TABLESIZE:
			if (match_int(args, &token) || token < 1 ||
					token > SG_MAX_SEGMENTS) {
				pr_warn("bad max sg_tablesize parameter '%s'\n",
					p);
				goto out;
			}
			target->sg_tablesize = token;
			break;

		case SRP_OPT_COMP_VECTOR:
			if (match_int(args, &token) || token < 0) {
				pr_warn("bad comp_vector parameter '%s'\n", p);
				goto out;
			}
			target->comp_vector = token;
			break;

		case SRP_OPT_TL_RETRY_COUNT:
			if (match_int(args, &token) || token < 2 || token > 7) {
				pr_warn("bad tl_retry_count parameter '%s' (must be a number between 2 and 7)\n",
					p);
				goto out;
			}
			target->tl_retry_count = token;
			break;

		case SRP_OPT_MAX_IT_IU_SIZE:
			if (match_int(args, &token) || token < 0) {
				pr_warn("bad maximum initiator to target IU size '%s'\n", p);
				goto out;
			}
			target->max_it_iu_size = token;
			break;

		case SRP_OPT_CH_COUNT:
			if (match_int(args, &token) || token < 1) {
				pr_warn("bad channel count %s\n", p);
				goto out;
			}
			target->ch_count = token;
			break;

		default:
			pr_warn("unknown parameter or missing value '%s' in target creation request\n",
				p);
			goto out;
		}
	}

	for (i = 0; i < ARRAY_SIZE(srp_opt_mandatory); i++) {
		if ((opt_mask & srp_opt_mandatory[i]) == srp_opt_mandatory[i]) {
			ret = 0;
			break;
		}
	}
	if (ret)
		pr_warn("target creation request is missing one or more parameters\n");

	if (target->scsi_host->cmd_per_lun > target->scsi_host->can_queue
	    && (opt_mask & SRP_OPT_MAX_CMD_PER_LUN))
		pr_warn("cmd_per_lun = %d > queue_size = %d\n",
			target->scsi_host->cmd_per_lun,
			target->scsi_host->can_queue);

out:
	kfree(options);
	return ret;
}

static ssize_t add_target_store(struct device *dev,
				struct device_attribute *attr, const char *buf,
				size_t count)
{
	struct srp_host *host =
		container_of(dev, struct srp_host, dev);
	struct Scsi_Host *target_host;
	struct srp_target_port *target;
	struct srp_rdma_ch *ch;
	struct srp_device *srp_dev = host->srp_dev;
	struct ib_device *ibdev = srp_dev->dev;
	int ret, i, ch_idx;
	unsigned int max_sectors_per_mr, mr_per_cmd = 0;
	bool multich = false;
	uint32_t max_iu_len;

	target_host = scsi_host_alloc(&srp_template,
				      sizeof (struct srp_target_port));
	if (!target_host)
		return -ENOMEM;

	target_host->transportt  = ib_srp_transport_template;
	target_host->max_channel = 0;
	target_host->max_id      = 1;
	target_host->max_lun     = -1LL;
	target_host->max_cmd_len = sizeof ((struct srp_cmd *) (void *) 0L)->cdb;
	target_host->max_segment_size = ib_dma_max_seg_size(ibdev);

	if (!(ibdev->attrs.device_cap_flags & IB_DEVICE_SG_GAPS_REG))
		target_host->virt_boundary_mask = ~srp_dev->mr_page_mask;

	target = host_to_target(target_host);

	target->net		= kobj_ns_grab_current(KOBJ_NS_TYPE_NET);
	target->io_class	= SRP_REV16A_IB_IO_CLASS;
	target->scsi_host	= target_host;
	target->srp_host	= host;
	target->lkey		= host->srp_dev->pd->local_dma_lkey;
	target->global_rkey	= host->srp_dev->global_rkey;
	target->cmd_sg_cnt	= cmd_sg_entries;
	target->sg_tablesize	= indirect_sg_entries ? : cmd_sg_entries;
	target->allow_ext_sg	= allow_ext_sg;
	target->tl_retry_count	= 7;
	target->queue_size	= SRP_DEFAULT_QUEUE_SIZE;

	/*
	 * Avoid that the SCSI host can be removed by srp_remove_target()
	 * before this function returns.
	 */
	scsi_host_get(target->scsi_host);

	ret = mutex_lock_interruptible(&host->add_target_mutex);
	if (ret < 0)
		goto put;

	ret = srp_parse_options(target->net, buf, target);
	if (ret)
		goto out;

	if (!srp_conn_unique(target->srp_host, target)) {
		if (target->using_rdma_cm) {
			shost_printk(KERN_INFO, target->scsi_host,
				     PFX "Already connected to target port with id_ext=%016llx;ioc_guid=%016llx;dest=%pIS\n",
				     be64_to_cpu(target->id_ext),
				     be64_to_cpu(target->ioc_guid),
				     &target->rdma_cm.dst);
		} else {
			shost_printk(KERN_INFO, target->scsi_host,
				     PFX "Already connected to target port with id_ext=%016llx;ioc_guid=%016llx;initiator_ext=%016llx\n",
				     be64_to_cpu(target->id_ext),
				     be64_to_cpu(target->ioc_guid),
				     be64_to_cpu(target->initiator_ext));
		}
		ret = -EEXIST;
		goto out;
	}

	if (!srp_dev->has_fr && !target->allow_ext_sg &&
	    target->cmd_sg_cnt < target->sg_tablesize) {
		pr_warn("No MR pool and no external indirect descriptors, limiting sg_tablesize to cmd_sg_cnt\n");
		target->sg_tablesize = target->cmd_sg_cnt;
	}

	if (srp_dev->use_fast_reg) {
		bool gaps_reg = (ibdev->attrs.device_cap_flags &
				 IB_DEVICE_SG_GAPS_REG);

		max_sectors_per_mr = srp_dev->max_pages_per_mr <<
				  (ilog2(srp_dev->mr_page_size) - 9);
		if (!gaps_reg) {
			/*
			 * FR can only map one HCA page per entry. If the start
			 * address is not aligned on a HCA page boundary two
			 * entries will be used for the head and the tail
			 * although these two entries combined contain at most
			 * one HCA page of data. Hence the "+ 1" in the
			 * calculation below.
			 *
			 * The indirect data buffer descriptor is contiguous
			 * so the memory for that buffer will only be
			 * registered if register_always is true. Hence add
			 * one to mr_per_cmd if register_always has been set.
			 */
			mr_per_cmd = register_always +
				(target->scsi_host->max_sectors + 1 +
				 max_sectors_per_mr - 1) / max_sectors_per_mr;
		} else {
			mr_per_cmd = register_always +
				(target->sg_tablesize +
				 srp_dev->max_pages_per_mr - 1) /
				srp_dev->max_pages_per_mr;
		}
		pr_debug("max_sectors = %u; max_pages_per_mr = %u; mr_page_size = %u; max_sectors_per_mr = %u; mr_per_cmd = %u\n",
			 target->scsi_host->max_sectors, srp_dev->max_pages_per_mr, srp_dev->mr_page_size,
			 max_sectors_per_mr, mr_per_cmd);
	}

	target_host->sg_tablesize = target->sg_tablesize;
	target->mr_pool_size = target->scsi_host->can_queue * mr_per_cmd;
	target->mr_per_cmd = mr_per_cmd;
	target->indirect_size = target->sg_tablesize *
				sizeof (struct srp_direct_buf);
	max_iu_len = srp_max_it_iu_len(target->cmd_sg_cnt,
				       srp_use_imm_data,
				       target->max_it_iu_size);

	INIT_WORK(&target->tl_err_work, srp_tl_err_work);
	INIT_WORK(&target->remove_work, srp_remove_work);
	spin_lock_init(&target->lock);
	ret = rdma_query_gid(ibdev, host->port, 0, &target->sgid);
	if (ret)
		goto out;

	ret = -ENOMEM;
	if (target->ch_count == 0) {
		target->ch_count =
			min(ch_count ?:
				max(4 * num_online_nodes(),
				    ibdev->num_comp_vectors),
				num_online_cpus());
	}

	target->ch = kcalloc(target->ch_count, sizeof(*target->ch),
			     GFP_KERNEL);
	if (!target->ch)
		goto out;

	for (ch_idx = 0; ch_idx < target->ch_count; ++ch_idx) {
		ch = &target->ch[ch_idx];
		ch->target = target;
		ch->comp_vector = ch_idx % ibdev->num_comp_vectors;
		spin_lock_init(&ch->lock);
		INIT_LIST_HEAD(&ch->free_tx);
		ret = srp_new_cm_id(ch);
		if (ret)
			goto err_disconnect;

		ret = srp_create_ch_ib(ch);
		if (ret)
			goto err_disconnect;

<<<<<<< HEAD
		ret = srp_alloc_req_data(ch);
		if (ret)
			goto err_disconnect;

		ret = srp_connect_ch(ch, max_iu_len, multich);
		if (ret) {
			char dst[64];

=======
		ret = srp_connect_ch(ch, max_iu_len, multich);
		if (ret) {
			char dst[64];

>>>>>>> 754a0abe
			if (target->using_rdma_cm)
				snprintf(dst, sizeof(dst), "%pIS",
					&target->rdma_cm.dst);
			else
				snprintf(dst, sizeof(dst), "%pI6",
					target->ib_cm.orig_dgid.raw);
			shost_printk(KERN_ERR, target->scsi_host,
				PFX "Connection %d/%d to %s failed\n",
				ch_idx,
				target->ch_count, dst);
			if (ch_idx == 0) {
				goto free_ch;
			} else {
				srp_free_ch_ib(target, ch);
<<<<<<< HEAD
				srp_free_req_data(target, ch);
=======
>>>>>>> 754a0abe
				target->ch_count = ch - target->ch;
				goto connected;
			}
		}
		multich = true;
	}

connected:
	target->scsi_host->nr_hw_queues = target->ch_count;

	ret = srp_add_target(host, target);
	if (ret)
		goto err_disconnect;

	if (target->state != SRP_TARGET_REMOVED) {
		if (target->using_rdma_cm) {
			shost_printk(KERN_DEBUG, target->scsi_host, PFX
				     "new target: id_ext %016llx ioc_guid %016llx sgid %pI6 dest %pIS\n",
				     be64_to_cpu(target->id_ext),
				     be64_to_cpu(target->ioc_guid),
				     target->sgid.raw, &target->rdma_cm.dst);
		} else {
			shost_printk(KERN_DEBUG, target->scsi_host, PFX
				     "new target: id_ext %016llx ioc_guid %016llx pkey %04x service_id %016llx sgid %pI6 dgid %pI6\n",
				     be64_to_cpu(target->id_ext),
				     be64_to_cpu(target->ioc_guid),
				     be16_to_cpu(target->ib_cm.pkey),
				     be64_to_cpu(target->ib_cm.service_id),
				     target->sgid.raw,
				     target->ib_cm.orig_dgid.raw);
		}
	}

	ret = count;

out:
	mutex_unlock(&host->add_target_mutex);

put:
	scsi_host_put(target->scsi_host);
	if (ret < 0) {
		/*
		 * If a call to srp_remove_target() has not been scheduled,
		 * drop the network namespace reference now that was obtained
		 * earlier in this function.
		 */
		if (target->state != SRP_TARGET_REMOVED)
			kobj_ns_drop(KOBJ_NS_TYPE_NET, target->net);
		scsi_host_put(target->scsi_host);
	}

	return ret;

err_disconnect:
	srp_disconnect_target(target);

free_ch:
	for (i = 0; i < target->ch_count; i++) {
		ch = &target->ch[i];
		srp_free_ch_ib(target, ch);
	}

	kfree(target->ch);
	goto out;
}

static DEVICE_ATTR_WO(add_target);

static ssize_t ibdev_show(struct device *dev, struct device_attribute *attr,
			  char *buf)
{
	struct srp_host *host = container_of(dev, struct srp_host, dev);

	return sysfs_emit(buf, "%s\n", dev_name(&host->srp_dev->dev->dev));
}

static DEVICE_ATTR_RO(ibdev);

static ssize_t port_show(struct device *dev, struct device_attribute *attr,
			 char *buf)
{
	struct srp_host *host = container_of(dev, struct srp_host, dev);

	return sysfs_emit(buf, "%d\n", host->port);
}

static DEVICE_ATTR_RO(port);

static struct srp_host *srp_add_port(struct srp_device *device, u8 port)
{
	struct srp_host *host;

	host = kzalloc(sizeof *host, GFP_KERNEL);
	if (!host)
		return NULL;

	INIT_LIST_HEAD(&host->target_list);
	spin_lock_init(&host->target_lock);
	init_completion(&host->released);
	mutex_init(&host->add_target_mutex);
	host->srp_dev = device;
	host->port = port;

	host->dev.class = &srp_class;
	host->dev.parent = device->dev->dev.parent;
	dev_set_name(&host->dev, "srp-%s-%d", dev_name(&device->dev->dev),
		     port);

	if (device_register(&host->dev))
		goto free_host;
	if (device_create_file(&host->dev, &dev_attr_add_target))
		goto err_class;
	if (device_create_file(&host->dev, &dev_attr_ibdev))
		goto err_class;
	if (device_create_file(&host->dev, &dev_attr_port))
		goto err_class;

	return host;

err_class:
	device_unregister(&host->dev);

free_host:
	kfree(host);

	return NULL;
}

static void srp_rename_dev(struct ib_device *device, void *client_data)
{
	struct srp_device *srp_dev = client_data;
	struct srp_host *host, *tmp_host;

	list_for_each_entry_safe(host, tmp_host, &srp_dev->dev_list, list) {
		char name[IB_DEVICE_NAME_MAX + 8];

		snprintf(name, sizeof(name), "srp-%s-%d",
			 dev_name(&device->dev), host->port);
		device_rename(&host->dev, name);
	}
}

static int srp_add_one(struct ib_device *device)
{
	struct srp_device *srp_dev;
	struct ib_device_attr *attr = &device->attrs;
	struct srp_host *host;
	int mr_page_shift;
	unsigned int p;
	u64 max_pages_per_mr;
	unsigned int flags = 0;

	srp_dev = kzalloc(sizeof(*srp_dev), GFP_KERNEL);
	if (!srp_dev)
		return -ENOMEM;

	/*
	 * Use the smallest page size supported by the HCA, down to a
	 * minimum of 4096 bytes. We're unlikely to build large sglists
	 * out of smaller entries.
	 */
	mr_page_shift		= max(12, ffs(attr->page_size_cap) - 1);
	srp_dev->mr_page_size	= 1 << mr_page_shift;
	srp_dev->mr_page_mask	= ~((u64) srp_dev->mr_page_size - 1);
	max_pages_per_mr	= attr->max_mr_size;
	do_div(max_pages_per_mr, srp_dev->mr_page_size);
	pr_debug("%s: %llu / %u = %llu <> %u\n", __func__,
		 attr->max_mr_size, srp_dev->mr_page_size,
		 max_pages_per_mr, SRP_MAX_PAGES_PER_MR);
	srp_dev->max_pages_per_mr = min_t(u64, SRP_MAX_PAGES_PER_MR,
					  max_pages_per_mr);

	srp_dev->has_fr = (attr->device_cap_flags &
			   IB_DEVICE_MEM_MGT_EXTENSIONS);
	if (!never_register && !srp_dev->has_fr)
		dev_warn(&device->dev, "FR is not supported\n");
	else if (!never_register &&
		 attr->max_mr_size >= 2 * srp_dev->mr_page_size)
		srp_dev->use_fast_reg = srp_dev->has_fr;

	if (never_register || !register_always || !srp_dev->has_fr)
		flags |= IB_PD_UNSAFE_GLOBAL_RKEY;

	if (srp_dev->use_fast_reg) {
		srp_dev->max_pages_per_mr =
			min_t(u32, srp_dev->max_pages_per_mr,
			      attr->max_fast_reg_page_list_len);
	}
	srp_dev->mr_max_size	= srp_dev->mr_page_size *
				   srp_dev->max_pages_per_mr;
	pr_debug("%s: mr_page_shift = %d, device->max_mr_size = %#llx, device->max_fast_reg_page_list_len = %u, max_pages_per_mr = %d, mr_max_size = %#x\n",
		 dev_name(&device->dev), mr_page_shift, attr->max_mr_size,
		 attr->max_fast_reg_page_list_len,
		 srp_dev->max_pages_per_mr, srp_dev->mr_max_size);

	INIT_LIST_HEAD(&srp_dev->dev_list);

	srp_dev->dev = device;
	srp_dev->pd  = ib_alloc_pd(device, flags);
	if (IS_ERR(srp_dev->pd)) {
		int ret = PTR_ERR(srp_dev->pd);

		kfree(srp_dev);
		return ret;
	}

	if (flags & IB_PD_UNSAFE_GLOBAL_RKEY) {
		srp_dev->global_rkey = srp_dev->pd->unsafe_global_rkey;
		WARN_ON_ONCE(srp_dev->global_rkey == 0);
	}

	rdma_for_each_port (device, p) {
		host = srp_add_port(srp_dev, p);
		if (host)
			list_add_tail(&host->list, &srp_dev->dev_list);
	}

	ib_set_client_data(device, &srp_client, srp_dev);
	return 0;
}

static void srp_remove_one(struct ib_device *device, void *client_data)
{
	struct srp_device *srp_dev;
	struct srp_host *host, *tmp_host;
	struct srp_target_port *target;

	srp_dev = client_data;

	list_for_each_entry_safe(host, tmp_host, &srp_dev->dev_list, list) {
		device_unregister(&host->dev);
		/*
		 * Wait for the sysfs entry to go away, so that no new
		 * target ports can be created.
		 */
		wait_for_completion(&host->released);

		/*
		 * Remove all target ports.
		 */
		spin_lock(&host->target_lock);
		list_for_each_entry(target, &host->target_list, list)
			srp_queue_remove_work(target);
		spin_unlock(&host->target_lock);

		/*
		 * Wait for tl_err and target port removal tasks.
		 */
		flush_workqueue(system_long_wq);
		flush_workqueue(srp_remove_wq);

		kfree(host);
	}

	ib_dealloc_pd(srp_dev->pd);

	kfree(srp_dev);
}

static struct srp_function_template ib_srp_transport_functions = {
	.has_rport_state	 = true,
	.reset_timer_if_blocked	 = true,
	.reconnect_delay	 = &srp_reconnect_delay,
	.fast_io_fail_tmo	 = &srp_fast_io_fail_tmo,
	.dev_loss_tmo		 = &srp_dev_loss_tmo,
	.reconnect		 = srp_rport_reconnect,
	.rport_delete		 = srp_rport_delete,
	.terminate_rport_io	 = srp_terminate_io,
};

static int __init srp_init_module(void)
{
	int ret;

	BUILD_BUG_ON(sizeof(struct srp_aer_req) != 36);
	BUILD_BUG_ON(sizeof(struct srp_cmd) != 48);
	BUILD_BUG_ON(sizeof(struct srp_imm_buf) != 4);
	BUILD_BUG_ON(sizeof(struct srp_indirect_buf) != 20);
	BUILD_BUG_ON(sizeof(struct srp_login_req) != 64);
	BUILD_BUG_ON(sizeof(struct srp_login_req_rdma) != 56);
	BUILD_BUG_ON(sizeof(struct srp_rsp) != 36);

	if (srp_sg_tablesize) {
		pr_warn("srp_sg_tablesize is deprecated, please use cmd_sg_entries\n");
		if (!cmd_sg_entries)
			cmd_sg_entries = srp_sg_tablesize;
	}

	if (!cmd_sg_entries)
		cmd_sg_entries = SRP_DEF_SG_TABLESIZE;

	if (cmd_sg_entries > 255) {
		pr_warn("Clamping cmd_sg_entries to 255\n");
		cmd_sg_entries = 255;
	}

	if (!indirect_sg_entries)
		indirect_sg_entries = cmd_sg_entries;
	else if (indirect_sg_entries < cmd_sg_entries) {
		pr_warn("Bumping up indirect_sg_entries to match cmd_sg_entries (%u)\n",
			cmd_sg_entries);
		indirect_sg_entries = cmd_sg_entries;
	}

	if (indirect_sg_entries > SG_MAX_SEGMENTS) {
		pr_warn("Clamping indirect_sg_entries to %u\n",
			SG_MAX_SEGMENTS);
		indirect_sg_entries = SG_MAX_SEGMENTS;
	}

	srp_remove_wq = create_workqueue("srp_remove");
	if (!srp_remove_wq) {
		ret = -ENOMEM;
		goto out;
	}

	ret = -ENOMEM;
	ib_srp_transport_template =
		srp_attach_transport(&ib_srp_transport_functions);
	if (!ib_srp_transport_template)
		goto destroy_wq;

	ret = class_register(&srp_class);
	if (ret) {
		pr_err("couldn't register class infiniband_srp\n");
		goto release_tr;
	}

	ib_sa_register_client(&srp_sa_client);

	ret = ib_register_client(&srp_client);
	if (ret) {
		pr_err("couldn't register IB client\n");
		goto unreg_sa;
	}

out:
	return ret;

unreg_sa:
	ib_sa_unregister_client(&srp_sa_client);
	class_unregister(&srp_class);

release_tr:
	srp_release_transport(ib_srp_transport_template);

destroy_wq:
	destroy_workqueue(srp_remove_wq);
	goto out;
}

static void __exit srp_cleanup_module(void)
{
	ib_unregister_client(&srp_client);
	ib_sa_unregister_client(&srp_sa_client);
	class_unregister(&srp_class);
	srp_release_transport(ib_srp_transport_template);
	destroy_workqueue(srp_remove_wq);
}

module_init(srp_init_module);
module_exit(srp_cleanup_module);<|MERGE_RESOLUTION|>--- conflicted
+++ resolved
@@ -3773,21 +3773,10 @@
 		if (ret)
 			goto err_disconnect;
 
-<<<<<<< HEAD
-		ret = srp_alloc_req_data(ch);
-		if (ret)
-			goto err_disconnect;
-
 		ret = srp_connect_ch(ch, max_iu_len, multich);
 		if (ret) {
 			char dst[64];
 
-=======
-		ret = srp_connect_ch(ch, max_iu_len, multich);
-		if (ret) {
-			char dst[64];
-
->>>>>>> 754a0abe
 			if (target->using_rdma_cm)
 				snprintf(dst, sizeof(dst), "%pIS",
 					&target->rdma_cm.dst);
@@ -3802,10 +3791,6 @@
 				goto free_ch;
 			} else {
 				srp_free_ch_ib(target, ch);
-<<<<<<< HEAD
-				srp_free_req_data(target, ch);
-=======
->>>>>>> 754a0abe
 				target->ch_count = ch - target->ch;
 				goto connected;
 			}
