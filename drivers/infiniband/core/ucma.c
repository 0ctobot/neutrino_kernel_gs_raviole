/*
 * Copyright (c) 2005-2006 Intel Corporation.  All rights reserved.
 *
 * This software is available to you under a choice of one of two
 * licenses.  You may choose to be licensed under the terms of the GNU
 * General Public License (GPL) Version 2, available from the file
 * COPYING in the main directory of this source tree, or the
 * OpenIB.org BSD license below:
 *
 *     Redistribution and use in source and binary forms, with or
 *     without modification, are permitted provided that the following
 *     conditions are met:
 *
 *      - Redistributions of source code must retain the above
 *	copyright notice, this list of conditions and the following
 *	disclaimer.
 *
 *      - Redistributions in binary form must reproduce the above
 *	copyright notice, this list of conditions and the following
 *	disclaimer in the documentation and/or other materials
 *	provided with the distribution.
 *
 * THE SOFTWARE IS PROVIDED "AS IS", WITHOUT WARRANTY OF ANY KIND,
 * EXPRESS OR IMPLIED, INCLUDING BUT NOT LIMITED TO THE WARRANTIES OF
 * MERCHANTABILITY, FITNESS FOR A PARTICULAR PURPOSE AND
 * NONINFRINGEMENT. IN NO EVENT SHALL THE AUTHORS OR COPYRIGHT HOLDERS
 * BE LIABLE FOR ANY CLAIM, DAMAGES OR OTHER LIABILITY, WHETHER IN AN
 * ACTION OF CONTRACT, TORT OR OTHERWISE, ARISING FROM, OUT OF OR IN
 * CONNECTION WITH THE SOFTWARE OR THE USE OR OTHER DEALINGS IN THE
 * SOFTWARE.
 */

#include <linux/completion.h>
#include <linux/file.h>
#include <linux/mutex.h>
#include <linux/poll.h>
#include <linux/sched.h>
#include <linux/idr.h>
#include <linux/in.h>
#include <linux/in6.h>
#include <linux/miscdevice.h>
#include <linux/slab.h>
#include <linux/sysctl.h>
#include <linux/module.h>
#include <linux/nsproxy.h>

#include <linux/nospec.h>

#include <rdma/rdma_user_cm.h>
#include <rdma/ib_marshall.h>
#include <rdma/rdma_cm.h>
#include <rdma/rdma_cm_ib.h>
#include <rdma/ib_addr.h>
#include <rdma/ib.h>
#include <rdma/ib_cm.h>
#include <rdma/rdma_netlink.h>
#include "core_priv.h"

MODULE_AUTHOR("Sean Hefty");
MODULE_DESCRIPTION("RDMA Userspace Connection Manager Access");
MODULE_LICENSE("Dual BSD/GPL");

static unsigned int max_backlog = 1024;

static struct ctl_table_header *ucma_ctl_table_hdr;
static struct ctl_table ucma_ctl_table[] = {
	{
		.procname	= "max_backlog",
		.data		= &max_backlog,
		.maxlen		= sizeof max_backlog,
		.mode		= 0644,
		.proc_handler	= proc_dointvec,
	},
	{ }
};

struct ucma_file {
	struct mutex		mut;
	struct file		*filp;
	struct list_head	ctx_list;
	struct list_head	event_list;
	wait_queue_head_t	poll_wait;
};

struct ucma_context {
	u32			id;
	struct completion	comp;
	refcount_t		ref;
	int			events_reported;
	atomic_t		backlog;

	struct ucma_file	*file;
	struct rdma_cm_id	*cm_id;
	struct mutex		mutex;
	u64			uid;

	struct list_head	list;
	struct work_struct	close_work;
};

struct ucma_multicast {
	struct ucma_context	*ctx;
	u32			id;
	int			events_reported;

	u64			uid;
	u8			join_state;
	struct sockaddr_storage	addr;
};

struct ucma_event {
	struct ucma_context	*ctx;
	struct ucma_context	*conn_req_ctx;
	struct ucma_multicast	*mc;
	struct list_head	list;
	struct rdma_ucm_event_resp resp;
};

static DEFINE_XARRAY_ALLOC(ctx_table);
static DEFINE_XARRAY_ALLOC(multicast_table);

static const struct file_operations ucma_fops;
static int ucma_destroy_private_ctx(struct ucma_context *ctx);

static inline struct ucma_context *_ucma_find_context(int id,
						      struct ucma_file *file)
{
	struct ucma_context *ctx;

	ctx = xa_load(&ctx_table, id);
	if (!ctx)
		ctx = ERR_PTR(-ENOENT);
	else if (ctx->file != file)
		ctx = ERR_PTR(-EINVAL);
	return ctx;
}

static struct ucma_context *ucma_get_ctx(struct ucma_file *file, int id)
{
	struct ucma_context *ctx;

	xa_lock(&ctx_table);
	ctx = _ucma_find_context(id, file);
	if (!IS_ERR(ctx))
		if (!refcount_inc_not_zero(&ctx->ref))
			ctx = ERR_PTR(-ENXIO);
	xa_unlock(&ctx_table);
	return ctx;
}

static void ucma_put_ctx(struct ucma_context *ctx)
{
	if (refcount_dec_and_test(&ctx->ref))
		complete(&ctx->comp);
}

/*
 * Same as ucm_get_ctx but requires that ->cm_id->device is valid, eg that the
 * CM_ID is bound.
 */
static struct ucma_context *ucma_get_ctx_dev(struct ucma_file *file, int id)
{
	struct ucma_context *ctx = ucma_get_ctx(file, id);

	if (IS_ERR(ctx))
		return ctx;
	if (!ctx->cm_id->device) {
		ucma_put_ctx(ctx);
		return ERR_PTR(-EINVAL);
	}
	return ctx;
}

static void ucma_close_id(struct work_struct *work)
{
	struct ucma_context *ctx =  container_of(work, struct ucma_context, close_work);

	/* once all inflight tasks are finished, we close all underlying
	 * resources. The context is still alive till its explicit destryoing
	 * by its creator. This puts back the xarray's reference.
	 */
	ucma_put_ctx(ctx);
	wait_for_completion(&ctx->comp);
	/* No new events will be generated after destroying the id. */
	rdma_destroy_id(ctx->cm_id);

	/* Reading the cm_id without holding a positive ref is not allowed */
	ctx->cm_id = NULL;
}

static struct ucma_context *ucma_alloc_ctx(struct ucma_file *file)
{
	struct ucma_context *ctx;

	ctx = kzalloc(sizeof(*ctx), GFP_KERNEL);
	if (!ctx)
		return NULL;

	INIT_WORK(&ctx->close_work, ucma_close_id);
	init_completion(&ctx->comp);
	/* So list_del() will work if we don't do ucma_finish_ctx() */
	INIT_LIST_HEAD(&ctx->list);
	ctx->file = file;
	mutex_init(&ctx->mutex);

	if (xa_alloc(&ctx_table, &ctx->id, NULL, xa_limit_32b, GFP_KERNEL)) {
		kfree(ctx);
		return NULL;
	}
	return ctx;
}

static void ucma_set_ctx_cm_id(struct ucma_context *ctx,
			       struct rdma_cm_id *cm_id)
{
	refcount_set(&ctx->ref, 1);
	ctx->cm_id = cm_id;
}

static void ucma_finish_ctx(struct ucma_context *ctx)
{
	lockdep_assert_held(&ctx->file->mut);
	list_add_tail(&ctx->list, &ctx->file->ctx_list);
	xa_store(&ctx_table, ctx->id, ctx, GFP_KERNEL);
}

static void ucma_copy_conn_event(struct rdma_ucm_conn_param *dst,
				 struct rdma_conn_param *src)
{
	if (src->private_data_len)
		memcpy(dst->private_data, src->private_data,
		       src->private_data_len);
	dst->private_data_len = src->private_data_len;
	dst->responder_resources = src->responder_resources;
	dst->initiator_depth = src->initiator_depth;
	dst->flow_control = src->flow_control;
	dst->retry_count = src->retry_count;
	dst->rnr_retry_count = src->rnr_retry_count;
	dst->srq = src->srq;
	dst->qp_num = src->qp_num;
}

static void ucma_copy_ud_event(struct ib_device *device,
			       struct rdma_ucm_ud_param *dst,
			       struct rdma_ud_param *src)
{
	if (src->private_data_len)
		memcpy(dst->private_data, src->private_data,
		       src->private_data_len);
	dst->private_data_len = src->private_data_len;
	ib_copy_ah_attr_to_user(device, &dst->ah_attr, &src->ah_attr);
	dst->qp_num = src->qp_num;
	dst->qkey = src->qkey;
}

static struct ucma_event *ucma_create_uevent(struct ucma_context *ctx,
					     struct rdma_cm_event *event)
{
	struct ucma_event *uevent;

	uevent = kzalloc(sizeof(*uevent), GFP_KERNEL);
	if (!uevent)
		return NULL;

	uevent->ctx = ctx;
	switch (event->event) {
	case RDMA_CM_EVENT_MULTICAST_JOIN:
	case RDMA_CM_EVENT_MULTICAST_ERROR:
		uevent->mc = (struct ucma_multicast *)
			     event->param.ud.private_data;
		uevent->resp.uid = uevent->mc->uid;
		uevent->resp.id = uevent->mc->id;
		break;
	default:
		uevent->resp.uid = ctx->uid;
		uevent->resp.id = ctx->id;
		break;
	}
	uevent->resp.event = event->event;
	uevent->resp.status = event->status;
	if (ctx->cm_id->qp_type == IB_QPT_UD)
		ucma_copy_ud_event(ctx->cm_id->device, &uevent->resp.param.ud,
				   &event->param.ud);
	else
		ucma_copy_conn_event(&uevent->resp.param.conn,
				     &event->param.conn);

	uevent->resp.ece.vendor_id = event->ece.vendor_id;
	uevent->resp.ece.attr_mod = event->ece.attr_mod;
	return uevent;
}

static int ucma_connect_event_handler(struct rdma_cm_id *cm_id,
				      struct rdma_cm_event *event)
{
	struct ucma_context *listen_ctx = cm_id->context;
	struct ucma_context *ctx;
	struct ucma_event *uevent;

	if (!atomic_add_unless(&listen_ctx->backlog, -1, 0))
		return -ENOMEM;
	ctx = ucma_alloc_ctx(listen_ctx->file);
	if (!ctx)
		goto err_backlog;
	ucma_set_ctx_cm_id(ctx, cm_id);

	uevent = ucma_create_uevent(listen_ctx, event);
	if (!uevent)
		goto err_alloc;
	uevent->conn_req_ctx = ctx;
	uevent->resp.id = ctx->id;

	ctx->cm_id->context = ctx;

	mutex_lock(&ctx->file->mut);
	ucma_finish_ctx(ctx);
	list_add_tail(&uevent->list, &ctx->file->event_list);
	mutex_unlock(&ctx->file->mut);
	wake_up_interruptible(&ctx->file->poll_wait);
	return 0;

err_alloc:
	ucma_destroy_private_ctx(ctx);
err_backlog:
	atomic_inc(&listen_ctx->backlog);
	/* Returning error causes the new ID to be destroyed */
	return -ENOMEM;
}

static int ucma_event_handler(struct rdma_cm_id *cm_id,
			      struct rdma_cm_event *event)
{
	struct ucma_event *uevent;
	struct ucma_context *ctx = cm_id->context;

	if (event->event == RDMA_CM_EVENT_CONNECT_REQUEST)
		return ucma_connect_event_handler(cm_id, event);

	/*
	 * We ignore events for new connections until userspace has set their
	 * context.  This can only happen if an error occurs on a new connection
	 * before the user accepts it.  This is okay, since the accept will just
	 * fail later. However, we do need to release the underlying HW
	 * resources in case of a device removal event.
	 */
	if (ctx->uid) {
		uevent = ucma_create_uevent(ctx, event);
		if (!uevent)
			return 0;

		mutex_lock(&ctx->file->mut);
		list_add_tail(&uevent->list, &ctx->file->event_list);
		mutex_unlock(&ctx->file->mut);
		wake_up_interruptible(&ctx->file->poll_wait);
	}

	if (event->event == RDMA_CM_EVENT_DEVICE_REMOVAL) {
		xa_lock(&ctx_table);
		if (xa_load(&ctx_table, ctx->id) == ctx)
			queue_work(system_unbound_wq, &ctx->close_work);
		xa_unlock(&ctx_table);
	}
	return 0;
}

static ssize_t ucma_get_event(struct ucma_file *file, const char __user *inbuf,
			      int in_len, int out_len)
{
	struct rdma_ucm_get_event cmd;
	struct ucma_event *uevent;

	/*
	 * Old 32 bit user space does not send the 4 byte padding in the
	 * reserved field. We don't care, allow it to keep working.
	 */
	if (out_len < sizeof(uevent->resp) - sizeof(uevent->resp.reserved) -
			      sizeof(uevent->resp.ece))
		return -ENOSPC;

	if (copy_from_user(&cmd, inbuf, sizeof(cmd)))
		return -EFAULT;

	mutex_lock(&file->mut);
	while (list_empty(&file->event_list)) {
		mutex_unlock(&file->mut);

		if (file->filp->f_flags & O_NONBLOCK)
			return -EAGAIN;

		if (wait_event_interruptible(file->poll_wait,
					     !list_empty(&file->event_list)))
			return -ERESTARTSYS;

		mutex_lock(&file->mut);
	}

	uevent = list_first_entry(&file->event_list, struct ucma_event, list);

	if (copy_to_user(u64_to_user_ptr(cmd.response),
			 &uevent->resp,
			 min_t(size_t, out_len, sizeof(uevent->resp)))) {
		mutex_unlock(&file->mut);
		return -EFAULT;
	}

	list_del(&uevent->list);
	uevent->ctx->events_reported++;
	if (uevent->mc)
		uevent->mc->events_reported++;
	if (uevent->resp.event == RDMA_CM_EVENT_CONNECT_REQUEST)
		atomic_inc(&uevent->ctx->backlog);
	mutex_unlock(&file->mut);

	kfree(uevent);
	return 0;
}

static int ucma_get_qp_type(struct rdma_ucm_create_id *cmd, enum ib_qp_type *qp_type)
{
	switch (cmd->ps) {
	case RDMA_PS_TCP:
		*qp_type = IB_QPT_RC;
		return 0;
	case RDMA_PS_UDP:
	case RDMA_PS_IPOIB:
		*qp_type = IB_QPT_UD;
		return 0;
	case RDMA_PS_IB:
		*qp_type = cmd->qp_type;
		return 0;
	default:
		return -EINVAL;
	}
}

static ssize_t ucma_create_id(struct ucma_file *file, const char __user *inbuf,
			      int in_len, int out_len)
{
	struct rdma_ucm_create_id cmd;
	struct rdma_ucm_create_id_resp resp;
	struct ucma_context *ctx;
	struct rdma_cm_id *cm_id;
	enum ib_qp_type qp_type;
	int ret;

	if (out_len < sizeof(resp))
		return -ENOSPC;

	if (copy_from_user(&cmd, inbuf, sizeof(cmd)))
		return -EFAULT;

	ret = ucma_get_qp_type(&cmd, &qp_type);
	if (ret)
		return ret;

	ctx = ucma_alloc_ctx(file);
	if (!ctx)
		return -ENOMEM;

	ctx->uid = cmd.uid;
	cm_id = rdma_create_user_id(ucma_event_handler, ctx, cmd.ps, qp_type);
	if (IS_ERR(cm_id)) {
		ret = PTR_ERR(cm_id);
		goto err1;
	}
	ucma_set_ctx_cm_id(ctx, cm_id);

	resp.id = ctx->id;
	if (copy_to_user(u64_to_user_ptr(cmd.response),
			 &resp, sizeof(resp))) {
<<<<<<< HEAD
		ucma_destroy_private_ctx(ctx);
		return -EFAULT;
=======
		ret = -EFAULT;
		goto err1;
>>>>>>> 754a0abe
	}

	mutex_lock(&file->mut);
	ucma_finish_ctx(ctx);
	mutex_unlock(&file->mut);
	return 0;

err1:
	ucma_destroy_private_ctx(ctx);
	return ret;
}

static void ucma_cleanup_multicast(struct ucma_context *ctx)
{
	struct ucma_multicast *mc;
	unsigned long index;

	xa_for_each(&multicast_table, index, mc) {
		if (mc->ctx != ctx)
			continue;
		/*
		 * At this point mc->ctx->ref is 0 so the mc cannot leave the
		 * lock on the reader and this is enough serialization
		 */
		xa_erase(&multicast_table, index);
		kfree(mc);
	}
}

static void ucma_cleanup_mc_events(struct ucma_multicast *mc)
{
	struct ucma_event *uevent, *tmp;

	rdma_lock_handler(mc->ctx->cm_id);
	mutex_lock(&mc->ctx->file->mut);
	list_for_each_entry_safe(uevent, tmp, &mc->ctx->file->event_list, list) {
		if (uevent->mc != mc)
			continue;

		list_del(&uevent->list);
		kfree(uevent);
	}
	mutex_unlock(&mc->ctx->file->mut);
	rdma_unlock_handler(mc->ctx->cm_id);
}

static int ucma_cleanup_ctx_events(struct ucma_context *ctx)
{
	int events_reported;
	struct ucma_event *uevent, *tmp;
	LIST_HEAD(list);

	/* Cleanup events not yet reported to the user.*/
	mutex_lock(&ctx->file->mut);
	list_for_each_entry_safe(uevent, tmp, &ctx->file->event_list, list) {
		if (uevent->ctx != ctx)
			continue;

		if (uevent->resp.event == RDMA_CM_EVENT_CONNECT_REQUEST &&
		    xa_cmpxchg(&ctx_table, uevent->conn_req_ctx->id,
			       uevent->conn_req_ctx, XA_ZERO_ENTRY,
			       GFP_KERNEL) == uevent->conn_req_ctx) {
			list_move_tail(&uevent->list, &list);
			continue;
		}
		list_del(&uevent->list);
		kfree(uevent);
	}
	list_del(&ctx->list);
	events_reported = ctx->events_reported;
	mutex_unlock(&ctx->file->mut);

	/*
	 * If this was a listening ID then any connections spawned from it that
	 * have not been delivered to userspace are cleaned up too. Must be done
	 * outside any locks.
	 */
	list_for_each_entry_safe(uevent, tmp, &list, list) {
		ucma_destroy_private_ctx(uevent->conn_req_ctx);
		kfree(uevent);
	}
	return events_reported;
}

/*
 * When this is called the xarray must have a XA_ZERO_ENTRY in the ctx->id (ie
 * the ctx is not public to the user). This either because:
 *  - ucma_finish_ctx() hasn't been called
 *  - xa_cmpxchg() succeed to remove the entry (only one thread can succeed)
 */
static int ucma_destroy_private_ctx(struct ucma_context *ctx)
{
	int events_reported;

	/*
	 * Destroy the underlying cm_id. New work queuing is prevented now by
	 * the removal from the xarray. Once the work is cancled ref will either
	 * be 0 because the work ran to completion and consumed the ref from the
	 * xarray, or it will be positive because we still have the ref from the
	 * xarray. This can also be 0 in cases where cm_id was never set
	 */
	cancel_work_sync(&ctx->close_work);
	if (refcount_read(&ctx->ref))
		ucma_close_id(&ctx->close_work);

	events_reported = ucma_cleanup_ctx_events(ctx);
	ucma_cleanup_multicast(ctx);

	WARN_ON(xa_cmpxchg(&ctx_table, ctx->id, XA_ZERO_ENTRY, NULL,
			   GFP_KERNEL) != NULL);
	mutex_destroy(&ctx->mutex);
	kfree(ctx);
	return events_reported;
}

static ssize_t ucma_destroy_id(struct ucma_file *file, const char __user *inbuf,
			       int in_len, int out_len)
{
	struct rdma_ucm_destroy_id cmd;
	struct rdma_ucm_destroy_id_resp resp;
	struct ucma_context *ctx;
	int ret = 0;

	if (out_len < sizeof(resp))
		return -ENOSPC;

	if (copy_from_user(&cmd, inbuf, sizeof(cmd)))
		return -EFAULT;

	xa_lock(&ctx_table);
	ctx = _ucma_find_context(cmd.id, file);
	if (!IS_ERR(ctx)) {
		if (__xa_cmpxchg(&ctx_table, ctx->id, ctx, XA_ZERO_ENTRY,
				 GFP_KERNEL) != ctx)
			ctx = ERR_PTR(-ENOENT);
	}
	xa_unlock(&ctx_table);

	if (IS_ERR(ctx))
		return PTR_ERR(ctx);

	resp.events_reported = ucma_destroy_private_ctx(ctx);
	if (copy_to_user(u64_to_user_ptr(cmd.response),
			 &resp, sizeof(resp)))
		ret = -EFAULT;

	return ret;
}

static ssize_t ucma_bind_ip(struct ucma_file *file, const char __user *inbuf,
			      int in_len, int out_len)
{
	struct rdma_ucm_bind_ip cmd;
	struct ucma_context *ctx;
	int ret;

	if (copy_from_user(&cmd, inbuf, sizeof(cmd)))
		return -EFAULT;

	if (!rdma_addr_size_in6(&cmd.addr))
		return -EINVAL;

	ctx = ucma_get_ctx(file, cmd.id);
	if (IS_ERR(ctx))
		return PTR_ERR(ctx);

	mutex_lock(&ctx->mutex);
	ret = rdma_bind_addr(ctx->cm_id, (struct sockaddr *) &cmd.addr);
	mutex_unlock(&ctx->mutex);

	ucma_put_ctx(ctx);
	return ret;
}

static ssize_t ucma_bind(struct ucma_file *file, const char __user *inbuf,
			 int in_len, int out_len)
{
	struct rdma_ucm_bind cmd;
	struct ucma_context *ctx;
	int ret;

	if (copy_from_user(&cmd, inbuf, sizeof(cmd)))
		return -EFAULT;

	if (cmd.reserved || !cmd.addr_size ||
	    cmd.addr_size != rdma_addr_size_kss(&cmd.addr))
		return -EINVAL;

	ctx = ucma_get_ctx(file, cmd.id);
	if (IS_ERR(ctx))
		return PTR_ERR(ctx);

	mutex_lock(&ctx->mutex);
	ret = rdma_bind_addr(ctx->cm_id, (struct sockaddr *) &cmd.addr);
	mutex_unlock(&ctx->mutex);
	ucma_put_ctx(ctx);
	return ret;
}

static ssize_t ucma_resolve_ip(struct ucma_file *file,
			       const char __user *inbuf,
			       int in_len, int out_len)
{
	struct rdma_ucm_resolve_ip cmd;
	struct ucma_context *ctx;
	int ret;

	if (copy_from_user(&cmd, inbuf, sizeof(cmd)))
		return -EFAULT;

	if ((cmd.src_addr.sin6_family && !rdma_addr_size_in6(&cmd.src_addr)) ||
	    !rdma_addr_size_in6(&cmd.dst_addr))
		return -EINVAL;

	ctx = ucma_get_ctx(file, cmd.id);
	if (IS_ERR(ctx))
		return PTR_ERR(ctx);

	mutex_lock(&ctx->mutex);
	ret = rdma_resolve_addr(ctx->cm_id, (struct sockaddr *) &cmd.src_addr,
				(struct sockaddr *) &cmd.dst_addr, cmd.timeout_ms);
	mutex_unlock(&ctx->mutex);
	ucma_put_ctx(ctx);
	return ret;
}

static ssize_t ucma_resolve_addr(struct ucma_file *file,
				 const char __user *inbuf,
				 int in_len, int out_len)
{
	struct rdma_ucm_resolve_addr cmd;
	struct ucma_context *ctx;
	int ret;

	if (copy_from_user(&cmd, inbuf, sizeof(cmd)))
		return -EFAULT;

	if (cmd.reserved ||
	    (cmd.src_size && (cmd.src_size != rdma_addr_size_kss(&cmd.src_addr))) ||
	    !cmd.dst_size || (cmd.dst_size != rdma_addr_size_kss(&cmd.dst_addr)))
		return -EINVAL;

	ctx = ucma_get_ctx(file, cmd.id);
	if (IS_ERR(ctx))
		return PTR_ERR(ctx);

	mutex_lock(&ctx->mutex);
	ret = rdma_resolve_addr(ctx->cm_id, (struct sockaddr *) &cmd.src_addr,
				(struct sockaddr *) &cmd.dst_addr, cmd.timeout_ms);
	mutex_unlock(&ctx->mutex);
	ucma_put_ctx(ctx);
	return ret;
}

static ssize_t ucma_resolve_route(struct ucma_file *file,
				  const char __user *inbuf,
				  int in_len, int out_len)
{
	struct rdma_ucm_resolve_route cmd;
	struct ucma_context *ctx;
	int ret;

	if (copy_from_user(&cmd, inbuf, sizeof(cmd)))
		return -EFAULT;

	ctx = ucma_get_ctx_dev(file, cmd.id);
	if (IS_ERR(ctx))
		return PTR_ERR(ctx);

	mutex_lock(&ctx->mutex);
	ret = rdma_resolve_route(ctx->cm_id, cmd.timeout_ms);
	mutex_unlock(&ctx->mutex);
	ucma_put_ctx(ctx);
	return ret;
}

static void ucma_copy_ib_route(struct rdma_ucm_query_route_resp *resp,
			       struct rdma_route *route)
{
	struct rdma_dev_addr *dev_addr;

	resp->num_paths = route->num_paths;
	switch (route->num_paths) {
	case 0:
		dev_addr = &route->addr.dev_addr;
		rdma_addr_get_dgid(dev_addr,
				   (union ib_gid *) &resp->ib_route[0].dgid);
		rdma_addr_get_sgid(dev_addr,
				   (union ib_gid *) &resp->ib_route[0].sgid);
		resp->ib_route[0].pkey = cpu_to_be16(ib_addr_get_pkey(dev_addr));
		break;
	case 2:
		ib_copy_path_rec_to_user(&resp->ib_route[1],
					 &route->path_rec[1]);
		fallthrough;
	case 1:
		ib_copy_path_rec_to_user(&resp->ib_route[0],
					 &route->path_rec[0]);
		break;
	default:
		break;
	}
}

static void ucma_copy_iboe_route(struct rdma_ucm_query_route_resp *resp,
				 struct rdma_route *route)
{

	resp->num_paths = route->num_paths;
	switch (route->num_paths) {
	case 0:
		rdma_ip2gid((struct sockaddr *)&route->addr.dst_addr,
			    (union ib_gid *)&resp->ib_route[0].dgid);
		rdma_ip2gid((struct sockaddr *)&route->addr.src_addr,
			    (union ib_gid *)&resp->ib_route[0].sgid);
		resp->ib_route[0].pkey = cpu_to_be16(0xffff);
		break;
	case 2:
		ib_copy_path_rec_to_user(&resp->ib_route[1],
					 &route->path_rec[1]);
		fallthrough;
	case 1:
		ib_copy_path_rec_to_user(&resp->ib_route[0],
					 &route->path_rec[0]);
		break;
	default:
		break;
	}
}

static void ucma_copy_iw_route(struct rdma_ucm_query_route_resp *resp,
			       struct rdma_route *route)
{
	struct rdma_dev_addr *dev_addr;

	dev_addr = &route->addr.dev_addr;
	rdma_addr_get_dgid(dev_addr, (union ib_gid *) &resp->ib_route[0].dgid);
	rdma_addr_get_sgid(dev_addr, (union ib_gid *) &resp->ib_route[0].sgid);
}

static ssize_t ucma_query_route(struct ucma_file *file,
				const char __user *inbuf,
				int in_len, int out_len)
{
	struct rdma_ucm_query cmd;
	struct rdma_ucm_query_route_resp resp;
	struct ucma_context *ctx;
	struct sockaddr *addr;
	int ret = 0;

	if (out_len < offsetof(struct rdma_ucm_query_route_resp, ibdev_index))
		return -ENOSPC;

	if (copy_from_user(&cmd, inbuf, sizeof(cmd)))
		return -EFAULT;

	ctx = ucma_get_ctx(file, cmd.id);
	if (IS_ERR(ctx))
		return PTR_ERR(ctx);

	mutex_lock(&ctx->mutex);
	memset(&resp, 0, sizeof resp);
	addr = (struct sockaddr *) &ctx->cm_id->route.addr.src_addr;
	memcpy(&resp.src_addr, addr, addr->sa_family == AF_INET ?
				     sizeof(struct sockaddr_in) :
				     sizeof(struct sockaddr_in6));
	addr = (struct sockaddr *) &ctx->cm_id->route.addr.dst_addr;
	memcpy(&resp.dst_addr, addr, addr->sa_family == AF_INET ?
				     sizeof(struct sockaddr_in) :
				     sizeof(struct sockaddr_in6));
	if (!ctx->cm_id->device)
		goto out;

	resp.node_guid = (__force __u64) ctx->cm_id->device->node_guid;
	resp.ibdev_index = ctx->cm_id->device->index;
	resp.port_num = ctx->cm_id->port_num;

	if (rdma_cap_ib_sa(ctx->cm_id->device, ctx->cm_id->port_num))
		ucma_copy_ib_route(&resp, &ctx->cm_id->route);
	else if (rdma_protocol_roce(ctx->cm_id->device, ctx->cm_id->port_num))
		ucma_copy_iboe_route(&resp, &ctx->cm_id->route);
	else if (rdma_protocol_iwarp(ctx->cm_id->device, ctx->cm_id->port_num))
		ucma_copy_iw_route(&resp, &ctx->cm_id->route);

out:
	mutex_unlock(&ctx->mutex);
	if (copy_to_user(u64_to_user_ptr(cmd.response), &resp,
			 min_t(size_t, out_len, sizeof(resp))))
		ret = -EFAULT;

	ucma_put_ctx(ctx);
	return ret;
}

static void ucma_query_device_addr(struct rdma_cm_id *cm_id,
				   struct rdma_ucm_query_addr_resp *resp)
{
	if (!cm_id->device)
		return;

	resp->node_guid = (__force __u64) cm_id->device->node_guid;
	resp->ibdev_index = cm_id->device->index;
	resp->port_num = cm_id->port_num;
	resp->pkey = (__force __u16) cpu_to_be16(
		     ib_addr_get_pkey(&cm_id->route.addr.dev_addr));
}

static ssize_t ucma_query_addr(struct ucma_context *ctx,
			       void __user *response, int out_len)
{
	struct rdma_ucm_query_addr_resp resp;
	struct sockaddr *addr;
	int ret = 0;

	if (out_len < offsetof(struct rdma_ucm_query_addr_resp, ibdev_index))
		return -ENOSPC;

	memset(&resp, 0, sizeof resp);

	addr = (struct sockaddr *) &ctx->cm_id->route.addr.src_addr;
	resp.src_size = rdma_addr_size(addr);
	memcpy(&resp.src_addr, addr, resp.src_size);

	addr = (struct sockaddr *) &ctx->cm_id->route.addr.dst_addr;
	resp.dst_size = rdma_addr_size(addr);
	memcpy(&resp.dst_addr, addr, resp.dst_size);

	ucma_query_device_addr(ctx->cm_id, &resp);

	if (copy_to_user(response, &resp, min_t(size_t, out_len, sizeof(resp))))
		ret = -EFAULT;

	return ret;
}

static ssize_t ucma_query_path(struct ucma_context *ctx,
			       void __user *response, int out_len)
{
	struct rdma_ucm_query_path_resp *resp;
	int i, ret = 0;

	if (out_len < sizeof(*resp))
		return -ENOSPC;

	resp = kzalloc(out_len, GFP_KERNEL);
	if (!resp)
		return -ENOMEM;

	resp->num_paths = ctx->cm_id->route.num_paths;
	for (i = 0, out_len -= sizeof(*resp);
	     i < resp->num_paths && out_len > sizeof(struct ib_path_rec_data);
	     i++, out_len -= sizeof(struct ib_path_rec_data)) {
		struct sa_path_rec *rec = &ctx->cm_id->route.path_rec[i];

		resp->path_data[i].flags = IB_PATH_GMP | IB_PATH_PRIMARY |
					   IB_PATH_BIDIRECTIONAL;
		if (rec->rec_type == SA_PATH_REC_TYPE_OPA) {
			struct sa_path_rec ib;

			sa_convert_path_opa_to_ib(&ib, rec);
			ib_sa_pack_path(&ib, &resp->path_data[i].path_rec);

		} else {
			ib_sa_pack_path(rec, &resp->path_data[i].path_rec);
		}
	}

	if (copy_to_user(response, resp, struct_size(resp, path_data, i)))
		ret = -EFAULT;

	kfree(resp);
	return ret;
}

static ssize_t ucma_query_gid(struct ucma_context *ctx,
			      void __user *response, int out_len)
{
	struct rdma_ucm_query_addr_resp resp;
	struct sockaddr_ib *addr;
	int ret = 0;

	if (out_len < offsetof(struct rdma_ucm_query_addr_resp, ibdev_index))
		return -ENOSPC;

	memset(&resp, 0, sizeof resp);

	ucma_query_device_addr(ctx->cm_id, &resp);

	addr = (struct sockaddr_ib *) &resp.src_addr;
	resp.src_size = sizeof(*addr);
	if (ctx->cm_id->route.addr.src_addr.ss_family == AF_IB) {
		memcpy(addr, &ctx->cm_id->route.addr.src_addr, resp.src_size);
	} else {
		addr->sib_family = AF_IB;
		addr->sib_pkey = (__force __be16) resp.pkey;
		rdma_read_gids(ctx->cm_id, (union ib_gid *)&addr->sib_addr,
			       NULL);
		addr->sib_sid = rdma_get_service_id(ctx->cm_id, (struct sockaddr *)
						    &ctx->cm_id->route.addr.src_addr);
	}

	addr = (struct sockaddr_ib *) &resp.dst_addr;
	resp.dst_size = sizeof(*addr);
	if (ctx->cm_id->route.addr.dst_addr.ss_family == AF_IB) {
		memcpy(addr, &ctx->cm_id->route.addr.dst_addr, resp.dst_size);
	} else {
		addr->sib_family = AF_IB;
		addr->sib_pkey = (__force __be16) resp.pkey;
		rdma_read_gids(ctx->cm_id, NULL,
			       (union ib_gid *)&addr->sib_addr);
		addr->sib_sid = rdma_get_service_id(ctx->cm_id, (struct sockaddr *)
						    &ctx->cm_id->route.addr.dst_addr);
	}

	if (copy_to_user(response, &resp, min_t(size_t, out_len, sizeof(resp))))
		ret = -EFAULT;

	return ret;
}

static ssize_t ucma_query(struct ucma_file *file,
			  const char __user *inbuf,
			  int in_len, int out_len)
{
	struct rdma_ucm_query cmd;
	struct ucma_context *ctx;
	void __user *response;
	int ret;

	if (copy_from_user(&cmd, inbuf, sizeof(cmd)))
		return -EFAULT;

	response = u64_to_user_ptr(cmd.response);
	ctx = ucma_get_ctx(file, cmd.id);
	if (IS_ERR(ctx))
		return PTR_ERR(ctx);

	mutex_lock(&ctx->mutex);
	switch (cmd.option) {
	case RDMA_USER_CM_QUERY_ADDR:
		ret = ucma_query_addr(ctx, response, out_len);
		break;
	case RDMA_USER_CM_QUERY_PATH:
		ret = ucma_query_path(ctx, response, out_len);
		break;
	case RDMA_USER_CM_QUERY_GID:
		ret = ucma_query_gid(ctx, response, out_len);
		break;
	default:
		ret = -ENOSYS;
		break;
	}
	mutex_unlock(&ctx->mutex);

	ucma_put_ctx(ctx);
	return ret;
}

static void ucma_copy_conn_param(struct rdma_cm_id *id,
				 struct rdma_conn_param *dst,
				 struct rdma_ucm_conn_param *src)
{
	dst->private_data = src->private_data;
	dst->private_data_len = src->private_data_len;
	dst->responder_resources = src->responder_resources;
	dst->initiator_depth = src->initiator_depth;
	dst->flow_control = src->flow_control;
	dst->retry_count = src->retry_count;
	dst->rnr_retry_count = src->rnr_retry_count;
	dst->srq = src->srq;
	dst->qp_num = src->qp_num & 0xFFFFFF;
	dst->qkey = (id->route.addr.src_addr.ss_family == AF_IB) ? src->qkey : 0;
}

static ssize_t ucma_connect(struct ucma_file *file, const char __user *inbuf,
			    int in_len, int out_len)
{
	struct rdma_conn_param conn_param;
	struct rdma_ucm_ece ece = {};
	struct rdma_ucm_connect cmd;
	struct ucma_context *ctx;
	size_t in_size;
	int ret;

	if (in_len < offsetofend(typeof(cmd), reserved))
		return -EINVAL;
	in_size = min_t(size_t, in_len, sizeof(cmd));
	if (copy_from_user(&cmd, inbuf, in_size))
		return -EFAULT;

	if (!cmd.conn_param.valid)
		return -EINVAL;

	ctx = ucma_get_ctx_dev(file, cmd.id);
	if (IS_ERR(ctx))
		return PTR_ERR(ctx);

	ucma_copy_conn_param(ctx->cm_id, &conn_param, &cmd.conn_param);
	if (offsetofend(typeof(cmd), ece) <= in_size) {
		ece.vendor_id = cmd.ece.vendor_id;
		ece.attr_mod = cmd.ece.attr_mod;
	}

	mutex_lock(&ctx->mutex);
	ret = rdma_connect_ece(ctx->cm_id, &conn_param, &ece);
	mutex_unlock(&ctx->mutex);
	ucma_put_ctx(ctx);
	return ret;
}

static ssize_t ucma_listen(struct ucma_file *file, const char __user *inbuf,
			   int in_len, int out_len)
{
	struct rdma_ucm_listen cmd;
	struct ucma_context *ctx;
	int ret;

	if (copy_from_user(&cmd, inbuf, sizeof(cmd)))
		return -EFAULT;

	ctx = ucma_get_ctx(file, cmd.id);
	if (IS_ERR(ctx))
		return PTR_ERR(ctx);

	if (cmd.backlog <= 0 || cmd.backlog > max_backlog)
		cmd.backlog = max_backlog;
	atomic_set(&ctx->backlog, cmd.backlog);

	mutex_lock(&ctx->mutex);
	ret = rdma_listen(ctx->cm_id, cmd.backlog);
	mutex_unlock(&ctx->mutex);
	ucma_put_ctx(ctx);
	return ret;
}

static ssize_t ucma_accept(struct ucma_file *file, const char __user *inbuf,
			   int in_len, int out_len)
{
	struct rdma_ucm_accept cmd;
	struct rdma_conn_param conn_param;
	struct rdma_ucm_ece ece = {};
	struct ucma_context *ctx;
	size_t in_size;
	int ret;

	if (in_len < offsetofend(typeof(cmd), reserved))
		return -EINVAL;
	in_size = min_t(size_t, in_len, sizeof(cmd));
	if (copy_from_user(&cmd, inbuf, in_size))
		return -EFAULT;

	ctx = ucma_get_ctx_dev(file, cmd.id);
	if (IS_ERR(ctx))
		return PTR_ERR(ctx);

	if (offsetofend(typeof(cmd), ece) <= in_size) {
		ece.vendor_id = cmd.ece.vendor_id;
		ece.attr_mod = cmd.ece.attr_mod;
	}

	if (cmd.conn_param.valid) {
		ucma_copy_conn_param(ctx->cm_id, &conn_param, &cmd.conn_param);
		mutex_lock(&ctx->mutex);
		rdma_lock_handler(ctx->cm_id);
		ret = rdma_accept_ece(ctx->cm_id, &conn_param, &ece);
		if (!ret) {
			/* The uid must be set atomically with the handler */
			ctx->uid = cmd.uid;
		}
		rdma_unlock_handler(ctx->cm_id);
		mutex_unlock(&ctx->mutex);
	} else {
		mutex_lock(&ctx->mutex);
		rdma_lock_handler(ctx->cm_id);
		ret = rdma_accept_ece(ctx->cm_id, NULL, &ece);
		rdma_unlock_handler(ctx->cm_id);
		mutex_unlock(&ctx->mutex);
	}
	ucma_put_ctx(ctx);
	return ret;
}

static ssize_t ucma_reject(struct ucma_file *file, const char __user *inbuf,
			   int in_len, int out_len)
{
	struct rdma_ucm_reject cmd;
	struct ucma_context *ctx;
	int ret;

	if (copy_from_user(&cmd, inbuf, sizeof(cmd)))
		return -EFAULT;

	if (!cmd.reason)
		cmd.reason = IB_CM_REJ_CONSUMER_DEFINED;

	switch (cmd.reason) {
	case IB_CM_REJ_CONSUMER_DEFINED:
	case IB_CM_REJ_VENDOR_OPTION_NOT_SUPPORTED:
		break;
	default:
		return -EINVAL;
	}

	ctx = ucma_get_ctx_dev(file, cmd.id);
	if (IS_ERR(ctx))
		return PTR_ERR(ctx);

	mutex_lock(&ctx->mutex);
	ret = rdma_reject(ctx->cm_id, cmd.private_data, cmd.private_data_len,
			  cmd.reason);
	mutex_unlock(&ctx->mutex);
	ucma_put_ctx(ctx);
	return ret;
}

static ssize_t ucma_disconnect(struct ucma_file *file, const char __user *inbuf,
			       int in_len, int out_len)
{
	struct rdma_ucm_disconnect cmd;
	struct ucma_context *ctx;
	int ret;

	if (copy_from_user(&cmd, inbuf, sizeof(cmd)))
		return -EFAULT;

	ctx = ucma_get_ctx_dev(file, cmd.id);
	if (IS_ERR(ctx))
		return PTR_ERR(ctx);

	mutex_lock(&ctx->mutex);
	ret = rdma_disconnect(ctx->cm_id);
	mutex_unlock(&ctx->mutex);
	ucma_put_ctx(ctx);
	return ret;
}

static ssize_t ucma_init_qp_attr(struct ucma_file *file,
				 const char __user *inbuf,
				 int in_len, int out_len)
{
	struct rdma_ucm_init_qp_attr cmd;
	struct ib_uverbs_qp_attr resp;
	struct ucma_context *ctx;
	struct ib_qp_attr qp_attr;
	int ret;

	if (out_len < sizeof(resp))
		return -ENOSPC;

	if (copy_from_user(&cmd, inbuf, sizeof(cmd)))
		return -EFAULT;

	if (cmd.qp_state > IB_QPS_ERR)
		return -EINVAL;

	ctx = ucma_get_ctx_dev(file, cmd.id);
	if (IS_ERR(ctx))
		return PTR_ERR(ctx);

	resp.qp_attr_mask = 0;
	memset(&qp_attr, 0, sizeof qp_attr);
	qp_attr.qp_state = cmd.qp_state;
	mutex_lock(&ctx->mutex);
	ret = rdma_init_qp_attr(ctx->cm_id, &qp_attr, &resp.qp_attr_mask);
	mutex_unlock(&ctx->mutex);
	if (ret)
		goto out;

	ib_copy_qp_attr_to_user(ctx->cm_id->device, &resp, &qp_attr);
	if (copy_to_user(u64_to_user_ptr(cmd.response),
			 &resp, sizeof(resp)))
		ret = -EFAULT;

out:
	ucma_put_ctx(ctx);
	return ret;
}

static int ucma_set_option_id(struct ucma_context *ctx, int optname,
			      void *optval, size_t optlen)
{
	int ret = 0;

	switch (optname) {
	case RDMA_OPTION_ID_TOS:
		if (optlen != sizeof(u8)) {
			ret = -EINVAL;
			break;
		}
		rdma_set_service_type(ctx->cm_id, *((u8 *) optval));
		break;
	case RDMA_OPTION_ID_REUSEADDR:
		if (optlen != sizeof(int)) {
			ret = -EINVAL;
			break;
		}
		ret = rdma_set_reuseaddr(ctx->cm_id, *((int *) optval) ? 1 : 0);
		break;
	case RDMA_OPTION_ID_AFONLY:
		if (optlen != sizeof(int)) {
			ret = -EINVAL;
			break;
		}
		ret = rdma_set_afonly(ctx->cm_id, *((int *) optval) ? 1 : 0);
		break;
	case RDMA_OPTION_ID_ACK_TIMEOUT:
		if (optlen != sizeof(u8)) {
			ret = -EINVAL;
			break;
		}
		ret = rdma_set_ack_timeout(ctx->cm_id, *((u8 *)optval));
		break;
	default:
		ret = -ENOSYS;
	}

	return ret;
}

static int ucma_set_ib_path(struct ucma_context *ctx,
			    struct ib_path_rec_data *path_data, size_t optlen)
{
	struct sa_path_rec sa_path;
	struct rdma_cm_event event;
	int ret;

	if (optlen % sizeof(*path_data))
		return -EINVAL;

	for (; optlen; optlen -= sizeof(*path_data), path_data++) {
		if (path_data->flags == (IB_PATH_GMP | IB_PATH_PRIMARY |
					 IB_PATH_BIDIRECTIONAL))
			break;
	}

	if (!optlen)
		return -EINVAL;

	if (!ctx->cm_id->device)
		return -EINVAL;

	memset(&sa_path, 0, sizeof(sa_path));

	sa_path.rec_type = SA_PATH_REC_TYPE_IB;
	ib_sa_unpack_path(path_data->path_rec, &sa_path);

	if (rdma_cap_opa_ah(ctx->cm_id->device, ctx->cm_id->port_num)) {
		struct sa_path_rec opa;

		sa_convert_path_ib_to_opa(&opa, &sa_path);
		mutex_lock(&ctx->mutex);
		ret = rdma_set_ib_path(ctx->cm_id, &opa);
		mutex_unlock(&ctx->mutex);
	} else {
		mutex_lock(&ctx->mutex);
		ret = rdma_set_ib_path(ctx->cm_id, &sa_path);
		mutex_unlock(&ctx->mutex);
	}
	if (ret)
		return ret;

	memset(&event, 0, sizeof event);
	event.event = RDMA_CM_EVENT_ROUTE_RESOLVED;
	return ucma_event_handler(ctx->cm_id, &event);
}

static int ucma_set_option_ib(struct ucma_context *ctx, int optname,
			      void *optval, size_t optlen)
{
	int ret;

	switch (optname) {
	case RDMA_OPTION_IB_PATH:
		ret = ucma_set_ib_path(ctx, optval, optlen);
		break;
	default:
		ret = -ENOSYS;
	}

	return ret;
}

static int ucma_set_option_level(struct ucma_context *ctx, int level,
				 int optname, void *optval, size_t optlen)
{
	int ret;

	switch (level) {
	case RDMA_OPTION_ID:
		mutex_lock(&ctx->mutex);
		ret = ucma_set_option_id(ctx, optname, optval, optlen);
		mutex_unlock(&ctx->mutex);
		break;
	case RDMA_OPTION_IB:
		ret = ucma_set_option_ib(ctx, optname, optval, optlen);
		break;
	default:
		ret = -ENOSYS;
	}

	return ret;
}

static ssize_t ucma_set_option(struct ucma_file *file, const char __user *inbuf,
			       int in_len, int out_len)
{
	struct rdma_ucm_set_option cmd;
	struct ucma_context *ctx;
	void *optval;
	int ret;

	if (copy_from_user(&cmd, inbuf, sizeof(cmd)))
		return -EFAULT;

	if (unlikely(cmd.optlen > KMALLOC_MAX_SIZE))
		return -EINVAL;

	ctx = ucma_get_ctx(file, cmd.id);
	if (IS_ERR(ctx))
		return PTR_ERR(ctx);

	optval = memdup_user(u64_to_user_ptr(cmd.optval),
			     cmd.optlen);
	if (IS_ERR(optval)) {
		ret = PTR_ERR(optval);
		goto out;
	}

	ret = ucma_set_option_level(ctx, cmd.level, cmd.optname, optval,
				    cmd.optlen);
	kfree(optval);

out:
	ucma_put_ctx(ctx);
	return ret;
}

static ssize_t ucma_notify(struct ucma_file *file, const char __user *inbuf,
			   int in_len, int out_len)
{
	struct rdma_ucm_notify cmd;
	struct ucma_context *ctx;
	int ret = -EINVAL;

	if (copy_from_user(&cmd, inbuf, sizeof(cmd)))
		return -EFAULT;

	ctx = ucma_get_ctx(file, cmd.id);
	if (IS_ERR(ctx))
		return PTR_ERR(ctx);

	mutex_lock(&ctx->mutex);
	if (ctx->cm_id->device)
		ret = rdma_notify(ctx->cm_id, (enum ib_event_type)cmd.event);
	mutex_unlock(&ctx->mutex);

	ucma_put_ctx(ctx);
	return ret;
}

static ssize_t ucma_process_join(struct ucma_file *file,
				 struct rdma_ucm_join_mcast *cmd,  int out_len)
{
	struct rdma_ucm_create_id_resp resp;
	struct ucma_context *ctx;
	struct ucma_multicast *mc;
	struct sockaddr *addr;
	int ret;
	u8 join_state;

	if (out_len < sizeof(resp))
		return -ENOSPC;

	addr = (struct sockaddr *) &cmd->addr;
	if (cmd->addr_size != rdma_addr_size(addr))
		return -EINVAL;

	if (cmd->join_flags == RDMA_MC_JOIN_FLAG_FULLMEMBER)
		join_state = BIT(FULLMEMBER_JOIN);
	else if (cmd->join_flags == RDMA_MC_JOIN_FLAG_SENDONLY_FULLMEMBER)
		join_state = BIT(SENDONLY_FULLMEMBER_JOIN);
	else
		return -EINVAL;

	ctx = ucma_get_ctx_dev(file, cmd->id);
	if (IS_ERR(ctx))
		return PTR_ERR(ctx);

	mc = kzalloc(sizeof(*mc), GFP_KERNEL);
	if (!mc) {
		ret = -ENOMEM;
		goto err_put_ctx;
	}

	mc->ctx = ctx;
	mc->join_state = join_state;
	mc->uid = cmd->uid;
	memcpy(&mc->addr, addr, cmd->addr_size);

	if (xa_alloc(&multicast_table, &mc->id, NULL, xa_limit_32b,
		     GFP_KERNEL)) {
		ret = -ENOMEM;
		goto err_free_mc;
	}

	mutex_lock(&ctx->mutex);
	ret = rdma_join_multicast(ctx->cm_id, (struct sockaddr *)&mc->addr,
				  join_state, mc);
	mutex_unlock(&ctx->mutex);
	if (ret)
		goto err_xa_erase;

	resp.id = mc->id;
	if (copy_to_user(u64_to_user_ptr(cmd->response),
			 &resp, sizeof(resp))) {
		ret = -EFAULT;
		goto err_leave_multicast;
	}

	xa_store(&multicast_table, mc->id, mc, 0);

	ucma_put_ctx(ctx);
	return 0;

err_leave_multicast:
	mutex_lock(&ctx->mutex);
	rdma_leave_multicast(ctx->cm_id, (struct sockaddr *) &mc->addr);
	mutex_unlock(&ctx->mutex);
	ucma_cleanup_mc_events(mc);
err_xa_erase:
	xa_erase(&multicast_table, mc->id);
err_free_mc:
	kfree(mc);
err_put_ctx:
	ucma_put_ctx(ctx);
	return ret;
}

static ssize_t ucma_join_ip_multicast(struct ucma_file *file,
				      const char __user *inbuf,
				      int in_len, int out_len)
{
	struct rdma_ucm_join_ip_mcast cmd;
	struct rdma_ucm_join_mcast join_cmd;

	if (copy_from_user(&cmd, inbuf, sizeof(cmd)))
		return -EFAULT;

	join_cmd.response = cmd.response;
	join_cmd.uid = cmd.uid;
	join_cmd.id = cmd.id;
	join_cmd.addr_size = rdma_addr_size_in6(&cmd.addr);
	if (!join_cmd.addr_size)
		return -EINVAL;

	join_cmd.join_flags = RDMA_MC_JOIN_FLAG_FULLMEMBER;
	memcpy(&join_cmd.addr, &cmd.addr, join_cmd.addr_size);

	return ucma_process_join(file, &join_cmd, out_len);
}

static ssize_t ucma_join_multicast(struct ucma_file *file,
				   const char __user *inbuf,
				   int in_len, int out_len)
{
	struct rdma_ucm_join_mcast cmd;

	if (copy_from_user(&cmd, inbuf, sizeof(cmd)))
		return -EFAULT;

	if (!rdma_addr_size_kss(&cmd.addr))
		return -EINVAL;

	return ucma_process_join(file, &cmd, out_len);
}

static ssize_t ucma_leave_multicast(struct ucma_file *file,
				    const char __user *inbuf,
				    int in_len, int out_len)
{
	struct rdma_ucm_destroy_id cmd;
	struct rdma_ucm_destroy_id_resp resp;
	struct ucma_multicast *mc;
	int ret = 0;

	if (out_len < sizeof(resp))
		return -ENOSPC;

	if (copy_from_user(&cmd, inbuf, sizeof(cmd)))
		return -EFAULT;

	xa_lock(&multicast_table);
	mc = xa_load(&multicast_table, cmd.id);
	if (!mc)
		mc = ERR_PTR(-ENOENT);
	else if (READ_ONCE(mc->ctx->file) != file)
		mc = ERR_PTR(-EINVAL);
	else if (!refcount_inc_not_zero(&mc->ctx->ref))
		mc = ERR_PTR(-ENXIO);
	else
		__xa_erase(&multicast_table, mc->id);
	xa_unlock(&multicast_table);

	if (IS_ERR(mc)) {
		ret = PTR_ERR(mc);
		goto out;
	}

	mutex_lock(&mc->ctx->mutex);
	rdma_leave_multicast(mc->ctx->cm_id, (struct sockaddr *) &mc->addr);
	mutex_unlock(&mc->ctx->mutex);

	ucma_cleanup_mc_events(mc);

	ucma_put_ctx(mc->ctx);
	resp.events_reported = mc->events_reported;
	kfree(mc);

	if (copy_to_user(u64_to_user_ptr(cmd.response),
			 &resp, sizeof(resp)))
		ret = -EFAULT;
out:
	return ret;
}

static ssize_t ucma_migrate_id(struct ucma_file *new_file,
			       const char __user *inbuf,
			       int in_len, int out_len)
{
	struct rdma_ucm_migrate_id cmd;
	struct rdma_ucm_migrate_resp resp;
	struct ucma_event *uevent, *tmp;
	struct ucma_context *ctx;
	LIST_HEAD(event_list);
	struct fd f;
	struct ucma_file *cur_file;
	int ret = 0;

	if (copy_from_user(&cmd, inbuf, sizeof(cmd)))
		return -EFAULT;

	/* Get current fd to protect against it being closed */
	f = fdget(cmd.fd);
	if (!f.file)
		return -ENOENT;
	if (f.file->f_op != &ucma_fops) {
		ret = -EINVAL;
		goto file_put;
	}
	cur_file = f.file->private_data;

	/* Validate current fd and prevent destruction of id. */
	ctx = ucma_get_ctx(cur_file, cmd.id);
	if (IS_ERR(ctx)) {
		ret = PTR_ERR(ctx);
		goto file_put;
	}

	rdma_lock_handler(ctx->cm_id);
	/*
	 * ctx->file can only be changed under the handler & xa_lock. xa_load()
	 * must be checked again to ensure the ctx hasn't begun destruction
	 * since the ucma_get_ctx().
	 */
	xa_lock(&ctx_table);
	if (_ucma_find_context(cmd.id, cur_file) != ctx) {
		xa_unlock(&ctx_table);
		ret = -ENOENT;
		goto err_unlock;
	}
	ctx->file = new_file;
	xa_unlock(&ctx_table);

	mutex_lock(&cur_file->mut);
	list_del(&ctx->list);
	/*
	 * At this point lock_handler() prevents addition of new uevents for
	 * this ctx.
	 */
	list_for_each_entry_safe(uevent, tmp, &cur_file->event_list, list)
		if (uevent->ctx == ctx)
			list_move_tail(&uevent->list, &event_list);
	resp.events_reported = ctx->events_reported;
	mutex_unlock(&cur_file->mut);

	mutex_lock(&new_file->mut);
	list_add_tail(&ctx->list, &new_file->ctx_list);
	list_splice_tail(&event_list, &new_file->event_list);
	mutex_unlock(&new_file->mut);

	if (copy_to_user(u64_to_user_ptr(cmd.response),
			 &resp, sizeof(resp)))
		ret = -EFAULT;

err_unlock:
	rdma_unlock_handler(ctx->cm_id);
	ucma_put_ctx(ctx);
file_put:
	fdput(f);
	return ret;
}

static ssize_t (*ucma_cmd_table[])(struct ucma_file *file,
				   const char __user *inbuf,
				   int in_len, int out_len) = {
	[RDMA_USER_CM_CMD_CREATE_ID] 	 = ucma_create_id,
	[RDMA_USER_CM_CMD_DESTROY_ID]	 = ucma_destroy_id,
	[RDMA_USER_CM_CMD_BIND_IP]	 = ucma_bind_ip,
	[RDMA_USER_CM_CMD_RESOLVE_IP]	 = ucma_resolve_ip,
	[RDMA_USER_CM_CMD_RESOLVE_ROUTE] = ucma_resolve_route,
	[RDMA_USER_CM_CMD_QUERY_ROUTE]	 = ucma_query_route,
	[RDMA_USER_CM_CMD_CONNECT]	 = ucma_connect,
	[RDMA_USER_CM_CMD_LISTEN]	 = ucma_listen,
	[RDMA_USER_CM_CMD_ACCEPT]	 = ucma_accept,
	[RDMA_USER_CM_CMD_REJECT]	 = ucma_reject,
	[RDMA_USER_CM_CMD_DISCONNECT]	 = ucma_disconnect,
	[RDMA_USER_CM_CMD_INIT_QP_ATTR]	 = ucma_init_qp_attr,
	[RDMA_USER_CM_CMD_GET_EVENT]	 = ucma_get_event,
	[RDMA_USER_CM_CMD_GET_OPTION]	 = NULL,
	[RDMA_USER_CM_CMD_SET_OPTION]	 = ucma_set_option,
	[RDMA_USER_CM_CMD_NOTIFY]	 = ucma_notify,
	[RDMA_USER_CM_CMD_JOIN_IP_MCAST] = ucma_join_ip_multicast,
	[RDMA_USER_CM_CMD_LEAVE_MCAST]	 = ucma_leave_multicast,
	[RDMA_USER_CM_CMD_MIGRATE_ID]	 = ucma_migrate_id,
	[RDMA_USER_CM_CMD_QUERY]	 = ucma_query,
	[RDMA_USER_CM_CMD_BIND]		 = ucma_bind,
	[RDMA_USER_CM_CMD_RESOLVE_ADDR]	 = ucma_resolve_addr,
	[RDMA_USER_CM_CMD_JOIN_MCAST]	 = ucma_join_multicast
};

static ssize_t ucma_write(struct file *filp, const char __user *buf,
			  size_t len, loff_t *pos)
{
	struct ucma_file *file = filp->private_data;
	struct rdma_ucm_cmd_hdr hdr;
	ssize_t ret;

	if (!ib_safe_file_access(filp)) {
		pr_err_once("%s: process %d (%s) changed security contexts after opening file descriptor, this is not allowed.\n",
			    __func__, task_tgid_vnr(current), current->comm);
		return -EACCES;
	}

	if (len < sizeof(hdr))
		return -EINVAL;

	if (copy_from_user(&hdr, buf, sizeof(hdr)))
		return -EFAULT;

	if (hdr.cmd >= ARRAY_SIZE(ucma_cmd_table))
		return -EINVAL;
	hdr.cmd = array_index_nospec(hdr.cmd, ARRAY_SIZE(ucma_cmd_table));

	if (hdr.in + sizeof(hdr) > len)
		return -EINVAL;

	if (!ucma_cmd_table[hdr.cmd])
		return -ENOSYS;

	ret = ucma_cmd_table[hdr.cmd](file, buf + sizeof(hdr), hdr.in, hdr.out);
	if (!ret)
		ret = len;

	return ret;
}

static __poll_t ucma_poll(struct file *filp, struct poll_table_struct *wait)
{
	struct ucma_file *file = filp->private_data;
	__poll_t mask = 0;

	poll_wait(filp, &file->poll_wait, wait);

	if (!list_empty(&file->event_list))
		mask = EPOLLIN | EPOLLRDNORM;

	return mask;
}

/*
 * ucma_open() does not need the BKL:
 *
 *  - no global state is referred to;
 *  - there is no ioctl method to race against;
 *  - no further module initialization is required for open to work
 *    after the device is registered.
 */
static int ucma_open(struct inode *inode, struct file *filp)
{
	struct ucma_file *file;

	file = kmalloc(sizeof *file, GFP_KERNEL);
	if (!file)
		return -ENOMEM;

	INIT_LIST_HEAD(&file->event_list);
	INIT_LIST_HEAD(&file->ctx_list);
	init_waitqueue_head(&file->poll_wait);
	mutex_init(&file->mut);

	filp->private_data = file;
	file->filp = filp;

	return stream_open(inode, filp);
}

static int ucma_close(struct inode *inode, struct file *filp)
{
	struct ucma_file *file = filp->private_data;

	/*
	 * All paths that touch ctx_list or ctx_list starting from write() are
	 * prevented by this being a FD release function. The list_add_tail() in
	 * ucma_connect_event_handler() can run concurrently, however it only
	 * adds to the list *after* a listening ID. By only reading the first of
	 * the list, and relying on ucma_destroy_private_ctx() to block
	 * ucma_connect_event_handler(), no additional locking is needed.
	 */
	while (!list_empty(&file->ctx_list)) {
		struct ucma_context *ctx = list_first_entry(
			&file->ctx_list, struct ucma_context, list);

		WARN_ON(xa_cmpxchg(&ctx_table, ctx->id, ctx, XA_ZERO_ENTRY,
				   GFP_KERNEL) != ctx);
		ucma_destroy_private_ctx(ctx);
	}
	kfree(file);
	return 0;
}

static const struct file_operations ucma_fops = {
	.owner 	 = THIS_MODULE,
	.open 	 = ucma_open,
	.release = ucma_close,
	.write	 = ucma_write,
	.poll    = ucma_poll,
	.llseek	 = no_llseek,
};

static struct miscdevice ucma_misc = {
	.minor		= MISC_DYNAMIC_MINOR,
	.name		= "rdma_cm",
	.nodename	= "infiniband/rdma_cm",
	.mode		= 0666,
	.fops		= &ucma_fops,
};

static int ucma_get_global_nl_info(struct ib_client_nl_info *res)
{
	res->abi = RDMA_USER_CM_ABI_VERSION;
	res->cdev = ucma_misc.this_device;
	return 0;
}

static struct ib_client rdma_cma_client = {
	.name = "rdma_cm",
	.get_global_nl_info = ucma_get_global_nl_info,
};
MODULE_ALIAS_RDMA_CLIENT("rdma_cm");

static ssize_t abi_version_show(struct device *dev,
				struct device_attribute *attr, char *buf)
{
	return sysfs_emit(buf, "%d\n", RDMA_USER_CM_ABI_VERSION);
}
static DEVICE_ATTR_RO(abi_version);

static int __init ucma_init(void)
{
	int ret;

	ret = misc_register(&ucma_misc);
	if (ret)
		return ret;

	ret = device_create_file(ucma_misc.this_device, &dev_attr_abi_version);
	if (ret) {
		pr_err("rdma_ucm: couldn't create abi_version attr\n");
		goto err1;
	}

	ucma_ctl_table_hdr = register_net_sysctl(&init_net, "net/rdma_ucm", ucma_ctl_table);
	if (!ucma_ctl_table_hdr) {
		pr_err("rdma_ucm: couldn't register sysctl paths\n");
		ret = -ENOMEM;
		goto err2;
	}

	ret = ib_register_client(&rdma_cma_client);
	if (ret)
		goto err3;

	return 0;
err3:
	unregister_net_sysctl_table(ucma_ctl_table_hdr);
err2:
	device_remove_file(ucma_misc.this_device, &dev_attr_abi_version);
err1:
	misc_deregister(&ucma_misc);
	return ret;
}

static void __exit ucma_cleanup(void)
{
	ib_unregister_client(&rdma_cma_client);
	unregister_net_sysctl_table(ucma_ctl_table_hdr);
	device_remove_file(ucma_misc.this_device, &dev_attr_abi_version);
	misc_deregister(&ucma_misc);
}

module_init(ucma_init);
module_exit(ucma_cleanup);<|MERGE_RESOLUTION|>--- conflicted
+++ resolved
@@ -468,13 +468,8 @@
 	resp.id = ctx->id;
 	if (copy_to_user(u64_to_user_ptr(cmd.response),
 			 &resp, sizeof(resp))) {
-<<<<<<< HEAD
-		ucma_destroy_private_ctx(ctx);
-		return -EFAULT;
-=======
 		ret = -EFAULT;
 		goto err1;
->>>>>>> 754a0abe
 	}
 
 	mutex_lock(&file->mut);
