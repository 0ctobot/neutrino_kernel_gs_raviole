--- conflicted
+++ resolved
@@ -463,11 +463,7 @@
 	return ret;
 }
 
-<<<<<<< HEAD
-static void *scp_da_to_va(struct rproc *rproc, u64 da, size_t len, bool *is_iomem)
-=======
 static void *mt8183_scp_da_to_va(struct mtk_scp *scp, u64 da, size_t len)
->>>>>>> 754a0abe
 {
 	int offset;
 
