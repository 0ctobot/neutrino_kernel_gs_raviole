--- conflicted
+++ resolved
@@ -1,10 +1,5 @@
 # SPDX-License-Identifier: GPL-2.0
 ccflags-y += -I$(src)			# needed for trace events
 
-<<<<<<< HEAD
-obj-y					+= ion/
-
-=======
->>>>>>> 754a0abe
 obj-$(CONFIG_ASHMEM)			+= ashmem.o
 obj-$(CONFIG_DEBUG_KINFO)	+= debug_kinfo.o