// SPDX-License-Identifier: GPL-2.0-or-later
/*
 *  Driver for the Conexant CX25821 PCIe bridge
 *
 *  Copyright (C) 2009 Conexant Systems Inc.
 *  Authors  <shu.lin@conexant.com>, <hiep.huynh@conexant.com>
 *  Based on Steven Toth <stoth@linuxtv.org> cx23885 driver
 */

#define pr_fmt(fmt) KBUILD_MODNAME ": " fmt

#include <linux/i2c.h>
#include <linux/slab.h>
#include "cx25821.h"
#include "cx25821-sram.h"
#include "cx25821-video.h"

MODULE_DESCRIPTION("Driver for Athena cards");
MODULE_AUTHOR("Shu Lin - Hiep Huynh");
MODULE_LICENSE("GPL");

static unsigned int debug;
module_param(debug, int, 0644);
MODULE_PARM_DESC(debug, "enable debug messages");

static unsigned int card[] = {[0 ... (CX25821_MAXBOARDS - 1)] = UNSET };
module_param_array(card, int, NULL, 0444);
MODULE_PARM_DESC(card, "card type");

const struct sram_channel cx25821_sram_channels[] = {
	[SRAM_CH00] = {
		.i = SRAM_CH00,
		.name = "VID A",
		.cmds_start = VID_A_DOWN_CMDS,
		.ctrl_start = VID_A_IQ,
		.cdt = VID_A_CDT,
		.fifo_start = VID_A_DOWN_CLUSTER_1,
		.fifo_size = (VID_CLUSTER_SIZE << 2),
		.ptr1_reg = DMA1_PTR1,
		.ptr2_reg = DMA1_PTR2,
		.cnt1_reg = DMA1_CNT1,
		.cnt2_reg = DMA1_CNT2,
		.int_msk = VID_A_INT_MSK,
		.int_stat = VID_A_INT_STAT,
		.int_mstat = VID_A_INT_MSTAT,
		.dma_ctl = VID_DST_A_DMA_CTL,
		.gpcnt_ctl = VID_DST_A_GPCNT_CTL,
		.gpcnt = VID_DST_A_GPCNT,
		.vip_ctl = VID_DST_A_VIP_CTL,
		.pix_frmt = VID_DST_A_PIX_FRMT,
	},

	[SRAM_CH01] = {
		.i = SRAM_CH01,
		.name = "VID B",
		.cmds_start = VID_B_DOWN_CMDS,
		.ctrl_start = VID_B_IQ,
		.cdt = VID_B_CDT,
		.fifo_start = VID_B_DOWN_CLUSTER_1,
		.fifo_size = (VID_CLUSTER_SIZE << 2),
		.ptr1_reg = DMA2_PTR1,
		.ptr2_reg = DMA2_PTR2,
		.cnt1_reg = DMA2_CNT1,
		.cnt2_reg = DMA2_CNT2,
		.int_msk = VID_B_INT_MSK,
		.int_stat = VID_B_INT_STAT,
		.int_mstat = VID_B_INT_MSTAT,
		.dma_ctl = VID_DST_B_DMA_CTL,
		.gpcnt_ctl = VID_DST_B_GPCNT_CTL,
		.gpcnt = VID_DST_B_GPCNT,
		.vip_ctl = VID_DST_B_VIP_CTL,
		.pix_frmt = VID_DST_B_PIX_FRMT,
	},

	[SRAM_CH02] = {
		.i = SRAM_CH02,
		.name = "VID C",
		.cmds_start = VID_C_DOWN_CMDS,
		.ctrl_start = VID_C_IQ,
		.cdt = VID_C_CDT,
		.fifo_start = VID_C_DOWN_CLUSTER_1,
		.fifo_size = (VID_CLUSTER_SIZE << 2),
		.ptr1_reg = DMA3_PTR1,
		.ptr2_reg = DMA3_PTR2,
		.cnt1_reg = DMA3_CNT1,
		.cnt2_reg = DMA3_CNT2,
		.int_msk = VID_C_INT_MSK,
		.int_stat = VID_C_INT_STAT,
		.int_mstat = VID_C_INT_MSTAT,
		.dma_ctl = VID_DST_C_DMA_CTL,
		.gpcnt_ctl = VID_DST_C_GPCNT_CTL,
		.gpcnt = VID_DST_C_GPCNT,
		.vip_ctl = VID_DST_C_VIP_CTL,
		.pix_frmt = VID_DST_C_PIX_FRMT,
	},

	[SRAM_CH03] = {
		.i = SRAM_CH03,
		.name = "VID D",
		.cmds_start = VID_D_DOWN_CMDS,
		.ctrl_start = VID_D_IQ,
		.cdt = VID_D_CDT,
		.fifo_start = VID_D_DOWN_CLUSTER_1,
		.fifo_size = (VID_CLUSTER_SIZE << 2),
		.ptr1_reg = DMA4_PTR1,
		.ptr2_reg = DMA4_PTR2,
		.cnt1_reg = DMA4_CNT1,
		.cnt2_reg = DMA4_CNT2,
		.int_msk = VID_D_INT_MSK,
		.int_stat = VID_D_INT_STAT,
		.int_mstat = VID_D_INT_MSTAT,
		.dma_ctl = VID_DST_D_DMA_CTL,
		.gpcnt_ctl = VID_DST_D_GPCNT_CTL,
		.gpcnt = VID_DST_D_GPCNT,
		.vip_ctl = VID_DST_D_VIP_CTL,
		.pix_frmt = VID_DST_D_PIX_FRMT,
	},

	[SRAM_CH04] = {
		.i = SRAM_CH04,
		.name = "VID E",
		.cmds_start = VID_E_DOWN_CMDS,
		.ctrl_start = VID_E_IQ,
		.cdt = VID_E_CDT,
		.fifo_start = VID_E_DOWN_CLUSTER_1,
		.fifo_size = (VID_CLUSTER_SIZE << 2),
		.ptr1_reg = DMA5_PTR1,
		.ptr2_reg = DMA5_PTR2,
		.cnt1_reg = DMA5_CNT1,
		.cnt2_reg = DMA5_CNT2,
		.int_msk = VID_E_INT_MSK,
		.int_stat = VID_E_INT_STAT,
		.int_mstat = VID_E_INT_MSTAT,
		.dma_ctl = VID_DST_E_DMA_CTL,
		.gpcnt_ctl = VID_DST_E_GPCNT_CTL,
		.gpcnt = VID_DST_E_GPCNT,
		.vip_ctl = VID_DST_E_VIP_CTL,
		.pix_frmt = VID_DST_E_PIX_FRMT,
	},

	[SRAM_CH05] = {
		.i = SRAM_CH05,
		.name = "VID F",
		.cmds_start = VID_F_DOWN_CMDS,
		.ctrl_start = VID_F_IQ,
		.cdt = VID_F_CDT,
		.fifo_start = VID_F_DOWN_CLUSTER_1,
		.fifo_size = (VID_CLUSTER_SIZE << 2),
		.ptr1_reg = DMA6_PTR1,
		.ptr2_reg = DMA6_PTR2,
		.cnt1_reg = DMA6_CNT1,
		.cnt2_reg = DMA6_CNT2,
		.int_msk = VID_F_INT_MSK,
		.int_stat = VID_F_INT_STAT,
		.int_mstat = VID_F_INT_MSTAT,
		.dma_ctl = VID_DST_F_DMA_CTL,
		.gpcnt_ctl = VID_DST_F_GPCNT_CTL,
		.gpcnt = VID_DST_F_GPCNT,
		.vip_ctl = VID_DST_F_VIP_CTL,
		.pix_frmt = VID_DST_F_PIX_FRMT,
	},

	[SRAM_CH06] = {
		.i = SRAM_CH06,
		.name = "VID G",
		.cmds_start = VID_G_DOWN_CMDS,
		.ctrl_start = VID_G_IQ,
		.cdt = VID_G_CDT,
		.fifo_start = VID_G_DOWN_CLUSTER_1,
		.fifo_size = (VID_CLUSTER_SIZE << 2),
		.ptr1_reg = DMA7_PTR1,
		.ptr2_reg = DMA7_PTR2,
		.cnt1_reg = DMA7_CNT1,
		.cnt2_reg = DMA7_CNT2,
		.int_msk = VID_G_INT_MSK,
		.int_stat = VID_G_INT_STAT,
		.int_mstat = VID_G_INT_MSTAT,
		.dma_ctl = VID_DST_G_DMA_CTL,
		.gpcnt_ctl = VID_DST_G_GPCNT_CTL,
		.gpcnt = VID_DST_G_GPCNT,
		.vip_ctl = VID_DST_G_VIP_CTL,
		.pix_frmt = VID_DST_G_PIX_FRMT,
	},

	[SRAM_CH07] = {
		.i = SRAM_CH07,
		.name = "VID H",
		.cmds_start = VID_H_DOWN_CMDS,
		.ctrl_start = VID_H_IQ,
		.cdt = VID_H_CDT,
		.fifo_start = VID_H_DOWN_CLUSTER_1,
		.fifo_size = (VID_CLUSTER_SIZE << 2),
		.ptr1_reg = DMA8_PTR1,
		.ptr2_reg = DMA8_PTR2,
		.cnt1_reg = DMA8_CNT1,
		.cnt2_reg = DMA8_CNT2,
		.int_msk = VID_H_INT_MSK,
		.int_stat = VID_H_INT_STAT,
		.int_mstat = VID_H_INT_MSTAT,
		.dma_ctl = VID_DST_H_DMA_CTL,
		.gpcnt_ctl = VID_DST_H_GPCNT_CTL,
		.gpcnt = VID_DST_H_GPCNT,
		.vip_ctl = VID_DST_H_VIP_CTL,
		.pix_frmt = VID_DST_H_PIX_FRMT,
	},

	[SRAM_CH08] = {
		.name = "audio from",
		.cmds_start = AUD_A_DOWN_CMDS,
		.ctrl_start = AUD_A_IQ,
		.cdt = AUD_A_CDT,
		.fifo_start = AUD_A_DOWN_CLUSTER_1,
		.fifo_size = AUDIO_CLUSTER_SIZE * 3,
		.ptr1_reg = DMA17_PTR1,
		.ptr2_reg = DMA17_PTR2,
		.cnt1_reg = DMA17_CNT1,
		.cnt2_reg = DMA17_CNT2,
	},

	[SRAM_CH09] = {
		.i = SRAM_CH09,
		.name = "VID Upstream I",
		.cmds_start = VID_I_UP_CMDS,
		.ctrl_start = VID_I_IQ,
		.cdt = VID_I_CDT,
		.fifo_start = VID_I_UP_CLUSTER_1,
		.fifo_size = (VID_CLUSTER_SIZE << 2),
		.ptr1_reg = DMA15_PTR1,
		.ptr2_reg = DMA15_PTR2,
		.cnt1_reg = DMA15_CNT1,
		.cnt2_reg = DMA15_CNT2,
		.int_msk = VID_I_INT_MSK,
		.int_stat = VID_I_INT_STAT,
		.int_mstat = VID_I_INT_MSTAT,
		.dma_ctl = VID_SRC_I_DMA_CTL,
		.gpcnt_ctl = VID_SRC_I_GPCNT_CTL,
		.gpcnt = VID_SRC_I_GPCNT,

		.vid_fmt_ctl = VID_SRC_I_FMT_CTL,
		.vid_active_ctl1 = VID_SRC_I_ACTIVE_CTL1,
		.vid_active_ctl2 = VID_SRC_I_ACTIVE_CTL2,
		.vid_cdt_size = VID_SRC_I_CDT_SZ,
		.irq_bit = 8,
	},

	[SRAM_CH10] = {
		.i = SRAM_CH10,
		.name = "VID Upstream J",
		.cmds_start = VID_J_UP_CMDS,
		.ctrl_start = VID_J_IQ,
		.cdt = VID_J_CDT,
		.fifo_start = VID_J_UP_CLUSTER_1,
		.fifo_size = (VID_CLUSTER_SIZE << 2),
		.ptr1_reg = DMA16_PTR1,
		.ptr2_reg = DMA16_PTR2,
		.cnt1_reg = DMA16_CNT1,
		.cnt2_reg = DMA16_CNT2,
		.int_msk = VID_J_INT_MSK,
		.int_stat = VID_J_INT_STAT,
		.int_mstat = VID_J_INT_MSTAT,
		.dma_ctl = VID_SRC_J_DMA_CTL,
		.gpcnt_ctl = VID_SRC_J_GPCNT_CTL,
		.gpcnt = VID_SRC_J_GPCNT,

		.vid_fmt_ctl = VID_SRC_J_FMT_CTL,
		.vid_active_ctl1 = VID_SRC_J_ACTIVE_CTL1,
		.vid_active_ctl2 = VID_SRC_J_ACTIVE_CTL2,
		.vid_cdt_size = VID_SRC_J_CDT_SZ,
		.irq_bit = 9,
	},

	[SRAM_CH11] = {
		.i = SRAM_CH11,
		.name = "Audio Upstream Channel B",
		.cmds_start = AUD_B_UP_CMDS,
		.ctrl_start = AUD_B_IQ,
		.cdt = AUD_B_CDT,
		.fifo_start = AUD_B_UP_CLUSTER_1,
		.fifo_size = (AUDIO_CLUSTER_SIZE * 3),
		.ptr1_reg = DMA22_PTR1,
		.ptr2_reg = DMA22_PTR2,
		.cnt1_reg = DMA22_CNT1,
		.cnt2_reg = DMA22_CNT2,
		.int_msk = AUD_B_INT_MSK,
		.int_stat = AUD_B_INT_STAT,
		.int_mstat = AUD_B_INT_MSTAT,
		.dma_ctl = AUD_INT_DMA_CTL,
		.gpcnt_ctl = AUD_B_GPCNT_CTL,
		.gpcnt = AUD_B_GPCNT,
		.aud_length = AUD_B_LNGTH,
		.aud_cfg = AUD_B_CFG,
		.fld_aud_fifo_en = FLD_AUD_SRC_B_FIFO_EN,
		.fld_aud_risc_en = FLD_AUD_SRC_B_RISC_EN,
		.irq_bit = 11,
	},
};
EXPORT_SYMBOL(cx25821_sram_channels);

static int cx25821_risc_decode(u32 risc)
{
	static const char * const instr[16] = {
		[RISC_SYNC >> 28] = "sync",
		[RISC_WRITE >> 28] = "write",
		[RISC_WRITEC >> 28] = "writec",
		[RISC_READ >> 28] = "read",
		[RISC_READC >> 28] = "readc",
		[RISC_JUMP >> 28] = "jump",
		[RISC_SKIP >> 28] = "skip",
		[RISC_WRITERM >> 28] = "writerm",
		[RISC_WRITECM >> 28] = "writecm",
		[RISC_WRITECR >> 28] = "writecr",
	};
	static const int incr[16] = {
		[RISC_WRITE >> 28] = 3,
		[RISC_JUMP >> 28] = 3,
		[RISC_SKIP >> 28] = 1,
		[RISC_SYNC >> 28] = 1,
		[RISC_WRITERM >> 28] = 3,
		[RISC_WRITECM >> 28] = 3,
		[RISC_WRITECR >> 28] = 4,
	};
	static const char * const bits[] = {
		"12", "13", "14", "resync",
		"cnt0", "cnt1", "18", "19",
		"20", "21", "22", "23",
		"irq1", "irq2", "eol", "sol",
	};
	int i;

	pr_cont("0x%08x [ %s",
		risc, instr[risc >> 28] ? instr[risc >> 28] : "INVALID");
	for (i = ARRAY_SIZE(bits) - 1; i >= 0; i--) {
		if (risc & (1 << (i + 12)))
			pr_cont(" %s", bits[i]);
	}
	pr_cont(" count=%d ]\n", risc & 0xfff);
	return incr[risc >> 28] ? incr[risc >> 28] : 1;
}

static inline int i2c_slave_did_ack(struct i2c_adapter *i2c_adap)
{
	struct cx25821_i2c *bus = i2c_adap->algo_data;
	struct cx25821_dev *dev = bus->dev;
	return cx_read(bus->reg_stat) & 0x01;
}

static void cx25821_registers_init(struct cx25821_dev *dev)
{
	u32 tmp;

	/* enable RUN_RISC in Pecos */
	cx_write(DEV_CNTRL2, 0x20);

	/* Set the master PCI interrupt masks to enable video, audio, MBIF,
	 * and GPIO interrupts
	 * I2C interrupt masking is handled by the I2C objects themselves. */
	cx_write(PCI_INT_MSK, 0x2001FFFF);

	tmp = cx_read(RDR_TLCTL0);
	tmp &= ~FLD_CFG_RCB_CK_EN;	/* Clear the RCB_CK_EN bit */
	cx_write(RDR_TLCTL0, tmp);

	/* PLL-A setting for the Audio Master Clock */
	cx_write(PLL_A_INT_FRAC, 0x9807A58B);

	/* PLL_A_POST = 0x1C, PLL_A_OUT_TO_PIN = 0x1 */
	cx_write(PLL_A_POST_STAT_BIST, 0x8000019C);

	/* clear reset bit [31] */
	tmp = cx_read(PLL_A_INT_FRAC);
	cx_write(PLL_A_INT_FRAC, tmp & 0x7FFFFFFF);

	/* PLL-B setting for Mobilygen Host Bus Interface */
	cx_write(PLL_B_INT_FRAC, 0x9883A86F);

	/* PLL_B_POST = 0xD, PLL_B_OUT_TO_PIN = 0x0 */
	cx_write(PLL_B_POST_STAT_BIST, 0x8000018D);

	/* clear reset bit [31] */
	tmp = cx_read(PLL_B_INT_FRAC);
	cx_write(PLL_B_INT_FRAC, tmp & 0x7FFFFFFF);

	/* PLL-C setting for video upstream channel */
	cx_write(PLL_C_INT_FRAC, 0x96A0EA3F);

	/* PLL_C_POST = 0x3, PLL_C_OUT_TO_PIN = 0x0 */
	cx_write(PLL_C_POST_STAT_BIST, 0x80000103);

	/* clear reset bit [31] */
	tmp = cx_read(PLL_C_INT_FRAC);
	cx_write(PLL_C_INT_FRAC, tmp & 0x7FFFFFFF);

	/* PLL-D setting for audio upstream channel */
	cx_write(PLL_D_INT_FRAC, 0x98757F5B);

	/* PLL_D_POST = 0x13, PLL_D_OUT_TO_PIN = 0x0 */
	cx_write(PLL_D_POST_STAT_BIST, 0x80000113);

	/* clear reset bit [31] */
	tmp = cx_read(PLL_D_INT_FRAC);
	cx_write(PLL_D_INT_FRAC, tmp & 0x7FFFFFFF);

	/* This selects the PLL C clock source for the video upstream channel
	 * I and J */
	tmp = cx_read(VID_CH_CLK_SEL);
	cx_write(VID_CH_CLK_SEL, (tmp & 0x00FFFFFF) | 0x24000000);

	/* 656/VIP SRC Upstream Channel I & J and 7 - Host Bus Interface for
	 * channel A-C
	 * select 656/VIP DST for downstream Channel A - C */
	tmp = cx_read(VID_CH_MODE_SEL);
	/* cx_write( VID_CH_MODE_SEL, tmp | 0x1B0001FF); */
	cx_write(VID_CH_MODE_SEL, tmp & 0xFFFFFE00);

	/* enables 656 port I and J as output */
	tmp = cx_read(CLK_RST);
	/* use external ALT_PLL_REF pin as its reference clock instead */
	tmp |= FLD_USE_ALT_PLL_REF;
	cx_write(CLK_RST, tmp & ~(FLD_VID_I_CLK_NOE | FLD_VID_J_CLK_NOE));

	msleep(100);
}

int cx25821_sram_channel_setup(struct cx25821_dev *dev,
			       const struct sram_channel *ch,
			       unsigned int bpl, u32 risc)
{
	unsigned int i, lines;
	u32 cdt;

	if (ch->cmds_start == 0) {
		cx_write(ch->ptr1_reg, 0);
		cx_write(ch->ptr2_reg, 0);
		cx_write(ch->cnt2_reg, 0);
		cx_write(ch->cnt1_reg, 0);
		return 0;
	}

	bpl = (bpl + 7) & ~7;	/* alignment */
	cdt = ch->cdt;
	lines = ch->fifo_size / bpl;

	if (lines > 4)
		lines = 4;

	BUG_ON(lines < 2);

	cx_write(8 + 0, RISC_JUMP | RISC_IRQ1 | RISC_CNT_INC);
	cx_write(8 + 4, 8);
	cx_write(8 + 8, 0);

	/* write CDT */
	for (i = 0; i < lines; i++) {
		cx_write(cdt + 16 * i, ch->fifo_start + bpl * i);
		cx_write(cdt + 16 * i + 4, 0);
		cx_write(cdt + 16 * i + 8, 0);
		cx_write(cdt + 16 * i + 12, 0);
	}

	/* init the first cdt buffer */
	for (i = 0; i < 128; i++)
		cx_write(ch->fifo_start + 4 * i, i);

	/* write CMDS */
	if (ch->jumponly)
		cx_write(ch->cmds_start + 0, 8);
	else
		cx_write(ch->cmds_start + 0, risc);

	cx_write(ch->cmds_start + 4, 0);	/* 64 bits 63-32 */
	cx_write(ch->cmds_start + 8, cdt);
	cx_write(ch->cmds_start + 12, (lines * 16) >> 3);
	cx_write(ch->cmds_start + 16, ch->ctrl_start);

	if (ch->jumponly)
		cx_write(ch->cmds_start + 20, 0x80000000 | (64 >> 2));
	else
		cx_write(ch->cmds_start + 20, 64 >> 2);

	for (i = 24; i < 80; i += 4)
		cx_write(ch->cmds_start + i, 0);

	/* fill registers */
	cx_write(ch->ptr1_reg, ch->fifo_start);
	cx_write(ch->ptr2_reg, cdt);
	cx_write(ch->cnt2_reg, (lines * 16) >> 3);
	cx_write(ch->cnt1_reg, (bpl >> 3) - 1);

	return 0;
}

int cx25821_sram_channel_setup_audio(struct cx25821_dev *dev,
				     const struct sram_channel *ch,
				     unsigned int bpl, u32 risc)
{
	unsigned int i, lines;
	u32 cdt;

	if (ch->cmds_start == 0) {
		cx_write(ch->ptr1_reg, 0);
		cx_write(ch->ptr2_reg, 0);
		cx_write(ch->cnt2_reg, 0);
		cx_write(ch->cnt1_reg, 0);
		return 0;
	}

	bpl = (bpl + 7) & ~7;	/* alignment */
	cdt = ch->cdt;
	lines = ch->fifo_size / bpl;

	if (lines > 3)
		lines = 3;	/* for AUDIO */

	BUG_ON(lines < 2);

	cx_write(8 + 0, RISC_JUMP | RISC_IRQ1 | RISC_CNT_INC);
	cx_write(8 + 4, 8);
	cx_write(8 + 8, 0);

	/* write CDT */
	for (i = 0; i < lines; i++) {
		cx_write(cdt + 16 * i, ch->fifo_start + bpl * i);
		cx_write(cdt + 16 * i + 4, 0);
		cx_write(cdt + 16 * i + 8, 0);
		cx_write(cdt + 16 * i + 12, 0);
	}

	/* write CMDS */
	if (ch->jumponly)
		cx_write(ch->cmds_start + 0, 8);
	else
		cx_write(ch->cmds_start + 0, risc);

	cx_write(ch->cmds_start + 4, 0);	/* 64 bits 63-32 */
	cx_write(ch->cmds_start + 8, cdt);
	cx_write(ch->cmds_start + 12, (lines * 16) >> 3);
	cx_write(ch->cmds_start + 16, ch->ctrl_start);

	/* IQ size */
	if (ch->jumponly)
		cx_write(ch->cmds_start + 20, 0x80000000 | (64 >> 2));
	else
		cx_write(ch->cmds_start + 20, 64 >> 2);

	/* zero out */
	for (i = 24; i < 80; i += 4)
		cx_write(ch->cmds_start + i, 0);

	/* fill registers */
	cx_write(ch->ptr1_reg, ch->fifo_start);
	cx_write(ch->ptr2_reg, cdt);
	cx_write(ch->cnt2_reg, (lines * 16) >> 3);
	cx_write(ch->cnt1_reg, (bpl >> 3) - 1);

	return 0;
}
EXPORT_SYMBOL(cx25821_sram_channel_setup_audio);

void cx25821_sram_channel_dump(struct cx25821_dev *dev, const struct sram_channel *ch)
{
	static char *name[] = {
		"init risc lo",
		"init risc hi",
		"cdt base",
		"cdt size",
		"iq base",
		"iq size",
		"risc pc lo",
		"risc pc hi",
		"iq wr ptr",
		"iq rd ptr",
		"cdt current",
		"pci target lo",
		"pci target hi",
		"line / byte",
	};
	u32 risc;
	unsigned int i, j, n;

	pr_warn("%s: %s - dma channel status dump\n", dev->name, ch->name);
	for (i = 0; i < ARRAY_SIZE(name); i++)
		pr_warn("cmds + 0x%2x:   %-15s: 0x%08x\n",
			i * 4, name[i], cx_read(ch->cmds_start + 4 * i));

	j = i * 4;
	for (i = 0; i < 4;) {
		risc = cx_read(ch->cmds_start + 4 * (i + 14));
		pr_warn("cmds + 0x%2x:   risc%d: ", j + i * 4, i);
		i += cx25821_risc_decode(risc);
	}

	for (i = 0; i < (64 >> 2); i += n) {
		risc = cx_read(ch->ctrl_start + 4 * i);
		/* No consideration for bits 63-32 */

		pr_warn("ctrl + 0x%2x (0x%08x): iq %x: ",
			i * 4, ch->ctrl_start + 4 * i, i);
		n = cx25821_risc_decode(risc);
		for (j = 1; j < n; j++) {
			risc = cx_read(ch->ctrl_start + 4 * (i + j));
			pr_warn("ctrl + 0x%2x :   iq %x: 0x%08x [ arg #%d ]\n",
				4 * (i + j), i + j, risc, j);
		}
	}

	pr_warn("        :   fifo: 0x%08x -> 0x%x\n",
		ch->fifo_start, ch->fifo_start + ch->fifo_size);
	pr_warn("        :   ctrl: 0x%08x -> 0x%x\n",
		ch->ctrl_start, ch->ctrl_start + 6 * 16);
	pr_warn("        :   ptr1_reg: 0x%08x\n",
		cx_read(ch->ptr1_reg));
	pr_warn("        :   ptr2_reg: 0x%08x\n",
		cx_read(ch->ptr2_reg));
	pr_warn("        :   cnt1_reg: 0x%08x\n",
		cx_read(ch->cnt1_reg));
	pr_warn("        :   cnt2_reg: 0x%08x\n",
		cx_read(ch->cnt2_reg));
}

void cx25821_sram_channel_dump_audio(struct cx25821_dev *dev,
				     const struct sram_channel *ch)
{
	static const char * const name[] = {
		"init risc lo",
		"init risc hi",
		"cdt base",
		"cdt size",
		"iq base",
		"iq size",
		"risc pc lo",
		"risc pc hi",
		"iq wr ptr",
		"iq rd ptr",
		"cdt current",
		"pci target lo",
		"pci target hi",
		"line / byte",
	};

	u32 risc, value, tmp;
	unsigned int i, j, n;

	pr_info("\n%s: %s - dma Audio channel status dump\n",
		dev->name, ch->name);

	for (i = 0; i < ARRAY_SIZE(name); i++)
		pr_info("%s: cmds + 0x%2x:   %-15s: 0x%08x\n",
			dev->name, i * 4, name[i],
			cx_read(ch->cmds_start + 4 * i));

	j = i * 4;
	for (i = 0; i < 4;) {
		risc = cx_read(ch->cmds_start + 4 * (i + 14));
		pr_warn("cmds + 0x%2x:   risc%d: ", j + i * 4, i);
		i += cx25821_risc_decode(risc);
	}

	for (i = 0; i < (64 >> 2); i += n) {
		risc = cx_read(ch->ctrl_start + 4 * i);
		/* No consideration for bits 63-32 */

		pr_warn("ctrl + 0x%2x (0x%08x): iq %x: ",
			i * 4, ch->ctrl_start + 4 * i, i);
		n = cx25821_risc_decode(risc);

		for (j = 1; j < n; j++) {
			risc = cx_read(ch->ctrl_start + 4 * (i + j));
			pr_warn("ctrl + 0x%2x :   iq %x: 0x%08x [ arg #%d ]\n",
				4 * (i + j), i + j, risc, j);
		}
	}

	pr_warn("        :   fifo: 0x%08x -> 0x%x\n",
		ch->fifo_start, ch->fifo_start + ch->fifo_size);
	pr_warn("        :   ctrl: 0x%08x -> 0x%x\n",
		ch->ctrl_start, ch->ctrl_start + 6 * 16);
	pr_warn("        :   ptr1_reg: 0x%08x\n",
		cx_read(ch->ptr1_reg));
	pr_warn("        :   ptr2_reg: 0x%08x\n",
		cx_read(ch->ptr2_reg));
	pr_warn("        :   cnt1_reg: 0x%08x\n",
		cx_read(ch->cnt1_reg));
	pr_warn("        :   cnt2_reg: 0x%08x\n",
		cx_read(ch->cnt2_reg));

	for (i = 0; i < 4; i++) {
		risc = cx_read(ch->cmds_start + 56 + (i * 4));
		pr_warn("instruction %d = 0x%x\n", i, risc);
	}

	/* read data from the first cdt buffer */
	risc = cx_read(AUD_A_CDT);
	pr_warn("\nread cdt loc=0x%x\n", risc);
	for (i = 0; i < 8; i++) {
		n = cx_read(risc + i * 4);
		pr_cont("0x%x ", n);
	}
	pr_cont("\n\n");

	value = cx_read(CLK_RST);
	CX25821_INFO(" CLK_RST = 0x%x\n\n", value);

	value = cx_read(PLL_A_POST_STAT_BIST);
	CX25821_INFO(" PLL_A_POST_STAT_BIST = 0x%x\n\n", value);
	value = cx_read(PLL_A_INT_FRAC);
	CX25821_INFO(" PLL_A_INT_FRAC = 0x%x\n\n", value);

	value = cx_read(PLL_B_POST_STAT_BIST);
	CX25821_INFO(" PLL_B_POST_STAT_BIST = 0x%x\n\n", value);
	value = cx_read(PLL_B_INT_FRAC);
	CX25821_INFO(" PLL_B_INT_FRAC = 0x%x\n\n", value);

	value = cx_read(PLL_C_POST_STAT_BIST);
	CX25821_INFO(" PLL_C_POST_STAT_BIST = 0x%x\n\n", value);
	value = cx_read(PLL_C_INT_FRAC);
	CX25821_INFO(" PLL_C_INT_FRAC = 0x%x\n\n", value);

	value = cx_read(PLL_D_POST_STAT_BIST);
	CX25821_INFO(" PLL_D_POST_STAT_BIST = 0x%x\n\n", value);
	value = cx_read(PLL_D_INT_FRAC);
	CX25821_INFO(" PLL_D_INT_FRAC = 0x%x\n\n", value);

	value = cx25821_i2c_read(&dev->i2c_bus[0], AFE_AB_DIAG_CTRL, &tmp);
	CX25821_INFO(" AFE_AB_DIAG_CTRL (0x10900090) = 0x%x\n\n", value);
}
EXPORT_SYMBOL(cx25821_sram_channel_dump_audio);

static void cx25821_shutdown(struct cx25821_dev *dev)
{
	int i;

	/* disable RISC controller */
	cx_write(DEV_CNTRL2, 0);

	/* Disable Video A/B activity */
	for (i = 0; i < VID_CHANNEL_NUM; i++) {
		cx_write(dev->channels[i].sram_channels->dma_ctl, 0);
		cx_write(dev->channels[i].sram_channels->int_msk, 0);
	}

	for (i = VID_UPSTREAM_SRAM_CHANNEL_I;
		i <= VID_UPSTREAM_SRAM_CHANNEL_J; i++) {
		cx_write(dev->channels[i].sram_channels->dma_ctl, 0);
		cx_write(dev->channels[i].sram_channels->int_msk, 0);
	}

	/* Disable Audio activity */
	cx_write(AUD_INT_DMA_CTL, 0);

	/* Disable Serial port */
	cx_write(UART_CTL, 0);

	/* Disable Interrupts */
	cx_write(PCI_INT_MSK, 0);
	cx_write(AUD_A_INT_MSK, 0);
}

void cx25821_set_pixel_format(struct cx25821_dev *dev, int channel_select,
			      u32 format)
{
	if (channel_select <= 7 && channel_select >= 0) {
		cx_write(dev->channels[channel_select].sram_channels->pix_frmt,
				format);
	}
	dev->channels[channel_select].pixel_formats = format;
}

static void cx25821_set_vip_mode(struct cx25821_dev *dev,
				 const struct sram_channel *ch)
{
	cx_write(ch->pix_frmt, PIXEL_FRMT_422);
	cx_write(ch->vip_ctl, PIXEL_ENGINE_VIP1);
}

static void cx25821_initialize(struct cx25821_dev *dev)
{
	int i;

	dprintk(1, "%s()\n", __func__);

	cx25821_shutdown(dev);
	cx_write(PCI_INT_STAT, 0xffffffff);

	for (i = 0; i < VID_CHANNEL_NUM; i++)
		cx_write(dev->channels[i].sram_channels->int_stat, 0xffffffff);

	cx_write(AUD_A_INT_STAT, 0xffffffff);
	cx_write(AUD_B_INT_STAT, 0xffffffff);
	cx_write(AUD_C_INT_STAT, 0xffffffff);
	cx_write(AUD_D_INT_STAT, 0xffffffff);
	cx_write(AUD_E_INT_STAT, 0xffffffff);

	cx_write(CLK_DELAY, cx_read(CLK_DELAY) & 0x80000000);
	cx_write(PAD_CTRL, 0x12);	/* for I2C */
	cx25821_registers_init(dev);	/* init Pecos registers */
	msleep(100);

	for (i = 0; i < VID_CHANNEL_NUM; i++) {
		cx25821_set_vip_mode(dev, dev->channels[i].sram_channels);
		cx25821_sram_channel_setup(dev, dev->channels[i].sram_channels,
						1440, 0);
		dev->channels[i].pixel_formats = PIXEL_FRMT_422;
		dev->channels[i].use_cif_resolution = 0;
	}

	/* Probably only affect Downstream */
	for (i = VID_UPSTREAM_SRAM_CHANNEL_I;
		i <= VID_UPSTREAM_SRAM_CHANNEL_J; i++) {
		dev->channels[i].pixel_formats = PIXEL_FRMT_422;
		cx25821_set_vip_mode(dev, dev->channels[i].sram_channels);
	}

	cx25821_sram_channel_setup_audio(dev,
			dev->channels[SRAM_CH08].sram_channels, 128, 0);

	cx25821_gpio_init(dev);
}

static int cx25821_get_resources(struct cx25821_dev *dev)
{
	if (request_mem_region(pci_resource_start(dev->pci, 0),
				pci_resource_len(dev->pci, 0), dev->name))
		return 0;

	pr_err("%s: can't get MMIO memory @ 0x%llx\n",
		dev->name, (unsigned long long)pci_resource_start(dev->pci, 0));

	return -EBUSY;
}

static void cx25821_dev_checkrevision(struct cx25821_dev *dev)
{
	dev->hwrevision = cx_read(RDR_CFG2) & 0xff;

	pr_info("Hardware revision = 0x%02x\n", dev->hwrevision);
}

static void cx25821_iounmap(struct cx25821_dev *dev)
{
	if (dev == NULL)
		return;

	/* Releasing IO memory */
	if (dev->lmmio != NULL) {
		iounmap(dev->lmmio);
		dev->lmmio = NULL;
	}
}

static int cx25821_dev_setup(struct cx25821_dev *dev)
{
	static unsigned int cx25821_devcount;
	int i;

	mutex_init(&dev->lock);

	dev->nr = ++cx25821_devcount;
	sprintf(dev->name, "cx25821[%d]", dev->nr);

	if (dev->nr >= ARRAY_SIZE(card)) {
		CX25821_INFO("dev->nr >= %zd", ARRAY_SIZE(card));
		return -ENODEV;
	}
	if (dev->pci->device != 0x8210) {
		pr_info("%s(): Exiting. Incorrect Hardware device = 0x%02x\n",
			__func__, dev->pci->device);
		return -ENODEV;
	}
	pr_info("Athena Hardware device = 0x%02x\n", dev->pci->device);

	/* Apply a sensible clock frequency for the PCIe bridge */
	dev->clk_freq = 28000000;
	for (i = 0; i < MAX_VID_CHANNEL_NUM; i++) {
		dev->channels[i].dev = dev;
		dev->channels[i].id = i;
		dev->channels[i].sram_channels = &cx25821_sram_channels[i];
	}

	/* board config */
	dev->board = 1;		/* card[dev->nr]; */
	dev->_max_num_decoders = MAX_DECODERS;

	dev->pci_bus = dev->pci->bus->number;
	dev->pci_slot = PCI_SLOT(dev->pci->devfn);
	dev->pci_irqmask = 0x001f00;

	/* External Master 1 Bus */
	dev->i2c_bus[0].nr = 0;
	dev->i2c_bus[0].dev = dev;
	dev->i2c_bus[0].reg_stat = I2C1_STAT;
	dev->i2c_bus[0].reg_ctrl = I2C1_CTRL;
	dev->i2c_bus[0].reg_addr = I2C1_ADDR;
	dev->i2c_bus[0].reg_rdata = I2C1_RDATA;
	dev->i2c_bus[0].reg_wdata = I2C1_WDATA;
	dev->i2c_bus[0].i2c_period = (0x07 << 24);	/* 1.95MHz */

	if (cx25821_get_resources(dev) < 0) {
		pr_err("%s: No more PCIe resources for subsystem: %04x:%04x\n",
		       dev->name, dev->pci->subsystem_vendor,
		       dev->pci->subsystem_device);

		cx25821_devcount--;
		return -EBUSY;
	}

	/* PCIe stuff */
	dev->base_io_addr = pci_resource_start(dev->pci, 0);

	if (!dev->base_io_addr) {
		CX25821_ERR("No PCI Memory resources, exiting!\n");
		return -ENODEV;
	}

	dev->lmmio = ioremap(dev->base_io_addr, pci_resource_len(dev->pci, 0));

	if (!dev->lmmio) {
		CX25821_ERR("ioremap failed, maybe increasing __VMALLOC_RESERVE in page.h\n");
		cx25821_iounmap(dev);
		return -ENOMEM;
	}

	dev->bmmio = (u8 __iomem *) dev->lmmio;

	pr_info("%s: subsystem: %04x:%04x, board: %s [card=%d,%s]\n",
		dev->name, dev->pci->subsystem_vendor,
		dev->pci->subsystem_device, cx25821_boards[dev->board].name,
		dev->board, card[dev->nr] == dev->board ?
		"insmod option" : "autodetected");

	/* init hardware */
	cx25821_initialize(dev);

	cx25821_i2c_register(&dev->i2c_bus[0]);
/*  cx25821_i2c_register(&dev->i2c_bus[1]);
 *  cx25821_i2c_register(&dev->i2c_bus[2]); */

	if (medusa_video_init(dev) < 0)
		CX25821_ERR("%s(): Failed to initialize medusa!\n", __func__);

	cx25821_video_register(dev);

	cx25821_dev_checkrevision(dev);
	return 0;
}

void cx25821_dev_unregister(struct cx25821_dev *dev)
{
	int i;

	if (!dev->base_io_addr)
		return;

	release_mem_region(dev->base_io_addr, pci_resource_len(dev->pci, 0));

	for (i = 0; i < MAX_VID_CAP_CHANNEL_NUM - 1; i++) {
		if (i == SRAM_CH08) /* audio channel */
			continue;
		/*
		 * TODO: enable when video output is properly
		 * supported.
		if (i == SRAM_CH09 || i == SRAM_CH10)
			cx25821_free_mem_upstream(&dev->channels[i]);
		 */
		cx25821_video_unregister(dev, i);
	}

	cx25821_i2c_unregister(&dev->i2c_bus[0]);
	cx25821_iounmap(dev);
}
EXPORT_SYMBOL(cx25821_dev_unregister);

int cx25821_riscmem_alloc(struct pci_dev *pci,
		       struct cx25821_riscmem *risc,
		       unsigned int size)
{
	__le32 *cpu;
	dma_addr_t dma = 0;

	if (risc->cpu && risc->size < size) {
<<<<<<< HEAD
		pci_free_consistent(pci, risc->size, risc->cpu, risc->dma);
=======
		dma_free_coherent(&pci->dev, risc->size, risc->cpu, risc->dma);
>>>>>>> 754a0abe
		risc->cpu = NULL;
	}
	if (NULL == risc->cpu) {
		cpu = dma_alloc_coherent(&pci->dev, size, &dma, GFP_KERNEL);
		if (NULL == cpu)
			return -ENOMEM;
		risc->cpu  = cpu;
		risc->dma  = dma;
		risc->size = size;
	}
	return 0;
}
EXPORT_SYMBOL(cx25821_riscmem_alloc);

static __le32 *cx25821_risc_field(__le32 * rp, struct scatterlist *sglist,
				  unsigned int offset, u32 sync_line,
				  unsigned int bpl, unsigned int padding,
				  unsigned int lines, bool jump)
{
	struct scatterlist *sg;
	unsigned int line, todo;

	if (jump) {
		*(rp++) = cpu_to_le32(RISC_JUMP);
		*(rp++) = cpu_to_le32(0);
		*(rp++) = cpu_to_le32(0); /* bits 63-32 */
	}

	/* sync instruction */
	if (sync_line != NO_SYNC_LINE)
		*(rp++) = cpu_to_le32(RISC_RESYNC | sync_line);

	/* scan lines */
	sg = sglist;
	for (line = 0; line < lines; line++) {
		while (offset && offset >= sg_dma_len(sg)) {
			offset -= sg_dma_len(sg);
			sg = sg_next(sg);
		}
		if (bpl <= sg_dma_len(sg) - offset) {
			/* fits into current chunk */
			*(rp++) = cpu_to_le32(RISC_WRITE | RISC_SOL | RISC_EOL |
					bpl);
			*(rp++) = cpu_to_le32(sg_dma_address(sg) + offset);
			*(rp++) = cpu_to_le32(0);	/* bits 63-32 */
			offset += bpl;
		} else {
			/* scanline needs to be split */
			todo = bpl;
			*(rp++) = cpu_to_le32(RISC_WRITE | RISC_SOL |
					(sg_dma_len(sg) - offset));
			*(rp++) = cpu_to_le32(sg_dma_address(sg) + offset);
			*(rp++) = cpu_to_le32(0);	/* bits 63-32 */
			todo -= (sg_dma_len(sg) - offset);
			offset = 0;
			sg = sg_next(sg);
			while (todo > sg_dma_len(sg)) {
				*(rp++) = cpu_to_le32(RISC_WRITE |
						sg_dma_len(sg));
				*(rp++) = cpu_to_le32(sg_dma_address(sg));
				*(rp++) = cpu_to_le32(0);	/* bits 63-32 */
				todo -= sg_dma_len(sg);
				sg = sg_next(sg);
			}
			*(rp++) = cpu_to_le32(RISC_WRITE | RISC_EOL | todo);
			*(rp++) = cpu_to_le32(sg_dma_address(sg));
			*(rp++) = cpu_to_le32(0);	/* bits 63-32 */
			offset += todo;
		}

		offset += padding;
	}

	return rp;
}

int cx25821_risc_buffer(struct pci_dev *pci, struct cx25821_riscmem *risc,
			struct scatterlist *sglist, unsigned int top_offset,
			unsigned int bottom_offset, unsigned int bpl,
			unsigned int padding, unsigned int lines)
{
	u32 instructions;
	u32 fields;
	__le32 *rp;
	int rc;

	fields = 0;
	if (UNSET != top_offset)
		fields++;
	if (UNSET != bottom_offset)
		fields++;

	/* estimate risc mem: worst case is one write per page border +
	   one write per scan line + syncs + jump (all 3 dwords).  Padding
	   can cause next bpl to start close to a page border.  First DMA
	   region may be smaller than PAGE_SIZE */
	/* write and jump need and extra dword */
	instructions = fields * (1 + ((bpl + padding) * lines) / PAGE_SIZE +
			lines);
	instructions += 5;
	rc = cx25821_riscmem_alloc(pci, risc, instructions * 12);

	if (rc < 0)
		return rc;

	/* write risc instructions */
	rp = risc->cpu;

	if (UNSET != top_offset) {
		rp = cx25821_risc_field(rp, sglist, top_offset, 0, bpl, padding,
					lines, true);
	}

	if (UNSET != bottom_offset) {
		rp = cx25821_risc_field(rp, sglist, bottom_offset, 0x200, bpl,
					padding, lines, UNSET == top_offset);
	}

	/* save pointer to jmp instruction address */
	risc->jmp = rp;
	BUG_ON((risc->jmp - risc->cpu + 3) * sizeof(*risc->cpu) > risc->size);

	return 0;
}

static __le32 *cx25821_risc_field_audio(__le32 * rp, struct scatterlist *sglist,
					unsigned int offset, u32 sync_line,
					unsigned int bpl, unsigned int padding,
					unsigned int lines, unsigned int lpi)
{
	struct scatterlist *sg;
	unsigned int line, todo, sol;

	/* sync instruction */
	if (sync_line != NO_SYNC_LINE)
		*(rp++) = cpu_to_le32(RISC_RESYNC | sync_line);

	/* scan lines */
	sg = sglist;
	for (line = 0; line < lines; line++) {
		while (offset && offset >= sg_dma_len(sg)) {
			offset -= sg_dma_len(sg);
			sg = sg_next(sg);
		}

		if (lpi && line > 0 && !(line % lpi))
			sol = RISC_SOL | RISC_IRQ1 | RISC_CNT_INC;
		else
			sol = RISC_SOL;

		if (bpl <= sg_dma_len(sg) - offset) {
			/* fits into current chunk */
			*(rp++) = cpu_to_le32(RISC_WRITE | sol | RISC_EOL |
					bpl);
			*(rp++) = cpu_to_le32(sg_dma_address(sg) + offset);
			*(rp++) = cpu_to_le32(0);	/* bits 63-32 */
			offset += bpl;
		} else {
			/* scanline needs to be split */
			todo = bpl;
			*(rp++) = cpu_to_le32(RISC_WRITE | sol |
					(sg_dma_len(sg) - offset));
			*(rp++) = cpu_to_le32(sg_dma_address(sg) + offset);
			*(rp++) = cpu_to_le32(0);	/* bits 63-32 */
			todo -= (sg_dma_len(sg) - offset);
			offset = 0;
			sg = sg_next(sg);
			while (todo > sg_dma_len(sg)) {
				*(rp++) = cpu_to_le32(RISC_WRITE |
						sg_dma_len(sg));
				*(rp++) = cpu_to_le32(sg_dma_address(sg));
				*(rp++) = cpu_to_le32(0);	/* bits 63-32 */
				todo -= sg_dma_len(sg);
				sg = sg_next(sg);
			}
			*(rp++) = cpu_to_le32(RISC_WRITE | RISC_EOL | todo);
			*(rp++) = cpu_to_le32(sg_dma_address(sg));
			*(rp++) = cpu_to_le32(0);	/* bits 63-32 */
			offset += todo;
		}
		offset += padding;
	}

	return rp;
}

int cx25821_risc_databuffer_audio(struct pci_dev *pci,
				  struct cx25821_riscmem *risc,
				  struct scatterlist *sglist,
				  unsigned int bpl,
				  unsigned int lines, unsigned int lpi)
{
	u32 instructions;
	__le32 *rp;
	int rc;

	/* estimate risc mem: worst case is one write per page border +
	   one write per scan line + syncs + jump (all 2 dwords).  Here
	   there is no padding and no sync.  First DMA region may be smaller
	   than PAGE_SIZE */
	/* Jump and write need an extra dword */
	instructions = 1 + (bpl * lines) / PAGE_SIZE + lines;
	instructions += 1;

	rc = cx25821_riscmem_alloc(pci, risc, instructions * 12);
	if (rc < 0)
		return rc;

	/* write risc instructions */
	rp = risc->cpu;
	rp = cx25821_risc_field_audio(rp, sglist, 0, NO_SYNC_LINE, bpl, 0,
				      lines, lpi);

	/* save pointer to jmp instruction address */
	risc->jmp = rp;
	BUG_ON((risc->jmp - risc->cpu + 2) * sizeof(*risc->cpu) > risc->size);
	return 0;
}
EXPORT_SYMBOL(cx25821_risc_databuffer_audio);

void cx25821_free_buffer(struct cx25821_dev *dev, struct cx25821_buffer *buf)
{
	if (WARN_ON(buf->risc.size == 0))
		return;
	dma_free_coherent(&dev->pci->dev, buf->risc.size, buf->risc.cpu,
			  buf->risc.dma);
	memset(&buf->risc, 0, sizeof(buf->risc));
}

static irqreturn_t cx25821_irq(int irq, void *dev_id)
{
	struct cx25821_dev *dev = dev_id;
	u32 pci_status;
	u32 vid_status;
	int i, handled = 0;
	u32 mask[8] = { 1, 2, 4, 8, 16, 32, 64, 128 };

	pci_status = cx_read(PCI_INT_STAT);

	if (pci_status == 0)
		goto out;

	for (i = 0; i < VID_CHANNEL_NUM; i++) {
		if (pci_status & mask[i]) {
			vid_status = cx_read(dev->channels[i].
				sram_channels->int_stat);

			if (vid_status)
				handled += cx25821_video_irq(dev, i,
						vid_status);

			cx_write(PCI_INT_STAT, mask[i]);
		}
	}

out:
	return IRQ_RETVAL(handled);
}

void cx25821_print_irqbits(char *name, char *tag, char **strings,
			   int len, u32 bits, u32 mask)
{
	unsigned int i;

	printk(KERN_DEBUG pr_fmt("%s: %s [0x%x]"), name, tag, bits);

	for (i = 0; i < len; i++) {
		if (!(bits & (1 << i)))
			continue;
		if (strings[i])
			pr_cont(" %s", strings[i]);
		else
			pr_cont(" %d", i);
		if (!(mask & (1 << i)))
			continue;
		pr_cont("*");
	}
	pr_cont("\n");
}
EXPORT_SYMBOL(cx25821_print_irqbits);

struct cx25821_dev *cx25821_dev_get(struct pci_dev *pci)
{
	struct cx25821_dev *dev = pci_get_drvdata(pci);
	return dev;
}
EXPORT_SYMBOL(cx25821_dev_get);

static int cx25821_initdev(struct pci_dev *pci_dev,
			   const struct pci_device_id *pci_id)
{
	struct cx25821_dev *dev;
	int err = 0;

	dev = kzalloc(sizeof(*dev), GFP_KERNEL);
	if (NULL == dev)
		return -ENOMEM;

	err = v4l2_device_register(&pci_dev->dev, &dev->v4l2_dev);
	if (err < 0)
		goto fail_free;

	/* pci init */
	dev->pci = pci_dev;
	if (pci_enable_device(pci_dev)) {
		err = -EIO;

		pr_info("pci enable failed!\n");

		goto fail_unregister_device;
	}

	err = cx25821_dev_setup(dev);
	if (err)
		goto fail_unregister_pci;

	/* print pci info */
	pci_read_config_byte(pci_dev, PCI_CLASS_REVISION, &dev->pci_rev);
	pci_read_config_byte(pci_dev, PCI_LATENCY_TIMER, &dev->pci_lat);
	pr_info("%s/0: found at %s, rev: %d, irq: %d, latency: %d, mmio: 0x%llx\n",
		dev->name, pci_name(pci_dev), dev->pci_rev, pci_dev->irq,
		dev->pci_lat, (unsigned long long)dev->base_io_addr);

	pci_set_master(pci_dev);
	err = dma_set_mask(&pci_dev->dev, 0xffffffff);
	if (err) {
		pr_err("%s/0: Oops: no 32bit PCI DMA ???\n", dev->name);
		err = -EIO;
		goto fail_irq;
	}

	err = request_irq(pci_dev->irq, cx25821_irq,
			IRQF_SHARED, dev->name, dev);

	if (err < 0) {
		pr_err("%s: can't get IRQ %d\n", dev->name, pci_dev->irq);
		goto fail_irq;
	}

	return 0;

fail_irq:
	pr_info("cx25821_initdev() can't get IRQ !\n");
	cx25821_dev_unregister(dev);

fail_unregister_pci:
	pci_disable_device(pci_dev);
fail_unregister_device:
	v4l2_device_unregister(&dev->v4l2_dev);

fail_free:
	kfree(dev);
	return err;
}

static void cx25821_finidev(struct pci_dev *pci_dev)
{
	struct v4l2_device *v4l2_dev = pci_get_drvdata(pci_dev);
	struct cx25821_dev *dev = get_cx25821(v4l2_dev);

	cx25821_shutdown(dev);
	pci_disable_device(pci_dev);

	/* unregister stuff */
	if (pci_dev->irq)
		free_irq(pci_dev->irq, dev);

	cx25821_dev_unregister(dev);
	v4l2_device_unregister(v4l2_dev);
	kfree(dev);
}

static const struct pci_device_id cx25821_pci_tbl[] = {
	{
		/* CX25821 Athena */
		.vendor = 0x14f1,
		.device = 0x8210,
		.subvendor = 0x14f1,
		.subdevice = 0x0920,
	}, {
		/* CX25821 No Brand */
		.vendor = 0x14f1,
		.device = 0x8210,
		.subvendor = 0x0000,
		.subdevice = 0x0000,
	}, {
		/* --- end of list --- */
	}
};

MODULE_DEVICE_TABLE(pci, cx25821_pci_tbl);

static struct pci_driver cx25821_pci_driver = {
	.name = "cx25821",
	.id_table = cx25821_pci_tbl,
	.probe = cx25821_initdev,
	.remove = cx25821_finidev,
};

static int __init cx25821_init(void)
{
	pr_info("driver loaded\n");
	return pci_register_driver(&cx25821_pci_driver);
}

static void __exit cx25821_fini(void)
{
	pci_unregister_driver(&cx25821_pci_driver);
}

module_init(cx25821_init);
module_exit(cx25821_fini);<|MERGE_RESOLUTION|>--- conflicted
+++ resolved
@@ -977,11 +977,7 @@
 	dma_addr_t dma = 0;
 
 	if (risc->cpu && risc->size < size) {
-<<<<<<< HEAD
-		pci_free_consistent(pci, risc->size, risc->cpu, risc->dma);
-=======
 		dma_free_coherent(&pci->dev, risc->size, risc->cpu, risc->dma);
->>>>>>> 754a0abe
 		risc->cpu = NULL;
 	}
 	if (NULL == risc->cpu) {
