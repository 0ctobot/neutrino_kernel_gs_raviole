/*
 * Copyright (C) 2008-2009 MontaVista Software Inc.
 * Copyright (C) 2008-2009 Texas Instruments Inc
 *
 * Based on the LCD driver for TI Avalanche processors written by
 * Ajay Singh and Shalom Hai.
 *
 * This program is free software; you can redistribute it and/or modify
 * it under the terms of the GNU General Public License as published by
 * the Free Software Foundation; either version 2 of the License, or
 * (at your option)any later version.
 *
 * This program is distributed in the hope that it will be useful,
 * but WITHOUT ANY WARRANTY; without even the implied warranty of
 * MERCHANTABILITY or FITNESS FOR A PARTICULAR PURPOSE. See the
 * GNU General Public License for more details.
 *
 * You should have received a copy of the GNU General Public License
 * along with this program; if not, write to the Free Software
 * Foundation, Inc., 59 Temple Place, Suite 330, Boston, MA 02111-1307 USA
 */
#include <linux/module.h>
#include <linux/kernel.h>
#include <linux/fb.h>
#include <linux/dma-mapping.h>
#include <linux/device.h>
#include <linux/platform_device.h>
#include <linux/uaccess.h>
#include <linux/pm_runtime.h>
#include <linux/interrupt.h>
#include <linux/wait.h>
#include <linux/clk.h>
#include <linux/cpufreq.h>
#include <linux/console.h>
#include <linux/spinlock.h>
#include <linux/slab.h>
#include <linux/delay.h>
#include <linux/lcm.h>
#include <video/da8xx-fb.h>
#include <asm/div64.h>

#define DRIVER_NAME "da8xx_lcdc"

#define LCD_VERSION_1	1
#define LCD_VERSION_2	2

/* LCD Status Register */
#define LCD_END_OF_FRAME1		BIT(9)
#define LCD_END_OF_FRAME0		BIT(8)
#define LCD_PL_LOAD_DONE		BIT(6)
#define LCD_FIFO_UNDERFLOW		BIT(5)
#define LCD_SYNC_LOST			BIT(2)
#define LCD_FRAME_DONE			BIT(0)

/* LCD DMA Control Register */
#define LCD_DMA_BURST_SIZE(x)		((x) << 4)
#define LCD_DMA_BURST_1			0x0
#define LCD_DMA_BURST_2			0x1
#define LCD_DMA_BURST_4			0x2
#define LCD_DMA_BURST_8			0x3
#define LCD_DMA_BURST_16		0x4
#define LCD_V1_END_OF_FRAME_INT_ENA	BIT(2)
#define LCD_V2_END_OF_FRAME0_INT_ENA	BIT(8)
#define LCD_V2_END_OF_FRAME1_INT_ENA	BIT(9)
#define LCD_DUAL_FRAME_BUFFER_ENABLE	BIT(0)

/* LCD Control Register */
#define LCD_CLK_DIVISOR(x)		((x) << 8)
#define LCD_RASTER_MODE			0x01

/* LCD Raster Control Register */
#define LCD_PALETTE_LOAD_MODE(x)	((x) << 20)
#define PALETTE_AND_DATA		0x00
#define PALETTE_ONLY			0x01
#define DATA_ONLY			0x02

#define LCD_MONO_8BIT_MODE		BIT(9)
#define LCD_RASTER_ORDER		BIT(8)
#define LCD_TFT_MODE			BIT(7)
#define LCD_V1_UNDERFLOW_INT_ENA	BIT(6)
#define LCD_V2_UNDERFLOW_INT_ENA	BIT(5)
#define LCD_V1_PL_INT_ENA		BIT(4)
#define LCD_V2_PL_INT_ENA		BIT(6)
#define LCD_MONOCHROME_MODE		BIT(1)
#define LCD_RASTER_ENABLE		BIT(0)
#define LCD_TFT_ALT_ENABLE		BIT(23)
#define LCD_STN_565_ENABLE		BIT(24)
#define LCD_V2_DMA_CLK_EN		BIT(2)
#define LCD_V2_LIDD_CLK_EN		BIT(1)
#define LCD_V2_CORE_CLK_EN		BIT(0)
#define LCD_V2_LPP_B10			26
#define LCD_V2_TFT_24BPP_MODE		BIT(25)
#define LCD_V2_TFT_24BPP_UNPACK		BIT(26)

/* LCD Raster Timing 2 Register */
#define LCD_AC_BIAS_TRANSITIONS_PER_INT(x)	((x) << 16)
#define LCD_AC_BIAS_FREQUENCY(x)		((x) << 8)
#define LCD_SYNC_CTRL				BIT(25)
#define LCD_SYNC_EDGE				BIT(24)
#define LCD_INVERT_PIXEL_CLOCK			BIT(22)
#define LCD_INVERT_LINE_CLOCK			BIT(21)
#define LCD_INVERT_FRAME_CLOCK			BIT(20)

/* LCD Block */
#define  LCD_PID_REG				0x0
#define  LCD_CTRL_REG				0x4
#define  LCD_STAT_REG				0x8
#define  LCD_RASTER_CTRL_REG			0x28
#define  LCD_RASTER_TIMING_0_REG		0x2C
#define  LCD_RASTER_TIMING_1_REG		0x30
#define  LCD_RASTER_TIMING_2_REG		0x34
#define  LCD_DMA_CTRL_REG			0x40
#define  LCD_DMA_FRM_BUF_BASE_ADDR_0_REG	0x44
#define  LCD_DMA_FRM_BUF_CEILING_ADDR_0_REG	0x48
#define  LCD_DMA_FRM_BUF_BASE_ADDR_1_REG	0x4C
#define  LCD_DMA_FRM_BUF_CEILING_ADDR_1_REG	0x50

/* Interrupt Registers available only in Version 2 */
#define  LCD_RAW_STAT_REG			0x58
#define  LCD_MASKED_STAT_REG			0x5c
#define  LCD_INT_ENABLE_SET_REG			0x60
#define  LCD_INT_ENABLE_CLR_REG			0x64
#define  LCD_END_OF_INT_IND_REG			0x68

/* Clock registers available only on Version 2 */
#define  LCD_CLK_ENABLE_REG			0x6c
#define  LCD_CLK_RESET_REG			0x70
#define  LCD_CLK_MAIN_RESET			BIT(3)

#define LCD_NUM_BUFFERS	2

#define PALETTE_SIZE	256

#define	CLK_MIN_DIV	2
#define	CLK_MAX_DIV	255

static void __iomem *da8xx_fb_reg_base;
static unsigned int lcd_revision;
static irq_handler_t lcdc_irq_handler;
static wait_queue_head_t frame_done_wq;
static int frame_done_flag;

static unsigned int lcdc_read(unsigned int addr)
{
	return (unsigned int)__raw_readl(da8xx_fb_reg_base + (addr));
}

static void lcdc_write(unsigned int val, unsigned int addr)
{
	__raw_writel(val, da8xx_fb_reg_base + (addr));
}

struct da8xx_fb_par {
	struct device		*dev;
	resource_size_t p_palette_base;
	unsigned char *v_palette_base;
	dma_addr_t		vram_phys;
	unsigned long		vram_size;
	void			*vram_virt;
	unsigned int		dma_start;
	unsigned int		dma_end;
	struct clk *lcdc_clk;
	int irq;
	unsigned int palette_sz;
	int blank;
	wait_queue_head_t	vsync_wait;
	int			vsync_flag;
	int			vsync_timeout;
	spinlock_t		lock_for_chan_update;

	/*
	 * LCDC has 2 ping pong DMA channels, channel 0
	 * and channel 1.
	 */
	unsigned int		which_dma_channel_done;
#ifdef CONFIG_CPU_FREQ
	struct notifier_block	freq_transition;
#endif
	unsigned int		lcdc_clk_rate;
	void (*panel_power_ctrl)(int);
	u32 pseudo_palette[16];
	struct fb_videomode	mode;
	struct lcd_ctrl_config	cfg;
};

static struct fb_var_screeninfo da8xx_fb_var;

static struct fb_fix_screeninfo da8xx_fb_fix = {
	.id = "DA8xx FB Drv",
	.type = FB_TYPE_PACKED_PIXELS,
	.type_aux = 0,
	.visual = FB_VISUAL_PSEUDOCOLOR,
	.xpanstep = 0,
	.ypanstep = 1,
	.ywrapstep = 0,
	.accel = FB_ACCEL_NONE
};

static struct fb_videomode known_lcd_panels[] = {
	/* Sharp LCD035Q3DG01 */
	[0] = {
		.name           = "Sharp_LCD035Q3DG01",
		.xres           = 320,
		.yres           = 240,
		.pixclock       = KHZ2PICOS(4607),
		.left_margin    = 6,
		.right_margin   = 8,
		.upper_margin   = 2,
		.lower_margin   = 2,
		.hsync_len      = 0,
		.vsync_len      = 0,
		.sync           = FB_SYNC_CLK_INVERT |
			FB_SYNC_HOR_HIGH_ACT | FB_SYNC_VERT_HIGH_ACT,
	},
	/* Sharp LK043T1DG01 */
	[1] = {
		.name           = "Sharp_LK043T1DG01",
		.xres           = 480,
		.yres           = 272,
		.pixclock       = KHZ2PICOS(7833),
		.left_margin    = 2,
		.right_margin   = 2,
		.upper_margin   = 2,
		.lower_margin   = 2,
		.hsync_len      = 41,
		.vsync_len      = 10,
		.sync           = FB_SYNC_HOR_HIGH_ACT | FB_SYNC_VERT_HIGH_ACT,
		.flag           = 0,
	},
	[2] = {
		/* Hitachi SP10Q010 */
		.name           = "SP10Q010",
		.xres           = 320,
		.yres           = 240,
		.pixclock       = KHZ2PICOS(7833),
		.left_margin    = 10,
		.right_margin   = 10,
		.upper_margin   = 10,
		.lower_margin   = 10,
		.hsync_len      = 10,
		.vsync_len      = 10,
		.sync           = FB_SYNC_HOR_HIGH_ACT | FB_SYNC_VERT_HIGH_ACT,
		.flag           = 0,
	},
};

static bool da8xx_fb_is_raster_enabled(void)
{
	return !!(lcdc_read(LCD_RASTER_CTRL_REG) & LCD_RASTER_ENABLE);
}

/* Enable the Raster Engine of the LCD Controller */
static void lcd_enable_raster(void)
{
	u32 reg;

	/* Put LCDC in reset for several cycles */
	if (lcd_revision == LCD_VERSION_2)
		/* Write 1 to reset LCDC */
		lcdc_write(LCD_CLK_MAIN_RESET, LCD_CLK_RESET_REG);
	mdelay(1);

	/* Bring LCDC out of reset */
	if (lcd_revision == LCD_VERSION_2)
		lcdc_write(0, LCD_CLK_RESET_REG);
	mdelay(1);

	/* Above reset sequence doesnot reset register context */
	reg = lcdc_read(LCD_RASTER_CTRL_REG);
	if (!(reg & LCD_RASTER_ENABLE))
		lcdc_write(reg | LCD_RASTER_ENABLE, LCD_RASTER_CTRL_REG);
}

/* Disable the Raster Engine of the LCD Controller */
static void lcd_disable_raster(enum da8xx_frame_complete wait_for_frame_done)
{
	u32 reg;
	int ret;

	reg = lcdc_read(LCD_RASTER_CTRL_REG);
	if (reg & LCD_RASTER_ENABLE)
		lcdc_write(reg & ~LCD_RASTER_ENABLE, LCD_RASTER_CTRL_REG);
	else
		/* return if already disabled */
		return;

	if ((wait_for_frame_done == DA8XX_FRAME_WAIT) &&
			(lcd_revision == LCD_VERSION_2)) {
		frame_done_flag = 0;
		ret = wait_event_interruptible_timeout(frame_done_wq,
				frame_done_flag != 0,
				msecs_to_jiffies(50));
		if (ret == 0)
			pr_err("LCD Controller timed out\n");
	}
}

static void lcd_blit(int load_mode, struct da8xx_fb_par *par)
{
	u32 start;
	u32 end;
	u32 reg_ras;
	u32 reg_dma;
	u32 reg_int;

	/* init reg to clear PLM (loading mode) fields */
	reg_ras = lcdc_read(LCD_RASTER_CTRL_REG);
	reg_ras &= ~(3 << 20);

	reg_dma  = lcdc_read(LCD_DMA_CTRL_REG);

	if (load_mode == LOAD_DATA) {
		start    = par->dma_start;
		end      = par->dma_end;

		reg_ras |= LCD_PALETTE_LOAD_MODE(DATA_ONLY);
		if (lcd_revision == LCD_VERSION_1) {
			reg_dma |= LCD_V1_END_OF_FRAME_INT_ENA;
		} else {
			reg_int = lcdc_read(LCD_INT_ENABLE_SET_REG) |
				LCD_V2_END_OF_FRAME0_INT_ENA |
				LCD_V2_END_OF_FRAME1_INT_ENA |
				LCD_FRAME_DONE | LCD_SYNC_LOST;
			lcdc_write(reg_int, LCD_INT_ENABLE_SET_REG);
		}
		reg_dma |= LCD_DUAL_FRAME_BUFFER_ENABLE;

		lcdc_write(start, LCD_DMA_FRM_BUF_BASE_ADDR_0_REG);
		lcdc_write(end, LCD_DMA_FRM_BUF_CEILING_ADDR_0_REG);
		lcdc_write(start, LCD_DMA_FRM_BUF_BASE_ADDR_1_REG);
		lcdc_write(end, LCD_DMA_FRM_BUF_CEILING_ADDR_1_REG);
	} else if (load_mode == LOAD_PALETTE) {
		start    = par->p_palette_base;
		end      = start + par->palette_sz - 1;

		reg_ras |= LCD_PALETTE_LOAD_MODE(PALETTE_ONLY);

		if (lcd_revision == LCD_VERSION_1) {
			reg_ras |= LCD_V1_PL_INT_ENA;
		} else {
			reg_int = lcdc_read(LCD_INT_ENABLE_SET_REG) |
				LCD_V2_PL_INT_ENA;
			lcdc_write(reg_int, LCD_INT_ENABLE_SET_REG);
		}

		lcdc_write(start, LCD_DMA_FRM_BUF_BASE_ADDR_0_REG);
		lcdc_write(end, LCD_DMA_FRM_BUF_CEILING_ADDR_0_REG);
	}

	lcdc_write(reg_dma, LCD_DMA_CTRL_REG);
	lcdc_write(reg_ras, LCD_RASTER_CTRL_REG);

	/*
	 * The Raster enable bit must be set after all other control fields are
	 * set.
	 */
	lcd_enable_raster();
}

/* Configure the Burst Size and fifo threhold of DMA */
static int lcd_cfg_dma(int burst_size, int fifo_th)
{
	u32 reg;

	reg = lcdc_read(LCD_DMA_CTRL_REG) & 0x00000001;
	switch (burst_size) {
	case 1:
		reg |= LCD_DMA_BURST_SIZE(LCD_DMA_BURST_1);
		break;
	case 2:
		reg |= LCD_DMA_BURST_SIZE(LCD_DMA_BURST_2);
		break;
	case 4:
		reg |= LCD_DMA_BURST_SIZE(LCD_DMA_BURST_4);
		break;
	case 8:
		reg |= LCD_DMA_BURST_SIZE(LCD_DMA_BURST_8);
		break;
	case 16:
	default:
		reg |= LCD_DMA_BURST_SIZE(LCD_DMA_BURST_16);
		break;
	}

	reg |= (fifo_th << 8);

	lcdc_write(reg, LCD_DMA_CTRL_REG);

	return 0;
}

static void lcd_cfg_ac_bias(int period, int transitions_per_int)
{
	u32 reg;

	/* Set the AC Bias Period and Number of Transisitons per Interrupt */
	reg = lcdc_read(LCD_RASTER_TIMING_2_REG) & 0xFFF00000;
	reg |= LCD_AC_BIAS_FREQUENCY(period) |
		LCD_AC_BIAS_TRANSITIONS_PER_INT(transitions_per_int);
	lcdc_write(reg, LCD_RASTER_TIMING_2_REG);
}

static void lcd_cfg_horizontal_sync(int back_porch, int pulse_width,
		int front_porch)
{
	u32 reg;

	reg = lcdc_read(LCD_RASTER_TIMING_0_REG) & 0xf;
	reg |= (((back_porch-1) & 0xff) << 24)
	    | (((front_porch-1) & 0xff) << 16)
	    | (((pulse_width-1) & 0x3f) << 10);
	lcdc_write(reg, LCD_RASTER_TIMING_0_REG);

	/*
	 * LCDC Version 2 adds some extra bits that increase the allowable
	 * size of the horizontal timing registers.
	 * remember that the registers use 0 to represent 1 so all values
	 * that get set into register need to be decremented by 1
	 */
	if (lcd_revision == LCD_VERSION_2) {
		/* Mask off the bits we want to change */
		reg = lcdc_read(LCD_RASTER_TIMING_2_REG) & ~0x780000ff;
		reg |= ((front_porch-1) & 0x300) >> 8;
		reg |= ((back_porch-1) & 0x300) >> 4;
		reg |= ((pulse_width-1) & 0x3c0) << 21;
		lcdc_write(reg, LCD_RASTER_TIMING_2_REG);
	}
}

static void lcd_cfg_vertical_sync(int back_porch, int pulse_width,
		int front_porch)
{
	u32 reg;

	reg = lcdc_read(LCD_RASTER_TIMING_1_REG) & 0x3ff;
	reg |= ((back_porch & 0xff) << 24)
	    | ((front_porch & 0xff) << 16)
	    | (((pulse_width-1) & 0x3f) << 10);
	lcdc_write(reg, LCD_RASTER_TIMING_1_REG);
}

static int lcd_cfg_display(const struct lcd_ctrl_config *cfg,
		struct fb_videomode *panel)
{
	u32 reg;
	u32 reg_int;

	reg = lcdc_read(LCD_RASTER_CTRL_REG) & ~(LCD_TFT_MODE |
						LCD_MONO_8BIT_MODE |
						LCD_MONOCHROME_MODE);

	switch (cfg->panel_shade) {
	case MONOCHROME:
		reg |= LCD_MONOCHROME_MODE;
		if (cfg->mono_8bit_mode)
			reg |= LCD_MONO_8BIT_MODE;
		break;
	case COLOR_ACTIVE:
		reg |= LCD_TFT_MODE;
		if (cfg->tft_alt_mode)
			reg |= LCD_TFT_ALT_ENABLE;
		break;

	case COLOR_PASSIVE:
		/* AC bias applicable only for Pasive panels */
		lcd_cfg_ac_bias(cfg->ac_bias, cfg->ac_bias_intrpt);
		if (cfg->bpp == 12 && cfg->stn_565_mode)
			reg |= LCD_STN_565_ENABLE;
		break;

	default:
		return -EINVAL;
	}

	/* enable additional interrupts here */
	if (lcd_revision == LCD_VERSION_1) {
		reg |= LCD_V1_UNDERFLOW_INT_ENA;
	} else {
		reg_int = lcdc_read(LCD_INT_ENABLE_SET_REG) |
			LCD_V2_UNDERFLOW_INT_ENA;
		lcdc_write(reg_int, LCD_INT_ENABLE_SET_REG);
	}

	lcdc_write(reg, LCD_RASTER_CTRL_REG);

	reg = lcdc_read(LCD_RASTER_TIMING_2_REG);

	reg |= LCD_SYNC_CTRL;

	if (cfg->sync_edge)
		reg |= LCD_SYNC_EDGE;
	else
		reg &= ~LCD_SYNC_EDGE;

	if ((panel->sync & FB_SYNC_HOR_HIGH_ACT) == 0)
		reg |= LCD_INVERT_LINE_CLOCK;
	else
		reg &= ~LCD_INVERT_LINE_CLOCK;

	if ((panel->sync & FB_SYNC_VERT_HIGH_ACT) == 0)
		reg |= LCD_INVERT_FRAME_CLOCK;
	else
		reg &= ~LCD_INVERT_FRAME_CLOCK;

	lcdc_write(reg, LCD_RASTER_TIMING_2_REG);

	return 0;
}

static int lcd_cfg_frame_buffer(struct da8xx_fb_par *par, u32 width, u32 height,
		u32 bpp, u32 raster_order)
{
	u32 reg;

	if (bpp > 16 && lcd_revision == LCD_VERSION_1)
		return -EINVAL;

	/* Set the Panel Width */
	/* Pixels per line = (PPL + 1)*16 */
	if (lcd_revision == LCD_VERSION_1) {
		/*
		 * 0x3F in bits 4..9 gives max horizontal resolution = 1024
		 * pixels.
		 */
		width &= 0x3f0;
	} else {
		/*
		 * 0x7F in bits 4..10 gives max horizontal resolution = 2048
		 * pixels.
		 */
		width &= 0x7f0;
	}

	reg = lcdc_read(LCD_RASTER_TIMING_0_REG);
	reg &= 0xfffffc00;
	if (lcd_revision == LCD_VERSION_1) {
		reg |= ((width >> 4) - 1) << 4;
	} else {
		width = (width >> 4) - 1;
		reg |= ((width & 0x3f) << 4) | ((width & 0x40) >> 3);
	}
	lcdc_write(reg, LCD_RASTER_TIMING_0_REG);

	/* Set the Panel Height */
	/* Set bits 9:0 of Lines Per Pixel */
	reg = lcdc_read(LCD_RASTER_TIMING_1_REG);
	reg = ((height - 1) & 0x3ff) | (reg & 0xfffffc00);
	lcdc_write(reg, LCD_RASTER_TIMING_1_REG);

	/* Set bit 10 of Lines Per Pixel */
	if (lcd_revision == LCD_VERSION_2) {
		reg = lcdc_read(LCD_RASTER_TIMING_2_REG);
		reg |= ((height - 1) & 0x400) << 16;
		lcdc_write(reg, LCD_RASTER_TIMING_2_REG);
	}

	/* Set the Raster Order of the Frame Buffer */
	reg = lcdc_read(LCD_RASTER_CTRL_REG) & ~(1 << 8);
	if (raster_order)
		reg |= LCD_RASTER_ORDER;

	par->palette_sz = 16 * 2;

	switch (bpp) {
	case 1:
	case 2:
	case 4:
	case 16:
		break;
	case 24:
		reg |= LCD_V2_TFT_24BPP_MODE;
		break;
	case 32:
		reg |= LCD_V2_TFT_24BPP_MODE;
		reg |= LCD_V2_TFT_24BPP_UNPACK;
		break;
	case 8:
		par->palette_sz = 256 * 2;
		break;

	default:
		return -EINVAL;
	}

	lcdc_write(reg, LCD_RASTER_CTRL_REG);

	return 0;
}

#define CNVT_TOHW(val, width) ((((val) << (width)) + 0x7FFF - (val)) >> 16)
static int fb_setcolreg(unsigned regno, unsigned red, unsigned green,
			      unsigned blue, unsigned transp,
			      struct fb_info *info)
{
	struct da8xx_fb_par *par = info->par;
	unsigned short *palette = (unsigned short *) par->v_palette_base;
	u_short pal;
	int update_hw = 0;

	if (regno > 255)
		return 1;

	if (info->fix.visual == FB_VISUAL_DIRECTCOLOR)
		return 1;

	if (info->var.bits_per_pixel > 16 && lcd_revision == LCD_VERSION_1)
		return -EINVAL;

	switch (info->fix.visual) {
	case FB_VISUAL_TRUECOLOR:
		red = CNVT_TOHW(red, info->var.red.length);
		green = CNVT_TOHW(green, info->var.green.length);
		blue = CNVT_TOHW(blue, info->var.blue.length);
		break;
	case FB_VISUAL_PSEUDOCOLOR:
		switch (info->var.bits_per_pixel) {
		case 4:
			if (regno > 15)
				return -EINVAL;

			if (info->var.grayscale) {
				pal = regno;
			} else {
				red >>= 4;
				green >>= 8;
				blue >>= 12;

				pal = red & 0x0f00;
				pal |= green & 0x00f0;
				pal |= blue & 0x000f;
			}
			if (regno == 0)
				pal |= 0x2000;
			palette[regno] = pal;
			break;

		case 8:
			red >>= 4;
			green >>= 8;
			blue >>= 12;

			pal = (red & 0x0f00);
			pal |= (green & 0x00f0);
			pal |= (blue & 0x000f);

			if (palette[regno] != pal) {
				update_hw = 1;
				palette[regno] = pal;
			}
			break;
		}
		break;
	}

	/* Truecolor has hardware independent palette */
	if (info->fix.visual == FB_VISUAL_TRUECOLOR) {
		u32 v;

		if (regno > 15)
			return -EINVAL;

		v = (red << info->var.red.offset) |
			(green << info->var.green.offset) |
			(blue << info->var.blue.offset);

		switch (info->var.bits_per_pixel) {
		case 16:
			((u16 *) (info->pseudo_palette))[regno] = v;
			break;
		case 24:
		case 32:
			((u32 *) (info->pseudo_palette))[regno] = v;
			break;
		}
		if (palette[0] != 0x4000) {
			update_hw = 1;
			palette[0] = 0x4000;
		}
	}

	/* Update the palette in the h/w as needed. */
	if (update_hw)
		lcd_blit(LOAD_PALETTE, par);

	return 0;
}
#undef CNVT_TOHW

static void da8xx_fb_lcd_reset(void)
{
	/* DMA has to be disabled */
	lcdc_write(0, LCD_DMA_CTRL_REG);
	lcdc_write(0, LCD_RASTER_CTRL_REG);

	if (lcd_revision == LCD_VERSION_2) {
		lcdc_write(0, LCD_INT_ENABLE_SET_REG);
		/* Write 1 to reset */
		lcdc_write(LCD_CLK_MAIN_RESET, LCD_CLK_RESET_REG);
		lcdc_write(0, LCD_CLK_RESET_REG);
	}
}

static int da8xx_fb_config_clk_divider(struct da8xx_fb_par *par,
					      unsigned lcdc_clk_div,
					      unsigned lcdc_clk_rate)
{
	int ret;

	if (par->lcdc_clk_rate != lcdc_clk_rate) {
		ret = clk_set_rate(par->lcdc_clk, lcdc_clk_rate);
		if (IS_ERR_VALUE(ret)) {
			dev_err(par->dev,
				"unable to set clock rate at %u\n",
				lcdc_clk_rate);
			return ret;
		}
		par->lcdc_clk_rate = clk_get_rate(par->lcdc_clk);
	}

	/* Configure the LCD clock divisor. */
	lcdc_write(LCD_CLK_DIVISOR(lcdc_clk_div) |
			(LCD_RASTER_MODE & 0x1), LCD_CTRL_REG);

	if (lcd_revision == LCD_VERSION_2)
		lcdc_write(LCD_V2_DMA_CLK_EN | LCD_V2_LIDD_CLK_EN |
				LCD_V2_CORE_CLK_EN, LCD_CLK_ENABLE_REG);

	return 0;
}

static unsigned int da8xx_fb_calc_clk_divider(struct da8xx_fb_par *par,
					      unsigned pixclock,
					      unsigned *lcdc_clk_rate)
{
	unsigned lcdc_clk_div;

	pixclock = PICOS2KHZ(pixclock) * 1000;

	*lcdc_clk_rate = par->lcdc_clk_rate;

	if (pixclock < (*lcdc_clk_rate / CLK_MAX_DIV)) {
		*lcdc_clk_rate = clk_round_rate(par->lcdc_clk,
						pixclock * CLK_MAX_DIV);
		lcdc_clk_div = CLK_MAX_DIV;
	} else if (pixclock > (*lcdc_clk_rate / CLK_MIN_DIV)) {
		*lcdc_clk_rate = clk_round_rate(par->lcdc_clk,
						pixclock * CLK_MIN_DIV);
		lcdc_clk_div = CLK_MIN_DIV;
	} else {
		lcdc_clk_div = *lcdc_clk_rate / pixclock;
	}

	return lcdc_clk_div;
}

static int da8xx_fb_calc_config_clk_divider(struct da8xx_fb_par *par,
					    struct fb_videomode *mode)
{
	unsigned lcdc_clk_rate;
	unsigned lcdc_clk_div = da8xx_fb_calc_clk_divider(par, mode->pixclock,
							  &lcdc_clk_rate);

	return da8xx_fb_config_clk_divider(par, lcdc_clk_div, lcdc_clk_rate);
}

static unsigned da8xx_fb_round_clk(struct da8xx_fb_par *par,
					  unsigned pixclock)
{
	unsigned lcdc_clk_div, lcdc_clk_rate;

	lcdc_clk_div = da8xx_fb_calc_clk_divider(par, pixclock, &lcdc_clk_rate);
	return KHZ2PICOS(lcdc_clk_rate / (1000 * lcdc_clk_div));
}

static int lcd_init(struct da8xx_fb_par *par, const struct lcd_ctrl_config *cfg,
		struct fb_videomode *panel)
{
	u32 bpp;
	int ret = 0;

	ret = da8xx_fb_calc_config_clk_divider(par, panel);
	if (IS_ERR_VALUE(ret)) {
		dev_err(par->dev, "unable to configure clock\n");
		return ret;
	}

	if (panel->sync & FB_SYNC_CLK_INVERT)
		lcdc_write((lcdc_read(LCD_RASTER_TIMING_2_REG) |
			LCD_INVERT_PIXEL_CLOCK), LCD_RASTER_TIMING_2_REG);
	else
		lcdc_write((lcdc_read(LCD_RASTER_TIMING_2_REG) &
			~LCD_INVERT_PIXEL_CLOCK), LCD_RASTER_TIMING_2_REG);

	/* Configure the DMA burst size and fifo threshold. */
	ret = lcd_cfg_dma(cfg->dma_burst_sz, cfg->fifo_th);
	if (ret < 0)
		return ret;

	/* Configure the vertical and horizontal sync properties. */
	lcd_cfg_vertical_sync(panel->upper_margin, panel->vsync_len,
			panel->lower_margin);
	lcd_cfg_horizontal_sync(panel->left_margin, panel->hsync_len,
			panel->right_margin);

	/* Configure for disply */
	ret = lcd_cfg_display(cfg, panel);
	if (ret < 0)
		return ret;

	bpp = cfg->bpp;

	if (bpp == 12)
		bpp = 16;
	ret = lcd_cfg_frame_buffer(par, (unsigned int)panel->xres,
				(unsigned int)panel->yres, bpp,
				cfg->raster_order);
	if (ret < 0)
		return ret;

	/* Configure FDD */
	lcdc_write((lcdc_read(LCD_RASTER_CTRL_REG) & 0xfff00fff) |
		       (cfg->fdd << 12), LCD_RASTER_CTRL_REG);

	return 0;
}

/* IRQ handler for version 2 of LCDC */
static irqreturn_t lcdc_irq_handler_rev02(int irq, void *arg)
{
	struct da8xx_fb_par *par = arg;
	u32 stat = lcdc_read(LCD_MASKED_STAT_REG);

	if ((stat & LCD_SYNC_LOST) && (stat & LCD_FIFO_UNDERFLOW)) {
		lcd_disable_raster(DA8XX_FRAME_NOWAIT);
		lcdc_write(stat, LCD_MASKED_STAT_REG);
		lcd_enable_raster();
	} else if (stat & LCD_PL_LOAD_DONE) {
		/*
		 * Must disable raster before changing state of any control bit.
		 * And also must be disabled before clearing the PL loading
		 * interrupt via the following write to the status register. If
		 * this is done after then one gets multiple PL done interrupts.
		 */
		lcd_disable_raster(DA8XX_FRAME_NOWAIT);

		lcdc_write(stat, LCD_MASKED_STAT_REG);

		/* Disable PL completion interrupt */
		lcdc_write(LCD_V2_PL_INT_ENA, LCD_INT_ENABLE_CLR_REG);

		/* Setup and start data loading mode */
		lcd_blit(LOAD_DATA, par);
	} else {
		lcdc_write(stat, LCD_MASKED_STAT_REG);

		if (stat & LCD_END_OF_FRAME0) {
			par->which_dma_channel_done = 0;
			lcdc_write(par->dma_start,
				   LCD_DMA_FRM_BUF_BASE_ADDR_0_REG);
			lcdc_write(par->dma_end,
				   LCD_DMA_FRM_BUF_CEILING_ADDR_0_REG);
			par->vsync_flag = 1;
			wake_up_interruptible(&par->vsync_wait);
		}

		if (stat & LCD_END_OF_FRAME1) {
			par->which_dma_channel_done = 1;
			lcdc_write(par->dma_start,
				   LCD_DMA_FRM_BUF_BASE_ADDR_1_REG);
			lcdc_write(par->dma_end,
				   LCD_DMA_FRM_BUF_CEILING_ADDR_1_REG);
			par->vsync_flag = 1;
			wake_up_interruptible(&par->vsync_wait);
		}

		/* Set only when controller is disabled and at the end of
		 * active frame
		 */
		if (stat & BIT(0)) {
			frame_done_flag = 1;
			wake_up_interruptible(&frame_done_wq);
		}
	}

	lcdc_write(0, LCD_END_OF_INT_IND_REG);
	return IRQ_HANDLED;
}

/* IRQ handler for version 1 LCDC */
static irqreturn_t lcdc_irq_handler_rev01(int irq, void *arg)
{
	struct da8xx_fb_par *par = arg;
	u32 stat = lcdc_read(LCD_STAT_REG);
	u32 reg_ras;

	if ((stat & LCD_SYNC_LOST) && (stat & LCD_FIFO_UNDERFLOW)) {
		lcd_disable_raster(DA8XX_FRAME_NOWAIT);
		lcdc_write(stat, LCD_STAT_REG);
		lcd_enable_raster();
	} else if (stat & LCD_PL_LOAD_DONE) {
		/*
		 * Must disable raster before changing state of any control bit.
		 * And also must be disabled before clearing the PL loading
		 * interrupt via the following write to the status register. If
		 * this is done after then one gets multiple PL done interrupts.
		 */
		lcd_disable_raster(DA8XX_FRAME_NOWAIT);

		lcdc_write(stat, LCD_STAT_REG);

		/* Disable PL completion inerrupt */
		reg_ras  = lcdc_read(LCD_RASTER_CTRL_REG);
		reg_ras &= ~LCD_V1_PL_INT_ENA;
		lcdc_write(reg_ras, LCD_RASTER_CTRL_REG);

		/* Setup and start data loading mode */
		lcd_blit(LOAD_DATA, par);
	} else {
		lcdc_write(stat, LCD_STAT_REG);

		if (stat & LCD_END_OF_FRAME0) {
			par->which_dma_channel_done = 0;
			lcdc_write(par->dma_start,
				   LCD_DMA_FRM_BUF_BASE_ADDR_0_REG);
			lcdc_write(par->dma_end,
				   LCD_DMA_FRM_BUF_CEILING_ADDR_0_REG);
			par->vsync_flag = 1;
			wake_up_interruptible(&par->vsync_wait);
		}

		if (stat & LCD_END_OF_FRAME1) {
			par->which_dma_channel_done = 1;
			lcdc_write(par->dma_start,
				   LCD_DMA_FRM_BUF_BASE_ADDR_1_REG);
			lcdc_write(par->dma_end,
				   LCD_DMA_FRM_BUF_CEILING_ADDR_1_REG);
			par->vsync_flag = 1;
			wake_up_interruptible(&par->vsync_wait);
		}
	}

	return IRQ_HANDLED;
}

static int fb_check_var(struct fb_var_screeninfo *var,
			struct fb_info *info)
{
	int err = 0;
	struct da8xx_fb_par *par = info->par;
	int bpp = var->bits_per_pixel >> 3;
	unsigned long line_size = var->xres_virtual * bpp;

	if (var->bits_per_pixel > 16 && lcd_revision == LCD_VERSION_1)
		return -EINVAL;

	switch (var->bits_per_pixel) {
	case 1:
	case 8:
		var->red.offset = 0;
		var->red.length = 8;
		var->green.offset = 0;
		var->green.length = 8;
		var->blue.offset = 0;
		var->blue.length = 8;
		var->transp.offset = 0;
		var->transp.length = 0;
		var->nonstd = 0;
		break;
	case 4:
		var->red.offset = 0;
		var->red.length = 4;
		var->green.offset = 0;
		var->green.length = 4;
		var->blue.offset = 0;
		var->blue.length = 4;
		var->transp.offset = 0;
		var->transp.length = 0;
		var->nonstd = FB_NONSTD_REV_PIX_IN_B;
		break;
	case 16:		/* RGB 565 */
		var->red.offset = 11;
		var->red.length = 5;
		var->green.offset = 5;
		var->green.length = 6;
		var->blue.offset = 0;
		var->blue.length = 5;
		var->transp.offset = 0;
		var->transp.length = 0;
		var->nonstd = 0;
		break;
	case 24:
		var->red.offset = 16;
		var->red.length = 8;
		var->green.offset = 8;
		var->green.length = 8;
		var->blue.offset = 0;
		var->blue.length = 8;
		var->nonstd = 0;
		break;
	case 32:
		var->transp.offset = 24;
		var->transp.length = 8;
		var->red.offset = 16;
		var->red.length = 8;
		var->green.offset = 8;
		var->green.length = 8;
		var->blue.offset = 0;
		var->blue.length = 8;
		var->nonstd = 0;
		break;
	default:
		err = -EINVAL;
	}

	var->red.msb_right = 0;
	var->green.msb_right = 0;
	var->blue.msb_right = 0;
	var->transp.msb_right = 0;

	if (line_size * var->yres_virtual > par->vram_size)
		var->yres_virtual = par->vram_size / line_size;

	if (var->yres > var->yres_virtual)
		var->yres = var->yres_virtual;

	if (var->xres > var->xres_virtual)
		var->xres = var->xres_virtual;

	if (var->xres + var->xoffset > var->xres_virtual)
		var->xoffset = var->xres_virtual - var->xres;
	if (var->yres + var->yoffset > var->yres_virtual)
		var->yoffset = var->yres_virtual - var->yres;

	var->pixclock = da8xx_fb_round_clk(par, var->pixclock);

	return err;
}

#ifdef CONFIG_CPU_FREQ
static int lcd_da8xx_cpufreq_transition(struct notifier_block *nb,
				     unsigned long val, void *data)
{
	struct da8xx_fb_par *par;

	par = container_of(nb, struct da8xx_fb_par, freq_transition);
	if (val == CPUFREQ_POSTCHANGE) {
		if (par->lcdc_clk_rate != clk_get_rate(par->lcdc_clk)) {
			par->lcdc_clk_rate = clk_get_rate(par->lcdc_clk);
			lcd_disable_raster(DA8XX_FRAME_WAIT);
			da8xx_fb_calc_config_clk_divider(par, &par->mode);
			if (par->blank == FB_BLANK_UNBLANK)
				lcd_enable_raster();
		}
	}

	return 0;
}

static int lcd_da8xx_cpufreq_register(struct da8xx_fb_par *par)
{
	par->freq_transition.notifier_call = lcd_da8xx_cpufreq_transition;

	return cpufreq_register_notifier(&par->freq_transition,
					 CPUFREQ_TRANSITION_NOTIFIER);
}

static void lcd_da8xx_cpufreq_deregister(struct da8xx_fb_par *par)
{
	cpufreq_unregister_notifier(&par->freq_transition,
				    CPUFREQ_TRANSITION_NOTIFIER);
}
#endif

static int fb_remove(struct platform_device *dev)
{
	struct fb_info *info = dev_get_drvdata(&dev->dev);

	if (info) {
		struct da8xx_fb_par *par = info->par;

#ifdef CONFIG_CPU_FREQ
		lcd_da8xx_cpufreq_deregister(par);
#endif
		if (par->panel_power_ctrl)
			par->panel_power_ctrl(0);

		lcd_disable_raster(DA8XX_FRAME_WAIT);
		lcdc_write(0, LCD_RASTER_CTRL_REG);

		/* disable DMA  */
		lcdc_write(0, LCD_DMA_CTRL_REG);

		unregister_framebuffer(info);
		fb_dealloc_cmap(&info->cmap);
		dma_free_coherent(NULL, PALETTE_SIZE, par->v_palette_base,
				  par->p_palette_base);
		dma_free_coherent(NULL, par->vram_size, par->vram_virt,
				  par->vram_phys);
		pm_runtime_put_sync(&dev->dev);
		pm_runtime_disable(&dev->dev);
		framebuffer_release(info);

	}
	return 0;
}

/*
 * Function to wait for vertical sync which for this LCD peripheral
 * translates into waiting for the current raster frame to complete.
 */
static int fb_wait_for_vsync(struct fb_info *info)
{
	struct da8xx_fb_par *par = info->par;
	int ret;

	/*
	 * Set flag to 0 and wait for isr to set to 1. It would seem there is a
	 * race condition here where the ISR could have occurred just before or
	 * just after this set. But since we are just coarsely waiting for
	 * a frame to complete then that's OK. i.e. if the frame completed
	 * just before this code executed then we have to wait another full
	 * frame time but there is no way to avoid such a situation. On the
	 * other hand if the frame completed just after then we don't need
	 * to wait long at all. Either way we are guaranteed to return to the
	 * user immediately after a frame completion which is all that is
	 * required.
	 */
	par->vsync_flag = 0;
	ret = wait_event_interruptible_timeout(par->vsync_wait,
					       par->vsync_flag != 0,
					       par->vsync_timeout);
	if (ret < 0)
		return ret;
	if (ret == 0)
		return -ETIMEDOUT;

	return 0;
}

static int fb_ioctl(struct fb_info *info, unsigned int cmd,
			  unsigned long arg)
{
	struct lcd_sync_arg sync_arg;

	switch (cmd) {
	case FBIOGET_CONTRAST:
	case FBIOPUT_CONTRAST:
	case FBIGET_BRIGHTNESS:
	case FBIPUT_BRIGHTNESS:
	case FBIGET_COLOR:
	case FBIPUT_COLOR:
		return -ENOTTY;
	case FBIPUT_HSYNC:
		if (copy_from_user(&sync_arg, (char *)arg,
				sizeof(struct lcd_sync_arg)))
			return -EFAULT;
		lcd_cfg_horizontal_sync(sync_arg.back_porch,
					sync_arg.pulse_width,
					sync_arg.front_porch);
		break;
	case FBIPUT_VSYNC:
		if (copy_from_user(&sync_arg, (char *)arg,
				sizeof(struct lcd_sync_arg)))
			return -EFAULT;
		lcd_cfg_vertical_sync(sync_arg.back_porch,
					sync_arg.pulse_width,
					sync_arg.front_porch);
		break;
	case FBIO_WAITFORVSYNC:
		return fb_wait_for_vsync(info);
	default:
		return -EINVAL;
	}
	return 0;
}

static int cfb_blank(int blank, struct fb_info *info)
{
	struct da8xx_fb_par *par = info->par;
	int ret = 0;

	if (par->blank == blank)
		return 0;

	par->blank = blank;
	switch (blank) {
	case FB_BLANK_UNBLANK:
		lcd_enable_raster();

		if (par->panel_power_ctrl)
			par->panel_power_ctrl(1);
		break;
	case FB_BLANK_NORMAL:
	case FB_BLANK_VSYNC_SUSPEND:
	case FB_BLANK_HSYNC_SUSPEND:
	case FB_BLANK_POWERDOWN:
		if (par->panel_power_ctrl)
			par->panel_power_ctrl(0);

		lcd_disable_raster(DA8XX_FRAME_WAIT);
		break;
	default:
		ret = -EINVAL;
	}

	return ret;
}

/*
 * Set new x,y offsets in the virtual display for the visible area and switch
 * to the new mode.
 */
static int da8xx_pan_display(struct fb_var_screeninfo *var,
			     struct fb_info *fbi)
{
	int ret = 0;
	struct fb_var_screeninfo new_var;
	struct da8xx_fb_par         *par = fbi->par;
	struct fb_fix_screeninfo    *fix = &fbi->fix;
	unsigned int end;
	unsigned int start;
	unsigned long irq_flags;

	if (var->xoffset != fbi->var.xoffset ||
			var->yoffset != fbi->var.yoffset) {
		memcpy(&new_var, &fbi->var, sizeof(new_var));
		new_var.xoffset = var->xoffset;
		new_var.yoffset = var->yoffset;
		if (fb_check_var(&new_var, fbi))
			ret = -EINVAL;
		else {
			memcpy(&fbi->var, &new_var, sizeof(new_var));

			start	= fix->smem_start +
				new_var.yoffset * fix->line_length +
				new_var.xoffset * fbi->var.bits_per_pixel / 8;
			end	= start + fbi->var.yres * fix->line_length - 1;
			par->dma_start	= start;
			par->dma_end	= end;
			spin_lock_irqsave(&par->lock_for_chan_update,
					irq_flags);
			if (par->which_dma_channel_done == 0) {
				lcdc_write(par->dma_start,
					   LCD_DMA_FRM_BUF_BASE_ADDR_0_REG);
				lcdc_write(par->dma_end,
					   LCD_DMA_FRM_BUF_CEILING_ADDR_0_REG);
			} else if (par->which_dma_channel_done == 1) {
				lcdc_write(par->dma_start,
					   LCD_DMA_FRM_BUF_BASE_ADDR_1_REG);
				lcdc_write(par->dma_end,
					   LCD_DMA_FRM_BUF_CEILING_ADDR_1_REG);
			}
			spin_unlock_irqrestore(&par->lock_for_chan_update,
					irq_flags);
		}
	}

	return ret;
}

static int da8xxfb_set_par(struct fb_info *info)
{
	struct da8xx_fb_par *par = info->par;
	int ret;
	bool raster = da8xx_fb_is_raster_enabled();

	if (raster)
		lcd_disable_raster(DA8XX_FRAME_WAIT);

	fb_var_to_videomode(&par->mode, &info->var);

	par->cfg.bpp = info->var.bits_per_pixel;

	info->fix.visual = (par->cfg.bpp <= 8) ?
				FB_VISUAL_PSEUDOCOLOR : FB_VISUAL_TRUECOLOR;
	info->fix.line_length = (par->mode.xres * par->cfg.bpp) / 8;

	ret = lcd_init(par, &par->cfg, &par->mode);
	if (ret < 0) {
		dev_err(par->dev, "lcd init failed\n");
		return ret;
	}

	par->dma_start = info->fix.smem_start +
			 info->var.yoffset * info->fix.line_length +
			 info->var.xoffset * info->var.bits_per_pixel / 8;
	par->dma_end   = par->dma_start +
			 info->var.yres * info->fix.line_length - 1;

	lcdc_write(par->dma_start, LCD_DMA_FRM_BUF_BASE_ADDR_0_REG);
	lcdc_write(par->dma_end, LCD_DMA_FRM_BUF_CEILING_ADDR_0_REG);
	lcdc_write(par->dma_start, LCD_DMA_FRM_BUF_BASE_ADDR_1_REG);
	lcdc_write(par->dma_end, LCD_DMA_FRM_BUF_CEILING_ADDR_1_REG);

	if (raster)
		lcd_enable_raster();

	return 0;
}

static struct fb_ops da8xx_fb_ops = {
	.owner = THIS_MODULE,
	.fb_check_var = fb_check_var,
	.fb_set_par = da8xxfb_set_par,
	.fb_setcolreg = fb_setcolreg,
	.fb_pan_display = da8xx_pan_display,
	.fb_ioctl = fb_ioctl,
	.fb_fillrect = cfb_fillrect,
	.fb_copyarea = cfb_copyarea,
	.fb_imageblit = cfb_imageblit,
	.fb_blank = cfb_blank,
};

static struct fb_videomode *da8xx_fb_get_videomode(struct platform_device *dev)
{
<<<<<<< HEAD
	struct da8xx_lcdc_platform_data *fb_pdata = dev->dev.platform_data;
=======
	struct da8xx_lcdc_platform_data *fb_pdata = dev_get_platdata(&dev->dev);
>>>>>>> d8ec26d7
	struct fb_videomode *lcdc_info;
	int i;

	for (i = 0, lcdc_info = known_lcd_panels;
		i < ARRAY_SIZE(known_lcd_panels); i++, lcdc_info++) {
		if (strcmp(fb_pdata->type, lcdc_info->name) == 0)
			break;
	}

	if (i == ARRAY_SIZE(known_lcd_panels)) {
		dev_err(&dev->dev, "no panel found\n");
		return NULL;
	}
	dev_info(&dev->dev, "found %s panel\n", lcdc_info->name);

	return lcdc_info;
}

static int fb_probe(struct platform_device *device)
{
	struct da8xx_lcdc_platform_data *fb_pdata =
<<<<<<< HEAD
						device->dev.platform_data;
=======
						dev_get_platdata(&device->dev);
>>>>>>> d8ec26d7
	static struct resource *lcdc_regs;
	struct lcd_ctrl_config *lcd_cfg;
	struct fb_videomode *lcdc_info;
	struct fb_info *da8xx_fb_info;
	struct da8xx_fb_par *par;
	struct clk *tmp_lcdc_clk;
	int ret;
	unsigned long ulcm;

	if (fb_pdata == NULL) {
		dev_err(&device->dev, "Can not get platform data\n");
		return -ENOENT;
	}

	lcdc_info = da8xx_fb_get_videomode(device);
	if (lcdc_info == NULL)
		return -ENODEV;

	lcdc_regs = platform_get_resource(device, IORESOURCE_MEM, 0);
	da8xx_fb_reg_base = devm_ioremap_resource(&device->dev, lcdc_regs);
	if (IS_ERR(da8xx_fb_reg_base))
		return PTR_ERR(da8xx_fb_reg_base);

	tmp_lcdc_clk = devm_clk_get(&device->dev, "fck");
	if (IS_ERR(tmp_lcdc_clk)) {
		dev_err(&device->dev, "Can not get device clock\n");
		return PTR_ERR(tmp_lcdc_clk);
	}

	pm_runtime_enable(&device->dev);
	pm_runtime_get_sync(&device->dev);

	/* Determine LCD IP Version */
	switch (lcdc_read(LCD_PID_REG)) {
	case 0x4C100102:
		lcd_revision = LCD_VERSION_1;
		break;
	case 0x4F200800:
	case 0x4F201000:
		lcd_revision = LCD_VERSION_2;
		break;
	default:
		dev_warn(&device->dev, "Unknown PID Reg value 0x%x, "
				"defaulting to LCD revision 1\n",
				lcdc_read(LCD_PID_REG));
		lcd_revision = LCD_VERSION_1;
		break;
	}

	lcd_cfg = (struct lcd_ctrl_config *)fb_pdata->controller_data;

	if (!lcd_cfg) {
		ret = -EINVAL;
		goto err_pm_runtime_disable;
	}

	da8xx_fb_info = framebuffer_alloc(sizeof(struct da8xx_fb_par),
					&device->dev);
	if (!da8xx_fb_info) {
		dev_dbg(&device->dev, "Memory allocation failed for fb_info\n");
		ret = -ENOMEM;
		goto err_pm_runtime_disable;
	}

	par = da8xx_fb_info->par;
	par->dev = &device->dev;
	par->lcdc_clk = tmp_lcdc_clk;
	par->lcdc_clk_rate = clk_get_rate(par->lcdc_clk);
	if (fb_pdata->panel_power_ctrl) {
		par->panel_power_ctrl = fb_pdata->panel_power_ctrl;
		par->panel_power_ctrl(1);
	}

	fb_videomode_to_var(&da8xx_fb_var, lcdc_info);
	par->cfg = *lcd_cfg;

	da8xx_fb_lcd_reset();

	/* allocate frame buffer */
	par->vram_size = lcdc_info->xres * lcdc_info->yres * lcd_cfg->bpp;
	ulcm = lcm((lcdc_info->xres * lcd_cfg->bpp)/8, PAGE_SIZE);
	par->vram_size = roundup(par->vram_size/8, ulcm);
	par->vram_size = par->vram_size * LCD_NUM_BUFFERS;

	par->vram_virt = dma_alloc_coherent(NULL,
					    par->vram_size,
					    (resource_size_t *) &par->vram_phys,
					    GFP_KERNEL | GFP_DMA);
	if (!par->vram_virt) {
		dev_err(&device->dev,
			"GLCD: kmalloc for frame buffer failed\n");
		ret = -EINVAL;
		goto err_release_fb;
	}

	da8xx_fb_info->screen_base = (char __iomem *) par->vram_virt;
	da8xx_fb_fix.smem_start    = par->vram_phys;
	da8xx_fb_fix.smem_len      = par->vram_size;
	da8xx_fb_fix.line_length   = (lcdc_info->xres * lcd_cfg->bpp) / 8;

	par->dma_start = par->vram_phys;
	par->dma_end   = par->dma_start + lcdc_info->yres *
		da8xx_fb_fix.line_length - 1;

	/* allocate palette buffer */
	par->v_palette_base = dma_alloc_coherent(NULL,
					       PALETTE_SIZE,
					       (resource_size_t *)
					       &par->p_palette_base,
					       GFP_KERNEL | GFP_DMA);
	if (!par->v_palette_base) {
		dev_err(&device->dev,
			"GLCD: kmalloc for palette buffer failed\n");
		ret = -EINVAL;
		goto err_release_fb_mem;
	}
	memset(par->v_palette_base, 0, PALETTE_SIZE);

	par->irq = platform_get_irq(device, 0);
	if (par->irq < 0) {
		ret = -ENOENT;
		goto err_release_pl_mem;
	}

	da8xx_fb_var.grayscale =
	    lcd_cfg->panel_shade == MONOCHROME ? 1 : 0;
	da8xx_fb_var.bits_per_pixel = lcd_cfg->bpp;

	/* Initialize fbinfo */
	da8xx_fb_info->flags = FBINFO_FLAG_DEFAULT;
	da8xx_fb_info->fix = da8xx_fb_fix;
	da8xx_fb_info->var = da8xx_fb_var;
	da8xx_fb_info->fbops = &da8xx_fb_ops;
	da8xx_fb_info->pseudo_palette = par->pseudo_palette;
	da8xx_fb_info->fix.visual = (da8xx_fb_info->var.bits_per_pixel <= 8) ?
				FB_VISUAL_PSEUDOCOLOR : FB_VISUAL_TRUECOLOR;

	ret = fb_alloc_cmap(&da8xx_fb_info->cmap, PALETTE_SIZE, 0);
	if (ret)
		goto err_release_pl_mem;
	da8xx_fb_info->cmap.len = par->palette_sz;

	/* initialize var_screeninfo */
	da8xx_fb_var.activate = FB_ACTIVATE_FORCE;
	fb_set_var(da8xx_fb_info, &da8xx_fb_var);

	dev_set_drvdata(&device->dev, da8xx_fb_info);

	/* initialize the vsync wait queue */
	init_waitqueue_head(&par->vsync_wait);
	par->vsync_timeout = HZ / 5;
	par->which_dma_channel_done = -1;
	spin_lock_init(&par->lock_for_chan_update);

	/* Register the Frame Buffer  */
	if (register_framebuffer(da8xx_fb_info) < 0) {
		dev_err(&device->dev,
			"GLCD: Frame Buffer Registration Failed!\n");
		ret = -EINVAL;
		goto err_dealloc_cmap;
	}

#ifdef CONFIG_CPU_FREQ
	ret = lcd_da8xx_cpufreq_register(par);
	if (ret) {
		dev_err(&device->dev, "failed to register cpufreq\n");
		goto err_cpu_freq;
	}
#endif

	if (lcd_revision == LCD_VERSION_1)
		lcdc_irq_handler = lcdc_irq_handler_rev01;
	else {
		init_waitqueue_head(&frame_done_wq);
		lcdc_irq_handler = lcdc_irq_handler_rev02;
	}

	ret = devm_request_irq(&device->dev, par->irq, lcdc_irq_handler, 0,
			       DRIVER_NAME, par);
	if (ret)
		goto irq_freq;
	return 0;

irq_freq:
#ifdef CONFIG_CPU_FREQ
	lcd_da8xx_cpufreq_deregister(par);
err_cpu_freq:
#endif
	unregister_framebuffer(da8xx_fb_info);

err_dealloc_cmap:
	fb_dealloc_cmap(&da8xx_fb_info->cmap);

err_release_pl_mem:
	dma_free_coherent(NULL, PALETTE_SIZE, par->v_palette_base,
			  par->p_palette_base);

err_release_fb_mem:
	dma_free_coherent(NULL, par->vram_size, par->vram_virt, par->vram_phys);

err_release_fb:
	framebuffer_release(da8xx_fb_info);

err_pm_runtime_disable:
	pm_runtime_put_sync(&device->dev);
	pm_runtime_disable(&device->dev);

	return ret;
}

#ifdef CONFIG_PM
static struct lcdc_context {
	u32 clk_enable;
	u32 ctrl;
	u32 dma_ctrl;
	u32 raster_timing_0;
	u32 raster_timing_1;
	u32 raster_timing_2;
	u32 int_enable_set;
	u32 dma_frm_buf_base_addr_0;
	u32 dma_frm_buf_ceiling_addr_0;
	u32 dma_frm_buf_base_addr_1;
	u32 dma_frm_buf_ceiling_addr_1;
	u32 raster_ctrl;
} reg_context;

static void lcd_context_save(void)
{
	if (lcd_revision == LCD_VERSION_2) {
		reg_context.clk_enable = lcdc_read(LCD_CLK_ENABLE_REG);
		reg_context.int_enable_set = lcdc_read(LCD_INT_ENABLE_SET_REG);
	}

	reg_context.ctrl = lcdc_read(LCD_CTRL_REG);
	reg_context.dma_ctrl = lcdc_read(LCD_DMA_CTRL_REG);
	reg_context.raster_timing_0 = lcdc_read(LCD_RASTER_TIMING_0_REG);
	reg_context.raster_timing_1 = lcdc_read(LCD_RASTER_TIMING_1_REG);
	reg_context.raster_timing_2 = lcdc_read(LCD_RASTER_TIMING_2_REG);
	reg_context.dma_frm_buf_base_addr_0 =
		lcdc_read(LCD_DMA_FRM_BUF_BASE_ADDR_0_REG);
	reg_context.dma_frm_buf_ceiling_addr_0 =
		lcdc_read(LCD_DMA_FRM_BUF_CEILING_ADDR_0_REG);
	reg_context.dma_frm_buf_base_addr_1 =
		lcdc_read(LCD_DMA_FRM_BUF_BASE_ADDR_1_REG);
	reg_context.dma_frm_buf_ceiling_addr_1 =
		lcdc_read(LCD_DMA_FRM_BUF_CEILING_ADDR_1_REG);
	reg_context.raster_ctrl = lcdc_read(LCD_RASTER_CTRL_REG);
	return;
}

static void lcd_context_restore(void)
{
	if (lcd_revision == LCD_VERSION_2) {
		lcdc_write(reg_context.clk_enable, LCD_CLK_ENABLE_REG);
		lcdc_write(reg_context.int_enable_set, LCD_INT_ENABLE_SET_REG);
	}

	lcdc_write(reg_context.ctrl, LCD_CTRL_REG);
	lcdc_write(reg_context.dma_ctrl, LCD_DMA_CTRL_REG);
	lcdc_write(reg_context.raster_timing_0, LCD_RASTER_TIMING_0_REG);
	lcdc_write(reg_context.raster_timing_1, LCD_RASTER_TIMING_1_REG);
	lcdc_write(reg_context.raster_timing_2, LCD_RASTER_TIMING_2_REG);
	lcdc_write(reg_context.dma_frm_buf_base_addr_0,
			LCD_DMA_FRM_BUF_BASE_ADDR_0_REG);
	lcdc_write(reg_context.dma_frm_buf_ceiling_addr_0,
			LCD_DMA_FRM_BUF_CEILING_ADDR_0_REG);
	lcdc_write(reg_context.dma_frm_buf_base_addr_1,
			LCD_DMA_FRM_BUF_BASE_ADDR_1_REG);
	lcdc_write(reg_context.dma_frm_buf_ceiling_addr_1,
			LCD_DMA_FRM_BUF_CEILING_ADDR_1_REG);
	lcdc_write(reg_context.raster_ctrl, LCD_RASTER_CTRL_REG);
	return;
}

static int fb_suspend(struct platform_device *dev, pm_message_t state)
{
	struct fb_info *info = platform_get_drvdata(dev);
	struct da8xx_fb_par *par = info->par;

	console_lock();
	if (par->panel_power_ctrl)
		par->panel_power_ctrl(0);

	fb_set_suspend(info, 1);
	lcd_disable_raster(DA8XX_FRAME_WAIT);
	lcd_context_save();
	pm_runtime_put_sync(&dev->dev);
	console_unlock();

	return 0;
}
static int fb_resume(struct platform_device *dev)
{
	struct fb_info *info = platform_get_drvdata(dev);
	struct da8xx_fb_par *par = info->par;

	console_lock();
	pm_runtime_get_sync(&dev->dev);
	lcd_context_restore();
	if (par->blank == FB_BLANK_UNBLANK) {
		lcd_enable_raster();

		if (par->panel_power_ctrl)
			par->panel_power_ctrl(1);
	}

	fb_set_suspend(info, 0);
	console_unlock();

	return 0;
}
#else
#define fb_suspend NULL
#define fb_resume NULL
#endif

static struct platform_driver da8xx_fb_driver = {
	.probe = fb_probe,
	.remove = fb_remove,
	.suspend = fb_suspend,
	.resume = fb_resume,
	.driver = {
		   .name = DRIVER_NAME,
		   .owner = THIS_MODULE,
		   },
};
module_platform_driver(da8xx_fb_driver);

MODULE_DESCRIPTION("Framebuffer driver for TI da8xx/omap-l1xx");
MODULE_AUTHOR("Texas Instruments");
MODULE_LICENSE("GPL");<|MERGE_RESOLUTION|>--- conflicted
+++ resolved
@@ -1313,11 +1313,7 @@
 
 static struct fb_videomode *da8xx_fb_get_videomode(struct platform_device *dev)
 {
-<<<<<<< HEAD
-	struct da8xx_lcdc_platform_data *fb_pdata = dev->dev.platform_data;
-=======
 	struct da8xx_lcdc_platform_data *fb_pdata = dev_get_platdata(&dev->dev);
->>>>>>> d8ec26d7
 	struct fb_videomode *lcdc_info;
 	int i;
 
@@ -1339,11 +1335,7 @@
 static int fb_probe(struct platform_device *device)
 {
 	struct da8xx_lcdc_platform_data *fb_pdata =
-<<<<<<< HEAD
-						device->dev.platform_data;
-=======
 						dev_get_platdata(&device->dev);
->>>>>>> d8ec26d7
 	static struct resource *lcdc_regs;
 	struct lcd_ctrl_config *lcd_cfg;
 	struct fb_videomode *lcdc_info;
