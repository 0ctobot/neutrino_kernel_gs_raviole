--- conflicted
+++ resolved
@@ -1249,8 +1249,6 @@
 	  Say "yes" here to support the real time clock on SiRF SOC chips.
 	  This driver can also be built as a module called rtc-sirfsoc.
 
-<<<<<<< HEAD
-=======
 config RTC_DRV_MOXART
 	tristate "MOXA ART RTC"
 	help
@@ -1260,7 +1258,6 @@
 	   This driver can also be built as a module. If so, the module
 	   will be called rtc-moxart
 
->>>>>>> 8547f029
 comment "HID Sensor RTC drivers"
 
 config RTC_DRV_HID_SENSOR_TIME
