# SPDX-License-Identifier: GPL-2.0-only
config INTERCONNECT_QCOM
	bool "Qualcomm Network-on-Chip interconnect drivers"
	depends on ARCH_QCOM
	help
	  Support for Qualcomm's Network-on-Chip interconnect hardware.

config INTERCONNECT_QCOM_BCM_VOTER
	tristate

config INTERCONNECT_QCOM_MSM8916
	tristate "Qualcomm MSM8916 interconnect driver"
	depends on INTERCONNECT_QCOM
	depends on QCOM_SMD_RPM
	select INTERCONNECT_QCOM_SMD_RPM
	help
	  This is a driver for the Qualcomm Network-on-Chip on msm8916-based
	  platforms.

config INTERCONNECT_QCOM_MSM8974
	tristate "Qualcomm MSM8974 interconnect driver"
	depends on INTERCONNECT_QCOM
	depends on QCOM_SMD_RPM
	select INTERCONNECT_QCOM_SMD_RPM
	help
	 This is a driver for the Qualcomm Network-on-Chip on msm8974-based
	 platforms.

config INTERCONNECT_QCOM_OSM_L3
	tristate "Qualcomm OSM L3 interconnect driver"
	depends on INTERCONNECT_QCOM || COMPILE_TEST
	help
	  Say y here to support the Operating State Manager (OSM) interconnect
	  driver which controls the scaling of L3 caches on Qualcomm SoCs.

config INTERCONNECT_QCOM_QCS404
	tristate "Qualcomm QCS404 interconnect driver"
	depends on INTERCONNECT_QCOM
	depends on QCOM_SMD_RPM
	select INTERCONNECT_QCOM_SMD_RPM
	help
	  This is a driver for the Qualcomm Network-on-Chip on qcs404-based
	  platforms.

config INTERCONNECT_QCOM_RPMH_POSSIBLE
	tristate
	default INTERCONNECT_QCOM
	depends on QCOM_RPMH || (COMPILE_TEST && !QCOM_RPMH)
	depends on QCOM_COMMAND_DB || (COMPILE_TEST && !QCOM_COMMAND_DB)
	depends on OF || COMPILE_TEST
	help
	  Compile-testing RPMH drivers is possible on other platforms,
	  but in order to avoid link failures, drivers must not be built-in
	  when QCOM_RPMH or QCOM_COMMAND_DB are loadable modules

config INTERCONNECT_QCOM_RPMH
	tristate

config INTERCONNECT_QCOM_SC7180
	tristate "Qualcomm SC7180 interconnect driver"
	depends on INTERCONNECT_QCOM_RPMH_POSSIBLE
	select INTERCONNECT_QCOM_RPMH
	select INTERCONNECT_QCOM_BCM_VOTER
	help
	  This is a driver for the Qualcomm Network-on-Chip on sc7180-based
	  platforms.

config INTERCONNECT_QCOM_SDM845
	tristate "Qualcomm SDM845 interconnect driver"
	depends on INTERCONNECT_QCOM_RPMH_POSSIBLE
	select INTERCONNECT_QCOM_RPMH
	select INTERCONNECT_QCOM_BCM_VOTER
	help
	  This is a driver for the Qualcomm Network-on-Chip on sdm845-based
	  platforms.

config INTERCONNECT_QCOM_SM8150
	tristate "Qualcomm SM8150 interconnect driver"
<<<<<<< HEAD
	depends on INTERCONNECT_QCOM
	depends on (QCOM_RPMH && QCOM_COMMAND_DB && OF) || COMPILE_TEST
=======
	depends on INTERCONNECT_QCOM_RPMH_POSSIBLE
>>>>>>> c70595ea
	select INTERCONNECT_QCOM_RPMH
	select INTERCONNECT_QCOM_BCM_VOTER
	help
	  This is a driver for the Qualcomm Network-on-Chip on sm8150-based
	  platforms.

config INTERCONNECT_QCOM_SM8250
	tristate "Qualcomm SM8250 interconnect driver"
<<<<<<< HEAD
	depends on INTERCONNECT_QCOM
	depends on (QCOM_RPMH && QCOM_COMMAND_DB && OF) || COMPILE_TEST
=======
	depends on INTERCONNECT_QCOM_RPMH_POSSIBLE
>>>>>>> c70595ea
	select INTERCONNECT_QCOM_RPMH
	select INTERCONNECT_QCOM_BCM_VOTER
	help
	  This is a driver for the Qualcomm Network-on-Chip on sm8250-based
	  platforms.

config INTERCONNECT_QCOM_SMD_RPM
	tristate<|MERGE_RESOLUTION|>--- conflicted
+++ resolved
@@ -76,12 +76,7 @@
 
 config INTERCONNECT_QCOM_SM8150
 	tristate "Qualcomm SM8150 interconnect driver"
-<<<<<<< HEAD
-	depends on INTERCONNECT_QCOM
-	depends on (QCOM_RPMH && QCOM_COMMAND_DB && OF) || COMPILE_TEST
-=======
 	depends on INTERCONNECT_QCOM_RPMH_POSSIBLE
->>>>>>> c70595ea
 	select INTERCONNECT_QCOM_RPMH
 	select INTERCONNECT_QCOM_BCM_VOTER
 	help
@@ -90,12 +85,7 @@
 
 config INTERCONNECT_QCOM_SM8250
 	tristate "Qualcomm SM8250 interconnect driver"
-<<<<<<< HEAD
-	depends on INTERCONNECT_QCOM
-	depends on (QCOM_RPMH && QCOM_COMMAND_DB && OF) || COMPILE_TEST
-=======
 	depends on INTERCONNECT_QCOM_RPMH_POSSIBLE
->>>>>>> c70595ea
 	select INTERCONNECT_QCOM_RPMH
 	select INTERCONNECT_QCOM_BCM_VOTER
 	help
