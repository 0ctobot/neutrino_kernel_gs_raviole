--- conflicted
+++ resolved
@@ -54,12 +54,9 @@
 
 	multishot = kasan_save_enable_multi_shot();
 	kasan_set_tagging_report_once(false);
-<<<<<<< HEAD
-=======
 	fail_data.report_found = false;
 	kunit_add_named_resource(test, NULL, NULL, &resource,
 					"kasan_data", &fail_data);
->>>>>>> 754a0abe
 	return 0;
 }
 
@@ -80,54 +77,6 @@
  * checking is auto-disabled. When this happens, this test handler reenables
  * tag checking. As tag checking can be only disabled or enabled per CPU,
  * this handler disables migration (preemption).
-<<<<<<< HEAD
- *
- * Since the compiler doesn't see that the expression can change the fail_data
- * fields, it can reorder or optimize away the accesses to those fields.
- * Use READ/WRITE_ONCE() for the accesses and compiler barriers around the
- * expression to prevent that.
- */
-#define KUNIT_EXPECT_KASAN_FAIL(test, expression) do {		\
-	if (IS_ENABLED(CONFIG_KASAN_HW_TAGS) &&			\
-	    !kasan_async_mode_enabled())			\
-		migrate_disable();				\
-	WRITE_ONCE(fail_data.report_expected, true);		\
-	WRITE_ONCE(fail_data.report_found, false);		\
-	kunit_add_named_resource(test,				\
-				NULL,				\
-				NULL,				\
-				&resource,			\
-				"kasan_data", &fail_data);	\
-	barrier();						\
-	expression;						\
-	barrier();						\
-	if (kasan_async_mode_enabled())				\
-		kasan_force_async_fault();			\
-	barrier();						\
-	KUNIT_EXPECT_EQ(test,					\
-			READ_ONCE(fail_data.report_expected),	\
-			READ_ONCE(fail_data.report_found));	\
-	if (IS_ENABLED(CONFIG_KASAN_HW_TAGS) &&			\
-	    !kasan_async_mode_enabled()) {			\
-		if (READ_ONCE(fail_data.report_found))		\
-			kasan_enable_tagging_sync();		\
-		migrate_enable();				\
-	}							\
-} while (0)
-
-#define KASAN_TEST_NEEDS_CONFIG_ON(test, config) do {			\
-	if (!IS_ENABLED(config)) {					\
-		kunit_info((test), "skipping, " #config " required");	\
-		return;							\
-	}								\
-} while (0)
-
-#define KASAN_TEST_NEEDS_CONFIG_OFF(test, config) do {			\
-	if (IS_ENABLED(config)) {					\
-		kunit_info((test), "skipping, " #config " enabled");	\
-		return;							\
-	}								\
-=======
  *
  * Since the compiler doesn't see that the expression can change the fail_data
  * fields, it can reorder or optimize away the accesses to those fields.
@@ -168,7 +117,6 @@
 #define KASAN_TEST_NEEDS_CONFIG_OFF(test, config) do {			\
 	if (IS_ENABLED(config))						\
 		kunit_skip((test), "Test requires " #config "=n");	\
->>>>>>> 754a0abe
 } while (0)
 
 static void kmalloc_oob_right(struct kunit *test)
@@ -703,11 +651,7 @@
 {
 	/*
 	 * Deliberate out-of-bounds access. To prevent CONFIG_UBSAN_LOCAL_BOUNDS
-<<<<<<< HEAD
-	 * from failing here and panicing the kernel, access the array via a
-=======
 	 * from failing here and panicking the kernel, access the array via a
->>>>>>> 754a0abe
 	 * volatile pointer, which will prevent the compiler from being able to
 	 * determine the array bounds.
 	 *
