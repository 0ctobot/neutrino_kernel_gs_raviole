--- conflicted
+++ resolved
@@ -7,12 +7,6 @@
 	bool
 
 config HAVE_ARCH_KASAN_HW_TAGS
-<<<<<<< HEAD
-	bool
-
-config HAVE_ARCH_KASAN_VMALLOC
-=======
->>>>>>> 754a0abe
 	bool
 
 config HAVE_ARCH_KASAN_VMALLOC
@@ -155,10 +149,7 @@
 config KASAN_STACK
 	bool "Enable stack instrumentation (unsafe)" if CC_IS_CLANG && !COMPILE_TEST
 	depends on KASAN_GENERIC || KASAN_SW_TAGS
-<<<<<<< HEAD
-=======
 	depends on !ARCH_DISABLE_KASAN_INLINE
->>>>>>> 754a0abe
 	default y if CC_IS_GCC
 	help
 	  The LLVM stack address sanitizer has a know problem that
@@ -176,20 +167,7 @@
 	  instrumentation is also disabled as it adds inline-style
 	  instrumentation that is run unconditionally.
 
-<<<<<<< HEAD
-config KASAN_S390_4_LEVEL_PAGING
-	bool "KASan: use 4-level paging"
-	depends on S390
-	help
-	  Compiling the kernel with KASan disables automatic 3-level vs
-	  4-level paging selection. 3-level paging is used by default (up
-	  to 3TB of RAM with KASan enabled). This options allows to force
-	  4-level paging instead.
-
-config KASAN_SW_TAGS_IDENTIFY
-=======
 config KASAN_TAGS_IDENTIFY
->>>>>>> 754a0abe
 	bool "Enable memory corruption identification"
 	depends on KASAN_SW_TAGS || KASAN_HW_TAGS
 	help
