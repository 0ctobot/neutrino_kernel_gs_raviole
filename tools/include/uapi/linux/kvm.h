--- conflicted
+++ resolved
@@ -986,10 +986,6 @@
 #define KVM_CAP_HYPERV_ENLIGHTENED_VMCS 163
 #define KVM_CAP_EXCEPTION_PAYLOAD 164
 #define KVM_CAP_ARM_VM_IPA_SIZE 165
-<<<<<<< HEAD
-#define KVM_CAP_MANUAL_DIRTY_LOG_PROTECT 166
-#define KVM_CAP_HYPERV_CPUID 167
-=======
 #define KVM_CAP_MANUAL_DIRTY_LOG_PROTECT 166 /* Obsolete */
 #define KVM_CAP_HYPERV_CPUID 167
 #define KVM_CAP_MANUAL_DIRTY_LOG_PROTECT2 168
@@ -997,7 +993,6 @@
 #define KVM_CAP_ARM_SVE 170
 #define KVM_CAP_ARM_PTRAUTH_ADDRESS 171
 #define KVM_CAP_ARM_PTRAUTH_GENERIC 172
->>>>>>> 0ecfebd2
 
 #ifdef KVM_CAP_IRQ_ROUTING
 
@@ -1447,22 +1442,15 @@
 #define KVM_GET_NESTED_STATE         _IOWR(KVMIO, 0xbe, struct kvm_nested_state)
 #define KVM_SET_NESTED_STATE         _IOW(KVMIO,  0xbf, struct kvm_nested_state)
 
-<<<<<<< HEAD
-/* Available with KVM_CAP_MANUAL_DIRTY_LOG_PROTECT */
-=======
 /* Available with KVM_CAP_MANUAL_DIRTY_LOG_PROTECT_2 */
->>>>>>> 0ecfebd2
 #define KVM_CLEAR_DIRTY_LOG          _IOWR(KVMIO, 0xc0, struct kvm_clear_dirty_log)
 
 /* Available with KVM_CAP_HYPERV_CPUID */
 #define KVM_GET_SUPPORTED_HV_CPUID _IOWR(KVMIO, 0xc1, struct kvm_cpuid2)
 
-<<<<<<< HEAD
-=======
 /* Available with KVM_CAP_ARM_SVE */
 #define KVM_ARM_VCPU_FINALIZE	  _IOW(KVMIO,  0xc2, int)
 
->>>>>>> 0ecfebd2
 /* Secure Encrypted Virtualization command */
 enum sev_cmd_id {
 	/* Guest initialization commands */
