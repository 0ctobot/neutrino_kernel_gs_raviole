--- conflicted
+++ resolved
@@ -209,11 +209,7 @@
 
 	/* spkm3 innercontext token preamble */
 	if ((ptr[0] != 0xa4) || (ptr[2] != 0x30)) {
-<<<<<<< HEAD
 		dprintk("RPC:       BAD SPKM ictoken preamble\n");
-=======
-		dprintk("RPC: BAD SPKM ictoken preamble\n");
->>>>>>> ec2f9d13
 		goto out;
 	}
 
