--- conflicted
+++ resolved
@@ -2021,10 +2021,7 @@
 	.change		= taprio_change,
 	.destroy	= taprio_destroy,
 	.reset		= taprio_reset,
-<<<<<<< HEAD
-=======
 	.attach		= taprio_attach,
->>>>>>> 754a0abe
 	.peek		= taprio_peek,
 	.dequeue	= taprio_dequeue,
 	.enqueue	= taprio_enqueue,
