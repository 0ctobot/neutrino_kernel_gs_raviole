--- conflicted
+++ resolved
@@ -1037,12 +1037,8 @@
 		/* This will take care of sending queued events
 		 * even if the connection is already confirmed.
 		 */
-<<<<<<< HEAD
-		nf_conntrack_confirm(skb);
-=======
 		if (nf_conntrack_confirm(skb) != NF_ACCEPT)
 			goto drop;
->>>>>>> 754a0abe
 	}
 
 	if (!skip_add)
