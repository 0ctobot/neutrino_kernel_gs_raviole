// SPDX-License-Identifier: GPL-2.0-or-later
/*
 * net/switchdev/switchdev.c - Switch device API
 * Copyright (c) 2014-2015 Jiri Pirko <jiri@resnulli.us>
 * Copyright (c) 2014-2015 Scott Feldman <sfeldma@gmail.com>
 */

#include <linux/kernel.h>
#include <linux/types.h>
#include <linux/init.h>
#include <linux/mutex.h>
#include <linux/notifier.h>
#include <linux/netdevice.h>
#include <linux/etherdevice.h>
#include <linux/if_bridge.h>
#include <linux/list.h>
#include <linux/workqueue.h>
#include <linux/if_vlan.h>
#include <linux/rtnetlink.h>
#include <net/switchdev.h>

static LIST_HEAD(deferred);
static DEFINE_SPINLOCK(deferred_lock);

typedef void switchdev_deferred_func_t(struct net_device *dev,
				       const void *data);

struct switchdev_deferred_item {
	struct list_head list;
	struct net_device *dev;
	switchdev_deferred_func_t *func;
	unsigned long data[];
};

static struct switchdev_deferred_item *switchdev_deferred_dequeue(void)
{
	struct switchdev_deferred_item *dfitem;

	spin_lock_bh(&deferred_lock);
	if (list_empty(&deferred)) {
		dfitem = NULL;
		goto unlock;
	}
	dfitem = list_first_entry(&deferred,
				  struct switchdev_deferred_item, list);
	list_del(&dfitem->list);
unlock:
	spin_unlock_bh(&deferred_lock);
	return dfitem;
}

/**
 *	switchdev_deferred_process - Process ops in deferred queue
 *
 *	Called to flush the ops currently queued in deferred ops queue.
 *	rtnl_lock must be held.
 */
void switchdev_deferred_process(void)
{
	struct switchdev_deferred_item *dfitem;

	ASSERT_RTNL();

	while ((dfitem = switchdev_deferred_dequeue())) {
		dfitem->func(dfitem->dev, dfitem->data);
		dev_put(dfitem->dev);
		kfree(dfitem);
	}
}
EXPORT_SYMBOL_GPL(switchdev_deferred_process);

static void switchdev_deferred_process_work(struct work_struct *work)
{
	rtnl_lock();
	switchdev_deferred_process();
	rtnl_unlock();
}

static DECLARE_WORK(deferred_process_work, switchdev_deferred_process_work);

static int switchdev_deferred_enqueue(struct net_device *dev,
				      const void *data, size_t data_len,
				      switchdev_deferred_func_t *func)
{
	struct switchdev_deferred_item *dfitem;

	dfitem = kmalloc(sizeof(*dfitem) + data_len, GFP_ATOMIC);
	if (!dfitem)
		return -ENOMEM;
	dfitem->dev = dev;
	dfitem->func = func;
	memcpy(dfitem->data, data, data_len);
	dev_hold(dev);
	spin_lock_bh(&deferred_lock);
	list_add_tail(&dfitem->list, &deferred);
	spin_unlock_bh(&deferred_lock);
	schedule_work(&deferred_process_work);
	return 0;
}

static int switchdev_port_attr_notify(enum switchdev_notifier_type nt,
				      struct net_device *dev,
				      const struct switchdev_attr *attr,
				      struct netlink_ext_ack *extack)
{
	int err;
	int rc;

	struct switchdev_notifier_port_attr_info attr_info = {
		.attr = attr,
		.handled = false,
	};

	rc = call_switchdev_blocking_notifiers(nt, dev,
					       &attr_info.info, extack);
	err = notifier_to_errno(rc);
	if (err) {
		WARN_ON(!attr_info.handled);
		return err;
	}

	if (!attr_info.handled)
		return -EOPNOTSUPP;

	return 0;
}

static int switchdev_port_attr_set_now(struct net_device *dev,
				       const struct switchdev_attr *attr,
				       struct netlink_ext_ack *extack)
{
	return switchdev_port_attr_notify(SWITCHDEV_PORT_ATTR_SET, dev, attr,
					  extack);
}

static void switchdev_port_attr_set_deferred(struct net_device *dev,
					     const void *data)
{
	const struct switchdev_attr *attr = data;
	int err;

	err = switchdev_port_attr_set_now(dev, attr, NULL);
	if (err && err != -EOPNOTSUPP)
		netdev_err(dev, "failed (err=%d) to set attribute (id=%d)\n",
			   err, attr->id);
	if (attr->complete)
		attr->complete(dev, err, attr->complete_priv);
}

static int switchdev_port_attr_set_defer(struct net_device *dev,
					 const struct switchdev_attr *attr)
{
	return switchdev_deferred_enqueue(dev, attr, sizeof(*attr),
					  switchdev_port_attr_set_deferred);
}

/**
 *	switchdev_port_attr_set - Set port attribute
 *
 *	@dev: port device
 *	@attr: attribute to set
 *	@extack: netlink extended ack, for error message propagation
 *
 *	rtnl_lock must be held and must not be in atomic section,
 *	in case SWITCHDEV_F_DEFER flag is not set.
 */
int switchdev_port_attr_set(struct net_device *dev,
			    const struct switchdev_attr *attr,
			    struct netlink_ext_ack *extack)
{
	if (attr->flags & SWITCHDEV_F_DEFER)
		return switchdev_port_attr_set_defer(dev, attr);
	ASSERT_RTNL();
	return switchdev_port_attr_set_now(dev, attr, extack);
}
EXPORT_SYMBOL_GPL(switchdev_port_attr_set);

static size_t switchdev_obj_size(const struct switchdev_obj *obj)
{
	switch (obj->id) {
	case SWITCHDEV_OBJ_ID_PORT_VLAN:
		return sizeof(struct switchdev_obj_port_vlan);
	case SWITCHDEV_OBJ_ID_PORT_MDB:
		return sizeof(struct switchdev_obj_port_mdb);
	case SWITCHDEV_OBJ_ID_HOST_MDB:
		return sizeof(struct switchdev_obj_port_mdb);
	default:
		BUG();
	}
	return 0;
}

static int switchdev_port_obj_notify(enum switchdev_notifier_type nt,
				     struct net_device *dev,
				     const struct switchdev_obj *obj,
				     struct netlink_ext_ack *extack)
{
	int rc;
	int err;

	struct switchdev_notifier_port_obj_info obj_info = {
		.obj = obj,
		.handled = false,
	};

	rc = call_switchdev_blocking_notifiers(nt, dev, &obj_info.info, extack);
	err = notifier_to_errno(rc);
	if (err) {
		WARN_ON(!obj_info.handled);
		return err;
	}
	if (!obj_info.handled)
		return -EOPNOTSUPP;
	return 0;
}

static void switchdev_port_obj_add_deferred(struct net_device *dev,
					    const void *data)
{
	const struct switchdev_obj *obj = data;
	int err;

	ASSERT_RTNL();
	err = switchdev_port_obj_notify(SWITCHDEV_PORT_OBJ_ADD,
					dev, obj, NULL);
	if (err && err != -EOPNOTSUPP)
		netdev_err(dev, "failed (err=%d) to add object (id=%d)\n",
			   err, obj->id);
	if (obj->complete)
		obj->complete(dev, err, obj->complete_priv);
}

static int switchdev_port_obj_add_defer(struct net_device *dev,
					const struct switchdev_obj *obj)
{
	return switchdev_deferred_enqueue(dev, obj, switchdev_obj_size(obj),
					  switchdev_port_obj_add_deferred);
}

/**
 *	switchdev_port_obj_add - Add port object
 *
 *	@dev: port device
 *	@obj: object to add
 *	@extack: netlink extended ack
 *
 *	rtnl_lock must be held and must not be in atomic section,
 *	in case SWITCHDEV_F_DEFER flag is not set.
 */
int switchdev_port_obj_add(struct net_device *dev,
			   const struct switchdev_obj *obj,
			   struct netlink_ext_ack *extack)
{
	if (obj->flags & SWITCHDEV_F_DEFER)
		return switchdev_port_obj_add_defer(dev, obj);
	ASSERT_RTNL();
	return switchdev_port_obj_notify(SWITCHDEV_PORT_OBJ_ADD,
					 dev, obj, extack);
}
EXPORT_SYMBOL_GPL(switchdev_port_obj_add);

static int switchdev_port_obj_del_now(struct net_device *dev,
				      const struct switchdev_obj *obj)
{
	return switchdev_port_obj_notify(SWITCHDEV_PORT_OBJ_DEL,
					 dev, obj, NULL);
}

static void switchdev_port_obj_del_deferred(struct net_device *dev,
					    const void *data)
{
	const struct switchdev_obj *obj = data;
	int err;

	err = switchdev_port_obj_del_now(dev, obj);
	if (err && err != -EOPNOTSUPP)
		netdev_err(dev, "failed (err=%d) to del object (id=%d)\n",
			   err, obj->id);
	if (obj->complete)
		obj->complete(dev, err, obj->complete_priv);
}

static int switchdev_port_obj_del_defer(struct net_device *dev,
					const struct switchdev_obj *obj)
{
	return switchdev_deferred_enqueue(dev, obj, switchdev_obj_size(obj),
					  switchdev_port_obj_del_deferred);
}

/**
 *	switchdev_port_obj_del - Delete port object
 *
 *	@dev: port device
 *	@obj: object to delete
 *
 *	rtnl_lock must be held and must not be in atomic section,
 *	in case SWITCHDEV_F_DEFER flag is not set.
 */
int switchdev_port_obj_del(struct net_device *dev,
			   const struct switchdev_obj *obj)
{
	if (obj->flags & SWITCHDEV_F_DEFER)
		return switchdev_port_obj_del_defer(dev, obj);
	ASSERT_RTNL();
	return switchdev_port_obj_del_now(dev, obj);
}
EXPORT_SYMBOL_GPL(switchdev_port_obj_del);

static ATOMIC_NOTIFIER_HEAD(switchdev_notif_chain);
static BLOCKING_NOTIFIER_HEAD(switchdev_blocking_notif_chain);

/**
 *	register_switchdev_notifier - Register notifier
 *	@nb: notifier_block
 *
 *	Register switch device notifier.
 */
int register_switchdev_notifier(struct notifier_block *nb)
{
	return atomic_notifier_chain_register(&switchdev_notif_chain, nb);
}
EXPORT_SYMBOL_GPL(register_switchdev_notifier);

/**
 *	unregister_switchdev_notifier - Unregister notifier
 *	@nb: notifier_block
 *
 *	Unregister switch device notifier.
 */
int unregister_switchdev_notifier(struct notifier_block *nb)
{
	return atomic_notifier_chain_unregister(&switchdev_notif_chain, nb);
}
EXPORT_SYMBOL_GPL(unregister_switchdev_notifier);

/**
 *	call_switchdev_notifiers - Call notifiers
 *	@val: value passed unmodified to notifier function
 *	@dev: port device
 *	@info: notifier information data
 *	@extack: netlink extended ack
 *	Call all network notifier blocks.
 */
int call_switchdev_notifiers(unsigned long val, struct net_device *dev,
			     struct switchdev_notifier_info *info,
			     struct netlink_ext_ack *extack)
{
	info->dev = dev;
	info->extack = extack;
	return atomic_notifier_call_chain(&switchdev_notif_chain, val, info);
}
EXPORT_SYMBOL_GPL(call_switchdev_notifiers);

int register_switchdev_blocking_notifier(struct notifier_block *nb)
{
	struct blocking_notifier_head *chain = &switchdev_blocking_notif_chain;

	return blocking_notifier_chain_register(chain, nb);
}
EXPORT_SYMBOL_GPL(register_switchdev_blocking_notifier);

int unregister_switchdev_blocking_notifier(struct notifier_block *nb)
{
	struct blocking_notifier_head *chain = &switchdev_blocking_notif_chain;

	return blocking_notifier_chain_unregister(chain, nb);
}
EXPORT_SYMBOL_GPL(unregister_switchdev_blocking_notifier);

int call_switchdev_blocking_notifiers(unsigned long val, struct net_device *dev,
				      struct switchdev_notifier_info *info,
				      struct netlink_ext_ack *extack)
{
	info->dev = dev;
	info->extack = extack;
	return blocking_notifier_call_chain(&switchdev_blocking_notif_chain,
					    val, info);
}
EXPORT_SYMBOL_GPL(call_switchdev_blocking_notifiers);

static int __switchdev_handle_port_obj_add(struct net_device *dev,
			struct switchdev_notifier_port_obj_info *port_obj_info,
			bool (*check_cb)(const struct net_device *dev),
			int (*add_cb)(struct net_device *dev, const void *ctx,
				      const struct switchdev_obj *obj,
				      struct netlink_ext_ack *extack))
{
	struct switchdev_notifier_info *info = &port_obj_info->info;
	struct netlink_ext_ack *extack;
	struct net_device *lower_dev;
	struct list_head *iter;
	int err = -EOPNOTSUPP;

	extack = switchdev_notifier_info_to_extack(info);

	if (check_cb(dev)) {
<<<<<<< HEAD
		err = add_cb(dev, port_obj_info->obj, port_obj_info->trans,
			     extack);
=======
		err = add_cb(dev, info->ctx, port_obj_info->obj, extack);
>>>>>>> 754a0abe
		if (err != -EOPNOTSUPP)
			port_obj_info->handled = true;
		return err;
	}

	/* Switch ports might be stacked under e.g. a LAG. Ignore the
	 * unsupported devices, another driver might be able to handle them. But
	 * propagate to the callers any hard errors.
	 *
	 * If the driver does its own bookkeeping of stacked ports, it's not
	 * necessary to go through this helper.
	 */
	netdev_for_each_lower_dev(dev, lower_dev, iter) {
		if (netif_is_bridge_master(lower_dev))
			continue;

		err = __switchdev_handle_port_obj_add(lower_dev, port_obj_info,
						      check_cb, add_cb);
		if (err && err != -EOPNOTSUPP)
			return err;
	}

	return err;
}

int switchdev_handle_port_obj_add(struct net_device *dev,
			struct switchdev_notifier_port_obj_info *port_obj_info,
			bool (*check_cb)(const struct net_device *dev),
			int (*add_cb)(struct net_device *dev, const void *ctx,
				      const struct switchdev_obj *obj,
				      struct netlink_ext_ack *extack))
{
	int err;

	err = __switchdev_handle_port_obj_add(dev, port_obj_info, check_cb,
					      add_cb);
	if (err == -EOPNOTSUPP)
		err = 0;
	return err;
}
EXPORT_SYMBOL_GPL(switchdev_handle_port_obj_add);

static int __switchdev_handle_port_obj_del(struct net_device *dev,
			struct switchdev_notifier_port_obj_info *port_obj_info,
			bool (*check_cb)(const struct net_device *dev),
			int (*del_cb)(struct net_device *dev, const void *ctx,
				      const struct switchdev_obj *obj))
{
	struct switchdev_notifier_info *info = &port_obj_info->info;
	struct net_device *lower_dev;
	struct list_head *iter;
	int err = -EOPNOTSUPP;

	if (check_cb(dev)) {
<<<<<<< HEAD
		err = del_cb(dev, port_obj_info->obj);
=======
		err = del_cb(dev, info->ctx, port_obj_info->obj);
>>>>>>> 754a0abe
		if (err != -EOPNOTSUPP)
			port_obj_info->handled = true;
		return err;
	}

	/* Switch ports might be stacked under e.g. a LAG. Ignore the
	 * unsupported devices, another driver might be able to handle them. But
	 * propagate to the callers any hard errors.
	 *
	 * If the driver does its own bookkeeping of stacked ports, it's not
	 * necessary to go through this helper.
	 */
	netdev_for_each_lower_dev(dev, lower_dev, iter) {
		if (netif_is_bridge_master(lower_dev))
			continue;

		err = __switchdev_handle_port_obj_del(lower_dev, port_obj_info,
						      check_cb, del_cb);
		if (err && err != -EOPNOTSUPP)
			return err;
	}

	return err;
}

int switchdev_handle_port_obj_del(struct net_device *dev,
			struct switchdev_notifier_port_obj_info *port_obj_info,
			bool (*check_cb)(const struct net_device *dev),
			int (*del_cb)(struct net_device *dev, const void *ctx,
				      const struct switchdev_obj *obj))
{
	int err;

	err = __switchdev_handle_port_obj_del(dev, port_obj_info, check_cb,
					      del_cb);
	if (err == -EOPNOTSUPP)
		err = 0;
	return err;
}
EXPORT_SYMBOL_GPL(switchdev_handle_port_obj_del);

static int __switchdev_handle_port_attr_set(struct net_device *dev,
			struct switchdev_notifier_port_attr_info *port_attr_info,
			bool (*check_cb)(const struct net_device *dev),
			int (*set_cb)(struct net_device *dev, const void *ctx,
				      const struct switchdev_attr *attr,
				      struct netlink_ext_ack *extack))
{
	struct switchdev_notifier_info *info = &port_attr_info->info;
	struct netlink_ext_ack *extack;
	struct net_device *lower_dev;
	struct list_head *iter;
	int err = -EOPNOTSUPP;

	extack = switchdev_notifier_info_to_extack(info);

	if (check_cb(dev)) {
<<<<<<< HEAD
		err = set_cb(dev, port_attr_info->attr, port_attr_info->trans);
=======
		err = set_cb(dev, info->ctx, port_attr_info->attr, extack);
>>>>>>> 754a0abe
		if (err != -EOPNOTSUPP)
			port_attr_info->handled = true;
		return err;
	}

	/* Switch ports might be stacked under e.g. a LAG. Ignore the
	 * unsupported devices, another driver might be able to handle them. But
	 * propagate to the callers any hard errors.
	 *
	 * If the driver does its own bookkeeping of stacked ports, it's not
	 * necessary to go through this helper.
	 */
	netdev_for_each_lower_dev(dev, lower_dev, iter) {
		if (netif_is_bridge_master(lower_dev))
			continue;

		err = __switchdev_handle_port_attr_set(lower_dev, port_attr_info,
						       check_cb, set_cb);
		if (err && err != -EOPNOTSUPP)
			return err;
	}

	return err;
}

int switchdev_handle_port_attr_set(struct net_device *dev,
			struct switchdev_notifier_port_attr_info *port_attr_info,
			bool (*check_cb)(const struct net_device *dev),
			int (*set_cb)(struct net_device *dev, const void *ctx,
				      const struct switchdev_attr *attr,
				      struct netlink_ext_ack *extack))
{
	int err;

	err = __switchdev_handle_port_attr_set(dev, port_attr_info, check_cb,
					       set_cb);
	if (err == -EOPNOTSUPP)
		err = 0;
	return err;
}
EXPORT_SYMBOL_GPL(switchdev_handle_port_attr_set);<|MERGE_RESOLUTION|>--- conflicted
+++ resolved
@@ -394,12 +394,7 @@
 	extack = switchdev_notifier_info_to_extack(info);
 
 	if (check_cb(dev)) {
-<<<<<<< HEAD
-		err = add_cb(dev, port_obj_info->obj, port_obj_info->trans,
-			     extack);
-=======
 		err = add_cb(dev, info->ctx, port_obj_info->obj, extack);
->>>>>>> 754a0abe
 		if (err != -EOPNOTSUPP)
 			port_obj_info->handled = true;
 		return err;
@@ -454,11 +449,7 @@
 	int err = -EOPNOTSUPP;
 
 	if (check_cb(dev)) {
-<<<<<<< HEAD
-		err = del_cb(dev, port_obj_info->obj);
-=======
 		err = del_cb(dev, info->ctx, port_obj_info->obj);
->>>>>>> 754a0abe
 		if (err != -EOPNOTSUPP)
 			port_obj_info->handled = true;
 		return err;
@@ -516,11 +507,7 @@
 	extack = switchdev_notifier_info_to_extack(info);
 
 	if (check_cb(dev)) {
-<<<<<<< HEAD
-		err = set_cb(dev, port_attr_info->attr, port_attr_info->trans);
-=======
 		err = set_cb(dev, info->ctx, port_attr_info->attr, extack);
->>>>>>> 754a0abe
 		if (err != -EOPNOTSUPP)
 			port_attr_info->handled = true;
 		return err;
