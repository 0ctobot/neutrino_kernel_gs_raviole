// SPDX-License-Identifier: GPL-2.0
/*
 * Wireless utility functions
 *
 * Copyright 2007-2009	Johannes Berg <johannes@sipsolutions.net>
 * Copyright 2013-2014  Intel Mobile Communications GmbH
 * Copyright 2017	Intel Deutschland GmbH
 * Copyright (C) 2018-2020 Intel Corporation
 */
#include <linux/export.h>
#include <linux/bitops.h>
#include <linux/etherdevice.h>
#include <linux/slab.h>
#include <linux/ieee80211.h>
#include <net/cfg80211.h>
#include <net/ip.h>
#include <net/dsfield.h>
#include <linux/if_vlan.h>
#include <linux/mpls.h>
#include <linux/gcd.h>
#include <linux/bitfield.h>
#include <linux/nospec.h>
#include "core.h"
#include "rdev-ops.h"


const struct ieee80211_rate *
ieee80211_get_response_rate(struct ieee80211_supported_band *sband,
			    u32 basic_rates, int bitrate)
{
	struct ieee80211_rate *result = &sband->bitrates[0];
	int i;

	for (i = 0; i < sband->n_bitrates; i++) {
		if (!(basic_rates & BIT(i)))
			continue;
		if (sband->bitrates[i].bitrate > bitrate)
			continue;
		result = &sband->bitrates[i];
	}

	return result;
}
EXPORT_SYMBOL(ieee80211_get_response_rate);

u32 ieee80211_mandatory_rates(struct ieee80211_supported_band *sband,
			      enum nl80211_bss_scan_width scan_width)
{
	struct ieee80211_rate *bitrates;
	u32 mandatory_rates = 0;
	enum ieee80211_rate_flags mandatory_flag;
	int i;

	if (WARN_ON(!sband))
		return 1;

	if (sband->band == NL80211_BAND_2GHZ) {
		if (scan_width == NL80211_BSS_CHAN_WIDTH_5 ||
		    scan_width == NL80211_BSS_CHAN_WIDTH_10)
			mandatory_flag = IEEE80211_RATE_MANDATORY_G;
		else
			mandatory_flag = IEEE80211_RATE_MANDATORY_B;
	} else {
		mandatory_flag = IEEE80211_RATE_MANDATORY_A;
	}

	bitrates = sband->bitrates;
	for (i = 0; i < sband->n_bitrates; i++)
		if (bitrates[i].flags & mandatory_flag)
			mandatory_rates |= BIT(i);
	return mandatory_rates;
}
EXPORT_SYMBOL(ieee80211_mandatory_rates);

u32 ieee80211_channel_to_freq_khz(int chan, enum nl80211_band band)
{
	/* see 802.11 17.3.8.3.2 and Annex J
	 * there are overlapping channel numbers in 5GHz and 2GHz bands */
	if (chan <= 0)
		return 0; /* not supported */
	switch (band) {
	case NL80211_BAND_2GHZ:
		if (chan == 14)
			return MHZ_TO_KHZ(2484);
		else if (chan < 14)
			return MHZ_TO_KHZ(2407 + chan * 5);
		break;
	case NL80211_BAND_5GHZ:
		if (chan >= 182 && chan <= 196)
			return MHZ_TO_KHZ(4000 + chan * 5);
		else
			return MHZ_TO_KHZ(5000 + chan * 5);
		break;
	case NL80211_BAND_6GHZ:
		/* see 802.11ax D6.1 27.3.23.2 */
		if (chan == 2)
			return MHZ_TO_KHZ(5935);
		if (chan <= 233)
			return MHZ_TO_KHZ(5950 + chan * 5);
		break;
	case NL80211_BAND_60GHZ:
		if (chan < 7)
			return MHZ_TO_KHZ(56160 + chan * 2160);
		break;
	case NL80211_BAND_S1GHZ:
		return 902000 + chan * 500;
	default:
		;
	}
	return 0; /* not supported */
}
EXPORT_SYMBOL(ieee80211_channel_to_freq_khz);

enum nl80211_chan_width
ieee80211_s1g_channel_width(const struct ieee80211_channel *chan)
{
	if (WARN_ON(!chan || chan->band != NL80211_BAND_S1GHZ))
		return NL80211_CHAN_WIDTH_20_NOHT;

	/*S1G defines a single allowed channel width per channel.
	 * Extract that width here.
	 */
	if (chan->flags & IEEE80211_CHAN_1MHZ)
		return NL80211_CHAN_WIDTH_1;
	else if (chan->flags & IEEE80211_CHAN_2MHZ)
		return NL80211_CHAN_WIDTH_2;
	else if (chan->flags & IEEE80211_CHAN_4MHZ)
		return NL80211_CHAN_WIDTH_4;
	else if (chan->flags & IEEE80211_CHAN_8MHZ)
		return NL80211_CHAN_WIDTH_8;
	else if (chan->flags & IEEE80211_CHAN_16MHZ)
		return NL80211_CHAN_WIDTH_16;

	pr_err("unknown channel width for channel at %dKHz?\n",
	       ieee80211_channel_to_khz(chan));

	return NL80211_CHAN_WIDTH_1;
}
EXPORT_SYMBOL(ieee80211_s1g_channel_width);

int ieee80211_freq_khz_to_channel(u32 freq)
{
	/* TODO: just handle MHz for now */
	freq = KHZ_TO_MHZ(freq);

	/* see 802.11 17.3.8.3.2 and Annex J */
	if (freq == 2484)
		return 14;
	else if (freq < 2484)
		return (freq - 2407) / 5;
	else if (freq >= 4910 && freq <= 4980)
		return (freq - 4000) / 5;
	else if (freq < 5925)
		return (freq - 5000) / 5;
	else if (freq == 5935)
		return 2;
	else if (freq <= 45000) /* DMG band lower limit */
		/* see 802.11ax D6.1 27.3.22.2 */
		return (freq - 5950) / 5;
	else if (freq >= 58320 && freq <= 70200)
		return (freq - 56160) / 2160;
	else
		return 0;
}
EXPORT_SYMBOL(ieee80211_freq_khz_to_channel);

struct ieee80211_channel *ieee80211_get_channel_khz(struct wiphy *wiphy,
						    u32 freq)
{
	enum nl80211_band band;
	struct ieee80211_supported_band *sband;
	int i;

	for (band = 0; band < NUM_NL80211_BANDS; band++) {
		sband = wiphy->bands[band];

		if (!sband)
			continue;

		for (i = 0; i < sband->n_channels; i++) {
			struct ieee80211_channel *chan = &sband->channels[i];

			if (ieee80211_channel_to_khz(chan) == freq)
				return chan;
		}
	}

	return NULL;
}
EXPORT_SYMBOL(ieee80211_get_channel_khz);

static void set_mandatory_flags_band(struct ieee80211_supported_band *sband)
{
	int i, want;

	switch (sband->band) {
	case NL80211_BAND_5GHZ:
	case NL80211_BAND_6GHZ:
		want = 3;
		for (i = 0; i < sband->n_bitrates; i++) {
			if (sband->bitrates[i].bitrate == 60 ||
			    sband->bitrates[i].bitrate == 120 ||
			    sband->bitrates[i].bitrate == 240) {
				sband->bitrates[i].flags |=
					IEEE80211_RATE_MANDATORY_A;
				want--;
			}
		}
		WARN_ON(want);
		break;
	case NL80211_BAND_2GHZ:
		want = 7;
		for (i = 0; i < sband->n_bitrates; i++) {
			switch (sband->bitrates[i].bitrate) {
			case 10:
			case 20:
			case 55:
			case 110:
				sband->bitrates[i].flags |=
					IEEE80211_RATE_MANDATORY_B |
					IEEE80211_RATE_MANDATORY_G;
				want--;
				break;
			case 60:
			case 120:
			case 240:
				sband->bitrates[i].flags |=
					IEEE80211_RATE_MANDATORY_G;
				want--;
				fallthrough;
			default:
				sband->bitrates[i].flags |=
					IEEE80211_RATE_ERP_G;
				break;
			}
		}
		WARN_ON(want != 0 && want != 3);
		break;
	case NL80211_BAND_60GHZ:
		/* check for mandatory HT MCS 1..4 */
		WARN_ON(!sband->ht_cap.ht_supported);
		WARN_ON((sband->ht_cap.mcs.rx_mask[0] & 0x1e) != 0x1e);
		break;
	case NL80211_BAND_S1GHZ:
		/* Figure 9-589bd: 3 means unsupported, so != 3 means at least
		 * mandatory is ok.
		 */
		WARN_ON((sband->s1g_cap.nss_mcs[0] & 0x3) == 0x3);
		break;
	case NUM_NL80211_BANDS:
	default:
		WARN_ON(1);
		break;
	}
}

void ieee80211_set_bitrate_flags(struct wiphy *wiphy)
{
	enum nl80211_band band;

	for (band = 0; band < NUM_NL80211_BANDS; band++)
		if (wiphy->bands[band])
			set_mandatory_flags_band(wiphy->bands[band]);
}

bool cfg80211_supported_cipher_suite(struct wiphy *wiphy, u32 cipher)
{
	int i;
	for (i = 0; i < wiphy->n_cipher_suites; i++)
		if (cipher == wiphy->cipher_suites[i])
			return true;
	return false;
}

static bool
cfg80211_igtk_cipher_supported(struct cfg80211_registered_device *rdev)
{
	struct wiphy *wiphy = &rdev->wiphy;
	int i;

	for (i = 0; i < wiphy->n_cipher_suites; i++) {
		switch (wiphy->cipher_suites[i]) {
		case WLAN_CIPHER_SUITE_AES_CMAC:
		case WLAN_CIPHER_SUITE_BIP_CMAC_256:
		case WLAN_CIPHER_SUITE_BIP_GMAC_128:
		case WLAN_CIPHER_SUITE_BIP_GMAC_256:
			return true;
		}
	}
<<<<<<< HEAD

	return false;
}

=======

	return false;
}

>>>>>>> 754a0abe
bool cfg80211_valid_key_idx(struct cfg80211_registered_device *rdev,
			    int key_idx, bool pairwise)
{
	int max_key_idx;

	if (pairwise)
		max_key_idx = 3;
	else if (wiphy_ext_feature_isset(&rdev->wiphy,
					 NL80211_EXT_FEATURE_BEACON_PROTECTION) ||
		 wiphy_ext_feature_isset(&rdev->wiphy,
					 NL80211_EXT_FEATURE_BEACON_PROTECTION_CLIENT))
		max_key_idx = 7;
	else if (cfg80211_igtk_cipher_supported(rdev))
		max_key_idx = 5;
	else
		max_key_idx = 3;

	if (key_idx < 0 || key_idx > max_key_idx)
		return false;

	return true;
}

int cfg80211_validate_key_settings(struct cfg80211_registered_device *rdev,
				   struct key_params *params, int key_idx,
				   bool pairwise, const u8 *mac_addr)
{
	if (!cfg80211_valid_key_idx(rdev, key_idx, pairwise))
		return -EINVAL;

	if (!pairwise && mac_addr && !(rdev->wiphy.flags & WIPHY_FLAG_IBSS_RSN))
		return -EINVAL;

	if (pairwise && !mac_addr)
		return -EINVAL;

	switch (params->cipher) {
	case WLAN_CIPHER_SUITE_TKIP:
		/* Extended Key ID can only be used with CCMP/GCMP ciphers */
		if ((pairwise && key_idx) ||
		    params->mode != NL80211_KEY_RX_TX)
			return -EINVAL;
		break;
	case WLAN_CIPHER_SUITE_CCMP:
	case WLAN_CIPHER_SUITE_CCMP_256:
	case WLAN_CIPHER_SUITE_GCMP:
	case WLAN_CIPHER_SUITE_GCMP_256:
		/* IEEE802.11-2016 allows only 0 and - when supporting
		 * Extended Key ID - 1 as index for pairwise keys.
		 * @NL80211_KEY_NO_TX is only allowed for pairwise keys when
		 * the driver supports Extended Key ID.
		 * @NL80211_KEY_SET_TX can't be set when installing and
		 * validating a key.
		 */
		if ((params->mode == NL80211_KEY_NO_TX && !pairwise) ||
		    params->mode == NL80211_KEY_SET_TX)
			return -EINVAL;
		if (wiphy_ext_feature_isset(&rdev->wiphy,
					    NL80211_EXT_FEATURE_EXT_KEY_ID)) {
			if (pairwise && (key_idx < 0 || key_idx > 1))
				return -EINVAL;
		} else if (pairwise && key_idx) {
			return -EINVAL;
		}
		break;
	case WLAN_CIPHER_SUITE_AES_CMAC:
	case WLAN_CIPHER_SUITE_BIP_CMAC_256:
	case WLAN_CIPHER_SUITE_BIP_GMAC_128:
	case WLAN_CIPHER_SUITE_BIP_GMAC_256:
		/* Disallow BIP (group-only) cipher as pairwise cipher */
		if (pairwise)
			return -EINVAL;
		if (key_idx < 4)
			return -EINVAL;
		break;
	case WLAN_CIPHER_SUITE_WEP40:
	case WLAN_CIPHER_SUITE_WEP104:
		if (key_idx > 3)
			return -EINVAL;
		break;
	default:
		break;
	}

	switch (params->cipher) {
	case WLAN_CIPHER_SUITE_WEP40:
		if (params->key_len != WLAN_KEY_LEN_WEP40)
			return -EINVAL;
		break;
	case WLAN_CIPHER_SUITE_TKIP:
		if (params->key_len != WLAN_KEY_LEN_TKIP)
			return -EINVAL;
		break;
	case WLAN_CIPHER_SUITE_CCMP:
		if (params->key_len != WLAN_KEY_LEN_CCMP)
			return -EINVAL;
		break;
	case WLAN_CIPHER_SUITE_CCMP_256:
		if (params->key_len != WLAN_KEY_LEN_CCMP_256)
			return -EINVAL;
		break;
	case WLAN_CIPHER_SUITE_GCMP:
		if (params->key_len != WLAN_KEY_LEN_GCMP)
			return -EINVAL;
		break;
	case WLAN_CIPHER_SUITE_GCMP_256:
		if (params->key_len != WLAN_KEY_LEN_GCMP_256)
			return -EINVAL;
		break;
	case WLAN_CIPHER_SUITE_WEP104:
		if (params->key_len != WLAN_KEY_LEN_WEP104)
			return -EINVAL;
		break;
	case WLAN_CIPHER_SUITE_AES_CMAC:
		if (params->key_len != WLAN_KEY_LEN_AES_CMAC)
			return -EINVAL;
		break;
	case WLAN_CIPHER_SUITE_BIP_CMAC_256:
		if (params->key_len != WLAN_KEY_LEN_BIP_CMAC_256)
			return -EINVAL;
		break;
	case WLAN_CIPHER_SUITE_BIP_GMAC_128:
		if (params->key_len != WLAN_KEY_LEN_BIP_GMAC_128)
			return -EINVAL;
		break;
	case WLAN_CIPHER_SUITE_BIP_GMAC_256:
		if (params->key_len != WLAN_KEY_LEN_BIP_GMAC_256)
			return -EINVAL;
		break;
	default:
		/*
		 * We don't know anything about this algorithm,
		 * allow using it -- but the driver must check
		 * all parameters! We still check below whether
		 * or not the driver supports this algorithm,
		 * of course.
		 */
		break;
	}

	if (params->seq) {
		switch (params->cipher) {
		case WLAN_CIPHER_SUITE_WEP40:
		case WLAN_CIPHER_SUITE_WEP104:
			/* These ciphers do not use key sequence */
			return -EINVAL;
		case WLAN_CIPHER_SUITE_TKIP:
		case WLAN_CIPHER_SUITE_CCMP:
		case WLAN_CIPHER_SUITE_CCMP_256:
		case WLAN_CIPHER_SUITE_GCMP:
		case WLAN_CIPHER_SUITE_GCMP_256:
		case WLAN_CIPHER_SUITE_AES_CMAC:
		case WLAN_CIPHER_SUITE_BIP_CMAC_256:
		case WLAN_CIPHER_SUITE_BIP_GMAC_128:
		case WLAN_CIPHER_SUITE_BIP_GMAC_256:
			if (params->seq_len != 6)
				return -EINVAL;
			break;
		}
	}

	if (!cfg80211_supported_cipher_suite(&rdev->wiphy, params->cipher))
		return -EINVAL;

	return 0;
}

unsigned int __attribute_const__ ieee80211_hdrlen(__le16 fc)
{
	unsigned int hdrlen = 24;

	if (ieee80211_is_ext(fc)) {
		hdrlen = 4;
		goto out;
	}

	if (ieee80211_is_data(fc)) {
		if (ieee80211_has_a4(fc))
			hdrlen = 30;
		if (ieee80211_is_data_qos(fc)) {
			hdrlen += IEEE80211_QOS_CTL_LEN;
			if (ieee80211_has_order(fc))
				hdrlen += IEEE80211_HT_CTL_LEN;
		}
		goto out;
	}

	if (ieee80211_is_mgmt(fc)) {
		if (ieee80211_has_order(fc))
			hdrlen += IEEE80211_HT_CTL_LEN;
		goto out;
	}

	if (ieee80211_is_ctl(fc)) {
		/*
		 * ACK and CTS are 10 bytes, all others 16. To see how
		 * to get this condition consider
		 *   subtype mask:   0b0000000011110000 (0x00F0)
		 *   ACK subtype:    0b0000000011010000 (0x00D0)
		 *   CTS subtype:    0b0000000011000000 (0x00C0)
		 *   bits that matter:         ^^^      (0x00E0)
		 *   value of those: 0b0000000011000000 (0x00C0)
		 */
		if ((fc & cpu_to_le16(0x00E0)) == cpu_to_le16(0x00C0))
			hdrlen = 10;
		else
			hdrlen = 16;
	}
out:
	return hdrlen;
}
EXPORT_SYMBOL(ieee80211_hdrlen);

unsigned int ieee80211_get_hdrlen_from_skb(const struct sk_buff *skb)
{
	const struct ieee80211_hdr *hdr =
			(const struct ieee80211_hdr *)skb->data;
	unsigned int hdrlen;

	if (unlikely(skb->len < 10))
		return 0;
	hdrlen = ieee80211_hdrlen(hdr->frame_control);
	if (unlikely(hdrlen > skb->len))
		return 0;
	return hdrlen;
}
EXPORT_SYMBOL(ieee80211_get_hdrlen_from_skb);

static unsigned int __ieee80211_get_mesh_hdrlen(u8 flags)
{
	int ae = flags & MESH_FLAGS_AE;
	/* 802.11-2012, 8.2.4.7.3 */
	switch (ae) {
	default:
	case 0:
		return 6;
	case MESH_FLAGS_AE_A4:
		return 12;
	case MESH_FLAGS_AE_A5_A6:
		return 18;
	}
}

unsigned int ieee80211_get_mesh_hdrlen(struct ieee80211s_hdr *meshhdr)
{
	return __ieee80211_get_mesh_hdrlen(meshhdr->flags);
}
EXPORT_SYMBOL(ieee80211_get_mesh_hdrlen);

int ieee80211_data_to_8023_exthdr(struct sk_buff *skb, struct ethhdr *ehdr,
				  const u8 *addr, enum nl80211_iftype iftype,
				  u8 data_offset, bool is_amsdu)
{
	struct ieee80211_hdr *hdr = (struct ieee80211_hdr *) skb->data;
	struct {
		u8 hdr[ETH_ALEN] __aligned(2);
		__be16 proto;
	} payload;
	struct ethhdr tmp;
	u16 hdrlen;
	u8 mesh_flags = 0;

	if (unlikely(!ieee80211_is_data_present(hdr->frame_control)))
		return -1;

	hdrlen = ieee80211_hdrlen(hdr->frame_control) + data_offset;
	if (skb->len < hdrlen + 8)
		return -1;

	/* convert IEEE 802.11 header + possible LLC headers into Ethernet
	 * header
	 * IEEE 802.11 address fields:
	 * ToDS FromDS Addr1 Addr2 Addr3 Addr4
	 *   0     0   DA    SA    BSSID n/a
	 *   0     1   DA    BSSID SA    n/a
	 *   1     0   BSSID SA    DA    n/a
	 *   1     1   RA    TA    DA    SA
	 */
	memcpy(tmp.h_dest, ieee80211_get_DA(hdr), ETH_ALEN);
	memcpy(tmp.h_source, ieee80211_get_SA(hdr), ETH_ALEN);

	if (iftype == NL80211_IFTYPE_MESH_POINT)
		skb_copy_bits(skb, hdrlen, &mesh_flags, 1);

	mesh_flags &= MESH_FLAGS_AE;

	switch (hdr->frame_control &
		cpu_to_le16(IEEE80211_FCTL_TODS | IEEE80211_FCTL_FROMDS)) {
	case cpu_to_le16(IEEE80211_FCTL_TODS):
		if (unlikely(iftype != NL80211_IFTYPE_AP &&
			     iftype != NL80211_IFTYPE_AP_VLAN &&
			     iftype != NL80211_IFTYPE_P2P_GO))
			return -1;
		break;
	case cpu_to_le16(IEEE80211_FCTL_TODS | IEEE80211_FCTL_FROMDS):
		if (unlikely(iftype != NL80211_IFTYPE_MESH_POINT &&
			     iftype != NL80211_IFTYPE_AP_VLAN &&
			     iftype != NL80211_IFTYPE_STATION))
			return -1;
		if (iftype == NL80211_IFTYPE_MESH_POINT) {
			if (mesh_flags == MESH_FLAGS_AE_A4)
				return -1;
			if (mesh_flags == MESH_FLAGS_AE_A5_A6) {
				skb_copy_bits(skb, hdrlen +
					offsetof(struct ieee80211s_hdr, eaddr1),
					tmp.h_dest, 2 * ETH_ALEN);
			}
			hdrlen += __ieee80211_get_mesh_hdrlen(mesh_flags);
		}
		break;
	case cpu_to_le16(IEEE80211_FCTL_FROMDS):
		if ((iftype != NL80211_IFTYPE_STATION &&
		     iftype != NL80211_IFTYPE_P2P_CLIENT &&
		     iftype != NL80211_IFTYPE_MESH_POINT) ||
		    (is_multicast_ether_addr(tmp.h_dest) &&
		     ether_addr_equal(tmp.h_source, addr)))
			return -1;
		if (iftype == NL80211_IFTYPE_MESH_POINT) {
			if (mesh_flags == MESH_FLAGS_AE_A5_A6)
				return -1;
			if (mesh_flags == MESH_FLAGS_AE_A4)
				skb_copy_bits(skb, hdrlen +
					offsetof(struct ieee80211s_hdr, eaddr1),
					tmp.h_source, ETH_ALEN);
			hdrlen += __ieee80211_get_mesh_hdrlen(mesh_flags);
		}
		break;
	case cpu_to_le16(0):
		if (iftype != NL80211_IFTYPE_ADHOC &&
		    iftype != NL80211_IFTYPE_STATION &&
		    iftype != NL80211_IFTYPE_OCB)
				return -1;
		break;
	}

	skb_copy_bits(skb, hdrlen, &payload, sizeof(payload));
	tmp.h_proto = payload.proto;

	if (likely((!is_amsdu && ether_addr_equal(payload.hdr, rfc1042_header) &&
		    tmp.h_proto != htons(ETH_P_AARP) &&
		    tmp.h_proto != htons(ETH_P_IPX)) ||
		   ether_addr_equal(payload.hdr, bridge_tunnel_header)))
		/* remove RFC1042 or Bridge-Tunnel encapsulation and
		 * replace EtherType */
		hdrlen += ETH_ALEN + 2;
	else
		tmp.h_proto = htons(skb->len - hdrlen);

	pskb_pull(skb, hdrlen);

	if (!ehdr)
		ehdr = skb_push(skb, sizeof(struct ethhdr));
	memcpy(ehdr, &tmp, sizeof(tmp));

	return 0;
}
EXPORT_SYMBOL(ieee80211_data_to_8023_exthdr);

static void
__frame_add_frag(struct sk_buff *skb, struct page *page,
		 void *ptr, int len, int size)
{
	struct skb_shared_info *sh = skb_shinfo(skb);
	int page_offset;

	get_page(page);
	page_offset = ptr - page_address(page);
	skb_add_rx_frag(skb, sh->nr_frags, page, page_offset, len, size);
}

static void
__ieee80211_amsdu_copy_frag(struct sk_buff *skb, struct sk_buff *frame,
			    int offset, int len)
{
	struct skb_shared_info *sh = skb_shinfo(skb);
	const skb_frag_t *frag = &sh->frags[0];
	struct page *frag_page;
	void *frag_ptr;
	int frag_len, frag_size;
	int head_size = skb->len - skb->data_len;
	int cur_len;

	frag_page = virt_to_head_page(skb->head);
	frag_ptr = skb->data;
	frag_size = head_size;

	while (offset >= frag_size) {
		offset -= frag_size;
		frag_page = skb_frag_page(frag);
		frag_ptr = skb_frag_address(frag);
		frag_size = skb_frag_size(frag);
		frag++;
	}

	frag_ptr += offset;
	frag_len = frag_size - offset;

	cur_len = min(len, frag_len);

	__frame_add_frag(frame, frag_page, frag_ptr, cur_len, frag_size);
	len -= cur_len;

	while (len > 0) {
		frag_len = skb_frag_size(frag);
		cur_len = min(len, frag_len);
		__frame_add_frag(frame, skb_frag_page(frag),
				 skb_frag_address(frag), cur_len, frag_len);
		len -= cur_len;
		frag++;
	}
}

static struct sk_buff *
__ieee80211_amsdu_copy(struct sk_buff *skb, unsigned int hlen,
		       int offset, int len, bool reuse_frag)
{
	struct sk_buff *frame;
	int cur_len = len;

	if (skb->len - offset < len)
		return NULL;

	/*
	 * When reusing framents, copy some data to the head to simplify
	 * ethernet header handling and speed up protocol header processing
	 * in the stack later.
	 */
	if (reuse_frag)
		cur_len = min_t(int, len, 32);

	/*
	 * Allocate and reserve two bytes more for payload
	 * alignment since sizeof(struct ethhdr) is 14.
	 */
	frame = dev_alloc_skb(hlen + sizeof(struct ethhdr) + 2 + cur_len);
	if (!frame)
		return NULL;

	skb_reserve(frame, hlen + sizeof(struct ethhdr) + 2);
	skb_copy_bits(skb, offset, skb_put(frame, cur_len), cur_len);

	len -= cur_len;
	if (!len)
		return frame;

	offset += cur_len;
	__ieee80211_amsdu_copy_frag(skb, frame, offset, len);

	return frame;
}

void ieee80211_amsdu_to_8023s(struct sk_buff *skb, struct sk_buff_head *list,
			      const u8 *addr, enum nl80211_iftype iftype,
			      const unsigned int extra_headroom,
			      const u8 *check_da, const u8 *check_sa)
{
	unsigned int hlen = ALIGN(extra_headroom, 4);
	struct sk_buff *frame = NULL;
	u16 ethertype;
	u8 *payload;
	int offset = 0, remaining;
	struct ethhdr eth;
	bool reuse_frag = skb->head_frag && !skb_has_frag_list(skb);
	bool reuse_skb = false;
	bool last = false;

	while (!last) {
		unsigned int subframe_len;
		int len;
		u8 padding;

		skb_copy_bits(skb, offset, &eth, sizeof(eth));
		len = ntohs(eth.h_proto);
		subframe_len = sizeof(struct ethhdr) + len;
		padding = (4 - subframe_len) & 0x3;

		/* the last MSDU has no padding */
		remaining = skb->len - offset;
		if (subframe_len > remaining)
			goto purge;
		/* mitigate A-MSDU aggregation injection attacks */
		if (ether_addr_equal(eth.h_dest, rfc1042_header))
			goto purge;

		offset += sizeof(struct ethhdr);
		last = remaining <= subframe_len + padding;

		/* FIXME: should we really accept multicast DA? */
		if ((check_da && !is_multicast_ether_addr(eth.h_dest) &&
		     !ether_addr_equal(check_da, eth.h_dest)) ||
		    (check_sa && !ether_addr_equal(check_sa, eth.h_source))) {
			offset += len + padding;
			continue;
		}

		/* reuse skb for the last subframe */
		if (!skb_is_nonlinear(skb) && !reuse_frag && last) {
			skb_pull(skb, offset);
			frame = skb;
			reuse_skb = true;
		} else {
			frame = __ieee80211_amsdu_copy(skb, hlen, offset, len,
						       reuse_frag);
			if (!frame)
				goto purge;

			offset += len + padding;
		}

		skb_reset_network_header(frame);
		frame->dev = skb->dev;
		frame->priority = skb->priority;

		payload = frame->data;
		ethertype = (payload[6] << 8) | payload[7];
		if (likely((ether_addr_equal(payload, rfc1042_header) &&
			    ethertype != ETH_P_AARP && ethertype != ETH_P_IPX) ||
			   ether_addr_equal(payload, bridge_tunnel_header))) {
			eth.h_proto = htons(ethertype);
			skb_pull(frame, ETH_ALEN + 2);
		}

		memcpy(skb_push(frame, sizeof(eth)), &eth, sizeof(eth));
		__skb_queue_tail(list, frame);
	}

	if (!reuse_skb)
		dev_kfree_skb(skb);

	return;

 purge:
	__skb_queue_purge(list);
	dev_kfree_skb(skb);
}
EXPORT_SYMBOL(ieee80211_amsdu_to_8023s);

/* Given a data frame determine the 802.1p/1d tag to use. */
unsigned int cfg80211_classify8021d(struct sk_buff *skb,
				    struct cfg80211_qos_map *qos_map)
{
	unsigned int dscp;
	unsigned char vlan_priority;
	unsigned int ret;

	/* skb->priority values from 256->263 are magic values to
	 * directly indicate a specific 802.1d priority.  This is used
	 * to allow 802.1d priority to be passed directly in from VLAN
	 * tags, etc.
	 */
	if (skb->priority >= 256 && skb->priority <= 263) {
		ret = skb->priority - 256;
		goto out;
	}

	if (skb_vlan_tag_present(skb)) {
		vlan_priority = (skb_vlan_tag_get(skb) & VLAN_PRIO_MASK)
			>> VLAN_PRIO_SHIFT;
		if (vlan_priority > 0) {
			ret = vlan_priority;
			goto out;
		}
	}

	switch (skb->protocol) {
	case htons(ETH_P_IP):
		dscp = ipv4_get_dsfield(ip_hdr(skb)) & 0xfc;
		break;
	case htons(ETH_P_IPV6):
		dscp = ipv6_get_dsfield(ipv6_hdr(skb)) & 0xfc;
		break;
	case htons(ETH_P_MPLS_UC):
	case htons(ETH_P_MPLS_MC): {
		struct mpls_label mpls_tmp, *mpls;

		mpls = skb_header_pointer(skb, sizeof(struct ethhdr),
					  sizeof(*mpls), &mpls_tmp);
		if (!mpls)
			return 0;

		ret = (ntohl(mpls->entry) & MPLS_LS_TC_MASK)
			>> MPLS_LS_TC_SHIFT;
		goto out;
	}
	case htons(ETH_P_80221):
		/* 802.21 is always network control traffic */
		return 7;
	default:
		return 0;
	}

	if (qos_map) {
		unsigned int i, tmp_dscp = dscp >> 2;

		for (i = 0; i < qos_map->num_des; i++) {
			if (tmp_dscp == qos_map->dscp_exception[i].dscp) {
				ret = qos_map->dscp_exception[i].up;
				goto out;
			}
		}

		for (i = 0; i < 8; i++) {
			if (tmp_dscp >= qos_map->up[i].low &&
			    tmp_dscp <= qos_map->up[i].high) {
				ret = i;
				goto out;
			}
		}
	}

	ret = dscp >> 5;
out:
	return array_index_nospec(ret, IEEE80211_NUM_TIDS);
}
EXPORT_SYMBOL(cfg80211_classify8021d);

const struct element *ieee80211_bss_get_elem(struct cfg80211_bss *bss, u8 id)
{
	const struct cfg80211_bss_ies *ies;

	ies = rcu_dereference(bss->ies);
	if (!ies)
		return NULL;

	return cfg80211_find_elem(id, ies->data, ies->len);
}
EXPORT_SYMBOL(ieee80211_bss_get_elem);

void cfg80211_upload_connect_keys(struct wireless_dev *wdev)
{
	struct cfg80211_registered_device *rdev = wiphy_to_rdev(wdev->wiphy);
	struct net_device *dev = wdev->netdev;
	int i;

	if (!wdev->connect_keys)
		return;

	for (i = 0; i < CFG80211_MAX_WEP_KEYS; i++) {
		if (!wdev->connect_keys->params[i].cipher)
			continue;
		if (rdev_add_key(rdev, dev, i, false, NULL,
				 &wdev->connect_keys->params[i])) {
			netdev_err(dev, "failed to set key %d\n", i);
			continue;
		}
		if (wdev->connect_keys->def == i &&
		    rdev_set_default_key(rdev, dev, i, true, true)) {
			netdev_err(dev, "failed to set defkey %d\n", i);
			continue;
		}
	}

	kfree_sensitive(wdev->connect_keys);
	wdev->connect_keys = NULL;
}

void cfg80211_process_wdev_events(struct wireless_dev *wdev)
{
	struct cfg80211_event *ev;
	unsigned long flags;

	spin_lock_irqsave(&wdev->event_lock, flags);
	while (!list_empty(&wdev->event_list)) {
		ev = list_first_entry(&wdev->event_list,
				      struct cfg80211_event, list);
		list_del(&ev->list);
		spin_unlock_irqrestore(&wdev->event_lock, flags);

		wdev_lock(wdev);
		switch (ev->type) {
		case EVENT_CONNECT_RESULT:
			__cfg80211_connect_result(
				wdev->netdev,
				&ev->cr,
				ev->cr.status == WLAN_STATUS_SUCCESS);
			break;
		case EVENT_ROAMED:
			__cfg80211_roamed(wdev, &ev->rm);
			break;
		case EVENT_DISCONNECTED:
			__cfg80211_disconnected(wdev->netdev,
						ev->dc.ie, ev->dc.ie_len,
						ev->dc.reason,
						!ev->dc.locally_generated);
			break;
		case EVENT_IBSS_JOINED:
			__cfg80211_ibss_joined(wdev->netdev, ev->ij.bssid,
					       ev->ij.channel);
			break;
		case EVENT_STOPPED:
			__cfg80211_leave(wiphy_to_rdev(wdev->wiphy), wdev);
			break;
		case EVENT_PORT_AUTHORIZED:
			__cfg80211_port_authorized(wdev, ev->pa.bssid);
			break;
		}
		wdev_unlock(wdev);

		kfree(ev);

		spin_lock_irqsave(&wdev->event_lock, flags);
	}
	spin_unlock_irqrestore(&wdev->event_lock, flags);
}

void cfg80211_process_rdev_events(struct cfg80211_registered_device *rdev)
{
	struct wireless_dev *wdev;

	lockdep_assert_held(&rdev->wiphy.mtx);

	list_for_each_entry(wdev, &rdev->wiphy.wdev_list, list)
		cfg80211_process_wdev_events(wdev);
}

int cfg80211_change_iface(struct cfg80211_registered_device *rdev,
			  struct net_device *dev, enum nl80211_iftype ntype,
			  struct vif_params *params)
{
	int err;
	enum nl80211_iftype otype = dev->ieee80211_ptr->iftype;

	lockdep_assert_held(&rdev->wiphy.mtx);

	/* don't support changing VLANs, you just re-create them */
	if (otype == NL80211_IFTYPE_AP_VLAN)
		return -EOPNOTSUPP;

	/* cannot change into P2P device or NAN */
	if (ntype == NL80211_IFTYPE_P2P_DEVICE ||
	    ntype == NL80211_IFTYPE_NAN)
		return -EOPNOTSUPP;

	if (!rdev->ops->change_virtual_intf ||
	    !(rdev->wiphy.interface_modes & (1 << ntype)))
		return -EOPNOTSUPP;

	/* if it's part of a bridge, reject changing type to station/ibss */
	if (netif_is_bridge_port(dev) &&
	    (ntype == NL80211_IFTYPE_ADHOC ||
	     ntype == NL80211_IFTYPE_STATION ||
	     ntype == NL80211_IFTYPE_P2P_CLIENT))
		return -EBUSY;

	if (ntype != otype) {
		dev->ieee80211_ptr->use_4addr = false;
		dev->ieee80211_ptr->mesh_id_up_len = 0;
		wdev_lock(dev->ieee80211_ptr);
		rdev_set_qos_map(rdev, dev, NULL);
		wdev_unlock(dev->ieee80211_ptr);

		switch (otype) {
		case NL80211_IFTYPE_AP:
			cfg80211_stop_ap(rdev, dev, true);
			break;
		case NL80211_IFTYPE_ADHOC:
			cfg80211_leave_ibss(rdev, dev, false);
			break;
		case NL80211_IFTYPE_STATION:
		case NL80211_IFTYPE_P2P_CLIENT:
			wdev_lock(dev->ieee80211_ptr);
			cfg80211_disconnect(rdev, dev,
					    WLAN_REASON_DEAUTH_LEAVING, true);
			wdev_unlock(dev->ieee80211_ptr);
			break;
		case NL80211_IFTYPE_MESH_POINT:
			/* mesh should be handled? */
			break;
		case NL80211_IFTYPE_OCB:
			cfg80211_leave_ocb(rdev, dev);
			break;
		default:
			break;
		}

		cfg80211_process_rdev_events(rdev);
		cfg80211_mlme_purge_registrations(dev->ieee80211_ptr);
	}

	err = rdev_change_virtual_intf(rdev, dev, ntype, params);

	WARN_ON(!err && dev->ieee80211_ptr->iftype != ntype);

	if (!err && params && params->use_4addr != -1)
		dev->ieee80211_ptr->use_4addr = params->use_4addr;

	if (!err) {
		dev->priv_flags &= ~IFF_DONT_BRIDGE;
		switch (ntype) {
		case NL80211_IFTYPE_STATION:
			if (dev->ieee80211_ptr->use_4addr)
				break;
			fallthrough;
		case NL80211_IFTYPE_OCB:
		case NL80211_IFTYPE_P2P_CLIENT:
		case NL80211_IFTYPE_ADHOC:
			dev->priv_flags |= IFF_DONT_BRIDGE;
			break;
		case NL80211_IFTYPE_P2P_GO:
		case NL80211_IFTYPE_AP:
		case NL80211_IFTYPE_AP_VLAN:
		case NL80211_IFTYPE_MESH_POINT:
			/* bridging OK */
			break;
		case NL80211_IFTYPE_MONITOR:
			/* monitor can't bridge anyway */
			break;
		case NL80211_IFTYPE_UNSPECIFIED:
		case NUM_NL80211_IFTYPES:
			/* not happening */
			break;
		case NL80211_IFTYPE_P2P_DEVICE:
		case NL80211_IFTYPE_WDS:
		case NL80211_IFTYPE_NAN:
			WARN_ON(1);
			break;
		}
	}

	if (!err && ntype != otype && netif_running(dev)) {
		cfg80211_update_iface_num(rdev, ntype, 1);
		cfg80211_update_iface_num(rdev, otype, -1);
	}

	return err;
}

static u32 cfg80211_calculate_bitrate_ht(struct rate_info *rate)
{
	int modulation, streams, bitrate;

	/* the formula below does only work for MCS values smaller than 32 */
	if (WARN_ON_ONCE(rate->mcs >= 32))
		return 0;

	modulation = rate->mcs & 7;
	streams = (rate->mcs >> 3) + 1;

	bitrate = (rate->bw == RATE_INFO_BW_40) ? 13500000 : 6500000;

	if (modulation < 4)
		bitrate *= (modulation + 1);
	else if (modulation == 4)
		bitrate *= (modulation + 2);
	else
		bitrate *= (modulation + 3);

	bitrate *= streams;

	if (rate->flags & RATE_INFO_FLAGS_SHORT_GI)
		bitrate = (bitrate / 9) * 10;

	/* do NOT round down here */
	return (bitrate + 50000) / 100000;
}

static u32 cfg80211_calculate_bitrate_dmg(struct rate_info *rate)
{
	static const u32 __mcs2bitrate[] = {
		/* control PHY */
		[0] =   275,
		/* SC PHY */
		[1] =  3850,
		[2] =  7700,
		[3] =  9625,
		[4] = 11550,
		[5] = 12512, /* 1251.25 mbps */
		[6] = 15400,
		[7] = 19250,
		[8] = 23100,
		[9] = 25025,
		[10] = 30800,
		[11] = 38500,
		[12] = 46200,
		/* OFDM PHY */
		[13] =  6930,
		[14] =  8662, /* 866.25 mbps */
		[15] = 13860,
		[16] = 17325,
		[17] = 20790,
		[18] = 27720,
		[19] = 34650,
		[20] = 41580,
		[21] = 45045,
		[22] = 51975,
		[23] = 62370,
		[24] = 67568, /* 6756.75 mbps */
		/* LP-SC PHY */
		[25] =  6260,
		[26] =  8340,
		[27] = 11120,
		[28] = 12510,
		[29] = 16680,
		[30] = 22240,
		[31] = 25030,
	};

	if (WARN_ON_ONCE(rate->mcs >= ARRAY_SIZE(__mcs2bitrate)))
		return 0;

	return __mcs2bitrate[rate->mcs];
}

static u32 cfg80211_calculate_bitrate_extended_sc_dmg(struct rate_info *rate)
{
	static const u32 __mcs2bitrate[] = {
		[6 - 6] = 26950, /* MCS 9.1 : 2695.0 mbps */
		[7 - 6] = 50050, /* MCS 12.1 */
		[8 - 6] = 53900,
		[9 - 6] = 57750,
		[10 - 6] = 63900,
		[11 - 6] = 75075,
		[12 - 6] = 80850,
	};

	/* Extended SC MCS not defined for base MCS below 6 or above 12 */
	if (WARN_ON_ONCE(rate->mcs < 6 || rate->mcs > 12))
		return 0;

	return __mcs2bitrate[rate->mcs - 6];
}

static u32 cfg80211_calculate_bitrate_edmg(struct rate_info *rate)
{
	static const u32 __mcs2bitrate[] = {
		/* control PHY */
		[0] =   275,
		/* SC PHY */
		[1] =  3850,
		[2] =  7700,
		[3] =  9625,
		[4] = 11550,
		[5] = 12512, /* 1251.25 mbps */
		[6] = 13475,
		[7] = 15400,
		[8] = 19250,
		[9] = 23100,
		[10] = 25025,
		[11] = 26950,
		[12] = 30800,
		[13] = 38500,
		[14] = 46200,
		[15] = 50050,
		[16] = 53900,
		[17] = 57750,
		[18] = 69300,
		[19] = 75075,
		[20] = 80850,
	};

	if (WARN_ON_ONCE(rate->mcs >= ARRAY_SIZE(__mcs2bitrate)))
		return 0;

	return __mcs2bitrate[rate->mcs] * rate->n_bonded_ch;
}

static u32 cfg80211_calculate_bitrate_vht(struct rate_info *rate)
{
	static const u32 base[4][12] = {
		{   6500000,
		   13000000,
		   19500000,
		   26000000,
		   39000000,
		   52000000,
		   58500000,
		   65000000,
		   78000000,
		/* not in the spec, but some devices use this: */
		   86700000,
		   97500000,
		  108300000,
		},
		{  13500000,
		   27000000,
		   40500000,
		   54000000,
		   81000000,
		  108000000,
		  121500000,
		  135000000,
		  162000000,
		  180000000,
		  202500000,
		  225000000,
		},
		{  29300000,
		   58500000,
		   87800000,
		  117000000,
		  175500000,
		  234000000,
		  263300000,
		  292500000,
		  351000000,
		  390000000,
		  438800000,
		  487500000,
		},
		{  58500000,
		  117000000,
		  175500000,
		  234000000,
		  351000000,
		  468000000,
		  526500000,
		  585000000,
		  702000000,
		  780000000,
		  877500000,
		  975000000,
		},
	};
	u32 bitrate;
	int idx;

	if (rate->mcs > 11)
		goto warn;

	switch (rate->bw) {
	case RATE_INFO_BW_160:
		idx = 3;
		break;
	case RATE_INFO_BW_80:
		idx = 2;
		break;
	case RATE_INFO_BW_40:
		idx = 1;
		break;
	case RATE_INFO_BW_5:
	case RATE_INFO_BW_10:
	default:
		goto warn;
	case RATE_INFO_BW_20:
		idx = 0;
	}

	bitrate = base[idx][rate->mcs];
	bitrate *= rate->nss;

	if (rate->flags & RATE_INFO_FLAGS_SHORT_GI)
		bitrate = (bitrate / 9) * 10;

	/* do NOT round down here */
	return (bitrate + 50000) / 100000;
 warn:
	WARN_ONCE(1, "invalid rate bw=%d, mcs=%d, nss=%d\n",
		  rate->bw, rate->mcs, rate->nss);
	return 0;
}

static u32 cfg80211_calculate_bitrate_he(struct rate_info *rate)
{
#define SCALE 6144
	u32 mcs_divisors[14] = {
		102399, /* 16.666666... */
		 51201, /*  8.333333... */
		 34134, /*  5.555555... */
		 25599, /*  4.166666... */
		 17067, /*  2.777777... */
		 12801, /*  2.083333... */
		 11769, /*  1.851851... */
		 10239, /*  1.666666... */
		  8532, /*  1.388888... */
		  7680, /*  1.250000... */
		  6828, /*  1.111111... */
		  6144, /*  1.000000... */
		  5690, /*  0.926106... */
		  5120, /*  0.833333... */
	};
	u32 rates_160M[3] = { 960777777, 907400000, 816666666 };
	u32 rates_969[3] =  { 480388888, 453700000, 408333333 };
	u32 rates_484[3] =  { 229411111, 216666666, 195000000 };
	u32 rates_242[3] =  { 114711111, 108333333,  97500000 };
	u32 rates_106[3] =  {  40000000,  37777777,  34000000 };
	u32 rates_52[3]  =  {  18820000,  17777777,  16000000 };
	u32 rates_26[3]  =  {   9411111,   8888888,   8000000 };
	u64 tmp;
	u32 result;

	if (WARN_ON_ONCE(rate->mcs > 13))
		return 0;

	if (WARN_ON_ONCE(rate->he_gi > NL80211_RATE_INFO_HE_GI_3_2))
		return 0;
	if (WARN_ON_ONCE(rate->he_ru_alloc >
			 NL80211_RATE_INFO_HE_RU_ALLOC_2x996))
		return 0;
	if (WARN_ON_ONCE(rate->nss < 1 || rate->nss > 8))
		return 0;

	if (rate->bw == RATE_INFO_BW_160)
		result = rates_160M[rate->he_gi];
	else if (rate->bw == RATE_INFO_BW_80 ||
		 (rate->bw == RATE_INFO_BW_HE_RU &&
		  rate->he_ru_alloc == NL80211_RATE_INFO_HE_RU_ALLOC_996))
		result = rates_969[rate->he_gi];
	else if (rate->bw == RATE_INFO_BW_40 ||
		 (rate->bw == RATE_INFO_BW_HE_RU &&
		  rate->he_ru_alloc == NL80211_RATE_INFO_HE_RU_ALLOC_484))
		result = rates_484[rate->he_gi];
	else if (rate->bw == RATE_INFO_BW_20 ||
		 (rate->bw == RATE_INFO_BW_HE_RU &&
		  rate->he_ru_alloc == NL80211_RATE_INFO_HE_RU_ALLOC_242))
		result = rates_242[rate->he_gi];
	else if (rate->bw == RATE_INFO_BW_HE_RU &&
		 rate->he_ru_alloc == NL80211_RATE_INFO_HE_RU_ALLOC_106)
		result = rates_106[rate->he_gi];
	else if (rate->bw == RATE_INFO_BW_HE_RU &&
		 rate->he_ru_alloc == NL80211_RATE_INFO_HE_RU_ALLOC_52)
		result = rates_52[rate->he_gi];
	else if (rate->bw == RATE_INFO_BW_HE_RU &&
		 rate->he_ru_alloc == NL80211_RATE_INFO_HE_RU_ALLOC_26)
		result = rates_26[rate->he_gi];
	else {
		WARN(1, "invalid HE MCS: bw:%d, ru:%d\n",
		     rate->bw, rate->he_ru_alloc);
		return 0;
	}

	/* now scale to the appropriate MCS */
	tmp = result;
	tmp *= SCALE;
	do_div(tmp, mcs_divisors[rate->mcs]);
	result = tmp;

	/* and take NSS, DCM into account */
	result = (result * rate->nss) / 8;
	if (rate->he_dcm)
		result /= 2;

	return result / 10000;
}

u32 cfg80211_calculate_bitrate(struct rate_info *rate)
{
	if (rate->flags & RATE_INFO_FLAGS_MCS)
		return cfg80211_calculate_bitrate_ht(rate);
	if (rate->flags & RATE_INFO_FLAGS_DMG)
		return cfg80211_calculate_bitrate_dmg(rate);
	if (rate->flags & RATE_INFO_FLAGS_EXTENDED_SC_DMG)
		return cfg80211_calculate_bitrate_extended_sc_dmg(rate);
	if (rate->flags & RATE_INFO_FLAGS_EDMG)
		return cfg80211_calculate_bitrate_edmg(rate);
	if (rate->flags & RATE_INFO_FLAGS_VHT_MCS)
		return cfg80211_calculate_bitrate_vht(rate);
	if (rate->flags & RATE_INFO_FLAGS_HE_MCS)
		return cfg80211_calculate_bitrate_he(rate);

	return rate->legacy;
}
EXPORT_SYMBOL(cfg80211_calculate_bitrate);

int cfg80211_get_p2p_attr(const u8 *ies, unsigned int len,
			  enum ieee80211_p2p_attr_id attr,
			  u8 *buf, unsigned int bufsize)
{
	u8 *out = buf;
	u16 attr_remaining = 0;
	bool desired_attr = false;
	u16 desired_len = 0;

	while (len > 0) {
		unsigned int iedatalen;
		unsigned int copy;
		const u8 *iedata;

		if (len < 2)
			return -EILSEQ;
		iedatalen = ies[1];
		if (iedatalen + 2 > len)
			return -EILSEQ;

		if (ies[0] != WLAN_EID_VENDOR_SPECIFIC)
			goto cont;

		if (iedatalen < 4)
			goto cont;

		iedata = ies + 2;

		/* check WFA OUI, P2P subtype */
		if (iedata[0] != 0x50 || iedata[1] != 0x6f ||
		    iedata[2] != 0x9a || iedata[3] != 0x09)
			goto cont;

		iedatalen -= 4;
		iedata += 4;

		/* check attribute continuation into this IE */
		copy = min_t(unsigned int, attr_remaining, iedatalen);
		if (copy && desired_attr) {
			desired_len += copy;
			if (out) {
				memcpy(out, iedata, min(bufsize, copy));
				out += min(bufsize, copy);
				bufsize -= min(bufsize, copy);
			}


			if (copy == attr_remaining)
				return desired_len;
		}

		attr_remaining -= copy;
		if (attr_remaining)
			goto cont;

		iedatalen -= copy;
		iedata += copy;

		while (iedatalen > 0) {
			u16 attr_len;

			/* P2P attribute ID & size must fit */
			if (iedatalen < 3)
				return -EILSEQ;
			desired_attr = iedata[0] == attr;
			attr_len = get_unaligned_le16(iedata + 1);
			iedatalen -= 3;
			iedata += 3;

			copy = min_t(unsigned int, attr_len, iedatalen);

			if (desired_attr) {
				desired_len += copy;
				if (out) {
					memcpy(out, iedata, min(bufsize, copy));
					out += min(bufsize, copy);
					bufsize -= min(bufsize, copy);
				}

				if (copy == attr_len)
					return desired_len;
			}

			iedata += copy;
			iedatalen -= copy;
			attr_remaining = attr_len - copy;
		}

 cont:
		len -= ies[1] + 2;
		ies += ies[1] + 2;
	}

	if (attr_remaining && desired_attr)
		return -EILSEQ;

	return -ENOENT;
}
EXPORT_SYMBOL(cfg80211_get_p2p_attr);

static bool ieee80211_id_in_list(const u8 *ids, int n_ids, u8 id, bool id_ext)
{
	int i;

	/* Make sure array values are legal */
	if (WARN_ON(ids[n_ids - 1] == WLAN_EID_EXTENSION))
		return false;

	i = 0;
	while (i < n_ids) {
		if (ids[i] == WLAN_EID_EXTENSION) {
			if (id_ext && (ids[i + 1] == id))
				return true;

			i += 2;
			continue;
		}

		if (ids[i] == id && !id_ext)
			return true;

		i++;
	}
	return false;
}

static size_t skip_ie(const u8 *ies, size_t ielen, size_t pos)
{
	/* we assume a validly formed IEs buffer */
	u8 len = ies[pos + 1];

	pos += 2 + len;

	/* the IE itself must have 255 bytes for fragments to follow */
	if (len < 255)
		return pos;

	while (pos < ielen && ies[pos] == WLAN_EID_FRAGMENT) {
		len = ies[pos + 1];
		pos += 2 + len;
	}

	return pos;
}

size_t ieee80211_ie_split_ric(const u8 *ies, size_t ielen,
			      const u8 *ids, int n_ids,
			      const u8 *after_ric, int n_after_ric,
			      size_t offset)
{
	size_t pos = offset;

	while (pos < ielen) {
		u8 ext = 0;

		if (ies[pos] == WLAN_EID_EXTENSION)
			ext = 2;
		if ((pos + ext) >= ielen)
			break;

		if (!ieee80211_id_in_list(ids, n_ids, ies[pos + ext],
					  ies[pos] == WLAN_EID_EXTENSION))
			break;

		if (ies[pos] == WLAN_EID_RIC_DATA && n_after_ric) {
			pos = skip_ie(ies, ielen, pos);

			while (pos < ielen) {
				if (ies[pos] == WLAN_EID_EXTENSION)
					ext = 2;
				else
					ext = 0;

				if ((pos + ext) >= ielen)
					break;

				if (!ieee80211_id_in_list(after_ric,
							  n_after_ric,
							  ies[pos + ext],
							  ext == 2))
					pos = skip_ie(ies, ielen, pos);
				else
					break;
			}
		} else {
			pos = skip_ie(ies, ielen, pos);
		}
	}

	return pos;
}
EXPORT_SYMBOL(ieee80211_ie_split_ric);

bool ieee80211_operating_class_to_band(u8 operating_class,
				       enum nl80211_band *band)
{
	switch (operating_class) {
	case 112:
	case 115 ... 127:
	case 128 ... 130:
		*band = NL80211_BAND_5GHZ;
		return true;
	case 131 ... 135:
		*band = NL80211_BAND_6GHZ;
		return true;
	case 81:
	case 82:
	case 83:
	case 84:
		*band = NL80211_BAND_2GHZ;
		return true;
	case 180:
		*band = NL80211_BAND_60GHZ;
		return true;
	}

	return false;
}
EXPORT_SYMBOL(ieee80211_operating_class_to_band);

bool ieee80211_chandef_to_operating_class(struct cfg80211_chan_def *chandef,
					  u8 *op_class)
{
	u8 vht_opclass;
	u32 freq = chandef->center_freq1;

	if (freq >= 2412 && freq <= 2472) {
		if (chandef->width > NL80211_CHAN_WIDTH_40)
			return false;

		/* 2.407 GHz, channels 1..13 */
		if (chandef->width == NL80211_CHAN_WIDTH_40) {
			if (freq > chandef->chan->center_freq)
				*op_class = 83; /* HT40+ */
			else
				*op_class = 84; /* HT40- */
		} else {
			*op_class = 81;
		}

		return true;
	}

	if (freq == 2484) {
		/* channel 14 is only for IEEE 802.11b */
		if (chandef->width != NL80211_CHAN_WIDTH_20_NOHT)
			return false;

		*op_class = 82; /* channel 14 */
		return true;
	}

	switch (chandef->width) {
	case NL80211_CHAN_WIDTH_80:
		vht_opclass = 128;
		break;
	case NL80211_CHAN_WIDTH_160:
		vht_opclass = 129;
		break;
	case NL80211_CHAN_WIDTH_80P80:
		vht_opclass = 130;
		break;
	case NL80211_CHAN_WIDTH_10:
	case NL80211_CHAN_WIDTH_5:
		return false; /* unsupported for now */
	default:
		vht_opclass = 0;
		break;
	}

	/* 5 GHz, channels 36..48 */
	if (freq >= 5180 && freq <= 5240) {
		if (vht_opclass) {
			*op_class = vht_opclass;
		} else if (chandef->width == NL80211_CHAN_WIDTH_40) {
			if (freq > chandef->chan->center_freq)
				*op_class = 116;
			else
				*op_class = 117;
		} else {
			*op_class = 115;
		}

		return true;
	}

	/* 5 GHz, channels 52..64 */
	if (freq >= 5260 && freq <= 5320) {
		if (vht_opclass) {
			*op_class = vht_opclass;
		} else if (chandef->width == NL80211_CHAN_WIDTH_40) {
			if (freq > chandef->chan->center_freq)
				*op_class = 119;
			else
				*op_class = 120;
		} else {
			*op_class = 118;
		}

		return true;
	}

	/* 5 GHz, channels 100..144 */
	if (freq >= 5500 && freq <= 5720) {
		if (vht_opclass) {
			*op_class = vht_opclass;
		} else if (chandef->width == NL80211_CHAN_WIDTH_40) {
			if (freq > chandef->chan->center_freq)
				*op_class = 122;
			else
				*op_class = 123;
		} else {
			*op_class = 121;
		}

		return true;
	}

	/* 5 GHz, channels 149..169 */
	if (freq >= 5745 && freq <= 5845) {
		if (vht_opclass) {
			*op_class = vht_opclass;
		} else if (chandef->width == NL80211_CHAN_WIDTH_40) {
			if (freq > chandef->chan->center_freq)
				*op_class = 126;
			else
				*op_class = 127;
		} else if (freq <= 5805) {
			*op_class = 124;
		} else {
			*op_class = 125;
		}

		return true;
	}

	/* 56.16 GHz, channel 1..4 */
	if (freq >= 56160 + 2160 * 1 && freq <= 56160 + 2160 * 6) {
		if (chandef->width >= NL80211_CHAN_WIDTH_40)
			return false;

		*op_class = 180;
		return true;
	}

	/* not supported yet */
	return false;
}
EXPORT_SYMBOL(ieee80211_chandef_to_operating_class);

static void cfg80211_calculate_bi_data(struct wiphy *wiphy, u32 new_beacon_int,
				       u32 *beacon_int_gcd,
				       bool *beacon_int_different)
{
	struct wireless_dev *wdev;

	*beacon_int_gcd = 0;
	*beacon_int_different = false;

	list_for_each_entry(wdev, &wiphy->wdev_list, list) {
		if (!wdev->beacon_interval)
			continue;

		if (!*beacon_int_gcd) {
			*beacon_int_gcd = wdev->beacon_interval;
			continue;
		}

		if (wdev->beacon_interval == *beacon_int_gcd)
			continue;

		*beacon_int_different = true;
		*beacon_int_gcd = gcd(*beacon_int_gcd, wdev->beacon_interval);
	}

	if (new_beacon_int && *beacon_int_gcd != new_beacon_int) {
		if (*beacon_int_gcd)
			*beacon_int_different = true;
		*beacon_int_gcd = gcd(*beacon_int_gcd, new_beacon_int);
	}
}

int cfg80211_validate_beacon_int(struct cfg80211_registered_device *rdev,
				 enum nl80211_iftype iftype, u32 beacon_int)
{
	/*
	 * This is just a basic pre-condition check; if interface combinations
	 * are possible the driver must already be checking those with a call
	 * to cfg80211_check_combinations(), in which case we'll validate more
	 * through the cfg80211_calculate_bi_data() call and code in
	 * cfg80211_iter_combinations().
	 */

	if (beacon_int < 10 || beacon_int > 10000)
		return -EINVAL;

	return 0;
}

int cfg80211_iter_combinations(struct wiphy *wiphy,
			       struct iface_combination_params *params,
			       void (*iter)(const struct ieee80211_iface_combination *c,
					    void *data),
			       void *data)
{
	const struct ieee80211_regdomain *regdom;
	enum nl80211_dfs_regions region = 0;
	int i, j, iftype;
	int num_interfaces = 0;
	u32 used_iftypes = 0;
	u32 beacon_int_gcd;
	bool beacon_int_different;

	/*
	 * This is a bit strange, since the iteration used to rely only on
	 * the data given by the driver, but here it now relies on context,
	 * in form of the currently operating interfaces.
	 * This is OK for all current users, and saves us from having to
	 * push the GCD calculations into all the drivers.
	 * In the future, this should probably rely more on data that's in
	 * cfg80211 already - the only thing not would appear to be any new
	 * interfaces (while being brought up) and channel/radar data.
	 */
	cfg80211_calculate_bi_data(wiphy, params->new_beacon_int,
				   &beacon_int_gcd, &beacon_int_different);

	if (params->radar_detect) {
		rcu_read_lock();
		regdom = rcu_dereference(cfg80211_regdomain);
		if (regdom)
			region = regdom->dfs_region;
		rcu_read_unlock();
	}

	for (iftype = 0; iftype < NUM_NL80211_IFTYPES; iftype++) {
		num_interfaces += params->iftype_num[iftype];
		if (params->iftype_num[iftype] > 0 &&
		    !cfg80211_iftype_allowed(wiphy, iftype, 0, 1))
			used_iftypes |= BIT(iftype);
	}

	for (i = 0; i < wiphy->n_iface_combinations; i++) {
		const struct ieee80211_iface_combination *c;
		struct ieee80211_iface_limit *limits;
		u32 all_iftypes = 0;

		c = &wiphy->iface_combinations[i];

		if (num_interfaces > c->max_interfaces)
			continue;
		if (params->num_different_channels > c->num_different_channels)
			continue;

		limits = kmemdup(c->limits, sizeof(limits[0]) * c->n_limits,
				 GFP_KERNEL);
		if (!limits)
			return -ENOMEM;

		for (iftype = 0; iftype < NUM_NL80211_IFTYPES; iftype++) {
			if (cfg80211_iftype_allowed(wiphy, iftype, 0, 1))
				continue;
			for (j = 0; j < c->n_limits; j++) {
				all_iftypes |= limits[j].types;
				if (!(limits[j].types & BIT(iftype)))
					continue;
				if (limits[j].max < params->iftype_num[iftype])
					goto cont;
				limits[j].max -= params->iftype_num[iftype];
			}
		}

		if (params->radar_detect !=
			(c->radar_detect_widths & params->radar_detect))
			goto cont;

		if (params->radar_detect && c->radar_detect_regions &&
		    !(c->radar_detect_regions & BIT(region)))
			goto cont;

		/* Finally check that all iftypes that we're currently
		 * using are actually part of this combination. If they
		 * aren't then we can't use this combination and have
		 * to continue to the next.
		 */
		if ((all_iftypes & used_iftypes) != used_iftypes)
			goto cont;

		if (beacon_int_gcd) {
			if (c->beacon_int_min_gcd &&
			    beacon_int_gcd < c->beacon_int_min_gcd)
				goto cont;
			if (!c->beacon_int_min_gcd && beacon_int_different)
				goto cont;
		}

		/* This combination covered all interface types and
		 * supported the requested numbers, so we're good.
		 */

		(*iter)(c, data);
 cont:
		kfree(limits);
	}

	return 0;
}
EXPORT_SYMBOL(cfg80211_iter_combinations);

static void
cfg80211_iter_sum_ifcombs(const struct ieee80211_iface_combination *c,
			  void *data)
{
	int *num = data;
	(*num)++;
}

int cfg80211_check_combinations(struct wiphy *wiphy,
				struct iface_combination_params *params)
{
	int err, num = 0;

	err = cfg80211_iter_combinations(wiphy, params,
					 cfg80211_iter_sum_ifcombs, &num);
	if (err)
		return err;
	if (num == 0)
		return -EBUSY;

	return 0;
}
EXPORT_SYMBOL(cfg80211_check_combinations);

int ieee80211_get_ratemask(struct ieee80211_supported_band *sband,
			   const u8 *rates, unsigned int n_rates,
			   u32 *mask)
{
	int i, j;

	if (!sband)
		return -EINVAL;

	if (n_rates == 0 || n_rates > NL80211_MAX_SUPP_RATES)
		return -EINVAL;

	*mask = 0;

	for (i = 0; i < n_rates; i++) {
		int rate = (rates[i] & 0x7f) * 5;
		bool found = false;

		for (j = 0; j < sband->n_bitrates; j++) {
			if (sband->bitrates[j].bitrate == rate) {
				found = true;
				*mask |= BIT(j);
				break;
			}
		}
		if (!found)
			return -EINVAL;
	}

	/*
	 * mask must have at least one bit set here since we
	 * didn't accept a 0-length rates array nor allowed
	 * entries in the array that didn't exist
	 */

	return 0;
}

unsigned int ieee80211_get_num_supported_channels(struct wiphy *wiphy)
{
	enum nl80211_band band;
	unsigned int n_channels = 0;

	for (band = 0; band < NUM_NL80211_BANDS; band++)
		if (wiphy->bands[band])
			n_channels += wiphy->bands[band]->n_channels;

	return n_channels;
}
EXPORT_SYMBOL(ieee80211_get_num_supported_channels);

int cfg80211_get_station(struct net_device *dev, const u8 *mac_addr,
			 struct station_info *sinfo)
{
	struct cfg80211_registered_device *rdev;
	struct wireless_dev *wdev;

	wdev = dev->ieee80211_ptr;
	if (!wdev)
		return -EOPNOTSUPP;

	rdev = wiphy_to_rdev(wdev->wiphy);
	if (!rdev->ops->get_station)
		return -EOPNOTSUPP;

	memset(sinfo, 0, sizeof(*sinfo));

	return rdev_get_station(rdev, dev, mac_addr, sinfo);
}
EXPORT_SYMBOL(cfg80211_get_station);

void cfg80211_free_nan_func(struct cfg80211_nan_func *f)
{
	int i;

	if (!f)
		return;

	kfree(f->serv_spec_info);
	kfree(f->srf_bf);
	kfree(f->srf_macs);
	for (i = 0; i < f->num_rx_filters; i++)
		kfree(f->rx_filters[i].filter);

	for (i = 0; i < f->num_tx_filters; i++)
		kfree(f->tx_filters[i].filter);

	kfree(f->rx_filters);
	kfree(f->tx_filters);
	kfree(f);
}
EXPORT_SYMBOL(cfg80211_free_nan_func);

bool cfg80211_does_bw_fit_range(const struct ieee80211_freq_range *freq_range,
				u32 center_freq_khz, u32 bw_khz)
{
	u32 start_freq_khz, end_freq_khz;

	start_freq_khz = center_freq_khz - (bw_khz / 2);
	end_freq_khz = center_freq_khz + (bw_khz / 2);

	if (start_freq_khz >= freq_range->start_freq_khz &&
	    end_freq_khz <= freq_range->end_freq_khz)
		return true;

	return false;
}

int cfg80211_sinfo_alloc_tid_stats(struct station_info *sinfo, gfp_t gfp)
{
	sinfo->pertid = kcalloc(IEEE80211_NUM_TIDS + 1,
				sizeof(*(sinfo->pertid)),
				gfp);
	if (!sinfo->pertid)
		return -ENOMEM;

	return 0;
}
EXPORT_SYMBOL(cfg80211_sinfo_alloc_tid_stats);

/* See IEEE 802.1H for LLC/SNAP encapsulation/decapsulation */
/* Ethernet-II snap header (RFC1042 for most EtherTypes) */
const unsigned char rfc1042_header[] __aligned(2) =
	{ 0xaa, 0xaa, 0x03, 0x00, 0x00, 0x00 };
EXPORT_SYMBOL(rfc1042_header);

/* Bridge-Tunnel header (for EtherTypes ETH_P_AARP and ETH_P_IPX) */
const unsigned char bridge_tunnel_header[] __aligned(2) =
	{ 0xaa, 0xaa, 0x03, 0x00, 0x00, 0xf8 };
EXPORT_SYMBOL(bridge_tunnel_header);

/* Layer 2 Update frame (802.2 Type 1 LLC XID Update response) */
struct iapp_layer2_update {
	u8 da[ETH_ALEN];	/* broadcast */
	u8 sa[ETH_ALEN];	/* STA addr */
	__be16 len;		/* 6 */
	u8 dsap;		/* 0 */
	u8 ssap;		/* 0 */
	u8 control;
	u8 xid_info[3];
} __packed;

void cfg80211_send_layer2_update(struct net_device *dev, const u8 *addr)
{
	struct iapp_layer2_update *msg;
	struct sk_buff *skb;

	/* Send Level 2 Update Frame to update forwarding tables in layer 2
	 * bridge devices */

	skb = dev_alloc_skb(sizeof(*msg));
	if (!skb)
		return;
	msg = skb_put(skb, sizeof(*msg));

	/* 802.2 Type 1 Logical Link Control (LLC) Exchange Identifier (XID)
	 * Update response frame; IEEE Std 802.2-1998, 5.4.1.2.1 */

	eth_broadcast_addr(msg->da);
	ether_addr_copy(msg->sa, addr);
	msg->len = htons(6);
	msg->dsap = 0;
	msg->ssap = 0x01;	/* NULL LSAP, CR Bit: Response */
	msg->control = 0xaf;	/* XID response lsb.1111F101.
				 * F=0 (no poll command; unsolicited frame) */
	msg->xid_info[0] = 0x81;	/* XID format identifier */
	msg->xid_info[1] = 1;	/* LLC types/classes: Type 1 LLC */
	msg->xid_info[2] = 0;	/* XID sender's receive window size (RW) */

	skb->dev = dev;
	skb->protocol = eth_type_trans(skb, dev);
	memset(skb->cb, 0, sizeof(skb->cb));
	netif_rx_ni(skb);
}
EXPORT_SYMBOL(cfg80211_send_layer2_update);

int ieee80211_get_vht_max_nss(struct ieee80211_vht_cap *cap,
			      enum ieee80211_vht_chanwidth bw,
			      int mcs, bool ext_nss_bw_capable,
			      unsigned int max_vht_nss)
{
	u16 map = le16_to_cpu(cap->supp_mcs.rx_mcs_map);
	int ext_nss_bw;
	int supp_width;
	int i, mcs_encoding;

	if (map == 0xffff)
		return 0;

	if (WARN_ON(mcs > 9 || max_vht_nss > 8))
		return 0;
	if (mcs <= 7)
		mcs_encoding = 0;
	else if (mcs == 8)
		mcs_encoding = 1;
	else
		mcs_encoding = 2;

	if (!max_vht_nss) {
		/* find max_vht_nss for the given MCS */
		for (i = 7; i >= 0; i--) {
			int supp = (map >> (2 * i)) & 3;

			if (supp == 3)
				continue;

			if (supp >= mcs_encoding) {
				max_vht_nss = i + 1;
				break;
			}
		}
	}

	if (!(cap->supp_mcs.tx_mcs_map &
			cpu_to_le16(IEEE80211_VHT_EXT_NSS_BW_CAPABLE)))
		return max_vht_nss;

	ext_nss_bw = le32_get_bits(cap->vht_cap_info,
				   IEEE80211_VHT_CAP_EXT_NSS_BW_MASK);
	supp_width = le32_get_bits(cap->vht_cap_info,
				   IEEE80211_VHT_CAP_SUPP_CHAN_WIDTH_MASK);

	/* if not capable, treat ext_nss_bw as 0 */
	if (!ext_nss_bw_capable)
		ext_nss_bw = 0;

	/* This is invalid */
	if (supp_width == 3)
		return 0;

	/* This is an invalid combination so pretend nothing is supported */
	if (supp_width == 2 && (ext_nss_bw == 1 || ext_nss_bw == 2))
		return 0;

	/*
	 * Cover all the special cases according to IEEE 802.11-2016
	 * Table 9-250. All other cases are either factor of 1 or not
	 * valid/supported.
	 */
	switch (bw) {
	case IEEE80211_VHT_CHANWIDTH_USE_HT:
	case IEEE80211_VHT_CHANWIDTH_80MHZ:
		if ((supp_width == 1 || supp_width == 2) &&
		    ext_nss_bw == 3)
			return 2 * max_vht_nss;
		break;
	case IEEE80211_VHT_CHANWIDTH_160MHZ:
		if (supp_width == 0 &&
		    (ext_nss_bw == 1 || ext_nss_bw == 2))
			return max_vht_nss / 2;
		if (supp_width == 0 &&
		    ext_nss_bw == 3)
			return (3 * max_vht_nss) / 4;
		if (supp_width == 1 &&
		    ext_nss_bw == 3)
			return 2 * max_vht_nss;
		break;
	case IEEE80211_VHT_CHANWIDTH_80P80MHZ:
		if (supp_width == 0 && ext_nss_bw == 1)
			return 0; /* not possible */
		if (supp_width == 0 &&
		    ext_nss_bw == 2)
			return max_vht_nss / 2;
		if (supp_width == 0 &&
		    ext_nss_bw == 3)
			return (3 * max_vht_nss) / 4;
		if (supp_width == 1 &&
		    ext_nss_bw == 0)
			return 0; /* not possible */
		if (supp_width == 1 &&
		    ext_nss_bw == 1)
			return max_vht_nss / 2;
		if (supp_width == 1 &&
		    ext_nss_bw == 2)
			return (3 * max_vht_nss) / 4;
		break;
	}

	/* not covered or invalid combination received */
	return max_vht_nss;
}
EXPORT_SYMBOL(ieee80211_get_vht_max_nss);

bool cfg80211_iftype_allowed(struct wiphy *wiphy, enum nl80211_iftype iftype,
			     bool is_4addr, u8 check_swif)

{
	bool is_vlan = iftype == NL80211_IFTYPE_AP_VLAN;

	switch (check_swif) {
	case 0:
		if (is_vlan && is_4addr)
			return wiphy->flags & WIPHY_FLAG_4ADDR_AP;
		return wiphy->interface_modes & BIT(iftype);
	case 1:
		if (!(wiphy->software_iftypes & BIT(iftype)) && is_vlan)
			return wiphy->flags & WIPHY_FLAG_4ADDR_AP;
		return wiphy->software_iftypes & BIT(iftype);
	default:
		break;
	}

	return false;
}
EXPORT_SYMBOL(cfg80211_iftype_allowed);<|MERGE_RESOLUTION|>--- conflicted
+++ resolved
@@ -287,17 +287,10 @@
 			return true;
 		}
 	}
-<<<<<<< HEAD
 
 	return false;
 }
 
-=======
-
-	return false;
-}
-
->>>>>>> 754a0abe
 bool cfg80211_valid_key_idx(struct cfg80211_registered_device *rdev,
 			    int key_idx, bool pairwise)
 {
