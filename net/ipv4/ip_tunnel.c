// SPDX-License-Identifier: GPL-2.0-only
/*
 * Copyright (c) 2013 Nicira, Inc.
 */

#define pr_fmt(fmt) KBUILD_MODNAME ": " fmt

#include <linux/capability.h>
#include <linux/module.h>
#include <linux/types.h>
#include <linux/kernel.h>
#include <linux/slab.h>
#include <linux/uaccess.h>
#include <linux/skbuff.h>
#include <linux/netdevice.h>
#include <linux/in.h>
#include <linux/tcp.h>
#include <linux/udp.h>
#include <linux/if_arp.h>
#include <linux/init.h>
#include <linux/in6.h>
#include <linux/inetdevice.h>
#include <linux/igmp.h>
#include <linux/netfilter_ipv4.h>
#include <linux/etherdevice.h>
#include <linux/if_ether.h>
#include <linux/if_vlan.h>
#include <linux/rculist.h>
#include <linux/err.h>

#include <net/sock.h>
#include <net/ip.h>
#include <net/icmp.h>
#include <net/protocol.h>
#include <net/ip_tunnels.h>
#include <net/arp.h>
#include <net/checksum.h>
#include <net/dsfield.h>
#include <net/inet_ecn.h>
#include <net/xfrm.h>
#include <net/net_namespace.h>
#include <net/netns/generic.h>
#include <net/rtnetlink.h>
#include <net/udp.h>
#include <net/dst_metadata.h>

#if IS_ENABLED(CONFIG_IPV6)
#include <net/ipv6.h>
#include <net/ip6_fib.h>
#include <net/ip6_route.h>
#endif

static unsigned int ip_tunnel_hash(__be32 key, __be32 remote)
{
	return hash_32((__force u32)key ^ (__force u32)remote,
			 IP_TNL_HASH_BITS);
}

static bool ip_tunnel_key_match(const struct ip_tunnel_parm *p,
				__be16 flags, __be32 key)
{
	if (p->i_flags & TUNNEL_KEY) {
		if (flags & TUNNEL_KEY)
			return key == p->i_key;
		else
			/* key expected, none present */
			return false;
	} else
		return !(flags & TUNNEL_KEY);
}

/* Fallback tunnel: no source, no destination, no key, no options

   Tunnel hash table:
   We require exact key match i.e. if a key is present in packet
   it will match only tunnel with the same key; if it is not present,
   it will match only keyless tunnel.

   All keysless packets, if not matched configured keyless tunnels
   will match fallback tunnel.
   Given src, dst and key, find appropriate for input tunnel.
*/
struct ip_tunnel *ip_tunnel_lookup(struct ip_tunnel_net *itn,
				   int link, __be16 flags,
				   __be32 remote, __be32 local,
				   __be32 key)
{
	struct ip_tunnel *t, *cand = NULL;
	struct hlist_head *head;
	struct net_device *ndev;
	unsigned int hash;

	hash = ip_tunnel_hash(key, remote);
	head = &itn->tunnels[hash];

	hlist_for_each_entry_rcu(t, head, hash_node) {
		if (local != t->parms.iph.saddr ||
		    remote != t->parms.iph.daddr ||
		    !(t->dev->flags & IFF_UP))
			continue;

		if (!ip_tunnel_key_match(&t->parms, flags, key))
			continue;

		if (t->parms.link == link)
			return t;
		else
			cand = t;
	}

	hlist_for_each_entry_rcu(t, head, hash_node) {
		if (remote != t->parms.iph.daddr ||
		    t->parms.iph.saddr != 0 ||
		    !(t->dev->flags & IFF_UP))
			continue;

		if (!ip_tunnel_key_match(&t->parms, flags, key))
			continue;

		if (t->parms.link == link)
			return t;
		else if (!cand)
			cand = t;
	}

	hash = ip_tunnel_hash(key, 0);
	head = &itn->tunnels[hash];

	hlist_for_each_entry_rcu(t, head, hash_node) {
		if ((local != t->parms.iph.saddr || t->parms.iph.daddr != 0) &&
		    (local != t->parms.iph.daddr || !ipv4_is_multicast(local)))
			continue;

		if (!(t->dev->flags & IFF_UP))
			continue;

		if (!ip_tunnel_key_match(&t->parms, flags, key))
			continue;

		if (t->parms.link == link)
			return t;
		else if (!cand)
			cand = t;
	}

	hlist_for_each_entry_rcu(t, head, hash_node) {
		if ((!(flags & TUNNEL_NO_KEY) && t->parms.i_key != key) ||
		    t->parms.iph.saddr != 0 ||
		    t->parms.iph.daddr != 0 ||
		    !(t->dev->flags & IFF_UP))
			continue;

		if (t->parms.link == link)
			return t;
		else if (!cand)
			cand = t;
	}

	if (cand)
		return cand;

	t = rcu_dereference(itn->collect_md_tun);
	if (t && t->dev->flags & IFF_UP)
		return t;

	ndev = READ_ONCE(itn->fb_tunnel_dev);
	if (ndev && ndev->flags & IFF_UP)
		return netdev_priv(ndev);

	return NULL;
}
EXPORT_SYMBOL_GPL(ip_tunnel_lookup);

static struct hlist_head *ip_bucket(struct ip_tunnel_net *itn,
				    struct ip_tunnel_parm *parms)
{
	unsigned int h;
	__be32 remote;
	__be32 i_key = parms->i_key;

	if (parms->iph.daddr && !ipv4_is_multicast(parms->iph.daddr))
		remote = parms->iph.daddr;
	else
		remote = 0;

	if (!(parms->i_flags & TUNNEL_KEY) && (parms->i_flags & VTI_ISVTI))
		i_key = 0;

	h = ip_tunnel_hash(i_key, remote);
	return &itn->tunnels[h];
}

static void ip_tunnel_add(struct ip_tunnel_net *itn, struct ip_tunnel *t)
{
	struct hlist_head *head = ip_bucket(itn, &t->parms);

	if (t->collect_md)
		rcu_assign_pointer(itn->collect_md_tun, t);
	hlist_add_head_rcu(&t->hash_node, head);
}

static void ip_tunnel_del(struct ip_tunnel_net *itn, struct ip_tunnel *t)
{
	if (t->collect_md)
		rcu_assign_pointer(itn->collect_md_tun, NULL);
	hlist_del_init_rcu(&t->hash_node);
}

static struct ip_tunnel *ip_tunnel_find(struct ip_tunnel_net *itn,
					struct ip_tunnel_parm *parms,
					int type)
{
	__be32 remote = parms->iph.daddr;
	__be32 local = parms->iph.saddr;
	__be32 key = parms->i_key;
	__be16 flags = parms->i_flags;
	int link = parms->link;
	struct ip_tunnel *t = NULL;
	struct hlist_head *head = ip_bucket(itn, parms);

	hlist_for_each_entry_rcu(t, head, hash_node) {
		if (local == t->parms.iph.saddr &&
		    remote == t->parms.iph.daddr &&
		    link == t->parms.link &&
		    type == t->dev->type &&
		    ip_tunnel_key_match(&t->parms, flags, key))
			break;
	}
	return t;
}

static struct net_device *__ip_tunnel_create(struct net *net,
					     const struct rtnl_link_ops *ops,
					     struct ip_tunnel_parm *parms)
{
	int err;
	struct ip_tunnel *tunnel;
	struct net_device *dev;
	char name[IFNAMSIZ];

	err = -E2BIG;
	if (parms->name[0]) {
		if (!dev_valid_name(parms->name))
			goto failed;
		strlcpy(name, parms->name, IFNAMSIZ);
	} else {
		if (strlen(ops->kind) > (IFNAMSIZ - 3))
			goto failed;
		strcpy(name, ops->kind);
		strcat(name, "%d");
	}

	ASSERT_RTNL();
	dev = alloc_netdev(ops->priv_size, name, NET_NAME_UNKNOWN, ops->setup);
	if (!dev) {
		err = -ENOMEM;
		goto failed;
	}
	dev_net_set(dev, net);

	dev->rtnl_link_ops = ops;

	tunnel = netdev_priv(dev);
	tunnel->parms = *parms;
	tunnel->net = net;

	err = register_netdevice(dev);
	if (err)
		goto failed_free;

	return dev;

failed_free:
	free_netdev(dev);
failed:
	return ERR_PTR(err);
}

static int ip_tunnel_bind_dev(struct net_device *dev)
{
	struct net_device *tdev = NULL;
	struct ip_tunnel *tunnel = netdev_priv(dev);
	const struct iphdr *iph;
	int hlen = LL_MAX_HEADER;
	int mtu = ETH_DATA_LEN;
	int t_hlen = tunnel->hlen + sizeof(struct iphdr);

	iph = &tunnel->parms.iph;

	/* Guess output device to choose reasonable mtu and needed_headroom */
	if (iph->daddr) {
		struct flowi4 fl4;
		struct rtable *rt;

		ip_tunnel_init_flow(&fl4, iph->protocol, iph->daddr,
				    iph->saddr, tunnel->parms.o_key,
				    RT_TOS(iph->tos), tunnel->parms.link,
				    tunnel->fwmark, 0);
		rt = ip_route_output_key(tunnel->net, &fl4);

		if (!IS_ERR(rt)) {
			tdev = rt->dst.dev;
			ip_rt_put(rt);
		}
		if (dev->type != ARPHRD_ETHER)
			dev->flags |= IFF_POINTOPOINT;

		dst_cache_reset(&tunnel->dst_cache);
	}

	if (!tdev && tunnel->parms.link)
		tdev = __dev_get_by_index(tunnel->net, tunnel->parms.link);

	if (tdev) {
		hlen = tdev->hard_header_len + tdev->needed_headroom;
		mtu = min(tdev->mtu, IP_MAX_MTU);
	}

	dev->needed_headroom = t_hlen + hlen;
<<<<<<< HEAD
	mtu -= t_hlen;
=======
	mtu -= t_hlen + (dev->type == ARPHRD_ETHER ? dev->hard_header_len : 0);
>>>>>>> 754a0abe

	if (mtu < IPV4_MIN_MTU)
		mtu = IPV4_MIN_MTU;

	return mtu;
}

static struct ip_tunnel *ip_tunnel_create(struct net *net,
					  struct ip_tunnel_net *itn,
					  struct ip_tunnel_parm *parms)
{
	struct ip_tunnel *nt;
	struct net_device *dev;
	int t_hlen;
	int mtu;
	int err;

	dev = __ip_tunnel_create(net, itn->rtnl_link_ops, parms);
	if (IS_ERR(dev))
		return ERR_CAST(dev);

	mtu = ip_tunnel_bind_dev(dev);
	err = dev_set_mtu(dev, mtu);
	if (err)
		goto err_dev_set_mtu;

	nt = netdev_priv(dev);
	t_hlen = nt->hlen + sizeof(struct iphdr);
	dev->min_mtu = ETH_MIN_MTU;
	dev->max_mtu = IP_MAX_MTU - t_hlen;
<<<<<<< HEAD
=======
	if (dev->type == ARPHRD_ETHER)
		dev->max_mtu -= dev->hard_header_len;

>>>>>>> 754a0abe
	ip_tunnel_add(itn, nt);
	return nt;

err_dev_set_mtu:
	unregister_netdevice(dev);
	return ERR_PTR(err);
}

int ip_tunnel_rcv(struct ip_tunnel *tunnel, struct sk_buff *skb,
		  const struct tnl_ptk_info *tpi, struct metadata_dst *tun_dst,
		  bool log_ecn_error)
{
	const struct iphdr *iph = ip_hdr(skb);
	int err;

#ifdef CONFIG_NET_IPGRE_BROADCAST
	if (ipv4_is_multicast(iph->daddr)) {
		tunnel->dev->stats.multicast++;
		skb->pkt_type = PACKET_BROADCAST;
	}
#endif

	if ((!(tpi->flags&TUNNEL_CSUM) &&  (tunnel->parms.i_flags&TUNNEL_CSUM)) ||
	     ((tpi->flags&TUNNEL_CSUM) && !(tunnel->parms.i_flags&TUNNEL_CSUM))) {
		tunnel->dev->stats.rx_crc_errors++;
		tunnel->dev->stats.rx_errors++;
		goto drop;
	}

	if (tunnel->parms.i_flags&TUNNEL_SEQ) {
		if (!(tpi->flags&TUNNEL_SEQ) ||
		    (tunnel->i_seqno && (s32)(ntohl(tpi->seq) - tunnel->i_seqno) < 0)) {
			tunnel->dev->stats.rx_fifo_errors++;
			tunnel->dev->stats.rx_errors++;
			goto drop;
		}
		tunnel->i_seqno = ntohl(tpi->seq) + 1;
	}

	skb_reset_network_header(skb);

	err = IP_ECN_decapsulate(iph, skb);
	if (unlikely(err)) {
		if (log_ecn_error)
			net_info_ratelimited("non-ECT from %pI4 with TOS=%#x\n",
					&iph->saddr, iph->tos);
		if (err > 1) {
			++tunnel->dev->stats.rx_frame_errors;
			++tunnel->dev->stats.rx_errors;
			goto drop;
		}
	}

	dev_sw_netstats_rx_add(tunnel->dev, skb->len);
	skb_scrub_packet(skb, !net_eq(tunnel->net, dev_net(tunnel->dev)));

	if (tunnel->dev->type == ARPHRD_ETHER) {
		skb->protocol = eth_type_trans(skb, tunnel->dev);
		skb_postpull_rcsum(skb, eth_hdr(skb), ETH_HLEN);
	} else {
		skb->dev = tunnel->dev;
	}

	if (tun_dst)
		skb_dst_set(skb, (struct dst_entry *)tun_dst);

	gro_cells_receive(&tunnel->gro_cells, skb);
	return 0;

drop:
	if (tun_dst)
		dst_release((struct dst_entry *)tun_dst);
	kfree_skb(skb);
	return 0;
}
EXPORT_SYMBOL_GPL(ip_tunnel_rcv);

int ip_tunnel_encap_add_ops(const struct ip_tunnel_encap_ops *ops,
			    unsigned int num)
{
	if (num >= MAX_IPTUN_ENCAP_OPS)
		return -ERANGE;

	return !cmpxchg((const struct ip_tunnel_encap_ops **)
			&iptun_encaps[num],
			NULL, ops) ? 0 : -1;
}
EXPORT_SYMBOL(ip_tunnel_encap_add_ops);

int ip_tunnel_encap_del_ops(const struct ip_tunnel_encap_ops *ops,
			    unsigned int num)
{
	int ret;

	if (num >= MAX_IPTUN_ENCAP_OPS)
		return -ERANGE;

	ret = (cmpxchg((const struct ip_tunnel_encap_ops **)
		       &iptun_encaps[num],
		       ops, NULL) == ops) ? 0 : -1;

	synchronize_net();

	return ret;
}
EXPORT_SYMBOL(ip_tunnel_encap_del_ops);

int ip_tunnel_encap_setup(struct ip_tunnel *t,
			  struct ip_tunnel_encap *ipencap)
{
	int hlen;

	memset(&t->encap, 0, sizeof(t->encap));

	hlen = ip_encap_hlen(ipencap);
	if (hlen < 0)
		return hlen;

	t->encap.type = ipencap->type;
	t->encap.sport = ipencap->sport;
	t->encap.dport = ipencap->dport;
	t->encap.flags = ipencap->flags;

	t->encap_hlen = hlen;
	t->hlen = t->encap_hlen + t->tun_hlen;

	return 0;
}
EXPORT_SYMBOL_GPL(ip_tunnel_encap_setup);

static int tnl_update_pmtu(struct net_device *dev, struct sk_buff *skb,
			    struct rtable *rt, __be16 df,
			    const struct iphdr *inner_iph,
			    int tunnel_hlen, __be32 dst, bool md)
{
	struct ip_tunnel *tunnel = netdev_priv(dev);
	int pkt_size;
	int mtu;

	tunnel_hlen = md ? tunnel_hlen : tunnel->hlen;
	pkt_size = skb->len - tunnel_hlen;
<<<<<<< HEAD

	if (df)
		mtu = dst_mtu(&rt->dst) - (sizeof(struct iphdr) + tunnel_hlen);
	else
=======
	pkt_size -= dev->type == ARPHRD_ETHER ? dev->hard_header_len : 0;

	if (df) {
		mtu = dst_mtu(&rt->dst) - (sizeof(struct iphdr) + tunnel_hlen);
		mtu -= dev->type == ARPHRD_ETHER ? dev->hard_header_len : 0;
	} else {
>>>>>>> 754a0abe
		mtu = skb_valid_dst(skb) ? dst_mtu(skb_dst(skb)) : dev->mtu;
	}

	if (skb_valid_dst(skb))
		skb_dst_update_pmtu_no_confirm(skb, mtu);

	if (skb->protocol == htons(ETH_P_IP)) {
		if (!skb_is_gso(skb) &&
		    (inner_iph->frag_off & htons(IP_DF)) &&
		    mtu < pkt_size) {
			icmp_ndo_send(skb, ICMP_DEST_UNREACH, ICMP_FRAG_NEEDED, htonl(mtu));
			return -E2BIG;
		}
	}
#if IS_ENABLED(CONFIG_IPV6)
	else if (skb->protocol == htons(ETH_P_IPV6)) {
		struct rt6_info *rt6;
		__be32 daddr;

		rt6 = skb_valid_dst(skb) ? (struct rt6_info *)skb_dst(skb) :
					   NULL;
		daddr = md ? dst : tunnel->parms.iph.daddr;

		if (rt6 && mtu < dst_mtu(skb_dst(skb)) &&
			   mtu >= IPV6_MIN_MTU) {
			if ((daddr && !ipv4_is_multicast(daddr)) ||
			    rt6->rt6i_dst.plen == 128) {
				rt6->rt6i_flags |= RTF_MODIFIED;
				dst_metric_set(skb_dst(skb), RTAX_MTU, mtu);
			}
		}

		if (!skb_is_gso(skb) && mtu >= IPV6_MIN_MTU &&
					mtu < pkt_size) {
			icmpv6_ndo_send(skb, ICMPV6_PKT_TOOBIG, 0, mtu);
			return -E2BIG;
		}
	}
#endif
	return 0;
}

void ip_md_tunnel_xmit(struct sk_buff *skb, struct net_device *dev,
		       u8 proto, int tunnel_hlen)
{
	struct ip_tunnel *tunnel = netdev_priv(dev);
	u32 headroom = sizeof(struct iphdr);
	struct ip_tunnel_info *tun_info;
	const struct ip_tunnel_key *key;
	const struct iphdr *inner_iph;
	struct rtable *rt = NULL;
	struct flowi4 fl4;
	__be16 df = 0;
	u8 tos, ttl;
	bool use_cache;

	tun_info = skb_tunnel_info(skb);
	if (unlikely(!tun_info || !(tun_info->mode & IP_TUNNEL_INFO_TX) ||
		     ip_tunnel_info_af(tun_info) != AF_INET))
		goto tx_error;
	key = &tun_info->key;
	memset(&(IPCB(skb)->opt), 0, sizeof(IPCB(skb)->opt));
	inner_iph = (const struct iphdr *)skb_inner_network_header(skb);
	tos = key->tos;
	if (tos == 1) {
		if (skb->protocol == htons(ETH_P_IP))
			tos = inner_iph->tos;
		else if (skb->protocol == htons(ETH_P_IPV6))
			tos = ipv6_get_dsfield((const struct ipv6hdr *)inner_iph);
	}
	ip_tunnel_init_flow(&fl4, proto, key->u.ipv4.dst, key->u.ipv4.src,
			    tunnel_id_to_key32(key->tun_id), RT_TOS(tos),
			    0, skb->mark, skb_get_hash(skb));
	if (tunnel->encap.type != TUNNEL_ENCAP_NONE)
		goto tx_error;

	use_cache = ip_tunnel_dst_cache_usable(skb, tun_info);
	if (use_cache)
		rt = dst_cache_get_ip4(&tun_info->dst_cache, &fl4.saddr);
	if (!rt) {
		rt = ip_route_output_key(tunnel->net, &fl4);
		if (IS_ERR(rt)) {
			dev->stats.tx_carrier_errors++;
			goto tx_error;
		}
		if (use_cache)
			dst_cache_set_ip4(&tun_info->dst_cache, &rt->dst,
					  fl4.saddr);
	}
	if (rt->dst.dev == dev) {
		ip_rt_put(rt);
		dev->stats.collisions++;
		goto tx_error;
	}

	if (key->tun_flags & TUNNEL_DONT_FRAGMENT)
		df = htons(IP_DF);
	if (tnl_update_pmtu(dev, skb, rt, df, inner_iph, tunnel_hlen,
			    key->u.ipv4.dst, true)) {
		ip_rt_put(rt);
		goto tx_error;
	}

	tos = ip_tunnel_ecn_encap(tos, inner_iph, skb);
	ttl = key->ttl;
	if (ttl == 0) {
		if (skb->protocol == htons(ETH_P_IP))
			ttl = inner_iph->ttl;
		else if (skb->protocol == htons(ETH_P_IPV6))
			ttl = ((const struct ipv6hdr *)inner_iph)->hop_limit;
		else
			ttl = ip4_dst_hoplimit(&rt->dst);
	}

	headroom += LL_RESERVED_SPACE(rt->dst.dev) + rt->dst.header_len;
	if (headroom > dev->needed_headroom)
		dev->needed_headroom = headroom;

	if (skb_cow_head(skb, dev->needed_headroom)) {
		ip_rt_put(rt);
		goto tx_dropped;
	}
	iptunnel_xmit(NULL, rt, skb, fl4.saddr, fl4.daddr, proto, tos, ttl,
		      df, !net_eq(tunnel->net, dev_net(dev)));
	return;
tx_error:
	dev->stats.tx_errors++;
	goto kfree;
tx_dropped:
	dev->stats.tx_dropped++;
kfree:
	kfree_skb(skb);
}
EXPORT_SYMBOL_GPL(ip_md_tunnel_xmit);

void ip_tunnel_xmit(struct sk_buff *skb, struct net_device *dev,
		    const struct iphdr *tnl_params, u8 protocol)
{
	struct ip_tunnel *tunnel = netdev_priv(dev);
	struct ip_tunnel_info *tun_info = NULL;
	const struct iphdr *inner_iph;
	unsigned int max_headroom;	/* The extra header space needed */
	struct rtable *rt = NULL;		/* Route to the other host */
	bool use_cache = false;
	struct flowi4 fl4;
	bool md = false;
	bool connected;
	u8 tos, ttl;
	__be32 dst;
	__be16 df;

	inner_iph = (const struct iphdr *)skb_inner_network_header(skb);
	connected = (tunnel->parms.iph.daddr != 0);

	memset(&(IPCB(skb)->opt), 0, sizeof(IPCB(skb)->opt));

	dst = tnl_params->daddr;
	if (dst == 0) {
		/* NBMA tunnel */

		if (!skb_dst(skb)) {
			dev->stats.tx_fifo_errors++;
			goto tx_error;
		}

		tun_info = skb_tunnel_info(skb);
		if (tun_info && (tun_info->mode & IP_TUNNEL_INFO_TX) &&
		    ip_tunnel_info_af(tun_info) == AF_INET &&
		    tun_info->key.u.ipv4.dst) {
			dst = tun_info->key.u.ipv4.dst;
			md = true;
			connected = true;
		}
		else if (skb->protocol == htons(ETH_P_IP)) {
			rt = skb_rtable(skb);
			dst = rt_nexthop(rt, inner_iph->daddr);
		}
#if IS_ENABLED(CONFIG_IPV6)
		else if (skb->protocol == htons(ETH_P_IPV6)) {
			const struct in6_addr *addr6;
			struct neighbour *neigh;
			bool do_tx_error_icmp;
			int addr_type;

			neigh = dst_neigh_lookup(skb_dst(skb),
						 &ipv6_hdr(skb)->daddr);
			if (!neigh)
				goto tx_error;

			addr6 = (const struct in6_addr *)&neigh->primary_key;
			addr_type = ipv6_addr_type(addr6);

			if (addr_type == IPV6_ADDR_ANY) {
				addr6 = &ipv6_hdr(skb)->daddr;
				addr_type = ipv6_addr_type(addr6);
			}

			if ((addr_type & IPV6_ADDR_COMPATv4) == 0)
				do_tx_error_icmp = true;
			else {
				do_tx_error_icmp = false;
				dst = addr6->s6_addr32[3];
			}
			neigh_release(neigh);
			if (do_tx_error_icmp)
				goto tx_error_icmp;
		}
#endif
		else
			goto tx_error;

		if (!md)
			connected = false;
	}

	tos = tnl_params->tos;
	if (tos & 0x1) {
		tos &= ~0x1;
		if (skb->protocol == htons(ETH_P_IP)) {
			tos = inner_iph->tos;
			connected = false;
		} else if (skb->protocol == htons(ETH_P_IPV6)) {
			tos = ipv6_get_dsfield((const struct ipv6hdr *)inner_iph);
			connected = false;
		}
	}

	ip_tunnel_init_flow(&fl4, protocol, dst, tnl_params->saddr,
			    tunnel->parms.o_key, RT_TOS(tos), tunnel->parms.link,
			    tunnel->fwmark, skb_get_hash(skb));

	if (ip_tunnel_encap(skb, tunnel, &protocol, &fl4) < 0)
		goto tx_error;

	if (connected && md) {
		use_cache = ip_tunnel_dst_cache_usable(skb, tun_info);
		if (use_cache)
			rt = dst_cache_get_ip4(&tun_info->dst_cache,
					       &fl4.saddr);
	} else {
		rt = connected ? dst_cache_get_ip4(&tunnel->dst_cache,
						&fl4.saddr) : NULL;
	}

	if (!rt) {
		rt = ip_route_output_key(tunnel->net, &fl4);

		if (IS_ERR(rt)) {
			dev->stats.tx_carrier_errors++;
			goto tx_error;
		}
		if (use_cache)
			dst_cache_set_ip4(&tun_info->dst_cache, &rt->dst,
					  fl4.saddr);
		else if (!md && connected)
			dst_cache_set_ip4(&tunnel->dst_cache, &rt->dst,
					  fl4.saddr);
	}

	if (rt->dst.dev == dev) {
		ip_rt_put(rt);
		dev->stats.collisions++;
		goto tx_error;
	}

	df = tnl_params->frag_off;
	if (skb->protocol == htons(ETH_P_IP) && !tunnel->ignore_df)
		df |= (inner_iph->frag_off & htons(IP_DF));

	if (tnl_update_pmtu(dev, skb, rt, df, inner_iph, 0, 0, false)) {
		ip_rt_put(rt);
		goto tx_error;
	}

	if (tunnel->err_count > 0) {
		if (time_before(jiffies,
				tunnel->err_time + IPTUNNEL_ERR_TIMEO)) {
			tunnel->err_count--;

			dst_link_failure(skb);
		} else
			tunnel->err_count = 0;
	}

	tos = ip_tunnel_ecn_encap(tos, inner_iph, skb);
	ttl = tnl_params->ttl;
	if (ttl == 0) {
		if (skb->protocol == htons(ETH_P_IP))
			ttl = inner_iph->ttl;
#if IS_ENABLED(CONFIG_IPV6)
		else if (skb->protocol == htons(ETH_P_IPV6))
			ttl = ((const struct ipv6hdr *)inner_iph)->hop_limit;
#endif
		else
			ttl = ip4_dst_hoplimit(&rt->dst);
	}

	max_headroom = LL_RESERVED_SPACE(rt->dst.dev) + sizeof(struct iphdr)
			+ rt->dst.header_len + ip_encap_hlen(&tunnel->encap);
	if (max_headroom > dev->needed_headroom)
		dev->needed_headroom = max_headroom;

	if (skb_cow_head(skb, dev->needed_headroom)) {
		ip_rt_put(rt);
		dev->stats.tx_dropped++;
		kfree_skb(skb);
		return;
	}

	iptunnel_xmit(NULL, rt, skb, fl4.saddr, fl4.daddr, protocol, tos, ttl,
		      df, !net_eq(tunnel->net, dev_net(dev)));
	return;

#if IS_ENABLED(CONFIG_IPV6)
tx_error_icmp:
	dst_link_failure(skb);
#endif
tx_error:
	dev->stats.tx_errors++;
	kfree_skb(skb);
}
EXPORT_SYMBOL_GPL(ip_tunnel_xmit);

static void ip_tunnel_update(struct ip_tunnel_net *itn,
			     struct ip_tunnel *t,
			     struct net_device *dev,
			     struct ip_tunnel_parm *p,
			     bool set_mtu,
			     __u32 fwmark)
{
	ip_tunnel_del(itn, t);
	t->parms.iph.saddr = p->iph.saddr;
	t->parms.iph.daddr = p->iph.daddr;
	t->parms.i_key = p->i_key;
	t->parms.o_key = p->o_key;
	if (dev->type != ARPHRD_ETHER) {
		memcpy(dev->dev_addr, &p->iph.saddr, 4);
		memcpy(dev->broadcast, &p->iph.daddr, 4);
	}
	ip_tunnel_add(itn, t);

	t->parms.iph.ttl = p->iph.ttl;
	t->parms.iph.tos = p->iph.tos;
	t->parms.iph.frag_off = p->iph.frag_off;

	if (t->parms.link != p->link || t->fwmark != fwmark) {
		int mtu;

		t->parms.link = p->link;
		t->fwmark = fwmark;
		mtu = ip_tunnel_bind_dev(dev);
		if (set_mtu)
			dev->mtu = mtu;
	}
	dst_cache_reset(&t->dst_cache);
	netdev_state_change(dev);
}

int ip_tunnel_ctl(struct net_device *dev, struct ip_tunnel_parm *p, int cmd)
{
	int err = 0;
	struct ip_tunnel *t = netdev_priv(dev);
	struct net *net = t->net;
	struct ip_tunnel_net *itn = net_generic(net, t->ip_tnl_net_id);

	switch (cmd) {
	case SIOCGETTUNNEL:
		if (dev == itn->fb_tunnel_dev) {
			t = ip_tunnel_find(itn, p, itn->fb_tunnel_dev->type);
			if (!t)
				t = netdev_priv(dev);
		}
		memcpy(p, &t->parms, sizeof(*p));
		break;

	case SIOCADDTUNNEL:
	case SIOCCHGTUNNEL:
		err = -EPERM;
		if (!ns_capable(net->user_ns, CAP_NET_ADMIN))
			goto done;
		if (p->iph.ttl)
			p->iph.frag_off |= htons(IP_DF);
		if (!(p->i_flags & VTI_ISVTI)) {
			if (!(p->i_flags & TUNNEL_KEY))
				p->i_key = 0;
			if (!(p->o_flags & TUNNEL_KEY))
				p->o_key = 0;
		}

		t = ip_tunnel_find(itn, p, itn->type);

		if (cmd == SIOCADDTUNNEL) {
			if (!t) {
				t = ip_tunnel_create(net, itn, p);
				err = PTR_ERR_OR_ZERO(t);
				break;
			}

			err = -EEXIST;
			break;
		}
		if (dev != itn->fb_tunnel_dev && cmd == SIOCCHGTUNNEL) {
			if (t) {
				if (t->dev != dev) {
					err = -EEXIST;
					break;
				}
			} else {
				unsigned int nflags = 0;

				if (ipv4_is_multicast(p->iph.daddr))
					nflags = IFF_BROADCAST;
				else if (p->iph.daddr)
					nflags = IFF_POINTOPOINT;

				if ((dev->flags^nflags)&(IFF_POINTOPOINT|IFF_BROADCAST)) {
					err = -EINVAL;
					break;
				}

				t = netdev_priv(dev);
			}
		}

		if (t) {
			err = 0;
			ip_tunnel_update(itn, t, dev, p, true, 0);
		} else {
			err = -ENOENT;
		}
		break;

	case SIOCDELTUNNEL:
		err = -EPERM;
		if (!ns_capable(net->user_ns, CAP_NET_ADMIN))
			goto done;

		if (dev == itn->fb_tunnel_dev) {
			err = -ENOENT;
			t = ip_tunnel_find(itn, p, itn->fb_tunnel_dev->type);
			if (!t)
				goto done;
			err = -EPERM;
			if (t == netdev_priv(itn->fb_tunnel_dev))
				goto done;
			dev = t->dev;
		}
		unregister_netdevice(dev);
		err = 0;
		break;

	default:
		err = -EINVAL;
	}

done:
	return err;
}
EXPORT_SYMBOL_GPL(ip_tunnel_ctl);

int ip_tunnel_ioctl(struct net_device *dev, struct ifreq *ifr, int cmd)
{
	struct ip_tunnel_parm p;
	int err;

	if (copy_from_user(&p, ifr->ifr_ifru.ifru_data, sizeof(p)))
		return -EFAULT;
	err = dev->netdev_ops->ndo_tunnel_ctl(dev, &p, cmd);
	if (!err && copy_to_user(ifr->ifr_ifru.ifru_data, &p, sizeof(p)))
		return -EFAULT;
	return err;
}
EXPORT_SYMBOL_GPL(ip_tunnel_ioctl);

int __ip_tunnel_change_mtu(struct net_device *dev, int new_mtu, bool strict)
{
	struct ip_tunnel *tunnel = netdev_priv(dev);
	int t_hlen = tunnel->hlen + sizeof(struct iphdr);
	int max_mtu = IP_MAX_MTU - t_hlen;
<<<<<<< HEAD
=======

	if (dev->type == ARPHRD_ETHER)
		max_mtu -= dev->hard_header_len;
>>>>>>> 754a0abe

	if (new_mtu < ETH_MIN_MTU)
		return -EINVAL;

	if (new_mtu > max_mtu) {
		if (strict)
			return -EINVAL;

		new_mtu = max_mtu;
	}

	dev->mtu = new_mtu;
	return 0;
}
EXPORT_SYMBOL_GPL(__ip_tunnel_change_mtu);

int ip_tunnel_change_mtu(struct net_device *dev, int new_mtu)
{
	return __ip_tunnel_change_mtu(dev, new_mtu, true);
}
EXPORT_SYMBOL_GPL(ip_tunnel_change_mtu);

static void ip_tunnel_dev_free(struct net_device *dev)
{
	struct ip_tunnel *tunnel = netdev_priv(dev);

	gro_cells_destroy(&tunnel->gro_cells);
	dst_cache_destroy(&tunnel->dst_cache);
	free_percpu(dev->tstats);
}

void ip_tunnel_dellink(struct net_device *dev, struct list_head *head)
{
	struct ip_tunnel *tunnel = netdev_priv(dev);
	struct ip_tunnel_net *itn;

	itn = net_generic(tunnel->net, tunnel->ip_tnl_net_id);

	if (itn->fb_tunnel_dev != dev) {
		ip_tunnel_del(itn, netdev_priv(dev));
		unregister_netdevice_queue(dev, head);
	}
}
EXPORT_SYMBOL_GPL(ip_tunnel_dellink);

struct net *ip_tunnel_get_link_net(const struct net_device *dev)
{
	struct ip_tunnel *tunnel = netdev_priv(dev);

	return tunnel->net;
}
EXPORT_SYMBOL(ip_tunnel_get_link_net);

int ip_tunnel_get_iflink(const struct net_device *dev)
{
	struct ip_tunnel *tunnel = netdev_priv(dev);

	return tunnel->parms.link;
}
EXPORT_SYMBOL(ip_tunnel_get_iflink);

int ip_tunnel_init_net(struct net *net, unsigned int ip_tnl_net_id,
				  struct rtnl_link_ops *ops, char *devname)
{
	struct ip_tunnel_net *itn = net_generic(net, ip_tnl_net_id);
	struct ip_tunnel_parm parms;
	unsigned int i;

	itn->rtnl_link_ops = ops;
	for (i = 0; i < IP_TNL_HASH_SIZE; i++)
		INIT_HLIST_HEAD(&itn->tunnels[i]);

	if (!ops || !net_has_fallback_tunnels(net)) {
		struct ip_tunnel_net *it_init_net;

		it_init_net = net_generic(&init_net, ip_tnl_net_id);
		itn->type = it_init_net->type;
		itn->fb_tunnel_dev = NULL;
		return 0;
	}

	memset(&parms, 0, sizeof(parms));
	if (devname)
		strlcpy(parms.name, devname, IFNAMSIZ);

	rtnl_lock();
	itn->fb_tunnel_dev = __ip_tunnel_create(net, ops, &parms);
	/* FB netdevice is special: we have one, and only one per netns.
	 * Allowing to move it to another netns is clearly unsafe.
	 */
	if (!IS_ERR(itn->fb_tunnel_dev)) {
		itn->fb_tunnel_dev->features |= NETIF_F_NETNS_LOCAL;
		itn->fb_tunnel_dev->mtu = ip_tunnel_bind_dev(itn->fb_tunnel_dev);
		ip_tunnel_add(itn, netdev_priv(itn->fb_tunnel_dev));
		itn->type = itn->fb_tunnel_dev->type;
	}
	rtnl_unlock();

	return PTR_ERR_OR_ZERO(itn->fb_tunnel_dev);
}
EXPORT_SYMBOL_GPL(ip_tunnel_init_net);

static void ip_tunnel_destroy(struct net *net, struct ip_tunnel_net *itn,
			      struct list_head *head,
			      struct rtnl_link_ops *ops)
{
	struct net_device *dev, *aux;
	int h;

	for_each_netdev_safe(net, dev, aux)
		if (dev->rtnl_link_ops == ops)
			unregister_netdevice_queue(dev, head);

	for (h = 0; h < IP_TNL_HASH_SIZE; h++) {
		struct ip_tunnel *t;
		struct hlist_node *n;
		struct hlist_head *thead = &itn->tunnels[h];

		hlist_for_each_entry_safe(t, n, thead, hash_node)
			/* If dev is in the same netns, it has already
			 * been added to the list by the previous loop.
			 */
			if (!net_eq(dev_net(t->dev), net))
				unregister_netdevice_queue(t->dev, head);
	}
}

void ip_tunnel_delete_nets(struct list_head *net_list, unsigned int id,
			   struct rtnl_link_ops *ops)
{
	struct ip_tunnel_net *itn;
	struct net *net;
	LIST_HEAD(list);

	rtnl_lock();
	list_for_each_entry(net, net_list, exit_list) {
		itn = net_generic(net, id);
		ip_tunnel_destroy(net, itn, &list, ops);
	}
	unregister_netdevice_many(&list);
	rtnl_unlock();
}
EXPORT_SYMBOL_GPL(ip_tunnel_delete_nets);

int ip_tunnel_newlink(struct net_device *dev, struct nlattr *tb[],
		      struct ip_tunnel_parm *p, __u32 fwmark)
{
	struct ip_tunnel *nt;
	struct net *net = dev_net(dev);
	struct ip_tunnel_net *itn;
	int mtu;
	int err;

	nt = netdev_priv(dev);
	itn = net_generic(net, nt->ip_tnl_net_id);

	if (nt->collect_md) {
		if (rtnl_dereference(itn->collect_md_tun))
			return -EEXIST;
	} else {
		if (ip_tunnel_find(itn, p, dev->type))
			return -EEXIST;
	}

	nt->net = net;
	nt->parms = *p;
	nt->fwmark = fwmark;
	err = register_netdevice(dev);
	if (err)
		goto err_register_netdevice;

	if (dev->type == ARPHRD_ETHER && !tb[IFLA_ADDRESS])
		eth_hw_addr_random(dev);

	mtu = ip_tunnel_bind_dev(dev);
	if (tb[IFLA_MTU]) {
		unsigned int max = IP_MAX_MTU - (nt->hlen + sizeof(struct iphdr));
<<<<<<< HEAD
=======

		if (dev->type == ARPHRD_ETHER)
			max -= dev->hard_header_len;
>>>>>>> 754a0abe

		mtu = clamp(dev->mtu, (unsigned int)ETH_MIN_MTU, max);
	}

	err = dev_set_mtu(dev, mtu);
	if (err)
		goto err_dev_set_mtu;

	ip_tunnel_add(itn, nt);
	return 0;

err_dev_set_mtu:
	unregister_netdevice(dev);
err_register_netdevice:
	return err;
}
EXPORT_SYMBOL_GPL(ip_tunnel_newlink);

int ip_tunnel_changelink(struct net_device *dev, struct nlattr *tb[],
			 struct ip_tunnel_parm *p, __u32 fwmark)
{
	struct ip_tunnel *t;
	struct ip_tunnel *tunnel = netdev_priv(dev);
	struct net *net = tunnel->net;
	struct ip_tunnel_net *itn = net_generic(net, tunnel->ip_tnl_net_id);

	if (dev == itn->fb_tunnel_dev)
		return -EINVAL;

	t = ip_tunnel_find(itn, p, dev->type);

	if (t) {
		if (t->dev != dev)
			return -EEXIST;
	} else {
		t = tunnel;

		if (dev->type != ARPHRD_ETHER) {
			unsigned int nflags = 0;

			if (ipv4_is_multicast(p->iph.daddr))
				nflags = IFF_BROADCAST;
			else if (p->iph.daddr)
				nflags = IFF_POINTOPOINT;

			if ((dev->flags ^ nflags) &
			    (IFF_POINTOPOINT | IFF_BROADCAST))
				return -EINVAL;
		}
	}

	ip_tunnel_update(itn, t, dev, p, !tb[IFLA_MTU], fwmark);
	return 0;
}
EXPORT_SYMBOL_GPL(ip_tunnel_changelink);

int ip_tunnel_init(struct net_device *dev)
{
	struct ip_tunnel *tunnel = netdev_priv(dev);
	struct iphdr *iph = &tunnel->parms.iph;
	int err;

	dev->needs_free_netdev = true;
	dev->priv_destructor = ip_tunnel_dev_free;
	dev->tstats = netdev_alloc_pcpu_stats(struct pcpu_sw_netstats);
	if (!dev->tstats)
		return -ENOMEM;

	err = dst_cache_init(&tunnel->dst_cache, GFP_KERNEL);
	if (err) {
		free_percpu(dev->tstats);
		return err;
	}

	err = gro_cells_init(&tunnel->gro_cells, dev);
	if (err) {
		dst_cache_destroy(&tunnel->dst_cache);
		free_percpu(dev->tstats);
		return err;
	}

	tunnel->dev = dev;
	tunnel->net = dev_net(dev);
	strcpy(tunnel->parms.name, dev->name);
	iph->version		= 4;
	iph->ihl		= 5;

	if (tunnel->collect_md)
		netif_keep_dst(dev);
	return 0;
}
EXPORT_SYMBOL_GPL(ip_tunnel_init);

void ip_tunnel_uninit(struct net_device *dev)
{
	struct ip_tunnel *tunnel = netdev_priv(dev);
	struct net *net = tunnel->net;
	struct ip_tunnel_net *itn;

	itn = net_generic(net, tunnel->ip_tnl_net_id);
	ip_tunnel_del(itn, netdev_priv(dev));
	if (itn->fb_tunnel_dev == dev)
		WRITE_ONCE(itn->fb_tunnel_dev, NULL);

	dst_cache_reset(&tunnel->dst_cache);
}
EXPORT_SYMBOL_GPL(ip_tunnel_uninit);

/* Do least required initialization, rest of init is done in tunnel_init call */
void ip_tunnel_setup(struct net_device *dev, unsigned int net_id)
{
	struct ip_tunnel *tunnel = netdev_priv(dev);
	tunnel->ip_tnl_net_id = net_id;
}
EXPORT_SYMBOL_GPL(ip_tunnel_setup);

MODULE_LICENSE("GPL");<|MERGE_RESOLUTION|>--- conflicted
+++ resolved
@@ -317,11 +317,7 @@
 	}
 
 	dev->needed_headroom = t_hlen + hlen;
-<<<<<<< HEAD
-	mtu -= t_hlen;
-=======
 	mtu -= t_hlen + (dev->type == ARPHRD_ETHER ? dev->hard_header_len : 0);
->>>>>>> 754a0abe
 
 	if (mtu < IPV4_MIN_MTU)
 		mtu = IPV4_MIN_MTU;
@@ -352,12 +348,9 @@
 	t_hlen = nt->hlen + sizeof(struct iphdr);
 	dev->min_mtu = ETH_MIN_MTU;
 	dev->max_mtu = IP_MAX_MTU - t_hlen;
-<<<<<<< HEAD
-=======
 	if (dev->type == ARPHRD_ETHER)
 		dev->max_mtu -= dev->hard_header_len;
 
->>>>>>> 754a0abe
 	ip_tunnel_add(itn, nt);
 	return nt;
 
@@ -499,19 +492,12 @@
 
 	tunnel_hlen = md ? tunnel_hlen : tunnel->hlen;
 	pkt_size = skb->len - tunnel_hlen;
-<<<<<<< HEAD
-
-	if (df)
-		mtu = dst_mtu(&rt->dst) - (sizeof(struct iphdr) + tunnel_hlen);
-	else
-=======
 	pkt_size -= dev->type == ARPHRD_ETHER ? dev->hard_header_len : 0;
 
 	if (df) {
 		mtu = dst_mtu(&rt->dst) - (sizeof(struct iphdr) + tunnel_hlen);
 		mtu -= dev->type == ARPHRD_ETHER ? dev->hard_header_len : 0;
 	} else {
->>>>>>> 754a0abe
 		mtu = skb_valid_dst(skb) ? dst_mtu(skb_dst(skb)) : dev->mtu;
 	}
 
@@ -991,12 +977,9 @@
 	struct ip_tunnel *tunnel = netdev_priv(dev);
 	int t_hlen = tunnel->hlen + sizeof(struct iphdr);
 	int max_mtu = IP_MAX_MTU - t_hlen;
-<<<<<<< HEAD
-=======
 
 	if (dev->type == ARPHRD_ETHER)
 		max_mtu -= dev->hard_header_len;
->>>>>>> 754a0abe
 
 	if (new_mtu < ETH_MIN_MTU)
 		return -EINVAL;
@@ -1174,12 +1157,9 @@
 	mtu = ip_tunnel_bind_dev(dev);
 	if (tb[IFLA_MTU]) {
 		unsigned int max = IP_MAX_MTU - (nt->hlen + sizeof(struct iphdr));
-<<<<<<< HEAD
-=======
 
 		if (dev->type == ARPHRD_ETHER)
 			max -= dev->hard_header_len;
->>>>>>> 754a0abe
 
 		mtu = clamp(dev->mtu, (unsigned int)ETH_MIN_MTU, max);
 	}
