// SPDX-License-Identifier: GPL-2.0
#include <linux/kernel.h>
#include <linux/list.h>
#include <linux/netdevice.h>
#include <linux/rtnetlink.h>
#include <linux/skbuff.h>
#include <net/switchdev.h>

#include "br_private.h"

static int br_switchdev_mark_get(struct net_bridge *br, struct net_device *dev)
{
	struct net_bridge_port *p;

	/* dev is yet to be added to the port list. */
	list_for_each_entry(p, &br->port_list, list) {
		if (netdev_port_same_parent_id(dev, p->dev))
			return p->offload_fwd_mark;
	}

	return ++br->offload_fwd_mark;
}

int nbp_switchdev_mark_set(struct net_bridge_port *p)
{
	struct netdev_phys_item_id ppid = { };
	int err;

	ASSERT_RTNL();

	err = dev_get_port_parent_id(p->dev, &ppid, true);
	if (err) {
		if (err == -EOPNOTSUPP)
			return 0;
		return err;
	}

	p->offload_fwd_mark = br_switchdev_mark_get(p->br, p->dev);

	return 0;
}

void nbp_switchdev_frame_mark(const struct net_bridge_port *p,
			      struct sk_buff *skb)
{
	if (skb->offload_fwd_mark && !WARN_ON_ONCE(!p->offload_fwd_mark))
		BR_INPUT_SKB_CB(skb)->offload_fwd_mark = p->offload_fwd_mark;
}

bool nbp_switchdev_allowed_egress(const struct net_bridge_port *p,
				  const struct sk_buff *skb)
{
	return !skb->offload_fwd_mark ||
	       BR_INPUT_SKB_CB(skb)->offload_fwd_mark != p->offload_fwd_mark;
}

/* Flags that can be offloaded to hardware */
#define BR_PORT_FLAGS_HW_OFFLOAD (BR_LEARNING | BR_FLOOD | \
				  BR_MCAST_FLOOD | BR_BCAST_FLOOD)

int br_switchdev_set_port_flag(struct net_bridge_port *p,
			       unsigned long flags,
			       unsigned long mask,
			       struct netlink_ext_ack *extack)
{
	struct switchdev_attr attr = {
		.orig_dev = p->dev,
	};
	struct switchdev_notifier_port_attr_info info = {
		.attr = &attr,
	};
	int err;

	mask &= BR_PORT_FLAGS_HW_OFFLOAD;
	if (!mask)
		return 0;

	attr.id = SWITCHDEV_ATTR_ID_PORT_PRE_BRIDGE_FLAGS;
	attr.u.brport_flags.val = flags;
	attr.u.brport_flags.mask = mask;

	/* We run from atomic context here */
	err = call_switchdev_notifiers(SWITCHDEV_PORT_ATTR_SET, p->dev,
				       &info.info, extack);
	err = notifier_to_errno(err);
	if (err == -EOPNOTSUPP)
		return 0;

	if (err) {
		if (extack && !extack->_msg)
			NL_SET_ERR_MSG_MOD(extack,
					   "bridge flag offload is not supported");
		return -EOPNOTSUPP;
	}

	attr.id = SWITCHDEV_ATTR_ID_PORT_BRIDGE_FLAGS;
	attr.flags = SWITCHDEV_F_DEFER;

	err = switchdev_port_attr_set(p->dev, &attr, extack);
	if (err) {
		if (extack && !extack->_msg)
			NL_SET_ERR_MSG_MOD(extack,
					   "error setting offload flag on port");
		return err;
	}

	return 0;
}

void
br_switchdev_fdb_notify(struct net_bridge *br,
			const struct net_bridge_fdb_entry *fdb, int type)
{
<<<<<<< HEAD
	if (!fdb->dst)
		return;
	if (test_bit(BR_FDB_LOCAL, &fdb->flags))
		return;
=======
	const struct net_bridge_port *dst = READ_ONCE(fdb->dst);
	struct net_device *dev = dst ? dst->dev : br->dev;
	struct switchdev_notifier_fdb_info info = {
		.addr = fdb->key.addr.addr,
		.vid = fdb->key.vlan_id,
		.added_by_user = test_bit(BR_FDB_ADDED_BY_USER, &fdb->flags),
		.is_local = test_bit(BR_FDB_LOCAL, &fdb->flags),
		.offloaded = test_bit(BR_FDB_OFFLOADED, &fdb->flags),
	};
>>>>>>> 754a0abe

	switch (type) {
	case RTM_DELNEIGH:
		call_switchdev_notifiers(SWITCHDEV_FDB_DEL_TO_DEVICE,
					 dev, &info.info, NULL);
		break;
	case RTM_NEWNEIGH:
		call_switchdev_notifiers(SWITCHDEV_FDB_ADD_TO_DEVICE,
					 dev, &info.info, NULL);
		break;
	}
}

int br_switchdev_port_vlan_add(struct net_device *dev, u16 vid, u16 flags,
			       struct netlink_ext_ack *extack)
{
	struct switchdev_obj_port_vlan v = {
		.obj.orig_dev = dev,
		.obj.id = SWITCHDEV_OBJ_ID_PORT_VLAN,
		.flags = flags,
		.vid = vid,
	};

	return switchdev_port_obj_add(dev, &v.obj, extack);
}

int br_switchdev_port_vlan_del(struct net_device *dev, u16 vid)
{
	struct switchdev_obj_port_vlan v = {
		.obj.orig_dev = dev,
		.obj.id = SWITCHDEV_OBJ_ID_PORT_VLAN,
		.vid = vid,
	};

	return switchdev_port_obj_del(dev, &v.obj);
}<|MERGE_RESOLUTION|>--- conflicted
+++ resolved
@@ -111,12 +111,6 @@
 br_switchdev_fdb_notify(struct net_bridge *br,
 			const struct net_bridge_fdb_entry *fdb, int type)
 {
-<<<<<<< HEAD
-	if (!fdb->dst)
-		return;
-	if (test_bit(BR_FDB_LOCAL, &fdb->flags))
-		return;
-=======
 	const struct net_bridge_port *dst = READ_ONCE(fdb->dst);
 	struct net_device *dev = dst ? dst->dev : br->dev;
 	struct switchdev_notifier_fdb_info info = {
@@ -126,7 +120,6 @@
 		.is_local = test_bit(BR_FDB_LOCAL, &fdb->flags),
 		.offloaded = test_bit(BR_FDB_OFFLOADED, &fdb->flags),
 	};
->>>>>>> 754a0abe
 
 	switch (type) {
 	case RTM_DELNEIGH:
