// SPDX-License-Identifier: GPL-2.0-only
/*
 * common code for virtio vsock
 *
 * Copyright (C) 2013-2015 Red Hat, Inc.
 * Author: Asias He <asias@redhat.com>
 *         Stefan Hajnoczi <stefanha@redhat.com>
 */
#include <linux/spinlock.h>
#include <linux/module.h>
#include <linux/sched/signal.h>
#include <linux/ctype.h>
#include <linux/list.h>
#include <linux/virtio_vsock.h>
#include <uapi/linux/vsockmon.h>

#include <net/sock.h>
#include <net/af_vsock.h>

#define CREATE_TRACE_POINTS
#include <trace/events/vsock_virtio_transport_common.h>

/* How long to wait for graceful shutdown of a connection */
#define VSOCK_CLOSE_TIMEOUT (8 * HZ)

/* Threshold for detecting small packets to copy */
#define GOOD_COPY_LEN  128

uint virtio_transport_max_vsock_pkt_buf_size = 64 * 1024;
module_param(virtio_transport_max_vsock_pkt_buf_size, uint, 0444);
EXPORT_SYMBOL_GPL(virtio_transport_max_vsock_pkt_buf_size);

static const struct virtio_transport *
virtio_transport_get_ops(struct vsock_sock *vsk)
{
	const struct vsock_transport *t = vsock_core_get_transport(vsk);

	if (WARN_ON(!t))
		return NULL;

	return container_of(t, struct virtio_transport, transport);
}

static struct virtio_vsock_pkt *
virtio_transport_alloc_pkt(struct virtio_vsock_pkt_info *info,
			   size_t len,
			   u32 src_cid,
			   u32 src_port,
			   u32 dst_cid,
			   u32 dst_port)
{
	struct virtio_vsock_pkt *pkt;
	int err;

	pkt = kzalloc(sizeof(*pkt), GFP_KERNEL);
	if (!pkt)
		return NULL;

	pkt->hdr.type		= cpu_to_le16(info->type);
	pkt->hdr.op		= cpu_to_le16(info->op);
	pkt->hdr.src_cid	= cpu_to_le64(src_cid);
	pkt->hdr.dst_cid	= cpu_to_le64(dst_cid);
	pkt->hdr.src_port	= cpu_to_le32(src_port);
	pkt->hdr.dst_port	= cpu_to_le32(dst_port);
	pkt->hdr.flags		= cpu_to_le32(info->flags);
	pkt->len		= len;
	pkt->hdr.len		= cpu_to_le32(len);
	pkt->reply		= info->reply;
	pkt->vsk		= info->vsk;

	if (info->msg && len > 0) {
		pkt->buf = kmalloc(len, GFP_KERNEL);
		if (!pkt->buf)
			goto out_pkt;

		pkt->buf_len = len;

		err = memcpy_from_msg(pkt->buf, info->msg, len);
		if (err)
			goto out;

		if (msg_data_left(info->msg) == 0 &&
		    info->type == VIRTIO_VSOCK_TYPE_SEQPACKET)
			pkt->hdr.flags |= cpu_to_le32(VIRTIO_VSOCK_SEQ_EOR);
	}

	trace_virtio_transport_alloc_pkt(src_cid, src_port,
					 dst_cid, dst_port,
					 len,
					 info->type,
					 info->op,
					 info->flags);

	return pkt;

out:
	kfree(pkt->buf);
out_pkt:
	kfree(pkt);
	return NULL;
}

/* Packet capture */
static struct sk_buff *virtio_transport_build_skb(void *opaque)
{
	struct virtio_vsock_pkt *pkt = opaque;
	struct af_vsockmon_hdr *hdr;
	struct sk_buff *skb;
	size_t payload_len;
	void *payload_buf;

	/* A packet could be split to fit the RX buffer, so we can retrieve
	 * the payload length from the header and the buffer pointer taking
	 * care of the offset in the original packet.
	 */
	payload_len = le32_to_cpu(pkt->hdr.len);
	payload_buf = pkt->buf + pkt->off;

	skb = alloc_skb(sizeof(*hdr) + sizeof(pkt->hdr) + payload_len,
			GFP_ATOMIC);
	if (!skb)
		return NULL;

	hdr = skb_put(skb, sizeof(*hdr));

	/* pkt->hdr is little-endian so no need to byteswap here */
	hdr->src_cid = pkt->hdr.src_cid;
	hdr->src_port = pkt->hdr.src_port;
	hdr->dst_cid = pkt->hdr.dst_cid;
	hdr->dst_port = pkt->hdr.dst_port;

	hdr->transport = cpu_to_le16(AF_VSOCK_TRANSPORT_VIRTIO);
	hdr->len = cpu_to_le16(sizeof(pkt->hdr));
	memset(hdr->reserved, 0, sizeof(hdr->reserved));

	switch (le16_to_cpu(pkt->hdr.op)) {
	case VIRTIO_VSOCK_OP_REQUEST:
	case VIRTIO_VSOCK_OP_RESPONSE:
		hdr->op = cpu_to_le16(AF_VSOCK_OP_CONNECT);
		break;
	case VIRTIO_VSOCK_OP_RST:
	case VIRTIO_VSOCK_OP_SHUTDOWN:
		hdr->op = cpu_to_le16(AF_VSOCK_OP_DISCONNECT);
		break;
	case VIRTIO_VSOCK_OP_RW:
		hdr->op = cpu_to_le16(AF_VSOCK_OP_PAYLOAD);
		break;
	case VIRTIO_VSOCK_OP_CREDIT_UPDATE:
	case VIRTIO_VSOCK_OP_CREDIT_REQUEST:
		hdr->op = cpu_to_le16(AF_VSOCK_OP_CONTROL);
		break;
	default:
		hdr->op = cpu_to_le16(AF_VSOCK_OP_UNKNOWN);
		break;
	}

	skb_put_data(skb, &pkt->hdr, sizeof(pkt->hdr));

	if (payload_len) {
		skb_put_data(skb, payload_buf, payload_len);
	}

	return skb;
}

void virtio_transport_deliver_tap_pkt(struct virtio_vsock_pkt *pkt)
{
	if (pkt->tap_delivered)
		return;

	vsock_deliver_tap(virtio_transport_build_skb, pkt);
	pkt->tap_delivered = true;
}
EXPORT_SYMBOL_GPL(virtio_transport_deliver_tap_pkt);

static u16 virtio_transport_get_type(struct sock *sk)
{
	if (sk->sk_type == SOCK_STREAM)
		return VIRTIO_VSOCK_TYPE_STREAM;
	else
		return VIRTIO_VSOCK_TYPE_SEQPACKET;
}

/* This function can only be used on connecting/connected sockets,
 * since a socket assigned to a transport is required.
 *
 * Do not use on listener sockets!
 */
static int virtio_transport_send_pkt_info(struct vsock_sock *vsk,
					  struct virtio_vsock_pkt_info *info)
{
	u32 src_cid, src_port, dst_cid, dst_port;
	const struct virtio_transport *t_ops;
	struct virtio_vsock_sock *vvs;
	struct virtio_vsock_pkt *pkt;
	u32 pkt_len = info->pkt_len;

	info->type = virtio_transport_get_type(sk_vsock(vsk));

	t_ops = virtio_transport_get_ops(vsk);
	if (unlikely(!t_ops))
		return -EFAULT;

	src_cid = t_ops->transport.get_local_cid();
	src_port = vsk->local_addr.svm_port;
	if (!info->remote_cid) {
		dst_cid	= vsk->remote_addr.svm_cid;
		dst_port = vsk->remote_addr.svm_port;
	} else {
		dst_cid = info->remote_cid;
		dst_port = info->remote_port;
	}

	vvs = vsk->trans;

	/* we can send less than pkt_len bytes */
	if (pkt_len > VIRTIO_VSOCK_MAX_PKT_BUF_SIZE)
		pkt_len = VIRTIO_VSOCK_MAX_PKT_BUF_SIZE;

	/* virtio_transport_get_credit might return less than pkt_len credit */
	pkt_len = virtio_transport_get_credit(vvs, pkt_len);

	/* Do not send zero length OP_RW pkt */
	if (pkt_len == 0 && info->op == VIRTIO_VSOCK_OP_RW)
		return pkt_len;

	pkt = virtio_transport_alloc_pkt(info, pkt_len,
					 src_cid, src_port,
					 dst_cid, dst_port);
	if (!pkt) {
		virtio_transport_put_credit(vvs, pkt_len);
		return -ENOMEM;
	}

	virtio_transport_inc_tx_pkt(vvs, pkt);

	return t_ops->send_pkt(pkt);
}

static bool virtio_transport_inc_rx_pkt(struct virtio_vsock_sock *vvs,
					struct virtio_vsock_pkt *pkt)
{
	if (vvs->rx_bytes + pkt->len > vvs->buf_alloc)
		return false;

	vvs->rx_bytes += pkt->len;
	return true;
}

static void virtio_transport_dec_rx_pkt(struct virtio_vsock_sock *vvs,
					struct virtio_vsock_pkt *pkt)
{
	vvs->rx_bytes -= pkt->len;
	vvs->fwd_cnt += pkt->len;
}

void virtio_transport_inc_tx_pkt(struct virtio_vsock_sock *vvs, struct virtio_vsock_pkt *pkt)
{
	spin_lock_bh(&vvs->rx_lock);
	vvs->last_fwd_cnt = vvs->fwd_cnt;
	pkt->hdr.fwd_cnt = cpu_to_le32(vvs->fwd_cnt);
	pkt->hdr.buf_alloc = cpu_to_le32(vvs->buf_alloc);
	spin_unlock_bh(&vvs->rx_lock);
}
EXPORT_SYMBOL_GPL(virtio_transport_inc_tx_pkt);

u32 virtio_transport_get_credit(struct virtio_vsock_sock *vvs, u32 credit)
{
	u32 ret;

	spin_lock_bh(&vvs->tx_lock);
	ret = vvs->peer_buf_alloc - (vvs->tx_cnt - vvs->peer_fwd_cnt);
	if (ret > credit)
		ret = credit;
	vvs->tx_cnt += ret;
	spin_unlock_bh(&vvs->tx_lock);

	return ret;
}
EXPORT_SYMBOL_GPL(virtio_transport_get_credit);

void virtio_transport_put_credit(struct virtio_vsock_sock *vvs, u32 credit)
{
	spin_lock_bh(&vvs->tx_lock);
	vvs->tx_cnt -= credit;
	spin_unlock_bh(&vvs->tx_lock);
}
EXPORT_SYMBOL_GPL(virtio_transport_put_credit);

static int virtio_transport_send_credit_update(struct vsock_sock *vsk)
{
	struct virtio_vsock_pkt_info info = {
		.op = VIRTIO_VSOCK_OP_CREDIT_UPDATE,
		.vsk = vsk,
	};

	return virtio_transport_send_pkt_info(vsk, &info);
}

static ssize_t
virtio_transport_stream_do_peek(struct vsock_sock *vsk,
				struct msghdr *msg,
				size_t len)
{
	struct virtio_vsock_sock *vvs = vsk->trans;
	struct virtio_vsock_pkt *pkt;
	size_t bytes, total = 0, off;
	int err = -EFAULT;

	spin_lock_bh(&vvs->rx_lock);

	list_for_each_entry(pkt, &vvs->rx_queue, list) {
		off = pkt->off;

		if (total == len)
			break;

		while (total < len && off < pkt->len) {
			bytes = len - total;
			if (bytes > pkt->len - off)
				bytes = pkt->len - off;

			/* sk_lock is held by caller so no one else can dequeue.
			 * Unlock rx_lock since memcpy_to_msg() may sleep.
			 */
			spin_unlock_bh(&vvs->rx_lock);

			err = memcpy_to_msg(msg, pkt->buf + off, bytes);
			if (err)
				goto out;

			spin_lock_bh(&vvs->rx_lock);

			total += bytes;
			off += bytes;
		}
	}

	spin_unlock_bh(&vvs->rx_lock);

	return total;

out:
	if (total)
		err = total;
	return err;
}

static ssize_t
virtio_transport_stream_do_dequeue(struct vsock_sock *vsk,
				   struct msghdr *msg,
				   size_t len)
{
	struct virtio_vsock_sock *vvs = vsk->trans;
	struct virtio_vsock_pkt *pkt;
	size_t bytes, total = 0;
	u32 free_space;
	int err = -EFAULT;

	spin_lock_bh(&vvs->rx_lock);
	while (total < len && !list_empty(&vvs->rx_queue)) {
		pkt = list_first_entry(&vvs->rx_queue,
				       struct virtio_vsock_pkt, list);

		bytes = len - total;
		if (bytes > pkt->len - pkt->off)
			bytes = pkt->len - pkt->off;

		/* sk_lock is held by caller so no one else can dequeue.
		 * Unlock rx_lock since memcpy_to_msg() may sleep.
		 */
		spin_unlock_bh(&vvs->rx_lock);

		err = memcpy_to_msg(msg, pkt->buf + pkt->off, bytes);
		if (err)
			goto out;

		spin_lock_bh(&vvs->rx_lock);

		total += bytes;
		pkt->off += bytes;
		if (pkt->off == pkt->len) {
			virtio_transport_dec_rx_pkt(vvs, pkt);
			list_del(&pkt->list);
			virtio_transport_free_pkt(pkt);
		}
	}

	free_space = vvs->buf_alloc - (vvs->fwd_cnt - vvs->last_fwd_cnt);

	spin_unlock_bh(&vvs->rx_lock);

	/* To reduce the number of credit update messages,
	 * don't update credits as long as lots of space is available.
	 * Note: the limit chosen here is arbitrary. Setting the limit
	 * too high causes extra messages. Too low causes transmitter
	 * stalls. As stalls are in theory more expensive than extra
	 * messages, we set the limit to a high value. TODO: experiment
	 * with different values.
	 */
	if (free_space < VIRTIO_VSOCK_MAX_PKT_BUF_SIZE)
		virtio_transport_send_credit_update(vsk);

	return total;

out:
	if (total)
		err = total;
	return err;
}

static int virtio_transport_seqpacket_do_dequeue(struct vsock_sock *vsk,
						 struct msghdr *msg,
						 int flags)
{
	struct virtio_vsock_sock *vvs = vsk->trans;
	struct virtio_vsock_pkt *pkt;
	int dequeued_len = 0;
	size_t user_buf_len = msg_data_left(msg);
	bool msg_ready = false;

	spin_lock_bh(&vvs->rx_lock);

	if (vvs->msg_count == 0) {
		spin_unlock_bh(&vvs->rx_lock);
		return 0;
	}

	while (!msg_ready) {
		pkt = list_first_entry(&vvs->rx_queue, struct virtio_vsock_pkt, list);

		if (dequeued_len >= 0) {
			size_t pkt_len;
			size_t bytes_to_copy;

			pkt_len = (size_t)le32_to_cpu(pkt->hdr.len);
			bytes_to_copy = min(user_buf_len, pkt_len);

			if (bytes_to_copy) {
				int err;

				/* sk_lock is held by caller so no one else can dequeue.
				 * Unlock rx_lock since memcpy_to_msg() may sleep.
				 */
				spin_unlock_bh(&vvs->rx_lock);

				err = memcpy_to_msg(msg, pkt->buf, bytes_to_copy);
				if (err) {
					/* Copy of message failed. Rest of
					 * fragments will be freed without copy.
					 */
					dequeued_len = err;
				} else {
					user_buf_len -= bytes_to_copy;
				}

				spin_lock_bh(&vvs->rx_lock);
			}

			if (dequeued_len >= 0)
				dequeued_len += pkt_len;
		}

		if (le32_to_cpu(pkt->hdr.flags) & VIRTIO_VSOCK_SEQ_EOR) {
			msg_ready = true;
			vvs->msg_count--;
		}

		virtio_transport_dec_rx_pkt(vvs, pkt);
		list_del(&pkt->list);
		virtio_transport_free_pkt(pkt);
	}

	spin_unlock_bh(&vvs->rx_lock);

	virtio_transport_send_credit_update(vsk);

	return dequeued_len;
}

ssize_t
virtio_transport_stream_dequeue(struct vsock_sock *vsk,
				struct msghdr *msg,
				size_t len, int flags)
{
	if (flags & MSG_PEEK)
		return virtio_transport_stream_do_peek(vsk, msg, len);
	else
		return virtio_transport_stream_do_dequeue(vsk, msg, len);
}
EXPORT_SYMBOL_GPL(virtio_transport_stream_dequeue);

ssize_t
virtio_transport_seqpacket_dequeue(struct vsock_sock *vsk,
				   struct msghdr *msg,
				   int flags)
{
	if (flags & MSG_PEEK)
		return -EOPNOTSUPP;

	return virtio_transport_seqpacket_do_dequeue(vsk, msg, flags);
}
EXPORT_SYMBOL_GPL(virtio_transport_seqpacket_dequeue);

int
virtio_transport_seqpacket_enqueue(struct vsock_sock *vsk,
				   struct msghdr *msg,
				   size_t len)
{
	struct virtio_vsock_sock *vvs = vsk->trans;

	spin_lock_bh(&vvs->tx_lock);

	if (len > vvs->peer_buf_alloc) {
		spin_unlock_bh(&vvs->tx_lock);
		return -EMSGSIZE;
	}

	spin_unlock_bh(&vvs->tx_lock);

	return virtio_transport_stream_enqueue(vsk, msg, len);
}
EXPORT_SYMBOL_GPL(virtio_transport_seqpacket_enqueue);

int
virtio_transport_dgram_dequeue(struct vsock_sock *vsk,
			       struct msghdr *msg,
			       size_t len, int flags)
{
	return -EOPNOTSUPP;
}
EXPORT_SYMBOL_GPL(virtio_transport_dgram_dequeue);

s64 virtio_transport_stream_has_data(struct vsock_sock *vsk)
{
	struct virtio_vsock_sock *vvs = vsk->trans;
	s64 bytes;

	spin_lock_bh(&vvs->rx_lock);
	bytes = vvs->rx_bytes;
	spin_unlock_bh(&vvs->rx_lock);

	return bytes;
}
EXPORT_SYMBOL_GPL(virtio_transport_stream_has_data);

u32 virtio_transport_seqpacket_has_data(struct vsock_sock *vsk)
{
	struct virtio_vsock_sock *vvs = vsk->trans;
	u32 msg_count;

	spin_lock_bh(&vvs->rx_lock);
	msg_count = vvs->msg_count;
	spin_unlock_bh(&vvs->rx_lock);

	return msg_count;
}
EXPORT_SYMBOL_GPL(virtio_transport_seqpacket_has_data);

static s64 virtio_transport_has_space(struct vsock_sock *vsk)
{
	struct virtio_vsock_sock *vvs = vsk->trans;
	s64 bytes;

	bytes = vvs->peer_buf_alloc - (vvs->tx_cnt - vvs->peer_fwd_cnt);
	if (bytes < 0)
		bytes = 0;

	return bytes;
}

s64 virtio_transport_stream_has_space(struct vsock_sock *vsk)
{
	struct virtio_vsock_sock *vvs = vsk->trans;
	s64 bytes;

	spin_lock_bh(&vvs->tx_lock);
	bytes = virtio_transport_has_space(vsk);
	spin_unlock_bh(&vvs->tx_lock);

	return bytes;
}
EXPORT_SYMBOL_GPL(virtio_transport_stream_has_space);

int virtio_transport_do_socket_init(struct vsock_sock *vsk,
				    struct vsock_sock *psk)
{
	struct virtio_vsock_sock *vvs;

	vvs = kzalloc(sizeof(*vvs), GFP_KERNEL);
	if (!vvs)
		return -ENOMEM;

	vsk->trans = vvs;
	vvs->vsk = vsk;
	if (psk && psk->trans) {
		struct virtio_vsock_sock *ptrans = psk->trans;

		vvs->peer_buf_alloc = ptrans->peer_buf_alloc;
	}

	if (vsk->buffer_size > VIRTIO_VSOCK_MAX_BUF_SIZE)
		vsk->buffer_size = VIRTIO_VSOCK_MAX_BUF_SIZE;

	vvs->buf_alloc = vsk->buffer_size;

	spin_lock_init(&vvs->rx_lock);
	spin_lock_init(&vvs->tx_lock);
	INIT_LIST_HEAD(&vvs->rx_queue);

	return 0;
}
EXPORT_SYMBOL_GPL(virtio_transport_do_socket_init);

/* sk_lock held by the caller */
void virtio_transport_notify_buffer_size(struct vsock_sock *vsk, u64 *val)
{
	struct virtio_vsock_sock *vvs = vsk->trans;

	if (*val > VIRTIO_VSOCK_MAX_BUF_SIZE)
		*val = VIRTIO_VSOCK_MAX_BUF_SIZE;

	vvs->buf_alloc = *val;

	virtio_transport_send_credit_update(vsk);
}
EXPORT_SYMBOL_GPL(virtio_transport_notify_buffer_size);

int
virtio_transport_notify_poll_in(struct vsock_sock *vsk,
				size_t target,
				bool *data_ready_now)
{
	if (vsock_stream_has_data(vsk))
		*data_ready_now = true;
	else
		*data_ready_now = false;

	return 0;
}
EXPORT_SYMBOL_GPL(virtio_transport_notify_poll_in);

int
virtio_transport_notify_poll_out(struct vsock_sock *vsk,
				 size_t target,
				 bool *space_avail_now)
{
	s64 free_space;

	free_space = vsock_stream_has_space(vsk);
	if (free_space > 0)
		*space_avail_now = true;
	else if (free_space == 0)
		*space_avail_now = false;

	return 0;
}
EXPORT_SYMBOL_GPL(virtio_transport_notify_poll_out);

int virtio_transport_notify_recv_init(struct vsock_sock *vsk,
	size_t target, struct vsock_transport_recv_notify_data *data)
{
	return 0;
}
EXPORT_SYMBOL_GPL(virtio_transport_notify_recv_init);

int virtio_transport_notify_recv_pre_block(struct vsock_sock *vsk,
	size_t target, struct vsock_transport_recv_notify_data *data)
{
	return 0;
}
EXPORT_SYMBOL_GPL(virtio_transport_notify_recv_pre_block);

int virtio_transport_notify_recv_pre_dequeue(struct vsock_sock *vsk,
	size_t target, struct vsock_transport_recv_notify_data *data)
{
	return 0;
}
EXPORT_SYMBOL_GPL(virtio_transport_notify_recv_pre_dequeue);

int virtio_transport_notify_recv_post_dequeue(struct vsock_sock *vsk,
	size_t target, ssize_t copied, bool data_read,
	struct vsock_transport_recv_notify_data *data)
{
	return 0;
}
EXPORT_SYMBOL_GPL(virtio_transport_notify_recv_post_dequeue);

int virtio_transport_notify_send_init(struct vsock_sock *vsk,
	struct vsock_transport_send_notify_data *data)
{
	return 0;
}
EXPORT_SYMBOL_GPL(virtio_transport_notify_send_init);

int virtio_transport_notify_send_pre_block(struct vsock_sock *vsk,
	struct vsock_transport_send_notify_data *data)
{
	return 0;
}
EXPORT_SYMBOL_GPL(virtio_transport_notify_send_pre_block);

int virtio_transport_notify_send_pre_enqueue(struct vsock_sock *vsk,
	struct vsock_transport_send_notify_data *data)
{
	return 0;
}
EXPORT_SYMBOL_GPL(virtio_transport_notify_send_pre_enqueue);

int virtio_transport_notify_send_post_enqueue(struct vsock_sock *vsk,
	ssize_t written, struct vsock_transport_send_notify_data *data)
{
	return 0;
}
EXPORT_SYMBOL_GPL(virtio_transport_notify_send_post_enqueue);

u64 virtio_transport_stream_rcvhiwat(struct vsock_sock *vsk)
{
	return vsk->buffer_size;
}
EXPORT_SYMBOL_GPL(virtio_transport_stream_rcvhiwat);

bool virtio_transport_stream_is_active(struct vsock_sock *vsk)
{
	return true;
}
EXPORT_SYMBOL_GPL(virtio_transport_stream_is_active);

bool virtio_transport_stream_allow(u32 cid, u32 port)
{
	return true;
}
EXPORT_SYMBOL_GPL(virtio_transport_stream_allow);

int virtio_transport_dgram_bind(struct vsock_sock *vsk,
				struct sockaddr_vm *addr)
{
	return -EOPNOTSUPP;
}
EXPORT_SYMBOL_GPL(virtio_transport_dgram_bind);

bool virtio_transport_dgram_allow(u32 cid, u32 port)
{
	return false;
}
EXPORT_SYMBOL_GPL(virtio_transport_dgram_allow);

int virtio_transport_connect(struct vsock_sock *vsk)
{
	struct virtio_vsock_pkt_info info = {
		.op = VIRTIO_VSOCK_OP_REQUEST,
		.vsk = vsk,
	};

	return virtio_transport_send_pkt_info(vsk, &info);
}
EXPORT_SYMBOL_GPL(virtio_transport_connect);

int virtio_transport_shutdown(struct vsock_sock *vsk, int mode)
{
	struct virtio_vsock_pkt_info info = {
		.op = VIRTIO_VSOCK_OP_SHUTDOWN,
		.flags = (mode & RCV_SHUTDOWN ?
			  VIRTIO_VSOCK_SHUTDOWN_RCV : 0) |
			 (mode & SEND_SHUTDOWN ?
			  VIRTIO_VSOCK_SHUTDOWN_SEND : 0),
		.vsk = vsk,
	};

	return virtio_transport_send_pkt_info(vsk, &info);
}
EXPORT_SYMBOL_GPL(virtio_transport_shutdown);

int
virtio_transport_dgram_enqueue(struct vsock_sock *vsk,
			       struct sockaddr_vm *remote_addr,
			       struct msghdr *msg,
			       size_t dgram_len)
{
	return -EOPNOTSUPP;
}
EXPORT_SYMBOL_GPL(virtio_transport_dgram_enqueue);

ssize_t
virtio_transport_stream_enqueue(struct vsock_sock *vsk,
				struct msghdr *msg,
				size_t len)
{
	struct virtio_vsock_pkt_info info = {
		.op = VIRTIO_VSOCK_OP_RW,
		.msg = msg,
		.pkt_len = len,
		.vsk = vsk,
	};

	return virtio_transport_send_pkt_info(vsk, &info);
}
EXPORT_SYMBOL_GPL(virtio_transport_stream_enqueue);

void virtio_transport_destruct(struct vsock_sock *vsk)
{
	struct virtio_vsock_sock *vvs = vsk->trans;

	kfree(vvs);
}
EXPORT_SYMBOL_GPL(virtio_transport_destruct);

static int virtio_transport_reset(struct vsock_sock *vsk,
				  struct virtio_vsock_pkt *pkt)
{
	struct virtio_vsock_pkt_info info = {
		.op = VIRTIO_VSOCK_OP_RST,
		.reply = !!pkt,
		.vsk = vsk,
	};

	/* Send RST only if the original pkt is not a RST pkt */
	if (pkt && le16_to_cpu(pkt->hdr.op) == VIRTIO_VSOCK_OP_RST)
		return 0;

	return virtio_transport_send_pkt_info(vsk, &info);
}

/* Normally packets are associated with a socket.  There may be no socket if an
 * attempt was made to connect to a socket that does not exist.
 */
static int virtio_transport_reset_no_sock(const struct virtio_transport *t,
					  struct virtio_vsock_pkt *pkt)
{
	struct virtio_vsock_pkt *reply;
	struct virtio_vsock_pkt_info info = {
		.op = VIRTIO_VSOCK_OP_RST,
		.type = le16_to_cpu(pkt->hdr.type),
		.reply = true,
	};

	/* Send RST only if the original pkt is not a RST pkt */
	if (le16_to_cpu(pkt->hdr.op) == VIRTIO_VSOCK_OP_RST)
		return 0;

	reply = virtio_transport_alloc_pkt(&info, 0,
					   le64_to_cpu(pkt->hdr.dst_cid),
					   le32_to_cpu(pkt->hdr.dst_port),
					   le64_to_cpu(pkt->hdr.src_cid),
					   le32_to_cpu(pkt->hdr.src_port));
	if (!reply)
		return -ENOMEM;

	if (!t) {
		virtio_transport_free_pkt(reply);
		return -ENOTCONN;
	}

	return t->send_pkt(reply);
}

/* This function should be called with sk_lock held and SOCK_DONE set */
static void virtio_transport_remove_sock(struct vsock_sock *vsk)
{
	struct virtio_vsock_sock *vvs = vsk->trans;
	struct virtio_vsock_pkt *pkt, *tmp;

	/* We don't need to take rx_lock, as the socket is closing and we are
	 * removing it.
	 */
	list_for_each_entry_safe(pkt, tmp, &vvs->rx_queue, list) {
		list_del(&pkt->list);
		virtio_transport_free_pkt(pkt);
	}

	vsock_remove_sock(vsk);
}

static void virtio_transport_wait_close(struct sock *sk, long timeout)
{
	if (timeout) {
		DEFINE_WAIT_FUNC(wait, woken_wake_function);

		add_wait_queue(sk_sleep(sk), &wait);

		do {
			if (sk_wait_event(sk, &timeout,
					  sock_flag(sk, SOCK_DONE), &wait))
				break;
		} while (!signal_pending(current) && timeout);

		remove_wait_queue(sk_sleep(sk), &wait);
	}
}

static void virtio_transport_do_close(struct vsock_sock *vsk,
				      bool cancel_timeout)
{
	struct sock *sk = sk_vsock(vsk);

	sock_set_flag(sk, SOCK_DONE);
	vsk->peer_shutdown = SHUTDOWN_MASK;
	if (vsock_stream_has_data(vsk) <= 0)
		sk->sk_state = TCP_CLOSING;
	sk->sk_state_change(sk);

	if (vsk->close_work_scheduled &&
	    (!cancel_timeout || cancel_delayed_work(&vsk->close_work))) {
		vsk->close_work_scheduled = false;

		virtio_transport_remove_sock(vsk);

		/* Release refcnt obtained when we scheduled the timeout */
		sock_put(sk);
	}
}

static void virtio_transport_close_timeout(struct work_struct *work)
{
	struct vsock_sock *vsk =
		container_of(work, struct vsock_sock, close_work.work);
	struct sock *sk = sk_vsock(vsk);

	sock_hold(sk);
	lock_sock(sk);

	if (!sock_flag(sk, SOCK_DONE)) {
		(void)virtio_transport_reset(vsk, NULL);

		virtio_transport_do_close(vsk, false);
	}

	vsk->close_work_scheduled = false;

	release_sock(sk);
	sock_put(sk);
}

/* User context, vsk->sk is locked */
static bool virtio_transport_close(struct vsock_sock *vsk)
{
	struct sock *sk = &vsk->sk;

	if (!(sk->sk_state == TCP_ESTABLISHED ||
	      sk->sk_state == TCP_CLOSING))
		return true;

	/* Already received SHUTDOWN from peer, reply with RST */
	if ((vsk->peer_shutdown & SHUTDOWN_MASK) == SHUTDOWN_MASK) {
		(void)virtio_transport_reset(vsk, NULL);
		return true;
	}

	if ((sk->sk_shutdown & SHUTDOWN_MASK) != SHUTDOWN_MASK)
		(void)virtio_transport_shutdown(vsk, SHUTDOWN_MASK);

	if (sock_flag(sk, SOCK_LINGER) && !(current->flags & PF_EXITING))
		virtio_transport_wait_close(sk, sk->sk_lingertime);

	if (sock_flag(sk, SOCK_DONE)) {
		return true;
	}

	sock_hold(sk);
	INIT_DELAYED_WORK(&vsk->close_work,
			  virtio_transport_close_timeout);
	vsk->close_work_scheduled = true;
	schedule_delayed_work(&vsk->close_work, VSOCK_CLOSE_TIMEOUT);
	return false;
}

void virtio_transport_release(struct vsock_sock *vsk)
{
	struct sock *sk = &vsk->sk;
	bool remove_sock = true;

	if (sk->sk_type == SOCK_STREAM || sk->sk_type == SOCK_SEQPACKET)
		remove_sock = virtio_transport_close(vsk);

	if (remove_sock) {
		sock_set_flag(sk, SOCK_DONE);
		virtio_transport_remove_sock(vsk);
	}
}
EXPORT_SYMBOL_GPL(virtio_transport_release);

static int
virtio_transport_recv_connecting(struct sock *sk,
				 struct virtio_vsock_pkt *pkt)
{
	struct vsock_sock *vsk = vsock_sk(sk);
	int err;
	int skerr;

	switch (le16_to_cpu(pkt->hdr.op)) {
	case VIRTIO_VSOCK_OP_RESPONSE:
		sk->sk_state = TCP_ESTABLISHED;
		sk->sk_socket->state = SS_CONNECTED;
		vsock_insert_connected(vsk);
		sk->sk_state_change(sk);
		break;
	case VIRTIO_VSOCK_OP_INVALID:
		break;
	case VIRTIO_VSOCK_OP_RST:
		skerr = ECONNRESET;
		err = 0;
		goto destroy;
	default:
		skerr = EPROTO;
		err = -EINVAL;
		goto destroy;
	}
	return 0;

destroy:
	virtio_transport_reset(vsk, pkt);
	sk->sk_state = TCP_CLOSE;
	sk->sk_err = skerr;
	sk_error_report(sk);
	return err;
}

static void
virtio_transport_recv_enqueue(struct vsock_sock *vsk,
			      struct virtio_vsock_pkt *pkt)
{
	struct virtio_vsock_sock *vvs = vsk->trans;
	bool can_enqueue, free_pkt = false;

	pkt->len = le32_to_cpu(pkt->hdr.len);
	pkt->off = 0;

	spin_lock_bh(&vvs->rx_lock);

	can_enqueue = virtio_transport_inc_rx_pkt(vvs, pkt);
	if (!can_enqueue) {
		free_pkt = true;
		goto out;
	}

	if (le32_to_cpu(pkt->hdr.flags) & VIRTIO_VSOCK_SEQ_EOR)
		vvs->msg_count++;

	/* Try to copy small packets into the buffer of last packet queued,
	 * to avoid wasting memory queueing the entire buffer with a small
	 * payload.
	 */
	if (pkt->len <= GOOD_COPY_LEN && !list_empty(&vvs->rx_queue)) {
		struct virtio_vsock_pkt *last_pkt;

		last_pkt = list_last_entry(&vvs->rx_queue,
					   struct virtio_vsock_pkt, list);

		/* If there is space in the last packet queued, we copy the
		 * new packet in its buffer. We avoid this if the last packet
		 * queued has VIRTIO_VSOCK_SEQ_EOR set, because this is
		 * delimiter of SEQPACKET record, so 'pkt' is the first packet
		 * of a new record.
		 */
		if ((pkt->len <= last_pkt->buf_len - last_pkt->len) &&
		    !(le32_to_cpu(last_pkt->hdr.flags) & VIRTIO_VSOCK_SEQ_EOR)) {
			memcpy(last_pkt->buf + last_pkt->len, pkt->buf,
			       pkt->len);
			last_pkt->len += pkt->len;
			free_pkt = true;
			last_pkt->hdr.flags |= pkt->hdr.flags;
			goto out;
		}
	}

	list_add_tail(&pkt->list, &vvs->rx_queue);

out:
	spin_unlock_bh(&vvs->rx_lock);
	if (free_pkt)
		virtio_transport_free_pkt(pkt);
}

static int
virtio_transport_recv_connected(struct sock *sk,
				struct virtio_vsock_pkt *pkt)
{
	struct vsock_sock *vsk = vsock_sk(sk);
	int err = 0;

	switch (le16_to_cpu(pkt->hdr.op)) {
	case VIRTIO_VSOCK_OP_RW:
		virtio_transport_recv_enqueue(vsk, pkt);
		sk->sk_data_ready(sk);
		return err;
	case VIRTIO_VSOCK_OP_CREDIT_UPDATE:
		sk->sk_write_space(sk);
		break;
	case VIRTIO_VSOCK_OP_SHUTDOWN:
		if (le32_to_cpu(pkt->hdr.flags) & VIRTIO_VSOCK_SHUTDOWN_RCV)
			vsk->peer_shutdown |= RCV_SHUTDOWN;
		if (le32_to_cpu(pkt->hdr.flags) & VIRTIO_VSOCK_SHUTDOWN_SEND)
			vsk->peer_shutdown |= SEND_SHUTDOWN;
		if (vsk->peer_shutdown == SHUTDOWN_MASK &&
		    vsock_stream_has_data(vsk) <= 0 &&
		    !sock_flag(sk, SOCK_DONE)) {
			(void)virtio_transport_reset(vsk, NULL);

			virtio_transport_do_close(vsk, true);
		}
		if (le32_to_cpu(pkt->hdr.flags))
			sk->sk_state_change(sk);
		break;
	case VIRTIO_VSOCK_OP_RST:
		virtio_transport_do_close(vsk, true);
		break;
	default:
		err = -EINVAL;
		break;
	}

	virtio_transport_free_pkt(pkt);
	return err;
}

static void
virtio_transport_recv_disconnecting(struct sock *sk,
				    struct virtio_vsock_pkt *pkt)
{
	struct vsock_sock *vsk = vsock_sk(sk);

	if (le16_to_cpu(pkt->hdr.op) == VIRTIO_VSOCK_OP_RST)
		virtio_transport_do_close(vsk, true);
}

static int
virtio_transport_send_response(struct vsock_sock *vsk,
			       struct virtio_vsock_pkt *pkt)
{
	struct virtio_vsock_pkt_info info = {
		.op = VIRTIO_VSOCK_OP_RESPONSE,
		.remote_cid = le64_to_cpu(pkt->hdr.src_cid),
		.remote_port = le32_to_cpu(pkt->hdr.src_port),
		.reply = true,
		.vsk = vsk,
	};

	return virtio_transport_send_pkt_info(vsk, &info);
}

static bool virtio_transport_space_update(struct sock *sk,
					  struct virtio_vsock_pkt *pkt)
{
	struct vsock_sock *vsk = vsock_sk(sk);
	struct virtio_vsock_sock *vvs = vsk->trans;
	bool space_available;

	/* Listener sockets are not associated with any transport, so we are
	 * not able to take the state to see if there is space available in the
	 * remote peer, but since they are only used to receive requests, we
	 * can assume that there is always space available in the other peer.
	 */
	if (!vvs)
		return true;

	/* buf_alloc and fwd_cnt is always included in the hdr */
	spin_lock_bh(&vvs->tx_lock);
	vvs->peer_buf_alloc = le32_to_cpu(pkt->hdr.buf_alloc);
	vvs->peer_fwd_cnt = le32_to_cpu(pkt->hdr.fwd_cnt);
	space_available = virtio_transport_has_space(vsk);
	spin_unlock_bh(&vvs->tx_lock);
	return space_available;
}

/* Handle server socket */
static int
virtio_transport_recv_listen(struct sock *sk, struct virtio_vsock_pkt *pkt,
			     struct virtio_transport *t)
{
	struct vsock_sock *vsk = vsock_sk(sk);
	struct vsock_sock *vchild;
	struct sock *child;
	int ret;

	if (le16_to_cpu(pkt->hdr.op) != VIRTIO_VSOCK_OP_REQUEST) {
		virtio_transport_reset_no_sock(t, pkt);
		return -EINVAL;
	}

	if (sk_acceptq_is_full(sk)) {
		virtio_transport_reset_no_sock(t, pkt);
		return -ENOMEM;
	}

	child = vsock_create_connected(sk);
	if (!child) {
		virtio_transport_reset_no_sock(t, pkt);
		return -ENOMEM;
	}

	sk_acceptq_added(sk);

	lock_sock_nested(child, SINGLE_DEPTH_NESTING);

	child->sk_state = TCP_ESTABLISHED;

	vchild = vsock_sk(child);
	vsock_addr_init(&vchild->local_addr, le64_to_cpu(pkt->hdr.dst_cid),
			le32_to_cpu(pkt->hdr.dst_port));
	vsock_addr_init(&vchild->remote_addr, le64_to_cpu(pkt->hdr.src_cid),
			le32_to_cpu(pkt->hdr.src_port));

	ret = vsock_assign_transport(vchild, vsk);
	/* Transport assigned (looking at remote_addr) must be the same
	 * where we received the request.
	 */
	if (ret || vchild->transport != &t->transport) {
		release_sock(child);
		virtio_transport_reset_no_sock(t, pkt);
		sock_put(child);
		return ret;
	}

	if (virtio_transport_space_update(child, pkt))
		child->sk_write_space(child);

	vsock_insert_connected(vchild);
	vsock_enqueue_accept(sk, child);
	virtio_transport_send_response(vchild, pkt);

	release_sock(child);

	sk->sk_data_ready(sk);
	return 0;
}

static bool virtio_transport_valid_type(u16 type)
{
	return (type == VIRTIO_VSOCK_TYPE_STREAM) ||
	       (type == VIRTIO_VSOCK_TYPE_SEQPACKET);
}

/* We are under the virtio-vsock's vsock->rx_lock or vhost-vsock's vq->mutex
 * lock.
 */
void virtio_transport_recv_pkt(struct virtio_transport *t,
			       struct virtio_vsock_pkt *pkt)
{
	struct sockaddr_vm src, dst;
	struct vsock_sock *vsk;
	struct sock *sk;
	bool space_available;

	vsock_addr_init(&src, le64_to_cpu(pkt->hdr.src_cid),
			le32_to_cpu(pkt->hdr.src_port));
	vsock_addr_init(&dst, le64_to_cpu(pkt->hdr.dst_cid),
			le32_to_cpu(pkt->hdr.dst_port));

	trace_virtio_transport_recv_pkt(src.svm_cid, src.svm_port,
					dst.svm_cid, dst.svm_port,
					le32_to_cpu(pkt->hdr.len),
					le16_to_cpu(pkt->hdr.type),
					le16_to_cpu(pkt->hdr.op),
					le32_to_cpu(pkt->hdr.flags),
					le32_to_cpu(pkt->hdr.buf_alloc),
					le32_to_cpu(pkt->hdr.fwd_cnt));

	if (!virtio_transport_valid_type(le16_to_cpu(pkt->hdr.type))) {
		(void)virtio_transport_reset_no_sock(t, pkt);
		goto free_pkt;
	}

	/* The socket must be in connected or bound table
	 * otherwise send reset back
	 */
	sk = vsock_find_connected_socket(&src, &dst);
	if (!sk) {
		sk = vsock_find_bound_socket(&dst);
		if (!sk) {
			(void)virtio_transport_reset_no_sock(t, pkt);
			goto free_pkt;
		}
	}

	if (virtio_transport_get_type(sk) != le16_to_cpu(pkt->hdr.type)) {
		(void)virtio_transport_reset_no_sock(t, pkt);
		sock_put(sk);
		goto free_pkt;
	}

<<<<<<< HEAD
=======
	vsk = vsock_sk(sk);

>>>>>>> 754a0abe
	lock_sock(sk);

	/* Check if sk has been closed before lock_sock */
	if (sock_flag(sk, SOCK_DONE)) {
		(void)virtio_transport_reset_no_sock(t, pkt);
		release_sock(sk);
		sock_put(sk);
		goto free_pkt;
	}

	space_available = virtio_transport_space_update(sk, pkt);

	/* Update CID in case it has changed after a transport reset event */
	vsk->local_addr.svm_cid = dst.svm_cid;

	if (space_available)
		sk->sk_write_space(sk);

	switch (sk->sk_state) {
	case TCP_LISTEN:
		virtio_transport_recv_listen(sk, pkt, t);
		virtio_transport_free_pkt(pkt);
		break;
	case TCP_SYN_SENT:
		virtio_transport_recv_connecting(sk, pkt);
		virtio_transport_free_pkt(pkt);
		break;
	case TCP_ESTABLISHED:
		virtio_transport_recv_connected(sk, pkt);
		break;
	case TCP_CLOSING:
		virtio_transport_recv_disconnecting(sk, pkt);
		virtio_transport_free_pkt(pkt);
		break;
	default:
		(void)virtio_transport_reset_no_sock(t, pkt);
		virtio_transport_free_pkt(pkt);
		break;
	}

	release_sock(sk);

	/* Release refcnt obtained when we fetched this socket out of the
	 * bound or connected list.
	 */
	sock_put(sk);
	return;

free_pkt:
	virtio_transport_free_pkt(pkt);
}
EXPORT_SYMBOL_GPL(virtio_transport_recv_pkt);

void virtio_transport_free_pkt(struct virtio_vsock_pkt *pkt)
{
	kfree(pkt->buf);
	kfree(pkt);
}
EXPORT_SYMBOL_GPL(virtio_transport_free_pkt);

MODULE_LICENSE("GPL v2");
MODULE_AUTHOR("Asias He");
MODULE_DESCRIPTION("common code for virtio vsock");<|MERGE_RESOLUTION|>--- conflicted
+++ resolved
@@ -1278,11 +1278,8 @@
 		goto free_pkt;
 	}
 
-<<<<<<< HEAD
-=======
 	vsk = vsock_sk(sk);
 
->>>>>>> 754a0abe
 	lock_sock(sk);
 
 	/* Check if sk has been closed before lock_sock */
