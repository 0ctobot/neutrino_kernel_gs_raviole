// SPDX-License-Identifier: (GPL-2.0 OR BSD-3-Clause)
/* isotp.c - ISO 15765-2 CAN transport protocol for protocol family CAN
 *
 * This implementation does not provide ISO-TP specific return values to the
 * userspace.
 *
 * - RX path timeout of data reception leads to -ETIMEDOUT
 * - RX path SN mismatch leads to -EILSEQ
 * - RX path data reception with wrong padding leads to -EBADMSG
 * - TX path flowcontrol reception timeout leads to -ECOMM
 * - TX path flowcontrol reception overflow leads to -EMSGSIZE
 * - TX path flowcontrol reception with wrong layout/padding leads to -EBADMSG
 * - when a transfer (tx) is on the run the next write() blocks until it's done
 * - use CAN_ISOTP_WAIT_TX_DONE flag to block the caller until the PDU is sent
 * - as we have static buffers the check whether the PDU fits into the buffer
 *   is done at FF reception time (no support for sending 'wait frames')
 * - take care of the tx-queue-len as traffic shaping is still on the TODO list
 *
 * Copyright (c) 2020 Volkswagen Group Electronic Research
 * All rights reserved.
 *
 * Redistribution and use in source and binary forms, with or without
 * modification, are permitted provided that the following conditions
 * are met:
 * 1. Redistributions of source code must retain the above copyright
 *    notice, this list of conditions and the following disclaimer.
 * 2. Redistributions in binary form must reproduce the above copyright
 *    notice, this list of conditions and the following disclaimer in the
 *    documentation and/or other materials provided with the distribution.
 * 3. Neither the name of Volkswagen nor the names of its contributors
 *    may be used to endorse or promote products derived from this software
 *    without specific prior written permission.
 *
 * Alternatively, provided that this notice is retained in full, this
 * software may be distributed under the terms of the GNU General
 * Public License ("GPL") version 2, in which case the provisions of the
 * GPL apply INSTEAD OF those given above.
 *
 * The provided data structures and external interfaces from this code
 * are not restricted to be used by modules with a GPL compatible license.
 *
 * THIS SOFTWARE IS PROVIDED BY THE COPYRIGHT HOLDERS AND CONTRIBUTORS
 * "AS IS" AND ANY EXPRESS OR IMPLIED WARRANTIES, INCLUDING, BUT NOT
 * LIMITED TO, THE IMPLIED WARRANTIES OF MERCHANTABILITY AND FITNESS FOR
 * A PARTICULAR PURPOSE ARE DISCLAIMED. IN NO EVENT SHALL THE COPYRIGHT
 * OWNER OR CONTRIBUTORS BE LIABLE FOR ANY DIRECT, INDIRECT, INCIDENTAL,
 * SPECIAL, EXEMPLARY, OR CONSEQUENTIAL DAMAGES (INCLUDING, BUT NOT
 * LIMITED TO, PROCUREMENT OF SUBSTITUTE GOODS OR SERVICES; LOSS OF USE,
 * DATA, OR PROFITS; OR BUSINESS INTERRUPTION) HOWEVER CAUSED AND ON ANY
 * THEORY OF LIABILITY, WHETHER IN CONTRACT, STRICT LIABILITY, OR TORT
 * (INCLUDING NEGLIGENCE OR OTHERWISE) ARISING IN ANY WAY OUT OF THE USE
 * OF THIS SOFTWARE, EVEN IF ADVISED OF THE POSSIBILITY OF SUCH
 * DAMAGE.
 */

#include <linux/module.h>
#include <linux/init.h>
#include <linux/interrupt.h>
#include <linux/hrtimer.h>
#include <linux/wait.h>
#include <linux/uio.h>
#include <linux/net.h>
#include <linux/netdevice.h>
#include <linux/socket.h>
#include <linux/if_arp.h>
#include <linux/skbuff.h>
#include <linux/can.h>
#include <linux/can/core.h>
#include <linux/can/skb.h>
#include <linux/can/isotp.h>
#include <linux/slab.h>
#include <net/sock.h>
#include <net/net_namespace.h>

MODULE_DESCRIPTION("PF_CAN isotp 15765-2:2016 protocol");
MODULE_LICENSE("Dual BSD/GPL");
MODULE_AUTHOR("Oliver Hartkopp <socketcan@hartkopp.net>");
MODULE_ALIAS("can-proto-6");

#define ISOTP_MIN_NAMELEN CAN_REQUIRED_SIZE(struct sockaddr_can, can_addr.tp)

#define SINGLE_MASK(id) (((id) & CAN_EFF_FLAG) ? \
			 (CAN_EFF_MASK | CAN_EFF_FLAG | CAN_RTR_FLAG) : \
			 (CAN_SFF_MASK | CAN_EFF_FLAG | CAN_RTR_FLAG))

/* ISO 15765-2:2016 supports more than 4095 byte per ISO PDU as the FF_DL can
 * take full 32 bit values (4 Gbyte). We would need some good concept to handle
 * this between user space and kernel space. For now increase the static buffer
 * to something about 8 kbyte to be able to test this new functionality.
 */
#define MAX_MSG_LENGTH 8200

/* N_PCI type values in bits 7-4 of N_PCI bytes */
#define N_PCI_SF 0x00	/* single frame */
#define N_PCI_FF 0x10	/* first frame */
#define N_PCI_CF 0x20	/* consecutive frame */
#define N_PCI_FC 0x30	/* flow control */

#define N_PCI_SZ 1	/* size of the PCI byte #1 */
#define SF_PCI_SZ4 1	/* size of SingleFrame PCI including 4 bit SF_DL */
#define SF_PCI_SZ8 2	/* size of SingleFrame PCI including 8 bit SF_DL */
#define FF_PCI_SZ12 2	/* size of FirstFrame PCI including 12 bit FF_DL */
#define FF_PCI_SZ32 6	/* size of FirstFrame PCI including 32 bit FF_DL */
#define FC_CONTENT_SZ 3	/* flow control content size in byte (FS/BS/STmin) */

#define ISOTP_CHECK_PADDING (CAN_ISOTP_CHK_PAD_LEN | CAN_ISOTP_CHK_PAD_DATA)

/* Flow Status given in FC frame */
#define ISOTP_FC_CTS 0		/* clear to send */
#define ISOTP_FC_WT 1		/* wait */
#define ISOTP_FC_OVFLW 2	/* overflow */

enum {
	ISOTP_IDLE = 0,
	ISOTP_WAIT_FIRST_FC,
	ISOTP_WAIT_FC,
	ISOTP_WAIT_DATA,
	ISOTP_SENDING
};

struct tpcon {
	int idx;
	int len;
	u8 state;
	u8 bs;
	u8 sn;
	u8 ll_dl;
	u8 buf[MAX_MSG_LENGTH + 1];
};

struct isotp_sock {
	struct sock sk;
	int bound;
	int ifindex;
	canid_t txid;
	canid_t rxid;
	ktime_t tx_gap;
	ktime_t lastrxcf_tstamp;
	struct hrtimer rxtimer, txtimer;
	struct can_isotp_options opt;
	struct can_isotp_fc_options rxfc, txfc;
	struct can_isotp_ll_options ll;
	u32 force_tx_stmin;
	u32 force_rx_stmin;
	struct tpcon rx, tx;
	struct list_head notifier;
	wait_queue_head_t wait;
};

static LIST_HEAD(isotp_notifier_list);
static DEFINE_SPINLOCK(isotp_notifier_lock);
static struct isotp_sock *isotp_busy_notifier;

static inline struct isotp_sock *isotp_sk(const struct sock *sk)
{
	return (struct isotp_sock *)sk;
}

static enum hrtimer_restart isotp_rx_timer_handler(struct hrtimer *hrtimer)
{
	struct isotp_sock *so = container_of(hrtimer, struct isotp_sock,
					     rxtimer);
	struct sock *sk = &so->sk;

	if (so->rx.state == ISOTP_WAIT_DATA) {
		/* we did not get new data frames in time */

		/* report 'connection timed out' */
		sk->sk_err = ETIMEDOUT;
		if (!sock_flag(sk, SOCK_DEAD))
			sk_error_report(sk);

		/* reset rx state */
		so->rx.state = ISOTP_IDLE;
	}

	return HRTIMER_NORESTART;
}

static int isotp_send_fc(struct sock *sk, int ae, u8 flowstatus)
{
	struct net_device *dev;
	struct sk_buff *nskb;
	struct canfd_frame *ncf;
	struct isotp_sock *so = isotp_sk(sk);
	int can_send_ret;

	nskb = alloc_skb(so->ll.mtu + sizeof(struct can_skb_priv), gfp_any());
	if (!nskb)
		return 1;

	dev = dev_get_by_index(sock_net(sk), so->ifindex);
	if (!dev) {
		kfree_skb(nskb);
		return 1;
	}

	can_skb_reserve(nskb);
	can_skb_prv(nskb)->ifindex = dev->ifindex;
	can_skb_prv(nskb)->skbcnt = 0;

	nskb->dev = dev;
	can_skb_set_owner(nskb, sk);
	ncf = (struct canfd_frame *)nskb->data;
	skb_put_zero(nskb, so->ll.mtu);

	/* create & send flow control reply */
	ncf->can_id = so->txid;

	if (so->opt.flags & CAN_ISOTP_TX_PADDING) {
		memset(ncf->data, so->opt.txpad_content, CAN_MAX_DLEN);
		ncf->len = CAN_MAX_DLEN;
	} else {
		ncf->len = ae + FC_CONTENT_SZ;
	}

	ncf->data[ae] = N_PCI_FC | flowstatus;
	ncf->data[ae + 1] = so->rxfc.bs;
	ncf->data[ae + 2] = so->rxfc.stmin;

	if (ae)
		ncf->data[0] = so->opt.ext_address;

	ncf->flags = so->ll.tx_flags;

	can_send_ret = can_send(nskb, 1);
	if (can_send_ret)
		pr_notice_once("can-isotp: %s: can_send_ret %pe\n",
			       __func__, ERR_PTR(can_send_ret));

	dev_put(dev);

	/* reset blocksize counter */
	so->rx.bs = 0;

	/* reset last CF frame rx timestamp for rx stmin enforcement */
	so->lastrxcf_tstamp = ktime_set(0, 0);

	/* start rx timeout watchdog */
	hrtimer_start(&so->rxtimer, ktime_set(1, 0), HRTIMER_MODE_REL_SOFT);
	return 0;
}

static void isotp_rcv_skb(struct sk_buff *skb, struct sock *sk)
{
	struct sockaddr_can *addr = (struct sockaddr_can *)skb->cb;

	BUILD_BUG_ON(sizeof(skb->cb) < sizeof(struct sockaddr_can));

	memset(addr, 0, sizeof(*addr));
	addr->can_family = AF_CAN;
	addr->can_ifindex = skb->dev->ifindex;

	if (sock_queue_rcv_skb(sk, skb) < 0)
		kfree_skb(skb);
}

static u8 padlen(u8 datalen)
{
	static const u8 plen[] = {
		8, 8, 8, 8, 8, 8, 8, 8, 8,	/* 0 - 8 */
		12, 12, 12, 12,			/* 9 - 12 */
		16, 16, 16, 16,			/* 13 - 16 */
		20, 20, 20, 20,			/* 17 - 20 */
		24, 24, 24, 24,			/* 21 - 24 */
		32, 32, 32, 32, 32, 32, 32, 32,	/* 25 - 32 */
		48, 48, 48, 48, 48, 48, 48, 48,	/* 33 - 40 */
		48, 48, 48, 48, 48, 48, 48, 48	/* 41 - 48 */
	};

	if (datalen > 48)
		return 64;

	return plen[datalen];
}

/* check for length optimization and return 1/true when the check fails */
static int check_optimized(struct canfd_frame *cf, int start_index)
{
	/* for CAN_DL <= 8 the start_index is equal to the CAN_DL as the
	 * padding would start at this point. E.g. if the padding would
	 * start at cf.data[7] cf->len has to be 7 to be optimal.
	 * Note: The data[] index starts with zero.
	 */
	if (cf->len <= CAN_MAX_DLEN)
		return (cf->len != start_index);

	/* This relation is also valid in the non-linear DLC range, where
	 * we need to take care of the minimal next possible CAN_DL.
	 * The correct check would be (padlen(cf->len) != padlen(start_index)).
	 * But as cf->len can only take discrete values from 12, .., 64 at this
	 * point the padlen(cf->len) is always equal to cf->len.
	 */
	return (cf->len != padlen(start_index));
}

/* check padding and return 1/true when the check fails */
static int check_pad(struct isotp_sock *so, struct canfd_frame *cf,
		     int start_index, u8 content)
{
	int i;

	/* no RX_PADDING value => check length of optimized frame length */
	if (!(so->opt.flags & CAN_ISOTP_RX_PADDING)) {
		if (so->opt.flags & CAN_ISOTP_CHK_PAD_LEN)
			return check_optimized(cf, start_index);

		/* no valid test against empty value => ignore frame */
		return 1;
	}

	/* check datalength of correctly padded CAN frame */
	if ((so->opt.flags & CAN_ISOTP_CHK_PAD_LEN) &&
	    cf->len != padlen(cf->len))
		return 1;

	/* check padding content */
	if (so->opt.flags & CAN_ISOTP_CHK_PAD_DATA) {
		for (i = start_index; i < cf->len; i++)
			if (cf->data[i] != content)
				return 1;
	}
	return 0;
}

static int isotp_rcv_fc(struct isotp_sock *so, struct canfd_frame *cf, int ae)
{
	struct sock *sk = &so->sk;

	if (so->tx.state != ISOTP_WAIT_FC &&
	    so->tx.state != ISOTP_WAIT_FIRST_FC)
		return 0;

	hrtimer_cancel(&so->txtimer);

	if ((cf->len < ae + FC_CONTENT_SZ) ||
	    ((so->opt.flags & ISOTP_CHECK_PADDING) &&
	     check_pad(so, cf, ae + FC_CONTENT_SZ, so->opt.rxpad_content))) {
		/* malformed PDU - report 'not a data message' */
		sk->sk_err = EBADMSG;
		if (!sock_flag(sk, SOCK_DEAD))
			sk_error_report(sk);

		so->tx.state = ISOTP_IDLE;
		wake_up_interruptible(&so->wait);
		return 1;
	}

	/* get communication parameters only from the first FC frame */
	if (so->tx.state == ISOTP_WAIT_FIRST_FC) {
		so->txfc.bs = cf->data[ae + 1];
		so->txfc.stmin = cf->data[ae + 2];

		/* fix wrong STmin values according spec */
		if (so->txfc.stmin > 0x7F &&
		    (so->txfc.stmin < 0xF1 || so->txfc.stmin > 0xF9))
			so->txfc.stmin = 0x7F;

		so->tx_gap = ktime_set(0, 0);
		/* add transmission time for CAN frame N_As */
		so->tx_gap = ktime_add_ns(so->tx_gap, so->opt.frame_txtime);
		/* add waiting time for consecutive frames N_Cs */
		if (so->opt.flags & CAN_ISOTP_FORCE_TXSTMIN)
			so->tx_gap = ktime_add_ns(so->tx_gap,
						  so->force_tx_stmin);
		else if (so->txfc.stmin < 0x80)
			so->tx_gap = ktime_add_ns(so->tx_gap,
						  so->txfc.stmin * 1000000);
		else
			so->tx_gap = ktime_add_ns(so->tx_gap,
						  (so->txfc.stmin - 0xF0)
						  * 100000);
		so->tx.state = ISOTP_WAIT_FC;
	}

	switch (cf->data[ae] & 0x0F) {
	case ISOTP_FC_CTS:
		so->tx.bs = 0;
		so->tx.state = ISOTP_SENDING;
		/* start cyclic timer for sending CF frame */
		hrtimer_start(&so->txtimer, so->tx_gap,
			      HRTIMER_MODE_REL_SOFT);
		break;

	case ISOTP_FC_WT:
		/* start timer to wait for next FC frame */
		hrtimer_start(&so->txtimer, ktime_set(1, 0),
			      HRTIMER_MODE_REL_SOFT);
		break;

	case ISOTP_FC_OVFLW:
		/* overflow on receiver side - report 'message too long' */
		sk->sk_err = EMSGSIZE;
		if (!sock_flag(sk, SOCK_DEAD))
			sk_error_report(sk);
		fallthrough;

	default:
		/* stop this tx job */
		so->tx.state = ISOTP_IDLE;
		wake_up_interruptible(&so->wait);
	}
	return 0;
}

static int isotp_rcv_sf(struct sock *sk, struct canfd_frame *cf, int pcilen,
			struct sk_buff *skb, int len)
{
	struct isotp_sock *so = isotp_sk(sk);
	struct sk_buff *nskb;

	hrtimer_cancel(&so->rxtimer);
	so->rx.state = ISOTP_IDLE;

	if (!len || len > cf->len - pcilen)
		return 1;

	if ((so->opt.flags & ISOTP_CHECK_PADDING) &&
	    check_pad(so, cf, pcilen + len, so->opt.rxpad_content)) {
		/* malformed PDU - report 'not a data message' */
		sk->sk_err = EBADMSG;
		if (!sock_flag(sk, SOCK_DEAD))
			sk_error_report(sk);
		return 1;
	}

	nskb = alloc_skb(len, gfp_any());
	if (!nskb)
		return 1;

	memcpy(skb_put(nskb, len), &cf->data[pcilen], len);

	nskb->tstamp = skb->tstamp;
	nskb->dev = skb->dev;
	isotp_rcv_skb(nskb, sk);
	return 0;
}

static int isotp_rcv_ff(struct sock *sk, struct canfd_frame *cf, int ae)
{
	struct isotp_sock *so = isotp_sk(sk);
	int i;
	int off;
	int ff_pci_sz;

	hrtimer_cancel(&so->rxtimer);
	so->rx.state = ISOTP_IDLE;

	/* get the used sender LL_DL from the (first) CAN frame data length */
	so->rx.ll_dl = padlen(cf->len);

	/* the first frame has to use the entire frame up to LL_DL length */
	if (cf->len != so->rx.ll_dl)
		return 1;

	/* get the FF_DL */
	so->rx.len = (cf->data[ae] & 0x0F) << 8;
	so->rx.len += cf->data[ae + 1];

	/* Check for FF_DL escape sequence supporting 32 bit PDU length */
	if (so->rx.len) {
		ff_pci_sz = FF_PCI_SZ12;
	} else {
		/* FF_DL = 0 => get real length from next 4 bytes */
		so->rx.len = cf->data[ae + 2] << 24;
		so->rx.len += cf->data[ae + 3] << 16;
		so->rx.len += cf->data[ae + 4] << 8;
		so->rx.len += cf->data[ae + 5];
		ff_pci_sz = FF_PCI_SZ32;
	}

	/* take care of a potential SF_DL ESC offset for TX_DL > 8 */
	off = (so->rx.ll_dl > CAN_MAX_DLEN) ? 1 : 0;

	if (so->rx.len + ae + off + ff_pci_sz < so->rx.ll_dl)
		return 1;

	if (so->rx.len > MAX_MSG_LENGTH) {
		/* send FC frame with overflow status */
		isotp_send_fc(sk, ae, ISOTP_FC_OVFLW);
		return 1;
	}

	/* copy the first received data bytes */
	so->rx.idx = 0;
	for (i = ae + ff_pci_sz; i < so->rx.ll_dl; i++)
		so->rx.buf[so->rx.idx++] = cf->data[i];

	/* initial setup for this pdu reception */
	so->rx.sn = 1;
	so->rx.state = ISOTP_WAIT_DATA;

	/* no creation of flow control frames */
	if (so->opt.flags & CAN_ISOTP_LISTEN_MODE)
		return 0;

	/* send our first FC frame */
	isotp_send_fc(sk, ae, ISOTP_FC_CTS);
	return 0;
}

static int isotp_rcv_cf(struct sock *sk, struct canfd_frame *cf, int ae,
			struct sk_buff *skb)
{
	struct isotp_sock *so = isotp_sk(sk);
	struct sk_buff *nskb;
	int i;

	if (so->rx.state != ISOTP_WAIT_DATA)
		return 0;

	/* drop if timestamp gap is less than force_rx_stmin nano secs */
	if (so->opt.flags & CAN_ISOTP_FORCE_RXSTMIN) {
		if (ktime_to_ns(ktime_sub(skb->tstamp, so->lastrxcf_tstamp)) <
		    so->force_rx_stmin)
			return 0;

		so->lastrxcf_tstamp = skb->tstamp;
	}

	hrtimer_cancel(&so->rxtimer);

	/* CFs are never longer than the FF */
	if (cf->len > so->rx.ll_dl)
		return 1;

	/* CFs have usually the LL_DL length */
	if (cf->len < so->rx.ll_dl) {
		/* this is only allowed for the last CF */
		if (so->rx.len - so->rx.idx > so->rx.ll_dl - ae - N_PCI_SZ)
			return 1;
	}

	if ((cf->data[ae] & 0x0F) != so->rx.sn) {
		/* wrong sn detected - report 'illegal byte sequence' */
		sk->sk_err = EILSEQ;
		if (!sock_flag(sk, SOCK_DEAD))
			sk_error_report(sk);

		/* reset rx state */
		so->rx.state = ISOTP_IDLE;
		return 1;
	}
	so->rx.sn++;
	so->rx.sn %= 16;

	for (i = ae + N_PCI_SZ; i < cf->len; i++) {
		so->rx.buf[so->rx.idx++] = cf->data[i];
		if (so->rx.idx >= so->rx.len)
			break;
	}

	if (so->rx.idx >= so->rx.len) {
		/* we are done */
		so->rx.state = ISOTP_IDLE;

		if ((so->opt.flags & ISOTP_CHECK_PADDING) &&
		    check_pad(so, cf, i + 1, so->opt.rxpad_content)) {
			/* malformed PDU - report 'not a data message' */
			sk->sk_err = EBADMSG;
			if (!sock_flag(sk, SOCK_DEAD))
				sk_error_report(sk);
			return 1;
		}

		nskb = alloc_skb(so->rx.len, gfp_any());
		if (!nskb)
			return 1;

		memcpy(skb_put(nskb, so->rx.len), so->rx.buf,
		       so->rx.len);

		nskb->tstamp = skb->tstamp;
		nskb->dev = skb->dev;
		isotp_rcv_skb(nskb, sk);
		return 0;
	}

	/* perform blocksize handling, if enabled */
	if (!so->rxfc.bs || ++so->rx.bs < so->rxfc.bs) {
		/* start rx timeout watchdog */
		hrtimer_start(&so->rxtimer, ktime_set(1, 0),
			      HRTIMER_MODE_REL_SOFT);
		return 0;
	}

	/* no creation of flow control frames */
	if (so->opt.flags & CAN_ISOTP_LISTEN_MODE)
		return 0;

	/* we reached the specified blocksize so->rxfc.bs */
	isotp_send_fc(sk, ae, ISOTP_FC_CTS);
	return 0;
}

static void isotp_rcv(struct sk_buff *skb, void *data)
{
	struct sock *sk = (struct sock *)data;
	struct isotp_sock *so = isotp_sk(sk);
	struct canfd_frame *cf;
	int ae = (so->opt.flags & CAN_ISOTP_EXTEND_ADDR) ? 1 : 0;
	u8 n_pci_type, sf_dl;

	/* Strictly receive only frames with the configured MTU size
	 * => clear separation of CAN2.0 / CAN FD transport channels
	 */
	if (skb->len != so->ll.mtu)
		return;

	cf = (struct canfd_frame *)skb->data;

	/* if enabled: check reception of my configured extended address */
	if (ae && cf->data[0] != so->opt.rx_ext_address)
		return;

	n_pci_type = cf->data[ae] & 0xF0;

	if (so->opt.flags & CAN_ISOTP_HALF_DUPLEX) {
		/* check rx/tx path half duplex expectations */
		if ((so->tx.state != ISOTP_IDLE && n_pci_type != N_PCI_FC) ||
		    (so->rx.state != ISOTP_IDLE && n_pci_type == N_PCI_FC))
			return;
	}

	switch (n_pci_type) {
	case N_PCI_FC:
		/* tx path: flow control frame containing the FC parameters */
		isotp_rcv_fc(so, cf, ae);
		break;

	case N_PCI_SF:
		/* rx path: single frame
		 *
		 * As we do not have a rx.ll_dl configuration, we can only test
		 * if the CAN frames payload length matches the LL_DL == 8
		 * requirements - no matter if it's CAN 2.0 or CAN FD
		 */

		/* get the SF_DL from the N_PCI byte */
		sf_dl = cf->data[ae] & 0x0F;

		if (cf->len <= CAN_MAX_DLEN) {
			isotp_rcv_sf(sk, cf, SF_PCI_SZ4 + ae, skb, sf_dl);
		} else {
			if (skb->len == CANFD_MTU) {
				/* We have a CAN FD frame and CAN_DL is greater than 8:
				 * Only frames with the SF_DL == 0 ESC value are valid.
				 *
				 * If so take care of the increased SF PCI size
				 * (SF_PCI_SZ8) to point to the message content behind
				 * the extended SF PCI info and get the real SF_DL
				 * length value from the formerly first data byte.
				 */
				if (sf_dl == 0)
					isotp_rcv_sf(sk, cf, SF_PCI_SZ8 + ae, skb,
						     cf->data[SF_PCI_SZ4 + ae]);
			}
		}
		break;

	case N_PCI_FF:
		/* rx path: first frame */
		isotp_rcv_ff(sk, cf, ae);
		break;

	case N_PCI_CF:
		/* rx path: consecutive frame */
		isotp_rcv_cf(sk, cf, ae, skb);
		break;
	}
}

static void isotp_fill_dataframe(struct canfd_frame *cf, struct isotp_sock *so,
				 int ae, int off)
{
	int pcilen = N_PCI_SZ + ae + off;
	int space = so->tx.ll_dl - pcilen;
	int num = min_t(int, so->tx.len - so->tx.idx, space);
	int i;

	cf->can_id = so->txid;
	cf->len = num + pcilen;

	if (num < space) {
		if (so->opt.flags & CAN_ISOTP_TX_PADDING) {
			/* user requested padding */
			cf->len = padlen(cf->len);
			memset(cf->data, so->opt.txpad_content, cf->len);
		} else if (cf->len > CAN_MAX_DLEN) {
			/* mandatory padding for CAN FD frames */
			cf->len = padlen(cf->len);
			memset(cf->data, CAN_ISOTP_DEFAULT_PAD_CONTENT,
			       cf->len);
		}
	}

	for (i = 0; i < num; i++)
		cf->data[pcilen + i] = so->tx.buf[so->tx.idx++];

	if (ae)
		cf->data[0] = so->opt.ext_address;
}

static void isotp_create_fframe(struct canfd_frame *cf, struct isotp_sock *so,
				int ae)
{
	int i;
	int ff_pci_sz;

	cf->can_id = so->txid;
	cf->len = so->tx.ll_dl;
	if (ae)
		cf->data[0] = so->opt.ext_address;

	/* create N_PCI bytes with 12/32 bit FF_DL data length */
	if (so->tx.len > 4095) {
		/* use 32 bit FF_DL notation */
		cf->data[ae] = N_PCI_FF;
		cf->data[ae + 1] = 0;
		cf->data[ae + 2] = (u8)(so->tx.len >> 24) & 0xFFU;
		cf->data[ae + 3] = (u8)(so->tx.len >> 16) & 0xFFU;
		cf->data[ae + 4] = (u8)(so->tx.len >> 8) & 0xFFU;
		cf->data[ae + 5] = (u8)so->tx.len & 0xFFU;
		ff_pci_sz = FF_PCI_SZ32;
	} else {
		/* use 12 bit FF_DL notation */
		cf->data[ae] = (u8)(so->tx.len >> 8) | N_PCI_FF;
		cf->data[ae + 1] = (u8)so->tx.len & 0xFFU;
		ff_pci_sz = FF_PCI_SZ12;
	}

	/* add first data bytes depending on ae */
	for (i = ae + ff_pci_sz; i < so->tx.ll_dl; i++)
		cf->data[i] = so->tx.buf[so->tx.idx++];

	so->tx.sn = 1;
	so->tx.state = ISOTP_WAIT_FIRST_FC;
}

static enum hrtimer_restart isotp_tx_timer_handler(struct hrtimer *hrtimer)
{
	struct isotp_sock *so = container_of(hrtimer, struct isotp_sock,
					     txtimer);
	struct sock *sk = &so->sk;
	struct sk_buff *skb;
	struct net_device *dev;
	struct canfd_frame *cf;
	enum hrtimer_restart restart = HRTIMER_NORESTART;
	int can_send_ret;
	int ae = (so->opt.flags & CAN_ISOTP_EXTEND_ADDR) ? 1 : 0;

	switch (so->tx.state) {
	case ISOTP_WAIT_FC:
	case ISOTP_WAIT_FIRST_FC:

		/* we did not get any flow control frame in time */

		/* report 'communication error on send' */
		sk->sk_err = ECOMM;
		if (!sock_flag(sk, SOCK_DEAD))
			sk_error_report(sk);

		/* reset tx state */
		so->tx.state = ISOTP_IDLE;
		wake_up_interruptible(&so->wait);
		break;

	case ISOTP_SENDING:

		/* push out the next segmented pdu */
		dev = dev_get_by_index(sock_net(sk), so->ifindex);
		if (!dev)
			break;

isotp_tx_burst:
		skb = alloc_skb(so->ll.mtu + sizeof(struct can_skb_priv),
				GFP_ATOMIC);
		if (!skb) {
			dev_put(dev);
			break;
		}

		can_skb_reserve(skb);
		can_skb_prv(skb)->ifindex = dev->ifindex;
		can_skb_prv(skb)->skbcnt = 0;

		cf = (struct canfd_frame *)skb->data;
		skb_put_zero(skb, so->ll.mtu);

		/* create consecutive frame */
		isotp_fill_dataframe(cf, so, ae, 0);

		/* place consecutive frame N_PCI in appropriate index */
		cf->data[ae] = N_PCI_CF | so->tx.sn++;
		so->tx.sn %= 16;
		so->tx.bs++;

		cf->flags = so->ll.tx_flags;

		skb->dev = dev;
		can_skb_set_owner(skb, sk);

		can_send_ret = can_send(skb, 1);
		if (can_send_ret) {
			pr_notice_once("can-isotp: %s: can_send_ret %pe\n",
				       __func__, ERR_PTR(can_send_ret));
			if (can_send_ret == -ENOBUFS)
				pr_notice_once("can-isotp: tx queue is full, increasing txqueuelen may prevent this error\n");
		}
		if (so->tx.idx >= so->tx.len) {
			/* we are done */
			so->tx.state = ISOTP_IDLE;
			dev_put(dev);
			wake_up_interruptible(&so->wait);
			break;
		}

		if (so->txfc.bs && so->tx.bs >= so->txfc.bs) {
			/* stop and wait for FC */
			so->tx.state = ISOTP_WAIT_FC;
			dev_put(dev);
			hrtimer_set_expires(&so->txtimer,
					    ktime_add(ktime_get(),
						      ktime_set(1, 0)));
			restart = HRTIMER_RESTART;
			break;
		}

		/* no gap between data frames needed => use burst mode */
		if (!so->tx_gap)
			goto isotp_tx_burst;

		/* start timer to send next data frame with correct delay */
		dev_put(dev);
		hrtimer_set_expires(&so->txtimer,
				    ktime_add(ktime_get(), so->tx_gap));
		restart = HRTIMER_RESTART;
		break;

	default:
		WARN_ON_ONCE(1);
	}

	return restart;
}

static int isotp_sendmsg(struct socket *sock, struct msghdr *msg, size_t size)
{
	struct sock *sk = sock->sk;
	struct isotp_sock *so = isotp_sk(sk);
	struct sk_buff *skb;
	struct net_device *dev;
	struct canfd_frame *cf;
	int ae = (so->opt.flags & CAN_ISOTP_EXTEND_ADDR) ? 1 : 0;
	int wait_tx_done = (so->opt.flags & CAN_ISOTP_WAIT_TX_DONE) ? 1 : 0;
	int off;
	int err;

	if (!so->bound)
		return -EADDRNOTAVAIL;

	/* we do not support multiple buffers - for now */
	if (so->tx.state != ISOTP_IDLE || wq_has_sleeper(&so->wait)) {
		if (msg->msg_flags & MSG_DONTWAIT)
			return -EAGAIN;

		/* wait for complete transmission of current pdu */
		wait_event_interruptible(so->wait, so->tx.state == ISOTP_IDLE);
	}

	if (!size || size > MAX_MSG_LENGTH)
		return -EINVAL;

	/* take care of a potential SF_DL ESC offset for TX_DL > 8 */
	off = (so->tx.ll_dl > CAN_MAX_DLEN) ? 1 : 0;

	/* does the given data fit into a single frame for SF_BROADCAST? */
	if ((so->opt.flags & CAN_ISOTP_SF_BROADCAST) &&
	    (size > so->tx.ll_dl - SF_PCI_SZ4 - ae - off))
		return -EINVAL;

	err = memcpy_from_msg(so->tx.buf, msg, size);
	if (err < 0)
		return err;

	dev = dev_get_by_index(sock_net(sk), so->ifindex);
	if (!dev)
		return -ENXIO;

	skb = sock_alloc_send_skb(sk, so->ll.mtu + sizeof(struct can_skb_priv),
				  msg->msg_flags & MSG_DONTWAIT, &err);
	if (!skb) {
		dev_put(dev);
		return err;
	}

	can_skb_reserve(skb);
	can_skb_prv(skb)->ifindex = dev->ifindex;
	can_skb_prv(skb)->skbcnt = 0;

	so->tx.state = ISOTP_SENDING;
	so->tx.len = size;
	so->tx.idx = 0;

	cf = (struct canfd_frame *)skb->data;
	skb_put_zero(skb, so->ll.mtu);
<<<<<<< HEAD

	/* take care of a potential SF_DL ESC offset for TX_DL > 8 */
	off = (so->tx.ll_dl > CAN_MAX_DLEN) ? 1 : 0;
=======
>>>>>>> 754a0abe

	/* check for single frame transmission depending on TX_DL */
	if (size <= so->tx.ll_dl - SF_PCI_SZ4 - ae - off) {
		/* The message size generally fits into a SingleFrame - good.
		 *
		 * SF_DL ESC offset optimization:
		 *
		 * When TX_DL is greater 8 but the message would still fit
		 * into a 8 byte CAN frame, we can omit the offset.
		 * This prevents a protocol caused length extension from
		 * CAN_DL = 8 to CAN_DL = 12 due to the SF_SL ESC handling.
		 */
		if (size <= CAN_MAX_DLEN - SF_PCI_SZ4 - ae)
			off = 0;

		isotp_fill_dataframe(cf, so, ae, off);

		/* place single frame N_PCI w/o length in appropriate index */
		cf->data[ae] = N_PCI_SF;

		/* place SF_DL size value depending on the SF_DL ESC offset */
		if (off)
			cf->data[SF_PCI_SZ4 + ae] = size;
		else
			cf->data[ae] |= size;

		so->tx.state = ISOTP_IDLE;
		wake_up_interruptible(&so->wait);

		/* don't enable wait queue for a single frame transmission */
		wait_tx_done = 0;
	} else {
		/* send first frame and wait for FC */

		isotp_create_fframe(cf, so, ae);

		/* start timeout for FC */
		hrtimer_start(&so->txtimer, ktime_set(1, 0), HRTIMER_MODE_REL_SOFT);
	}

	/* send the first or only CAN frame */
	cf->flags = so->ll.tx_flags;

	skb->dev = dev;
	skb->sk = sk;
	err = can_send(skb, 1);
	dev_put(dev);
	if (err) {
		pr_notice_once("can-isotp: %s: can_send_ret %pe\n",
			       __func__, ERR_PTR(err));
		return err;
	}

	if (wait_tx_done) {
		/* wait for complete transmission of current pdu */
		wait_event_interruptible(so->wait, so->tx.state == ISOTP_IDLE);
	}

	return size;
}

static int isotp_recvmsg(struct socket *sock, struct msghdr *msg, size_t size,
			 int flags)
{
	struct sock *sk = sock->sk;
	struct sk_buff *skb;
	int err = 0;
	int noblock;

	noblock = flags & MSG_DONTWAIT;
	flags &= ~MSG_DONTWAIT;

	skb = skb_recv_datagram(sk, flags, noblock, &err);
	if (!skb)
		return err;

	if (size < skb->len)
		msg->msg_flags |= MSG_TRUNC;
	else
		size = skb->len;

	err = memcpy_to_msg(msg, skb->data, size);
	if (err < 0) {
		skb_free_datagram(sk, skb);
		return err;
	}

	sock_recv_timestamp(msg, sk, skb);

	if (msg->msg_name) {
		__sockaddr_check_size(ISOTP_MIN_NAMELEN);
		msg->msg_namelen = ISOTP_MIN_NAMELEN;
		memcpy(msg->msg_name, skb->cb, msg->msg_namelen);
	}

	skb_free_datagram(sk, skb);

	return size;
}

static int isotp_release(struct socket *sock)
{
	struct sock *sk = sock->sk;
	struct isotp_sock *so;
	struct net *net;

	if (!sk)
		return 0;

	so = isotp_sk(sk);
	net = sock_net(sk);

	/* wait for complete transmission of current pdu */
	wait_event_interruptible(so->wait, so->tx.state == ISOTP_IDLE);

	spin_lock(&isotp_notifier_lock);
	while (isotp_busy_notifier == so) {
		spin_unlock(&isotp_notifier_lock);
		schedule_timeout_uninterruptible(1);
		spin_lock(&isotp_notifier_lock);
	}
	list_del(&so->notifier);
	spin_unlock(&isotp_notifier_lock);

	lock_sock(sk);

	/* remove current filters & unregister */
	if (so->bound && (!(so->opt.flags & CAN_ISOTP_SF_BROADCAST))) {
		if (so->ifindex) {
			struct net_device *dev;

			dev = dev_get_by_index(net, so->ifindex);
			if (dev) {
				can_rx_unregister(net, dev, so->rxid,
						  SINGLE_MASK(so->rxid),
						  isotp_rcv, sk);
				dev_put(dev);
				synchronize_rcu();
			}
		}
	}

	hrtimer_cancel(&so->txtimer);
	hrtimer_cancel(&so->rxtimer);

	so->ifindex = 0;
	so->bound = 0;

	sock_orphan(sk);
	sock->sk = NULL;

	release_sock(sk);
	sock_put(sk);

	return 0;
}

static int isotp_bind(struct socket *sock, struct sockaddr *uaddr, int len)
{
	struct sockaddr_can *addr = (struct sockaddr_can *)uaddr;
	struct sock *sk = sock->sk;
	struct isotp_sock *so = isotp_sk(sk);
	struct net *net = sock_net(sk);
	int ifindex;
	struct net_device *dev;
	int err = 0;
	int notify_enetdown = 0;
	int do_rx_reg = 1;

	if (len < ISOTP_MIN_NAMELEN)
		return -EINVAL;

	if (addr->can_addr.tp.tx_id & (CAN_ERR_FLAG | CAN_RTR_FLAG))
		return -EADDRNOTAVAIL;

	if (!addr->can_ifindex)
		return -ENODEV;

	lock_sock(sk);

	/* do not register frame reception for functional addressing */
	if (so->opt.flags & CAN_ISOTP_SF_BROADCAST)
		do_rx_reg = 0;

	/* do not validate rx address for functional addressing */
	if (do_rx_reg) {
		if (addr->can_addr.tp.rx_id == addr->can_addr.tp.tx_id) {
			err = -EADDRNOTAVAIL;
			goto out;
		}

		if (addr->can_addr.tp.rx_id & (CAN_ERR_FLAG | CAN_RTR_FLAG)) {
			err = -EADDRNOTAVAIL;
			goto out;
		}
	}

	if (so->bound && addr->can_ifindex == so->ifindex &&
	    addr->can_addr.tp.rx_id == so->rxid &&
	    addr->can_addr.tp.tx_id == so->txid)
		goto out;

	dev = dev_get_by_index(net, addr->can_ifindex);
	if (!dev) {
		err = -ENODEV;
		goto out;
	}
	if (dev->type != ARPHRD_CAN) {
		dev_put(dev);
		err = -ENODEV;
		goto out;
	}
	if (dev->mtu < so->ll.mtu) {
		dev_put(dev);
		err = -EINVAL;
		goto out;
	}
	if (!(dev->flags & IFF_UP))
		notify_enetdown = 1;

	ifindex = dev->ifindex;

	if (do_rx_reg)
		can_rx_register(net, dev, addr->can_addr.tp.rx_id,
				SINGLE_MASK(addr->can_addr.tp.rx_id),
				isotp_rcv, sk, "isotp", sk);

	dev_put(dev);

	if (so->bound && do_rx_reg) {
		/* unregister old filter */
		if (so->ifindex) {
			dev = dev_get_by_index(net, so->ifindex);
			if (dev) {
				can_rx_unregister(net, dev, so->rxid,
						  SINGLE_MASK(so->rxid),
						  isotp_rcv, sk);
				dev_put(dev);
			}
		}
	}

	/* switch to new settings */
	so->ifindex = ifindex;
	so->rxid = addr->can_addr.tp.rx_id;
	so->txid = addr->can_addr.tp.tx_id;
	so->bound = 1;

out:
	release_sock(sk);

	if (notify_enetdown) {
		sk->sk_err = ENETDOWN;
		if (!sock_flag(sk, SOCK_DEAD))
			sk_error_report(sk);
	}

	return err;
}

static int isotp_getname(struct socket *sock, struct sockaddr *uaddr, int peer)
{
	struct sockaddr_can *addr = (struct sockaddr_can *)uaddr;
	struct sock *sk = sock->sk;
	struct isotp_sock *so = isotp_sk(sk);

	if (peer)
		return -EOPNOTSUPP;

	memset(addr, 0, ISOTP_MIN_NAMELEN);
	addr->can_family = AF_CAN;
	addr->can_ifindex = so->ifindex;
	addr->can_addr.tp.rx_id = so->rxid;
	addr->can_addr.tp.tx_id = so->txid;

	return ISOTP_MIN_NAMELEN;
}

static int isotp_setsockopt_locked(struct socket *sock, int level, int optname,
			    sockptr_t optval, unsigned int optlen)
{
	struct sock *sk = sock->sk;
	struct isotp_sock *so = isotp_sk(sk);
	int ret = 0;

	if (so->bound)
		return -EISCONN;

	switch (optname) {
	case CAN_ISOTP_OPTS:
		if (optlen != sizeof(struct can_isotp_options))
			return -EINVAL;

		if (copy_from_sockptr(&so->opt, optval, optlen))
			return -EFAULT;

		/* no separate rx_ext_address is given => use ext_address */
		if (!(so->opt.flags & CAN_ISOTP_RX_EXT_ADDR))
			so->opt.rx_ext_address = so->opt.ext_address;
		break;

	case CAN_ISOTP_RECV_FC:
		if (optlen != sizeof(struct can_isotp_fc_options))
			return -EINVAL;

		if (copy_from_sockptr(&so->rxfc, optval, optlen))
			return -EFAULT;
		break;

	case CAN_ISOTP_TX_STMIN:
		if (optlen != sizeof(u32))
			return -EINVAL;

		if (copy_from_sockptr(&so->force_tx_stmin, optval, optlen))
			return -EFAULT;
		break;

	case CAN_ISOTP_RX_STMIN:
		if (optlen != sizeof(u32))
			return -EINVAL;

		if (copy_from_sockptr(&so->force_rx_stmin, optval, optlen))
			return -EFAULT;
		break;

	case CAN_ISOTP_LL_OPTS:
		if (optlen == sizeof(struct can_isotp_ll_options)) {
			struct can_isotp_ll_options ll;

			if (copy_from_sockptr(&ll, optval, optlen))
				return -EFAULT;

			/* check for correct ISO 11898-1 DLC data length */
			if (ll.tx_dl != padlen(ll.tx_dl))
				return -EINVAL;

			if (ll.mtu != CAN_MTU && ll.mtu != CANFD_MTU)
				return -EINVAL;

			if (ll.mtu == CAN_MTU &&
			    (ll.tx_dl > CAN_MAX_DLEN || ll.tx_flags != 0))
				return -EINVAL;

			memcpy(&so->ll, &ll, sizeof(ll));

			/* set ll_dl for tx path to similar place as for rx */
			so->tx.ll_dl = ll.tx_dl;
		} else {
			return -EINVAL;
		}
		break;

	default:
		ret = -ENOPROTOOPT;
	}

	return ret;
}

static int isotp_setsockopt(struct socket *sock, int level, int optname,
			    sockptr_t optval, unsigned int optlen)

{
	struct sock *sk = sock->sk;
	int ret;

	if (level != SOL_CAN_ISOTP)
		return -EINVAL;

	lock_sock(sk);
	ret = isotp_setsockopt_locked(sock, level, optname, optval, optlen);
	release_sock(sk);
	return ret;
}

static int isotp_getsockopt(struct socket *sock, int level, int optname,
			    char __user *optval, int __user *optlen)
{
	struct sock *sk = sock->sk;
	struct isotp_sock *so = isotp_sk(sk);
	int len;
	void *val;

	if (level != SOL_CAN_ISOTP)
		return -EINVAL;
	if (get_user(len, optlen))
		return -EFAULT;
	if (len < 0)
		return -EINVAL;

	switch (optname) {
	case CAN_ISOTP_OPTS:
		len = min_t(int, len, sizeof(struct can_isotp_options));
		val = &so->opt;
		break;

	case CAN_ISOTP_RECV_FC:
		len = min_t(int, len, sizeof(struct can_isotp_fc_options));
		val = &so->rxfc;
		break;

	case CAN_ISOTP_TX_STMIN:
		len = min_t(int, len, sizeof(u32));
		val = &so->force_tx_stmin;
		break;

	case CAN_ISOTP_RX_STMIN:
		len = min_t(int, len, sizeof(u32));
		val = &so->force_rx_stmin;
		break;

	case CAN_ISOTP_LL_OPTS:
		len = min_t(int, len, sizeof(struct can_isotp_ll_options));
		val = &so->ll;
		break;

	default:
		return -ENOPROTOOPT;
	}

	if (put_user(len, optlen))
		return -EFAULT;
	if (copy_to_user(optval, val, len))
		return -EFAULT;
	return 0;
}

static void isotp_notify(struct isotp_sock *so, unsigned long msg,
			 struct net_device *dev)
{
	struct sock *sk = &so->sk;

	if (!net_eq(dev_net(dev), sock_net(sk)))
		return;

	if (so->ifindex != dev->ifindex)
		return;

	switch (msg) {
	case NETDEV_UNREGISTER:
		lock_sock(sk);
		/* remove current filters & unregister */
		if (so->bound && (!(so->opt.flags & CAN_ISOTP_SF_BROADCAST)))
			can_rx_unregister(dev_net(dev), dev, so->rxid,
					  SINGLE_MASK(so->rxid),
					  isotp_rcv, sk);

		so->ifindex = 0;
		so->bound  = 0;
		release_sock(sk);

		sk->sk_err = ENODEV;
		if (!sock_flag(sk, SOCK_DEAD))
			sk_error_report(sk);
		break;

	case NETDEV_DOWN:
		sk->sk_err = ENETDOWN;
		if (!sock_flag(sk, SOCK_DEAD))
			sk_error_report(sk);
		break;
	}
}

static int isotp_notifier(struct notifier_block *nb, unsigned long msg,
			  void *ptr)
{
	struct net_device *dev = netdev_notifier_info_to_dev(ptr);

	if (dev->type != ARPHRD_CAN)
		return NOTIFY_DONE;
	if (msg != NETDEV_UNREGISTER && msg != NETDEV_DOWN)
		return NOTIFY_DONE;
	if (unlikely(isotp_busy_notifier)) /* Check for reentrant bug. */
		return NOTIFY_DONE;

	spin_lock(&isotp_notifier_lock);
	list_for_each_entry(isotp_busy_notifier, &isotp_notifier_list, notifier) {
		spin_unlock(&isotp_notifier_lock);
		isotp_notify(isotp_busy_notifier, msg, dev);
		spin_lock(&isotp_notifier_lock);
	}
	isotp_busy_notifier = NULL;
	spin_unlock(&isotp_notifier_lock);
	return NOTIFY_DONE;
}

static int isotp_init(struct sock *sk)
{
	struct isotp_sock *so = isotp_sk(sk);

	so->ifindex = 0;
	so->bound = 0;

	so->opt.flags = CAN_ISOTP_DEFAULT_FLAGS;
	so->opt.ext_address = CAN_ISOTP_DEFAULT_EXT_ADDRESS;
	so->opt.rx_ext_address = CAN_ISOTP_DEFAULT_EXT_ADDRESS;
	so->opt.rxpad_content = CAN_ISOTP_DEFAULT_PAD_CONTENT;
	so->opt.txpad_content = CAN_ISOTP_DEFAULT_PAD_CONTENT;
	so->opt.frame_txtime = CAN_ISOTP_DEFAULT_FRAME_TXTIME;
	so->rxfc.bs = CAN_ISOTP_DEFAULT_RECV_BS;
	so->rxfc.stmin = CAN_ISOTP_DEFAULT_RECV_STMIN;
	so->rxfc.wftmax = CAN_ISOTP_DEFAULT_RECV_WFTMAX;
	so->ll.mtu = CAN_ISOTP_DEFAULT_LL_MTU;
	so->ll.tx_dl = CAN_ISOTP_DEFAULT_LL_TX_DL;
	so->ll.tx_flags = CAN_ISOTP_DEFAULT_LL_TX_FLAGS;

	/* set ll_dl for tx path to similar place as for rx */
	so->tx.ll_dl = so->ll.tx_dl;

	so->rx.state = ISOTP_IDLE;
	so->tx.state = ISOTP_IDLE;

	hrtimer_init(&so->rxtimer, CLOCK_MONOTONIC, HRTIMER_MODE_REL_SOFT);
	so->rxtimer.function = isotp_rx_timer_handler;
	hrtimer_init(&so->txtimer, CLOCK_MONOTONIC, HRTIMER_MODE_REL_SOFT);
	so->txtimer.function = isotp_tx_timer_handler;

	init_waitqueue_head(&so->wait);

	spin_lock(&isotp_notifier_lock);
	list_add_tail(&so->notifier, &isotp_notifier_list);
	spin_unlock(&isotp_notifier_lock);

	return 0;
}

static int isotp_sock_no_ioctlcmd(struct socket *sock, unsigned int cmd,
				  unsigned long arg)
{
	/* no ioctls for socket layer -> hand it down to NIC layer */
	return -ENOIOCTLCMD;
}

static const struct proto_ops isotp_ops = {
	.family = PF_CAN,
	.release = isotp_release,
	.bind = isotp_bind,
	.connect = sock_no_connect,
	.socketpair = sock_no_socketpair,
	.accept = sock_no_accept,
	.getname = isotp_getname,
	.poll = datagram_poll,
	.ioctl = isotp_sock_no_ioctlcmd,
	.gettstamp = sock_gettstamp,
	.listen = sock_no_listen,
	.shutdown = sock_no_shutdown,
	.setsockopt = isotp_setsockopt,
	.getsockopt = isotp_getsockopt,
	.sendmsg = isotp_sendmsg,
	.recvmsg = isotp_recvmsg,
	.mmap = sock_no_mmap,
	.sendpage = sock_no_sendpage,
};

static struct proto isotp_proto __read_mostly = {
	.name = "CAN_ISOTP",
	.owner = THIS_MODULE,
	.obj_size = sizeof(struct isotp_sock),
	.init = isotp_init,
};

static const struct can_proto isotp_can_proto = {
	.type = SOCK_DGRAM,
	.protocol = CAN_ISOTP,
	.ops = &isotp_ops,
	.prot = &isotp_proto,
};

static struct notifier_block canisotp_notifier = {
	.notifier_call = isotp_notifier
};

static __init int isotp_module_init(void)
{
	int err;

	pr_info("can: isotp protocol\n");

	err = can_proto_register(&isotp_can_proto);
	if (err < 0)
		pr_err("can: registration of isotp protocol failed %pe\n", ERR_PTR(err));
	else
		register_netdevice_notifier(&canisotp_notifier);

	return err;
}

static __exit void isotp_module_exit(void)
{
	can_proto_unregister(&isotp_can_proto);
	unregister_netdevice_notifier(&canisotp_notifier);
}

module_init(isotp_module_init);
module_exit(isotp_module_exit);<|MERGE_RESOLUTION|>--- conflicted
+++ resolved
@@ -904,12 +904,6 @@
 
 	cf = (struct canfd_frame *)skb->data;
 	skb_put_zero(skb, so->ll.mtu);
-<<<<<<< HEAD
-
-	/* take care of a potential SF_DL ESC offset for TX_DL > 8 */
-	off = (so->tx.ll_dl > CAN_MAX_DLEN) ? 1 : 0;
-=======
->>>>>>> 754a0abe
 
 	/* check for single frame transmission depending on TX_DL */
 	if (size <= so->tx.ll_dl - SF_PCI_SZ4 - ae - off) {
