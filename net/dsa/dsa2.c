--- conflicted
+++ resolved
@@ -310,8 +310,6 @@
 }
 
 static int dsa_port_devlink_setup(struct dsa_port *dp)
-<<<<<<< HEAD
-=======
 {
 	struct devlink_port *dlp = &dp->devlink_port;
 	struct dsa_switch_tree *dst = dp->ds->dst;
@@ -354,50 +352,9 @@
 }
 
 static void dsa_port_teardown(struct dsa_port *dp)
->>>>>>> c70595ea
 {
 	struct devlink_port *dlp = &dp->devlink_port;
-	struct dsa_switch_tree *dst = dp->ds->dst;
-	struct devlink_port_attrs attrs = {};
-	struct devlink *dl = dp->ds->devlink;
-	const unsigned char *id;
-	unsigned char len;
-	int err;
-
-	id = (const unsigned char *)&dst->index;
-	len = sizeof(dst->index);
-
-	attrs.phys.port_number = dp->index;
-	memcpy(attrs.switch_id.id, id, len);
-	attrs.switch_id.id_len = len;
-	memset(dlp, 0, sizeof(*dlp));
-
-	switch (dp->type) {
-	case DSA_PORT_TYPE_UNUSED:
-		attrs.flavour = DEVLINK_PORT_FLAVOUR_UNUSED;
-		break;
-	case DSA_PORT_TYPE_CPU:
-		attrs.flavour = DEVLINK_PORT_FLAVOUR_CPU;
-		break;
-	case DSA_PORT_TYPE_DSA:
-		attrs.flavour = DEVLINK_PORT_FLAVOUR_DSA;
-		break;
-	case DSA_PORT_TYPE_USER:
-		attrs.flavour = DEVLINK_PORT_FLAVOUR_PHYSICAL;
-		break;
-	}
-
-	devlink_port_attrs_set(dlp, &attrs);
-	err = devlink_port_register(dl, dlp, dp->index);
-
-	if (!err)
-		dp->devlink_port_setup = true;
-
-	return err;
-}
-
-static void dsa_port_teardown(struct dsa_port *dp)
-{
+
 	if (!dp->setup)
 		return;
 
