--- conflicted
+++ resolved
@@ -1743,15 +1743,11 @@
 	struct sock *sk;
 	int err;
 
-<<<<<<< HEAD
-	/* we assume size > sizeof(ra) here */
-=======
 	sk = net->ipv6.igmp_sk;
 	/* we assume size > sizeof(ra) here
 	 * Also try to not allocate high-order pages for big MTU
 	 */
 	size = min_t(int, mtu, PAGE_SIZE / 2) + hlen + tlen;
->>>>>>> 754a0abe
 	skb = sock_alloc_send_skb(sk, size, 1, &err);
 	if (!skb)
 		return NULL;
