// SPDX-License-Identifier: GPL-2.0-only
/*
 * Copyright (c) 2007-2009 Patrick McHardy <kaber@trash.net>
 *
 * Development of this code funded by Astaro AG (http://www.astaro.com/)
 */

#include <linux/module.h>
#include <linux/init.h>
#include <linux/list.h>
#include <linux/skbuff.h>
#include <linux/netlink.h>
#include <linux/vmalloc.h>
#include <linux/rhashtable.h>
#include <linux/audit.h>
#include <linux/netfilter.h>
#include <linux/netfilter/nfnetlink.h>
#include <linux/netfilter/nf_tables.h>
#include <net/netfilter/nf_flow_table.h>
#include <net/netfilter/nf_tables_core.h>
#include <net/netfilter/nf_tables.h>
#include <net/netfilter/nf_tables_offload.h>
#include <net/net_namespace.h>
#include <net/sock.h>

#define NFT_MODULE_AUTOLOAD_LIMIT (MODULE_NAME_LEN - sizeof("nft-expr-255-"))

unsigned int nf_tables_net_id __read_mostly;

static LIST_HEAD(nf_tables_expressions);
static LIST_HEAD(nf_tables_objects);
static LIST_HEAD(nf_tables_flowtables);
static LIST_HEAD(nf_tables_destroy_list);
static DEFINE_SPINLOCK(nf_tables_destroy_list_lock);
static u64 table_handle;

enum {
	NFT_VALIDATE_SKIP	= 0,
	NFT_VALIDATE_NEED,
	NFT_VALIDATE_DO,
};

static struct rhltable nft_objname_ht;

static u32 nft_chain_hash(const void *data, u32 len, u32 seed);
static u32 nft_chain_hash_obj(const void *data, u32 len, u32 seed);
static int nft_chain_hash_cmp(struct rhashtable_compare_arg *, const void *);

static u32 nft_objname_hash(const void *data, u32 len, u32 seed);
static u32 nft_objname_hash_obj(const void *data, u32 len, u32 seed);
static int nft_objname_hash_cmp(struct rhashtable_compare_arg *, const void *);

static const struct rhashtable_params nft_chain_ht_params = {
	.head_offset		= offsetof(struct nft_chain, rhlhead),
	.key_offset		= offsetof(struct nft_chain, name),
	.hashfn			= nft_chain_hash,
	.obj_hashfn		= nft_chain_hash_obj,
	.obj_cmpfn		= nft_chain_hash_cmp,
	.automatic_shrinking	= true,
};

static const struct rhashtable_params nft_objname_ht_params = {
	.head_offset		= offsetof(struct nft_object, rhlhead),
	.key_offset		= offsetof(struct nft_object, key),
	.hashfn			= nft_objname_hash,
	.obj_hashfn		= nft_objname_hash_obj,
	.obj_cmpfn		= nft_objname_hash_cmp,
	.automatic_shrinking	= true,
};

struct nft_audit_data {
	struct nft_table *table;
	int entries;
	int op;
	struct list_head list;
};

static const u8 nft2audit_op[NFT_MSG_MAX] = { // enum nf_tables_msg_types
	[NFT_MSG_NEWTABLE]	= AUDIT_NFT_OP_TABLE_REGISTER,
	[NFT_MSG_GETTABLE]	= AUDIT_NFT_OP_INVALID,
	[NFT_MSG_DELTABLE]	= AUDIT_NFT_OP_TABLE_UNREGISTER,
	[NFT_MSG_NEWCHAIN]	= AUDIT_NFT_OP_CHAIN_REGISTER,
	[NFT_MSG_GETCHAIN]	= AUDIT_NFT_OP_INVALID,
	[NFT_MSG_DELCHAIN]	= AUDIT_NFT_OP_CHAIN_UNREGISTER,
	[NFT_MSG_NEWRULE]	= AUDIT_NFT_OP_RULE_REGISTER,
	[NFT_MSG_GETRULE]	= AUDIT_NFT_OP_INVALID,
	[NFT_MSG_DELRULE]	= AUDIT_NFT_OP_RULE_UNREGISTER,
	[NFT_MSG_NEWSET]	= AUDIT_NFT_OP_SET_REGISTER,
	[NFT_MSG_GETSET]	= AUDIT_NFT_OP_INVALID,
	[NFT_MSG_DELSET]	= AUDIT_NFT_OP_SET_UNREGISTER,
	[NFT_MSG_NEWSETELEM]	= AUDIT_NFT_OP_SETELEM_REGISTER,
	[NFT_MSG_GETSETELEM]	= AUDIT_NFT_OP_INVALID,
	[NFT_MSG_DELSETELEM]	= AUDIT_NFT_OP_SETELEM_UNREGISTER,
	[NFT_MSG_NEWGEN]	= AUDIT_NFT_OP_GEN_REGISTER,
	[NFT_MSG_GETGEN]	= AUDIT_NFT_OP_INVALID,
	[NFT_MSG_TRACE]		= AUDIT_NFT_OP_INVALID,
	[NFT_MSG_NEWOBJ]	= AUDIT_NFT_OP_OBJ_REGISTER,
	[NFT_MSG_GETOBJ]	= AUDIT_NFT_OP_INVALID,
	[NFT_MSG_DELOBJ]	= AUDIT_NFT_OP_OBJ_UNREGISTER,
	[NFT_MSG_GETOBJ_RESET]	= AUDIT_NFT_OP_OBJ_RESET,
	[NFT_MSG_NEWFLOWTABLE]	= AUDIT_NFT_OP_FLOWTABLE_REGISTER,
	[NFT_MSG_GETFLOWTABLE]	= AUDIT_NFT_OP_INVALID,
	[NFT_MSG_DELFLOWTABLE]	= AUDIT_NFT_OP_FLOWTABLE_UNREGISTER,
};

static void nft_validate_state_update(struct net *net, u8 new_validate_state)
{
	struct nftables_pernet *nft_net = nft_pernet(net);

	switch (nft_net->validate_state) {
	case NFT_VALIDATE_SKIP:
		WARN_ON_ONCE(new_validate_state == NFT_VALIDATE_DO);
		break;
	case NFT_VALIDATE_NEED:
		break;
	case NFT_VALIDATE_DO:
		if (new_validate_state == NFT_VALIDATE_NEED)
			return;
	}

	nft_net->validate_state = new_validate_state;
}
static void nf_tables_trans_destroy_work(struct work_struct *w);
static DECLARE_WORK(trans_destroy_work, nf_tables_trans_destroy_work);

static void nft_ctx_init(struct nft_ctx *ctx,
			 struct net *net,
			 const struct sk_buff *skb,
			 const struct nlmsghdr *nlh,
			 u8 family,
			 struct nft_table *table,
			 struct nft_chain *chain,
			 const struct nlattr * const *nla)
{
	ctx->net	= net;
	ctx->family	= family;
	ctx->level	= 0;
	ctx->table	= table;
	ctx->chain	= chain;
	ctx->nla   	= nla;
	ctx->portid	= NETLINK_CB(skb).portid;
	ctx->report	= nlmsg_report(nlh);
	ctx->flags	= nlh->nlmsg_flags;
	ctx->seq	= nlh->nlmsg_seq;
}

static struct nft_trans *nft_trans_alloc_gfp(const struct nft_ctx *ctx,
					     int msg_type, u32 size, gfp_t gfp)
{
	struct nft_trans *trans;

	trans = kzalloc(sizeof(struct nft_trans) + size, gfp);
	if (trans == NULL)
		return NULL;

	trans->msg_type = msg_type;
	trans->ctx	= *ctx;

	return trans;
}

static struct nft_trans *nft_trans_alloc(const struct nft_ctx *ctx,
					 int msg_type, u32 size)
{
	return nft_trans_alloc_gfp(ctx, msg_type, size, GFP_KERNEL);
}

static void nft_trans_destroy(struct nft_trans *trans)
{
	list_del(&trans->list);
	kfree(trans);
}

static void nft_set_trans_bind(const struct nft_ctx *ctx, struct nft_set *set)
{
	struct nftables_pernet *nft_net;
	struct net *net = ctx->net;
	struct nft_trans *trans;

	if (!nft_set_is_anonymous(set))
		return;

	nft_net = nft_pernet(net);
	list_for_each_entry_reverse(trans, &nft_net->commit_list, list) {
		switch (trans->msg_type) {
		case NFT_MSG_NEWSET:
			if (nft_trans_set(trans) == set)
				nft_trans_set_bound(trans) = true;
			break;
		case NFT_MSG_NEWSETELEM:
			if (nft_trans_elem_set(trans) == set)
				nft_trans_elem_set_bound(trans) = true;
			break;
		}
	}
}

static int nft_netdev_register_hooks(struct net *net,
				     struct list_head *hook_list)
{
	struct nft_hook *hook;
	int err, j;

	j = 0;
	list_for_each_entry(hook, hook_list, list) {
		err = nf_register_net_hook(net, &hook->ops);
		if (err < 0)
			goto err_register;

		j++;
	}
	return 0;

err_register:
	list_for_each_entry(hook, hook_list, list) {
		if (j-- <= 0)
			break;

		nf_unregister_net_hook(net, &hook->ops);
	}
	return err;
}

static void nft_netdev_unregister_hooks(struct net *net,
					struct list_head *hook_list)
{
	struct nft_hook *hook;

	list_for_each_entry(hook, hook_list, list)
		nf_unregister_net_hook(net, &hook->ops);
}

static int nf_tables_register_hook(struct net *net,
				   const struct nft_table *table,
				   struct nft_chain *chain)
{
	struct nft_base_chain *basechain;
	const struct nf_hook_ops *ops;

	if (table->flags & NFT_TABLE_F_DORMANT ||
	    !nft_is_base_chain(chain))
		return 0;

	basechain = nft_base_chain(chain);
	ops = &basechain->ops;

	if (basechain->type->ops_register)
		return basechain->type->ops_register(net, ops);

	if (nft_base_chain_netdev(table->family, basechain->ops.hooknum))
		return nft_netdev_register_hooks(net, &basechain->hook_list);

	return nf_register_net_hook(net, &basechain->ops);
}

static void nf_tables_unregister_hook(struct net *net,
				      const struct nft_table *table,
				      struct nft_chain *chain)
{
	struct nft_base_chain *basechain;
	const struct nf_hook_ops *ops;

	if (table->flags & NFT_TABLE_F_DORMANT ||
	    !nft_is_base_chain(chain))
		return;
	basechain = nft_base_chain(chain);
	ops = &basechain->ops;

	if (basechain->type->ops_unregister)
		return basechain->type->ops_unregister(net, ops);

	if (nft_base_chain_netdev(table->family, basechain->ops.hooknum))
		nft_netdev_unregister_hooks(net, &basechain->hook_list);
	else
		nf_unregister_net_hook(net, &basechain->ops);
}

static void nft_trans_commit_list_add_tail(struct net *net, struct nft_trans *trans)
{
	struct nftables_pernet *nft_net = nft_pernet(net);

	list_add_tail(&trans->list, &nft_net->commit_list);
}

static int nft_trans_table_add(struct nft_ctx *ctx, int msg_type)
{
	struct nft_trans *trans;

	trans = nft_trans_alloc(ctx, msg_type, sizeof(struct nft_trans_table));
	if (trans == NULL)
		return -ENOMEM;

	if (msg_type == NFT_MSG_NEWTABLE)
		nft_activate_next(ctx->net, ctx->table);

	nft_trans_commit_list_add_tail(ctx->net, trans);
	return 0;
}

static int nft_deltable(struct nft_ctx *ctx)
{
	int err;

	err = nft_trans_table_add(ctx, NFT_MSG_DELTABLE);
	if (err < 0)
		return err;

	nft_deactivate_next(ctx->net, ctx->table);
	return err;
}

static struct nft_trans *nft_trans_chain_add(struct nft_ctx *ctx, int msg_type)
{
	struct nft_trans *trans;

	trans = nft_trans_alloc(ctx, msg_type, sizeof(struct nft_trans_chain));
	if (trans == NULL)
		return ERR_PTR(-ENOMEM);

	if (msg_type == NFT_MSG_NEWCHAIN) {
		nft_activate_next(ctx->net, ctx->chain);

		if (ctx->nla[NFTA_CHAIN_ID]) {
			nft_trans_chain_id(trans) =
				ntohl(nla_get_be32(ctx->nla[NFTA_CHAIN_ID]));
		}
	}

	nft_trans_commit_list_add_tail(ctx->net, trans);
	return trans;
}

static int nft_delchain(struct nft_ctx *ctx)
{
	struct nft_trans *trans;

	trans = nft_trans_chain_add(ctx, NFT_MSG_DELCHAIN);
	if (IS_ERR(trans))
		return PTR_ERR(trans);

	ctx->table->use--;
	nft_deactivate_next(ctx->net, ctx->chain);

	return 0;
}

static void nft_rule_expr_activate(const struct nft_ctx *ctx,
				   struct nft_rule *rule)
{
	struct nft_expr *expr;

	expr = nft_expr_first(rule);
	while (nft_expr_more(rule, expr)) {
		if (expr->ops->activate)
			expr->ops->activate(ctx, expr);

		expr = nft_expr_next(expr);
	}
}

static void nft_rule_expr_deactivate(const struct nft_ctx *ctx,
				     struct nft_rule *rule,
				     enum nft_trans_phase phase)
{
	struct nft_expr *expr;

	expr = nft_expr_first(rule);
	while (nft_expr_more(rule, expr)) {
		if (expr->ops->deactivate)
			expr->ops->deactivate(ctx, expr, phase);

		expr = nft_expr_next(expr);
	}
}

static int
nf_tables_delrule_deactivate(struct nft_ctx *ctx, struct nft_rule *rule)
{
	/* You cannot delete the same rule twice */
	if (nft_is_active_next(ctx->net, rule)) {
		nft_deactivate_next(ctx->net, rule);
		ctx->chain->use--;
		return 0;
	}
	return -ENOENT;
}

static struct nft_trans *nft_trans_rule_add(struct nft_ctx *ctx, int msg_type,
					    struct nft_rule *rule)
{
	struct nft_trans *trans;

	trans = nft_trans_alloc(ctx, msg_type, sizeof(struct nft_trans_rule));
	if (trans == NULL)
		return NULL;

	if (msg_type == NFT_MSG_NEWRULE && ctx->nla[NFTA_RULE_ID] != NULL) {
		nft_trans_rule_id(trans) =
			ntohl(nla_get_be32(ctx->nla[NFTA_RULE_ID]));
	}
	nft_trans_rule(trans) = rule;
	nft_trans_commit_list_add_tail(ctx->net, trans);

	return trans;
}

static int nft_delrule(struct nft_ctx *ctx, struct nft_rule *rule)
{
	struct nft_flow_rule *flow;
	struct nft_trans *trans;
	int err;

	trans = nft_trans_rule_add(ctx, NFT_MSG_DELRULE, rule);
	if (trans == NULL)
		return -ENOMEM;

	if (ctx->chain->flags & NFT_CHAIN_HW_OFFLOAD) {
		flow = nft_flow_rule_create(ctx->net, rule);
		if (IS_ERR(flow)) {
			nft_trans_destroy(trans);
			return PTR_ERR(flow);
		}

		nft_trans_flow_rule(trans) = flow;
	}

	err = nf_tables_delrule_deactivate(ctx, rule);
	if (err < 0) {
		nft_trans_destroy(trans);
		return err;
	}
	nft_rule_expr_deactivate(ctx, rule, NFT_TRANS_PREPARE);

	return 0;
}

static int nft_delrule_by_chain(struct nft_ctx *ctx)
{
	struct nft_rule *rule;
	int err;

	list_for_each_entry(rule, &ctx->chain->rules, list) {
		if (!nft_is_active_next(ctx->net, rule))
			continue;

		err = nft_delrule(ctx, rule);
		if (err < 0)
			return err;
	}
	return 0;
}

static int nft_trans_set_add(const struct nft_ctx *ctx, int msg_type,
			     struct nft_set *set)
{
	struct nft_trans *trans;

	trans = nft_trans_alloc(ctx, msg_type, sizeof(struct nft_trans_set));
	if (trans == NULL)
		return -ENOMEM;

	if (msg_type == NFT_MSG_NEWSET && ctx->nla[NFTA_SET_ID] != NULL) {
		nft_trans_set_id(trans) =
			ntohl(nla_get_be32(ctx->nla[NFTA_SET_ID]));
		nft_activate_next(ctx->net, set);
	}
	nft_trans_set(trans) = set;
	nft_trans_commit_list_add_tail(ctx->net, trans);

	return 0;
}

static int nft_delset(const struct nft_ctx *ctx, struct nft_set *set)
{
	int err;

	err = nft_trans_set_add(ctx, NFT_MSG_DELSET, set);
	if (err < 0)
		return err;

	nft_deactivate_next(ctx->net, set);
	ctx->table->use--;

	return err;
}

static int nft_trans_obj_add(struct nft_ctx *ctx, int msg_type,
			     struct nft_object *obj)
{
	struct nft_trans *trans;

	trans = nft_trans_alloc(ctx, msg_type, sizeof(struct nft_trans_obj));
	if (trans == NULL)
		return -ENOMEM;

	if (msg_type == NFT_MSG_NEWOBJ)
		nft_activate_next(ctx->net, obj);

	nft_trans_obj(trans) = obj;
	nft_trans_commit_list_add_tail(ctx->net, trans);

	return 0;
}

static int nft_delobj(struct nft_ctx *ctx, struct nft_object *obj)
{
	int err;

	err = nft_trans_obj_add(ctx, NFT_MSG_DELOBJ, obj);
	if (err < 0)
		return err;

	nft_deactivate_next(ctx->net, obj);
	ctx->table->use--;

	return err;
}

static int nft_trans_flowtable_add(struct nft_ctx *ctx, int msg_type,
				   struct nft_flowtable *flowtable)
{
	struct nft_trans *trans;

	trans = nft_trans_alloc(ctx, msg_type,
				sizeof(struct nft_trans_flowtable));
	if (trans == NULL)
		return -ENOMEM;

	if (msg_type == NFT_MSG_NEWFLOWTABLE)
		nft_activate_next(ctx->net, flowtable);

	nft_trans_flowtable(trans) = flowtable;
	nft_trans_commit_list_add_tail(ctx->net, trans);

	return 0;
}

static int nft_delflowtable(struct nft_ctx *ctx,
			    struct nft_flowtable *flowtable)
{
	int err;

	err = nft_trans_flowtable_add(ctx, NFT_MSG_DELFLOWTABLE, flowtable);
	if (err < 0)
		return err;

	nft_deactivate_next(ctx->net, flowtable);
	ctx->table->use--;

	return err;
}

/*
 * Tables
 */

static struct nft_table *nft_table_lookup(const struct net *net,
					  const struct nlattr *nla,
					  u8 family, u8 genmask, u32 nlpid)
{
	struct nftables_pernet *nft_net;
	struct nft_table *table;

	if (nla == NULL)
		return ERR_PTR(-EINVAL);

	nft_net = nft_pernet(net);
	list_for_each_entry_rcu(table, &nft_net->tables, list,
				lockdep_is_held(&nft_net->commit_mutex)) {
		if (!nla_strcmp(nla, table->name) &&
		    table->family == family &&
		    nft_active_genmask(table, genmask)) {
			if (nft_table_has_owner(table) &&
			    nlpid && table->nlpid != nlpid)
				return ERR_PTR(-EPERM);

			return table;
		}
	}

	return ERR_PTR(-ENOENT);
}

static struct nft_table *nft_table_lookup_byhandle(const struct net *net,
						   const struct nlattr *nla,
						   u8 genmask, u32 nlpid)
{
	struct nftables_pernet *nft_net;
	struct nft_table *table;

	nft_net = nft_pernet(net);
	list_for_each_entry(table, &nft_net->tables, list) {
		if (be64_to_cpu(nla_get_be64(nla)) == table->handle &&
		    nft_active_genmask(table, genmask)) {
			if (nft_table_has_owner(table) &&
			    nlpid && table->nlpid != nlpid)
				return ERR_PTR(-EPERM);

			return table;
		}
	}

	return ERR_PTR(-ENOENT);
}

static inline u64 nf_tables_alloc_handle(struct nft_table *table)
{
	return ++table->hgenerator;
}

static const struct nft_chain_type *chain_type[NFPROTO_NUMPROTO][NFT_CHAIN_T_MAX];

static const struct nft_chain_type *
__nft_chain_type_get(u8 family, enum nft_chain_types type)
{
	if (family >= NFPROTO_NUMPROTO ||
	    type >= NFT_CHAIN_T_MAX)
		return NULL;

	return chain_type[family][type];
}

static const struct nft_chain_type *
__nf_tables_chain_type_lookup(const struct nlattr *nla, u8 family)
{
	const struct nft_chain_type *type;
	int i;

	for (i = 0; i < NFT_CHAIN_T_MAX; i++) {
		type = __nft_chain_type_get(family, i);
		if (!type)
			continue;
		if (!nla_strcmp(nla, type->name))
			return type;
	}
	return NULL;
}

struct nft_module_request {
	struct list_head	list;
	char			module[MODULE_NAME_LEN];
	bool			done;
};

#ifdef CONFIG_MODULES
__printf(2, 3) int nft_request_module(struct net *net, const char *fmt,
				      ...)
{
	char module_name[MODULE_NAME_LEN];
	struct nftables_pernet *nft_net;
	struct nft_module_request *req;
	va_list args;
	int ret;

	va_start(args, fmt);
	ret = vsnprintf(module_name, MODULE_NAME_LEN, fmt, args);
	va_end(args);
	if (ret >= MODULE_NAME_LEN)
		return 0;

	nft_net = nft_pernet(net);
	list_for_each_entry(req, &nft_net->module_list, list) {
		if (!strcmp(req->module, module_name)) {
			if (req->done)
				return 0;

			/* A request to load this module already exists. */
			return -EAGAIN;
		}
	}

	req = kmalloc(sizeof(*req), GFP_KERNEL);
	if (!req)
		return -ENOMEM;

	req->done = false;
	strlcpy(req->module, module_name, MODULE_NAME_LEN);
	list_add_tail(&req->list, &nft_net->module_list);

	return -EAGAIN;
}
EXPORT_SYMBOL_GPL(nft_request_module);
#endif

static void lockdep_nfnl_nft_mutex_not_held(void)
{
#ifdef CONFIG_PROVE_LOCKING
	if (debug_locks)
		WARN_ON_ONCE(lockdep_nfnl_is_held(NFNL_SUBSYS_NFTABLES));
#endif
}

static const struct nft_chain_type *
nf_tables_chain_type_lookup(struct net *net, const struct nlattr *nla,
			    u8 family, bool autoload)
{
	const struct nft_chain_type *type;

	type = __nf_tables_chain_type_lookup(nla, family);
	if (type != NULL)
		return type;

	lockdep_nfnl_nft_mutex_not_held();
#ifdef CONFIG_MODULES
	if (autoload) {
		if (nft_request_module(net, "nft-chain-%u-%.*s", family,
				       nla_len(nla),
				       (const char *)nla_data(nla)) == -EAGAIN)
			return ERR_PTR(-EAGAIN);
	}
#endif
	return ERR_PTR(-ENOENT);
}

static __be16 nft_base_seq(const struct net *net)
{
	struct nftables_pernet *nft_net = nft_pernet(net);

	return htons(nft_net->base_seq & 0xffff);
}

static const struct nla_policy nft_table_policy[NFTA_TABLE_MAX + 1] = {
	[NFTA_TABLE_NAME]	= { .type = NLA_STRING,
				    .len = NFT_TABLE_MAXNAMELEN - 1 },
	[NFTA_TABLE_FLAGS]	= { .type = NLA_U32 },
	[NFTA_TABLE_HANDLE]	= { .type = NLA_U64 },
	[NFTA_TABLE_USERDATA]	= { .type = NLA_BINARY,
				    .len = NFT_USERDATA_MAXLEN }
};

static int nf_tables_fill_table_info(struct sk_buff *skb, struct net *net,
				     u32 portid, u32 seq, int event, u32 flags,
				     int family, const struct nft_table *table)
{
	struct nlmsghdr *nlh;

	event = nfnl_msg_type(NFNL_SUBSYS_NFTABLES, event);
	nlh = nfnl_msg_put(skb, portid, seq, event, flags, family,
			   NFNETLINK_V0, nft_base_seq(net));
	if (!nlh)
		goto nla_put_failure;

	if (nla_put_string(skb, NFTA_TABLE_NAME, table->name) ||
	    nla_put_be32(skb, NFTA_TABLE_FLAGS,
			 htonl(table->flags & NFT_TABLE_F_MASK)) ||
	    nla_put_be32(skb, NFTA_TABLE_USE, htonl(table->use)) ||
	    nla_put_be64(skb, NFTA_TABLE_HANDLE, cpu_to_be64(table->handle),
			 NFTA_TABLE_PAD))
		goto nla_put_failure;
	if (nft_table_has_owner(table) &&
	    nla_put_be32(skb, NFTA_TABLE_OWNER, htonl(table->nlpid)))
		goto nla_put_failure;

	if (table->udata) {
		if (nla_put(skb, NFTA_TABLE_USERDATA, table->udlen, table->udata))
			goto nla_put_failure;
	}

	nlmsg_end(skb, nlh);
	return 0;

nla_put_failure:
	nlmsg_trim(skb, nlh);
	return -1;
}

struct nftnl_skb_parms {
	bool report;
};
#define NFT_CB(skb)	(*(struct nftnl_skb_parms*)&((skb)->cb))

static void nft_notify_enqueue(struct sk_buff *skb, bool report,
			       struct list_head *notify_list)
{
	NFT_CB(skb).report = report;
	list_add_tail(&skb->list, notify_list);
}

static void nf_tables_table_notify(const struct nft_ctx *ctx, int event)
{
	struct nftables_pernet *nft_net;
	struct sk_buff *skb;
	int err;

	if (!ctx->report &&
	    !nfnetlink_has_listeners(ctx->net, NFNLGRP_NFTABLES))
		return;

	skb = nlmsg_new(NLMSG_GOODSIZE, GFP_KERNEL);
	if (skb == NULL)
		goto err;

	err = nf_tables_fill_table_info(skb, ctx->net, ctx->portid, ctx->seq,
					event, 0, ctx->family, ctx->table);
	if (err < 0) {
		kfree_skb(skb);
		goto err;
	}

	nft_net = nft_pernet(ctx->net);
	nft_notify_enqueue(skb, ctx->report, &nft_net->notify_list);
	return;
err:
	nfnetlink_set_err(ctx->net, ctx->portid, NFNLGRP_NFTABLES, -ENOBUFS);
}

static int nf_tables_dump_tables(struct sk_buff *skb,
				 struct netlink_callback *cb)
{
	const struct nfgenmsg *nfmsg = nlmsg_data(cb->nlh);
	struct nftables_pernet *nft_net;
	const struct nft_table *table;
	unsigned int idx = 0, s_idx = cb->args[0];
	struct net *net = sock_net(skb->sk);
	int family = nfmsg->nfgen_family;

	rcu_read_lock();
	nft_net = nft_pernet(net);
	cb->seq = nft_net->base_seq;

	list_for_each_entry_rcu(table, &nft_net->tables, list) {
		if (family != NFPROTO_UNSPEC && family != table->family)
			continue;

		if (idx < s_idx)
			goto cont;
		if (idx > s_idx)
			memset(&cb->args[1], 0,
			       sizeof(cb->args) - sizeof(cb->args[0]));
		if (!nft_is_active(net, table))
			continue;
		if (nf_tables_fill_table_info(skb, net,
					      NETLINK_CB(cb->skb).portid,
					      cb->nlh->nlmsg_seq,
					      NFT_MSG_NEWTABLE, NLM_F_MULTI,
					      table->family, table) < 0)
			goto done;

		nl_dump_check_consistent(cb, nlmsg_hdr(skb));
cont:
		idx++;
	}
done:
	rcu_read_unlock();
	cb->args[0] = idx;
	return skb->len;
}

static int nft_netlink_dump_start_rcu(struct sock *nlsk, struct sk_buff *skb,
				      const struct nlmsghdr *nlh,
				      struct netlink_dump_control *c)
{
	int err;

	if (!try_module_get(THIS_MODULE))
		return -EINVAL;

	rcu_read_unlock();
	err = netlink_dump_start(nlsk, skb, nlh, c);
	rcu_read_lock();
	module_put(THIS_MODULE);

	return err;
}

/* called with rcu_read_lock held */
static int nf_tables_gettable(struct sk_buff *skb, const struct nfnl_info *info,
			      const struct nlattr * const nla[])
{
	struct netlink_ext_ack *extack = info->extack;
	u8 genmask = nft_genmask_cur(info->net);
	u8 family = info->nfmsg->nfgen_family;
	const struct nft_table *table;
	struct net *net = info->net;
	struct sk_buff *skb2;
	int err;

	if (info->nlh->nlmsg_flags & NLM_F_DUMP) {
		struct netlink_dump_control c = {
			.dump = nf_tables_dump_tables,
			.module = THIS_MODULE,
		};

		return nft_netlink_dump_start_rcu(info->sk, skb, info->nlh, &c);
	}

	table = nft_table_lookup(net, nla[NFTA_TABLE_NAME], family, genmask, 0);
	if (IS_ERR(table)) {
		NL_SET_BAD_ATTR(extack, nla[NFTA_TABLE_NAME]);
		return PTR_ERR(table);
	}

	skb2 = alloc_skb(NLMSG_GOODSIZE, GFP_ATOMIC);
	if (!skb2)
		return -ENOMEM;

	err = nf_tables_fill_table_info(skb2, net, NETLINK_CB(skb).portid,
					info->nlh->nlmsg_seq, NFT_MSG_NEWTABLE,
					0, family, table);
	if (err < 0)
		goto err_fill_table_info;

	return nfnetlink_unicast(skb2, net, NETLINK_CB(skb).portid);

err_fill_table_info:
	kfree_skb(skb2);
	return err;
}

static void nft_table_disable(struct net *net, struct nft_table *table, u32 cnt)
{
	struct nft_chain *chain;
	u32 i = 0;

	list_for_each_entry(chain, &table->chains, list) {
		if (!nft_is_active_next(net, chain))
			continue;
		if (!nft_is_base_chain(chain))
			continue;

		if (cnt && i++ == cnt)
			break;

		nf_tables_unregister_hook(net, table, chain);
	}
}

static int nf_tables_table_enable(struct net *net, struct nft_table *table)
{
	struct nft_chain *chain;
	int err, i = 0;

	list_for_each_entry(chain, &table->chains, list) {
		if (!nft_is_active_next(net, chain))
			continue;
		if (!nft_is_base_chain(chain))
			continue;

		err = nf_tables_register_hook(net, table, chain);
		if (err < 0)
			goto err_register_hooks;

		i++;
	}
	return 0;

err_register_hooks:
	if (i)
		nft_table_disable(net, table, i);
	return err;
}

static void nf_tables_table_disable(struct net *net, struct nft_table *table)
{
	table->flags &= ~NFT_TABLE_F_DORMANT;
	nft_table_disable(net, table, 0);
	table->flags |= NFT_TABLE_F_DORMANT;
}

#define __NFT_TABLE_F_INTERNAL		(NFT_TABLE_F_MASK + 1)
#define __NFT_TABLE_F_WAS_DORMANT	(__NFT_TABLE_F_INTERNAL << 0)
#define __NFT_TABLE_F_WAS_AWAKEN	(__NFT_TABLE_F_INTERNAL << 1)
#define __NFT_TABLE_F_UPDATE		(__NFT_TABLE_F_WAS_DORMANT | \
					 __NFT_TABLE_F_WAS_AWAKEN)

static int nf_tables_updtable(struct nft_ctx *ctx)
{
	struct nft_trans *trans;
	u32 flags;
	int ret;

	if (!ctx->nla[NFTA_TABLE_FLAGS])
		return 0;

	flags = ntohl(nla_get_be32(ctx->nla[NFTA_TABLE_FLAGS]));
	if (flags & ~NFT_TABLE_F_MASK)
		return -EOPNOTSUPP;

	if (flags == ctx->table->flags)
		return 0;

	if ((nft_table_has_owner(ctx->table) &&
	     !(flags & NFT_TABLE_F_OWNER)) ||
	    (!nft_table_has_owner(ctx->table) &&
	     flags & NFT_TABLE_F_OWNER))
		return -EOPNOTSUPP;

	trans = nft_trans_alloc(ctx, NFT_MSG_NEWTABLE,
				sizeof(struct nft_trans_table));
	if (trans == NULL)
		return -ENOMEM;

	if ((flags & NFT_TABLE_F_DORMANT) &&
	    !(ctx->table->flags & NFT_TABLE_F_DORMANT)) {
		ctx->table->flags |= NFT_TABLE_F_DORMANT;
		if (!(ctx->table->flags & __NFT_TABLE_F_UPDATE))
			ctx->table->flags |= __NFT_TABLE_F_WAS_AWAKEN;
	} else if (!(flags & NFT_TABLE_F_DORMANT) &&
		   ctx->table->flags & NFT_TABLE_F_DORMANT) {
		ctx->table->flags &= ~NFT_TABLE_F_DORMANT;
		if (!(ctx->table->flags & __NFT_TABLE_F_UPDATE)) {
			ret = nf_tables_table_enable(ctx->net, ctx->table);
			if (ret < 0)
				goto err_register_hooks;

			ctx->table->flags |= __NFT_TABLE_F_WAS_DORMANT;
		}
	}

	nft_trans_table_update(trans) = true;
	nft_trans_commit_list_add_tail(ctx->net, trans);

	return 0;

err_register_hooks:
	nft_trans_destroy(trans);
	return ret;
}

static u32 nft_chain_hash(const void *data, u32 len, u32 seed)
{
	const char *name = data;

	return jhash(name, strlen(name), seed);
}

static u32 nft_chain_hash_obj(const void *data, u32 len, u32 seed)
{
	const struct nft_chain *chain = data;

	return nft_chain_hash(chain->name, 0, seed);
}

static int nft_chain_hash_cmp(struct rhashtable_compare_arg *arg,
			      const void *ptr)
{
	const struct nft_chain *chain = ptr;
	const char *name = arg->key;

	return strcmp(chain->name, name);
}

static u32 nft_objname_hash(const void *data, u32 len, u32 seed)
{
	const struct nft_object_hash_key *k = data;

	seed ^= hash_ptr(k->table, 32);

	return jhash(k->name, strlen(k->name), seed);
}

static u32 nft_objname_hash_obj(const void *data, u32 len, u32 seed)
{
	const struct nft_object *obj = data;

	return nft_objname_hash(&obj->key, 0, seed);
}

static int nft_objname_hash_cmp(struct rhashtable_compare_arg *arg,
				const void *ptr)
{
	const struct nft_object_hash_key *k = arg->key;
	const struct nft_object *obj = ptr;

	if (obj->key.table != k->table)
		return -1;

	return strcmp(obj->key.name, k->name);
}

static int nf_tables_newtable(struct sk_buff *skb, const struct nfnl_info *info,
			      const struct nlattr * const nla[])
{
	struct nftables_pernet *nft_net = nft_pernet(info->net);
	struct netlink_ext_ack *extack = info->extack;
	u8 genmask = nft_genmask_next(info->net);
	u8 family = info->nfmsg->nfgen_family;
	struct net *net = info->net;
	const struct nlattr *attr;
	struct nft_table *table;
	struct nft_ctx ctx;
	u32 flags = 0;
	int err;

	lockdep_assert_held(&nft_net->commit_mutex);
	attr = nla[NFTA_TABLE_NAME];
	table = nft_table_lookup(net, attr, family, genmask,
				 NETLINK_CB(skb).portid);
	if (IS_ERR(table)) {
		if (PTR_ERR(table) != -ENOENT)
			return PTR_ERR(table);
	} else {
		if (info->nlh->nlmsg_flags & NLM_F_EXCL) {
			NL_SET_BAD_ATTR(extack, attr);
			return -EEXIST;
		}
		if (info->nlh->nlmsg_flags & NLM_F_REPLACE)
			return -EOPNOTSUPP;

		nft_ctx_init(&ctx, net, skb, info->nlh, family, table, NULL, nla);

		return nf_tables_updtable(&ctx);
	}

	if (nla[NFTA_TABLE_FLAGS]) {
		flags = ntohl(nla_get_be32(nla[NFTA_TABLE_FLAGS]));
		if (flags & ~NFT_TABLE_F_MASK)
			return -EOPNOTSUPP;
	}

	err = -ENOMEM;
	table = kzalloc(sizeof(*table), GFP_KERNEL);
	if (table == NULL)
		goto err_kzalloc;

	table->name = nla_strdup(attr, GFP_KERNEL);
	if (table->name == NULL)
		goto err_strdup;

	if (nla[NFTA_TABLE_USERDATA]) {
		table->udata = nla_memdup(nla[NFTA_TABLE_USERDATA], GFP_KERNEL);
		if (table->udata == NULL)
			goto err_table_udata;

		table->udlen = nla_len(nla[NFTA_TABLE_USERDATA]);
	}

	err = rhltable_init(&table->chains_ht, &nft_chain_ht_params);
	if (err)
		goto err_chain_ht;

	INIT_LIST_HEAD(&table->chains);
	INIT_LIST_HEAD(&table->sets);
	INIT_LIST_HEAD(&table->objects);
	INIT_LIST_HEAD(&table->flowtables);
	table->family = family;
	table->flags = flags;
	table->handle = ++table_handle;
	if (table->flags & NFT_TABLE_F_OWNER)
		table->nlpid = NETLINK_CB(skb).portid;

	nft_ctx_init(&ctx, net, skb, info->nlh, family, table, NULL, nla);
	err = nft_trans_table_add(&ctx, NFT_MSG_NEWTABLE);
	if (err < 0)
		goto err_trans;

	list_add_tail_rcu(&table->list, &nft_net->tables);
	return 0;
err_trans:
	rhltable_destroy(&table->chains_ht);
err_chain_ht:
	kfree(table->udata);
err_table_udata:
	kfree(table->name);
err_strdup:
	kfree(table);
err_kzalloc:
	return err;
}

static int nft_flush_table(struct nft_ctx *ctx)
{
	struct nft_flowtable *flowtable, *nft;
	struct nft_chain *chain, *nc;
	struct nft_object *obj, *ne;
	struct nft_set *set, *ns;
	int err;

	list_for_each_entry(chain, &ctx->table->chains, list) {
		if (!nft_is_active_next(ctx->net, chain))
			continue;

		if (nft_chain_is_bound(chain))
			continue;

		ctx->chain = chain;

		err = nft_delrule_by_chain(ctx);
		if (err < 0)
			goto out;
	}

	list_for_each_entry_safe(set, ns, &ctx->table->sets, list) {
		if (!nft_is_active_next(ctx->net, set))
			continue;

		if (nft_set_is_anonymous(set) &&
		    !list_empty(&set->bindings))
			continue;

		err = nft_delset(ctx, set);
		if (err < 0)
			goto out;
	}

	list_for_each_entry_safe(flowtable, nft, &ctx->table->flowtables, list) {
		if (!nft_is_active_next(ctx->net, flowtable))
			continue;

		err = nft_delflowtable(ctx, flowtable);
		if (err < 0)
			goto out;
	}

	list_for_each_entry_safe(obj, ne, &ctx->table->objects, list) {
		if (!nft_is_active_next(ctx->net, obj))
			continue;

		err = nft_delobj(ctx, obj);
		if (err < 0)
			goto out;
	}

	list_for_each_entry_safe(chain, nc, &ctx->table->chains, list) {
		if (!nft_is_active_next(ctx->net, chain))
			continue;

		if (nft_chain_is_bound(chain))
			continue;

		ctx->chain = chain;

		err = nft_delchain(ctx);
		if (err < 0)
			goto out;
	}

	err = nft_deltable(ctx);
out:
	return err;
}

static int nft_flush(struct nft_ctx *ctx, int family)
{
	struct nftables_pernet *nft_net = nft_pernet(ctx->net);
	const struct nlattr * const *nla = ctx->nla;
	struct nft_table *table, *nt;
	int err = 0;

	list_for_each_entry_safe(table, nt, &nft_net->tables, list) {
		if (family != AF_UNSPEC && table->family != family)
			continue;

		ctx->family = table->family;

		if (!nft_is_active_next(ctx->net, table))
			continue;

		if (nft_table_has_owner(table) && table->nlpid != ctx->portid)
			continue;

		if (nla[NFTA_TABLE_NAME] &&
		    nla_strcmp(nla[NFTA_TABLE_NAME], table->name) != 0)
			continue;

		ctx->table = table;

		err = nft_flush_table(ctx);
		if (err < 0)
			goto out;
	}
out:
	return err;
}

static int nf_tables_deltable(struct sk_buff *skb, const struct nfnl_info *info,
			      const struct nlattr * const nla[])
{
	struct netlink_ext_ack *extack = info->extack;
	u8 genmask = nft_genmask_next(info->net);
	u8 family = info->nfmsg->nfgen_family;
	struct net *net = info->net;
	const struct nlattr *attr;
	struct nft_table *table;
	struct nft_ctx ctx;

	nft_ctx_init(&ctx, net, skb, info->nlh, 0, NULL, NULL, nla);
	if (family == AF_UNSPEC ||
	    (!nla[NFTA_TABLE_NAME] && !nla[NFTA_TABLE_HANDLE]))
		return nft_flush(&ctx, family);

	if (nla[NFTA_TABLE_HANDLE]) {
		attr = nla[NFTA_TABLE_HANDLE];
		table = nft_table_lookup_byhandle(net, attr, genmask,
						  NETLINK_CB(skb).portid);
	} else {
		attr = nla[NFTA_TABLE_NAME];
		table = nft_table_lookup(net, attr, family, genmask,
					 NETLINK_CB(skb).portid);
	}

	if (IS_ERR(table)) {
		NL_SET_BAD_ATTR(extack, attr);
		return PTR_ERR(table);
	}

	if (info->nlh->nlmsg_flags & NLM_F_NONREC &&
	    table->use > 0)
		return -EBUSY;

	ctx.family = family;
	ctx.table = table;

	return nft_flush_table(&ctx);
}

static void nf_tables_table_destroy(struct nft_ctx *ctx)
{
	if (WARN_ON(ctx->table->use > 0))
		return;

	rhltable_destroy(&ctx->table->chains_ht);
	kfree(ctx->table->name);
	kfree(ctx->table->udata);
	kfree(ctx->table);
}

void nft_register_chain_type(const struct nft_chain_type *ctype)
{
	nfnl_lock(NFNL_SUBSYS_NFTABLES);
	if (WARN_ON(__nft_chain_type_get(ctype->family, ctype->type))) {
		nfnl_unlock(NFNL_SUBSYS_NFTABLES);
		return;
	}
	chain_type[ctype->family][ctype->type] = ctype;
	nfnl_unlock(NFNL_SUBSYS_NFTABLES);
}
EXPORT_SYMBOL_GPL(nft_register_chain_type);

void nft_unregister_chain_type(const struct nft_chain_type *ctype)
{
	nfnl_lock(NFNL_SUBSYS_NFTABLES);
	chain_type[ctype->family][ctype->type] = NULL;
	nfnl_unlock(NFNL_SUBSYS_NFTABLES);
}
EXPORT_SYMBOL_GPL(nft_unregister_chain_type);

/*
 * Chains
 */

static struct nft_chain *
nft_chain_lookup_byhandle(const struct nft_table *table, u64 handle, u8 genmask)
{
	struct nft_chain *chain;

	list_for_each_entry(chain, &table->chains, list) {
		if (chain->handle == handle &&
		    nft_active_genmask(chain, genmask))
			return chain;
	}

	return ERR_PTR(-ENOENT);
}

static bool lockdep_commit_lock_is_held(const struct net *net)
{
#ifdef CONFIG_PROVE_LOCKING
	struct nftables_pernet *nft_net = nft_pernet(net);

	return lockdep_is_held(&nft_net->commit_mutex);
#else
	return true;
#endif
}

static struct nft_chain *nft_chain_lookup(struct net *net,
					  struct nft_table *table,
					  const struct nlattr *nla, u8 genmask)
{
	char search[NFT_CHAIN_MAXNAMELEN + 1];
	struct rhlist_head *tmp, *list;
	struct nft_chain *chain;

	if (nla == NULL)
		return ERR_PTR(-EINVAL);

	nla_strscpy(search, nla, sizeof(search));

	WARN_ON(!rcu_read_lock_held() &&
		!lockdep_commit_lock_is_held(net));

	chain = ERR_PTR(-ENOENT);
	rcu_read_lock();
	list = rhltable_lookup(&table->chains_ht, search, nft_chain_ht_params);
	if (!list)
		goto out_unlock;

	rhl_for_each_entry_rcu(chain, tmp, list, rhlhead) {
		if (nft_active_genmask(chain, genmask))
			goto out_unlock;
	}
	chain = ERR_PTR(-ENOENT);
out_unlock:
	rcu_read_unlock();
	return chain;
}

static const struct nla_policy nft_chain_policy[NFTA_CHAIN_MAX + 1] = {
	[NFTA_CHAIN_TABLE]	= { .type = NLA_STRING,
				    .len = NFT_TABLE_MAXNAMELEN - 1 },
	[NFTA_CHAIN_HANDLE]	= { .type = NLA_U64 },
	[NFTA_CHAIN_NAME]	= { .type = NLA_STRING,
				    .len = NFT_CHAIN_MAXNAMELEN - 1 },
	[NFTA_CHAIN_HOOK]	= { .type = NLA_NESTED },
	[NFTA_CHAIN_POLICY]	= { .type = NLA_U32 },
	[NFTA_CHAIN_TYPE]	= { .type = NLA_STRING,
				    .len = NFT_MODULE_AUTOLOAD_LIMIT },
	[NFTA_CHAIN_COUNTERS]	= { .type = NLA_NESTED },
	[NFTA_CHAIN_FLAGS]	= { .type = NLA_U32 },
	[NFTA_CHAIN_ID]		= { .type = NLA_U32 },
	[NFTA_CHAIN_USERDATA]	= { .type = NLA_BINARY,
				    .len = NFT_USERDATA_MAXLEN },
};

static const struct nla_policy nft_hook_policy[NFTA_HOOK_MAX + 1] = {
	[NFTA_HOOK_HOOKNUM]	= { .type = NLA_U32 },
	[NFTA_HOOK_PRIORITY]	= { .type = NLA_U32 },
	[NFTA_HOOK_DEV]		= { .type = NLA_STRING,
				    .len = IFNAMSIZ - 1 },
};

static int nft_dump_stats(struct sk_buff *skb, struct nft_stats __percpu *stats)
{
	struct nft_stats *cpu_stats, total;
	struct nlattr *nest;
	unsigned int seq;
	u64 pkts, bytes;
	int cpu;

	if (!stats)
		return 0;

	memset(&total, 0, sizeof(total));
	for_each_possible_cpu(cpu) {
		cpu_stats = per_cpu_ptr(stats, cpu);
		do {
			seq = u64_stats_fetch_begin_irq(&cpu_stats->syncp);
			pkts = cpu_stats->pkts;
			bytes = cpu_stats->bytes;
		} while (u64_stats_fetch_retry_irq(&cpu_stats->syncp, seq));
		total.pkts += pkts;
		total.bytes += bytes;
	}
	nest = nla_nest_start_noflag(skb, NFTA_CHAIN_COUNTERS);
	if (nest == NULL)
		goto nla_put_failure;

	if (nla_put_be64(skb, NFTA_COUNTER_PACKETS, cpu_to_be64(total.pkts),
			 NFTA_COUNTER_PAD) ||
	    nla_put_be64(skb, NFTA_COUNTER_BYTES, cpu_to_be64(total.bytes),
			 NFTA_COUNTER_PAD))
		goto nla_put_failure;

	nla_nest_end(skb, nest);
	return 0;

nla_put_failure:
	return -ENOSPC;
}

static int nft_dump_basechain_hook(struct sk_buff *skb, int family,
				   const struct nft_base_chain *basechain)
{
	const struct nf_hook_ops *ops = &basechain->ops;
	struct nft_hook *hook, *first = NULL;
	struct nlattr *nest, *nest_devs;
	int n = 0;

	nest = nla_nest_start_noflag(skb, NFTA_CHAIN_HOOK);
	if (nest == NULL)
		goto nla_put_failure;
	if (nla_put_be32(skb, NFTA_HOOK_HOOKNUM, htonl(ops->hooknum)))
		goto nla_put_failure;
	if (nla_put_be32(skb, NFTA_HOOK_PRIORITY, htonl(ops->priority)))
		goto nla_put_failure;

	if (nft_base_chain_netdev(family, ops->hooknum)) {
		nest_devs = nla_nest_start_noflag(skb, NFTA_HOOK_DEVS);
		list_for_each_entry(hook, &basechain->hook_list, list) {
			if (!first)
				first = hook;

			if (nla_put_string(skb, NFTA_DEVICE_NAME,
					   hook->ops.dev->name))
				goto nla_put_failure;
			n++;
		}
		nla_nest_end(skb, nest_devs);

		if (n == 1 &&
		    nla_put_string(skb, NFTA_HOOK_DEV, first->ops.dev->name))
			goto nla_put_failure;
	}
	nla_nest_end(skb, nest);

	return 0;
nla_put_failure:
	return -1;
}

static int nf_tables_fill_chain_info(struct sk_buff *skb, struct net *net,
				     u32 portid, u32 seq, int event, u32 flags,
				     int family, const struct nft_table *table,
				     const struct nft_chain *chain)
{
	struct nlmsghdr *nlh;

	event = nfnl_msg_type(NFNL_SUBSYS_NFTABLES, event);
	nlh = nfnl_msg_put(skb, portid, seq, event, flags, family,
			   NFNETLINK_V0, nft_base_seq(net));
	if (!nlh)
		goto nla_put_failure;

	if (nla_put_string(skb, NFTA_CHAIN_TABLE, table->name))
		goto nla_put_failure;
	if (nla_put_be64(skb, NFTA_CHAIN_HANDLE, cpu_to_be64(chain->handle),
			 NFTA_CHAIN_PAD))
		goto nla_put_failure;
	if (nla_put_string(skb, NFTA_CHAIN_NAME, chain->name))
		goto nla_put_failure;

	if (nft_is_base_chain(chain)) {
		const struct nft_base_chain *basechain = nft_base_chain(chain);
		struct nft_stats __percpu *stats;

		if (nft_dump_basechain_hook(skb, family, basechain))
			goto nla_put_failure;

		if (nla_put_be32(skb, NFTA_CHAIN_POLICY,
				 htonl(basechain->policy)))
			goto nla_put_failure;

		if (nla_put_string(skb, NFTA_CHAIN_TYPE, basechain->type->name))
			goto nla_put_failure;

		stats = rcu_dereference_check(basechain->stats,
					      lockdep_commit_lock_is_held(net));
		if (nft_dump_stats(skb, stats))
			goto nla_put_failure;
	}

	if (chain->flags &&
	    nla_put_be32(skb, NFTA_CHAIN_FLAGS, htonl(chain->flags)))
		goto nla_put_failure;

	if (nla_put_be32(skb, NFTA_CHAIN_USE, htonl(chain->use)))
		goto nla_put_failure;

	if (chain->udata &&
	    nla_put(skb, NFTA_CHAIN_USERDATA, chain->udlen, chain->udata))
		goto nla_put_failure;

	nlmsg_end(skb, nlh);
	return 0;

nla_put_failure:
	nlmsg_trim(skb, nlh);
	return -1;
}

static void nf_tables_chain_notify(const struct nft_ctx *ctx, int event)
{
	struct nftables_pernet *nft_net;
	struct sk_buff *skb;
	int err;

	if (!ctx->report &&
	    !nfnetlink_has_listeners(ctx->net, NFNLGRP_NFTABLES))
		return;

	skb = nlmsg_new(NLMSG_GOODSIZE, GFP_KERNEL);
	if (skb == NULL)
		goto err;

	err = nf_tables_fill_chain_info(skb, ctx->net, ctx->portid, ctx->seq,
					event, 0, ctx->family, ctx->table,
					ctx->chain);
	if (err < 0) {
		kfree_skb(skb);
		goto err;
	}

	nft_net = nft_pernet(ctx->net);
	nft_notify_enqueue(skb, ctx->report, &nft_net->notify_list);
	return;
err:
	nfnetlink_set_err(ctx->net, ctx->portid, NFNLGRP_NFTABLES, -ENOBUFS);
}

static int nf_tables_dump_chains(struct sk_buff *skb,
				 struct netlink_callback *cb)
{
	const struct nfgenmsg *nfmsg = nlmsg_data(cb->nlh);
	unsigned int idx = 0, s_idx = cb->args[0];
	struct net *net = sock_net(skb->sk);
	int family = nfmsg->nfgen_family;
	struct nftables_pernet *nft_net;
	const struct nft_table *table;
	const struct nft_chain *chain;

	rcu_read_lock();
	nft_net = nft_pernet(net);
	cb->seq = nft_net->base_seq;

	list_for_each_entry_rcu(table, &nft_net->tables, list) {
		if (family != NFPROTO_UNSPEC && family != table->family)
			continue;

		list_for_each_entry_rcu(chain, &table->chains, list) {
			if (idx < s_idx)
				goto cont;
			if (idx > s_idx)
				memset(&cb->args[1], 0,
				       sizeof(cb->args) - sizeof(cb->args[0]));
			if (!nft_is_active(net, chain))
				continue;
			if (nf_tables_fill_chain_info(skb, net,
						      NETLINK_CB(cb->skb).portid,
						      cb->nlh->nlmsg_seq,
						      NFT_MSG_NEWCHAIN,
						      NLM_F_MULTI,
						      table->family, table,
						      chain) < 0)
				goto done;

			nl_dump_check_consistent(cb, nlmsg_hdr(skb));
cont:
			idx++;
		}
	}
done:
	rcu_read_unlock();
	cb->args[0] = idx;
	return skb->len;
}

/* called with rcu_read_lock held */
static int nf_tables_getchain(struct sk_buff *skb, const struct nfnl_info *info,
			      const struct nlattr * const nla[])
{
	struct netlink_ext_ack *extack = info->extack;
	u8 genmask = nft_genmask_cur(info->net);
	u8 family = info->nfmsg->nfgen_family;
	const struct nft_chain *chain;
	struct net *net = info->net;
	struct nft_table *table;
	struct sk_buff *skb2;
	int err;

	if (info->nlh->nlmsg_flags & NLM_F_DUMP) {
		struct netlink_dump_control c = {
			.dump = nf_tables_dump_chains,
			.module = THIS_MODULE,
		};

		return nft_netlink_dump_start_rcu(info->sk, skb, info->nlh, &c);
	}

	table = nft_table_lookup(net, nla[NFTA_CHAIN_TABLE], family, genmask, 0);
	if (IS_ERR(table)) {
		NL_SET_BAD_ATTR(extack, nla[NFTA_CHAIN_TABLE]);
		return PTR_ERR(table);
	}

	chain = nft_chain_lookup(net, table, nla[NFTA_CHAIN_NAME], genmask);
	if (IS_ERR(chain)) {
		NL_SET_BAD_ATTR(extack, nla[NFTA_CHAIN_NAME]);
		return PTR_ERR(chain);
	}

	skb2 = alloc_skb(NLMSG_GOODSIZE, GFP_ATOMIC);
	if (!skb2)
		return -ENOMEM;

	err = nf_tables_fill_chain_info(skb2, net, NETLINK_CB(skb).portid,
					info->nlh->nlmsg_seq, NFT_MSG_NEWCHAIN,
					0, family, table, chain);
	if (err < 0)
		goto err_fill_chain_info;

	return nfnetlink_unicast(skb2, net, NETLINK_CB(skb).portid);

err_fill_chain_info:
	kfree_skb(skb2);
	return err;
}

static const struct nla_policy nft_counter_policy[NFTA_COUNTER_MAX + 1] = {
	[NFTA_COUNTER_PACKETS]	= { .type = NLA_U64 },
	[NFTA_COUNTER_BYTES]	= { .type = NLA_U64 },
};

static struct nft_stats __percpu *nft_stats_alloc(const struct nlattr *attr)
{
	struct nlattr *tb[NFTA_COUNTER_MAX+1];
	struct nft_stats __percpu *newstats;
	struct nft_stats *stats;
	int err;

	err = nla_parse_nested_deprecated(tb, NFTA_COUNTER_MAX, attr,
					  nft_counter_policy, NULL);
	if (err < 0)
		return ERR_PTR(err);

	if (!tb[NFTA_COUNTER_BYTES] || !tb[NFTA_COUNTER_PACKETS])
		return ERR_PTR(-EINVAL);

	newstats = netdev_alloc_pcpu_stats(struct nft_stats);
	if (newstats == NULL)
		return ERR_PTR(-ENOMEM);

	/* Restore old counters on this cpu, no problem. Per-cpu statistics
	 * are not exposed to userspace.
	 */
	preempt_disable();
	stats = this_cpu_ptr(newstats);
	stats->bytes = be64_to_cpu(nla_get_be64(tb[NFTA_COUNTER_BYTES]));
	stats->pkts = be64_to_cpu(nla_get_be64(tb[NFTA_COUNTER_PACKETS]));
	preempt_enable();

	return newstats;
}

static void nft_chain_stats_replace(struct nft_trans *trans)
{
	struct nft_base_chain *chain = nft_base_chain(trans->ctx.chain);

	if (!nft_trans_chain_stats(trans))
		return;

	nft_trans_chain_stats(trans) =
		rcu_replace_pointer(chain->stats, nft_trans_chain_stats(trans),
				    lockdep_commit_lock_is_held(trans->ctx.net));

	if (!nft_trans_chain_stats(trans))
		static_branch_inc(&nft_counters_enabled);
}

static void nf_tables_chain_free_chain_rules(struct nft_chain *chain)
{
	struct nft_rule **g0 = rcu_dereference_raw(chain->rules_gen_0);
	struct nft_rule **g1 = rcu_dereference_raw(chain->rules_gen_1);

	if (g0 != g1)
		kvfree(g1);
	kvfree(g0);

	/* should be NULL either via abort or via successful commit */
	WARN_ON_ONCE(chain->rules_next);
	kvfree(chain->rules_next);
}

void nf_tables_chain_destroy(struct nft_ctx *ctx)
{
	struct nft_chain *chain = ctx->chain;
	struct nft_hook *hook, *next;

	if (WARN_ON(chain->use > 0))
		return;

	/* no concurrent access possible anymore */
	nf_tables_chain_free_chain_rules(chain);

	if (nft_is_base_chain(chain)) {
		struct nft_base_chain *basechain = nft_base_chain(chain);

		if (nft_base_chain_netdev(ctx->family, basechain->ops.hooknum)) {
			list_for_each_entry_safe(hook, next,
						 &basechain->hook_list, list) {
				list_del_rcu(&hook->list);
				kfree_rcu(hook, rcu);
			}
		}
		module_put(basechain->type->owner);
		if (rcu_access_pointer(basechain->stats)) {
			static_branch_dec(&nft_counters_enabled);
			free_percpu(rcu_dereference_raw(basechain->stats));
		}
		kfree(chain->name);
		kfree(chain->udata);
		kfree(basechain);
	} else {
		kfree(chain->name);
		kfree(chain->udata);
		kfree(chain);
	}
}

static struct nft_hook *nft_netdev_hook_alloc(struct net *net,
					      const struct nlattr *attr)
{
	struct net_device *dev;
	char ifname[IFNAMSIZ];
	struct nft_hook *hook;
	int err;

	hook = kmalloc(sizeof(struct nft_hook), GFP_KERNEL);
	if (!hook) {
		err = -ENOMEM;
		goto err_hook_alloc;
	}

	nla_strscpy(ifname, attr, IFNAMSIZ);
	/* nf_tables_netdev_event() is called under rtnl_mutex, this is
	 * indirectly serializing all the other holders of the commit_mutex with
	 * the rtnl_mutex.
	 */
	dev = __dev_get_by_name(net, ifname);
	if (!dev) {
		err = -ENOENT;
		goto err_hook_dev;
	}
	hook->ops.dev = dev;
	hook->inactive = false;

	return hook;

err_hook_dev:
	kfree(hook);
err_hook_alloc:
	return ERR_PTR(err);
}

static struct nft_hook *nft_hook_list_find(struct list_head *hook_list,
					   const struct nft_hook *this)
{
	struct nft_hook *hook;

	list_for_each_entry(hook, hook_list, list) {
		if (this->ops.dev == hook->ops.dev)
			return hook;
	}

	return NULL;
}

static int nf_tables_parse_netdev_hooks(struct net *net,
					const struct nlattr *attr,
					struct list_head *hook_list)
{
	struct nft_hook *hook, *next;
	const struct nlattr *tmp;
	int rem, n = 0, err;

	nla_for_each_nested(tmp, attr, rem) {
		if (nla_type(tmp) != NFTA_DEVICE_NAME) {
			err = -EINVAL;
			goto err_hook;
		}

		hook = nft_netdev_hook_alloc(net, tmp);
		if (IS_ERR(hook)) {
			err = PTR_ERR(hook);
			goto err_hook;
		}
		if (nft_hook_list_find(hook_list, hook)) {
			kfree(hook);
			err = -EEXIST;
			goto err_hook;
		}
		list_add_tail(&hook->list, hook_list);
		n++;

		if (n == NFT_NETDEVICE_MAX) {
			err = -EFBIG;
			goto err_hook;
		}
	}

	return 0;

err_hook:
	list_for_each_entry_safe(hook, next, hook_list, list) {
		list_del(&hook->list);
		kfree(hook);
	}
	return err;
}

struct nft_chain_hook {
	u32				num;
	s32				priority;
	const struct nft_chain_type	*type;
	struct list_head		list;
};

static int nft_chain_parse_netdev(struct net *net,
				  struct nlattr *tb[],
				  struct list_head *hook_list)
{
	struct nft_hook *hook;
	int err;

	if (tb[NFTA_HOOK_DEV]) {
		hook = nft_netdev_hook_alloc(net, tb[NFTA_HOOK_DEV]);
		if (IS_ERR(hook))
			return PTR_ERR(hook);

		list_add_tail(&hook->list, hook_list);
	} else if (tb[NFTA_HOOK_DEVS]) {
		err = nf_tables_parse_netdev_hooks(net, tb[NFTA_HOOK_DEVS],
						   hook_list);
		if (err < 0)
			return err;

		if (list_empty(hook_list))
			return -EINVAL;
	} else {
		return -EINVAL;
	}

	return 0;
}

static int nft_chain_parse_hook(struct net *net,
				const struct nlattr * const nla[],
				struct nft_chain_hook *hook, u8 family,
				struct netlink_ext_ack *extack, bool autoload)
{
	struct nftables_pernet *nft_net = nft_pernet(net);
	struct nlattr *ha[NFTA_HOOK_MAX + 1];
	const struct nft_chain_type *type;
	int err;

	lockdep_assert_held(&nft_net->commit_mutex);
	lockdep_nfnl_nft_mutex_not_held();

	err = nla_parse_nested_deprecated(ha, NFTA_HOOK_MAX,
					  nla[NFTA_CHAIN_HOOK],
					  nft_hook_policy, NULL);
	if (err < 0)
		return err;

	if (ha[NFTA_HOOK_HOOKNUM] == NULL ||
	    ha[NFTA_HOOK_PRIORITY] == NULL)
		return -EINVAL;

	hook->num = ntohl(nla_get_be32(ha[NFTA_HOOK_HOOKNUM]));
	hook->priority = ntohl(nla_get_be32(ha[NFTA_HOOK_PRIORITY]));

	type = __nft_chain_type_get(family, NFT_CHAIN_T_DEFAULT);
	if (!type)
		return -EOPNOTSUPP;

	if (nla[NFTA_CHAIN_TYPE]) {
		type = nf_tables_chain_type_lookup(net, nla[NFTA_CHAIN_TYPE],
						   family, autoload);
		if (IS_ERR(type)) {
			NL_SET_BAD_ATTR(extack, nla[NFTA_CHAIN_TYPE]);
			return PTR_ERR(type);
		}
	}
	if (hook->num >= NFT_MAX_HOOKS || !(type->hook_mask & (1 << hook->num)))
		return -EOPNOTSUPP;

	if (type->type == NFT_CHAIN_T_NAT &&
	    hook->priority <= NF_IP_PRI_CONNTRACK)
		return -EOPNOTSUPP;

	if (!try_module_get(type->owner)) {
		if (nla[NFTA_CHAIN_TYPE])
			NL_SET_BAD_ATTR(extack, nla[NFTA_CHAIN_TYPE]);
		return -ENOENT;
	}

	hook->type = type;

	INIT_LIST_HEAD(&hook->list);
	if (nft_base_chain_netdev(family, hook->num)) {
		err = nft_chain_parse_netdev(net, ha, &hook->list);
		if (err < 0) {
			module_put(type->owner);
			return err;
		}
	} else if (ha[NFTA_HOOK_DEV] || ha[NFTA_HOOK_DEVS]) {
		module_put(type->owner);
		return -EOPNOTSUPP;
	}

	return 0;
}

static void nft_chain_release_hook(struct nft_chain_hook *hook)
{
	struct nft_hook *h, *next;

	list_for_each_entry_safe(h, next, &hook->list, list) {
		list_del(&h->list);
		kfree(h);
	}
	module_put(hook->type->owner);
}

struct nft_rules_old {
	struct rcu_head h;
	struct nft_rule **start;
};

static struct nft_rule **nf_tables_chain_alloc_rules(const struct nft_chain *chain,
						     unsigned int alloc)
{
	if (alloc > INT_MAX)
		return NULL;

	alloc += 1;	/* NULL, ends rules */
	if (sizeof(struct nft_rule *) > INT_MAX / alloc)
		return NULL;

	alloc *= sizeof(struct nft_rule *);
	alloc += sizeof(struct nft_rules_old);

	return kvmalloc(alloc, GFP_KERNEL);
}

static void nft_basechain_hook_init(struct nf_hook_ops *ops, u8 family,
				    const struct nft_chain_hook *hook,
				    struct nft_chain *chain)
{
	ops->pf			= family;
	ops->hooknum		= hook->num;
	ops->priority		= hook->priority;
	ops->priv		= chain;
	ops->hook		= hook->type->hooks[ops->hooknum];
	ops->hook_ops_type	= NF_HOOK_OP_NF_TABLES;
}

static int nft_basechain_init(struct nft_base_chain *basechain, u8 family,
			      struct nft_chain_hook *hook, u32 flags)
{
	struct nft_chain *chain;
	struct nft_hook *h;

	basechain->type = hook->type;
	INIT_LIST_HEAD(&basechain->hook_list);
	chain = &basechain->chain;

	if (nft_base_chain_netdev(family, hook->num)) {
		list_splice_init(&hook->list, &basechain->hook_list);
		list_for_each_entry(h, &basechain->hook_list, list)
			nft_basechain_hook_init(&h->ops, family, hook, chain);

		basechain->ops.hooknum	= hook->num;
		basechain->ops.priority	= hook->priority;
	} else {
		nft_basechain_hook_init(&basechain->ops, family, hook, chain);
	}

	chain->flags |= NFT_CHAIN_BASE | flags;
	basechain->policy = NF_ACCEPT;
	if (chain->flags & NFT_CHAIN_HW_OFFLOAD &&
	    nft_chain_offload_priority(basechain) < 0)
		return -EOPNOTSUPP;

	flow_block_init(&basechain->flow_block);

	return 0;
}

static int nft_chain_add(struct nft_table *table, struct nft_chain *chain)
{
	int err;

	err = rhltable_insert_key(&table->chains_ht, chain->name,
				  &chain->rhlhead, nft_chain_ht_params);
	if (err)
		return err;

	list_add_tail_rcu(&chain->list, &table->chains);

	return 0;
}

static u64 chain_id;

static int nf_tables_addchain(struct nft_ctx *ctx, u8 family, u8 genmask,
			      u8 policy, u32 flags,
			      struct netlink_ext_ack *extack)
{
	const struct nlattr * const *nla = ctx->nla;
	struct nft_table *table = ctx->table;
	struct nft_base_chain *basechain;
	struct nft_stats __percpu *stats;
	struct net *net = ctx->net;
	char name[NFT_NAME_MAXLEN];
	struct nft_trans *trans;
	struct nft_chain *chain;
	struct nft_rule **rules;
	int err;

	if (table->use == UINT_MAX)
		return -EOVERFLOW;

	if (nla[NFTA_CHAIN_HOOK]) {
		struct nft_chain_hook hook;

		if (flags & NFT_CHAIN_BINDING)
			return -EOPNOTSUPP;

		err = nft_chain_parse_hook(net, nla, &hook, family, extack,
					   true);
		if (err < 0)
			return err;

		basechain = kzalloc(sizeof(*basechain), GFP_KERNEL);
		if (basechain == NULL) {
			nft_chain_release_hook(&hook);
			return -ENOMEM;
		}
		chain = &basechain->chain;

		if (nla[NFTA_CHAIN_COUNTERS]) {
			stats = nft_stats_alloc(nla[NFTA_CHAIN_COUNTERS]);
			if (IS_ERR(stats)) {
				nft_chain_release_hook(&hook);
				kfree(basechain);
				return PTR_ERR(stats);
			}
			rcu_assign_pointer(basechain->stats, stats);
			static_branch_inc(&nft_counters_enabled);
		}

		err = nft_basechain_init(basechain, family, &hook, flags);
		if (err < 0) {
			nft_chain_release_hook(&hook);
			kfree(basechain);
			return err;
		}
	} else {
		if (flags & NFT_CHAIN_BASE)
			return -EINVAL;
		if (flags & NFT_CHAIN_HW_OFFLOAD)
			return -EOPNOTSUPP;

		chain = kzalloc(sizeof(*chain), GFP_KERNEL);
		if (chain == NULL)
			return -ENOMEM;

		chain->flags = flags;
	}
	ctx->chain = chain;

	INIT_LIST_HEAD(&chain->rules);
	chain->handle = nf_tables_alloc_handle(table);
	chain->table = table;

	if (nla[NFTA_CHAIN_NAME]) {
		chain->name = nla_strdup(nla[NFTA_CHAIN_NAME], GFP_KERNEL);
	} else {
		if (!(flags & NFT_CHAIN_BINDING)) {
			err = -EINVAL;
			goto err_destroy_chain;
		}

		snprintf(name, sizeof(name), "__chain%llu", ++chain_id);
		chain->name = kstrdup(name, GFP_KERNEL);
	}

	if (!chain->name) {
		err = -ENOMEM;
		goto err_destroy_chain;
	}

	if (nla[NFTA_CHAIN_USERDATA]) {
		chain->udata = nla_memdup(nla[NFTA_CHAIN_USERDATA], GFP_KERNEL);
		if (chain->udata == NULL) {
			err = -ENOMEM;
			goto err_destroy_chain;
		}
		chain->udlen = nla_len(nla[NFTA_CHAIN_USERDATA]);
	}

	rules = nf_tables_chain_alloc_rules(chain, 0);
	if (!rules) {
		err = -ENOMEM;
		goto err_destroy_chain;
	}

	*rules = NULL;
	rcu_assign_pointer(chain->rules_gen_0, rules);
	rcu_assign_pointer(chain->rules_gen_1, rules);

	err = nf_tables_register_hook(net, table, chain);
	if (err < 0)
		goto err_destroy_chain;

	trans = nft_trans_chain_add(ctx, NFT_MSG_NEWCHAIN);
	if (IS_ERR(trans)) {
		err = PTR_ERR(trans);
		goto err_unregister_hook;
	}

	nft_trans_chain_policy(trans) = NFT_CHAIN_POLICY_UNSET;
	if (nft_is_base_chain(chain))
		nft_trans_chain_policy(trans) = policy;

	err = nft_chain_add(table, chain);
	if (err < 0) {
		nft_trans_destroy(trans);
		goto err_unregister_hook;
	}

	table->use++;

	return 0;
err_unregister_hook:
	nf_tables_unregister_hook(net, table, chain);
err_destroy_chain:
	nf_tables_chain_destroy(ctx);

	return err;
}

static bool nft_hook_list_equal(struct list_head *hook_list1,
				struct list_head *hook_list2)
{
	struct nft_hook *hook;
	int n = 0, m = 0;

	n = 0;
	list_for_each_entry(hook, hook_list2, list) {
		if (!nft_hook_list_find(hook_list1, hook))
			return false;

		n++;
	}
	list_for_each_entry(hook, hook_list1, list)
		m++;

	return n == m;
}

static int nf_tables_updchain(struct nft_ctx *ctx, u8 genmask, u8 policy,
			      u32 flags, const struct nlattr *attr,
			      struct netlink_ext_ack *extack)
{
	const struct nlattr * const *nla = ctx->nla;
	struct nft_table *table = ctx->table;
	struct nft_chain *chain = ctx->chain;
	struct nft_base_chain *basechain;
	struct nft_stats *stats = NULL;
	struct nft_chain_hook hook;
	struct nf_hook_ops *ops;
	struct nft_trans *trans;
	int err;

	if (chain->flags ^ flags)
		return -EOPNOTSUPP;

	if (nla[NFTA_CHAIN_HOOK]) {
		if (!nft_is_base_chain(chain)) {
			NL_SET_BAD_ATTR(extack, attr);
			return -EEXIST;
		}
		err = nft_chain_parse_hook(ctx->net, nla, &hook, ctx->family,
					   extack, false);
		if (err < 0)
			return err;

		basechain = nft_base_chain(chain);
		if (basechain->type != hook.type) {
			nft_chain_release_hook(&hook);
			NL_SET_BAD_ATTR(extack, attr);
			return -EEXIST;
		}

		if (nft_base_chain_netdev(ctx->family, hook.num)) {
			if (!nft_hook_list_equal(&basechain->hook_list,
						 &hook.list)) {
				nft_chain_release_hook(&hook);
				NL_SET_BAD_ATTR(extack, attr);
				return -EEXIST;
			}
		} else {
			ops = &basechain->ops;
			if (ops->hooknum != hook.num ||
			    ops->priority != hook.priority) {
				nft_chain_release_hook(&hook);
				NL_SET_BAD_ATTR(extack, attr);
				return -EEXIST;
			}
		}
		nft_chain_release_hook(&hook);
	}

	if (nla[NFTA_CHAIN_HANDLE] &&
	    nla[NFTA_CHAIN_NAME]) {
		struct nft_chain *chain2;

		chain2 = nft_chain_lookup(ctx->net, table,
					  nla[NFTA_CHAIN_NAME], genmask);
		if (!IS_ERR(chain2)) {
			NL_SET_BAD_ATTR(extack, nla[NFTA_CHAIN_NAME]);
			return -EEXIST;
		}
	}

	if (nla[NFTA_CHAIN_COUNTERS]) {
		if (!nft_is_base_chain(chain))
			return -EOPNOTSUPP;

		stats = nft_stats_alloc(nla[NFTA_CHAIN_COUNTERS]);
		if (IS_ERR(stats))
			return PTR_ERR(stats);
	}

	err = -ENOMEM;
	trans = nft_trans_alloc(ctx, NFT_MSG_NEWCHAIN,
				sizeof(struct nft_trans_chain));
	if (trans == NULL)
		goto err;

	nft_trans_chain_stats(trans) = stats;
	nft_trans_chain_update(trans) = true;

	if (nla[NFTA_CHAIN_POLICY])
		nft_trans_chain_policy(trans) = policy;
	else
		nft_trans_chain_policy(trans) = -1;

	if (nla[NFTA_CHAIN_HANDLE] &&
	    nla[NFTA_CHAIN_NAME]) {
		struct nftables_pernet *nft_net = nft_pernet(ctx->net);
		struct nft_trans *tmp;
		char *name;

		err = -ENOMEM;
		name = nla_strdup(nla[NFTA_CHAIN_NAME], GFP_KERNEL);
		if (!name)
			goto err;

		err = -EEXIST;
		list_for_each_entry(tmp, &nft_net->commit_list, list) {
			if (tmp->msg_type == NFT_MSG_NEWCHAIN &&
			    tmp->ctx.table == table &&
			    nft_trans_chain_update(tmp) &&
			    nft_trans_chain_name(tmp) &&
			    strcmp(name, nft_trans_chain_name(tmp)) == 0) {
				NL_SET_BAD_ATTR(extack, nla[NFTA_CHAIN_NAME]);
				kfree(name);
				goto err;
			}
		}

		nft_trans_chain_name(trans) = name;
	}
	nft_trans_commit_list_add_tail(ctx->net, trans);

	return 0;
err:
	free_percpu(stats);
	kfree(trans);
	return err;
}

static struct nft_chain *nft_chain_lookup_byid(const struct net *net,
					       const struct nlattr *nla)
{
	struct nftables_pernet *nft_net = nft_pernet(net);
	u32 id = ntohl(nla_get_be32(nla));
	struct nft_trans *trans;

	list_for_each_entry(trans, &nft_net->commit_list, list) {
		struct nft_chain *chain = trans->ctx.chain;

		if (trans->msg_type == NFT_MSG_NEWCHAIN &&
		    id == nft_trans_chain_id(trans))
			return chain;
	}
	return ERR_PTR(-ENOENT);
}

static int nf_tables_newchain(struct sk_buff *skb, const struct nfnl_info *info,
			      const struct nlattr * const nla[])
{
	struct nftables_pernet *nft_net = nft_pernet(info->net);
	struct netlink_ext_ack *extack = info->extack;
	u8 genmask = nft_genmask_next(info->net);
	u8 family = info->nfmsg->nfgen_family;
	struct nft_chain *chain = NULL;
	struct net *net = info->net;
	const struct nlattr *attr;
	struct nft_table *table;
	u8 policy = NF_ACCEPT;
	struct nft_ctx ctx;
	u64 handle = 0;
	u32 flags = 0;

	lockdep_assert_held(&nft_net->commit_mutex);

	table = nft_table_lookup(net, nla[NFTA_CHAIN_TABLE], family, genmask,
				 NETLINK_CB(skb).portid);
	if (IS_ERR(table)) {
		NL_SET_BAD_ATTR(extack, nla[NFTA_CHAIN_TABLE]);
		return PTR_ERR(table);
	}

	chain = NULL;
	attr = nla[NFTA_CHAIN_NAME];

	if (nla[NFTA_CHAIN_HANDLE]) {
		handle = be64_to_cpu(nla_get_be64(nla[NFTA_CHAIN_HANDLE]));
		chain = nft_chain_lookup_byhandle(table, handle, genmask);
		if (IS_ERR(chain)) {
			NL_SET_BAD_ATTR(extack, nla[NFTA_CHAIN_HANDLE]);
			return PTR_ERR(chain);
		}
		attr = nla[NFTA_CHAIN_HANDLE];
	} else if (nla[NFTA_CHAIN_NAME]) {
		chain = nft_chain_lookup(net, table, attr, genmask);
		if (IS_ERR(chain)) {
			if (PTR_ERR(chain) != -ENOENT) {
				NL_SET_BAD_ATTR(extack, attr);
				return PTR_ERR(chain);
			}
			chain = NULL;
		}
	} else if (!nla[NFTA_CHAIN_ID]) {
		return -EINVAL;
	}

	if (nla[NFTA_CHAIN_POLICY]) {
		if (chain != NULL &&
		    !nft_is_base_chain(chain)) {
			NL_SET_BAD_ATTR(extack, nla[NFTA_CHAIN_POLICY]);
			return -EOPNOTSUPP;
		}

		if (chain == NULL &&
		    nla[NFTA_CHAIN_HOOK] == NULL) {
			NL_SET_BAD_ATTR(extack, nla[NFTA_CHAIN_POLICY]);
			return -EOPNOTSUPP;
		}

		policy = ntohl(nla_get_be32(nla[NFTA_CHAIN_POLICY]));
		switch (policy) {
		case NF_DROP:
		case NF_ACCEPT:
			break;
		default:
			return -EINVAL;
		}
	}

	if (nla[NFTA_CHAIN_FLAGS])
		flags = ntohl(nla_get_be32(nla[NFTA_CHAIN_FLAGS]));
	else if (chain)
		flags = chain->flags;

	if (flags & ~NFT_CHAIN_FLAGS)
		return -EOPNOTSUPP;

	nft_ctx_init(&ctx, net, skb, info->nlh, family, table, chain, nla);

	if (chain != NULL) {
		if (info->nlh->nlmsg_flags & NLM_F_EXCL) {
			NL_SET_BAD_ATTR(extack, attr);
			return -EEXIST;
		}
		if (info->nlh->nlmsg_flags & NLM_F_REPLACE)
			return -EOPNOTSUPP;

		flags |= chain->flags & NFT_CHAIN_BASE;
		return nf_tables_updchain(&ctx, genmask, policy, flags, attr,
					  extack);
	}

	return nf_tables_addchain(&ctx, family, genmask, policy, flags, extack);
}

static int nf_tables_delchain(struct sk_buff *skb, const struct nfnl_info *info,
			      const struct nlattr * const nla[])
{
	struct netlink_ext_ack *extack = info->extack;
	u8 genmask = nft_genmask_next(info->net);
	u8 family = info->nfmsg->nfgen_family;
	struct net *net = info->net;
	const struct nlattr *attr;
	struct nft_table *table;
	struct nft_chain *chain;
	struct nft_rule *rule;
	struct nft_ctx ctx;
	u64 handle;
	u32 use;
	int err;

	table = nft_table_lookup(net, nla[NFTA_CHAIN_TABLE], family, genmask,
				 NETLINK_CB(skb).portid);
	if (IS_ERR(table)) {
		NL_SET_BAD_ATTR(extack, nla[NFTA_CHAIN_TABLE]);
		return PTR_ERR(table);
	}

	if (nla[NFTA_CHAIN_HANDLE]) {
		attr = nla[NFTA_CHAIN_HANDLE];
		handle = be64_to_cpu(nla_get_be64(attr));
		chain = nft_chain_lookup_byhandle(table, handle, genmask);
	} else {
		attr = nla[NFTA_CHAIN_NAME];
		chain = nft_chain_lookup(net, table, attr, genmask);
	}
	if (IS_ERR(chain)) {
		NL_SET_BAD_ATTR(extack, attr);
		return PTR_ERR(chain);
	}

	if (info->nlh->nlmsg_flags & NLM_F_NONREC &&
	    chain->use > 0)
		return -EBUSY;

	nft_ctx_init(&ctx, net, skb, info->nlh, family, table, chain, nla);

	use = chain->use;
	list_for_each_entry(rule, &chain->rules, list) {
		if (!nft_is_active_next(net, rule))
			continue;
		use--;

		err = nft_delrule(&ctx, rule);
		if (err < 0)
			return err;
	}

	/* There are rules and elements that are still holding references to us,
	 * we cannot do a recursive removal in this case.
	 */
	if (use > 0) {
		NL_SET_BAD_ATTR(extack, attr);
		return -EBUSY;
	}

	return nft_delchain(&ctx);
}

/*
 * Expressions
 */

/**
 *	nft_register_expr - register nf_tables expr type
 *	@type: expr type
 *
 *	Registers the expr type for use with nf_tables. Returns zero on
 *	success or a negative errno code otherwise.
 */
int nft_register_expr(struct nft_expr_type *type)
{
	nfnl_lock(NFNL_SUBSYS_NFTABLES);
	if (type->family == NFPROTO_UNSPEC)
		list_add_tail_rcu(&type->list, &nf_tables_expressions);
	else
		list_add_rcu(&type->list, &nf_tables_expressions);
	nfnl_unlock(NFNL_SUBSYS_NFTABLES);
	return 0;
}
EXPORT_SYMBOL_GPL(nft_register_expr);

/**
 *	nft_unregister_expr - unregister nf_tables expr type
 *	@type: expr type
 *
 * 	Unregisters the expr typefor use with nf_tables.
 */
void nft_unregister_expr(struct nft_expr_type *type)
{
	nfnl_lock(NFNL_SUBSYS_NFTABLES);
	list_del_rcu(&type->list);
	nfnl_unlock(NFNL_SUBSYS_NFTABLES);
}
EXPORT_SYMBOL_GPL(nft_unregister_expr);

static const struct nft_expr_type *__nft_expr_type_get(u8 family,
						       struct nlattr *nla)
{
	const struct nft_expr_type *type, *candidate = NULL;

	list_for_each_entry(type, &nf_tables_expressions, list) {
		if (!nla_strcmp(nla, type->name)) {
			if (!type->family && !candidate)
				candidate = type;
			else if (type->family == family)
				candidate = type;
		}
	}
	return candidate;
}

#ifdef CONFIG_MODULES
static int nft_expr_type_request_module(struct net *net, u8 family,
					struct nlattr *nla)
{
	if (nft_request_module(net, "nft-expr-%u-%.*s", family,
			       nla_len(nla), (char *)nla_data(nla)) == -EAGAIN)
		return -EAGAIN;

	return 0;
}
#endif

static const struct nft_expr_type *nft_expr_type_get(struct net *net,
						     u8 family,
						     struct nlattr *nla)
{
	const struct nft_expr_type *type;

	if (nla == NULL)
		return ERR_PTR(-EINVAL);

	type = __nft_expr_type_get(family, nla);
	if (type != NULL && try_module_get(type->owner))
		return type;

	lockdep_nfnl_nft_mutex_not_held();
#ifdef CONFIG_MODULES
	if (type == NULL) {
		if (nft_expr_type_request_module(net, family, nla) == -EAGAIN)
			return ERR_PTR(-EAGAIN);

		if (nft_request_module(net, "nft-expr-%.*s",
				       nla_len(nla),
				       (char *)nla_data(nla)) == -EAGAIN)
			return ERR_PTR(-EAGAIN);
	}
#endif
	return ERR_PTR(-ENOENT);
}

static const struct nla_policy nft_expr_policy[NFTA_EXPR_MAX + 1] = {
	[NFTA_EXPR_NAME]	= { .type = NLA_STRING,
				    .len = NFT_MODULE_AUTOLOAD_LIMIT },
	[NFTA_EXPR_DATA]	= { .type = NLA_NESTED },
};

static int nf_tables_fill_expr_info(struct sk_buff *skb,
				    const struct nft_expr *expr)
{
	if (nla_put_string(skb, NFTA_EXPR_NAME, expr->ops->type->name))
		goto nla_put_failure;

	if (expr->ops->dump) {
		struct nlattr *data = nla_nest_start_noflag(skb,
							    NFTA_EXPR_DATA);
		if (data == NULL)
			goto nla_put_failure;
		if (expr->ops->dump(skb, expr) < 0)
			goto nla_put_failure;
		nla_nest_end(skb, data);
	}

	return skb->len;

nla_put_failure:
	return -1;
};

int nft_expr_dump(struct sk_buff *skb, unsigned int attr,
		  const struct nft_expr *expr)
{
	struct nlattr *nest;

	nest = nla_nest_start_noflag(skb, attr);
	if (!nest)
		goto nla_put_failure;
	if (nf_tables_fill_expr_info(skb, expr) < 0)
		goto nla_put_failure;
	nla_nest_end(skb, nest);
	return 0;

nla_put_failure:
	return -1;
}

struct nft_expr_info {
	const struct nft_expr_ops	*ops;
	const struct nlattr		*attr;
	struct nlattr			*tb[NFT_EXPR_MAXATTR + 1];
};

static int nf_tables_expr_parse(const struct nft_ctx *ctx,
				const struct nlattr *nla,
				struct nft_expr_info *info)
{
	const struct nft_expr_type *type;
	const struct nft_expr_ops *ops;
	struct nlattr *tb[NFTA_EXPR_MAX + 1];
	int err;

	err = nla_parse_nested_deprecated(tb, NFTA_EXPR_MAX, nla,
					  nft_expr_policy, NULL);
	if (err < 0)
		return err;

	type = nft_expr_type_get(ctx->net, ctx->family, tb[NFTA_EXPR_NAME]);
	if (IS_ERR(type))
		return PTR_ERR(type);

	if (tb[NFTA_EXPR_DATA]) {
		err = nla_parse_nested_deprecated(info->tb, type->maxattr,
						  tb[NFTA_EXPR_DATA],
						  type->policy, NULL);
		if (err < 0)
			goto err1;
	} else
		memset(info->tb, 0, sizeof(info->tb[0]) * (type->maxattr + 1));

	if (type->select_ops != NULL) {
		ops = type->select_ops(ctx,
				       (const struct nlattr * const *)info->tb);
		if (IS_ERR(ops)) {
			err = PTR_ERR(ops);
#ifdef CONFIG_MODULES
			if (err == -EAGAIN)
				if (nft_expr_type_request_module(ctx->net,
								 ctx->family,
								 tb[NFTA_EXPR_NAME]) != -EAGAIN)
					err = -ENOENT;
#endif
			goto err1;
		}
	} else
		ops = type->ops;

	info->attr = nla;
	info->ops = ops;

	return 0;

err1:
	module_put(type->owner);
	return err;
}

static int nf_tables_newexpr(const struct nft_ctx *ctx,
			     const struct nft_expr_info *expr_info,
			     struct nft_expr *expr)
{
	const struct nft_expr_ops *ops = expr_info->ops;
	int err;

	expr->ops = ops;
	if (ops->init) {
		err = ops->init(ctx, expr, (const struct nlattr **)expr_info->tb);
		if (err < 0)
			goto err1;
	}

	return 0;
err1:
	expr->ops = NULL;
	return err;
}

static void nf_tables_expr_destroy(const struct nft_ctx *ctx,
				   struct nft_expr *expr)
{
	const struct nft_expr_type *type = expr->ops->type;

	if (expr->ops->destroy)
		expr->ops->destroy(ctx, expr);
	module_put(type->owner);
}

static struct nft_expr *nft_expr_init(const struct nft_ctx *ctx,
				      const struct nlattr *nla)
{
	struct nft_expr_info expr_info;
	struct nft_expr *expr;
	struct module *owner;
	int err;

	err = nf_tables_expr_parse(ctx, nla, &expr_info);
	if (err < 0)
		goto err1;

	err = -ENOMEM;
	expr = kzalloc(expr_info.ops->size, GFP_KERNEL);
	if (expr == NULL)
		goto err2;

	err = nf_tables_newexpr(ctx, &expr_info, expr);
	if (err < 0)
		goto err3;

	return expr;
err3:
	kfree(expr);
err2:
	owner = expr_info.ops->type->owner;
	if (expr_info.ops->type->release_ops)
		expr_info.ops->type->release_ops(expr_info.ops);

	module_put(owner);
err1:
	return ERR_PTR(err);
}

int nft_expr_clone(struct nft_expr *dst, struct nft_expr *src)
{
	int err;

	if (src->ops->clone) {
		dst->ops = src->ops;
		err = src->ops->clone(dst, src);
		if (err < 0)
			return err;
	} else {
		memcpy(dst, src, src->ops->size);
	}

	__module_get(src->ops->type->owner);

	return 0;
}

void nft_expr_destroy(const struct nft_ctx *ctx, struct nft_expr *expr)
{
	nf_tables_expr_destroy(ctx, expr);
	kfree(expr);
}

/*
 * Rules
 */

static struct nft_rule *__nft_rule_lookup(const struct nft_chain *chain,
					  u64 handle)
{
	struct nft_rule *rule;

	// FIXME: this sucks
	list_for_each_entry_rcu(rule, &chain->rules, list) {
		if (handle == rule->handle)
			return rule;
	}

	return ERR_PTR(-ENOENT);
}

static struct nft_rule *nft_rule_lookup(const struct nft_chain *chain,
					const struct nlattr *nla)
{
	if (nla == NULL)
		return ERR_PTR(-EINVAL);

	return __nft_rule_lookup(chain, be64_to_cpu(nla_get_be64(nla)));
}

static const struct nla_policy nft_rule_policy[NFTA_RULE_MAX + 1] = {
	[NFTA_RULE_TABLE]	= { .type = NLA_STRING,
				    .len = NFT_TABLE_MAXNAMELEN - 1 },
	[NFTA_RULE_CHAIN]	= { .type = NLA_STRING,
				    .len = NFT_CHAIN_MAXNAMELEN - 1 },
	[NFTA_RULE_HANDLE]	= { .type = NLA_U64 },
	[NFTA_RULE_EXPRESSIONS]	= { .type = NLA_NESTED },
	[NFTA_RULE_COMPAT]	= { .type = NLA_NESTED },
	[NFTA_RULE_POSITION]	= { .type = NLA_U64 },
	[NFTA_RULE_USERDATA]	= { .type = NLA_BINARY,
				    .len = NFT_USERDATA_MAXLEN },
	[NFTA_RULE_ID]		= { .type = NLA_U32 },
	[NFTA_RULE_POSITION_ID]	= { .type = NLA_U32 },
	[NFTA_RULE_CHAIN_ID]	= { .type = NLA_U32 },
};

static int nf_tables_fill_rule_info(struct sk_buff *skb, struct net *net,
				    u32 portid, u32 seq, int event,
				    u32 flags, int family,
				    const struct nft_table *table,
				    const struct nft_chain *chain,
				    const struct nft_rule *rule,
				    const struct nft_rule *prule)
{
	struct nlmsghdr *nlh;
	const struct nft_expr *expr, *next;
	struct nlattr *list;
	u16 type = nfnl_msg_type(NFNL_SUBSYS_NFTABLES, event);

	nlh = nfnl_msg_put(skb, portid, seq, type, flags, family, NFNETLINK_V0,
			   nft_base_seq(net));
	if (!nlh)
		goto nla_put_failure;

	if (nla_put_string(skb, NFTA_RULE_TABLE, table->name))
		goto nla_put_failure;
	if (nla_put_string(skb, NFTA_RULE_CHAIN, chain->name))
		goto nla_put_failure;
	if (nla_put_be64(skb, NFTA_RULE_HANDLE, cpu_to_be64(rule->handle),
			 NFTA_RULE_PAD))
		goto nla_put_failure;

	if (event != NFT_MSG_DELRULE && prule) {
		if (nla_put_be64(skb, NFTA_RULE_POSITION,
				 cpu_to_be64(prule->handle),
				 NFTA_RULE_PAD))
			goto nla_put_failure;
	}

	if (chain->flags & NFT_CHAIN_HW_OFFLOAD)
		nft_flow_rule_stats(chain, rule);

	list = nla_nest_start_noflag(skb, NFTA_RULE_EXPRESSIONS);
	if (list == NULL)
		goto nla_put_failure;
	nft_rule_for_each_expr(expr, next, rule) {
		if (nft_expr_dump(skb, NFTA_LIST_ELEM, expr) < 0)
			goto nla_put_failure;
	}
	nla_nest_end(skb, list);

	if (rule->udata) {
		struct nft_userdata *udata = nft_userdata(rule);
		if (nla_put(skb, NFTA_RULE_USERDATA, udata->len + 1,
			    udata->data) < 0)
			goto nla_put_failure;
	}

	nlmsg_end(skb, nlh);
	return 0;

nla_put_failure:
	nlmsg_trim(skb, nlh);
	return -1;
}

static void nf_tables_rule_notify(const struct nft_ctx *ctx,
				  const struct nft_rule *rule, int event)
{
	struct nftables_pernet *nft_net = nft_pernet(ctx->net);
	struct sk_buff *skb;
	int err;

	if (!ctx->report &&
	    !nfnetlink_has_listeners(ctx->net, NFNLGRP_NFTABLES))
		return;

	skb = nlmsg_new(NLMSG_GOODSIZE, GFP_KERNEL);
	if (skb == NULL)
		goto err;

	err = nf_tables_fill_rule_info(skb, ctx->net, ctx->portid, ctx->seq,
				       event, 0, ctx->family, ctx->table,
				       ctx->chain, rule, NULL);
	if (err < 0) {
		kfree_skb(skb);
		goto err;
	}

	nft_notify_enqueue(skb, ctx->report, &nft_net->notify_list);
	return;
err:
	nfnetlink_set_err(ctx->net, ctx->portid, NFNLGRP_NFTABLES, -ENOBUFS);
}

struct nft_rule_dump_ctx {
	char *table;
	char *chain;
};

static int __nf_tables_dump_rules(struct sk_buff *skb,
				  unsigned int *idx,
				  struct netlink_callback *cb,
				  const struct nft_table *table,
				  const struct nft_chain *chain)
{
	struct net *net = sock_net(skb->sk);
	const struct nft_rule *rule, *prule;
	unsigned int s_idx = cb->args[0];

	prule = NULL;
	list_for_each_entry_rcu(rule, &chain->rules, list) {
		if (!nft_is_active(net, rule))
			goto cont_skip;
		if (*idx < s_idx)
			goto cont;
		if (*idx > s_idx) {
			memset(&cb->args[1], 0,
					sizeof(cb->args) - sizeof(cb->args[0]));
		}
		if (nf_tables_fill_rule_info(skb, net, NETLINK_CB(cb->skb).portid,
					cb->nlh->nlmsg_seq,
					NFT_MSG_NEWRULE,
					NLM_F_MULTI | NLM_F_APPEND,
					table->family,
					table, chain, rule, prule) < 0)
			return 1;

		nl_dump_check_consistent(cb, nlmsg_hdr(skb));
cont:
		prule = rule;
cont_skip:
		(*idx)++;
	}
	return 0;
}

static int nf_tables_dump_rules(struct sk_buff *skb,
				struct netlink_callback *cb)
{
	const struct nfgenmsg *nfmsg = nlmsg_data(cb->nlh);
	const struct nft_rule_dump_ctx *ctx = cb->data;
	struct nft_table *table;
	const struct nft_chain *chain;
	unsigned int idx = 0;
	struct net *net = sock_net(skb->sk);
	int family = nfmsg->nfgen_family;
	struct nftables_pernet *nft_net;

	rcu_read_lock();
	nft_net = nft_pernet(net);
	cb->seq = nft_net->base_seq;

	list_for_each_entry_rcu(table, &nft_net->tables, list) {
		if (family != NFPROTO_UNSPEC && family != table->family)
			continue;

		if (ctx && ctx->table && strcmp(ctx->table, table->name) != 0)
			continue;

		if (ctx && ctx->table && ctx->chain) {
			struct rhlist_head *list, *tmp;

			list = rhltable_lookup(&table->chains_ht, ctx->chain,
					       nft_chain_ht_params);
			if (!list)
				goto done;

			rhl_for_each_entry_rcu(chain, tmp, list, rhlhead) {
				if (!nft_is_active(net, chain))
					continue;
				__nf_tables_dump_rules(skb, &idx,
						       cb, table, chain);
				break;
			}
			goto done;
		}

		list_for_each_entry_rcu(chain, &table->chains, list) {
			if (__nf_tables_dump_rules(skb, &idx, cb, table, chain))
				goto done;
		}

		if (ctx && ctx->table)
			break;
	}
done:
	rcu_read_unlock();

	cb->args[0] = idx;
	return skb->len;
}

static int nf_tables_dump_rules_start(struct netlink_callback *cb)
{
	const struct nlattr * const *nla = cb->data;
	struct nft_rule_dump_ctx *ctx = NULL;

	if (nla[NFTA_RULE_TABLE] || nla[NFTA_RULE_CHAIN]) {
		ctx = kzalloc(sizeof(*ctx), GFP_ATOMIC);
		if (!ctx)
			return -ENOMEM;

		if (nla[NFTA_RULE_TABLE]) {
			ctx->table = nla_strdup(nla[NFTA_RULE_TABLE],
							GFP_ATOMIC);
			if (!ctx->table) {
				kfree(ctx);
				return -ENOMEM;
			}
		}
		if (nla[NFTA_RULE_CHAIN]) {
			ctx->chain = nla_strdup(nla[NFTA_RULE_CHAIN],
						GFP_ATOMIC);
			if (!ctx->chain) {
				kfree(ctx->table);
				kfree(ctx);
				return -ENOMEM;
			}
		}
	}

	cb->data = ctx;
	return 0;
}

static int nf_tables_dump_rules_done(struct netlink_callback *cb)
{
	struct nft_rule_dump_ctx *ctx = cb->data;

	if (ctx) {
		kfree(ctx->table);
		kfree(ctx->chain);
		kfree(ctx);
	}
	return 0;
}

/* called with rcu_read_lock held */
static int nf_tables_getrule(struct sk_buff *skb, const struct nfnl_info *info,
			     const struct nlattr * const nla[])
{
	struct netlink_ext_ack *extack = info->extack;
	u8 genmask = nft_genmask_cur(info->net);
	u8 family = info->nfmsg->nfgen_family;
	const struct nft_chain *chain;
	const struct nft_rule *rule;
	struct net *net = info->net;
	struct nft_table *table;
	struct sk_buff *skb2;
	int err;

	if (info->nlh->nlmsg_flags & NLM_F_DUMP) {
		struct netlink_dump_control c = {
			.start= nf_tables_dump_rules_start,
			.dump = nf_tables_dump_rules,
			.done = nf_tables_dump_rules_done,
			.module = THIS_MODULE,
			.data = (void *)nla,
		};

		return nft_netlink_dump_start_rcu(info->sk, skb, info->nlh, &c);
	}

	table = nft_table_lookup(net, nla[NFTA_RULE_TABLE], family, genmask, 0);
	if (IS_ERR(table)) {
		NL_SET_BAD_ATTR(extack, nla[NFTA_RULE_TABLE]);
		return PTR_ERR(table);
	}

	chain = nft_chain_lookup(net, table, nla[NFTA_RULE_CHAIN], genmask);
	if (IS_ERR(chain)) {
		NL_SET_BAD_ATTR(extack, nla[NFTA_RULE_CHAIN]);
		return PTR_ERR(chain);
	}

	rule = nft_rule_lookup(chain, nla[NFTA_RULE_HANDLE]);
	if (IS_ERR(rule)) {
		NL_SET_BAD_ATTR(extack, nla[NFTA_RULE_HANDLE]);
		return PTR_ERR(rule);
	}

	skb2 = alloc_skb(NLMSG_GOODSIZE, GFP_ATOMIC);
	if (!skb2)
		return -ENOMEM;

	err = nf_tables_fill_rule_info(skb2, net, NETLINK_CB(skb).portid,
				       info->nlh->nlmsg_seq, NFT_MSG_NEWRULE, 0,
				       family, table, chain, rule, NULL);
	if (err < 0)
		goto err_fill_rule_info;

	return nfnetlink_unicast(skb2, net, NETLINK_CB(skb).portid);

err_fill_rule_info:
	kfree_skb(skb2);
	return err;
}

static void nf_tables_rule_destroy(const struct nft_ctx *ctx,
				   struct nft_rule *rule)
{
	struct nft_expr *expr, *next;

	/*
	 * Careful: some expressions might not be initialized in case this
	 * is called on error from nf_tables_newrule().
	 */
	expr = nft_expr_first(rule);
	while (nft_expr_more(rule, expr)) {
		next = nft_expr_next(expr);
		nf_tables_expr_destroy(ctx, expr);
		expr = next;
	}
	kfree(rule);
}

void nf_tables_rule_release(const struct nft_ctx *ctx, struct nft_rule *rule)
{
	nft_rule_expr_deactivate(ctx, rule, NFT_TRANS_RELEASE);
	nf_tables_rule_destroy(ctx, rule);
}

int nft_chain_validate(const struct nft_ctx *ctx, const struct nft_chain *chain)
{
	struct nft_expr *expr, *last;
	const struct nft_data *data;
	struct nft_rule *rule;
	int err;

	if (ctx->level == NFT_JUMP_STACK_SIZE)
		return -EMLINK;

	list_for_each_entry(rule, &chain->rules, list) {
		if (!nft_is_active_next(ctx->net, rule))
			continue;

		nft_rule_for_each_expr(expr, last, rule) {
			if (!expr->ops->validate)
				continue;

			err = expr->ops->validate(ctx, expr, &data);
			if (err < 0)
				return err;
		}
	}

	return 0;
}
EXPORT_SYMBOL_GPL(nft_chain_validate);

static int nft_table_validate(struct net *net, const struct nft_table *table)
{
	struct nft_chain *chain;
	struct nft_ctx ctx = {
		.net	= net,
		.family	= table->family,
	};
	int err;

	list_for_each_entry(chain, &table->chains, list) {
		if (!nft_is_base_chain(chain))
			continue;

		ctx.chain = chain;
		err = nft_chain_validate(&ctx, chain);
		if (err < 0)
			return err;
	}

	return 0;
}

static struct nft_rule *nft_rule_lookup_byid(const struct net *net,
					     const struct nlattr *nla);

#define NFT_RULE_MAXEXPRS	128

static int nf_tables_newrule(struct sk_buff *skb, const struct nfnl_info *info,
			     const struct nlattr * const nla[])
{
	struct nftables_pernet *nft_net = nft_pernet(info->net);
	struct netlink_ext_ack *extack = info->extack;
	unsigned int size, i, n, ulen = 0, usize = 0;
	u8 genmask = nft_genmask_next(info->net);
	struct nft_rule *rule, *old_rule = NULL;
	struct nft_expr_info *expr_info = NULL;
	u8 family = info->nfmsg->nfgen_family;
	struct nft_flow_rule *flow = NULL;
	struct net *net = info->net;
	struct nft_userdata *udata;
	struct nft_table *table;
	struct nft_chain *chain;
	struct nft_trans *trans;
	u64 handle, pos_handle;
	struct nft_expr *expr;
	struct nft_ctx ctx;
	struct nlattr *tmp;
	int err, rem;

	lockdep_assert_held(&nft_net->commit_mutex);

	table = nft_table_lookup(net, nla[NFTA_RULE_TABLE], family, genmask,
				 NETLINK_CB(skb).portid);
	if (IS_ERR(table)) {
		NL_SET_BAD_ATTR(extack, nla[NFTA_RULE_TABLE]);
		return PTR_ERR(table);
	}

	if (nla[NFTA_RULE_CHAIN]) {
		chain = nft_chain_lookup(net, table, nla[NFTA_RULE_CHAIN],
					 genmask);
		if (IS_ERR(chain)) {
			NL_SET_BAD_ATTR(extack, nla[NFTA_RULE_CHAIN]);
			return PTR_ERR(chain);
		}
		if (nft_chain_is_bound(chain))
			return -EOPNOTSUPP;

	} else if (nla[NFTA_RULE_CHAIN_ID]) {
		chain = nft_chain_lookup_byid(net, nla[NFTA_RULE_CHAIN_ID]);
		if (IS_ERR(chain)) {
			NL_SET_BAD_ATTR(extack, nla[NFTA_RULE_CHAIN_ID]);
			return PTR_ERR(chain);
		}
	} else {
		return -EINVAL;
	}

	if (nla[NFTA_RULE_HANDLE]) {
		handle = be64_to_cpu(nla_get_be64(nla[NFTA_RULE_HANDLE]));
		rule = __nft_rule_lookup(chain, handle);
		if (IS_ERR(rule)) {
			NL_SET_BAD_ATTR(extack, nla[NFTA_RULE_HANDLE]);
			return PTR_ERR(rule);
		}

		if (info->nlh->nlmsg_flags & NLM_F_EXCL) {
			NL_SET_BAD_ATTR(extack, nla[NFTA_RULE_HANDLE]);
			return -EEXIST;
		}
		if (info->nlh->nlmsg_flags & NLM_F_REPLACE)
			old_rule = rule;
		else
			return -EOPNOTSUPP;
	} else {
		if (!(info->nlh->nlmsg_flags & NLM_F_CREATE) ||
		    info->nlh->nlmsg_flags & NLM_F_REPLACE)
			return -EINVAL;
		handle = nf_tables_alloc_handle(table);

		if (chain->use == UINT_MAX)
			return -EOVERFLOW;

		if (nla[NFTA_RULE_POSITION]) {
			pos_handle = be64_to_cpu(nla_get_be64(nla[NFTA_RULE_POSITION]));
			old_rule = __nft_rule_lookup(chain, pos_handle);
			if (IS_ERR(old_rule)) {
				NL_SET_BAD_ATTR(extack, nla[NFTA_RULE_POSITION]);
				return PTR_ERR(old_rule);
			}
		} else if (nla[NFTA_RULE_POSITION_ID]) {
			old_rule = nft_rule_lookup_byid(net, nla[NFTA_RULE_POSITION_ID]);
			if (IS_ERR(old_rule)) {
				NL_SET_BAD_ATTR(extack, nla[NFTA_RULE_POSITION_ID]);
				return PTR_ERR(old_rule);
			}
		}
	}

	nft_ctx_init(&ctx, net, skb, info->nlh, family, table, chain, nla);

	n = 0;
	size = 0;
	if (nla[NFTA_RULE_EXPRESSIONS]) {
		expr_info = kvmalloc_array(NFT_RULE_MAXEXPRS,
					   sizeof(struct nft_expr_info),
					   GFP_KERNEL);
		if (!expr_info)
			return -ENOMEM;

		nla_for_each_nested(tmp, nla[NFTA_RULE_EXPRESSIONS], rem) {
			err = -EINVAL;
			if (nla_type(tmp) != NFTA_LIST_ELEM)
				goto err_release_expr;
			if (n == NFT_RULE_MAXEXPRS)
<<<<<<< HEAD
				goto err1;
			err = nf_tables_expr_parse(&ctx, tmp, &info[n]);
			if (err < 0) {
				NL_SET_BAD_ATTR(extack, tmp);
				goto err1;
			}
			size += info[n].ops->size;
=======
				goto err_release_expr;
			err = nf_tables_expr_parse(&ctx, tmp, &expr_info[n]);
			if (err < 0) {
				NL_SET_BAD_ATTR(extack, tmp);
				goto err_release_expr;
			}
			size += expr_info[n].ops->size;
>>>>>>> 754a0abe
			n++;
		}
	}
	/* Check for overflow of dlen field */
	err = -EFBIG;
	if (size >= 1 << 12)
		goto err_release_expr;

	if (nla[NFTA_RULE_USERDATA]) {
		ulen = nla_len(nla[NFTA_RULE_USERDATA]);
		if (ulen > 0)
			usize = sizeof(struct nft_userdata) + ulen;
	}

	err = -ENOMEM;
	rule = kzalloc(sizeof(*rule) + size + usize, GFP_KERNEL);
	if (rule == NULL)
		goto err_release_expr;

	nft_activate_next(net, rule);

	rule->handle = handle;
	rule->dlen   = size;
	rule->udata  = ulen ? 1 : 0;

	if (ulen) {
		udata = nft_userdata(rule);
		udata->len = ulen - 1;
		nla_memcpy(udata->data, nla[NFTA_RULE_USERDATA], ulen);
	}

	expr = nft_expr_first(rule);
	for (i = 0; i < n; i++) {
		err = nf_tables_newexpr(&ctx, &expr_info[i], expr);
		if (err < 0) {
			NL_SET_BAD_ATTR(extack, expr_info[i].attr);
			goto err_release_rule;
		}

		if (expr_info[i].ops->validate)
			nft_validate_state_update(net, NFT_VALIDATE_NEED);

		expr_info[i].ops = NULL;
		expr = nft_expr_next(expr);
	}

	if (chain->flags & NFT_CHAIN_HW_OFFLOAD) {
		flow = nft_flow_rule_create(net, rule);
		if (IS_ERR(flow)) {
			err = PTR_ERR(flow);
			goto err_release_rule;
		}
	}

	if (info->nlh->nlmsg_flags & NLM_F_REPLACE) {
		trans = nft_trans_rule_add(&ctx, NFT_MSG_NEWRULE, rule);
		if (trans == NULL) {
			err = -ENOMEM;
			goto err_destroy_flow_rule;
		}
		err = nft_delrule(&ctx, old_rule);
		if (err < 0) {
			nft_trans_destroy(trans);
			goto err_destroy_flow_rule;
		}

		list_add_tail_rcu(&rule->list, &old_rule->list);
	} else {
		trans = nft_trans_rule_add(&ctx, NFT_MSG_NEWRULE, rule);
		if (!trans) {
			err = -ENOMEM;
			goto err_destroy_flow_rule;
		}

		if (info->nlh->nlmsg_flags & NLM_F_APPEND) {
			if (old_rule)
				list_add_rcu(&rule->list, &old_rule->list);
			else
				list_add_tail_rcu(&rule->list, &chain->rules);
		 } else {
			if (old_rule)
				list_add_tail_rcu(&rule->list, &old_rule->list);
			else
				list_add_rcu(&rule->list, &chain->rules);
		}
	}
	kvfree(expr_info);
	chain->use++;

	if (flow)
		nft_trans_flow_rule(trans) = flow;

	if (nft_net->validate_state == NFT_VALIDATE_DO)
		return nft_table_validate(net, table);

	return 0;

err_destroy_flow_rule:
	if (flow)
		nft_flow_rule_destroy(flow);
err_release_rule:
	nf_tables_rule_release(&ctx, rule);
err_release_expr:
	for (i = 0; i < n; i++) {
		if (expr_info[i].ops) {
			module_put(expr_info[i].ops->type->owner);
			if (expr_info[i].ops->type->release_ops)
				expr_info[i].ops->type->release_ops(expr_info[i].ops);
		}
	}
	kvfree(expr_info);

	return err;
}

static struct nft_rule *nft_rule_lookup_byid(const struct net *net,
					     const struct nlattr *nla)
{
	struct nftables_pernet *nft_net = nft_pernet(net);
	u32 id = ntohl(nla_get_be32(nla));
	struct nft_trans *trans;

	list_for_each_entry(trans, &nft_net->commit_list, list) {
		struct nft_rule *rule = nft_trans_rule(trans);

		if (trans->msg_type == NFT_MSG_NEWRULE &&
		    id == nft_trans_rule_id(trans))
			return rule;
	}
	return ERR_PTR(-ENOENT);
}

static int nf_tables_delrule(struct sk_buff *skb, const struct nfnl_info *info,
			     const struct nlattr * const nla[])
{
	struct netlink_ext_ack *extack = info->extack;
	u8 genmask = nft_genmask_next(info->net);
	u8 family = info->nfmsg->nfgen_family;
	struct nft_chain *chain = NULL;
	struct net *net = info->net;
	struct nft_table *table;
	struct nft_rule *rule;
	struct nft_ctx ctx;
	int err = 0;

	table = nft_table_lookup(net, nla[NFTA_RULE_TABLE], family, genmask,
				 NETLINK_CB(skb).portid);
	if (IS_ERR(table)) {
		NL_SET_BAD_ATTR(extack, nla[NFTA_RULE_TABLE]);
		return PTR_ERR(table);
	}

	if (nla[NFTA_RULE_CHAIN]) {
		chain = nft_chain_lookup(net, table, nla[NFTA_RULE_CHAIN],
					 genmask);
		if (IS_ERR(chain)) {
			NL_SET_BAD_ATTR(extack, nla[NFTA_RULE_CHAIN]);
			return PTR_ERR(chain);
		}
		if (nft_chain_is_bound(chain))
			return -EOPNOTSUPP;
	}

	nft_ctx_init(&ctx, net, skb, info->nlh, family, table, chain, nla);

	if (chain) {
		if (nla[NFTA_RULE_HANDLE]) {
			rule = nft_rule_lookup(chain, nla[NFTA_RULE_HANDLE]);
			if (IS_ERR(rule)) {
				NL_SET_BAD_ATTR(extack, nla[NFTA_RULE_HANDLE]);
				return PTR_ERR(rule);
			}

			err = nft_delrule(&ctx, rule);
		} else if (nla[NFTA_RULE_ID]) {
			rule = nft_rule_lookup_byid(net, nla[NFTA_RULE_ID]);
			if (IS_ERR(rule)) {
				NL_SET_BAD_ATTR(extack, nla[NFTA_RULE_ID]);
				return PTR_ERR(rule);
			}

			err = nft_delrule(&ctx, rule);
		} else {
			err = nft_delrule_by_chain(&ctx);
		}
	} else {
		list_for_each_entry(chain, &table->chains, list) {
			if (!nft_is_active_next(net, chain))
				continue;

			ctx.chain = chain;
			err = nft_delrule_by_chain(&ctx);
			if (err < 0)
				break;
		}
	}

	return err;
}

/*
 * Sets
 */
static const struct nft_set_type *nft_set_types[] = {
	&nft_set_hash_fast_type,
	&nft_set_hash_type,
	&nft_set_rhash_type,
	&nft_set_bitmap_type,
	&nft_set_rbtree_type,
#if defined(CONFIG_X86_64) && !defined(CONFIG_UML)
	&nft_set_pipapo_avx2_type,
#endif
	&nft_set_pipapo_type,
};

#define NFT_SET_FEATURES	(NFT_SET_INTERVAL | NFT_SET_MAP | \
				 NFT_SET_TIMEOUT | NFT_SET_OBJECT | \
				 NFT_SET_EVAL)

static bool nft_set_ops_candidate(const struct nft_set_type *type, u32 flags)
{
	return (flags & type->features) == (flags & NFT_SET_FEATURES);
}

/*
 * Select a set implementation based on the data characteristics and the
 * given policy. The total memory use might not be known if no size is
 * given, in that case the amount of memory per element is used.
 */
static const struct nft_set_ops *
nft_select_set_ops(const struct nft_ctx *ctx,
		   const struct nlattr * const nla[],
		   const struct nft_set_desc *desc,
		   enum nft_set_policies policy)
{
	struct nftables_pernet *nft_net = nft_pernet(ctx->net);
	const struct nft_set_ops *ops, *bops;
	struct nft_set_estimate est, best;
	const struct nft_set_type *type;
	u32 flags = 0;
	int i;

	lockdep_assert_held(&nft_net->commit_mutex);
	lockdep_nfnl_nft_mutex_not_held();

	if (nla[NFTA_SET_FLAGS] != NULL)
		flags = ntohl(nla_get_be32(nla[NFTA_SET_FLAGS]));

	bops	    = NULL;
	best.size   = ~0;
	best.lookup = ~0;
	best.space  = ~0;

	for (i = 0; i < ARRAY_SIZE(nft_set_types); i++) {
		type = nft_set_types[i];
		ops = &type->ops;

		if (!nft_set_ops_candidate(type, flags))
			continue;
		if (!ops->estimate(desc, flags, &est))
			continue;

		switch (policy) {
		case NFT_SET_POL_PERFORMANCE:
			if (est.lookup < best.lookup)
				break;
			if (est.lookup == best.lookup &&
			    est.space < best.space)
				break;
			continue;
		case NFT_SET_POL_MEMORY:
			if (!desc->size) {
				if (est.space < best.space)
					break;
				if (est.space == best.space &&
				    est.lookup < best.lookup)
					break;
			} else if (est.size < best.size || !bops) {
				break;
			}
			continue;
		default:
			break;
		}

		bops = ops;
		best = est;
	}

	if (bops != NULL)
		return bops;

	return ERR_PTR(-EOPNOTSUPP);
}

static const struct nla_policy nft_set_policy[NFTA_SET_MAX + 1] = {
	[NFTA_SET_TABLE]		= { .type = NLA_STRING,
					    .len = NFT_TABLE_MAXNAMELEN - 1 },
	[NFTA_SET_NAME]			= { .type = NLA_STRING,
					    .len = NFT_SET_MAXNAMELEN - 1 },
	[NFTA_SET_FLAGS]		= { .type = NLA_U32 },
	[NFTA_SET_KEY_TYPE]		= { .type = NLA_U32 },
	[NFTA_SET_KEY_LEN]		= { .type = NLA_U32 },
	[NFTA_SET_DATA_TYPE]		= { .type = NLA_U32 },
	[NFTA_SET_DATA_LEN]		= { .type = NLA_U32 },
	[NFTA_SET_POLICY]		= { .type = NLA_U32 },
	[NFTA_SET_DESC]			= { .type = NLA_NESTED },
	[NFTA_SET_ID]			= { .type = NLA_U32 },
	[NFTA_SET_TIMEOUT]		= { .type = NLA_U64 },
	[NFTA_SET_GC_INTERVAL]		= { .type = NLA_U32 },
	[NFTA_SET_USERDATA]		= { .type = NLA_BINARY,
					    .len  = NFT_USERDATA_MAXLEN },
	[NFTA_SET_OBJ_TYPE]		= { .type = NLA_U32 },
	[NFTA_SET_HANDLE]		= { .type = NLA_U64 },
	[NFTA_SET_EXPR]			= { .type = NLA_NESTED },
	[NFTA_SET_EXPRESSIONS]		= { .type = NLA_NESTED },
};

static const struct nla_policy nft_set_desc_policy[NFTA_SET_DESC_MAX + 1] = {
	[NFTA_SET_DESC_SIZE]		= { .type = NLA_U32 },
	[NFTA_SET_DESC_CONCAT]		= { .type = NLA_NESTED },
};

static struct nft_set *nft_set_lookup(const struct nft_table *table,
				      const struct nlattr *nla, u8 genmask)
{
	struct nft_set *set;

	if (nla == NULL)
		return ERR_PTR(-EINVAL);

	list_for_each_entry_rcu(set, &table->sets, list) {
		if (!nla_strcmp(nla, set->name) &&
		    nft_active_genmask(set, genmask))
			return set;
	}
	return ERR_PTR(-ENOENT);
}

static struct nft_set *nft_set_lookup_byhandle(const struct nft_table *table,
					       const struct nlattr *nla,
					       u8 genmask)
{
	struct nft_set *set;

	list_for_each_entry(set, &table->sets, list) {
		if (be64_to_cpu(nla_get_be64(nla)) == set->handle &&
		    nft_active_genmask(set, genmask))
			return set;
	}
	return ERR_PTR(-ENOENT);
}

static struct nft_set *nft_set_lookup_byid(const struct net *net,
					   const struct nlattr *nla, u8 genmask)
{
	struct nftables_pernet *nft_net = nft_pernet(net);
	u32 id = ntohl(nla_get_be32(nla));
	struct nft_trans *trans;

	list_for_each_entry(trans, &nft_net->commit_list, list) {
		if (trans->msg_type == NFT_MSG_NEWSET) {
			struct nft_set *set = nft_trans_set(trans);

			if (id == nft_trans_set_id(trans) &&
			    nft_active_genmask(set, genmask))
				return set;
		}
	}
	return ERR_PTR(-ENOENT);
}

struct nft_set *nft_set_lookup_global(const struct net *net,
				      const struct nft_table *table,
				      const struct nlattr *nla_set_name,
				      const struct nlattr *nla_set_id,
				      u8 genmask)
{
	struct nft_set *set;

	set = nft_set_lookup(table, nla_set_name, genmask);
	if (IS_ERR(set)) {
		if (!nla_set_id)
			return set;

		set = nft_set_lookup_byid(net, nla_set_id, genmask);
	}
	return set;
}
EXPORT_SYMBOL_GPL(nft_set_lookup_global);

static int nf_tables_set_alloc_name(struct nft_ctx *ctx, struct nft_set *set,
				    const char *name)
{
	const struct nft_set *i;
	const char *p;
	unsigned long *inuse;
	unsigned int n = 0, min = 0;

	p = strchr(name, '%');
	if (p != NULL) {
		if (p[1] != 'd' || strchr(p + 2, '%'))
			return -EINVAL;

		inuse = (unsigned long *)get_zeroed_page(GFP_KERNEL);
		if (inuse == NULL)
			return -ENOMEM;
cont:
		list_for_each_entry(i, &ctx->table->sets, list) {
			int tmp;

			if (!nft_is_active_next(ctx->net, set))
				continue;
			if (!sscanf(i->name, name, &tmp))
				continue;
			if (tmp < min || tmp >= min + BITS_PER_BYTE * PAGE_SIZE)
				continue;

			set_bit(tmp - min, inuse);
		}

		n = find_first_zero_bit(inuse, BITS_PER_BYTE * PAGE_SIZE);
		if (n >= BITS_PER_BYTE * PAGE_SIZE) {
			min += BITS_PER_BYTE * PAGE_SIZE;
			memset(inuse, 0, PAGE_SIZE);
			goto cont;
		}
		free_page((unsigned long)inuse);
	}

	set->name = kasprintf(GFP_KERNEL, name, min + n);
	if (!set->name)
		return -ENOMEM;

	list_for_each_entry(i, &ctx->table->sets, list) {
		if (!nft_is_active_next(ctx->net, i))
			continue;
		if (!strcmp(set->name, i->name)) {
			kfree(set->name);
			set->name = NULL;
			return -ENFILE;
		}
	}
	return 0;
}

int nf_msecs_to_jiffies64(const struct nlattr *nla, u64 *result)
{
	u64 ms = be64_to_cpu(nla_get_be64(nla));
	u64 max = (u64)(~((u64)0));

	max = div_u64(max, NSEC_PER_MSEC);
	if (ms >= max)
		return -ERANGE;

	ms *= NSEC_PER_MSEC;
	*result = nsecs_to_jiffies64(ms);
	return 0;
}

__be64 nf_jiffies64_to_msecs(u64 input)
{
	return cpu_to_be64(jiffies64_to_msecs(input));
}

static int nf_tables_fill_set_concat(struct sk_buff *skb,
				     const struct nft_set *set)
{
	struct nlattr *concat, *field;
	int i;

	concat = nla_nest_start_noflag(skb, NFTA_SET_DESC_CONCAT);
	if (!concat)
		return -ENOMEM;

	for (i = 0; i < set->field_count; i++) {
		field = nla_nest_start_noflag(skb, NFTA_LIST_ELEM);
		if (!field)
			return -ENOMEM;

		if (nla_put_be32(skb, NFTA_SET_FIELD_LEN,
				 htonl(set->field_len[i])))
			return -ENOMEM;

		nla_nest_end(skb, field);
	}

	nla_nest_end(skb, concat);

	return 0;
}

static int nf_tables_fill_set(struct sk_buff *skb, const struct nft_ctx *ctx,
			      const struct nft_set *set, u16 event, u16 flags)
{
	struct nlmsghdr *nlh;
	u32 portid = ctx->portid;
	struct nlattr *nest;
	u32 seq = ctx->seq;
	int i;

	event = nfnl_msg_type(NFNL_SUBSYS_NFTABLES, event);
	nlh = nfnl_msg_put(skb, portid, seq, event, flags, ctx->family,
			   NFNETLINK_V0, nft_base_seq(ctx->net));
	if (!nlh)
		goto nla_put_failure;

	if (nla_put_string(skb, NFTA_SET_TABLE, ctx->table->name))
		goto nla_put_failure;
	if (nla_put_string(skb, NFTA_SET_NAME, set->name))
		goto nla_put_failure;
	if (nla_put_be64(skb, NFTA_SET_HANDLE, cpu_to_be64(set->handle),
			 NFTA_SET_PAD))
		goto nla_put_failure;
	if (set->flags != 0)
		if (nla_put_be32(skb, NFTA_SET_FLAGS, htonl(set->flags)))
			goto nla_put_failure;

	if (nla_put_be32(skb, NFTA_SET_KEY_TYPE, htonl(set->ktype)))
		goto nla_put_failure;
	if (nla_put_be32(skb, NFTA_SET_KEY_LEN, htonl(set->klen)))
		goto nla_put_failure;
	if (set->flags & NFT_SET_MAP) {
		if (nla_put_be32(skb, NFTA_SET_DATA_TYPE, htonl(set->dtype)))
			goto nla_put_failure;
		if (nla_put_be32(skb, NFTA_SET_DATA_LEN, htonl(set->dlen)))
			goto nla_put_failure;
	}
	if (set->flags & NFT_SET_OBJECT &&
	    nla_put_be32(skb, NFTA_SET_OBJ_TYPE, htonl(set->objtype)))
		goto nla_put_failure;

	if (set->timeout &&
	    nla_put_be64(skb, NFTA_SET_TIMEOUT,
			 nf_jiffies64_to_msecs(set->timeout),
			 NFTA_SET_PAD))
		goto nla_put_failure;
	if (set->gc_int &&
	    nla_put_be32(skb, NFTA_SET_GC_INTERVAL, htonl(set->gc_int)))
		goto nla_put_failure;

	if (set->policy != NFT_SET_POL_PERFORMANCE) {
		if (nla_put_be32(skb, NFTA_SET_POLICY, htonl(set->policy)))
			goto nla_put_failure;
	}

	if (set->udata &&
	    nla_put(skb, NFTA_SET_USERDATA, set->udlen, set->udata))
		goto nla_put_failure;

	nest = nla_nest_start_noflag(skb, NFTA_SET_DESC);
	if (!nest)
		goto nla_put_failure;
	if (set->size &&
	    nla_put_be32(skb, NFTA_SET_DESC_SIZE, htonl(set->size)))
		goto nla_put_failure;

	if (set->field_count > 1 &&
	    nf_tables_fill_set_concat(skb, set))
		goto nla_put_failure;

	nla_nest_end(skb, nest);

	if (set->num_exprs == 1) {
		nest = nla_nest_start_noflag(skb, NFTA_SET_EXPR);
		if (nf_tables_fill_expr_info(skb, set->exprs[0]) < 0)
			goto nla_put_failure;

		nla_nest_end(skb, nest);
	} else if (set->num_exprs > 1) {
		nest = nla_nest_start_noflag(skb, NFTA_SET_EXPRESSIONS);
		if (nest == NULL)
			goto nla_put_failure;

		for (i = 0; i < set->num_exprs; i++) {
			if (nft_expr_dump(skb, NFTA_LIST_ELEM,
					  set->exprs[i]) < 0)
				goto nla_put_failure;
		}
		nla_nest_end(skb, nest);
	}

	nlmsg_end(skb, nlh);
	return 0;

nla_put_failure:
	nlmsg_trim(skb, nlh);
	return -1;
}

static void nf_tables_set_notify(const struct nft_ctx *ctx,
				 const struct nft_set *set, int event,
			         gfp_t gfp_flags)
{
	struct nftables_pernet *nft_net = nft_pernet(ctx->net);
	struct sk_buff *skb;
	u32 portid = ctx->portid;
	int err;

	if (!ctx->report &&
	    !nfnetlink_has_listeners(ctx->net, NFNLGRP_NFTABLES))
		return;

	skb = nlmsg_new(NLMSG_GOODSIZE, gfp_flags);
	if (skb == NULL)
		goto err;

	err = nf_tables_fill_set(skb, ctx, set, event, 0);
	if (err < 0) {
		kfree_skb(skb);
		goto err;
	}

	nft_notify_enqueue(skb, ctx->report, &nft_net->notify_list);
	return;
err:
	nfnetlink_set_err(ctx->net, portid, NFNLGRP_NFTABLES, -ENOBUFS);
}

static int nf_tables_dump_sets(struct sk_buff *skb, struct netlink_callback *cb)
{
	const struct nft_set *set;
	unsigned int idx, s_idx = cb->args[0];
	struct nft_table *table, *cur_table = (struct nft_table *)cb->args[2];
	struct net *net = sock_net(skb->sk);
	struct nft_ctx *ctx = cb->data, ctx_set;
	struct nftables_pernet *nft_net;

	if (cb->args[1])
		return skb->len;

	rcu_read_lock();
	nft_net = nft_pernet(net);
	cb->seq = nft_net->base_seq;

	list_for_each_entry_rcu(table, &nft_net->tables, list) {
		if (ctx->family != NFPROTO_UNSPEC &&
		    ctx->family != table->family)
			continue;

		if (ctx->table && ctx->table != table)
			continue;

		if (cur_table) {
			if (cur_table != table)
				continue;

			cur_table = NULL;
		}
		idx = 0;
		list_for_each_entry_rcu(set, &table->sets, list) {
			if (idx < s_idx)
				goto cont;
			if (!nft_is_active(net, set))
				goto cont;

			ctx_set = *ctx;
			ctx_set.table = table;
			ctx_set.family = table->family;

			if (nf_tables_fill_set(skb, &ctx_set, set,
					       NFT_MSG_NEWSET,
					       NLM_F_MULTI) < 0) {
				cb->args[0] = idx;
				cb->args[2] = (unsigned long) table;
				goto done;
			}
			nl_dump_check_consistent(cb, nlmsg_hdr(skb));
cont:
			idx++;
		}
		if (s_idx)
			s_idx = 0;
	}
	cb->args[1] = 1;
done:
	rcu_read_unlock();
	return skb->len;
}

static int nf_tables_dump_sets_start(struct netlink_callback *cb)
{
	struct nft_ctx *ctx_dump = NULL;

	ctx_dump = kmemdup(cb->data, sizeof(*ctx_dump), GFP_ATOMIC);
	if (ctx_dump == NULL)
		return -ENOMEM;

	cb->data = ctx_dump;
	return 0;
}

static int nf_tables_dump_sets_done(struct netlink_callback *cb)
{
	kfree(cb->data);
	return 0;
}

/* called with rcu_read_lock held */
static int nf_tables_getset(struct sk_buff *skb, const struct nfnl_info *info,
			    const struct nlattr * const nla[])
{
	struct netlink_ext_ack *extack = info->extack;
	u8 genmask = nft_genmask_cur(info->net);
	u8 family = info->nfmsg->nfgen_family;
	struct nft_table *table = NULL;
	struct net *net = info->net;
	const struct nft_set *set;
	struct sk_buff *skb2;
	struct nft_ctx ctx;
	int err;

	if (nla[NFTA_SET_TABLE]) {
		table = nft_table_lookup(net, nla[NFTA_SET_TABLE], family,
					 genmask, 0);
		if (IS_ERR(table)) {
			NL_SET_BAD_ATTR(extack, nla[NFTA_SET_TABLE]);
			return PTR_ERR(table);
		}
	}

	nft_ctx_init(&ctx, net, skb, info->nlh, family, table, NULL, nla);

	if (info->nlh->nlmsg_flags & NLM_F_DUMP) {
		struct netlink_dump_control c = {
			.start = nf_tables_dump_sets_start,
			.dump = nf_tables_dump_sets,
			.done = nf_tables_dump_sets_done,
			.data = &ctx,
			.module = THIS_MODULE,
		};

		return nft_netlink_dump_start_rcu(info->sk, skb, info->nlh, &c);
	}

	/* Only accept unspec with dump */
	if (info->nfmsg->nfgen_family == NFPROTO_UNSPEC)
		return -EAFNOSUPPORT;
	if (!nla[NFTA_SET_TABLE])
		return -EINVAL;

	set = nft_set_lookup(table, nla[NFTA_SET_NAME], genmask);
	if (IS_ERR(set))
		return PTR_ERR(set);

	skb2 = alloc_skb(NLMSG_GOODSIZE, GFP_ATOMIC);
	if (skb2 == NULL)
		return -ENOMEM;

	err = nf_tables_fill_set(skb2, &ctx, set, NFT_MSG_NEWSET, 0);
	if (err < 0)
		goto err_fill_set_info;

	return nfnetlink_unicast(skb2, net, NETLINK_CB(skb).portid);

err_fill_set_info:
	kfree_skb(skb2);
	return err;
}

static const struct nla_policy nft_concat_policy[NFTA_SET_FIELD_MAX + 1] = {
	[NFTA_SET_FIELD_LEN]	= { .type = NLA_U32 },
};

static int nft_set_desc_concat_parse(const struct nlattr *attr,
				     struct nft_set_desc *desc)
{
	struct nlattr *tb[NFTA_SET_FIELD_MAX + 1];
	u32 len;
	int err;

	err = nla_parse_nested_deprecated(tb, NFTA_SET_FIELD_MAX, attr,
					  nft_concat_policy, NULL);
	if (err < 0)
		return err;

	if (!tb[NFTA_SET_FIELD_LEN])
		return -EINVAL;

	len = ntohl(nla_get_be32(tb[NFTA_SET_FIELD_LEN]));

	if (len * BITS_PER_BYTE / 32 > NFT_REG32_COUNT)
		return -E2BIG;

	desc->field_len[desc->field_count++] = len;

	return 0;
}

static int nft_set_desc_concat(struct nft_set_desc *desc,
			       const struct nlattr *nla)
{
	struct nlattr *attr;
	int rem, err;

	nla_for_each_nested(attr, nla, rem) {
		if (nla_type(attr) != NFTA_LIST_ELEM)
			return -EINVAL;

		err = nft_set_desc_concat_parse(attr, desc);
		if (err < 0)
			return err;
	}

	return 0;
}

static int nf_tables_set_desc_parse(struct nft_set_desc *desc,
				    const struct nlattr *nla)
{
	struct nlattr *da[NFTA_SET_DESC_MAX + 1];
	int err;

	err = nla_parse_nested_deprecated(da, NFTA_SET_DESC_MAX, nla,
					  nft_set_desc_policy, NULL);
	if (err < 0)
		return err;

	if (da[NFTA_SET_DESC_SIZE] != NULL)
		desc->size = ntohl(nla_get_be32(da[NFTA_SET_DESC_SIZE]));
	if (da[NFTA_SET_DESC_CONCAT])
		err = nft_set_desc_concat(desc, da[NFTA_SET_DESC_CONCAT]);

	return err;
}

static int nf_tables_newset(struct sk_buff *skb, const struct nfnl_info *info,
			    const struct nlattr * const nla[])
{
	u32 ktype, dtype, flags, policy, gc_int, objtype;
	struct netlink_ext_ack *extack = info->extack;
	u8 genmask = nft_genmask_next(info->net);
	u8 family = info->nfmsg->nfgen_family;
	const struct nft_set_ops *ops;
	struct nft_expr *expr = NULL;
	struct net *net = info->net;
	struct nft_set_desc desc;
	struct nft_table *table;
	unsigned char *udata;
	struct nft_set *set;
	struct nft_ctx ctx;
	size_t alloc_size;
	u64 timeout;
	char *name;
	int err, i;
	u16 udlen;
	u64 size;

	if (nla[NFTA_SET_TABLE] == NULL ||
	    nla[NFTA_SET_NAME] == NULL ||
	    nla[NFTA_SET_KEY_LEN] == NULL ||
	    nla[NFTA_SET_ID] == NULL)
		return -EINVAL;

	memset(&desc, 0, sizeof(desc));

	ktype = NFT_DATA_VALUE;
	if (nla[NFTA_SET_KEY_TYPE] != NULL) {
		ktype = ntohl(nla_get_be32(nla[NFTA_SET_KEY_TYPE]));
		if ((ktype & NFT_DATA_RESERVED_MASK) == NFT_DATA_RESERVED_MASK)
			return -EINVAL;
	}

	desc.klen = ntohl(nla_get_be32(nla[NFTA_SET_KEY_LEN]));
	if (desc.klen == 0 || desc.klen > NFT_DATA_VALUE_MAXLEN)
		return -EINVAL;

	flags = 0;
	if (nla[NFTA_SET_FLAGS] != NULL) {
		flags = ntohl(nla_get_be32(nla[NFTA_SET_FLAGS]));
		if (flags & ~(NFT_SET_ANONYMOUS | NFT_SET_CONSTANT |
			      NFT_SET_INTERVAL | NFT_SET_TIMEOUT |
			      NFT_SET_MAP | NFT_SET_EVAL |
			      NFT_SET_OBJECT | NFT_SET_CONCAT | NFT_SET_EXPR))
			return -EOPNOTSUPP;
		/* Only one of these operations is supported */
		if ((flags & (NFT_SET_MAP | NFT_SET_OBJECT)) ==
			     (NFT_SET_MAP | NFT_SET_OBJECT))
			return -EOPNOTSUPP;
		if ((flags & (NFT_SET_EVAL | NFT_SET_OBJECT)) ==
			     (NFT_SET_EVAL | NFT_SET_OBJECT))
			return -EOPNOTSUPP;
	}

	dtype = 0;
	if (nla[NFTA_SET_DATA_TYPE] != NULL) {
		if (!(flags & NFT_SET_MAP))
			return -EINVAL;

		dtype = ntohl(nla_get_be32(nla[NFTA_SET_DATA_TYPE]));
		if ((dtype & NFT_DATA_RESERVED_MASK) == NFT_DATA_RESERVED_MASK &&
		    dtype != NFT_DATA_VERDICT)
			return -EINVAL;

		if (dtype != NFT_DATA_VERDICT) {
			if (nla[NFTA_SET_DATA_LEN] == NULL)
				return -EINVAL;
			desc.dlen = ntohl(nla_get_be32(nla[NFTA_SET_DATA_LEN]));
			if (desc.dlen == 0 || desc.dlen > NFT_DATA_VALUE_MAXLEN)
				return -EINVAL;
		} else
			desc.dlen = sizeof(struct nft_verdict);
	} else if (flags & NFT_SET_MAP)
		return -EINVAL;

	if (nla[NFTA_SET_OBJ_TYPE] != NULL) {
		if (!(flags & NFT_SET_OBJECT))
			return -EINVAL;

		objtype = ntohl(nla_get_be32(nla[NFTA_SET_OBJ_TYPE]));
		if (objtype == NFT_OBJECT_UNSPEC ||
		    objtype > NFT_OBJECT_MAX)
			return -EOPNOTSUPP;
	} else if (flags & NFT_SET_OBJECT)
		return -EINVAL;
	else
		objtype = NFT_OBJECT_UNSPEC;

	timeout = 0;
	if (nla[NFTA_SET_TIMEOUT] != NULL) {
		if (!(flags & NFT_SET_TIMEOUT))
			return -EINVAL;

		err = nf_msecs_to_jiffies64(nla[NFTA_SET_TIMEOUT], &timeout);
		if (err)
			return err;
	}
	gc_int = 0;
	if (nla[NFTA_SET_GC_INTERVAL] != NULL) {
		if (!(flags & NFT_SET_TIMEOUT))
			return -EINVAL;
		gc_int = ntohl(nla_get_be32(nla[NFTA_SET_GC_INTERVAL]));
	}

	policy = NFT_SET_POL_PERFORMANCE;
	if (nla[NFTA_SET_POLICY] != NULL)
		policy = ntohl(nla_get_be32(nla[NFTA_SET_POLICY]));

	if (nla[NFTA_SET_DESC] != NULL) {
		err = nf_tables_set_desc_parse(&desc, nla[NFTA_SET_DESC]);
		if (err < 0)
			return err;
	}

	if (nla[NFTA_SET_EXPR] || nla[NFTA_SET_EXPRESSIONS])
		desc.expr = true;

	table = nft_table_lookup(net, nla[NFTA_SET_TABLE], family, genmask,
				 NETLINK_CB(skb).portid);
	if (IS_ERR(table)) {
		NL_SET_BAD_ATTR(extack, nla[NFTA_SET_TABLE]);
		return PTR_ERR(table);
	}

	nft_ctx_init(&ctx, net, skb, info->nlh, family, table, NULL, nla);

	set = nft_set_lookup(table, nla[NFTA_SET_NAME], genmask);
	if (IS_ERR(set)) {
		if (PTR_ERR(set) != -ENOENT) {
			NL_SET_BAD_ATTR(extack, nla[NFTA_SET_NAME]);
			return PTR_ERR(set);
		}
	} else {
		if (info->nlh->nlmsg_flags & NLM_F_EXCL) {
			NL_SET_BAD_ATTR(extack, nla[NFTA_SET_NAME]);
			return -EEXIST;
		}
		if (info->nlh->nlmsg_flags & NLM_F_REPLACE)
			return -EOPNOTSUPP;

		return 0;
	}

	if (!(info->nlh->nlmsg_flags & NLM_F_CREATE))
		return -ENOENT;

	ops = nft_select_set_ops(&ctx, nla, &desc, policy);
	if (IS_ERR(ops))
		return PTR_ERR(ops);

	udlen = 0;
	if (nla[NFTA_SET_USERDATA])
		udlen = nla_len(nla[NFTA_SET_USERDATA]);

	size = 0;
	if (ops->privsize != NULL)
		size = ops->privsize(nla, &desc);
	alloc_size = sizeof(*set) + size + udlen;
	if (alloc_size < size)
		return -ENOMEM;
	set = kvzalloc(alloc_size, GFP_KERNEL);
	if (!set)
		return -ENOMEM;

	name = nla_strdup(nla[NFTA_SET_NAME], GFP_KERNEL);
	if (!name) {
		err = -ENOMEM;
		goto err_set_name;
	}

	err = nf_tables_set_alloc_name(&ctx, set, name);
	kfree(name);
	if (err < 0)
		goto err_set_name;

	udata = NULL;
	if (udlen) {
		udata = set->data + size;
		nla_memcpy(udata, nla[NFTA_SET_USERDATA], udlen);
	}

	INIT_LIST_HEAD(&set->bindings);
	INIT_LIST_HEAD(&set->catchall_list);
	set->table = table;
	write_pnet(&set->net, net);
	set->ops = ops;
	set->ktype = ktype;
	set->klen = desc.klen;
	set->dtype = dtype;
	set->objtype = objtype;
	set->dlen = desc.dlen;
	set->flags = flags;
	set->size = desc.size;
	set->policy = policy;
	set->udlen = udlen;
	set->udata = udata;
	set->timeout = timeout;
	set->gc_int = gc_int;

	set->field_count = desc.field_count;
	for (i = 0; i < desc.field_count; i++)
		set->field_len[i] = desc.field_len[i];

	err = ops->init(set, &desc, nla);
	if (err < 0)
		goto err_set_init;

	if (nla[NFTA_SET_EXPR]) {
		expr = nft_set_elem_expr_alloc(&ctx, set, nla[NFTA_SET_EXPR]);
		if (IS_ERR(expr)) {
			err = PTR_ERR(expr);
			goto err_set_expr_alloc;
		}
		set->exprs[0] = expr;
		set->num_exprs++;
	} else if (nla[NFTA_SET_EXPRESSIONS]) {
		struct nft_expr *expr;
		struct nlattr *tmp;
		int left;

		if (!(flags & NFT_SET_EXPR)) {
			err = -EINVAL;
			goto err_set_expr_alloc;
		}
		i = 0;
		nla_for_each_nested(tmp, nla[NFTA_SET_EXPRESSIONS], left) {
			if (i == NFT_SET_EXPR_MAX) {
				err = -E2BIG;
				goto err_set_expr_alloc;
			}
			if (nla_type(tmp) != NFTA_LIST_ELEM) {
				err = -EINVAL;
				goto err_set_expr_alloc;
			}
			expr = nft_set_elem_expr_alloc(&ctx, set, tmp);
			if (IS_ERR(expr)) {
				err = PTR_ERR(expr);
				goto err_set_expr_alloc;
			}
			set->exprs[i++] = expr;
			set->num_exprs++;
		}
	}

	set->handle = nf_tables_alloc_handle(table);

	err = nft_trans_set_add(&ctx, NFT_MSG_NEWSET, set);
	if (err < 0)
		goto err_set_expr_alloc;

	list_add_tail_rcu(&set->list, &table->sets);
	table->use++;
	return 0;

err_set_expr_alloc:
	for (i = 0; i < set->num_exprs; i++)
		nft_expr_destroy(&ctx, set->exprs[i]);

	ops->destroy(set);
err_set_init:
	kfree(set->name);
err_set_name:
	kvfree(set);
	return err;
}

struct nft_set_elem_catchall {
	struct list_head	list;
	struct rcu_head		rcu;
	void			*elem;
};

static void nft_set_catchall_destroy(const struct nft_ctx *ctx,
				     struct nft_set *set)
{
	struct nft_set_elem_catchall *catchall;

	list_for_each_entry_rcu(catchall, &set->catchall_list, list) {
		list_del_rcu(&catchall->list);
		nft_set_elem_destroy(set, catchall->elem, true);
		kfree_rcu(catchall);
	}
}

static void nft_set_destroy(const struct nft_ctx *ctx, struct nft_set *set)
{
	int i;

	if (WARN_ON(set->use > 0))
		return;

	for (i = 0; i < set->num_exprs; i++)
		nft_expr_destroy(ctx, set->exprs[i]);

	set->ops->destroy(set);
	nft_set_catchall_destroy(ctx, set);
	kfree(set->name);
	kvfree(set);
}

static int nf_tables_delset(struct sk_buff *skb, const struct nfnl_info *info,
			    const struct nlattr * const nla[])
{
	struct netlink_ext_ack *extack = info->extack;
	u8 genmask = nft_genmask_next(info->net);
	u8 family = info->nfmsg->nfgen_family;
	struct net *net = info->net;
	const struct nlattr *attr;
	struct nft_table *table;
	struct nft_set *set;
	struct nft_ctx ctx;

	if (info->nfmsg->nfgen_family == NFPROTO_UNSPEC)
		return -EAFNOSUPPORT;

	table = nft_table_lookup(net, nla[NFTA_SET_TABLE], family,
				 genmask, NETLINK_CB(skb).portid);
	if (IS_ERR(table)) {
		NL_SET_BAD_ATTR(extack, nla[NFTA_SET_TABLE]);
		return PTR_ERR(table);
	}

	if (nla[NFTA_SET_HANDLE]) {
		attr = nla[NFTA_SET_HANDLE];
		set = nft_set_lookup_byhandle(table, attr, genmask);
	} else {
		attr = nla[NFTA_SET_NAME];
		set = nft_set_lookup(table, attr, genmask);
	}

	if (IS_ERR(set)) {
		NL_SET_BAD_ATTR(extack, attr);
		return PTR_ERR(set);
	}
	if (set->use ||
	    (info->nlh->nlmsg_flags & NLM_F_NONREC &&
	     atomic_read(&set->nelems) > 0)) {
		NL_SET_BAD_ATTR(extack, attr);
		return -EBUSY;
	}

	nft_ctx_init(&ctx, net, skb, info->nlh, family, table, NULL, nla);

	return nft_delset(&ctx, set);
}

static int nft_validate_register_store(const struct nft_ctx *ctx,
				       enum nft_registers reg,
				       const struct nft_data *data,
				       enum nft_data_types type,
				       unsigned int len);

static int nft_setelem_data_validate(const struct nft_ctx *ctx,
				     struct nft_set *set,
				     struct nft_set_elem *elem)
{
	const struct nft_set_ext *ext = nft_set_elem_ext(set, elem->priv);
	enum nft_registers dreg;

	dreg = nft_type_to_reg(set->dtype);
	return nft_validate_register_store(ctx, dreg, nft_set_ext_data(ext),
					   set->dtype == NFT_DATA_VERDICT ?
					   NFT_DATA_VERDICT : NFT_DATA_VALUE,
					   set->dlen);
}

static int nf_tables_bind_check_setelem(const struct nft_ctx *ctx,
					struct nft_set *set,
					const struct nft_set_iter *iter,
					struct nft_set_elem *elem)
{
	return nft_setelem_data_validate(ctx, set, elem);
}

static int nft_set_catchall_bind_check(const struct nft_ctx *ctx,
				       struct nft_set *set)
{
	u8 genmask = nft_genmask_next(ctx->net);
	struct nft_set_elem_catchall *catchall;
	struct nft_set_elem elem;
	struct nft_set_ext *ext;
	int ret = 0;

	list_for_each_entry_rcu(catchall, &set->catchall_list, list) {
		ext = nft_set_elem_ext(set, catchall->elem);
		if (!nft_set_elem_active(ext, genmask))
			continue;

		elem.priv = catchall->elem;
		ret = nft_setelem_data_validate(ctx, set, &elem);
		if (ret < 0)
			break;
	}

	return ret;
}

int nf_tables_bind_set(const struct nft_ctx *ctx, struct nft_set *set,
		       struct nft_set_binding *binding)
{
	struct nft_set_binding *i;
	struct nft_set_iter iter;

	if (set->use == UINT_MAX)
		return -EOVERFLOW;

	if (!list_empty(&set->bindings) && nft_set_is_anonymous(set))
		return -EBUSY;

	if (binding->flags & NFT_SET_MAP) {
		/* If the set is already bound to the same chain all
		 * jumps are already validated for that chain.
		 */
		list_for_each_entry(i, &set->bindings, list) {
			if (i->flags & NFT_SET_MAP &&
			    i->chain == binding->chain)
				goto bind;
		}

		iter.genmask	= nft_genmask_next(ctx->net);
		iter.skip 	= 0;
		iter.count	= 0;
		iter.err	= 0;
		iter.fn		= nf_tables_bind_check_setelem;

		set->ops->walk(ctx, set, &iter);
		if (!iter.err)
			iter.err = nft_set_catchall_bind_check(ctx, set);

		if (iter.err < 0)
			return iter.err;
	}
bind:
	binding->chain = ctx->chain;
	list_add_tail_rcu(&binding->list, &set->bindings);
	nft_set_trans_bind(ctx, set);
	set->use++;

	return 0;
}
EXPORT_SYMBOL_GPL(nf_tables_bind_set);

static void nf_tables_unbind_set(const struct nft_ctx *ctx, struct nft_set *set,
				 struct nft_set_binding *binding, bool event)
{
	list_del_rcu(&binding->list);

	if (list_empty(&set->bindings) && nft_set_is_anonymous(set)) {
		list_del_rcu(&set->list);
		if (event)
			nf_tables_set_notify(ctx, set, NFT_MSG_DELSET,
					     GFP_KERNEL);
	}
}

void nf_tables_deactivate_set(const struct nft_ctx *ctx, struct nft_set *set,
			      struct nft_set_binding *binding,
			      enum nft_trans_phase phase)
{
	switch (phase) {
	case NFT_TRANS_PREPARE:
		set->use--;
		return;
	case NFT_TRANS_ABORT:
	case NFT_TRANS_RELEASE:
		set->use--;
		fallthrough;
	default:
		nf_tables_unbind_set(ctx, set, binding,
				     phase == NFT_TRANS_COMMIT);
	}
}
EXPORT_SYMBOL_GPL(nf_tables_deactivate_set);

void nf_tables_destroy_set(const struct nft_ctx *ctx, struct nft_set *set)
{
	if (list_empty(&set->bindings) && nft_set_is_anonymous(set))
		nft_set_destroy(ctx, set);
}
EXPORT_SYMBOL_GPL(nf_tables_destroy_set);

const struct nft_set_ext_type nft_set_ext_types[] = {
	[NFT_SET_EXT_KEY]		= {
		.align	= __alignof__(u32),
	},
	[NFT_SET_EXT_DATA]		= {
		.align	= __alignof__(u32),
	},
	[NFT_SET_EXT_EXPRESSIONS]	= {
		.align	= __alignof__(struct nft_set_elem_expr),
	},
	[NFT_SET_EXT_OBJREF]		= {
		.len	= sizeof(struct nft_object *),
		.align	= __alignof__(struct nft_object *),
	},
	[NFT_SET_EXT_FLAGS]		= {
		.len	= sizeof(u8),
		.align	= __alignof__(u8),
	},
	[NFT_SET_EXT_TIMEOUT]		= {
		.len	= sizeof(u64),
		.align	= __alignof__(u64),
	},
	[NFT_SET_EXT_EXPIRATION]	= {
		.len	= sizeof(u64),
		.align	= __alignof__(u64),
	},
	[NFT_SET_EXT_USERDATA]		= {
		.len	= sizeof(struct nft_userdata),
		.align	= __alignof__(struct nft_userdata),
	},
	[NFT_SET_EXT_KEY_END]		= {
		.align	= __alignof__(u32),
	},
};

/*
 * Set elements
 */

static const struct nla_policy nft_set_elem_policy[NFTA_SET_ELEM_MAX + 1] = {
	[NFTA_SET_ELEM_KEY]		= { .type = NLA_NESTED },
	[NFTA_SET_ELEM_DATA]		= { .type = NLA_NESTED },
	[NFTA_SET_ELEM_FLAGS]		= { .type = NLA_U32 },
	[NFTA_SET_ELEM_TIMEOUT]		= { .type = NLA_U64 },
	[NFTA_SET_ELEM_EXPIRATION]	= { .type = NLA_U64 },
	[NFTA_SET_ELEM_USERDATA]	= { .type = NLA_BINARY,
					    .len = NFT_USERDATA_MAXLEN },
	[NFTA_SET_ELEM_EXPR]		= { .type = NLA_NESTED },
	[NFTA_SET_ELEM_OBJREF]		= { .type = NLA_STRING,
					    .len = NFT_OBJ_MAXNAMELEN - 1 },
	[NFTA_SET_ELEM_KEY_END]		= { .type = NLA_NESTED },
	[NFTA_SET_ELEM_EXPRESSIONS]	= { .type = NLA_NESTED },
};

static const struct nla_policy nft_set_elem_list_policy[NFTA_SET_ELEM_LIST_MAX + 1] = {
	[NFTA_SET_ELEM_LIST_TABLE]	= { .type = NLA_STRING,
					    .len = NFT_TABLE_MAXNAMELEN - 1 },
	[NFTA_SET_ELEM_LIST_SET]	= { .type = NLA_STRING,
					    .len = NFT_SET_MAXNAMELEN - 1 },
	[NFTA_SET_ELEM_LIST_ELEMENTS]	= { .type = NLA_NESTED },
	[NFTA_SET_ELEM_LIST_SET_ID]	= { .type = NLA_U32 },
};

static int nft_set_elem_expr_dump(struct sk_buff *skb,
				  const struct nft_set *set,
				  const struct nft_set_ext *ext)
{
	struct nft_set_elem_expr *elem_expr;
	u32 size, num_exprs = 0;
	struct nft_expr *expr;
	struct nlattr *nest;

	elem_expr = nft_set_ext_expr(ext);
	nft_setelem_expr_foreach(expr, elem_expr, size)
		num_exprs++;

	if (num_exprs == 1) {
		expr = nft_setelem_expr_at(elem_expr, 0);
		if (nft_expr_dump(skb, NFTA_SET_ELEM_EXPR, expr) < 0)
			return -1;

		return 0;
	} else if (num_exprs > 1) {
		nest = nla_nest_start_noflag(skb, NFTA_SET_ELEM_EXPRESSIONS);
		if (nest == NULL)
			goto nla_put_failure;

		nft_setelem_expr_foreach(expr, elem_expr, size) {
			expr = nft_setelem_expr_at(elem_expr, size);
			if (nft_expr_dump(skb, NFTA_LIST_ELEM, expr) < 0)
				goto nla_put_failure;
		}
		nla_nest_end(skb, nest);
	}
	return 0;

nla_put_failure:
	return -1;
}

static int nf_tables_fill_setelem(struct sk_buff *skb,
				  const struct nft_set *set,
				  const struct nft_set_elem *elem)
{
	const struct nft_set_ext *ext = nft_set_elem_ext(set, elem->priv);
	unsigned char *b = skb_tail_pointer(skb);
	struct nlattr *nest;

	nest = nla_nest_start_noflag(skb, NFTA_LIST_ELEM);
	if (nest == NULL)
		goto nla_put_failure;

	if (nft_set_ext_exists(ext, NFT_SET_EXT_KEY) &&
	    nft_data_dump(skb, NFTA_SET_ELEM_KEY, nft_set_ext_key(ext),
			  NFT_DATA_VALUE, set->klen) < 0)
		goto nla_put_failure;

	if (nft_set_ext_exists(ext, NFT_SET_EXT_KEY_END) &&
	    nft_data_dump(skb, NFTA_SET_ELEM_KEY_END, nft_set_ext_key_end(ext),
			  NFT_DATA_VALUE, set->klen) < 0)
		goto nla_put_failure;

	if (nft_set_ext_exists(ext, NFT_SET_EXT_DATA) &&
	    nft_data_dump(skb, NFTA_SET_ELEM_DATA, nft_set_ext_data(ext),
			  set->dtype == NFT_DATA_VERDICT ? NFT_DATA_VERDICT : NFT_DATA_VALUE,
			  set->dlen) < 0)
		goto nla_put_failure;

	if (nft_set_ext_exists(ext, NFT_SET_EXT_EXPRESSIONS) &&
	    nft_set_elem_expr_dump(skb, set, ext))
		goto nla_put_failure;

	if (nft_set_ext_exists(ext, NFT_SET_EXT_OBJREF) &&
	    nla_put_string(skb, NFTA_SET_ELEM_OBJREF,
			   (*nft_set_ext_obj(ext))->key.name) < 0)
		goto nla_put_failure;

	if (nft_set_ext_exists(ext, NFT_SET_EXT_FLAGS) &&
	    nla_put_be32(skb, NFTA_SET_ELEM_FLAGS,
		         htonl(*nft_set_ext_flags(ext))))
		goto nla_put_failure;

	if (nft_set_ext_exists(ext, NFT_SET_EXT_TIMEOUT) &&
	    nla_put_be64(skb, NFTA_SET_ELEM_TIMEOUT,
			 nf_jiffies64_to_msecs(*nft_set_ext_timeout(ext)),
			 NFTA_SET_ELEM_PAD))
		goto nla_put_failure;

	if (nft_set_ext_exists(ext, NFT_SET_EXT_EXPIRATION)) {
		u64 expires, now = get_jiffies_64();

		expires = *nft_set_ext_expiration(ext);
		if (time_before64(now, expires))
			expires -= now;
		else
			expires = 0;

		if (nla_put_be64(skb, NFTA_SET_ELEM_EXPIRATION,
				 nf_jiffies64_to_msecs(expires),
				 NFTA_SET_ELEM_PAD))
			goto nla_put_failure;
	}

	if (nft_set_ext_exists(ext, NFT_SET_EXT_USERDATA)) {
		struct nft_userdata *udata;

		udata = nft_set_ext_userdata(ext);
		if (nla_put(skb, NFTA_SET_ELEM_USERDATA,
			    udata->len + 1, udata->data))
			goto nla_put_failure;
	}

	nla_nest_end(skb, nest);
	return 0;

nla_put_failure:
	nlmsg_trim(skb, b);
	return -EMSGSIZE;
}

struct nft_set_dump_args {
	const struct netlink_callback	*cb;
	struct nft_set_iter		iter;
	struct sk_buff			*skb;
};

static int nf_tables_dump_setelem(const struct nft_ctx *ctx,
				  struct nft_set *set,
				  const struct nft_set_iter *iter,
				  struct nft_set_elem *elem)
{
	struct nft_set_dump_args *args;

	args = container_of(iter, struct nft_set_dump_args, iter);
	return nf_tables_fill_setelem(args->skb, set, elem);
}

struct nft_set_dump_ctx {
	const struct nft_set	*set;
	struct nft_ctx		ctx;
};

static int nft_set_catchall_dump(struct net *net, struct sk_buff *skb,
				 const struct nft_set *set)
{
	struct nft_set_elem_catchall *catchall;
	u8 genmask = nft_genmask_cur(net);
	struct nft_set_elem elem;
	struct nft_set_ext *ext;
	int ret = 0;

	list_for_each_entry_rcu(catchall, &set->catchall_list, list) {
		ext = nft_set_elem_ext(set, catchall->elem);
		if (!nft_set_elem_active(ext, genmask) ||
		    nft_set_elem_expired(ext))
			continue;

		elem.priv = catchall->elem;
		ret = nf_tables_fill_setelem(skb, set, &elem);
		break;
	}

	return ret;
}

static int nf_tables_dump_set(struct sk_buff *skb, struct netlink_callback *cb)
{
	struct nft_set_dump_ctx *dump_ctx = cb->data;
	struct net *net = sock_net(skb->sk);
	struct nftables_pernet *nft_net;
	struct nft_table *table;
	struct nft_set *set;
	struct nft_set_dump_args args;
	bool set_found = false;
	struct nlmsghdr *nlh;
	struct nlattr *nest;
	u32 portid, seq;
	int event;

	rcu_read_lock();
	nft_net = nft_pernet(net);
	list_for_each_entry_rcu(table, &nft_net->tables, list) {
		if (dump_ctx->ctx.family != NFPROTO_UNSPEC &&
		    dump_ctx->ctx.family != table->family)
			continue;

		if (table != dump_ctx->ctx.table)
			continue;

		list_for_each_entry_rcu(set, &table->sets, list) {
			if (set == dump_ctx->set) {
				set_found = true;
				break;
			}
		}
		break;
	}

	if (!set_found) {
		rcu_read_unlock();
		return -ENOENT;
	}

	event  = nfnl_msg_type(NFNL_SUBSYS_NFTABLES, NFT_MSG_NEWSETELEM);
	portid = NETLINK_CB(cb->skb).portid;
	seq    = cb->nlh->nlmsg_seq;

	nlh = nfnl_msg_put(skb, portid, seq, event, NLM_F_MULTI,
			   table->family, NFNETLINK_V0, nft_base_seq(net));
	if (!nlh)
		goto nla_put_failure;

	if (nla_put_string(skb, NFTA_SET_ELEM_LIST_TABLE, table->name))
		goto nla_put_failure;
	if (nla_put_string(skb, NFTA_SET_ELEM_LIST_SET, set->name))
		goto nla_put_failure;

	nest = nla_nest_start_noflag(skb, NFTA_SET_ELEM_LIST_ELEMENTS);
	if (nest == NULL)
		goto nla_put_failure;

	args.cb			= cb;
	args.skb		= skb;
	args.iter.genmask	= nft_genmask_cur(net);
	args.iter.skip		= cb->args[0];
	args.iter.count		= 0;
	args.iter.err		= 0;
	args.iter.fn		= nf_tables_dump_setelem;
	set->ops->walk(&dump_ctx->ctx, set, &args.iter);

	if (!args.iter.err && args.iter.count == cb->args[0])
		args.iter.err = nft_set_catchall_dump(net, skb, set);
	rcu_read_unlock();

	nla_nest_end(skb, nest);
	nlmsg_end(skb, nlh);

	if (args.iter.err && args.iter.err != -EMSGSIZE)
		return args.iter.err;
	if (args.iter.count == cb->args[0])
		return 0;

	cb->args[0] = args.iter.count;
	return skb->len;

nla_put_failure:
	rcu_read_unlock();
	return -ENOSPC;
}

static int nf_tables_dump_set_start(struct netlink_callback *cb)
{
	struct nft_set_dump_ctx *dump_ctx = cb->data;

	cb->data = kmemdup(dump_ctx, sizeof(*dump_ctx), GFP_ATOMIC);

	return cb->data ? 0 : -ENOMEM;
}

static int nf_tables_dump_set_done(struct netlink_callback *cb)
{
	kfree(cb->data);
	return 0;
}

static int nf_tables_fill_setelem_info(struct sk_buff *skb,
				       const struct nft_ctx *ctx, u32 seq,
				       u32 portid, int event, u16 flags,
				       const struct nft_set *set,
				       const struct nft_set_elem *elem)
{
	struct nlmsghdr *nlh;
	struct nlattr *nest;
	int err;

	event = nfnl_msg_type(NFNL_SUBSYS_NFTABLES, event);
	nlh = nfnl_msg_put(skb, portid, seq, event, flags, ctx->family,
			   NFNETLINK_V0, nft_base_seq(ctx->net));
	if (!nlh)
		goto nla_put_failure;

	if (nla_put_string(skb, NFTA_SET_TABLE, ctx->table->name))
		goto nla_put_failure;
	if (nla_put_string(skb, NFTA_SET_NAME, set->name))
		goto nla_put_failure;

	nest = nla_nest_start_noflag(skb, NFTA_SET_ELEM_LIST_ELEMENTS);
	if (nest == NULL)
		goto nla_put_failure;

	err = nf_tables_fill_setelem(skb, set, elem);
	if (err < 0)
		goto nla_put_failure;

	nla_nest_end(skb, nest);

	nlmsg_end(skb, nlh);
	return 0;

nla_put_failure:
	nlmsg_trim(skb, nlh);
	return -1;
}

static int nft_setelem_parse_flags(const struct nft_set *set,
				   const struct nlattr *attr, u32 *flags)
{
	if (attr == NULL)
		return 0;

	*flags = ntohl(nla_get_be32(attr));
	if (*flags & ~(NFT_SET_ELEM_INTERVAL_END | NFT_SET_ELEM_CATCHALL))
		return -EOPNOTSUPP;
	if (!(set->flags & NFT_SET_INTERVAL) &&
	    *flags & NFT_SET_ELEM_INTERVAL_END)
		return -EINVAL;

	return 0;
}

static int nft_setelem_parse_key(struct nft_ctx *ctx, struct nft_set *set,
				 struct nft_data *key, struct nlattr *attr)
{
	struct nft_data_desc desc;
	int err;

	err = nft_data_init(ctx, key, NFT_DATA_VALUE_MAXLEN, &desc, attr);
	if (err < 0)
		return err;

	if (desc.type != NFT_DATA_VALUE || desc.len != set->klen) {
		nft_data_release(key, desc.type);
		return -EINVAL;
	}

	return 0;
}

static int nft_setelem_parse_data(struct nft_ctx *ctx, struct nft_set *set,
				  struct nft_data_desc *desc,
				  struct nft_data *data,
				  struct nlattr *attr)
{
	int err;

	err = nft_data_init(ctx, data, NFT_DATA_VALUE_MAXLEN, desc, attr);
	if (err < 0)
		return err;

	if (desc->type != NFT_DATA_VERDICT && desc->len != set->dlen) {
		nft_data_release(data, desc->type);
		return -EINVAL;
	}

	return 0;
}

static void *nft_setelem_catchall_get(const struct net *net,
				      const struct nft_set *set)
{
	struct nft_set_elem_catchall *catchall;
	u8 genmask = nft_genmask_cur(net);
	struct nft_set_ext *ext;
	void *priv = NULL;

	list_for_each_entry_rcu(catchall, &set->catchall_list, list) {
		ext = nft_set_elem_ext(set, catchall->elem);
		if (!nft_set_elem_active(ext, genmask) ||
		    nft_set_elem_expired(ext))
			continue;

		priv = catchall->elem;
		break;
	}

	return priv;
}

static int nft_setelem_get(struct nft_ctx *ctx, struct nft_set *set,
			   struct nft_set_elem *elem, u32 flags)
{
	void *priv;

	if (!(flags & NFT_SET_ELEM_CATCHALL)) {
		priv = set->ops->get(ctx->net, set, elem, flags);
		if (IS_ERR(priv))
			return PTR_ERR(priv);
	} else {
		priv = nft_setelem_catchall_get(ctx->net, set);
		if (!priv)
			return -ENOENT;
	}
	elem->priv = priv;

	return 0;
}

static int nft_get_set_elem(struct nft_ctx *ctx, struct nft_set *set,
			    const struct nlattr *attr)
{
	struct nlattr *nla[NFTA_SET_ELEM_MAX + 1];
	struct nft_set_elem elem;
	struct sk_buff *skb;
	uint32_t flags = 0;
	int err;

	err = nla_parse_nested_deprecated(nla, NFTA_SET_ELEM_MAX, attr,
					  nft_set_elem_policy, NULL);
	if (err < 0)
		return err;

	err = nft_setelem_parse_flags(set, nla[NFTA_SET_ELEM_FLAGS], &flags);
	if (err < 0)
		return err;

	if (!nla[NFTA_SET_ELEM_KEY] && !(flags & NFT_SET_ELEM_CATCHALL))
		return -EINVAL;

	if (nla[NFTA_SET_ELEM_KEY]) {
		err = nft_setelem_parse_key(ctx, set, &elem.key.val,
					    nla[NFTA_SET_ELEM_KEY]);
		if (err < 0)
			return err;
	}

	if (nla[NFTA_SET_ELEM_KEY_END]) {
		err = nft_setelem_parse_key(ctx, set, &elem.key_end.val,
					    nla[NFTA_SET_ELEM_KEY_END]);
		if (err < 0)
			return err;
	}

	err = nft_setelem_get(ctx, set, &elem, flags);
	if (err < 0)
		return err;

	err = -ENOMEM;
	skb = nlmsg_new(NLMSG_GOODSIZE, GFP_ATOMIC);
	if (skb == NULL)
		return err;

	err = nf_tables_fill_setelem_info(skb, ctx, ctx->seq, ctx->portid,
					  NFT_MSG_NEWSETELEM, 0, set, &elem);
	if (err < 0)
		goto err_fill_setelem;

	return nfnetlink_unicast(skb, ctx->net, ctx->portid);

err_fill_setelem:
	kfree_skb(skb);
	return err;
}

/* called with rcu_read_lock held */
static int nf_tables_getsetelem(struct sk_buff *skb,
				const struct nfnl_info *info,
				const struct nlattr * const nla[])
{
	struct netlink_ext_ack *extack = info->extack;
	u8 genmask = nft_genmask_cur(info->net);
	u8 family = info->nfmsg->nfgen_family;
	struct net *net = info->net;
	struct nft_table *table;
	struct nft_set *set;
	struct nlattr *attr;
	struct nft_ctx ctx;
	int rem, err = 0;

	table = nft_table_lookup(net, nla[NFTA_SET_ELEM_LIST_TABLE], family,
				 genmask, NETLINK_CB(skb).portid);
	if (IS_ERR(table)) {
		NL_SET_BAD_ATTR(extack, nla[NFTA_SET_ELEM_LIST_TABLE]);
		return PTR_ERR(table);
	}

	set = nft_set_lookup(table, nla[NFTA_SET_ELEM_LIST_SET], genmask);
	if (IS_ERR(set))
		return PTR_ERR(set);

	nft_ctx_init(&ctx, net, skb, info->nlh, family, table, NULL, nla);

	if (info->nlh->nlmsg_flags & NLM_F_DUMP) {
		struct netlink_dump_control c = {
			.start = nf_tables_dump_set_start,
			.dump = nf_tables_dump_set,
			.done = nf_tables_dump_set_done,
			.module = THIS_MODULE,
		};
		struct nft_set_dump_ctx dump_ctx = {
			.set = set,
			.ctx = ctx,
		};

		c.data = &dump_ctx;
		return nft_netlink_dump_start_rcu(info->sk, skb, info->nlh, &c);
	}

	if (!nla[NFTA_SET_ELEM_LIST_ELEMENTS])
		return -EINVAL;

	nla_for_each_nested(attr, nla[NFTA_SET_ELEM_LIST_ELEMENTS], rem) {
		err = nft_get_set_elem(&ctx, set, attr);
		if (err < 0)
			break;
	}

	return err;
}

static void nf_tables_setelem_notify(const struct nft_ctx *ctx,
				     const struct nft_set *set,
				     const struct nft_set_elem *elem,
				     int event, u16 flags)
{
	struct nftables_pernet *nft_net;
	struct net *net = ctx->net;
	u32 portid = ctx->portid;
	struct sk_buff *skb;
	int err;

	if (!ctx->report && !nfnetlink_has_listeners(net, NFNLGRP_NFTABLES))
		return;

	skb = nlmsg_new(NLMSG_GOODSIZE, GFP_KERNEL);
	if (skb == NULL)
		goto err;

	err = nf_tables_fill_setelem_info(skb, ctx, 0, portid, event, flags,
					  set, elem);
	if (err < 0) {
		kfree_skb(skb);
		goto err;
	}

	nft_net = nft_pernet(net);
	nft_notify_enqueue(skb, ctx->report, &nft_net->notify_list);
	return;
err:
	nfnetlink_set_err(net, portid, NFNLGRP_NFTABLES, -ENOBUFS);
}

static struct nft_trans *nft_trans_elem_alloc(struct nft_ctx *ctx,
					      int msg_type,
					      struct nft_set *set)
{
	struct nft_trans *trans;

	trans = nft_trans_alloc(ctx, msg_type, sizeof(struct nft_trans_elem));
	if (trans == NULL)
		return NULL;

	nft_trans_elem_set(trans) = set;
	return trans;
}

struct nft_expr *nft_set_elem_expr_alloc(const struct nft_ctx *ctx,
					 const struct nft_set *set,
					 const struct nlattr *attr)
{
	struct nft_expr *expr;
	int err;

	expr = nft_expr_init(ctx, attr);
	if (IS_ERR(expr))
		return expr;

	err = -EOPNOTSUPP;
	if (!(expr->ops->type->flags & NFT_EXPR_STATEFUL))
		goto err_set_elem_expr;

	if (expr->ops->type->flags & NFT_EXPR_GC) {
		if (set->flags & NFT_SET_TIMEOUT)
			goto err_set_elem_expr;
		if (!set->ops->gc_init)
			goto err_set_elem_expr;
		set->ops->gc_init(set);
	}

	return expr;

err_set_elem_expr:
	nft_expr_destroy(ctx, expr);
	return ERR_PTR(err);
}

void *nft_set_elem_init(const struct nft_set *set,
			const struct nft_set_ext_tmpl *tmpl,
			const u32 *key, const u32 *key_end,
			const u32 *data, u64 timeout, u64 expiration, gfp_t gfp)
{
	struct nft_set_ext *ext;
	void *elem;

	elem = kzalloc(set->ops->elemsize + tmpl->len, gfp);
	if (elem == NULL)
		return NULL;

	ext = nft_set_elem_ext(set, elem);
	nft_set_ext_init(ext, tmpl);

	if (nft_set_ext_exists(ext, NFT_SET_EXT_KEY))
		memcpy(nft_set_ext_key(ext), key, set->klen);
	if (nft_set_ext_exists(ext, NFT_SET_EXT_KEY_END))
		memcpy(nft_set_ext_key_end(ext), key_end, set->klen);
	if (nft_set_ext_exists(ext, NFT_SET_EXT_DATA))
		memcpy(nft_set_ext_data(ext), data, set->dlen);
	if (nft_set_ext_exists(ext, NFT_SET_EXT_EXPIRATION)) {
		*nft_set_ext_expiration(ext) = get_jiffies_64() + expiration;
		if (expiration == 0)
			*nft_set_ext_expiration(ext) += timeout;
	}
	if (nft_set_ext_exists(ext, NFT_SET_EXT_TIMEOUT))
		*nft_set_ext_timeout(ext) = timeout;

	return elem;
}

static void __nft_set_elem_expr_destroy(const struct nft_ctx *ctx,
					struct nft_expr *expr)
{
	if (expr->ops->destroy_clone) {
		expr->ops->destroy_clone(ctx, expr);
		module_put(expr->ops->type->owner);
	} else {
		nf_tables_expr_destroy(ctx, expr);
	}
}

static void nft_set_elem_expr_destroy(const struct nft_ctx *ctx,
				      struct nft_set_elem_expr *elem_expr)
{
	struct nft_expr *expr;
	u32 size;

	nft_setelem_expr_foreach(expr, elem_expr, size)
		__nft_set_elem_expr_destroy(ctx, expr);
}

void nft_set_elem_destroy(const struct nft_set *set, void *elem,
			  bool destroy_expr)
{
	struct nft_set_ext *ext = nft_set_elem_ext(set, elem);
	struct nft_ctx ctx = {
		.net	= read_pnet(&set->net),
		.family	= set->table->family,
	};

	nft_data_release(nft_set_ext_key(ext), NFT_DATA_VALUE);
	if (nft_set_ext_exists(ext, NFT_SET_EXT_DATA))
		nft_data_release(nft_set_ext_data(ext), set->dtype);
	if (destroy_expr && nft_set_ext_exists(ext, NFT_SET_EXT_EXPRESSIONS))
		nft_set_elem_expr_destroy(&ctx, nft_set_ext_expr(ext));

	if (nft_set_ext_exists(ext, NFT_SET_EXT_OBJREF))
		(*nft_set_ext_obj(ext))->use--;
	kfree(elem);
}
EXPORT_SYMBOL_GPL(nft_set_elem_destroy);

/* Only called from commit path, nft_setelem_data_deactivate() already deals
 * with the refcounting from the preparation phase.
 */
static void nf_tables_set_elem_destroy(const struct nft_ctx *ctx,
				       const struct nft_set *set, void *elem)
{
	struct nft_set_ext *ext = nft_set_elem_ext(set, elem);

	if (nft_set_ext_exists(ext, NFT_SET_EXT_EXPRESSIONS))
		nft_set_elem_expr_destroy(ctx, nft_set_ext_expr(ext));

	kfree(elem);
}

int nft_set_elem_expr_clone(const struct nft_ctx *ctx, struct nft_set *set,
			    struct nft_expr *expr_array[])
{
	struct nft_expr *expr;
	int err, i, k;

	for (i = 0; i < set->num_exprs; i++) {
		expr = kzalloc(set->exprs[i]->ops->size, GFP_KERNEL);
		if (!expr)
			goto err_expr;

		err = nft_expr_clone(expr, set->exprs[i]);
		if (err < 0) {
			nft_expr_destroy(ctx, expr);
			goto err_expr;
		}
		expr_array[i] = expr;
	}

	return 0;

err_expr:
	for (k = i - 1; k >= 0; k--)
		nft_expr_destroy(ctx, expr_array[k]);

	return -ENOMEM;
}

static int nft_set_elem_expr_setup(struct nft_ctx *ctx,
				   const struct nft_set_ext *ext,
				   struct nft_expr *expr_array[],
				   u32 num_exprs)
{
	struct nft_set_elem_expr *elem_expr = nft_set_ext_expr(ext);
	struct nft_expr *expr;
	int i, err;

	for (i = 0; i < num_exprs; i++) {
		expr = nft_setelem_expr_at(elem_expr, elem_expr->size);
		err = nft_expr_clone(expr, expr_array[i]);
		if (err < 0)
			goto err_elem_expr_setup;

		elem_expr->size += expr_array[i]->ops->size;
		nft_expr_destroy(ctx, expr_array[i]);
		expr_array[i] = NULL;
	}

	return 0;

err_elem_expr_setup:
	for (; i < num_exprs; i++) {
		nft_expr_destroy(ctx, expr_array[i]);
		expr_array[i] = NULL;
	}

	return -ENOMEM;
}

struct nft_set_ext *nft_set_catchall_lookup(const struct net *net,
					    const struct nft_set *set)
{
	struct nft_set_elem_catchall *catchall;
	u8 genmask = nft_genmask_cur(net);
	struct nft_set_ext *ext;

	list_for_each_entry_rcu(catchall, &set->catchall_list, list) {
		ext = nft_set_elem_ext(set, catchall->elem);
		if (nft_set_elem_active(ext, genmask) &&
		    !nft_set_elem_expired(ext))
			return ext;
	}

	return NULL;
}
EXPORT_SYMBOL_GPL(nft_set_catchall_lookup);

void *nft_set_catchall_gc(const struct nft_set *set)
{
	struct nft_set_elem_catchall *catchall, *next;
	struct nft_set_ext *ext;
	void *elem = NULL;

	list_for_each_entry_safe(catchall, next, &set->catchall_list, list) {
		ext = nft_set_elem_ext(set, catchall->elem);

		if (!nft_set_elem_expired(ext) ||
		    nft_set_elem_mark_busy(ext))
			continue;

		elem = catchall->elem;
		list_del_rcu(&catchall->list);
		kfree_rcu(catchall, rcu);
		break;
	}

	return elem;
}
EXPORT_SYMBOL_GPL(nft_set_catchall_gc);

static int nft_setelem_catchall_insert(const struct net *net,
				       struct nft_set *set,
				       const struct nft_set_elem *elem,
				       struct nft_set_ext **pext)
{
	struct nft_set_elem_catchall *catchall;
	u8 genmask = nft_genmask_next(net);
	struct nft_set_ext *ext;

	list_for_each_entry(catchall, &set->catchall_list, list) {
		ext = nft_set_elem_ext(set, catchall->elem);
		if (nft_set_elem_active(ext, genmask)) {
			*pext = ext;
			return -EEXIST;
		}
	}

	catchall = kmalloc(sizeof(*catchall), GFP_KERNEL);
	if (!catchall)
		return -ENOMEM;

	catchall->elem = elem->priv;
	list_add_tail_rcu(&catchall->list, &set->catchall_list);

	return 0;
}

static int nft_setelem_insert(const struct net *net,
			      struct nft_set *set,
			      const struct nft_set_elem *elem,
			      struct nft_set_ext **ext, unsigned int flags)
{
	int ret;

	if (flags & NFT_SET_ELEM_CATCHALL)
		ret = nft_setelem_catchall_insert(net, set, elem, ext);
	else
		ret = set->ops->insert(net, set, elem, ext);

	return ret;
}

static bool nft_setelem_is_catchall(const struct nft_set *set,
				    const struct nft_set_elem *elem)
{
	struct nft_set_ext *ext = nft_set_elem_ext(set, elem->priv);

	if (nft_set_ext_exists(ext, NFT_SET_EXT_FLAGS) &&
	    *nft_set_ext_flags(ext) & NFT_SET_ELEM_CATCHALL)
		return true;

	return false;
}

static void nft_setelem_activate(struct net *net, struct nft_set *set,
				 struct nft_set_elem *elem)
{
	struct nft_set_ext *ext = nft_set_elem_ext(set, elem->priv);

	if (nft_setelem_is_catchall(set, elem)) {
		nft_set_elem_change_active(net, set, ext);
		nft_set_elem_clear_busy(ext);
	} else {
		set->ops->activate(net, set, elem);
	}
}

static int nft_setelem_catchall_deactivate(const struct net *net,
					   struct nft_set *set,
					   struct nft_set_elem *elem)
{
	struct nft_set_elem_catchall *catchall;
	struct nft_set_ext *ext;

	list_for_each_entry(catchall, &set->catchall_list, list) {
		ext = nft_set_elem_ext(set, catchall->elem);
		if (!nft_is_active(net, ext) ||
		    nft_set_elem_mark_busy(ext))
			continue;

		kfree(elem->priv);
		elem->priv = catchall->elem;
		nft_set_elem_change_active(net, set, ext);
		return 0;
	}

	return -ENOENT;
}

static int __nft_setelem_deactivate(const struct net *net,
				    struct nft_set *set,
				    struct nft_set_elem *elem)
{
	void *priv;

	priv = set->ops->deactivate(net, set, elem);
	if (!priv)
		return -ENOENT;

	kfree(elem->priv);
	elem->priv = priv;
	set->ndeact++;

	return 0;
}

static int nft_setelem_deactivate(const struct net *net,
				  struct nft_set *set,
				  struct nft_set_elem *elem, u32 flags)
{
	int ret;

	if (flags & NFT_SET_ELEM_CATCHALL)
		ret = nft_setelem_catchall_deactivate(net, set, elem);
	else
		ret = __nft_setelem_deactivate(net, set, elem);

	return ret;
}

static void nft_setelem_catchall_remove(const struct net *net,
					const struct nft_set *set,
					const struct nft_set_elem *elem)
{
	struct nft_set_elem_catchall *catchall, *next;

	list_for_each_entry_safe(catchall, next, &set->catchall_list, list) {
		if (catchall->elem == elem->priv) {
			list_del_rcu(&catchall->list);
			kfree_rcu(catchall);
			break;
		}
	}
}

static void nft_setelem_remove(const struct net *net,
			       const struct nft_set *set,
			       const struct nft_set_elem *elem)
{
	if (nft_setelem_is_catchall(set, elem))
		nft_setelem_catchall_remove(net, set, elem);
	else
		set->ops->remove(net, set, elem);
}

static int nft_add_set_elem(struct nft_ctx *ctx, struct nft_set *set,
			    const struct nlattr *attr, u32 nlmsg_flags)
{
	struct nft_expr *expr_array[NFT_SET_EXPR_MAX] = {};
	struct nlattr *nla[NFTA_SET_ELEM_MAX + 1];
	u8 genmask = nft_genmask_next(ctx->net);
	u32 flags = 0, size = 0, num_exprs = 0;
	struct nft_set_ext_tmpl tmpl;
	struct nft_set_ext *ext, *ext2;
	struct nft_set_elem elem;
	struct nft_set_binding *binding;
	struct nft_object *obj = NULL;
	struct nft_userdata *udata;
	struct nft_data_desc desc;
	enum nft_registers dreg;
	struct nft_trans *trans;
	u64 timeout;
	u64 expiration;
	int err, i;
	u8 ulen;

	err = nla_parse_nested_deprecated(nla, NFTA_SET_ELEM_MAX, attr,
					  nft_set_elem_policy, NULL);
	if (err < 0)
		return err;

	nft_set_ext_prepare(&tmpl);

	err = nft_setelem_parse_flags(set, nla[NFTA_SET_ELEM_FLAGS], &flags);
	if (err < 0)
		return err;

	if (!nla[NFTA_SET_ELEM_KEY] && !(flags & NFT_SET_ELEM_CATCHALL))
		return -EINVAL;

	if (flags != 0)
		nft_set_ext_add(&tmpl, NFT_SET_EXT_FLAGS);

	if (set->flags & NFT_SET_MAP) {
		if (nla[NFTA_SET_ELEM_DATA] == NULL &&
		    !(flags & NFT_SET_ELEM_INTERVAL_END))
			return -EINVAL;
	} else {
		if (nla[NFTA_SET_ELEM_DATA] != NULL)
			return -EINVAL;
	}

	if ((flags & NFT_SET_ELEM_INTERVAL_END) &&
	     (nla[NFTA_SET_ELEM_DATA] ||
	      nla[NFTA_SET_ELEM_OBJREF] ||
	      nla[NFTA_SET_ELEM_TIMEOUT] ||
	      nla[NFTA_SET_ELEM_EXPIRATION] ||
	      nla[NFTA_SET_ELEM_USERDATA] ||
	      nla[NFTA_SET_ELEM_EXPR] ||
	      nla[NFTA_SET_ELEM_EXPRESSIONS]))
		return -EINVAL;

	timeout = 0;
	if (nla[NFTA_SET_ELEM_TIMEOUT] != NULL) {
		if (!(set->flags & NFT_SET_TIMEOUT))
			return -EINVAL;
		err = nf_msecs_to_jiffies64(nla[NFTA_SET_ELEM_TIMEOUT],
					    &timeout);
		if (err)
			return err;
	} else if (set->flags & NFT_SET_TIMEOUT) {
		timeout = set->timeout;
	}

	expiration = 0;
	if (nla[NFTA_SET_ELEM_EXPIRATION] != NULL) {
		if (!(set->flags & NFT_SET_TIMEOUT))
			return -EINVAL;
		err = nf_msecs_to_jiffies64(nla[NFTA_SET_ELEM_EXPIRATION],
					    &expiration);
		if (err)
			return err;
	}

	if (nla[NFTA_SET_ELEM_EXPR]) {
		struct nft_expr *expr;

		if (set->num_exprs && set->num_exprs != 1)
			return -EOPNOTSUPP;

		expr = nft_set_elem_expr_alloc(ctx, set,
					       nla[NFTA_SET_ELEM_EXPR]);
		if (IS_ERR(expr))
			return PTR_ERR(expr);

		expr_array[0] = expr;
		num_exprs = 1;

		if (set->num_exprs && set->exprs[0]->ops != expr->ops) {
			err = -EOPNOTSUPP;
			goto err_set_elem_expr;
		}
	} else if (nla[NFTA_SET_ELEM_EXPRESSIONS]) {
		struct nft_expr *expr;
		struct nlattr *tmp;
		int left;

		i = 0;
		nla_for_each_nested(tmp, nla[NFTA_SET_ELEM_EXPRESSIONS], left) {
			if (i == NFT_SET_EXPR_MAX ||
			    (set->num_exprs && set->num_exprs == i)) {
				err = -E2BIG;
				goto err_set_elem_expr;
			}
			if (nla_type(tmp) != NFTA_LIST_ELEM) {
				err = -EINVAL;
				goto err_set_elem_expr;
			}
			expr = nft_set_elem_expr_alloc(ctx, set, tmp);
			if (IS_ERR(expr)) {
				err = PTR_ERR(expr);
				goto err_set_elem_expr;
			}
			expr_array[i] = expr;
			num_exprs++;

			if (set->num_exprs && expr->ops != set->exprs[i]->ops) {
				err = -EOPNOTSUPP;
				goto err_set_elem_expr;
			}
			i++;
		}
		if (set->num_exprs && set->num_exprs != i) {
			err = -EOPNOTSUPP;
			goto err_set_elem_expr;
		}
	} else if (set->num_exprs > 0) {
		err = nft_set_elem_expr_clone(ctx, set, expr_array);
		if (err < 0)
			goto err_set_elem_expr_clone;

		num_exprs = set->num_exprs;
	}

	if (nla[NFTA_SET_ELEM_KEY]) {
		err = nft_setelem_parse_key(ctx, set, &elem.key.val,
					    nla[NFTA_SET_ELEM_KEY]);
		if (err < 0)
			goto err_set_elem_expr;

		nft_set_ext_add_length(&tmpl, NFT_SET_EXT_KEY, set->klen);
	}

	if (nla[NFTA_SET_ELEM_KEY_END]) {
		err = nft_setelem_parse_key(ctx, set, &elem.key_end.val,
					    nla[NFTA_SET_ELEM_KEY_END]);
		if (err < 0)
			goto err_parse_key;

		nft_set_ext_add_length(&tmpl, NFT_SET_EXT_KEY_END, set->klen);
	}

	if (timeout > 0) {
		nft_set_ext_add(&tmpl, NFT_SET_EXT_EXPIRATION);
		if (timeout != set->timeout)
			nft_set_ext_add(&tmpl, NFT_SET_EXT_TIMEOUT);
	}

	if (num_exprs) {
		for (i = 0; i < num_exprs; i++)
			size += expr_array[i]->ops->size;

		nft_set_ext_add_length(&tmpl, NFT_SET_EXT_EXPRESSIONS,
				       sizeof(struct nft_set_elem_expr) +
				       size);
	}

	if (nla[NFTA_SET_ELEM_OBJREF] != NULL) {
		if (!(set->flags & NFT_SET_OBJECT)) {
			err = -EINVAL;
			goto err_parse_key_end;
		}
		obj = nft_obj_lookup(ctx->net, ctx->table,
				     nla[NFTA_SET_ELEM_OBJREF],
				     set->objtype, genmask);
		if (IS_ERR(obj)) {
			err = PTR_ERR(obj);
			goto err_parse_key_end;
		}
		nft_set_ext_add(&tmpl, NFT_SET_EXT_OBJREF);
	}

	if (nla[NFTA_SET_ELEM_DATA] != NULL) {
		err = nft_setelem_parse_data(ctx, set, &desc, &elem.data.val,
					     nla[NFTA_SET_ELEM_DATA]);
		if (err < 0)
			goto err_parse_key_end;

		dreg = nft_type_to_reg(set->dtype);
		list_for_each_entry(binding, &set->bindings, list) {
			struct nft_ctx bind_ctx = {
				.net	= ctx->net,
				.family	= ctx->family,
				.table	= ctx->table,
				.chain	= (struct nft_chain *)binding->chain,
			};

			if (!(binding->flags & NFT_SET_MAP))
				continue;

			err = nft_validate_register_store(&bind_ctx, dreg,
							  &elem.data.val,
							  desc.type, desc.len);
			if (err < 0)
				goto err_parse_data;

			if (desc.type == NFT_DATA_VERDICT &&
			    (elem.data.val.verdict.code == NFT_GOTO ||
			     elem.data.val.verdict.code == NFT_JUMP))
				nft_validate_state_update(ctx->net,
							  NFT_VALIDATE_NEED);
		}

		nft_set_ext_add_length(&tmpl, NFT_SET_EXT_DATA, desc.len);
	}

	/* The full maximum length of userdata can exceed the maximum
	 * offset value (U8_MAX) for following extensions, therefor it
	 * must be the last extension added.
	 */
	ulen = 0;
	if (nla[NFTA_SET_ELEM_USERDATA] != NULL) {
		ulen = nla_len(nla[NFTA_SET_ELEM_USERDATA]);
		if (ulen > 0)
			nft_set_ext_add_length(&tmpl, NFT_SET_EXT_USERDATA,
					       ulen);
	}

	err = -ENOMEM;
	elem.priv = nft_set_elem_init(set, &tmpl, elem.key.val.data,
				      elem.key_end.val.data, elem.data.val.data,
				      timeout, expiration, GFP_KERNEL);
	if (elem.priv == NULL)
		goto err_parse_data;

	ext = nft_set_elem_ext(set, elem.priv);
	if (flags)
		*nft_set_ext_flags(ext) = flags;
	if (ulen > 0) {
		udata = nft_set_ext_userdata(ext);
		udata->len = ulen - 1;
		nla_memcpy(&udata->data, nla[NFTA_SET_ELEM_USERDATA], ulen);
	}
	if (obj) {
		*nft_set_ext_obj(ext) = obj;
		obj->use++;
	}
	err = nft_set_elem_expr_setup(ctx, ext, expr_array, num_exprs);
	if (err < 0)
		goto err_elem_expr;

	trans = nft_trans_elem_alloc(ctx, NFT_MSG_NEWSETELEM, set);
	if (trans == NULL) {
		err = -ENOMEM;
		goto err_elem_expr;
	}

	ext->genmask = nft_genmask_cur(ctx->net) | NFT_SET_ELEM_BUSY_MASK;

	err = nft_setelem_insert(ctx->net, set, &elem, &ext2, flags);
	if (err) {
		if (err == -EEXIST) {
			if (nft_set_ext_exists(ext, NFT_SET_EXT_DATA) ^
			    nft_set_ext_exists(ext2, NFT_SET_EXT_DATA) ||
			    nft_set_ext_exists(ext, NFT_SET_EXT_OBJREF) ^
			    nft_set_ext_exists(ext2, NFT_SET_EXT_OBJREF))
				goto err_element_clash;
			if ((nft_set_ext_exists(ext, NFT_SET_EXT_DATA) &&
			     nft_set_ext_exists(ext2, NFT_SET_EXT_DATA) &&
			     memcmp(nft_set_ext_data(ext),
				    nft_set_ext_data(ext2), set->dlen) != 0) ||
			    (nft_set_ext_exists(ext, NFT_SET_EXT_OBJREF) &&
			     nft_set_ext_exists(ext2, NFT_SET_EXT_OBJREF) &&
			     *nft_set_ext_obj(ext) != *nft_set_ext_obj(ext2)))
				goto err_element_clash;
			else if (!(nlmsg_flags & NLM_F_EXCL))
				err = 0;
		} else if (err == -ENOTEMPTY) {
			/* ENOTEMPTY reports overlapping between this element
			 * and an existing one.
			 */
			err = -EEXIST;
		}
		goto err_element_clash;
	}

	if (!(flags & NFT_SET_ELEM_CATCHALL) && set->size &&
	    !atomic_add_unless(&set->nelems, 1, set->size + set->ndeact)) {
		err = -ENFILE;
		goto err_set_full;
	}

	nft_trans_elem(trans) = elem;
	nft_trans_commit_list_add_tail(ctx->net, trans);
	return 0;

err_set_full:
	nft_setelem_remove(ctx->net, set, &elem);
err_element_clash:
	kfree(trans);
err_elem_expr:
	if (obj)
		obj->use--;

	nf_tables_set_elem_destroy(ctx, set, elem.priv);
err_parse_data:
	if (nla[NFTA_SET_ELEM_DATA] != NULL)
		nft_data_release(&elem.data.val, desc.type);
err_parse_key_end:
	nft_data_release(&elem.key_end.val, NFT_DATA_VALUE);
err_parse_key:
	nft_data_release(&elem.key.val, NFT_DATA_VALUE);
err_set_elem_expr:
	for (i = 0; i < num_exprs && expr_array[i]; i++)
		nft_expr_destroy(ctx, expr_array[i]);
err_set_elem_expr_clone:
	return err;
}

static int nf_tables_newsetelem(struct sk_buff *skb,
				const struct nfnl_info *info,
				const struct nlattr * const nla[])
{
	struct nftables_pernet *nft_net = nft_pernet(info->net);
	struct netlink_ext_ack *extack = info->extack;
	u8 genmask = nft_genmask_next(info->net);
	u8 family = info->nfmsg->nfgen_family;
	struct net *net = info->net;
	const struct nlattr *attr;
	struct nft_table *table;
	struct nft_set *set;
	struct nft_ctx ctx;
	int rem, err;

	if (nla[NFTA_SET_ELEM_LIST_ELEMENTS] == NULL)
		return -EINVAL;

	table = nft_table_lookup(net, nla[NFTA_SET_ELEM_LIST_TABLE], family,
				 genmask, NETLINK_CB(skb).portid);
	if (IS_ERR(table)) {
		NL_SET_BAD_ATTR(extack, nla[NFTA_SET_ELEM_LIST_TABLE]);
		return PTR_ERR(table);
	}

	set = nft_set_lookup_global(net, table, nla[NFTA_SET_ELEM_LIST_SET],
				    nla[NFTA_SET_ELEM_LIST_SET_ID], genmask);
	if (IS_ERR(set))
		return PTR_ERR(set);

	if (!list_empty(&set->bindings) && set->flags & NFT_SET_CONSTANT)
		return -EBUSY;

	nft_ctx_init(&ctx, net, skb, info->nlh, family, table, NULL, nla);

	nla_for_each_nested(attr, nla[NFTA_SET_ELEM_LIST_ELEMENTS], rem) {
		err = nft_add_set_elem(&ctx, set, attr, info->nlh->nlmsg_flags);
		if (err < 0)
			return err;
	}

	if (nft_net->validate_state == NFT_VALIDATE_DO)
		return nft_table_validate(net, table);

	return 0;
}

/**
 *	nft_data_hold - hold a nft_data item
 *
 *	@data: struct nft_data to release
 *	@type: type of data
 *
 *	Hold a nft_data item. NFT_DATA_VALUE types can be silently discarded,
 *	NFT_DATA_VERDICT bumps the reference to chains in case of NFT_JUMP and
 *	NFT_GOTO verdicts. This function must be called on active data objects
 *	from the second phase of the commit protocol.
 */
void nft_data_hold(const struct nft_data *data, enum nft_data_types type)
{
	struct nft_chain *chain;
	struct nft_rule *rule;

	if (type == NFT_DATA_VERDICT) {
		switch (data->verdict.code) {
		case NFT_JUMP:
		case NFT_GOTO:
			chain = data->verdict.chain;
			chain->use++;

			if (!nft_chain_is_bound(chain))
				break;

			chain->table->use++;
			list_for_each_entry(rule, &chain->rules, list)
				chain->use++;

			nft_chain_add(chain->table, chain);
			break;
		}
	}
}

static void nft_setelem_data_activate(const struct net *net,
				      const struct nft_set *set,
				      struct nft_set_elem *elem)
{
	const struct nft_set_ext *ext = nft_set_elem_ext(set, elem->priv);

	if (nft_set_ext_exists(ext, NFT_SET_EXT_DATA))
		nft_data_hold(nft_set_ext_data(ext), set->dtype);
	if (nft_set_ext_exists(ext, NFT_SET_EXT_OBJREF))
		(*nft_set_ext_obj(ext))->use++;
}

static void nft_setelem_data_deactivate(const struct net *net,
					const struct nft_set *set,
					struct nft_set_elem *elem)
{
	const struct nft_set_ext *ext = nft_set_elem_ext(set, elem->priv);

	if (nft_set_ext_exists(ext, NFT_SET_EXT_DATA))
		nft_data_release(nft_set_ext_data(ext), set->dtype);
	if (nft_set_ext_exists(ext, NFT_SET_EXT_OBJREF))
		(*nft_set_ext_obj(ext))->use--;
}

static int nft_del_setelem(struct nft_ctx *ctx, struct nft_set *set,
			   const struct nlattr *attr)
{
	struct nlattr *nla[NFTA_SET_ELEM_MAX + 1];
	struct nft_set_ext_tmpl tmpl;
	struct nft_set_elem elem;
	struct nft_set_ext *ext;
	struct nft_trans *trans;
	u32 flags = 0;
	int err;

	err = nla_parse_nested_deprecated(nla, NFTA_SET_ELEM_MAX, attr,
					  nft_set_elem_policy, NULL);
	if (err < 0)
		return err;

	err = nft_setelem_parse_flags(set, nla[NFTA_SET_ELEM_FLAGS], &flags);
	if (err < 0)
		return err;

	if (!nla[NFTA_SET_ELEM_KEY] && !(flags & NFT_SET_ELEM_CATCHALL))
		return -EINVAL;

	nft_set_ext_prepare(&tmpl);

	if (flags != 0)
		nft_set_ext_add(&tmpl, NFT_SET_EXT_FLAGS);

	if (nla[NFTA_SET_ELEM_KEY]) {
		err = nft_setelem_parse_key(ctx, set, &elem.key.val,
					    nla[NFTA_SET_ELEM_KEY]);
		if (err < 0)
			return err;

		nft_set_ext_add_length(&tmpl, NFT_SET_EXT_KEY, set->klen);
	}

	if (nla[NFTA_SET_ELEM_KEY_END]) {
		err = nft_setelem_parse_key(ctx, set, &elem.key_end.val,
					    nla[NFTA_SET_ELEM_KEY_END]);
		if (err < 0)
			return err;

		nft_set_ext_add_length(&tmpl, NFT_SET_EXT_KEY_END, set->klen);
	}

	err = -ENOMEM;
	elem.priv = nft_set_elem_init(set, &tmpl, elem.key.val.data,
				      elem.key_end.val.data, NULL, 0, 0,
				      GFP_KERNEL);
	if (elem.priv == NULL)
		goto fail_elem;

	ext = nft_set_elem_ext(set, elem.priv);
	if (flags)
		*nft_set_ext_flags(ext) = flags;

	trans = nft_trans_elem_alloc(ctx, NFT_MSG_DELSETELEM, set);
	if (trans == NULL)
		goto fail_trans;

	err = nft_setelem_deactivate(ctx->net, set, &elem, flags);
	if (err < 0)
		goto fail_ops;

	nft_setelem_data_deactivate(ctx->net, set, &elem);

	nft_trans_elem(trans) = elem;
	nft_trans_commit_list_add_tail(ctx->net, trans);
	return 0;

fail_ops:
	kfree(trans);
fail_trans:
	kfree(elem.priv);
fail_elem:
	nft_data_release(&elem.key.val, NFT_DATA_VALUE);
	return err;
}

static int nft_setelem_flush(const struct nft_ctx *ctx,
			     struct nft_set *set,
			     const struct nft_set_iter *iter,
			     struct nft_set_elem *elem)
{
	struct nft_trans *trans;
	int err;

	trans = nft_trans_alloc_gfp(ctx, NFT_MSG_DELSETELEM,
				    sizeof(struct nft_trans_elem), GFP_ATOMIC);
	if (!trans)
		return -ENOMEM;

	if (!set->ops->flush(ctx->net, set, elem->priv)) {
		err = -ENOENT;
		goto err1;
	}
	set->ndeact++;

	nft_setelem_data_deactivate(ctx->net, set, elem);
	nft_trans_elem_set(trans) = set;
	nft_trans_elem(trans) = *elem;
	nft_trans_commit_list_add_tail(ctx->net, trans);

	return 0;
err1:
	kfree(trans);
	return err;
}

static int __nft_set_catchall_flush(const struct nft_ctx *ctx,
				    struct nft_set *set,
				    struct nft_set_elem *elem)
{
	struct nft_trans *trans;

	trans = nft_trans_alloc_gfp(ctx, NFT_MSG_DELSETELEM,
				    sizeof(struct nft_trans_elem), GFP_KERNEL);
	if (!trans)
		return -ENOMEM;

	nft_setelem_data_deactivate(ctx->net, set, elem);
	nft_trans_elem_set(trans) = set;
	nft_trans_elem(trans) = *elem;
	nft_trans_commit_list_add_tail(ctx->net, trans);

	return 0;
}

static int nft_set_catchall_flush(const struct nft_ctx *ctx,
				  struct nft_set *set)
{
	u8 genmask = nft_genmask_next(ctx->net);
	struct nft_set_elem_catchall *catchall;
	struct nft_set_elem elem;
	struct nft_set_ext *ext;
	int ret = 0;

	list_for_each_entry_rcu(catchall, &set->catchall_list, list) {
		ext = nft_set_elem_ext(set, catchall->elem);
		if (!nft_set_elem_active(ext, genmask) ||
		    nft_set_elem_mark_busy(ext))
			continue;

		elem.priv = catchall->elem;
		ret = __nft_set_catchall_flush(ctx, set, &elem);
		if (ret < 0)
			break;
	}

	return ret;
}

static int nft_set_flush(struct nft_ctx *ctx, struct nft_set *set, u8 genmask)
{
	struct nft_set_iter iter = {
		.genmask	= genmask,
		.fn		= nft_setelem_flush,
	};

	set->ops->walk(ctx, set, &iter);
	if (!iter.err)
		iter.err = nft_set_catchall_flush(ctx, set);

	return iter.err;
}

static int nf_tables_delsetelem(struct sk_buff *skb,
				const struct nfnl_info *info,
				const struct nlattr * const nla[])
{
	struct netlink_ext_ack *extack = info->extack;
	u8 genmask = nft_genmask_next(info->net);
	u8 family = info->nfmsg->nfgen_family;
	struct net *net = info->net;
	const struct nlattr *attr;
	struct nft_table *table;
	struct nft_set *set;
	struct nft_ctx ctx;
	int rem, err = 0;

	table = nft_table_lookup(net, nla[NFTA_SET_ELEM_LIST_TABLE], family,
				 genmask, NETLINK_CB(skb).portid);
	if (IS_ERR(table)) {
		NL_SET_BAD_ATTR(extack, nla[NFTA_SET_ELEM_LIST_TABLE]);
		return PTR_ERR(table);
	}

	set = nft_set_lookup(table, nla[NFTA_SET_ELEM_LIST_SET], genmask);
	if (IS_ERR(set))
		return PTR_ERR(set);
	if (!list_empty(&set->bindings) && set->flags & NFT_SET_CONSTANT)
		return -EBUSY;

	nft_ctx_init(&ctx, net, skb, info->nlh, family, table, NULL, nla);

	if (!nla[NFTA_SET_ELEM_LIST_ELEMENTS])
		return nft_set_flush(&ctx, set, genmask);

	nla_for_each_nested(attr, nla[NFTA_SET_ELEM_LIST_ELEMENTS], rem) {
		err = nft_del_setelem(&ctx, set, attr);
		if (err < 0)
			break;
	}
	return err;
}

void nft_set_gc_batch_release(struct rcu_head *rcu)
{
	struct nft_set_gc_batch *gcb;
	unsigned int i;

	gcb = container_of(rcu, struct nft_set_gc_batch, head.rcu);
	for (i = 0; i < gcb->head.cnt; i++)
		nft_set_elem_destroy(gcb->head.set, gcb->elems[i], true);
	kfree(gcb);
}

struct nft_set_gc_batch *nft_set_gc_batch_alloc(const struct nft_set *set,
						gfp_t gfp)
{
	struct nft_set_gc_batch *gcb;

	gcb = kzalloc(sizeof(*gcb), gfp);
	if (gcb == NULL)
		return gcb;
	gcb->head.set = set;
	return gcb;
}

/*
 * Stateful objects
 */

/**
 *	nft_register_obj- register nf_tables stateful object type
 *	@obj_type: object type
 *
 *	Registers the object type for use with nf_tables. Returns zero on
 *	success or a negative errno code otherwise.
 */
int nft_register_obj(struct nft_object_type *obj_type)
{
	if (obj_type->type == NFT_OBJECT_UNSPEC)
		return -EINVAL;

	nfnl_lock(NFNL_SUBSYS_NFTABLES);
	list_add_rcu(&obj_type->list, &nf_tables_objects);
	nfnl_unlock(NFNL_SUBSYS_NFTABLES);
	return 0;
}
EXPORT_SYMBOL_GPL(nft_register_obj);

/**
 *	nft_unregister_obj - unregister nf_tables object type
 *	@obj_type: object type
 *
 * 	Unregisters the object type for use with nf_tables.
 */
void nft_unregister_obj(struct nft_object_type *obj_type)
{
	nfnl_lock(NFNL_SUBSYS_NFTABLES);
	list_del_rcu(&obj_type->list);
	nfnl_unlock(NFNL_SUBSYS_NFTABLES);
}
EXPORT_SYMBOL_GPL(nft_unregister_obj);

struct nft_object *nft_obj_lookup(const struct net *net,
				  const struct nft_table *table,
				  const struct nlattr *nla, u32 objtype,
				  u8 genmask)
{
	struct nft_object_hash_key k = { .table = table };
	char search[NFT_OBJ_MAXNAMELEN];
	struct rhlist_head *tmp, *list;
	struct nft_object *obj;

	nla_strscpy(search, nla, sizeof(search));
	k.name = search;

	WARN_ON_ONCE(!rcu_read_lock_held() &&
		     !lockdep_commit_lock_is_held(net));

	rcu_read_lock();
	list = rhltable_lookup(&nft_objname_ht, &k, nft_objname_ht_params);
	if (!list)
		goto out;

	rhl_for_each_entry_rcu(obj, tmp, list, rhlhead) {
		if (objtype == obj->ops->type->type &&
		    nft_active_genmask(obj, genmask)) {
			rcu_read_unlock();
			return obj;
		}
	}
out:
	rcu_read_unlock();
	return ERR_PTR(-ENOENT);
}
EXPORT_SYMBOL_GPL(nft_obj_lookup);

static struct nft_object *nft_obj_lookup_byhandle(const struct nft_table *table,
						  const struct nlattr *nla,
						  u32 objtype, u8 genmask)
{
	struct nft_object *obj;

	list_for_each_entry(obj, &table->objects, list) {
		if (be64_to_cpu(nla_get_be64(nla)) == obj->handle &&
		    objtype == obj->ops->type->type &&
		    nft_active_genmask(obj, genmask))
			return obj;
	}
	return ERR_PTR(-ENOENT);
}

static const struct nla_policy nft_obj_policy[NFTA_OBJ_MAX + 1] = {
	[NFTA_OBJ_TABLE]	= { .type = NLA_STRING,
				    .len = NFT_TABLE_MAXNAMELEN - 1 },
	[NFTA_OBJ_NAME]		= { .type = NLA_STRING,
				    .len = NFT_OBJ_MAXNAMELEN - 1 },
	[NFTA_OBJ_TYPE]		= { .type = NLA_U32 },
	[NFTA_OBJ_DATA]		= { .type = NLA_NESTED },
	[NFTA_OBJ_HANDLE]	= { .type = NLA_U64},
	[NFTA_OBJ_USERDATA]	= { .type = NLA_BINARY,
				    .len = NFT_USERDATA_MAXLEN },
};

static struct nft_object *nft_obj_init(const struct nft_ctx *ctx,
				       const struct nft_object_type *type,
				       const struct nlattr *attr)
{
	struct nlattr **tb;
	const struct nft_object_ops *ops;
	struct nft_object *obj;
	int err = -ENOMEM;

	tb = kmalloc_array(type->maxattr + 1, sizeof(*tb), GFP_KERNEL);
	if (!tb)
		goto err1;

	if (attr) {
		err = nla_parse_nested_deprecated(tb, type->maxattr, attr,
						  type->policy, NULL);
		if (err < 0)
			goto err2;
	} else {
		memset(tb, 0, sizeof(tb[0]) * (type->maxattr + 1));
	}

	if (type->select_ops) {
		ops = type->select_ops(ctx, (const struct nlattr * const *)tb);
		if (IS_ERR(ops)) {
			err = PTR_ERR(ops);
			goto err2;
		}
	} else {
		ops = type->ops;
	}

	err = -ENOMEM;
	obj = kzalloc(sizeof(*obj) + ops->size, GFP_KERNEL);
	if (!obj)
		goto err2;

	err = ops->init(ctx, (const struct nlattr * const *)tb, obj);
	if (err < 0)
		goto err3;

	obj->ops = ops;

	kfree(tb);
	return obj;
err3:
	kfree(obj);
err2:
	kfree(tb);
err1:
	return ERR_PTR(err);
}

static int nft_object_dump(struct sk_buff *skb, unsigned int attr,
			   struct nft_object *obj, bool reset)
{
	struct nlattr *nest;

	nest = nla_nest_start_noflag(skb, attr);
	if (!nest)
		goto nla_put_failure;
	if (obj->ops->dump(skb, obj, reset) < 0)
		goto nla_put_failure;
	nla_nest_end(skb, nest);
	return 0;

nla_put_failure:
	return -1;
}

static const struct nft_object_type *__nft_obj_type_get(u32 objtype)
{
	const struct nft_object_type *type;

	list_for_each_entry(type, &nf_tables_objects, list) {
		if (objtype == type->type)
			return type;
	}
	return NULL;
}

static const struct nft_object_type *
nft_obj_type_get(struct net *net, u32 objtype)
{
	const struct nft_object_type *type;

	type = __nft_obj_type_get(objtype);
	if (type != NULL && try_module_get(type->owner))
		return type;

	lockdep_nfnl_nft_mutex_not_held();
#ifdef CONFIG_MODULES
	if (type == NULL) {
		if (nft_request_module(net, "nft-obj-%u", objtype) == -EAGAIN)
			return ERR_PTR(-EAGAIN);
	}
#endif
	return ERR_PTR(-ENOENT);
}

static int nf_tables_updobj(const struct nft_ctx *ctx,
			    const struct nft_object_type *type,
			    const struct nlattr *attr,
			    struct nft_object *obj)
{
	struct nft_object *newobj;
	struct nft_trans *trans;
	int err;

	trans = nft_trans_alloc(ctx, NFT_MSG_NEWOBJ,
				sizeof(struct nft_trans_obj));
	if (!trans)
		return -ENOMEM;

	newobj = nft_obj_init(ctx, type, attr);
	if (IS_ERR(newobj)) {
		err = PTR_ERR(newobj);
		goto err_free_trans;
	}

	nft_trans_obj(trans) = obj;
	nft_trans_obj_update(trans) = true;
	nft_trans_obj_newobj(trans) = newobj;
	nft_trans_commit_list_add_tail(ctx->net, trans);

	return 0;

err_free_trans:
	kfree(trans);
	return err;
}

static int nf_tables_newobj(struct sk_buff *skb, const struct nfnl_info *info,
			    const struct nlattr * const nla[])
{
	struct netlink_ext_ack *extack = info->extack;
	u8 genmask = nft_genmask_next(info->net);
	u8 family = info->nfmsg->nfgen_family;
	const struct nft_object_type *type;
	struct net *net = info->net;
	struct nft_table *table;
	struct nft_object *obj;
	struct nft_ctx ctx;
	u32 objtype;
	int err;

	if (!nla[NFTA_OBJ_TYPE] ||
	    !nla[NFTA_OBJ_NAME] ||
	    !nla[NFTA_OBJ_DATA])
		return -EINVAL;

	table = nft_table_lookup(net, nla[NFTA_OBJ_TABLE], family, genmask,
				 NETLINK_CB(skb).portid);
	if (IS_ERR(table)) {
		NL_SET_BAD_ATTR(extack, nla[NFTA_OBJ_TABLE]);
		return PTR_ERR(table);
	}

	objtype = ntohl(nla_get_be32(nla[NFTA_OBJ_TYPE]));
	obj = nft_obj_lookup(net, table, nla[NFTA_OBJ_NAME], objtype, genmask);
	if (IS_ERR(obj)) {
		err = PTR_ERR(obj);
		if (err != -ENOENT) {
			NL_SET_BAD_ATTR(extack, nla[NFTA_OBJ_NAME]);
			return err;
		}
	} else {
		if (info->nlh->nlmsg_flags & NLM_F_EXCL) {
			NL_SET_BAD_ATTR(extack, nla[NFTA_OBJ_NAME]);
			return -EEXIST;
		}
		if (info->nlh->nlmsg_flags & NLM_F_REPLACE)
			return -EOPNOTSUPP;

		type = __nft_obj_type_get(objtype);
		nft_ctx_init(&ctx, net, skb, info->nlh, family, table, NULL, nla);

		return nf_tables_updobj(&ctx, type, nla[NFTA_OBJ_DATA], obj);
	}

	nft_ctx_init(&ctx, net, skb, info->nlh, family, table, NULL, nla);

	type = nft_obj_type_get(net, objtype);
	if (IS_ERR(type))
		return PTR_ERR(type);

	obj = nft_obj_init(&ctx, type, nla[NFTA_OBJ_DATA]);
	if (IS_ERR(obj)) {
		err = PTR_ERR(obj);
		goto err_init;
	}
	obj->key.table = table;
	obj->handle = nf_tables_alloc_handle(table);

	obj->key.name = nla_strdup(nla[NFTA_OBJ_NAME], GFP_KERNEL);
	if (!obj->key.name) {
		err = -ENOMEM;
		goto err_strdup;
	}

	if (nla[NFTA_OBJ_USERDATA]) {
		obj->udata = nla_memdup(nla[NFTA_OBJ_USERDATA], GFP_KERNEL);
		if (obj->udata == NULL)
			goto err_userdata;

		obj->udlen = nla_len(nla[NFTA_OBJ_USERDATA]);
	}

	err = nft_trans_obj_add(&ctx, NFT_MSG_NEWOBJ, obj);
	if (err < 0)
		goto err_trans;

	err = rhltable_insert(&nft_objname_ht, &obj->rhlhead,
			      nft_objname_ht_params);
	if (err < 0)
		goto err_obj_ht;

	list_add_tail_rcu(&obj->list, &table->objects);
	table->use++;
	return 0;
err_obj_ht:
	/* queued in transaction log */
	INIT_LIST_HEAD(&obj->list);
	return err;
err_trans:
	kfree(obj->udata);
err_userdata:
	kfree(obj->key.name);
err_strdup:
	if (obj->ops->destroy)
		obj->ops->destroy(&ctx, obj);
	kfree(obj);
err_init:
	module_put(type->owner);
	return err;
}

static int nf_tables_fill_obj_info(struct sk_buff *skb, struct net *net,
				   u32 portid, u32 seq, int event, u32 flags,
				   int family, const struct nft_table *table,
				   struct nft_object *obj, bool reset)
{
	struct nlmsghdr *nlh;

	event = nfnl_msg_type(NFNL_SUBSYS_NFTABLES, event);
	nlh = nfnl_msg_put(skb, portid, seq, event, flags, family,
			   NFNETLINK_V0, nft_base_seq(net));
	if (!nlh)
		goto nla_put_failure;

	if (nla_put_string(skb, NFTA_OBJ_TABLE, table->name) ||
	    nla_put_string(skb, NFTA_OBJ_NAME, obj->key.name) ||
	    nla_put_be32(skb, NFTA_OBJ_TYPE, htonl(obj->ops->type->type)) ||
	    nla_put_be32(skb, NFTA_OBJ_USE, htonl(obj->use)) ||
	    nft_object_dump(skb, NFTA_OBJ_DATA, obj, reset) ||
	    nla_put_be64(skb, NFTA_OBJ_HANDLE, cpu_to_be64(obj->handle),
			 NFTA_OBJ_PAD))
		goto nla_put_failure;

	if (obj->udata &&
	    nla_put(skb, NFTA_OBJ_USERDATA, obj->udlen, obj->udata))
		goto nla_put_failure;

	nlmsg_end(skb, nlh);
	return 0;

nla_put_failure:
	nlmsg_trim(skb, nlh);
	return -1;
}

struct nft_obj_filter {
	char		*table;
	u32		type;
};

static int nf_tables_dump_obj(struct sk_buff *skb, struct netlink_callback *cb)
{
	const struct nfgenmsg *nfmsg = nlmsg_data(cb->nlh);
	const struct nft_table *table;
	unsigned int idx = 0, s_idx = cb->args[0];
	struct nft_obj_filter *filter = cb->data;
	struct net *net = sock_net(skb->sk);
	int family = nfmsg->nfgen_family;
	struct nftables_pernet *nft_net;
	struct nft_object *obj;
	bool reset = false;

	if (NFNL_MSG_TYPE(cb->nlh->nlmsg_type) == NFT_MSG_GETOBJ_RESET)
		reset = true;

	rcu_read_lock();
	nft_net = nft_pernet(net);
	cb->seq = nft_net->base_seq;

	list_for_each_entry_rcu(table, &nft_net->tables, list) {
		if (family != NFPROTO_UNSPEC && family != table->family)
			continue;

		list_for_each_entry_rcu(obj, &table->objects, list) {
			if (!nft_is_active(net, obj))
				goto cont;
			if (idx < s_idx)
				goto cont;
			if (idx > s_idx)
				memset(&cb->args[1], 0,
				       sizeof(cb->args) - sizeof(cb->args[0]));
			if (filter && filter->table &&
			    strcmp(filter->table, table->name))
				goto cont;
			if (filter &&
			    filter->type != NFT_OBJECT_UNSPEC &&
			    obj->ops->type->type != filter->type)
				goto cont;
			if (reset) {
				char *buf = kasprintf(GFP_ATOMIC,
						      "%s:%u",
						      table->name,
						      nft_net->base_seq);

				audit_log_nfcfg(buf,
						family,
						obj->handle,
						AUDIT_NFT_OP_OBJ_RESET,
						GFP_ATOMIC);
				kfree(buf);
			}

			if (nf_tables_fill_obj_info(skb, net, NETLINK_CB(cb->skb).portid,
						    cb->nlh->nlmsg_seq,
						    NFT_MSG_NEWOBJ,
						    NLM_F_MULTI | NLM_F_APPEND,
						    table->family, table,
						    obj, reset) < 0)
				goto done;

			nl_dump_check_consistent(cb, nlmsg_hdr(skb));
cont:
			idx++;
		}
	}
done:
	rcu_read_unlock();

	cb->args[0] = idx;
	return skb->len;
}

static int nf_tables_dump_obj_start(struct netlink_callback *cb)
{
	const struct nlattr * const *nla = cb->data;
	struct nft_obj_filter *filter = NULL;

	if (nla[NFTA_OBJ_TABLE] || nla[NFTA_OBJ_TYPE]) {
		filter = kzalloc(sizeof(*filter), GFP_ATOMIC);
		if (!filter)
			return -ENOMEM;

		if (nla[NFTA_OBJ_TABLE]) {
			filter->table = nla_strdup(nla[NFTA_OBJ_TABLE], GFP_ATOMIC);
			if (!filter->table) {
				kfree(filter);
				return -ENOMEM;
			}
		}

		if (nla[NFTA_OBJ_TYPE])
			filter->type = ntohl(nla_get_be32(nla[NFTA_OBJ_TYPE]));
	}

	cb->data = filter;
	return 0;
}

static int nf_tables_dump_obj_done(struct netlink_callback *cb)
{
	struct nft_obj_filter *filter = cb->data;

	if (filter) {
		kfree(filter->table);
		kfree(filter);
	}

	return 0;
}

/* called with rcu_read_lock held */
static int nf_tables_getobj(struct sk_buff *skb, const struct nfnl_info *info,
			    const struct nlattr * const nla[])
{
	struct netlink_ext_ack *extack = info->extack;
	u8 genmask = nft_genmask_cur(info->net);
	u8 family = info->nfmsg->nfgen_family;
	const struct nft_table *table;
	struct net *net = info->net;
	struct nft_object *obj;
	struct sk_buff *skb2;
	bool reset = false;
	u32 objtype;
	int err;

	if (info->nlh->nlmsg_flags & NLM_F_DUMP) {
		struct netlink_dump_control c = {
			.start = nf_tables_dump_obj_start,
			.dump = nf_tables_dump_obj,
			.done = nf_tables_dump_obj_done,
			.module = THIS_MODULE,
			.data = (void *)nla,
		};

		return nft_netlink_dump_start_rcu(info->sk, skb, info->nlh, &c);
	}

	if (!nla[NFTA_OBJ_NAME] ||
	    !nla[NFTA_OBJ_TYPE])
		return -EINVAL;

	table = nft_table_lookup(net, nla[NFTA_OBJ_TABLE], family, genmask, 0);
	if (IS_ERR(table)) {
		NL_SET_BAD_ATTR(extack, nla[NFTA_OBJ_TABLE]);
		return PTR_ERR(table);
	}

	objtype = ntohl(nla_get_be32(nla[NFTA_OBJ_TYPE]));
	obj = nft_obj_lookup(net, table, nla[NFTA_OBJ_NAME], objtype, genmask);
	if (IS_ERR(obj)) {
		NL_SET_BAD_ATTR(extack, nla[NFTA_OBJ_NAME]);
		return PTR_ERR(obj);
	}

	skb2 = alloc_skb(NLMSG_GOODSIZE, GFP_ATOMIC);
	if (!skb2)
		return -ENOMEM;

	if (NFNL_MSG_TYPE(info->nlh->nlmsg_type) == NFT_MSG_GETOBJ_RESET)
		reset = true;

	if (reset) {
		const struct nftables_pernet *nft_net;
		char *buf;

		nft_net = nft_pernet(net);
		buf = kasprintf(GFP_ATOMIC, "%s:%u", table->name, nft_net->base_seq);

		audit_log_nfcfg(buf,
				family,
				obj->handle,
				AUDIT_NFT_OP_OBJ_RESET,
				GFP_ATOMIC);
		kfree(buf);
	}

	err = nf_tables_fill_obj_info(skb2, net, NETLINK_CB(skb).portid,
				      info->nlh->nlmsg_seq, NFT_MSG_NEWOBJ, 0,
				      family, table, obj, reset);
	if (err < 0)
		goto err_fill_obj_info;

	return nfnetlink_unicast(skb2, net, NETLINK_CB(skb).portid);

err_fill_obj_info:
	kfree_skb(skb2);
	return err;
}

static void nft_obj_destroy(const struct nft_ctx *ctx, struct nft_object *obj)
{
	if (obj->ops->destroy)
		obj->ops->destroy(ctx, obj);

	module_put(obj->ops->type->owner);
	kfree(obj->key.name);
	kfree(obj->udata);
	kfree(obj);
}

static int nf_tables_delobj(struct sk_buff *skb, const struct nfnl_info *info,
			    const struct nlattr * const nla[])
{
	struct netlink_ext_ack *extack = info->extack;
	u8 genmask = nft_genmask_next(info->net);
	u8 family = info->nfmsg->nfgen_family;
	struct net *net = info->net;
	const struct nlattr *attr;
	struct nft_table *table;
	struct nft_object *obj;
	struct nft_ctx ctx;
	u32 objtype;

	if (!nla[NFTA_OBJ_TYPE] ||
	    (!nla[NFTA_OBJ_NAME] && !nla[NFTA_OBJ_HANDLE]))
		return -EINVAL;

	table = nft_table_lookup(net, nla[NFTA_OBJ_TABLE], family, genmask,
				 NETLINK_CB(skb).portid);
	if (IS_ERR(table)) {
		NL_SET_BAD_ATTR(extack, nla[NFTA_OBJ_TABLE]);
		return PTR_ERR(table);
	}

	objtype = ntohl(nla_get_be32(nla[NFTA_OBJ_TYPE]));
	if (nla[NFTA_OBJ_HANDLE]) {
		attr = nla[NFTA_OBJ_HANDLE];
		obj = nft_obj_lookup_byhandle(table, attr, objtype, genmask);
	} else {
		attr = nla[NFTA_OBJ_NAME];
		obj = nft_obj_lookup(net, table, attr, objtype, genmask);
	}

	if (IS_ERR(obj)) {
		NL_SET_BAD_ATTR(extack, attr);
		return PTR_ERR(obj);
	}
	if (obj->use > 0) {
		NL_SET_BAD_ATTR(extack, attr);
		return -EBUSY;
	}

	nft_ctx_init(&ctx, net, skb, info->nlh, family, table, NULL, nla);

	return nft_delobj(&ctx, obj);
}

void nft_obj_notify(struct net *net, const struct nft_table *table,
		    struct nft_object *obj, u32 portid, u32 seq, int event,
		    int family, int report, gfp_t gfp)
{
	struct nftables_pernet *nft_net = nft_pernet(net);
	struct sk_buff *skb;
	int err;
	char *buf = kasprintf(gfp, "%s:%u",
			      table->name, nft_net->base_seq);

	audit_log_nfcfg(buf,
			family,
			obj->handle,
			event == NFT_MSG_NEWOBJ ?
				 AUDIT_NFT_OP_OBJ_REGISTER :
				 AUDIT_NFT_OP_OBJ_UNREGISTER,
			gfp);
	kfree(buf);

	if (!report &&
	    !nfnetlink_has_listeners(net, NFNLGRP_NFTABLES))
		return;

	skb = nlmsg_new(NLMSG_GOODSIZE, gfp);
	if (skb == NULL)
		goto err;

	err = nf_tables_fill_obj_info(skb, net, portid, seq, event, 0, family,
				      table, obj, false);
	if (err < 0) {
		kfree_skb(skb);
		goto err;
	}

	nft_notify_enqueue(skb, report, &nft_net->notify_list);
	return;
err:
	nfnetlink_set_err(net, portid, NFNLGRP_NFTABLES, -ENOBUFS);
}
EXPORT_SYMBOL_GPL(nft_obj_notify);

static void nf_tables_obj_notify(const struct nft_ctx *ctx,
				 struct nft_object *obj, int event)
{
	nft_obj_notify(ctx->net, ctx->table, obj, ctx->portid, ctx->seq, event,
		       ctx->family, ctx->report, GFP_KERNEL);
}

/*
 * Flow tables
 */
void nft_register_flowtable_type(struct nf_flowtable_type *type)
{
	nfnl_lock(NFNL_SUBSYS_NFTABLES);
	list_add_tail_rcu(&type->list, &nf_tables_flowtables);
	nfnl_unlock(NFNL_SUBSYS_NFTABLES);
}
EXPORT_SYMBOL_GPL(nft_register_flowtable_type);

void nft_unregister_flowtable_type(struct nf_flowtable_type *type)
{
	nfnl_lock(NFNL_SUBSYS_NFTABLES);
	list_del_rcu(&type->list);
	nfnl_unlock(NFNL_SUBSYS_NFTABLES);
}
EXPORT_SYMBOL_GPL(nft_unregister_flowtable_type);

static const struct nla_policy nft_flowtable_policy[NFTA_FLOWTABLE_MAX + 1] = {
	[NFTA_FLOWTABLE_TABLE]		= { .type = NLA_STRING,
					    .len = NFT_NAME_MAXLEN - 1 },
	[NFTA_FLOWTABLE_NAME]		= { .type = NLA_STRING,
					    .len = NFT_NAME_MAXLEN - 1 },
	[NFTA_FLOWTABLE_HOOK]		= { .type = NLA_NESTED },
	[NFTA_FLOWTABLE_HANDLE]		= { .type = NLA_U64 },
	[NFTA_FLOWTABLE_FLAGS]		= { .type = NLA_U32 },
};

struct nft_flowtable *nft_flowtable_lookup(const struct nft_table *table,
					   const struct nlattr *nla, u8 genmask)
{
	struct nft_flowtable *flowtable;

	list_for_each_entry_rcu(flowtable, &table->flowtables, list) {
		if (!nla_strcmp(nla, flowtable->name) &&
		    nft_active_genmask(flowtable, genmask))
			return flowtable;
	}
	return ERR_PTR(-ENOENT);
}
EXPORT_SYMBOL_GPL(nft_flowtable_lookup);

void nf_tables_deactivate_flowtable(const struct nft_ctx *ctx,
				    struct nft_flowtable *flowtable,
				    enum nft_trans_phase phase)
{
	switch (phase) {
	case NFT_TRANS_PREPARE:
	case NFT_TRANS_ABORT:
	case NFT_TRANS_RELEASE:
		flowtable->use--;
		fallthrough;
	default:
		return;
	}
}
EXPORT_SYMBOL_GPL(nf_tables_deactivate_flowtable);

static struct nft_flowtable *
nft_flowtable_lookup_byhandle(const struct nft_table *table,
			      const struct nlattr *nla, u8 genmask)
{
       struct nft_flowtable *flowtable;

       list_for_each_entry(flowtable, &table->flowtables, list) {
               if (be64_to_cpu(nla_get_be64(nla)) == flowtable->handle &&
                   nft_active_genmask(flowtable, genmask))
                       return flowtable;
       }
       return ERR_PTR(-ENOENT);
}

struct nft_flowtable_hook {
	u32			num;
	int			priority;
	struct list_head	list;
};

static const struct nla_policy nft_flowtable_hook_policy[NFTA_FLOWTABLE_HOOK_MAX + 1] = {
	[NFTA_FLOWTABLE_HOOK_NUM]	= { .type = NLA_U32 },
	[NFTA_FLOWTABLE_HOOK_PRIORITY]	= { .type = NLA_U32 },
	[NFTA_FLOWTABLE_HOOK_DEVS]	= { .type = NLA_NESTED },
};

static int nft_flowtable_parse_hook(const struct nft_ctx *ctx,
				    const struct nlattr *attr,
				    struct nft_flowtable_hook *flowtable_hook,
				    struct nft_flowtable *flowtable, bool add)
{
	struct nlattr *tb[NFTA_FLOWTABLE_HOOK_MAX + 1];
	struct nft_hook *hook;
	int hooknum, priority;
	int err;

	INIT_LIST_HEAD(&flowtable_hook->list);

	err = nla_parse_nested_deprecated(tb, NFTA_FLOWTABLE_HOOK_MAX, attr,
					  nft_flowtable_hook_policy, NULL);
	if (err < 0)
		return err;

	if (add) {
		if (!tb[NFTA_FLOWTABLE_HOOK_NUM] ||
		    !tb[NFTA_FLOWTABLE_HOOK_PRIORITY])
			return -EINVAL;

		hooknum = ntohl(nla_get_be32(tb[NFTA_FLOWTABLE_HOOK_NUM]));
		if (hooknum != NF_NETDEV_INGRESS)
			return -EOPNOTSUPP;

		priority = ntohl(nla_get_be32(tb[NFTA_FLOWTABLE_HOOK_PRIORITY]));

		flowtable_hook->priority	= priority;
		flowtable_hook->num		= hooknum;
	} else {
		if (tb[NFTA_FLOWTABLE_HOOK_NUM]) {
			hooknum = ntohl(nla_get_be32(tb[NFTA_FLOWTABLE_HOOK_NUM]));
			if (hooknum != flowtable->hooknum)
				return -EOPNOTSUPP;
		}

		if (tb[NFTA_FLOWTABLE_HOOK_PRIORITY]) {
			priority = ntohl(nla_get_be32(tb[NFTA_FLOWTABLE_HOOK_PRIORITY]));
			if (priority != flowtable->data.priority)
				return -EOPNOTSUPP;
		}

		flowtable_hook->priority	= flowtable->data.priority;
		flowtable_hook->num		= flowtable->hooknum;
	}

	if (tb[NFTA_FLOWTABLE_HOOK_DEVS]) {
		err = nf_tables_parse_netdev_hooks(ctx->net,
						   tb[NFTA_FLOWTABLE_HOOK_DEVS],
						   &flowtable_hook->list);
		if (err < 0)
			return err;
	}

	list_for_each_entry(hook, &flowtable_hook->list, list) {
		hook->ops.pf		= NFPROTO_NETDEV;
		hook->ops.hooknum	= flowtable_hook->num;
		hook->ops.priority	= flowtable_hook->priority;
		hook->ops.priv		= &flowtable->data;
		hook->ops.hook		= flowtable->data.type->hook;
	}

	return err;
}

static const struct nf_flowtable_type *__nft_flowtable_type_get(u8 family)
{
	const struct nf_flowtable_type *type;

	list_for_each_entry(type, &nf_tables_flowtables, list) {
		if (family == type->family)
			return type;
	}
	return NULL;
}

static const struct nf_flowtable_type *
nft_flowtable_type_get(struct net *net, u8 family)
{
	const struct nf_flowtable_type *type;

	type = __nft_flowtable_type_get(family);
	if (type != NULL && try_module_get(type->owner))
		return type;

	lockdep_nfnl_nft_mutex_not_held();
#ifdef CONFIG_MODULES
	if (type == NULL) {
		if (nft_request_module(net, "nf-flowtable-%u", family) == -EAGAIN)
			return ERR_PTR(-EAGAIN);
	}
#endif
	return ERR_PTR(-ENOENT);
}

/* Only called from error and netdev event paths. */
static void nft_unregister_flowtable_hook(struct net *net,
					  struct nft_flowtable *flowtable,
					  struct nft_hook *hook)
{
	nf_unregister_net_hook(net, &hook->ops);
	flowtable->data.type->setup(&flowtable->data, hook->ops.dev,
				    FLOW_BLOCK_UNBIND);
}

static void nft_unregister_flowtable_net_hooks(struct net *net,
					       struct list_head *hook_list)
{
	struct nft_hook *hook;

	list_for_each_entry(hook, hook_list, list)
		nf_unregister_net_hook(net, &hook->ops);
}

static int nft_register_flowtable_net_hooks(struct net *net,
					    struct nft_table *table,
					    struct list_head *hook_list,
					    struct nft_flowtable *flowtable)
{
	struct nft_hook *hook, *hook2, *next;
	struct nft_flowtable *ft;
	int err, i = 0;

	list_for_each_entry(hook, hook_list, list) {
		list_for_each_entry(ft, &table->flowtables, list) {
			if (!nft_is_active_next(net, ft))
				continue;

			list_for_each_entry(hook2, &ft->hook_list, list) {
				if (hook->ops.dev == hook2->ops.dev &&
				    hook->ops.pf == hook2->ops.pf) {
					err = -EEXIST;
					goto err_unregister_net_hooks;
				}
			}
		}

		err = flowtable->data.type->setup(&flowtable->data,
						  hook->ops.dev,
						  FLOW_BLOCK_BIND);
		if (err < 0)
			goto err_unregister_net_hooks;

		err = nf_register_net_hook(net, &hook->ops);
		if (err < 0) {
			flowtable->data.type->setup(&flowtable->data,
						    hook->ops.dev,
						    FLOW_BLOCK_UNBIND);
			goto err_unregister_net_hooks;
		}

		i++;
	}

	return 0;

err_unregister_net_hooks:
	list_for_each_entry_safe(hook, next, hook_list, list) {
		if (i-- <= 0)
			break;

		nft_unregister_flowtable_hook(net, flowtable, hook);
		list_del_rcu(&hook->list);
		kfree_rcu(hook, rcu);
	}

	return err;
}

static void nft_flowtable_hooks_destroy(struct list_head *hook_list)
{
	struct nft_hook *hook, *next;

	list_for_each_entry_safe(hook, next, hook_list, list) {
		list_del_rcu(&hook->list);
		kfree_rcu(hook, rcu);
	}
}

static int nft_flowtable_update(struct nft_ctx *ctx, const struct nlmsghdr *nlh,
				struct nft_flowtable *flowtable)
{
	const struct nlattr * const *nla = ctx->nla;
	struct nft_flowtable_hook flowtable_hook;
	struct nft_hook *hook, *next;
	struct nft_trans *trans;
	bool unregister = false;
	u32 flags;
	int err;

	err = nft_flowtable_parse_hook(ctx, nla[NFTA_FLOWTABLE_HOOK],
				       &flowtable_hook, flowtable, false);
	if (err < 0)
		return err;

	list_for_each_entry_safe(hook, next, &flowtable_hook.list, list) {
		if (nft_hook_list_find(&flowtable->hook_list, hook)) {
			list_del(&hook->list);
			kfree(hook);
		}
	}

	if (nla[NFTA_FLOWTABLE_FLAGS]) {
		flags = ntohl(nla_get_be32(nla[NFTA_FLOWTABLE_FLAGS]));
		if (flags & ~NFT_FLOWTABLE_MASK)
			return -EOPNOTSUPP;
		if ((flowtable->data.flags & NFT_FLOWTABLE_HW_OFFLOAD) ^
		    (flags & NFT_FLOWTABLE_HW_OFFLOAD))
			return -EOPNOTSUPP;
	} else {
		flags = flowtable->data.flags;
	}

	err = nft_register_flowtable_net_hooks(ctx->net, ctx->table,
					       &flowtable_hook.list, flowtable);
	if (err < 0)
		goto err_flowtable_update_hook;

	trans = nft_trans_alloc(ctx, NFT_MSG_NEWFLOWTABLE,
				sizeof(struct nft_trans_flowtable));
	if (!trans) {
		unregister = true;
		err = -ENOMEM;
		goto err_flowtable_update_hook;
	}

	nft_trans_flowtable_flags(trans) = flags;
	nft_trans_flowtable(trans) = flowtable;
	nft_trans_flowtable_update(trans) = true;
	INIT_LIST_HEAD(&nft_trans_flowtable_hooks(trans));
	list_splice(&flowtable_hook.list, &nft_trans_flowtable_hooks(trans));

	nft_trans_commit_list_add_tail(ctx->net, trans);

	return 0;

err_flowtable_update_hook:
	list_for_each_entry_safe(hook, next, &flowtable_hook.list, list) {
		if (unregister)
			nft_unregister_flowtable_hook(ctx->net, flowtable, hook);
		list_del_rcu(&hook->list);
		kfree_rcu(hook, rcu);
	}

	return err;

}

static int nf_tables_newflowtable(struct sk_buff *skb,
				  const struct nfnl_info *info,
				  const struct nlattr * const nla[])
{
	struct netlink_ext_ack *extack = info->extack;
	struct nft_flowtable_hook flowtable_hook;
	u8 genmask = nft_genmask_next(info->net);
	u8 family = info->nfmsg->nfgen_family;
	const struct nf_flowtable_type *type;
	struct nft_flowtable *flowtable;
	struct nft_hook *hook, *next;
	struct net *net = info->net;
	struct nft_table *table;
	struct nft_ctx ctx;
	int err;

	if (!nla[NFTA_FLOWTABLE_TABLE] ||
	    !nla[NFTA_FLOWTABLE_NAME] ||
	    !nla[NFTA_FLOWTABLE_HOOK])
		return -EINVAL;

	table = nft_table_lookup(net, nla[NFTA_FLOWTABLE_TABLE], family,
				 genmask, NETLINK_CB(skb).portid);
	if (IS_ERR(table)) {
		NL_SET_BAD_ATTR(extack, nla[NFTA_FLOWTABLE_TABLE]);
		return PTR_ERR(table);
	}

	flowtable = nft_flowtable_lookup(table, nla[NFTA_FLOWTABLE_NAME],
					 genmask);
	if (IS_ERR(flowtable)) {
		err = PTR_ERR(flowtable);
		if (err != -ENOENT) {
			NL_SET_BAD_ATTR(extack, nla[NFTA_FLOWTABLE_NAME]);
			return err;
		}
	} else {
		if (info->nlh->nlmsg_flags & NLM_F_EXCL) {
			NL_SET_BAD_ATTR(extack, nla[NFTA_FLOWTABLE_NAME]);
			return -EEXIST;
		}

		nft_ctx_init(&ctx, net, skb, info->nlh, family, table, NULL, nla);

		return nft_flowtable_update(&ctx, info->nlh, flowtable);
	}

	nft_ctx_init(&ctx, net, skb, info->nlh, family, table, NULL, nla);

	flowtable = kzalloc(sizeof(*flowtable), GFP_KERNEL);
	if (!flowtable)
		return -ENOMEM;

	flowtable->table = table;
	flowtable->handle = nf_tables_alloc_handle(table);
	INIT_LIST_HEAD(&flowtable->hook_list);

	flowtable->name = nla_strdup(nla[NFTA_FLOWTABLE_NAME], GFP_KERNEL);
	if (!flowtable->name) {
		err = -ENOMEM;
		goto err1;
	}

	type = nft_flowtable_type_get(net, family);
	if (IS_ERR(type)) {
		err = PTR_ERR(type);
		goto err2;
	}

	if (nla[NFTA_FLOWTABLE_FLAGS]) {
		flowtable->data.flags =
			ntohl(nla_get_be32(nla[NFTA_FLOWTABLE_FLAGS]));
		if (flowtable->data.flags & ~NFT_FLOWTABLE_MASK) {
			err = -EOPNOTSUPP;
			goto err3;
		}
	}

	write_pnet(&flowtable->data.net, net);
	flowtable->data.type = type;
	err = type->init(&flowtable->data);
	if (err < 0)
		goto err3;

	err = nft_flowtable_parse_hook(&ctx, nla[NFTA_FLOWTABLE_HOOK],
				       &flowtable_hook, flowtable, true);
	if (err < 0)
		goto err4;

	list_splice(&flowtable_hook.list, &flowtable->hook_list);
	flowtable->data.priority = flowtable_hook.priority;
	flowtable->hooknum = flowtable_hook.num;

	err = nft_register_flowtable_net_hooks(ctx.net, table,
					       &flowtable->hook_list,
					       flowtable);
	if (err < 0) {
		nft_flowtable_hooks_destroy(&flowtable->hook_list);
		goto err4;
	}

	err = nft_trans_flowtable_add(&ctx, NFT_MSG_NEWFLOWTABLE, flowtable);
	if (err < 0)
		goto err5;

	list_add_tail_rcu(&flowtable->list, &table->flowtables);
	table->use++;

	return 0;
err5:
	list_for_each_entry_safe(hook, next, &flowtable->hook_list, list) {
		nft_unregister_flowtable_hook(net, flowtable, hook);
		list_del_rcu(&hook->list);
		kfree_rcu(hook, rcu);
	}
err4:
	flowtable->data.type->free(&flowtable->data);
err3:
	module_put(type->owner);
err2:
	kfree(flowtable->name);
err1:
	kfree(flowtable);
	return err;
}

static void nft_flowtable_hook_release(struct nft_flowtable_hook *flowtable_hook)
{
	struct nft_hook *this, *next;

	list_for_each_entry_safe(this, next, &flowtable_hook->list, list) {
		list_del(&this->list);
		kfree(this);
	}
}

static int nft_delflowtable_hook(struct nft_ctx *ctx,
				 struct nft_flowtable *flowtable)
{
	const struct nlattr * const *nla = ctx->nla;
	struct nft_flowtable_hook flowtable_hook;
	struct nft_hook *this, *hook;
	struct nft_trans *trans;
	int err;

	err = nft_flowtable_parse_hook(ctx, nla[NFTA_FLOWTABLE_HOOK],
				       &flowtable_hook, flowtable, false);
	if (err < 0)
		return err;

	list_for_each_entry(this, &flowtable_hook.list, list) {
		hook = nft_hook_list_find(&flowtable->hook_list, this);
		if (!hook) {
			err = -ENOENT;
			goto err_flowtable_del_hook;
		}
		hook->inactive = true;
	}

	trans = nft_trans_alloc(ctx, NFT_MSG_DELFLOWTABLE,
				sizeof(struct nft_trans_flowtable));
	if (!trans) {
		err = -ENOMEM;
		goto err_flowtable_del_hook;
	}

	nft_trans_flowtable(trans) = flowtable;
	nft_trans_flowtable_update(trans) = true;
	INIT_LIST_HEAD(&nft_trans_flowtable_hooks(trans));
	nft_flowtable_hook_release(&flowtable_hook);

	nft_trans_commit_list_add_tail(ctx->net, trans);

	return 0;

err_flowtable_del_hook:
	list_for_each_entry(this, &flowtable_hook.list, list) {
		hook = nft_hook_list_find(&flowtable->hook_list, this);
		if (!hook)
			break;

		hook->inactive = false;
	}
	nft_flowtable_hook_release(&flowtable_hook);

	return err;
}

static int nf_tables_delflowtable(struct sk_buff *skb,
				  const struct nfnl_info *info,
				  const struct nlattr * const nla[])
{
	struct netlink_ext_ack *extack = info->extack;
	u8 genmask = nft_genmask_next(info->net);
	u8 family = info->nfmsg->nfgen_family;
	struct nft_flowtable *flowtable;
	struct net *net = info->net;
	const struct nlattr *attr;
	struct nft_table *table;
	struct nft_ctx ctx;

	if (!nla[NFTA_FLOWTABLE_TABLE] ||
	    (!nla[NFTA_FLOWTABLE_NAME] &&
	     !nla[NFTA_FLOWTABLE_HANDLE]))
		return -EINVAL;

	table = nft_table_lookup(net, nla[NFTA_FLOWTABLE_TABLE], family,
				 genmask, NETLINK_CB(skb).portid);
	if (IS_ERR(table)) {
		NL_SET_BAD_ATTR(extack, nla[NFTA_FLOWTABLE_TABLE]);
		return PTR_ERR(table);
	}

	if (nla[NFTA_FLOWTABLE_HANDLE]) {
		attr = nla[NFTA_FLOWTABLE_HANDLE];
		flowtable = nft_flowtable_lookup_byhandle(table, attr, genmask);
	} else {
		attr = nla[NFTA_FLOWTABLE_NAME];
		flowtable = nft_flowtable_lookup(table, attr, genmask);
	}

	if (IS_ERR(flowtable)) {
		NL_SET_BAD_ATTR(extack, attr);
		return PTR_ERR(flowtable);
	}

	nft_ctx_init(&ctx, net, skb, info->nlh, family, table, NULL, nla);

	if (nla[NFTA_FLOWTABLE_HOOK])
		return nft_delflowtable_hook(&ctx, flowtable);

	if (flowtable->use > 0) {
		NL_SET_BAD_ATTR(extack, attr);
		return -EBUSY;
	}

	return nft_delflowtable(&ctx, flowtable);
}

static int nf_tables_fill_flowtable_info(struct sk_buff *skb, struct net *net,
					 u32 portid, u32 seq, int event,
					 u32 flags, int family,
					 struct nft_flowtable *flowtable,
					 struct list_head *hook_list)
{
	struct nlattr *nest, *nest_devs;
	struct nft_hook *hook;
	struct nlmsghdr *nlh;

	event = nfnl_msg_type(NFNL_SUBSYS_NFTABLES, event);
	nlh = nfnl_msg_put(skb, portid, seq, event, flags, family,
			   NFNETLINK_V0, nft_base_seq(net));
	if (!nlh)
		goto nla_put_failure;

	if (nla_put_string(skb, NFTA_FLOWTABLE_TABLE, flowtable->table->name) ||
	    nla_put_string(skb, NFTA_FLOWTABLE_NAME, flowtable->name) ||
	    nla_put_be32(skb, NFTA_FLOWTABLE_USE, htonl(flowtable->use)) ||
	    nla_put_be64(skb, NFTA_FLOWTABLE_HANDLE, cpu_to_be64(flowtable->handle),
			 NFTA_FLOWTABLE_PAD) ||
	    nla_put_be32(skb, NFTA_FLOWTABLE_FLAGS, htonl(flowtable->data.flags)))
		goto nla_put_failure;

	nest = nla_nest_start_noflag(skb, NFTA_FLOWTABLE_HOOK);
	if (!nest)
		goto nla_put_failure;
	if (nla_put_be32(skb, NFTA_FLOWTABLE_HOOK_NUM, htonl(flowtable->hooknum)) ||
	    nla_put_be32(skb, NFTA_FLOWTABLE_HOOK_PRIORITY, htonl(flowtable->data.priority)))
		goto nla_put_failure;

	nest_devs = nla_nest_start_noflag(skb, NFTA_FLOWTABLE_HOOK_DEVS);
	if (!nest_devs)
		goto nla_put_failure;

	list_for_each_entry_rcu(hook, hook_list, list) {
		if (nla_put_string(skb, NFTA_DEVICE_NAME, hook->ops.dev->name))
			goto nla_put_failure;
	}
	nla_nest_end(skb, nest_devs);
	nla_nest_end(skb, nest);

	nlmsg_end(skb, nlh);
	return 0;

nla_put_failure:
	nlmsg_trim(skb, nlh);
	return -1;
}

struct nft_flowtable_filter {
	char		*table;
};

static int nf_tables_dump_flowtable(struct sk_buff *skb,
				    struct netlink_callback *cb)
{
	const struct nfgenmsg *nfmsg = nlmsg_data(cb->nlh);
	struct nft_flowtable_filter *filter = cb->data;
	unsigned int idx = 0, s_idx = cb->args[0];
	struct net *net = sock_net(skb->sk);
	int family = nfmsg->nfgen_family;
	struct nft_flowtable *flowtable;
	struct nftables_pernet *nft_net;
	const struct nft_table *table;

	rcu_read_lock();
	nft_net = nft_pernet(net);
	cb->seq = nft_net->base_seq;

	list_for_each_entry_rcu(table, &nft_net->tables, list) {
		if (family != NFPROTO_UNSPEC && family != table->family)
			continue;

		list_for_each_entry_rcu(flowtable, &table->flowtables, list) {
			if (!nft_is_active(net, flowtable))
				goto cont;
			if (idx < s_idx)
				goto cont;
			if (idx > s_idx)
				memset(&cb->args[1], 0,
				       sizeof(cb->args) - sizeof(cb->args[0]));
			if (filter && filter->table &&
			    strcmp(filter->table, table->name))
				goto cont;

			if (nf_tables_fill_flowtable_info(skb, net, NETLINK_CB(cb->skb).portid,
							  cb->nlh->nlmsg_seq,
							  NFT_MSG_NEWFLOWTABLE,
							  NLM_F_MULTI | NLM_F_APPEND,
							  table->family,
							  flowtable,
							  &flowtable->hook_list) < 0)
				goto done;

			nl_dump_check_consistent(cb, nlmsg_hdr(skb));
cont:
			idx++;
		}
	}
done:
	rcu_read_unlock();

	cb->args[0] = idx;
	return skb->len;
}

static int nf_tables_dump_flowtable_start(struct netlink_callback *cb)
{
	const struct nlattr * const *nla = cb->data;
	struct nft_flowtable_filter *filter = NULL;

	if (nla[NFTA_FLOWTABLE_TABLE]) {
		filter = kzalloc(sizeof(*filter), GFP_ATOMIC);
		if (!filter)
			return -ENOMEM;

		filter->table = nla_strdup(nla[NFTA_FLOWTABLE_TABLE],
					   GFP_ATOMIC);
		if (!filter->table) {
			kfree(filter);
			return -ENOMEM;
		}
	}

	cb->data = filter;
	return 0;
}

static int nf_tables_dump_flowtable_done(struct netlink_callback *cb)
{
	struct nft_flowtable_filter *filter = cb->data;

	if (!filter)
		return 0;

	kfree(filter->table);
	kfree(filter);

	return 0;
}

/* called with rcu_read_lock held */
static int nf_tables_getflowtable(struct sk_buff *skb,
				  const struct nfnl_info *info,
				  const struct nlattr * const nla[])
{
	u8 genmask = nft_genmask_cur(info->net);
	u8 family = info->nfmsg->nfgen_family;
	struct nft_flowtable *flowtable;
	const struct nft_table *table;
	struct net *net = info->net;
	struct sk_buff *skb2;
	int err;

	if (info->nlh->nlmsg_flags & NLM_F_DUMP) {
		struct netlink_dump_control c = {
			.start = nf_tables_dump_flowtable_start,
			.dump = nf_tables_dump_flowtable,
			.done = nf_tables_dump_flowtable_done,
			.module = THIS_MODULE,
			.data = (void *)nla,
		};

		return nft_netlink_dump_start_rcu(info->sk, skb, info->nlh, &c);
	}

	if (!nla[NFTA_FLOWTABLE_NAME])
		return -EINVAL;

	table = nft_table_lookup(net, nla[NFTA_FLOWTABLE_TABLE], family,
				 genmask, 0);
	if (IS_ERR(table))
		return PTR_ERR(table);

	flowtable = nft_flowtable_lookup(table, nla[NFTA_FLOWTABLE_NAME],
					 genmask);
	if (IS_ERR(flowtable))
		return PTR_ERR(flowtable);

	skb2 = alloc_skb(NLMSG_GOODSIZE, GFP_ATOMIC);
	if (!skb2)
		return -ENOMEM;

	err = nf_tables_fill_flowtable_info(skb2, net, NETLINK_CB(skb).portid,
					    info->nlh->nlmsg_seq,
					    NFT_MSG_NEWFLOWTABLE, 0, family,
					    flowtable, &flowtable->hook_list);
	if (err < 0)
		goto err_fill_flowtable_info;

	return nfnetlink_unicast(skb2, net, NETLINK_CB(skb).portid);

err_fill_flowtable_info:
	kfree_skb(skb2);
	return err;
}

static void nf_tables_flowtable_notify(struct nft_ctx *ctx,
				       struct nft_flowtable *flowtable,
				       struct list_head *hook_list,
				       int event)
{
	struct nftables_pernet *nft_net = nft_pernet(ctx->net);
	struct sk_buff *skb;
	int err;

	if (!ctx->report &&
	    !nfnetlink_has_listeners(ctx->net, NFNLGRP_NFTABLES))
		return;

	skb = nlmsg_new(NLMSG_GOODSIZE, GFP_KERNEL);
	if (skb == NULL)
		goto err;

	err = nf_tables_fill_flowtable_info(skb, ctx->net, ctx->portid,
					    ctx->seq, event, 0,
					    ctx->family, flowtable, hook_list);
	if (err < 0) {
		kfree_skb(skb);
		goto err;
	}

	nft_notify_enqueue(skb, ctx->report, &nft_net->notify_list);
	return;
err:
	nfnetlink_set_err(ctx->net, ctx->portid, NFNLGRP_NFTABLES, -ENOBUFS);
}

static void nf_tables_flowtable_destroy(struct nft_flowtable *flowtable)
{
	struct nft_hook *hook, *next;

	flowtable->data.type->free(&flowtable->data);
	list_for_each_entry_safe(hook, next, &flowtable->hook_list, list) {
		flowtable->data.type->setup(&flowtable->data, hook->ops.dev,
					    FLOW_BLOCK_UNBIND);
		list_del_rcu(&hook->list);
		kfree(hook);
	}
	kfree(flowtable->name);
	module_put(flowtable->data.type->owner);
	kfree(flowtable);
}

static int nf_tables_fill_gen_info(struct sk_buff *skb, struct net *net,
				   u32 portid, u32 seq)
{
	struct nftables_pernet *nft_net = nft_pernet(net);
	struct nlmsghdr *nlh;
	char buf[TASK_COMM_LEN];
	int event = nfnl_msg_type(NFNL_SUBSYS_NFTABLES, NFT_MSG_NEWGEN);

	nlh = nfnl_msg_put(skb, portid, seq, event, 0, AF_UNSPEC,
			   NFNETLINK_V0, nft_base_seq(net));
	if (!nlh)
		goto nla_put_failure;

	if (nla_put_be32(skb, NFTA_GEN_ID, htonl(nft_net->base_seq)) ||
	    nla_put_be32(skb, NFTA_GEN_PROC_PID, htonl(task_pid_nr(current))) ||
	    nla_put_string(skb, NFTA_GEN_PROC_NAME, get_task_comm(buf, current)))
		goto nla_put_failure;

	nlmsg_end(skb, nlh);
	return 0;

nla_put_failure:
	nlmsg_trim(skb, nlh);
	return -EMSGSIZE;
}

static void nft_flowtable_event(unsigned long event, struct net_device *dev,
				struct nft_flowtable *flowtable)
{
	struct nft_hook *hook;

	list_for_each_entry(hook, &flowtable->hook_list, list) {
		if (hook->ops.dev != dev)
			continue;

		/* flow_offload_netdev_event() cleans up entries for us. */
		nft_unregister_flowtable_hook(dev_net(dev), flowtable, hook);
		list_del_rcu(&hook->list);
		kfree_rcu(hook, rcu);
		break;
	}
}

static int nf_tables_flowtable_event(struct notifier_block *this,
				     unsigned long event, void *ptr)
{
	struct net_device *dev = netdev_notifier_info_to_dev(ptr);
	struct nft_flowtable *flowtable;
	struct nftables_pernet *nft_net;
	struct nft_table *table;
	struct net *net;

	if (event != NETDEV_UNREGISTER)
		return 0;

	net = dev_net(dev);
	nft_net = nft_pernet(net);
	mutex_lock(&nft_net->commit_mutex);
	list_for_each_entry(table, &nft_net->tables, list) {
		list_for_each_entry(flowtable, &table->flowtables, list) {
			nft_flowtable_event(event, dev, flowtable);
		}
	}
	mutex_unlock(&nft_net->commit_mutex);

	return NOTIFY_DONE;
}

static struct notifier_block nf_tables_flowtable_notifier = {
	.notifier_call	= nf_tables_flowtable_event,
};

static void nf_tables_gen_notify(struct net *net, struct sk_buff *skb,
				 int event)
{
	struct nlmsghdr *nlh = nlmsg_hdr(skb);
	struct sk_buff *skb2;
	int err;

	if (!nlmsg_report(nlh) &&
	    !nfnetlink_has_listeners(net, NFNLGRP_NFTABLES))
		return;

	skb2 = nlmsg_new(NLMSG_GOODSIZE, GFP_KERNEL);
	if (skb2 == NULL)
		goto err;

	err = nf_tables_fill_gen_info(skb2, net, NETLINK_CB(skb).portid,
				      nlh->nlmsg_seq);
	if (err < 0) {
		kfree_skb(skb2);
		goto err;
	}

	nfnetlink_send(skb2, net, NETLINK_CB(skb).portid, NFNLGRP_NFTABLES,
		       nlmsg_report(nlh), GFP_KERNEL);
	return;
err:
	nfnetlink_set_err(net, NETLINK_CB(skb).portid, NFNLGRP_NFTABLES,
			  -ENOBUFS);
}

static int nf_tables_getgen(struct sk_buff *skb, const struct nfnl_info *info,
			    const struct nlattr * const nla[])
{
	struct sk_buff *skb2;
	int err;

	skb2 = alloc_skb(NLMSG_GOODSIZE, GFP_ATOMIC);
	if (skb2 == NULL)
		return -ENOMEM;

	err = nf_tables_fill_gen_info(skb2, info->net, NETLINK_CB(skb).portid,
				      info->nlh->nlmsg_seq);
	if (err < 0)
		goto err_fill_gen_info;

	return nfnetlink_unicast(skb2, info->net, NETLINK_CB(skb).portid);

err_fill_gen_info:
	kfree_skb(skb2);
	return err;
}

static const struct nfnl_callback nf_tables_cb[NFT_MSG_MAX] = {
	[NFT_MSG_NEWTABLE] = {
		.call		= nf_tables_newtable,
		.type		= NFNL_CB_BATCH,
		.attr_count	= NFTA_TABLE_MAX,
		.policy		= nft_table_policy,
	},
	[NFT_MSG_GETTABLE] = {
		.call		= nf_tables_gettable,
		.type		= NFNL_CB_RCU,
		.attr_count	= NFTA_TABLE_MAX,
		.policy		= nft_table_policy,
	},
	[NFT_MSG_DELTABLE] = {
		.call		= nf_tables_deltable,
		.type		= NFNL_CB_BATCH,
		.attr_count	= NFTA_TABLE_MAX,
		.policy		= nft_table_policy,
	},
	[NFT_MSG_NEWCHAIN] = {
		.call		= nf_tables_newchain,
		.type		= NFNL_CB_BATCH,
		.attr_count	= NFTA_CHAIN_MAX,
		.policy		= nft_chain_policy,
	},
	[NFT_MSG_GETCHAIN] = {
		.call		= nf_tables_getchain,
		.type		= NFNL_CB_RCU,
		.attr_count	= NFTA_CHAIN_MAX,
		.policy		= nft_chain_policy,
	},
	[NFT_MSG_DELCHAIN] = {
		.call		= nf_tables_delchain,
		.type		= NFNL_CB_BATCH,
		.attr_count	= NFTA_CHAIN_MAX,
		.policy		= nft_chain_policy,
	},
	[NFT_MSG_NEWRULE] = {
		.call		= nf_tables_newrule,
		.type		= NFNL_CB_BATCH,
		.attr_count	= NFTA_RULE_MAX,
		.policy		= nft_rule_policy,
	},
	[NFT_MSG_GETRULE] = {
		.call		= nf_tables_getrule,
		.type		= NFNL_CB_RCU,
		.attr_count	= NFTA_RULE_MAX,
		.policy		= nft_rule_policy,
	},
	[NFT_MSG_DELRULE] = {
		.call		= nf_tables_delrule,
		.type		= NFNL_CB_BATCH,
		.attr_count	= NFTA_RULE_MAX,
		.policy		= nft_rule_policy,
	},
	[NFT_MSG_NEWSET] = {
		.call		= nf_tables_newset,
		.type		= NFNL_CB_BATCH,
		.attr_count	= NFTA_SET_MAX,
		.policy		= nft_set_policy,
	},
	[NFT_MSG_GETSET] = {
		.call		= nf_tables_getset,
		.type		= NFNL_CB_RCU,
		.attr_count	= NFTA_SET_MAX,
		.policy		= nft_set_policy,
	},
	[NFT_MSG_DELSET] = {
		.call		= nf_tables_delset,
		.type		= NFNL_CB_BATCH,
		.attr_count	= NFTA_SET_MAX,
		.policy		= nft_set_policy,
	},
	[NFT_MSG_NEWSETELEM] = {
		.call		= nf_tables_newsetelem,
		.type		= NFNL_CB_BATCH,
		.attr_count	= NFTA_SET_ELEM_LIST_MAX,
		.policy		= nft_set_elem_list_policy,
	},
	[NFT_MSG_GETSETELEM] = {
		.call		= nf_tables_getsetelem,
		.type		= NFNL_CB_RCU,
		.attr_count	= NFTA_SET_ELEM_LIST_MAX,
		.policy		= nft_set_elem_list_policy,
	},
	[NFT_MSG_DELSETELEM] = {
		.call		= nf_tables_delsetelem,
		.type		= NFNL_CB_BATCH,
		.attr_count	= NFTA_SET_ELEM_LIST_MAX,
		.policy		= nft_set_elem_list_policy,
	},
	[NFT_MSG_GETGEN] = {
		.call		= nf_tables_getgen,
		.type		= NFNL_CB_RCU,
	},
	[NFT_MSG_NEWOBJ] = {
		.call		= nf_tables_newobj,
		.type		= NFNL_CB_BATCH,
		.attr_count	= NFTA_OBJ_MAX,
		.policy		= nft_obj_policy,
	},
	[NFT_MSG_GETOBJ] = {
		.call		= nf_tables_getobj,
		.type		= NFNL_CB_RCU,
		.attr_count	= NFTA_OBJ_MAX,
		.policy		= nft_obj_policy,
	},
	[NFT_MSG_DELOBJ] = {
		.call		= nf_tables_delobj,
		.type		= NFNL_CB_BATCH,
		.attr_count	= NFTA_OBJ_MAX,
		.policy		= nft_obj_policy,
	},
	[NFT_MSG_GETOBJ_RESET] = {
		.call		= nf_tables_getobj,
		.type		= NFNL_CB_RCU,
		.attr_count	= NFTA_OBJ_MAX,
		.policy		= nft_obj_policy,
	},
	[NFT_MSG_NEWFLOWTABLE] = {
		.call		= nf_tables_newflowtable,
		.type		= NFNL_CB_BATCH,
		.attr_count	= NFTA_FLOWTABLE_MAX,
		.policy		= nft_flowtable_policy,
	},
	[NFT_MSG_GETFLOWTABLE] = {
		.call		= nf_tables_getflowtable,
		.type		= NFNL_CB_RCU,
		.attr_count	= NFTA_FLOWTABLE_MAX,
		.policy		= nft_flowtable_policy,
	},
	[NFT_MSG_DELFLOWTABLE] = {
		.call		= nf_tables_delflowtable,
		.type		= NFNL_CB_BATCH,
		.attr_count	= NFTA_FLOWTABLE_MAX,
		.policy		= nft_flowtable_policy,
	},
};

static int nf_tables_validate(struct net *net)
{
	struct nftables_pernet *nft_net = nft_pernet(net);
	struct nft_table *table;

	switch (nft_net->validate_state) {
	case NFT_VALIDATE_SKIP:
		break;
	case NFT_VALIDATE_NEED:
		nft_validate_state_update(net, NFT_VALIDATE_DO);
		fallthrough;
	case NFT_VALIDATE_DO:
		list_for_each_entry(table, &nft_net->tables, list) {
			if (nft_table_validate(net, table) < 0)
				return -EAGAIN;
		}
		break;
	}

	return 0;
}

/* a drop policy has to be deferred until all rules have been activated,
 * otherwise a large ruleset that contains a drop-policy base chain will
 * cause all packets to get dropped until the full transaction has been
 * processed.
 *
 * We defer the drop policy until the transaction has been finalized.
 */
static void nft_chain_commit_drop_policy(struct nft_trans *trans)
{
	struct nft_base_chain *basechain;

	if (nft_trans_chain_policy(trans) != NF_DROP)
		return;

	if (!nft_is_base_chain(trans->ctx.chain))
		return;

	basechain = nft_base_chain(trans->ctx.chain);
	basechain->policy = NF_DROP;
}

static void nft_chain_commit_update(struct nft_trans *trans)
{
	struct nft_base_chain *basechain;

	if (nft_trans_chain_name(trans)) {
		rhltable_remove(&trans->ctx.table->chains_ht,
				&trans->ctx.chain->rhlhead,
				nft_chain_ht_params);
		swap(trans->ctx.chain->name, nft_trans_chain_name(trans));
		rhltable_insert_key(&trans->ctx.table->chains_ht,
				    trans->ctx.chain->name,
				    &trans->ctx.chain->rhlhead,
				    nft_chain_ht_params);
	}

	if (!nft_is_base_chain(trans->ctx.chain))
		return;

	nft_chain_stats_replace(trans);

	basechain = nft_base_chain(trans->ctx.chain);

	switch (nft_trans_chain_policy(trans)) {
	case NF_DROP:
	case NF_ACCEPT:
		basechain->policy = nft_trans_chain_policy(trans);
		break;
	}
}

static void nft_obj_commit_update(struct nft_trans *trans)
{
	struct nft_object *newobj;
	struct nft_object *obj;

	obj = nft_trans_obj(trans);
	newobj = nft_trans_obj_newobj(trans);

	if (obj->ops->update)
		obj->ops->update(obj, newobj);

	kfree(newobj);
}

static void nft_commit_release(struct nft_trans *trans)
{
	switch (trans->msg_type) {
	case NFT_MSG_DELTABLE:
		nf_tables_table_destroy(&trans->ctx);
		break;
	case NFT_MSG_NEWCHAIN:
		free_percpu(nft_trans_chain_stats(trans));
		kfree(nft_trans_chain_name(trans));
		break;
	case NFT_MSG_DELCHAIN:
		nf_tables_chain_destroy(&trans->ctx);
		break;
	case NFT_MSG_DELRULE:
		nf_tables_rule_destroy(&trans->ctx, nft_trans_rule(trans));
		break;
	case NFT_MSG_DELSET:
		nft_set_destroy(&trans->ctx, nft_trans_set(trans));
		break;
	case NFT_MSG_DELSETELEM:
		nf_tables_set_elem_destroy(&trans->ctx,
					   nft_trans_elem_set(trans),
					   nft_trans_elem(trans).priv);
		break;
	case NFT_MSG_DELOBJ:
		nft_obj_destroy(&trans->ctx, nft_trans_obj(trans));
		break;
	case NFT_MSG_DELFLOWTABLE:
		if (nft_trans_flowtable_update(trans))
			nft_flowtable_hooks_destroy(&nft_trans_flowtable_hooks(trans));
		else
			nf_tables_flowtable_destroy(nft_trans_flowtable(trans));
		break;
	}

	if (trans->put_net)
		put_net(trans->ctx.net);

	kfree(trans);
}

static void nf_tables_trans_destroy_work(struct work_struct *w)
{
	struct nft_trans *trans, *next;
	LIST_HEAD(head);

	spin_lock(&nf_tables_destroy_list_lock);
	list_splice_init(&nf_tables_destroy_list, &head);
	spin_unlock(&nf_tables_destroy_list_lock);

	if (list_empty(&head))
		return;

	synchronize_rcu();

	list_for_each_entry_safe(trans, next, &head, list) {
		list_del(&trans->list);
		nft_commit_release(trans);
	}
}

void nf_tables_trans_destroy_flush_work(void)
{
	flush_work(&trans_destroy_work);
}
EXPORT_SYMBOL_GPL(nf_tables_trans_destroy_flush_work);

static int nf_tables_commit_chain_prepare(struct net *net, struct nft_chain *chain)
{
	struct nft_rule *rule;
	unsigned int alloc = 0;
	int i;

	/* already handled or inactive chain? */
	if (chain->rules_next || !nft_is_active_next(net, chain))
		return 0;

	rule = list_entry(&chain->rules, struct nft_rule, list);
	i = 0;

	list_for_each_entry_continue(rule, &chain->rules, list) {
		if (nft_is_active_next(net, rule))
			alloc++;
	}

	chain->rules_next = nf_tables_chain_alloc_rules(chain, alloc);
	if (!chain->rules_next)
		return -ENOMEM;

	list_for_each_entry_continue(rule, &chain->rules, list) {
		if (nft_is_active_next(net, rule))
			chain->rules_next[i++] = rule;
	}

	chain->rules_next[i] = NULL;
	return 0;
}

static void nf_tables_commit_chain_prepare_cancel(struct net *net)
{
	struct nftables_pernet *nft_net = nft_pernet(net);
	struct nft_trans *trans, *next;

	list_for_each_entry_safe(trans, next, &nft_net->commit_list, list) {
		struct nft_chain *chain = trans->ctx.chain;

		if (trans->msg_type == NFT_MSG_NEWRULE ||
		    trans->msg_type == NFT_MSG_DELRULE) {
			kvfree(chain->rules_next);
			chain->rules_next = NULL;
		}
	}
}

static void __nf_tables_commit_chain_free_rules_old(struct rcu_head *h)
{
	struct nft_rules_old *o = container_of(h, struct nft_rules_old, h);

	kvfree(o->start);
}

static void nf_tables_commit_chain_free_rules_old(struct nft_rule **rules)
{
	struct nft_rule **r = rules;
	struct nft_rules_old *old;

	while (*r)
		r++;

	r++;	/* rcu_head is after end marker */
	old = (void *) r;
	old->start = rules;

	call_rcu(&old->h, __nf_tables_commit_chain_free_rules_old);
}

static void nf_tables_commit_chain(struct net *net, struct nft_chain *chain)
{
	struct nft_rule **g0, **g1;
	bool next_genbit;

	next_genbit = nft_gencursor_next(net);

	g0 = rcu_dereference_protected(chain->rules_gen_0,
				       lockdep_commit_lock_is_held(net));
	g1 = rcu_dereference_protected(chain->rules_gen_1,
				       lockdep_commit_lock_is_held(net));

	/* No changes to this chain? */
	if (chain->rules_next == NULL) {
		/* chain had no change in last or next generation */
		if (g0 == g1)
			return;
		/*
		 * chain had no change in this generation; make sure next
		 * one uses same rules as current generation.
		 */
		if (next_genbit) {
			rcu_assign_pointer(chain->rules_gen_1, g0);
			nf_tables_commit_chain_free_rules_old(g1);
		} else {
			rcu_assign_pointer(chain->rules_gen_0, g1);
			nf_tables_commit_chain_free_rules_old(g0);
		}

		return;
	}

	if (next_genbit)
		rcu_assign_pointer(chain->rules_gen_1, chain->rules_next);
	else
		rcu_assign_pointer(chain->rules_gen_0, chain->rules_next);

	chain->rules_next = NULL;

	if (g0 == g1)
		return;

	if (next_genbit)
		nf_tables_commit_chain_free_rules_old(g1);
	else
		nf_tables_commit_chain_free_rules_old(g0);
}

static void nft_obj_del(struct nft_object *obj)
{
	rhltable_remove(&nft_objname_ht, &obj->rhlhead, nft_objname_ht_params);
	list_del_rcu(&obj->list);
}

void nft_chain_del(struct nft_chain *chain)
{
	struct nft_table *table = chain->table;

	WARN_ON_ONCE(rhltable_remove(&table->chains_ht, &chain->rhlhead,
				     nft_chain_ht_params));
	list_del_rcu(&chain->list);
}

static void nft_flowtable_hooks_del(struct nft_flowtable *flowtable,
				    struct list_head *hook_list)
{
	struct nft_hook *hook, *next;

	list_for_each_entry_safe(hook, next, &flowtable->hook_list, list) {
		if (hook->inactive)
			list_move(&hook->list, hook_list);
	}
}

static void nf_tables_module_autoload_cleanup(struct net *net)
{
	struct nftables_pernet *nft_net = nft_pernet(net);
	struct nft_module_request *req, *next;

	WARN_ON_ONCE(!list_empty(&nft_net->commit_list));
	list_for_each_entry_safe(req, next, &nft_net->module_list, list) {
		WARN_ON_ONCE(!req->done);
		list_del(&req->list);
		kfree(req);
	}
}

static void nf_tables_commit_release(struct net *net)
{
	struct nftables_pernet *nft_net = nft_pernet(net);
	struct nft_trans *trans;

	/* all side effects have to be made visible.
	 * For example, if a chain named 'foo' has been deleted, a
	 * new transaction must not find it anymore.
	 *
	 * Memory reclaim happens asynchronously from work queue
	 * to prevent expensive synchronize_rcu() in commit phase.
	 */
	if (list_empty(&nft_net->commit_list)) {
		nf_tables_module_autoload_cleanup(net);
		mutex_unlock(&nft_net->commit_mutex);
		return;
	}

	trans = list_last_entry(&nft_net->commit_list,
				struct nft_trans, list);
	get_net(trans->ctx.net);
	WARN_ON_ONCE(trans->put_net);

	trans->put_net = true;
	spin_lock(&nf_tables_destroy_list_lock);
	list_splice_tail_init(&nft_net->commit_list, &nf_tables_destroy_list);
	spin_unlock(&nf_tables_destroy_list_lock);

	nf_tables_module_autoload_cleanup(net);
	schedule_work(&trans_destroy_work);

	mutex_unlock(&nft_net->commit_mutex);
}

static void nft_commit_notify(struct net *net, u32 portid)
{
	struct nftables_pernet *nft_net = nft_pernet(net);
	struct sk_buff *batch_skb = NULL, *nskb, *skb;
	unsigned char *data;
	int len;

	list_for_each_entry_safe(skb, nskb, &nft_net->notify_list, list) {
		if (!batch_skb) {
new_batch:
			batch_skb = skb;
			len = NLMSG_GOODSIZE - skb->len;
			list_del(&skb->list);
			continue;
		}
		len -= skb->len;
		if (len > 0 && NFT_CB(skb).report == NFT_CB(batch_skb).report) {
			data = skb_put(batch_skb, skb->len);
			memcpy(data, skb->data, skb->len);
			list_del(&skb->list);
			kfree_skb(skb);
			continue;
		}
		nfnetlink_send(batch_skb, net, portid, NFNLGRP_NFTABLES,
			       NFT_CB(batch_skb).report, GFP_KERNEL);
		goto new_batch;
	}

	if (batch_skb) {
		nfnetlink_send(batch_skb, net, portid, NFNLGRP_NFTABLES,
			       NFT_CB(batch_skb).report, GFP_KERNEL);
	}

	WARN_ON_ONCE(!list_empty(&nft_net->notify_list));
}

static int nf_tables_commit_audit_alloc(struct list_head *adl,
					struct nft_table *table)
{
	struct nft_audit_data *adp;

	list_for_each_entry(adp, adl, list) {
		if (adp->table == table)
			return 0;
	}
	adp = kzalloc(sizeof(*adp), GFP_KERNEL);
	if (!adp)
		return -ENOMEM;
	adp->table = table;
	list_add(&adp->list, adl);
	return 0;
}

static void nf_tables_commit_audit_collect(struct list_head *adl,
					   struct nft_table *table, u32 op)
{
	struct nft_audit_data *adp;

	list_for_each_entry(adp, adl, list) {
		if (adp->table == table)
			goto found;
	}
	WARN_ONCE(1, "table=%s not expected in commit list", table->name);
	return;
found:
	adp->entries++;
	if (!adp->op || adp->op > op)
		adp->op = op;
}

#define AUNFTABLENAMELEN (NFT_TABLE_MAXNAMELEN + 22)

static void nf_tables_commit_audit_log(struct list_head *adl, u32 generation)
{
	struct nft_audit_data *adp, *adn;
	char aubuf[AUNFTABLENAMELEN];

	list_for_each_entry_safe(adp, adn, adl, list) {
		snprintf(aubuf, AUNFTABLENAMELEN, "%s:%u", adp->table->name,
			 generation);
		audit_log_nfcfg(aubuf, adp->table->family, adp->entries,
				nft2audit_op[adp->op], GFP_KERNEL);
		list_del(&adp->list);
		kfree(adp);
	}
}

static int nf_tables_commit(struct net *net, struct sk_buff *skb)
{
	struct nftables_pernet *nft_net = nft_pernet(net);
	struct nft_trans *trans, *next;
	struct nft_trans_elem *te;
	struct nft_chain *chain;
	struct nft_table *table;
	LIST_HEAD(adl);
	int err;

	if (list_empty(&nft_net->commit_list)) {
		mutex_unlock(&nft_net->commit_mutex);
		return 0;
	}

	/* 0. Validate ruleset, otherwise roll back for error reporting. */
	if (nf_tables_validate(net) < 0)
		return -EAGAIN;

	err = nft_flow_rule_offload_commit(net);
	if (err < 0)
		return err;

	/* 1.  Allocate space for next generation rules_gen_X[] */
	list_for_each_entry_safe(trans, next, &nft_net->commit_list, list) {
		int ret;

		ret = nf_tables_commit_audit_alloc(&adl, trans->ctx.table);
		if (ret) {
			nf_tables_commit_chain_prepare_cancel(net);
			return ret;
		}
		if (trans->msg_type == NFT_MSG_NEWRULE ||
		    trans->msg_type == NFT_MSG_DELRULE) {
			chain = trans->ctx.chain;

			ret = nf_tables_commit_chain_prepare(net, chain);
			if (ret < 0) {
				nf_tables_commit_chain_prepare_cancel(net);
				return ret;
			}
		}
	}

	/* step 2.  Make rules_gen_X visible to packet path */
	list_for_each_entry(table, &nft_net->tables, list) {
		list_for_each_entry(chain, &table->chains, list)
			nf_tables_commit_chain(net, chain);
	}

	/*
	 * Bump generation counter, invalidate any dump in progress.
	 * Cannot fail after this point.
	 */
	while (++nft_net->base_seq == 0)
		;

	/* step 3. Start new generation, rules_gen_X now in use. */
	net->nft.gencursor = nft_gencursor_next(net);

	list_for_each_entry_safe(trans, next, &nft_net->commit_list, list) {
		nf_tables_commit_audit_collect(&adl, trans->ctx.table,
					       trans->msg_type);
		switch (trans->msg_type) {
		case NFT_MSG_NEWTABLE:
			if (nft_trans_table_update(trans)) {
				if (!(trans->ctx.table->flags & __NFT_TABLE_F_UPDATE)) {
					nft_trans_destroy(trans);
					break;
				}
				if (trans->ctx.table->flags & NFT_TABLE_F_DORMANT)
					nf_tables_table_disable(net, trans->ctx.table);

				trans->ctx.table->flags &= ~__NFT_TABLE_F_UPDATE;
			} else {
				nft_clear(net, trans->ctx.table);
			}
			nf_tables_table_notify(&trans->ctx, NFT_MSG_NEWTABLE);
			nft_trans_destroy(trans);
			break;
		case NFT_MSG_DELTABLE:
			list_del_rcu(&trans->ctx.table->list);
			nf_tables_table_notify(&trans->ctx, NFT_MSG_DELTABLE);
			break;
		case NFT_MSG_NEWCHAIN:
			if (nft_trans_chain_update(trans)) {
				nft_chain_commit_update(trans);
				nf_tables_chain_notify(&trans->ctx, NFT_MSG_NEWCHAIN);
				/* trans destroyed after rcu grace period */
			} else {
				nft_chain_commit_drop_policy(trans);
				nft_clear(net, trans->ctx.chain);
				nf_tables_chain_notify(&trans->ctx, NFT_MSG_NEWCHAIN);
				nft_trans_destroy(trans);
			}
			break;
		case NFT_MSG_DELCHAIN:
			nft_chain_del(trans->ctx.chain);
			nf_tables_chain_notify(&trans->ctx, NFT_MSG_DELCHAIN);
			nf_tables_unregister_hook(trans->ctx.net,
						  trans->ctx.table,
						  trans->ctx.chain);
			break;
		case NFT_MSG_NEWRULE:
			nft_clear(trans->ctx.net, nft_trans_rule(trans));
			nf_tables_rule_notify(&trans->ctx,
					      nft_trans_rule(trans),
					      NFT_MSG_NEWRULE);
			nft_trans_destroy(trans);
			break;
		case NFT_MSG_DELRULE:
			list_del_rcu(&nft_trans_rule(trans)->list);
			nf_tables_rule_notify(&trans->ctx,
					      nft_trans_rule(trans),
					      NFT_MSG_DELRULE);
			nft_rule_expr_deactivate(&trans->ctx,
						 nft_trans_rule(trans),
						 NFT_TRANS_COMMIT);
			break;
		case NFT_MSG_NEWSET:
			nft_clear(net, nft_trans_set(trans));
			/* This avoids hitting -EBUSY when deleting the table
			 * from the transaction.
			 */
			if (nft_set_is_anonymous(nft_trans_set(trans)) &&
			    !list_empty(&nft_trans_set(trans)->bindings))
				trans->ctx.table->use--;

			nf_tables_set_notify(&trans->ctx, nft_trans_set(trans),
					     NFT_MSG_NEWSET, GFP_KERNEL);
			nft_trans_destroy(trans);
			break;
		case NFT_MSG_DELSET:
			list_del_rcu(&nft_trans_set(trans)->list);
			nf_tables_set_notify(&trans->ctx, nft_trans_set(trans),
					     NFT_MSG_DELSET, GFP_KERNEL);
			break;
		case NFT_MSG_NEWSETELEM:
			te = (struct nft_trans_elem *)trans->data;

			nft_setelem_activate(net, te->set, &te->elem);
			nf_tables_setelem_notify(&trans->ctx, te->set,
						 &te->elem,
						 NFT_MSG_NEWSETELEM, 0);
			nft_trans_destroy(trans);
			break;
		case NFT_MSG_DELSETELEM:
			te = (struct nft_trans_elem *)trans->data;

			nf_tables_setelem_notify(&trans->ctx, te->set,
						 &te->elem,
						 NFT_MSG_DELSETELEM, 0);
			nft_setelem_remove(net, te->set, &te->elem);
			if (!nft_setelem_is_catchall(te->set, &te->elem)) {
				atomic_dec(&te->set->nelems);
				te->set->ndeact--;
			}
			break;
		case NFT_MSG_NEWOBJ:
			if (nft_trans_obj_update(trans)) {
				nft_obj_commit_update(trans);
				nf_tables_obj_notify(&trans->ctx,
						     nft_trans_obj(trans),
						     NFT_MSG_NEWOBJ);
			} else {
				nft_clear(net, nft_trans_obj(trans));
				nf_tables_obj_notify(&trans->ctx,
						     nft_trans_obj(trans),
						     NFT_MSG_NEWOBJ);
				nft_trans_destroy(trans);
			}
			break;
		case NFT_MSG_DELOBJ:
			nft_obj_del(nft_trans_obj(trans));
			nf_tables_obj_notify(&trans->ctx, nft_trans_obj(trans),
					     NFT_MSG_DELOBJ);
			break;
		case NFT_MSG_NEWFLOWTABLE:
			if (nft_trans_flowtable_update(trans)) {
				nft_trans_flowtable(trans)->data.flags =
					nft_trans_flowtable_flags(trans);
				nf_tables_flowtable_notify(&trans->ctx,
							   nft_trans_flowtable(trans),
							   &nft_trans_flowtable_hooks(trans),
							   NFT_MSG_NEWFLOWTABLE);
				list_splice(&nft_trans_flowtable_hooks(trans),
					    &nft_trans_flowtable(trans)->hook_list);
			} else {
				nft_clear(net, nft_trans_flowtable(trans));
				nf_tables_flowtable_notify(&trans->ctx,
							   nft_trans_flowtable(trans),
							   &nft_trans_flowtable(trans)->hook_list,
							   NFT_MSG_NEWFLOWTABLE);
			}
			nft_trans_destroy(trans);
			break;
		case NFT_MSG_DELFLOWTABLE:
			if (nft_trans_flowtable_update(trans)) {
				nft_flowtable_hooks_del(nft_trans_flowtable(trans),
							&nft_trans_flowtable_hooks(trans));
				nf_tables_flowtable_notify(&trans->ctx,
							   nft_trans_flowtable(trans),
							   &nft_trans_flowtable_hooks(trans),
							   NFT_MSG_DELFLOWTABLE);
				nft_unregister_flowtable_net_hooks(net,
								   &nft_trans_flowtable_hooks(trans));
			} else {
				list_del_rcu(&nft_trans_flowtable(trans)->list);
				nf_tables_flowtable_notify(&trans->ctx,
							   nft_trans_flowtable(trans),
							   &nft_trans_flowtable(trans)->hook_list,
							   NFT_MSG_DELFLOWTABLE);
				nft_unregister_flowtable_net_hooks(net,
						&nft_trans_flowtable(trans)->hook_list);
			}
			break;
		}
	}

	nft_commit_notify(net, NETLINK_CB(skb).portid);
	nf_tables_gen_notify(net, skb, NFT_MSG_NEWGEN);
	nf_tables_commit_audit_log(&adl, nft_net->base_seq);
	nf_tables_commit_release(net);

	return 0;
}

static void nf_tables_module_autoload(struct net *net)
{
	struct nftables_pernet *nft_net = nft_pernet(net);
	struct nft_module_request *req, *next;
	LIST_HEAD(module_list);

	list_splice_init(&nft_net->module_list, &module_list);
	mutex_unlock(&nft_net->commit_mutex);
	list_for_each_entry_safe(req, next, &module_list, list) {
		request_module("%s", req->module);
		req->done = true;
	}
	mutex_lock(&nft_net->commit_mutex);
	list_splice(&module_list, &nft_net->module_list);
}

static void nf_tables_abort_release(struct nft_trans *trans)
{
	switch (trans->msg_type) {
	case NFT_MSG_NEWTABLE:
		nf_tables_table_destroy(&trans->ctx);
		break;
	case NFT_MSG_NEWCHAIN:
		nf_tables_chain_destroy(&trans->ctx);
		break;
	case NFT_MSG_NEWRULE:
		nf_tables_rule_destroy(&trans->ctx, nft_trans_rule(trans));
		break;
	case NFT_MSG_NEWSET:
		nft_set_destroy(&trans->ctx, nft_trans_set(trans));
		break;
	case NFT_MSG_NEWSETELEM:
		nft_set_elem_destroy(nft_trans_elem_set(trans),
				     nft_trans_elem(trans).priv, true);
		break;
	case NFT_MSG_NEWOBJ:
		nft_obj_destroy(&trans->ctx, nft_trans_obj(trans));
		break;
	case NFT_MSG_NEWFLOWTABLE:
		if (nft_trans_flowtable_update(trans))
			nft_flowtable_hooks_destroy(&nft_trans_flowtable_hooks(trans));
		else
			nf_tables_flowtable_destroy(nft_trans_flowtable(trans));
		break;
	}
	kfree(trans);
}

static int __nf_tables_abort(struct net *net, enum nfnl_abort_action action)
{
	struct nftables_pernet *nft_net = nft_pernet(net);
	struct nft_trans *trans, *next;
	struct nft_trans_elem *te;
	struct nft_hook *hook;

	if (action == NFNL_ABORT_VALIDATE &&
	    nf_tables_validate(net) < 0)
		return -EAGAIN;

	list_for_each_entry_safe_reverse(trans, next, &nft_net->commit_list,
					 list) {
		switch (trans->msg_type) {
		case NFT_MSG_NEWTABLE:
			if (nft_trans_table_update(trans)) {
				if (!(trans->ctx.table->flags & __NFT_TABLE_F_UPDATE)) {
					nft_trans_destroy(trans);
					break;
				}
				if (trans->ctx.table->flags & __NFT_TABLE_F_WAS_DORMANT) {
					nf_tables_table_disable(net, trans->ctx.table);
					trans->ctx.table->flags |= NFT_TABLE_F_DORMANT;
				} else if (trans->ctx.table->flags & __NFT_TABLE_F_WAS_AWAKEN) {
					trans->ctx.table->flags &= ~NFT_TABLE_F_DORMANT;
				}
				trans->ctx.table->flags &= ~__NFT_TABLE_F_UPDATE;
				nft_trans_destroy(trans);
			} else {
				list_del_rcu(&trans->ctx.table->list);
			}
			break;
		case NFT_MSG_DELTABLE:
			nft_clear(trans->ctx.net, trans->ctx.table);
			nft_trans_destroy(trans);
			break;
		case NFT_MSG_NEWCHAIN:
			if (nft_trans_chain_update(trans)) {
				free_percpu(nft_trans_chain_stats(trans));
				kfree(nft_trans_chain_name(trans));
				nft_trans_destroy(trans);
			} else {
				if (nft_chain_is_bound(trans->ctx.chain)) {
					nft_trans_destroy(trans);
					break;
				}
				trans->ctx.table->use--;
				nft_chain_del(trans->ctx.chain);
				nf_tables_unregister_hook(trans->ctx.net,
							  trans->ctx.table,
							  trans->ctx.chain);
			}
			break;
		case NFT_MSG_DELCHAIN:
			trans->ctx.table->use++;
			nft_clear(trans->ctx.net, trans->ctx.chain);
			nft_trans_destroy(trans);
			break;
		case NFT_MSG_NEWRULE:
			trans->ctx.chain->use--;
			list_del_rcu(&nft_trans_rule(trans)->list);
			nft_rule_expr_deactivate(&trans->ctx,
						 nft_trans_rule(trans),
						 NFT_TRANS_ABORT);
			if (trans->ctx.chain->flags & NFT_CHAIN_HW_OFFLOAD)
				nft_flow_rule_destroy(nft_trans_flow_rule(trans));
			break;
		case NFT_MSG_DELRULE:
			trans->ctx.chain->use++;
			nft_clear(trans->ctx.net, nft_trans_rule(trans));
			nft_rule_expr_activate(&trans->ctx, nft_trans_rule(trans));
			if (trans->ctx.chain->flags & NFT_CHAIN_HW_OFFLOAD)
				nft_flow_rule_destroy(nft_trans_flow_rule(trans));

			nft_trans_destroy(trans);
			break;
		case NFT_MSG_NEWSET:
			trans->ctx.table->use--;
			if (nft_trans_set_bound(trans)) {
				nft_trans_destroy(trans);
				break;
			}
			list_del_rcu(&nft_trans_set(trans)->list);
			break;
		case NFT_MSG_DELSET:
			trans->ctx.table->use++;
			nft_clear(trans->ctx.net, nft_trans_set(trans));
			nft_trans_destroy(trans);
			break;
		case NFT_MSG_NEWSETELEM:
			if (nft_trans_elem_set_bound(trans)) {
				nft_trans_destroy(trans);
				break;
			}
			te = (struct nft_trans_elem *)trans->data;
			nft_setelem_remove(net, te->set, &te->elem);
			if (!nft_setelem_is_catchall(te->set, &te->elem))
				atomic_dec(&te->set->nelems);
			break;
		case NFT_MSG_DELSETELEM:
			te = (struct nft_trans_elem *)trans->data;

			nft_setelem_data_activate(net, te->set, &te->elem);
			nft_setelem_activate(net, te->set, &te->elem);
			if (!nft_setelem_is_catchall(te->set, &te->elem))
				te->set->ndeact--;

			nft_trans_destroy(trans);
			break;
		case NFT_MSG_NEWOBJ:
			if (nft_trans_obj_update(trans)) {
				kfree(nft_trans_obj_newobj(trans));
				nft_trans_destroy(trans);
			} else {
				trans->ctx.table->use--;
				nft_obj_del(nft_trans_obj(trans));
			}
			break;
		case NFT_MSG_DELOBJ:
			trans->ctx.table->use++;
			nft_clear(trans->ctx.net, nft_trans_obj(trans));
			nft_trans_destroy(trans);
			break;
		case NFT_MSG_NEWFLOWTABLE:
			if (nft_trans_flowtable_update(trans)) {
				nft_unregister_flowtable_net_hooks(net,
						&nft_trans_flowtable_hooks(trans));
			} else {
				trans->ctx.table->use--;
				list_del_rcu(&nft_trans_flowtable(trans)->list);
				nft_unregister_flowtable_net_hooks(net,
						&nft_trans_flowtable(trans)->hook_list);
			}
			break;
		case NFT_MSG_DELFLOWTABLE:
			if (nft_trans_flowtable_update(trans)) {
				list_for_each_entry(hook, &nft_trans_flowtable(trans)->hook_list, list)
					hook->inactive = false;
			} else {
				trans->ctx.table->use++;
				nft_clear(trans->ctx.net, nft_trans_flowtable(trans));
			}
			nft_trans_destroy(trans);
			break;
		}
	}

	synchronize_rcu();

	list_for_each_entry_safe_reverse(trans, next,
					 &nft_net->commit_list, list) {
		list_del(&trans->list);
		nf_tables_abort_release(trans);
	}

	if (action == NFNL_ABORT_AUTOLOAD)
		nf_tables_module_autoload(net);
	else
		nf_tables_module_autoload_cleanup(net);

	return 0;
}

static void nf_tables_cleanup(struct net *net)
{
	nft_validate_state_update(net, NFT_VALIDATE_SKIP);
}

static int nf_tables_abort(struct net *net, struct sk_buff *skb,
			   enum nfnl_abort_action action)
{
	struct nftables_pernet *nft_net = nft_pernet(net);
	int ret = __nf_tables_abort(net, action);

	mutex_unlock(&nft_net->commit_mutex);

	return ret;
}

static bool nf_tables_valid_genid(struct net *net, u32 genid)
{
	struct nftables_pernet *nft_net = nft_pernet(net);
	bool genid_ok;

	mutex_lock(&nft_net->commit_mutex);

	genid_ok = genid == 0 || nft_net->base_seq == genid;
	if (!genid_ok)
		mutex_unlock(&nft_net->commit_mutex);

	/* else, commit mutex has to be released by commit or abort function */
	return genid_ok;
}

static const struct nfnetlink_subsystem nf_tables_subsys = {
	.name		= "nf_tables",
	.subsys_id	= NFNL_SUBSYS_NFTABLES,
	.cb_count	= NFT_MSG_MAX,
	.cb		= nf_tables_cb,
	.commit		= nf_tables_commit,
	.abort		= nf_tables_abort,
	.cleanup	= nf_tables_cleanup,
	.valid_genid	= nf_tables_valid_genid,
	.owner		= THIS_MODULE,
};

int nft_chain_validate_dependency(const struct nft_chain *chain,
				  enum nft_chain_types type)
{
	const struct nft_base_chain *basechain;

	if (nft_is_base_chain(chain)) {
		basechain = nft_base_chain(chain);
		if (basechain->type->type != type)
			return -EOPNOTSUPP;
	}
	return 0;
}
EXPORT_SYMBOL_GPL(nft_chain_validate_dependency);

int nft_chain_validate_hooks(const struct nft_chain *chain,
			     unsigned int hook_flags)
{
	struct nft_base_chain *basechain;

	if (nft_is_base_chain(chain)) {
		basechain = nft_base_chain(chain);

		if ((1 << basechain->ops.hooknum) & hook_flags)
			return 0;

		return -EOPNOTSUPP;
	}

	return 0;
}
EXPORT_SYMBOL_GPL(nft_chain_validate_hooks);

/*
 * Loop detection - walk through the ruleset beginning at the destination chain
 * of a new jump until either the source chain is reached (loop) or all
 * reachable chains have been traversed.
 *
 * The loop check is performed whenever a new jump verdict is added to an
 * expression or verdict map or a verdict map is bound to a new chain.
 */

static int nf_tables_check_loops(const struct nft_ctx *ctx,
				 const struct nft_chain *chain);

static int nft_check_loops(const struct nft_ctx *ctx,
			   const struct nft_set_ext *ext)
{
	const struct nft_data *data;
	int ret;

	data = nft_set_ext_data(ext);
	switch (data->verdict.code) {
	case NFT_JUMP:
	case NFT_GOTO:
		ret = nf_tables_check_loops(ctx, data->verdict.chain);
		break;
	default:
		ret = 0;
		break;
	}

	return ret;
}

static int nf_tables_loop_check_setelem(const struct nft_ctx *ctx,
					struct nft_set *set,
					const struct nft_set_iter *iter,
					struct nft_set_elem *elem)
{
	const struct nft_set_ext *ext = nft_set_elem_ext(set, elem->priv);

	if (nft_set_ext_exists(ext, NFT_SET_EXT_FLAGS) &&
	    *nft_set_ext_flags(ext) & NFT_SET_ELEM_INTERVAL_END)
		return 0;

	return nft_check_loops(ctx, ext);
}

static int nft_set_catchall_loops(const struct nft_ctx *ctx,
				  struct nft_set *set)
{
	u8 genmask = nft_genmask_next(ctx->net);
	struct nft_set_elem_catchall *catchall;
	struct nft_set_ext *ext;
	int ret = 0;

	list_for_each_entry_rcu(catchall, &set->catchall_list, list) {
		ext = nft_set_elem_ext(set, catchall->elem);
		if (!nft_set_elem_active(ext, genmask))
			continue;

		ret = nft_check_loops(ctx, ext);
		if (ret < 0)
			return ret;
	}

	return ret;
}

static int nf_tables_check_loops(const struct nft_ctx *ctx,
				 const struct nft_chain *chain)
{
	const struct nft_rule *rule;
	const struct nft_expr *expr, *last;
	struct nft_set *set;
	struct nft_set_binding *binding;
	struct nft_set_iter iter;

	if (ctx->chain == chain)
		return -ELOOP;

	list_for_each_entry(rule, &chain->rules, list) {
		nft_rule_for_each_expr(expr, last, rule) {
			struct nft_immediate_expr *priv;
			const struct nft_data *data;
			int err;

			if (strcmp(expr->ops->type->name, "immediate"))
				continue;

			priv = nft_expr_priv(expr);
			if (priv->dreg != NFT_REG_VERDICT)
				continue;

			data = &priv->data;
			switch (data->verdict.code) {
			case NFT_JUMP:
			case NFT_GOTO:
				err = nf_tables_check_loops(ctx,
							data->verdict.chain);
				if (err < 0)
					return err;
				break;
			default:
				break;
			}
		}
	}

	list_for_each_entry(set, &ctx->table->sets, list) {
		if (!nft_is_active_next(ctx->net, set))
			continue;
		if (!(set->flags & NFT_SET_MAP) ||
		    set->dtype != NFT_DATA_VERDICT)
			continue;

		list_for_each_entry(binding, &set->bindings, list) {
			if (!(binding->flags & NFT_SET_MAP) ||
			    binding->chain != chain)
				continue;

			iter.genmask	= nft_genmask_next(ctx->net);
			iter.skip 	= 0;
			iter.count	= 0;
			iter.err	= 0;
			iter.fn		= nf_tables_loop_check_setelem;

			set->ops->walk(ctx, set, &iter);
			if (!iter.err)
				iter.err = nft_set_catchall_loops(ctx, set);

			if (iter.err < 0)
				return iter.err;
		}
	}

	return 0;
}

/**
 *	nft_parse_u32_check - fetch u32 attribute and check for maximum value
 *
 *	@attr: netlink attribute to fetch value from
 *	@max: maximum value to be stored in dest
 *	@dest: pointer to the variable
 *
 *	Parse, check and store a given u32 netlink attribute into variable.
 *	This function returns -ERANGE if the value goes over maximum value.
 *	Otherwise a 0 is returned and the attribute value is stored in the
 *	destination variable.
 */
int nft_parse_u32_check(const struct nlattr *attr, int max, u32 *dest)
{
	u32 val;

	val = ntohl(nla_get_be32(attr));
	if (val > max)
		return -ERANGE;

	*dest = val;
	return 0;
}
EXPORT_SYMBOL_GPL(nft_parse_u32_check);

static unsigned int nft_parse_register(const struct nlattr *attr)
{
	unsigned int reg;

	reg = ntohl(nla_get_be32(attr));
	switch (reg) {
	case NFT_REG_VERDICT...NFT_REG_4:
		return reg * NFT_REG_SIZE / NFT_REG32_SIZE;
	default:
		return reg + NFT_REG_SIZE / NFT_REG32_SIZE - NFT_REG32_00;
	}
}

/**
 *	nft_dump_register - dump a register value to a netlink attribute
 *
 *	@skb: socket buffer
 *	@attr: attribute number
 *	@reg: register number
 *
 *	Construct a netlink attribute containing the register number. For
 *	compatibility reasons, register numbers being a multiple of 4 are
 *	translated to the corresponding 128 bit register numbers.
 */
int nft_dump_register(struct sk_buff *skb, unsigned int attr, unsigned int reg)
{
	if (reg % (NFT_REG_SIZE / NFT_REG32_SIZE) == 0)
		reg = reg / (NFT_REG_SIZE / NFT_REG32_SIZE);
	else
		reg = reg - NFT_REG_SIZE / NFT_REG32_SIZE + NFT_REG32_00;

	return nla_put_be32(skb, attr, htonl(reg));
}
EXPORT_SYMBOL_GPL(nft_dump_register);

static int nft_validate_register_load(enum nft_registers reg, unsigned int len)
{
	if (reg < NFT_REG_1 * NFT_REG_SIZE / NFT_REG32_SIZE)
		return -EINVAL;
	if (len == 0)
		return -EINVAL;
	if (reg * NFT_REG32_SIZE + len > sizeof_field(struct nft_regs, data))
		return -ERANGE;

	return 0;
}

int nft_parse_register_load(const struct nlattr *attr, u8 *sreg, u32 len)
{
	u32 reg;
	int err;

	reg = nft_parse_register(attr);
	err = nft_validate_register_load(reg, len);
	if (err < 0)
		return err;

	*sreg = reg;
	return 0;
}
EXPORT_SYMBOL_GPL(nft_parse_register_load);

static int nft_validate_register_store(const struct nft_ctx *ctx,
				       enum nft_registers reg,
				       const struct nft_data *data,
				       enum nft_data_types type,
				       unsigned int len)
{
	int err;

	switch (reg) {
	case NFT_REG_VERDICT:
		if (type != NFT_DATA_VERDICT)
			return -EINVAL;

		if (data != NULL &&
		    (data->verdict.code == NFT_GOTO ||
		     data->verdict.code == NFT_JUMP)) {
			err = nf_tables_check_loops(ctx, data->verdict.chain);
			if (err < 0)
				return err;
		}

		return 0;
	default:
		if (reg < NFT_REG_1 * NFT_REG_SIZE / NFT_REG32_SIZE)
			return -EINVAL;
		if (len == 0)
			return -EINVAL;
		if (reg * NFT_REG32_SIZE + len >
		    sizeof_field(struct nft_regs, data))
			return -ERANGE;

		if (data != NULL && type != NFT_DATA_VALUE)
			return -EINVAL;
		return 0;
	}
}

int nft_parse_register_store(const struct nft_ctx *ctx,
			     const struct nlattr *attr, u8 *dreg,
			     const struct nft_data *data,
			     enum nft_data_types type, unsigned int len)
{
	int err;
	u32 reg;

	reg = nft_parse_register(attr);
	err = nft_validate_register_store(ctx, reg, data, type, len);
	if (err < 0)
		return err;

	*dreg = reg;
	return 0;
}
EXPORT_SYMBOL_GPL(nft_parse_register_store);

static const struct nla_policy nft_verdict_policy[NFTA_VERDICT_MAX + 1] = {
	[NFTA_VERDICT_CODE]	= { .type = NLA_U32 },
	[NFTA_VERDICT_CHAIN]	= { .type = NLA_STRING,
				    .len = NFT_CHAIN_MAXNAMELEN - 1 },
	[NFTA_VERDICT_CHAIN_ID]	= { .type = NLA_U32 },
};

static int nft_verdict_init(const struct nft_ctx *ctx, struct nft_data *data,
			    struct nft_data_desc *desc, const struct nlattr *nla)
{
	u8 genmask = nft_genmask_next(ctx->net);
	struct nlattr *tb[NFTA_VERDICT_MAX + 1];
	struct nft_chain *chain;
	int err;

	err = nla_parse_nested_deprecated(tb, NFTA_VERDICT_MAX, nla,
					  nft_verdict_policy, NULL);
	if (err < 0)
		return err;

	if (!tb[NFTA_VERDICT_CODE])
		return -EINVAL;
	data->verdict.code = ntohl(nla_get_be32(tb[NFTA_VERDICT_CODE]));

	switch (data->verdict.code) {
	default:
		switch (data->verdict.code & NF_VERDICT_MASK) {
		case NF_ACCEPT:
		case NF_DROP:
		case NF_QUEUE:
			break;
		default:
			return -EINVAL;
		}
		fallthrough;
	case NFT_CONTINUE:
	case NFT_BREAK:
	case NFT_RETURN:
		break;
	case NFT_JUMP:
	case NFT_GOTO:
		if (tb[NFTA_VERDICT_CHAIN]) {
			chain = nft_chain_lookup(ctx->net, ctx->table,
						 tb[NFTA_VERDICT_CHAIN],
						 genmask);
		} else if (tb[NFTA_VERDICT_CHAIN_ID]) {
			chain = nft_chain_lookup_byid(ctx->net,
						      tb[NFTA_VERDICT_CHAIN_ID]);
			if (IS_ERR(chain))
				return PTR_ERR(chain);
		} else {
			return -EINVAL;
		}

		if (IS_ERR(chain))
			return PTR_ERR(chain);
		if (nft_is_base_chain(chain))
			return -EOPNOTSUPP;

		chain->use++;
		data->verdict.chain = chain;
		break;
	}

	desc->len = sizeof(data->verdict);
	desc->type = NFT_DATA_VERDICT;
	return 0;
}

static void nft_verdict_uninit(const struct nft_data *data)
{
	struct nft_chain *chain;
	struct nft_rule *rule;

	switch (data->verdict.code) {
	case NFT_JUMP:
	case NFT_GOTO:
		chain = data->verdict.chain;
		chain->use--;

		if (!nft_chain_is_bound(chain))
			break;

		chain->table->use--;
		list_for_each_entry(rule, &chain->rules, list)
			chain->use--;

		nft_chain_del(chain);
		break;
	}
}

int nft_verdict_dump(struct sk_buff *skb, int type, const struct nft_verdict *v)
{
	struct nlattr *nest;

	nest = nla_nest_start_noflag(skb, type);
	if (!nest)
		goto nla_put_failure;

	if (nla_put_be32(skb, NFTA_VERDICT_CODE, htonl(v->code)))
		goto nla_put_failure;

	switch (v->code) {
	case NFT_JUMP:
	case NFT_GOTO:
		if (nla_put_string(skb, NFTA_VERDICT_CHAIN,
				   v->chain->name))
			goto nla_put_failure;
	}
	nla_nest_end(skb, nest);
	return 0;

nla_put_failure:
	return -1;
}

static int nft_value_init(const struct nft_ctx *ctx,
			  struct nft_data *data, unsigned int size,
			  struct nft_data_desc *desc, const struct nlattr *nla)
{
	unsigned int len;

	len = nla_len(nla);
	if (len == 0)
		return -EINVAL;
	if (len > size)
		return -EOVERFLOW;

	nla_memcpy(data->data, nla, len);
	desc->type = NFT_DATA_VALUE;
	desc->len  = len;
	return 0;
}

static int nft_value_dump(struct sk_buff *skb, const struct nft_data *data,
			  unsigned int len)
{
	return nla_put(skb, NFTA_DATA_VALUE, len, data->data);
}

static const struct nla_policy nft_data_policy[NFTA_DATA_MAX + 1] = {
	[NFTA_DATA_VALUE]	= { .type = NLA_BINARY },
	[NFTA_DATA_VERDICT]	= { .type = NLA_NESTED },
};

/**
 *	nft_data_init - parse nf_tables data netlink attributes
 *
 *	@ctx: context of the expression using the data
 *	@data: destination struct nft_data
 *	@size: maximum data length
 *	@desc: data description
 *	@nla: netlink attribute containing data
 *
 *	Parse the netlink data attributes and initialize a struct nft_data.
 *	The type and length of data are returned in the data description.
 *
 *	The caller can indicate that it only wants to accept data of type
 *	NFT_DATA_VALUE by passing NULL for the ctx argument.
 */
int nft_data_init(const struct nft_ctx *ctx,
		  struct nft_data *data, unsigned int size,
		  struct nft_data_desc *desc, const struct nlattr *nla)
{
	struct nlattr *tb[NFTA_DATA_MAX + 1];
	int err;

	err = nla_parse_nested_deprecated(tb, NFTA_DATA_MAX, nla,
					  nft_data_policy, NULL);
	if (err < 0)
		return err;

	if (tb[NFTA_DATA_VALUE])
		return nft_value_init(ctx, data, size, desc,
				      tb[NFTA_DATA_VALUE]);
	if (tb[NFTA_DATA_VERDICT] && ctx != NULL)
		return nft_verdict_init(ctx, data, desc, tb[NFTA_DATA_VERDICT]);
	return -EINVAL;
}
EXPORT_SYMBOL_GPL(nft_data_init);

/**
 *	nft_data_release - release a nft_data item
 *
 *	@data: struct nft_data to release
 *	@type: type of data
 *
 *	Release a nft_data item. NFT_DATA_VALUE types can be silently discarded,
 *	all others need to be released by calling this function.
 */
void nft_data_release(const struct nft_data *data, enum nft_data_types type)
{
	if (type < NFT_DATA_VERDICT)
		return;
	switch (type) {
	case NFT_DATA_VERDICT:
		return nft_verdict_uninit(data);
	default:
		WARN_ON(1);
	}
}
EXPORT_SYMBOL_GPL(nft_data_release);

int nft_data_dump(struct sk_buff *skb, int attr, const struct nft_data *data,
		  enum nft_data_types type, unsigned int len)
{
	struct nlattr *nest;
	int err;

	nest = nla_nest_start_noflag(skb, attr);
	if (nest == NULL)
		return -1;

	switch (type) {
	case NFT_DATA_VALUE:
		err = nft_value_dump(skb, data, len);
		break;
	case NFT_DATA_VERDICT:
		err = nft_verdict_dump(skb, NFTA_DATA_VERDICT, &data->verdict);
		break;
	default:
		err = -EINVAL;
		WARN_ON(1);
	}

	nla_nest_end(skb, nest);
	return err;
}
EXPORT_SYMBOL_GPL(nft_data_dump);

int __nft_release_basechain(struct nft_ctx *ctx)
{
	struct nft_rule *rule, *nr;

	if (WARN_ON(!nft_is_base_chain(ctx->chain)))
		return 0;

	nf_tables_unregister_hook(ctx->net, ctx->chain->table, ctx->chain);
	list_for_each_entry_safe(rule, nr, &ctx->chain->rules, list) {
		list_del(&rule->list);
		ctx->chain->use--;
		nf_tables_rule_release(ctx, rule);
	}
	nft_chain_del(ctx->chain);
	ctx->table->use--;
	nf_tables_chain_destroy(ctx);

	return 0;
}
EXPORT_SYMBOL_GPL(__nft_release_basechain);

<<<<<<< HEAD
static void __nft_release_hooks(struct net *net)
{
	struct nft_table *table;
	struct nft_chain *chain;

	list_for_each_entry(table, &net->nft.tables, list) {
		list_for_each_entry(chain, &table->chains, list)
			nf_tables_unregister_hook(net, table, chain);
	}
}

static void __nft_release_tables(struct net *net)
=======
static void __nft_release_hook(struct net *net, struct nft_table *table)
{
	struct nft_chain *chain;

	list_for_each_entry(chain, &table->chains, list)
		nf_tables_unregister_hook(net, table, chain);
}

static void __nft_release_hooks(struct net *net)
{
	struct nftables_pernet *nft_net = nft_pernet(net);
	struct nft_table *table;

	list_for_each_entry(table, &nft_net->tables, list) {
		if (nft_table_has_owner(table))
			continue;

		__nft_release_hook(net, table);
	}
}

static void __nft_release_table(struct net *net, struct nft_table *table)
>>>>>>> 754a0abe
{
	struct nft_flowtable *flowtable, *nf;
	struct nft_chain *chain, *nc;
	struct nft_object *obj, *ne;
	struct nft_rule *rule, *nr;
	struct nft_set *set, *ns;
	struct nft_ctx ctx = {
		.net	= net,
		.family	= NFPROTO_NETDEV,
	};

<<<<<<< HEAD
	list_for_each_entry_safe(table, nt, &net->nft.tables, list) {
		ctx.family = table->family;
		ctx.table = table;
		list_for_each_entry(chain, &table->chains, list) {
			ctx.chain = chain;
			list_for_each_entry_safe(rule, nr, &chain->rules, list) {
				list_del(&rule->list);
				chain->use--;
				nf_tables_rule_release(&ctx, rule);
			}
		}
		list_for_each_entry_safe(flowtable, nf, &table->flowtables, list) {
			list_del(&flowtable->list);
			table->use--;
			nf_tables_flowtable_destroy(flowtable);
		}
		list_for_each_entry_safe(set, ns, &table->sets, list) {
			list_del(&set->list);
			table->use--;
			nft_set_destroy(&ctx, set);
=======
	ctx.family = table->family;
	ctx.table = table;
	list_for_each_entry(chain, &table->chains, list) {
		ctx.chain = chain;
		list_for_each_entry_safe(rule, nr, &chain->rules, list) {
			list_del(&rule->list);
			chain->use--;
			nf_tables_rule_release(&ctx, rule);
>>>>>>> 754a0abe
		}
	}
	list_for_each_entry_safe(flowtable, nf, &table->flowtables, list) {
		list_del(&flowtable->list);
		table->use--;
		nf_tables_flowtable_destroy(flowtable);
	}
	list_for_each_entry_safe(set, ns, &table->sets, list) {
		list_del(&set->list);
		table->use--;
		nft_set_destroy(&ctx, set);
	}
	list_for_each_entry_safe(obj, ne, &table->objects, list) {
		nft_obj_del(obj);
		table->use--;
		nft_obj_destroy(&ctx, obj);
	}
	list_for_each_entry_safe(chain, nc, &table->chains, list) {
		ctx.chain = chain;
		nft_chain_del(chain);
		table->use--;
		nf_tables_chain_destroy(&ctx);
	}
	list_del(&table->list);
	nf_tables_table_destroy(&ctx);
}

static void __nft_release_tables(struct net *net)
{
	struct nftables_pernet *nft_net = nft_pernet(net);
	struct nft_table *table, *nt;

	list_for_each_entry_safe(table, nt, &nft_net->tables, list) {
		if (nft_table_has_owner(table))
			continue;

		__nft_release_table(net, table);
	}
}

static int nft_rcv_nl_event(struct notifier_block *this, unsigned long event,
			    void *ptr)
{
	struct nftables_pernet *nft_net;
	struct netlink_notify *n = ptr;
	struct nft_table *table, *nt;
	struct net *net = n->net;
	bool release = false;

	if (event != NETLINK_URELEASE || n->protocol != NETLINK_NETFILTER)
		return NOTIFY_DONE;

	nft_net = nft_pernet(net);
	mutex_lock(&nft_net->commit_mutex);
	list_for_each_entry(table, &nft_net->tables, list) {
		if (nft_table_has_owner(table) &&
		    n->portid == table->nlpid) {
			__nft_release_hook(net, table);
			release = true;
		}
	}
	if (release) {
		synchronize_rcu();
		list_for_each_entry_safe(table, nt, &nft_net->tables, list) {
			if (nft_table_has_owner(table) &&
			    n->portid == table->nlpid)
				__nft_release_table(net, table);
		}
	}
	mutex_unlock(&nft_net->commit_mutex);

	return NOTIFY_DONE;
}

static struct notifier_block nft_nl_notifier = {
	.notifier_call  = nft_rcv_nl_event,
};

static int __net_init nf_tables_init_net(struct net *net)
{
	struct nftables_pernet *nft_net = nft_pernet(net);

	INIT_LIST_HEAD(&nft_net->tables);
	INIT_LIST_HEAD(&nft_net->commit_list);
	INIT_LIST_HEAD(&nft_net->module_list);
	INIT_LIST_HEAD(&nft_net->notify_list);
	mutex_init(&nft_net->commit_mutex);
	nft_net->base_seq = 1;
	nft_net->validate_state = NFT_VALIDATE_SKIP;

	return 0;
}

static void __net_exit nf_tables_pre_exit_net(struct net *net)
{
	__nft_release_hooks(net);
}

static void __net_exit nf_tables_exit_net(struct net *net)
{
	struct nftables_pernet *nft_net = nft_pernet(net);

	mutex_lock(&nft_net->commit_mutex);
	if (!list_empty(&nft_net->commit_list))
		__nf_tables_abort(net, NFNL_ABORT_NONE);
	__nft_release_tables(net);
	mutex_unlock(&nft_net->commit_mutex);
	WARN_ON_ONCE(!list_empty(&nft_net->tables));
	WARN_ON_ONCE(!list_empty(&nft_net->module_list));
	WARN_ON_ONCE(!list_empty(&nft_net->notify_list));
}

static struct pernet_operations nf_tables_net_ops = {
	.init		= nf_tables_init_net,
	.pre_exit	= nf_tables_pre_exit_net,
	.exit		= nf_tables_exit_net,
<<<<<<< HEAD
=======
	.id		= &nf_tables_net_id,
	.size		= sizeof(struct nftables_pernet),
>>>>>>> 754a0abe
};

static int __init nf_tables_module_init(void)
{
	int err;

	err = register_pernet_subsys(&nf_tables_net_ops);
	if (err < 0)
		return err;

	err = nft_chain_filter_init();
	if (err < 0)
		goto err_chain_filter;

	err = nf_tables_core_module_init();
	if (err < 0)
		goto err_core_module;

	err = register_netdevice_notifier(&nf_tables_flowtable_notifier);
	if (err < 0)
		goto err_netdev_notifier;

	err = rhltable_init(&nft_objname_ht, &nft_objname_ht_params);
	if (err < 0)
		goto err_rht_objname;

	err = nft_offload_init();
	if (err < 0)
		goto err_offload;

	err = netlink_register_notifier(&nft_nl_notifier);
	if (err < 0)
		goto err_netlink_notifier;

	/* must be last */
	err = nfnetlink_subsys_register(&nf_tables_subsys);
	if (err < 0)
		goto err_nfnl_subsys;

	nft_chain_route_init();

	return err;

err_nfnl_subsys:
	netlink_unregister_notifier(&nft_nl_notifier);
err_netlink_notifier:
	nft_offload_exit();
err_offload:
	rhltable_destroy(&nft_objname_ht);
err_rht_objname:
	unregister_netdevice_notifier(&nf_tables_flowtable_notifier);
err_netdev_notifier:
	nf_tables_core_module_exit();
err_core_module:
	nft_chain_filter_fini();
err_chain_filter:
	unregister_pernet_subsys(&nf_tables_net_ops);
	return err;
}

static void __exit nf_tables_module_exit(void)
{
	nfnetlink_subsys_unregister(&nf_tables_subsys);
	netlink_unregister_notifier(&nft_nl_notifier);
	nft_offload_exit();
	unregister_netdevice_notifier(&nf_tables_flowtable_notifier);
	nft_chain_filter_fini();
	nft_chain_route_fini();
	unregister_pernet_subsys(&nf_tables_net_ops);
	cancel_work_sync(&trans_destroy_work);
	rcu_barrier();
	rhltable_destroy(&nft_objname_ht);
	nf_tables_core_module_exit();
}

module_init(nf_tables_module_init);
module_exit(nf_tables_module_exit);

MODULE_LICENSE("GPL");
MODULE_AUTHOR("Patrick McHardy <kaber@trash.net>");
MODULE_ALIAS_NFNL_SUBSYS(NFNL_SUBSYS_NFTABLES);<|MERGE_RESOLUTION|>--- conflicted
+++ resolved
@@ -3341,15 +3341,6 @@
 			if (nla_type(tmp) != NFTA_LIST_ELEM)
 				goto err_release_expr;
 			if (n == NFT_RULE_MAXEXPRS)
-<<<<<<< HEAD
-				goto err1;
-			err = nf_tables_expr_parse(&ctx, tmp, &info[n]);
-			if (err < 0) {
-				NL_SET_BAD_ATTR(extack, tmp);
-				goto err1;
-			}
-			size += info[n].ops->size;
-=======
 				goto err_release_expr;
 			err = nf_tables_expr_parse(&ctx, tmp, &expr_info[n]);
 			if (err < 0) {
@@ -3357,7 +3348,6 @@
 				goto err_release_expr;
 			}
 			size += expr_info[n].ops->size;
->>>>>>> 754a0abe
 			n++;
 		}
 	}
@@ -9533,20 +9523,6 @@
 }
 EXPORT_SYMBOL_GPL(__nft_release_basechain);
 
-<<<<<<< HEAD
-static void __nft_release_hooks(struct net *net)
-{
-	struct nft_table *table;
-	struct nft_chain *chain;
-
-	list_for_each_entry(table, &net->nft.tables, list) {
-		list_for_each_entry(chain, &table->chains, list)
-			nf_tables_unregister_hook(net, table, chain);
-	}
-}
-
-static void __nft_release_tables(struct net *net)
-=======
 static void __nft_release_hook(struct net *net, struct nft_table *table)
 {
 	struct nft_chain *chain;
@@ -9569,7 +9545,6 @@
 }
 
 static void __nft_release_table(struct net *net, struct nft_table *table)
->>>>>>> 754a0abe
 {
 	struct nft_flowtable *flowtable, *nf;
 	struct nft_chain *chain, *nc;
@@ -9581,28 +9556,6 @@
 		.family	= NFPROTO_NETDEV,
 	};
 
-<<<<<<< HEAD
-	list_for_each_entry_safe(table, nt, &net->nft.tables, list) {
-		ctx.family = table->family;
-		ctx.table = table;
-		list_for_each_entry(chain, &table->chains, list) {
-			ctx.chain = chain;
-			list_for_each_entry_safe(rule, nr, &chain->rules, list) {
-				list_del(&rule->list);
-				chain->use--;
-				nf_tables_rule_release(&ctx, rule);
-			}
-		}
-		list_for_each_entry_safe(flowtable, nf, &table->flowtables, list) {
-			list_del(&flowtable->list);
-			table->use--;
-			nf_tables_flowtable_destroy(flowtable);
-		}
-		list_for_each_entry_safe(set, ns, &table->sets, list) {
-			list_del(&set->list);
-			table->use--;
-			nft_set_destroy(&ctx, set);
-=======
 	ctx.family = table->family;
 	ctx.table = table;
 	list_for_each_entry(chain, &table->chains, list) {
@@ -9611,7 +9564,6 @@
 			list_del(&rule->list);
 			chain->use--;
 			nf_tables_rule_release(&ctx, rule);
->>>>>>> 754a0abe
 		}
 	}
 	list_for_each_entry_safe(flowtable, nf, &table->flowtables, list) {
@@ -9728,11 +9680,8 @@
 	.init		= nf_tables_init_net,
 	.pre_exit	= nf_tables_pre_exit_net,
 	.exit		= nf_tables_exit_net,
-<<<<<<< HEAD
-=======
 	.id		= &nf_tables_net_id,
 	.size		= sizeof(struct nftables_pernet),
->>>>>>> 754a0abe
 };
 
 static int __init nf_tables_module_init(void)
