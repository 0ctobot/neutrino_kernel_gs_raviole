// SPDX-License-Identifier: GPL-2.0
/* Copyright (c) 2017 - 2018 Covalent IO, Inc. http://covalent.io */

#include <linux/skmsg.h>
#include <linux/skbuff.h>
#include <linux/scatterlist.h>

#include <net/sock.h>
#include <net/tcp.h>
#include <net/tls.h>

static bool sk_msg_try_coalesce_ok(struct sk_msg *msg, int elem_first_coalesce)
{
	if (msg->sg.end > msg->sg.start &&
	    elem_first_coalesce < msg->sg.end)
		return true;

	if (msg->sg.end < msg->sg.start &&
	    (elem_first_coalesce > msg->sg.start ||
	     elem_first_coalesce < msg->sg.end))
		return true;

	return false;
}

int sk_msg_alloc(struct sock *sk, struct sk_msg *msg, int len,
		 int elem_first_coalesce)
{
	struct page_frag *pfrag = sk_page_frag(sk);
	int ret = 0;

	len -= msg->sg.size;
	while (len > 0) {
		struct scatterlist *sge;
		u32 orig_offset;
		int use, i;

		if (!sk_page_frag_refill(sk, pfrag))
			return -ENOMEM;

		orig_offset = pfrag->offset;
		use = min_t(int, len, pfrag->size - orig_offset);
		if (!sk_wmem_schedule(sk, use))
			return -ENOMEM;

		i = msg->sg.end;
		sk_msg_iter_var_prev(i);
		sge = &msg->sg.data[i];

		if (sk_msg_try_coalesce_ok(msg, elem_first_coalesce) &&
		    sg_page(sge) == pfrag->page &&
		    sge->offset + sge->length == orig_offset) {
			sge->length += use;
		} else {
			if (sk_msg_full(msg)) {
				ret = -ENOSPC;
				break;
			}

			sge = &msg->sg.data[msg->sg.end];
			sg_unmark_end(sge);
			sg_set_page(sge, pfrag->page, use, orig_offset);
			get_page(pfrag->page);
			sk_msg_iter_next(msg, end);
		}

		sk_mem_charge(sk, use);
		msg->sg.size += use;
		pfrag->offset += use;
		len -= use;
	}

	return ret;
}
EXPORT_SYMBOL_GPL(sk_msg_alloc);

int sk_msg_clone(struct sock *sk, struct sk_msg *dst, struct sk_msg *src,
		 u32 off, u32 len)
{
	int i = src->sg.start;
	struct scatterlist *sge = sk_msg_elem(src, i);
	struct scatterlist *sgd = NULL;
	u32 sge_len, sge_off;

	while (off) {
		if (sge->length > off)
			break;
		off -= sge->length;
		sk_msg_iter_var_next(i);
		if (i == src->sg.end && off)
			return -ENOSPC;
		sge = sk_msg_elem(src, i);
	}

	while (len) {
		sge_len = sge->length - off;
		if (sge_len > len)
			sge_len = len;

		if (dst->sg.end)
			sgd = sk_msg_elem(dst, dst->sg.end - 1);

		if (sgd &&
		    (sg_page(sge) == sg_page(sgd)) &&
		    (sg_virt(sge) + off == sg_virt(sgd) + sgd->length)) {
			sgd->length += sge_len;
			dst->sg.size += sge_len;
		} else if (!sk_msg_full(dst)) {
			sge_off = sge->offset + off;
			sk_msg_page_add(dst, sg_page(sge), sge_len, sge_off);
		} else {
			return -ENOSPC;
		}

		off = 0;
		len -= sge_len;
		sk_mem_charge(sk, sge_len);
		sk_msg_iter_var_next(i);
		if (i == src->sg.end && len)
			return -ENOSPC;
		sge = sk_msg_elem(src, i);
	}

	return 0;
}
EXPORT_SYMBOL_GPL(sk_msg_clone);

void sk_msg_return_zero(struct sock *sk, struct sk_msg *msg, int bytes)
{
	int i = msg->sg.start;

	do {
		struct scatterlist *sge = sk_msg_elem(msg, i);

		if (bytes < sge->length) {
			sge->length -= bytes;
			sge->offset += bytes;
			sk_mem_uncharge(sk, bytes);
			break;
		}

		sk_mem_uncharge(sk, sge->length);
		bytes -= sge->length;
		sge->length = 0;
		sge->offset = 0;
		sk_msg_iter_var_next(i);
	} while (bytes && i != msg->sg.end);
	msg->sg.start = i;
}
EXPORT_SYMBOL_GPL(sk_msg_return_zero);

void sk_msg_return(struct sock *sk, struct sk_msg *msg, int bytes)
{
	int i = msg->sg.start;

	do {
		struct scatterlist *sge = &msg->sg.data[i];
		int uncharge = (bytes < sge->length) ? bytes : sge->length;

		sk_mem_uncharge(sk, uncharge);
		bytes -= uncharge;
		sk_msg_iter_var_next(i);
	} while (i != msg->sg.end);
}
EXPORT_SYMBOL_GPL(sk_msg_return);

static int sk_msg_free_elem(struct sock *sk, struct sk_msg *msg, u32 i,
			    bool charge)
{
	struct scatterlist *sge = sk_msg_elem(msg, i);
	u32 len = sge->length;

	/* When the skb owns the memory we free it from consume_skb path. */
	if (!msg->skb) {
		if (charge)
			sk_mem_uncharge(sk, len);
		put_page(sg_page(sge));
	}
	memset(sge, 0, sizeof(*sge));
	return len;
}

static int __sk_msg_free(struct sock *sk, struct sk_msg *msg, u32 i,
			 bool charge)
{
	struct scatterlist *sge = sk_msg_elem(msg, i);
	int freed = 0;

	while (msg->sg.size) {
		msg->sg.size -= sge->length;
		freed += sk_msg_free_elem(sk, msg, i, charge);
		sk_msg_iter_var_next(i);
		sk_msg_check_to_free(msg, i, msg->sg.size);
		sge = sk_msg_elem(msg, i);
	}
	consume_skb(msg->skb);
	sk_msg_init(msg);
	return freed;
}

int sk_msg_free_nocharge(struct sock *sk, struct sk_msg *msg)
{
	return __sk_msg_free(sk, msg, msg->sg.start, false);
}
EXPORT_SYMBOL_GPL(sk_msg_free_nocharge);

int sk_msg_free(struct sock *sk, struct sk_msg *msg)
{
	return __sk_msg_free(sk, msg, msg->sg.start, true);
}
EXPORT_SYMBOL_GPL(sk_msg_free);

static void __sk_msg_free_partial(struct sock *sk, struct sk_msg *msg,
				  u32 bytes, bool charge)
{
	struct scatterlist *sge;
	u32 i = msg->sg.start;

	while (bytes) {
		sge = sk_msg_elem(msg, i);
		if (!sge->length)
			break;
		if (bytes < sge->length) {
			if (charge)
				sk_mem_uncharge(sk, bytes);
			sge->length -= bytes;
			sge->offset += bytes;
			msg->sg.size -= bytes;
			break;
		}

		msg->sg.size -= sge->length;
		bytes -= sge->length;
		sk_msg_free_elem(sk, msg, i, charge);
		sk_msg_iter_var_next(i);
		sk_msg_check_to_free(msg, i, bytes);
	}
	msg->sg.start = i;
}

void sk_msg_free_partial(struct sock *sk, struct sk_msg *msg, u32 bytes)
{
	__sk_msg_free_partial(sk, msg, bytes, true);
}
EXPORT_SYMBOL_GPL(sk_msg_free_partial);

void sk_msg_free_partial_nocharge(struct sock *sk, struct sk_msg *msg,
				  u32 bytes)
{
	__sk_msg_free_partial(sk, msg, bytes, false);
}

void sk_msg_trim(struct sock *sk, struct sk_msg *msg, int len)
{
	int trim = msg->sg.size - len;
	u32 i = msg->sg.end;

	if (trim <= 0) {
		WARN_ON(trim < 0);
		return;
	}

	sk_msg_iter_var_prev(i);
	msg->sg.size = len;
	while (msg->sg.data[i].length &&
	       trim >= msg->sg.data[i].length) {
		trim -= msg->sg.data[i].length;
		sk_msg_free_elem(sk, msg, i, true);
		sk_msg_iter_var_prev(i);
		if (!trim)
			goto out;
	}

	msg->sg.data[i].length -= trim;
	sk_mem_uncharge(sk, trim);
	/* Adjust copybreak if it falls into the trimmed part of last buf */
	if (msg->sg.curr == i && msg->sg.copybreak > msg->sg.data[i].length)
		msg->sg.copybreak = msg->sg.data[i].length;
out:
	sk_msg_iter_var_next(i);
	msg->sg.end = i;

	/* If we trim data a full sg elem before curr pointer update
	 * copybreak and current so that any future copy operations
	 * start at new copy location.
	 * However trimed data that has not yet been used in a copy op
	 * does not require an update.
	 */
	if (!msg->sg.size) {
		msg->sg.curr = msg->sg.start;
		msg->sg.copybreak = 0;
	} else if (sk_msg_iter_dist(msg->sg.start, msg->sg.curr) >=
		   sk_msg_iter_dist(msg->sg.start, msg->sg.end)) {
		sk_msg_iter_var_prev(i);
		msg->sg.curr = i;
		msg->sg.copybreak = msg->sg.data[i].length;
	}
}
EXPORT_SYMBOL_GPL(sk_msg_trim);

int sk_msg_zerocopy_from_iter(struct sock *sk, struct iov_iter *from,
			      struct sk_msg *msg, u32 bytes)
{
	int i, maxpages, ret = 0, num_elems = sk_msg_elem_used(msg);
	const int to_max_pages = MAX_MSG_FRAGS;
	struct page *pages[MAX_MSG_FRAGS];
	ssize_t orig, copied, use, offset;

	orig = msg->sg.size;
	while (bytes > 0) {
		i = 0;
		maxpages = to_max_pages - num_elems;
		if (maxpages == 0) {
			ret = -EFAULT;
			goto out;
		}

		copied = iov_iter_get_pages(from, pages, bytes, maxpages,
					    &offset);
		if (copied <= 0) {
			ret = -EFAULT;
			goto out;
		}

		iov_iter_advance(from, copied);
		bytes -= copied;
		msg->sg.size += copied;

		while (copied) {
			use = min_t(int, copied, PAGE_SIZE - offset);
			sg_set_page(&msg->sg.data[msg->sg.end],
				    pages[i], use, offset);
			sg_unmark_end(&msg->sg.data[msg->sg.end]);
			sk_mem_charge(sk, use);

			offset = 0;
			copied -= use;
			sk_msg_iter_next(msg, end);
			num_elems++;
			i++;
		}
		/* When zerocopy is mixed with sk_msg_*copy* operations we
		 * may have a copybreak set in this case clear and prefer
		 * zerocopy remainder when possible.
		 */
		msg->sg.copybreak = 0;
		msg->sg.curr = msg->sg.end;
	}
out:
	/* Revert iov_iter updates, msg will need to use 'trim' later if it
	 * also needs to be cleared.
	 */
	if (ret)
		iov_iter_revert(from, msg->sg.size - orig);
	return ret;
}
EXPORT_SYMBOL_GPL(sk_msg_zerocopy_from_iter);

int sk_msg_memcopy_from_iter(struct sock *sk, struct iov_iter *from,
			     struct sk_msg *msg, u32 bytes)
{
	int ret = -ENOSPC, i = msg->sg.curr;
	struct scatterlist *sge;
	u32 copy, buf_size;
	void *to;

	do {
		sge = sk_msg_elem(msg, i);
		/* This is possible if a trim operation shrunk the buffer */
		if (msg->sg.copybreak >= sge->length) {
			msg->sg.copybreak = 0;
			sk_msg_iter_var_next(i);
			if (i == msg->sg.end)
				break;
			sge = sk_msg_elem(msg, i);
		}

		buf_size = sge->length - msg->sg.copybreak;
		copy = (buf_size > bytes) ? bytes : buf_size;
		to = sg_virt(sge) + msg->sg.copybreak;
		msg->sg.copybreak += copy;
		if (sk->sk_route_caps & NETIF_F_NOCACHE_COPY)
			ret = copy_from_iter_nocache(to, copy, from);
		else
			ret = copy_from_iter(to, copy, from);
		if (ret != copy) {
			ret = -EFAULT;
			goto out;
		}
		bytes -= copy;
		if (!bytes)
			break;
		msg->sg.copybreak = 0;
		sk_msg_iter_var_next(i);
	} while (i != msg->sg.end);
out:
	msg->sg.curr = i;
	return ret;
}
EXPORT_SYMBOL_GPL(sk_msg_memcopy_from_iter);

/* Receive sk_msg from psock->ingress_msg to @msg. */
int sk_msg_recvmsg(struct sock *sk, struct sk_psock *psock, struct msghdr *msg,
		   int len, int flags)
{
	struct iov_iter *iter = &msg->msg_iter;
	int peek = flags & MSG_PEEK;
	struct sk_msg *msg_rx;
	int i, copied = 0;

	msg_rx = sk_psock_peek_msg(psock);
	while (copied != len) {
		struct scatterlist *sge;

		if (unlikely(!msg_rx))
			break;

		i = msg_rx->sg.start;
		do {
			struct page *page;
			int copy;

			sge = sk_msg_elem(msg_rx, i);
			copy = sge->length;
			page = sg_page(sge);
			if (copied + copy > len)
				copy = len - copied;
			copy = copy_page_to_iter(page, sge->offset, copy, iter);
			if (!copy)
				return copied ? copied : -EFAULT;

			copied += copy;
			if (likely(!peek)) {
				sge->offset += copy;
				sge->length -= copy;
				if (!msg_rx->skb)
					sk_mem_uncharge(sk, copy);
				msg_rx->sg.size -= copy;

				if (!sge->length) {
					sk_msg_iter_var_next(i);
					if (!msg_rx->skb)
						put_page(page);
				}
			} else {
				/* Lets not optimize peek case if copy_page_to_iter
				 * didn't copy the entire length lets just break.
				 */
				if (copy != sge->length)
					return copied;
				sk_msg_iter_var_next(i);
			}

			if (copied == len)
				break;
		} while (i != msg_rx->sg.end);

		if (unlikely(peek)) {
			msg_rx = sk_psock_next_msg(psock, msg_rx);
			if (!msg_rx)
				break;
			continue;
		}

		msg_rx->sg.start = i;
		if (!sge->length && msg_rx->sg.start == msg_rx->sg.end) {
			msg_rx = sk_psock_dequeue_msg(psock);
			kfree_sk_msg(msg_rx);
		}
		msg_rx = sk_psock_peek_msg(psock);
	}

	return copied;
}
EXPORT_SYMBOL_GPL(sk_msg_recvmsg);

static struct sk_msg *sk_psock_create_ingress_msg(struct sock *sk,
						  struct sk_buff *skb)
{
	struct sk_msg *msg;

	if (atomic_read(&sk->sk_rmem_alloc) > sk->sk_rcvbuf)
		return NULL;

	if (!sk_rmem_schedule(sk, skb, skb->truesize))
		return NULL;

	msg = kzalloc(sizeof(*msg), __GFP_NOWARN | GFP_KERNEL);
	if (unlikely(!msg))
		return NULL;

	sk_msg_init(msg);
	return msg;
}

static int sk_psock_skb_ingress_enqueue(struct sk_buff *skb,
					struct sk_psock *psock,
					struct sock *sk,
					struct sk_msg *msg)
{
	int num_sge, copied;

	/* skb linearize may fail with ENOMEM, but lets simply try again
	 * later if this happens. Under memory pressure we don't want to
	 * drop the skb. We need to linearize the skb so that the mapping
	 * in skb_to_sgvec can not error.
	 */
	if (skb_linearize(skb))
		return -EAGAIN;
	num_sge = skb_to_sgvec(skb, msg->sg.data, 0, skb->len);
	if (unlikely(num_sge < 0)) {
		kfree(msg);
		return num_sge;
	}

	copied = skb->len;
	msg->sg.start = 0;
	msg->sg.size = copied;
	msg->sg.end = num_sge;
	msg->skb = skb;

	sk_psock_queue_msg(psock, msg);
	sk_psock_data_ready(sk, psock);
	return copied;
}

static int sk_psock_skb_ingress_self(struct sk_psock *psock, struct sk_buff *skb);

static int sk_psock_skb_ingress(struct sk_psock *psock, struct sk_buff *skb)
{
	struct sock *sk = psock->sk;
	struct sk_msg *msg;

	/* If we are receiving on the same sock skb->sk is already assigned,
	 * skip memory accounting and owner transition seeing it already set
	 * correctly.
	 */
	if (unlikely(skb->sk == sk))
		return sk_psock_skb_ingress_self(psock, skb);
	msg = sk_psock_create_ingress_msg(sk, skb);
	if (!msg)
		return -EAGAIN;

	/* This will transition ownership of the data from the socket where
	 * the BPF program was run initiating the redirect to the socket
	 * we will eventually receive this data on. The data will be released
	 * from skb_consume found in __tcp_bpf_recvmsg() after its been copied
	 * into user buffers.
	 */
	skb_set_owner_r(skb, sk);
	return sk_psock_skb_ingress_enqueue(skb, psock, sk, msg);
}

/* Puts an skb on the ingress queue of the socket already assigned to the
 * skb. In this case we do not need to check memory limits or skb_set_owner_r
 * because the skb is already accounted for here.
 */
static int sk_psock_skb_ingress_self(struct sk_psock *psock, struct sk_buff *skb)
{
	struct sk_msg *msg = kzalloc(sizeof(*msg), __GFP_NOWARN | GFP_ATOMIC);
	struct sock *sk = psock->sk;

	if (unlikely(!msg))
		return -EAGAIN;
	sk_msg_init(msg);
	skb_set_owner_r(skb, sk);
	return sk_psock_skb_ingress_enqueue(skb, psock, sk, msg);
}

static int sk_psock_handle_skb(struct sk_psock *psock, struct sk_buff *skb,
			       u32 off, u32 len, bool ingress)
{
	if (!ingress) {
		if (!sock_writeable(psock->sk))
			return -EAGAIN;
		return skb_send_sock(psock->sk, skb, off, len);
	}
	return sk_psock_skb_ingress(psock, skb);
}

static void sock_drop(struct sock *sk, struct sk_buff *skb)
{
	sk_drops_add(sk, skb);
	kfree_skb(skb);
}

static void sk_psock_backlog(struct work_struct *work)
{
	struct sk_psock *psock = container_of(work, struct sk_psock, work);
	struct sk_psock_work_state *state = &psock->work_state;
	struct sk_buff *skb;
	bool ingress;
	u32 len, off;
	int ret;

	mutex_lock(&psock->work_mutex);
	if (state->skb) {
		skb = state->skb;
		len = state->len;
		off = state->off;
		state->skb = NULL;
		goto start;
	}

	while ((skb = skb_dequeue(&psock->ingress_skb))) {
		len = skb->len;
		off = 0;
start:
		ingress = skb_bpf_ingress(skb);
		skb_bpf_redirect_clear(skb);
		do {
			ret = -EIO;
			if (!sock_flag(psock->sk, SOCK_DEAD))
				ret = sk_psock_handle_skb(psock, skb, off,
							  len, ingress);
			if (ret <= 0) {
				if (ret == -EAGAIN) {
					state->skb = skb;
					state->len = len;
					state->off = off;
					goto end;
				}
				/* Hard errors break pipe and stop xmit. */
				sk_psock_report_error(psock, ret ? -ret : EPIPE);
				sk_psock_clear_state(psock, SK_PSOCK_TX_ENABLED);
				sock_drop(psock->sk, skb);
				goto end;
			}
			off += ret;
			len -= ret;
		} while (len);

		if (!ingress)
			kfree_skb(skb);
	}
end:
	mutex_unlock(&psock->work_mutex);
}

struct sk_psock *sk_psock_init(struct sock *sk, int node)
{
	struct sk_psock *psock;
	struct proto *prot;

	write_lock_bh(&sk->sk_callback_lock);

	if (sk->sk_user_data) {
		psock = ERR_PTR(-EBUSY);
		goto out;
	}

	psock = kzalloc_node(sizeof(*psock), GFP_ATOMIC | __GFP_NOWARN, node);
	if (!psock) {
		psock = ERR_PTR(-ENOMEM);
		goto out;
	}

	prot = READ_ONCE(sk->sk_prot);
	psock->sk = sk;
	psock->eval = __SK_NONE;
	psock->sk_proto = prot;
	psock->saved_unhash = prot->unhash;
	psock->saved_close = prot->close;
	psock->saved_write_space = sk->sk_write_space;

	INIT_LIST_HEAD(&psock->link);
	spin_lock_init(&psock->link_lock);

	INIT_WORK(&psock->work, sk_psock_backlog);
	mutex_init(&psock->work_mutex);
	INIT_LIST_HEAD(&psock->ingress_msg);
	spin_lock_init(&psock->ingress_lock);
	skb_queue_head_init(&psock->ingress_skb);

	sk_psock_set_state(psock, SK_PSOCK_TX_ENABLED);
	refcount_set(&psock->refcnt, 1);

	rcu_assign_sk_user_data_nocopy(sk, psock);
	sock_hold(sk);

out:
	write_unlock_bh(&sk->sk_callback_lock);
	return psock;
}
EXPORT_SYMBOL_GPL(sk_psock_init);

struct sk_psock_link *sk_psock_link_pop(struct sk_psock *psock)
{
	struct sk_psock_link *link;

	spin_lock_bh(&psock->link_lock);
	link = list_first_entry_or_null(&psock->link, struct sk_psock_link,
					list);
	if (link)
		list_del(&link->list);
	spin_unlock_bh(&psock->link_lock);
	return link;
}

static void __sk_psock_purge_ingress_msg(struct sk_psock *psock)
{
	struct sk_msg *msg, *tmp;

	list_for_each_entry_safe(msg, tmp, &psock->ingress_msg, list) {
		list_del(&msg->list);
		sk_msg_free(psock->sk, msg);
		kfree(msg);
	}
}

static void __sk_psock_zap_ingress(struct sk_psock *psock)
{
	struct sk_buff *skb;

	while ((skb = skb_dequeue(&psock->ingress_skb)) != NULL) {
		skb_bpf_redirect_clear(skb);
		sock_drop(psock->sk, skb);
	}
	__sk_psock_purge_ingress_msg(psock);
}

static void sk_psock_link_destroy(struct sk_psock *psock)
{
	struct sk_psock_link *link, *tmp;

	list_for_each_entry_safe(link, tmp, &psock->link, list) {
		list_del(&link->list);
		sk_psock_free_link(link);
	}
}

void sk_psock_stop(struct sk_psock *psock, bool wait)
{
	spin_lock_bh(&psock->ingress_lock);
	sk_psock_clear_state(psock, SK_PSOCK_TX_ENABLED);
	sk_psock_cork_free(psock);
	__sk_psock_zap_ingress(psock);
	spin_unlock_bh(&psock->ingress_lock);

	if (wait)
		cancel_work_sync(&psock->work);
}

static void sk_psock_done_strp(struct sk_psock *psock);

static void sk_psock_destroy(struct work_struct *work)
{
	struct sk_psock *psock = container_of(to_rcu_work(work),
					      struct sk_psock, rwork);
	/* No sk_callback_lock since already detached. */

	sk_psock_done_strp(psock);

	cancel_work_sync(&psock->work);
	mutex_destroy(&psock->work_mutex);

	psock_progs_drop(&psock->progs);

	sk_psock_link_destroy(psock);
	sk_psock_cork_free(psock);

	if (psock->sk_redir)
		sock_put(psock->sk_redir);
	sock_put(psock->sk);
	kfree(psock);
}

void sk_psock_drop(struct sock *sk, struct sk_psock *psock)
{
	sk_psock_stop(psock, false);

	write_lock_bh(&sk->sk_callback_lock);
	sk_psock_restore_proto(sk, psock);
	rcu_assign_sk_user_data(sk, NULL);
	if (psock->progs.stream_parser)
		sk_psock_stop_strp(sk, psock);
	else if (psock->progs.stream_verdict || psock->progs.skb_verdict)
		sk_psock_stop_verdict(sk, psock);
	write_unlock_bh(&sk->sk_callback_lock);

	INIT_RCU_WORK(&psock->rwork, sk_psock_destroy);
	queue_rcu_work(system_wq, &psock->rwork);
}
EXPORT_SYMBOL_GPL(sk_psock_drop);

static int sk_psock_map_verd(int verdict, bool redir)
{
	switch (verdict) {
	case SK_PASS:
		return redir ? __SK_REDIRECT : __SK_PASS;
	case SK_DROP:
	default:
		break;
	}

	return __SK_DROP;
}

int sk_psock_msg_verdict(struct sock *sk, struct sk_psock *psock,
			 struct sk_msg *msg)
{
	struct bpf_prog *prog;
	int ret;

	rcu_read_lock();
	prog = READ_ONCE(psock->progs.msg_parser);
	if (unlikely(!prog)) {
		ret = __SK_PASS;
		goto out;
	}

	sk_msg_compute_data_pointers(msg);
	msg->sk = sk;
	ret = bpf_prog_run_pin_on_cpu(prog, msg);
	ret = sk_psock_map_verd(ret, msg->sk_redir);
	psock->apply_bytes = msg->apply_bytes;
	if (ret == __SK_REDIRECT) {
		if (psock->sk_redir)
			sock_put(psock->sk_redir);
		psock->sk_redir = msg->sk_redir;
		if (!psock->sk_redir) {
			ret = __SK_DROP;
			goto out;
		}
		sock_hold(psock->sk_redir);
	}
out:
	rcu_read_unlock();
	return ret;
}
EXPORT_SYMBOL_GPL(sk_psock_msg_verdict);

static int sk_psock_skb_redirect(struct sk_psock *from, struct sk_buff *skb)
{
	struct sk_psock *psock_other;
	struct sock *sk_other;

	sk_other = skb_bpf_redirect_fetch(skb);
	/* This error is a buggy BPF program, it returned a redirect
	 * return code, but then didn't set a redirect interface.
	 */
	if (unlikely(!sk_other)) {
		sock_drop(from->sk, skb);
		return -EIO;
	}
	psock_other = sk_psock(sk_other);
	/* This error indicates the socket is being torn down or had another
	 * error that caused the pipe to break. We can't send a packet on
	 * a socket that is in this state so we drop the skb.
	 */
	if (!psock_other || sock_flag(sk_other, SOCK_DEAD)) {
		skb_bpf_redirect_clear(skb);
		sock_drop(from->sk, skb);
		return -EIO;
	}
	spin_lock_bh(&psock_other->ingress_lock);
	if (!sk_psock_test_state(psock_other, SK_PSOCK_TX_ENABLED)) {
		spin_unlock_bh(&psock_other->ingress_lock);
		skb_bpf_redirect_clear(skb);
		sock_drop(from->sk, skb);
		return -EIO;
	}

	skb_queue_tail(&psock_other->ingress_skb, skb);
	schedule_work(&psock_other->work);
	spin_unlock_bh(&psock_other->ingress_lock);
	return 0;
}

static void sk_psock_tls_verdict_apply(struct sk_buff *skb,
				       struct sk_psock *from, int verdict)
{
	switch (verdict) {
	case __SK_REDIRECT:
<<<<<<< HEAD
		sk_psock_skb_redirect(skb);
=======
		sk_psock_skb_redirect(from, skb);
>>>>>>> 754a0abe
		break;
	case __SK_PASS:
	case __SK_DROP:
	default:
		break;
	}
}

int sk_psock_tls_strp_read(struct sk_psock *psock, struct sk_buff *skb)
{
	struct bpf_prog *prog;
	int ret = __SK_PASS;

	rcu_read_lock();
	prog = READ_ONCE(psock->progs.stream_verdict);
	if (likely(prog)) {
		skb->sk = psock->sk;
		skb_dst_drop(skb);
		skb_bpf_redirect_clear(skb);
		ret = bpf_prog_run_pin_on_cpu(prog, skb);
		ret = sk_psock_map_verd(ret, skb_bpf_redirect_fetch(skb));
		skb->sk = NULL;
	}
	sk_psock_tls_verdict_apply(skb, psock, ret);
	rcu_read_unlock();
	return ret;
}
EXPORT_SYMBOL_GPL(sk_psock_tls_strp_read);

static int sk_psock_verdict_apply(struct sk_psock *psock, struct sk_buff *skb,
				  int verdict)
{
	struct sock *sk_other;
	int err = 0;

	switch (verdict) {
	case __SK_PASS:
		err = -EIO;
		sk_other = psock->sk;
		if (sock_flag(sk_other, SOCK_DEAD) ||
		    !sk_psock_test_state(psock, SK_PSOCK_TX_ENABLED)) {
			goto out_free;
		}

		skb_bpf_set_ingress(skb);

		/* If the queue is empty then we can submit directly
		 * into the msg queue. If its not empty we have to
		 * queue work otherwise we may get OOO data. Otherwise,
		 * if sk_psock_skb_ingress errors will be handled by
		 * retrying later from workqueue.
		 */
		if (skb_queue_empty(&psock->ingress_skb)) {
			err = sk_psock_skb_ingress_self(psock, skb);
		}
		if (err < 0) {
			spin_lock_bh(&psock->ingress_lock);
			if (sk_psock_test_state(psock, SK_PSOCK_TX_ENABLED)) {
				skb_queue_tail(&psock->ingress_skb, skb);
				schedule_work(&psock->work);
				err = 0;
			}
			spin_unlock_bh(&psock->ingress_lock);
			if (err < 0) {
				skb_bpf_redirect_clear(skb);
				goto out_free;
			}
		}
		break;
	case __SK_REDIRECT:
		err = sk_psock_skb_redirect(psock, skb);
		break;
	case __SK_DROP:
	default:
out_free:
		sock_drop(psock->sk, skb);
	}

	return err;
}

static void sk_psock_write_space(struct sock *sk)
{
	struct sk_psock *psock;
	void (*write_space)(struct sock *sk) = NULL;

	rcu_read_lock();
	psock = sk_psock(sk);
	if (likely(psock)) {
		if (sk_psock_test_state(psock, SK_PSOCK_TX_ENABLED))
			schedule_work(&psock->work);
		write_space = psock->saved_write_space;
	}
	rcu_read_unlock();
	if (write_space)
		write_space(sk);
}

#if IS_ENABLED(CONFIG_BPF_STREAM_PARSER)
static void sk_psock_strp_read(struct strparser *strp, struct sk_buff *skb)
{
	struct sk_psock *psock;
	struct bpf_prog *prog;
	int ret = __SK_DROP;
	struct sock *sk;

	rcu_read_lock();
	sk = strp->sk;
	psock = sk_psock(sk);
	if (unlikely(!psock)) {
		sock_drop(sk, skb);
		goto out;
	}
<<<<<<< HEAD
	prog = READ_ONCE(psock->progs.skb_verdict);
	if (likely(prog)) {
		skb->sk = sk;
		tcp_skb_bpf_redirect_clear(skb);
		ret = sk_psock_bpf_run(psock, prog, skb);
		ret = sk_psock_map_verd(ret, tcp_skb_bpf_redirect_fetch(skb));
=======
	prog = READ_ONCE(psock->progs.stream_verdict);
	if (likely(prog)) {
		skb->sk = sk;
		skb_dst_drop(skb);
		skb_bpf_redirect_clear(skb);
		ret = bpf_prog_run_pin_on_cpu(prog, skb);
		ret = sk_psock_map_verd(ret, skb_bpf_redirect_fetch(skb));
>>>>>>> 754a0abe
		skb->sk = NULL;
	}
	sk_psock_verdict_apply(psock, skb, ret);
out:
	rcu_read_unlock();
}

static int sk_psock_strp_read_done(struct strparser *strp, int err)
{
	return err;
}

static int sk_psock_strp_parse(struct strparser *strp, struct sk_buff *skb)
{
	struct sk_psock *psock = container_of(strp, struct sk_psock, strp);
	struct bpf_prog *prog;
	int ret = skb->len;

	rcu_read_lock();
	prog = READ_ONCE(psock->progs.stream_parser);
	if (likely(prog)) {
		skb->sk = psock->sk;
		ret = bpf_prog_run_pin_on_cpu(prog, skb);
		skb->sk = NULL;
	}
	rcu_read_unlock();
	return ret;
}

/* Called with socket lock held. */
static void sk_psock_strp_data_ready(struct sock *sk)
{
	struct sk_psock *psock;

	rcu_read_lock();
	psock = sk_psock(sk);
	if (likely(psock)) {
		if (tls_sw_has_ctx_rx(sk)) {
			psock->saved_data_ready(sk);
		} else {
			write_lock_bh(&sk->sk_callback_lock);
			strp_data_ready(&psock->strp);
			write_unlock_bh(&sk->sk_callback_lock);
		}
	}
	rcu_read_unlock();
}

int sk_psock_init_strp(struct sock *sk, struct sk_psock *psock)
{
	static const struct strp_callbacks cb = {
		.rcv_msg	= sk_psock_strp_read,
		.read_sock_done	= sk_psock_strp_read_done,
		.parse_msg	= sk_psock_strp_parse,
	};

	return strp_init(&psock->strp, sk, &cb);
}

void sk_psock_start_strp(struct sock *sk, struct sk_psock *psock)
{
	if (psock->saved_data_ready)
		return;

	psock->saved_data_ready = sk->sk_data_ready;
	sk->sk_data_ready = sk_psock_strp_data_ready;
	sk->sk_write_space = sk_psock_write_space;
}

void sk_psock_stop_strp(struct sock *sk, struct sk_psock *psock)
{
	if (!psock->saved_data_ready)
		return;

	sk->sk_data_ready = psock->saved_data_ready;
	psock->saved_data_ready = NULL;
	strp_stop(&psock->strp);
}

static void sk_psock_done_strp(struct sk_psock *psock)
{
	/* Parser has been stopped */
	if (psock->progs.stream_parser)
		strp_done(&psock->strp);
}
#else
static void sk_psock_done_strp(struct sk_psock *psock)
{
}
#endif /* CONFIG_BPF_STREAM_PARSER */

static int sk_psock_verdict_recv(read_descriptor_t *desc, struct sk_buff *skb,
				 unsigned int offset, size_t orig_len)
{
	struct sock *sk = (struct sock *)desc->arg.data;
	struct sk_psock *psock;
	struct bpf_prog *prog;
	int ret = __SK_DROP;
	int len = skb->len;

	/* clone here so sk_eat_skb() in tcp_read_sock does not drop our data */
	skb = skb_clone(skb, GFP_ATOMIC);
	if (!skb) {
		desc->error = -ENOMEM;
		return 0;
	}

	rcu_read_lock();
	psock = sk_psock(sk);
	if (unlikely(!psock)) {
		len = 0;
		sock_drop(sk, skb);
		goto out;
	}
<<<<<<< HEAD
	prog = READ_ONCE(psock->progs.skb_verdict);
	if (likely(prog)) {
		skb->sk = sk;
		tcp_skb_bpf_redirect_clear(skb);
		ret = sk_psock_bpf_run(psock, prog, skb);
		ret = sk_psock_map_verd(ret, tcp_skb_bpf_redirect_fetch(skb));
=======
	prog = READ_ONCE(psock->progs.stream_verdict);
	if (!prog)
		prog = READ_ONCE(psock->progs.skb_verdict);
	if (likely(prog)) {
		skb->sk = sk;
		skb_dst_drop(skb);
		skb_bpf_redirect_clear(skb);
		ret = bpf_prog_run_pin_on_cpu(prog, skb);
		ret = sk_psock_map_verd(ret, skb_bpf_redirect_fetch(skb));
>>>>>>> 754a0abe
		skb->sk = NULL;
	}
	if (sk_psock_verdict_apply(psock, skb, ret) < 0)
		len = 0;
out:
	rcu_read_unlock();
	return len;
}

static void sk_psock_verdict_data_ready(struct sock *sk)
{
	struct socket *sock = sk->sk_socket;
	read_descriptor_t desc;

	if (unlikely(!sock || !sock->ops || !sock->ops->read_sock))
		return;

	desc.arg.data = sk;
	desc.error = 0;
	desc.count = 1;

	sock->ops->read_sock(sk, &desc, sk_psock_verdict_recv);
}

void sk_psock_start_verdict(struct sock *sk, struct sk_psock *psock)
{
	if (psock->saved_data_ready)
		return;

	psock->saved_data_ready = sk->sk_data_ready;
	sk->sk_data_ready = sk_psock_verdict_data_ready;
	sk->sk_write_space = sk_psock_write_space;
}

void sk_psock_stop_verdict(struct sock *sk, struct sk_psock *psock)
{
	if (!psock->saved_data_ready)
		return;

	sk->sk_data_ready = psock->saved_data_ready;
	psock->saved_data_ready = NULL;
}<|MERGE_RESOLUTION|>--- conflicted
+++ resolved
@@ -872,11 +872,7 @@
 {
 	switch (verdict) {
 	case __SK_REDIRECT:
-<<<<<<< HEAD
-		sk_psock_skb_redirect(skb);
-=======
 		sk_psock_skb_redirect(from, skb);
->>>>>>> 754a0abe
 		break;
 	case __SK_PASS:
 	case __SK_DROP:
@@ -990,14 +986,6 @@
 		sock_drop(sk, skb);
 		goto out;
 	}
-<<<<<<< HEAD
-	prog = READ_ONCE(psock->progs.skb_verdict);
-	if (likely(prog)) {
-		skb->sk = sk;
-		tcp_skb_bpf_redirect_clear(skb);
-		ret = sk_psock_bpf_run(psock, prog, skb);
-		ret = sk_psock_map_verd(ret, tcp_skb_bpf_redirect_fetch(skb));
-=======
 	prog = READ_ONCE(psock->progs.stream_verdict);
 	if (likely(prog)) {
 		skb->sk = sk;
@@ -1005,7 +993,6 @@
 		skb_bpf_redirect_clear(skb);
 		ret = bpf_prog_run_pin_on_cpu(prog, skb);
 		ret = sk_psock_map_verd(ret, skb_bpf_redirect_fetch(skb));
->>>>>>> 754a0abe
 		skb->sk = NULL;
 	}
 	sk_psock_verdict_apply(psock, skb, ret);
@@ -1120,14 +1107,6 @@
 		sock_drop(sk, skb);
 		goto out;
 	}
-<<<<<<< HEAD
-	prog = READ_ONCE(psock->progs.skb_verdict);
-	if (likely(prog)) {
-		skb->sk = sk;
-		tcp_skb_bpf_redirect_clear(skb);
-		ret = sk_psock_bpf_run(psock, prog, skb);
-		ret = sk_psock_map_verd(ret, tcp_skb_bpf_redirect_fetch(skb));
-=======
 	prog = READ_ONCE(psock->progs.stream_verdict);
 	if (!prog)
 		prog = READ_ONCE(psock->progs.skb_verdict);
@@ -1137,7 +1116,6 @@
 		skb_bpf_redirect_clear(skb);
 		ret = bpf_prog_run_pin_on_cpu(prog, skb);
 		ret = sk_psock_map_verd(ret, skb_bpf_redirect_fetch(skb));
->>>>>>> 754a0abe
 		skb->sk = NULL;
 	}
 	if (sk_psock_verdict_apply(psock, skb, ret) < 0)
